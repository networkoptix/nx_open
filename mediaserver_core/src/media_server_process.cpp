#include "media_server_process.h"

#include <cstdlib>
#include <iostream>
#include <fstream>
#include <functional>
#include <signal.h>
#if defined(__linux__)
    #include <signal.h>
    #include <sys/types.h>
    #include <sys/stat.h>
    #include <unistd.h>
#endif

#include <boost/optional.hpp>

#include <qtsinglecoreapplication.h>
#include <qtservice.h>

#include <QtCore/QCoreApplication>
#include <QtCore/QDir>
#include <QtCore/QSettings>
#include <QtCore/QUrl>
#include <QtCore/QThreadPool>
#include <QtConcurrent/QtConcurrent>
#include <nx/utils/uuid.h>
#include <utils/common/ldap.h>
#include <utils/call_counter/call_counter.h>
#include <QtCore/QThreadPool>

#include <QtNetwork/QUdpSocket>
#include <QtNetwork/QHostAddress>
#include <QtNetwork/QHostInfo>
#include <QtNetwork/QNetworkInterface>

#include <api/app_server_connection.h>
#include <api/global_settings.h>

#include <appserver/processor.h>

#include <nx/vms/event/rule.h>
#include <nx/vms/event/events/reasoned_event.h>
#include <nx/mediaserver/event/event_connector.h>
#include <nx/mediaserver/event/rule_processor.h>
#include <nx/mediaserver/event/extended_rule_processor.h>

#include <camera/camera_pool.h>

#include <core/misc/schedule_task.h>

#include <core/resource_access/resource_access_manager.h>
#include <core/resource_access/providers/resource_access_provider.h>

#include <core/resource_management/camera_driver_restriction_list.h>
#include <core/resource_management/mserver_resource_discovery_manager.h>
#include <core/resource_management/resource_discovery_manager.h>
#include <core/resource_management/resource_pool.h>
#include <core/resource_management/server_additional_addresses_dictionary.h>

#include <core/resource/storage_plugin_factory.h>
#include <core/resource/layout_resource.h>
#include <core/resource/media_server_user_attributes.h>
#include <core/resource/media_server_resource.h>
#include <core/resource/user_resource.h>
#include <core/resource/camera_resource.h>
#include <core/resource/videowall_resource.h>
#include <core/resource/camera_resource.h>

#include <media_server/media_server_app_info.h>
#include <media_server/mserver_status_watcher.h>
#include <media_server/server_message_processor.h>
#include <media_server/settings.h>
#include <media_server/server_update_tool.h>
#include <media_server/server_connector.h>
#include <media_server/file_connection_processor.h>
#include <media_server/crossdomain_connection_processor.h>
#include <media_server/resource_status_watcher.h>
#include <media_server/media_server_resource_searchers.h>

#include <motion/motion_helper.h>

#include <network/auth/time_based_nonce_provider.h>
#include <network/authenticate_helper.h>
#include <network/connection_validator.h>
#include <network/default_tcp_connection_processor.h>
#include <network/system_helpers.h>

#include <nx_ec/ec2_lib.h>
#include <nx_ec/ec_api.h>
#include <nx_ec/ec_proto_version.h>
#include <nx_ec/data/api_user_data.h>
#include <nx_ec/managers/abstract_user_manager.h>
#include <nx_ec/managers/abstract_layout_manager.h>
#include <nx_ec/managers/abstract_videowall_manager.h>
#include <nx_ec/managers/abstract_webpage_manager.h>
#include <nx_ec/managers/abstract_camera_manager.h>
#include <nx_ec/managers/abstract_server_manager.h>
#include <nx/network/socket.h>
#include <nx/network/udt/udt_socket.h>
#include <nx/network/upnp/upnp_device_searcher.h>

#include <camera_vendors.h>

#include <plugins/native_sdk/common_plugin_container.h>
#include <plugins/plugin_manager.h>
#include <plugins/resource/avi/avi_resource.h>
#if defined(ENABLE_FLIR)
    #include <plugins/resource/flir/flir_io_executor.h>
#endif

#include <plugins/resource/desktop_camera/desktop_camera_registrator.h>

#include <plugins/resource/mserver_resource_searcher.h>
#include <plugins/resource/mdns/mdns_listener.h>
#include <plugins/resource/upnp/global_settings_to_device_searcher_settings_adapter.h>

#include <plugins/storage/file_storage/file_storage_resource.h>
#include <plugins/storage/file_storage/db_storage_resource.h>
#include <plugins/storage/third_party_storage_resource/third_party_storage_resource.h>

#include <recorder/file_deletor.h>
#include <recorder/recording_manager.h>
#include <recorder/storage_manager.h>
#include <recorder/schedule_sync.h>

#include <rest/handlers/acti_event_rest_handler.h>
#include <rest/handlers/event_log_rest_handler.h>
#include <rest/handlers/event_log2_rest_handler.h>
#include <rest/handlers/get_system_name_rest_handler.h>
#include <rest/handlers/camera_diagnostics_rest_handler.h>
#include <rest/handlers/camera_settings_rest_handler.h>
#include <rest/handlers/crash_server_handler.h>
#include <rest/handlers/external_event_rest_handler.h>
#include <rest/handlers/favicon_rest_handler.h>
#include <rest/handlers/log_rest_handler.h>
#include <rest/handlers/manual_camera_addition_rest_handler.h>
#include <rest/handlers/ping_rest_handler.h>
#include <rest/handlers/p2p_stats_rest_handler.h>
#include <rest/handlers/audit_log_rest_handler.h>
#include <rest/handlers/recording_stats_rest_handler.h>
#include <rest/handlers/ping_system_rest_handler.h>
#include <rest/handlers/ptz_rest_handler.h>
#include <rest/handlers/can_accept_cameras_rest_handler.h>
#include <rest/handlers/rebuild_archive_rest_handler.h>
#include <rest/handlers/recorded_chunks_rest_handler.h>
#include <rest/handlers/statistics_rest_handler.h>
#include <rest/handlers/storage_space_rest_handler.h>
#include <rest/handlers/storage_status_rest_handler.h>
#include <rest/handlers/time_rest_handler.h>
#include <rest/handlers/timezones_rest_handler.h>
#include <rest/handlers/get_nonce_rest_handler.h>
#include <rest/handlers/cookie_login_rest_handler.h>
#include <rest/handlers/cookie_logout_rest_handler.h>
#include <rest/handlers/activate_license_rest_handler.h>
#include <rest/handlers/test_email_rest_handler.h>
#include <rest/handlers/test_ldap_rest_handler.h>
#include <rest/handlers/update_rest_handler.h>
#include <rest/handlers/update_unauthenticated_rest_handler.h>
#include <rest/handlers/update_information_rest_handler.h>
#include <rest/handlers/restart_rest_handler.h>
#include <rest/handlers/module_information_rest_handler.h>
#include <rest/handlers/iflist_rest_handler.h>
#include <rest/handlers/json_aggregator_rest_handler.h>
#include <rest/handlers/ifconfig_rest_handler.h>
#include <rest/handlers/settime_rest_handler.h>
#include <rest/handlers/configure_rest_handler.h>
#include <rest/handlers/detach_from_cloud_rest_handler.h>
#include <rest/handlers/detach_from_system_rest_handler.h>
#include <rest/handlers/restore_state_rest_handler.h>
#include <rest/handlers/setup_local_rest_handler.h>
#include <rest/handlers/setup_cloud_rest_handler.h>
#include <rest/handlers/merge_systems_rest_handler.h>
#include <rest/handlers/current_user_rest_handler.h>
#include <rest/handlers/backup_db_rest_handler.h>
#include <rest/handlers/discovered_peers_rest_handler.h>
#include <rest/handlers/log_level_rest_handler.h>
#include <rest/handlers/multiserver_chunks_rest_handler.h>
#include <rest/handlers/multiserver_time_rest_handler.h>
#include <rest/handlers/camera_history_rest_handler.h>
#include <rest/handlers/multiserver_bookmarks_rest_handler.h>
#include <rest/handlers/save_cloud_system_credentials.h>
#include <rest/handlers/multiserver_thumbnail_rest_handler.h>
#include <rest/handlers/multiserver_statistics_rest_handler.h>
#include <rest/server/rest_connection_processor.h>
#include <rest/handlers/get_hardware_info_rest_handler.h>
#include <rest/handlers/system_settings_handler.h>
#include <rest/handlers/audio_transmission_rest_handler.h>
#include <rest/handlers/start_lite_client_rest_handler.h>
#include <rest/handlers/runtime_info_rest_handler.h>
#include <rest/handlers/downloads_rest_handler.h>
#include <rest/handlers/get_hardware_ids_rest_handler.h>
#include <rest/handlers/multiserver_get_hardware_ids_rest_handler.h>
#include <rest/handlers/wearable_camera_rest_handler.h>
#ifdef _DEBUG
#include <rest/handlers/debug_events_rest_handler.h>
#endif

#include <rtsp/rtsp_connection.h>

#include <nx/vms/discovery/manager.h>
#include <network/multicodec_rtp_reader.h>
#include <network/router.h>

#include <utils/common/command_line_parser.h>
#include <nx/utils/app_info.h>
#include <nx/utils/log/log.h>
#include <nx/utils/log/log_initializer.h>
#include <nx/utils/scope_guard.h>
#include <nx/utils/std/cpp14.h>
#include <utils/common/sleep.h>
#include <utils/common/synctime.h>
#include <utils/common/system_information.h>
#include <utils/common/util.h>
#include <nx/network/simple_http_client.h>
#include <nx/network/ssl_socket.h>
#include <nx/network/socket_global.h>
#include <nx/network/cloud/mediator_connector.h>
#include <nx/network/cloud/tunnel/tunnel_acceptor_factory.h>

#include <utils/common/app_info.h>
#include <transcoding/ffmpeg_video_transcoder.h>

#include <nx/utils/crash_dump/systemexcept.h>

#include "platform/hardware_information.h"
#include "platform/platform_abstraction.h"
#include "core/ptz/server_ptz_controller_pool.h"
#include "plugins/resource/acti/acti_resource.h"
#include "common/common_module.h"
#include "proxy/proxy_receiver_connection_processor.h"
#include "proxy/proxy_connection.h"
#include "streaming/hls/hls_session_pool.h"
#include "streaming/hls/hls_server.h"
#include "llutil/hardware_id.h"
#include "api/runtime_info_manager.h"
#include "rest/handlers/old_client_connect_rest_handler.h"
#include "nx_ec/data/api_conversion_functions.h"
#include "nx_ec/dummy_handler.h"
#include "ec2_statictics_reporter.h"
#include "server/host_system_password_synchronizer.h"

#include "core/resource_management/resource_properties.h"
#include "core/resource/network_resource.h"
#include "network/universal_request_processor.h"
#include "core/resource/camera_history.h"
#include <nx/network/nettools.h>
#include "http/iomonitor_tcp_server.h"
#include "ldap/ldap_manager.h"
#include "rest/handlers/multiserver_chunks_rest_handler.h"
#include "rest/handlers/merge_ldap_users_rest_handler.h"
#include "audit/mserver_audit_manager.h"
#include "utils/common/waiting_for_qthread_to_empty_event_queue.h"
#include "core/multicast/multicast_http_server.h"
#include "crash_reporter.h"
#include "rest/handlers/exec_script_rest_handler.h"
#include "rest/handlers/script_list_rest_handler.h"
#include "cloud/cloud_manager_group.h"
#include "rest/handlers/backup_control_rest_handler.h"
#include <database/server_db.h>
#include <server/server_globals.h>
#include <media_server/master_server_status_watcher.h>
#include <nx/mediaserver/unused_wallpapers_watcher.h>
#include <nx/mediaserver/license_watcher.h>
#include <media_server/connect_to_cloud_watcher.h>
#include <rest/helpers/permissions_helper.h>
#include "misc/migrate_oldwin_dir.h"
#include "media_server_process_aux.h"
#include <common/static_common_module.h>
#include <recorder/storage_db_pool.h>
#include <transaction/message_bus_adapter.h>
#include <managers/discovery_manager.h>
#include <rest/helper/p2p_statistics.h>
#include <recorder/remote_archive_synchronizer.h>
#include <recorder/archive_integrity_watcher.h>
#include <nx/utils/std/cpp14.h>
#include <nx/mediaserver/metadata/manager_pool.h>
#include <nx/utils/platform/current_process.h>
#include <rest/handlers/change_camera_password_rest_handler.h>
#include <nx/mediaserver/fs/media_paths/media_paths.h>
#include <nx/mediaserver/fs/media_paths/media_paths_filter_config.h>
#include <nx/mediaserver/root_tool.h>

#if !defined(EDGE_SERVER)
    #include <nx_speech_synthesizer/text_to_wav.h>
    #include <nx/utils/file_system.h>
#endif

#include <streaming/audio_streamer_pool.h>
#include <proxy/2wayaudio/proxy_audio_receiver.h>

#if defined(__arm__)
    #include "nx1/info.h"
#endif

#include "ini.h"


using namespace nx;

// This constant is used while checking for compatibility.
// Do not change it until you know what you're doing.
static const char COMPONENT_NAME[] = "MediaServer";
static const QByteArray NO_SETUP_WIZARD("noSetupWizard");

static QString SERVICE_NAME = lit("%1 Server").arg(QnAppInfo::organizationName());
static const quint64 DEFAULT_MAX_LOG_FILE_SIZE = 10*1024*1024;
static const quint64 DEFAULT_LOG_ARCHIVE_SIZE = 25;
static const int UDT_INTERNET_TRAFIC_TIMER = 24 * 60 * 60 * 1000; //< Once a day;
//static const quint64 DEFAULT_MSG_LOG_ARCHIVE_SIZE = 5;
static const unsigned int APP_SERVER_REQUEST_ERROR_TIMEOUT_MS = 5500;
static const QByteArray APPSERVER_PASSWORD("appserverPassword");
static const QByteArray LOW_PRIORITY_ADMIN_PASSWORD("lowPriorityPassword");

class MediaServerProcess;
static MediaServerProcess* serviceMainInstance = 0;
void stopServer(int signal);
bool restartFlag = false;


namespace {
const QString YES = lit("yes");
const QString NO = lit("no");
const QString GUID_IS_HWID = lit("guidIsHWID");
const QString SERVER_GUID = lit("serverGuid");
const QString SERVER_GUID2 = lit("serverGuid2");
const QString OBSOLETE_SERVER_GUID = lit("obsoleteServerGuid");
const QString PENDING_SWITCH_TO_CLUSTER_MODE = lit("pendingSwitchToClusterMode");
const QString MEDIATOR_ADDRESS_UPDATE = lit("mediatorAddressUpdate");

static const int kPublicIpUpdateTimeoutMs = 60 * 2 * 1000;
static QString kLogTag = toString(typeid(MediaServerProcess));

static const int kMinimalGlobalThreadPoolSize = 4;

bool initResourceTypes(const ec2::AbstractECConnectionPtr& ec2Connection)
{
    QList<QnResourceTypePtr> resourceTypeList;
    auto manager = ec2Connection->getResourceManager(Qn::kSystemAccess);
    const ec2::ErrorCode errorCode = manager->getResourceTypesSync(&resourceTypeList);
    if (errorCode != ec2::ErrorCode::ok)
    {
        NX_LOG(QString::fromLatin1("Failed to load resource types. %1").arg(ec2::toString(errorCode)), cl_logERROR);
        return false;
    }

    qnResTypePool->replaceResourceTypeList(resourceTypeList);
    return true;
}

void addFakeVideowallUser(QnCommonModule* commonModule)
{
    ec2::ApiUserData fakeUserData;
    fakeUserData.permissions = Qn::GlobalVideoWallModePermissionSet;
    fakeUserData.typeId = qnResTypePool->getFixedResourceTypeId(QnResourceTypePool::kUserTypeId);
    auto fakeUser = ec2::fromApiToResource(fakeUserData);
    fakeUser->setId(Qn::kVideowallUserAccess.userId);
    fakeUser->setName(lit("Video wall"));
    commonModule->resourcePool()->addResource(fakeUser);
}

} // namespace

#ifdef EDGE_SERVER
static const int DEFAULT_MAX_CAMERAS = 1;
#else
static const int DEFAULT_MAX_CAMERAS = 128;
#endif

void decoderLogCallback(void* /*pParam*/, int i, const char* szFmt, va_list args)
{
    //USES_CONVERSION;

    //Ignore debug and info (i == 2 || i == 1) messages
    if(AV_LOG_ERROR != i)
    {
        //return;
    }

    // AVCodecContext* pCtxt = (AVCodecContext*)pParam;

    char szMsg[1024];
    vsprintf(szMsg, szFmt, args);
    //if(szMsg[strlen(szMsg)] == '\n')
    {
        szMsg[strlen(szMsg)-1] = 0;
    }

    NX_LOG( lit("FFMPEG %1").arg(QString::fromLocal8Bit(szMsg)), cl_logERROR);
}

QHostAddress resolveHost(const QString& hostString)
{
    QHostAddress host(hostString);
    if (host.toIPv4Address() != 0)
        return host;

    QHostInfo info = QHostInfo::fromName(hostString);

    // Can't resolve
    if (info.error() != QHostInfo::NoError)
    {
        NX_LOG(lit("Couldn't resolve host %1").arg(hostString), cl_logERROR);
        return QHostAddress();
    }

    // Initialize to zero
    host = QHostAddress();
    for (const QHostAddress &address: info.addresses())
    {
        if (address.toIPv4Address() != 0)
        {
            host = address;
            break;
        }
    }

    if (host.toIPv4Address() == 0)
        NX_LOG( lit("No ipv4 address associated with host %1").arg(hostString), cl_logERROR);

    return host;
}

QString defaultLocalAddress(const QHostAddress& target)
{
    if (!target.isNull())
    {
        QUdpSocket socket;
        socket.connectToHost(target, 53);

        if (socket.localAddress() != QHostAddress::LocalHost)
            return socket.localAddress().toString(); // if app server is on other computer we use same address as used to connect to app server
    }

    {
        // try select default interface
        QUdpSocket socket;
        socket.connectToHost("8.8.8.8", 53);
        QString result = socket.localAddress().toString();

        if (result.length()>0)
            return result;
    }


    {
        // if nothing else works use first enabled hostaddr
        QList<QnInterfaceAndAddr> interfaces = getAllIPv4Interfaces();

        for (int i = 0; i < interfaces.size();++i)
        {
            QUdpSocket socket;
            if (!socket.bind(interfaces.at(i).address, 0))
                continue;

            QString result = socket.localAddress().toString();

            NX_ASSERT(result.length() > 0 );

            return result;
        }
    }

    return "127.0.0.1";

}

void ffmpegInit()
{
    // TODO: #Elric we need comments about true/false at call site => bad api design, use flags instead
    // true means use it plugin if no <protocol>:// prefix
    QnStoragePluginFactory::instance()->registerStoragePlugin("file", QnFileStorageResource::instance, true);
    QnStoragePluginFactory::instance()->registerStoragePlugin("dbfile", QnDbStorageResource::instance, false);
}

void calculateSpaceLimitOrLoadFromConfig(
    QnCommonModule* commonModule,
    const QnFileStorageResourcePtr& fileStorage)
{
    const BeforeRestoreDbData& beforeRestoreData = commonModule->beforeRestoreDbData();
    if (!beforeRestoreData.isEmpty() && beforeRestoreData.hasInfoForStorage(fileStorage->getUrl()))
    {
        fileStorage->setSpaceLimit(beforeRestoreData.getSpaceLimitForStorage(fileStorage->getUrl()));
        return;
    }

    fileStorage->setSpaceLimit(fileStorage->calcInitialSpaceLimit());
}

QnStorageResourcePtr createStorage(
    QnCommonModule* commonModule,
    const QnUuid& serverId,
    const QString& path)
{
    NX_VERBOSE(kLogTag, lm("Attempting to create storage %1").arg(path));
    QnStorageResourcePtr storage(QnStoragePluginFactory::instance()->createStorage(commonModule,"ufile"));
    storage->setName("Initial");
    storage->setParentId(serverId);
    storage->setUrl(path);

    const QString storagePath = QnStorageResource::toNativeDirPath(storage->getPath());
    const auto partitions = qnPlatform->monitor()->totalPartitionSpaceInfo();
    const auto it = std::find_if(partitions.begin(), partitions.end(),
        [&](const QnPlatformMonitor::PartitionSpace& part)
        { return storagePath.startsWith(QnStorageResource::toNativeDirPath(part.path)); });

    const auto storageType = (it != partitions.end())
        ? it->type
        : QnPlatformMonitor::NetworkPartition;
    storage->setStorageType(QnLexical::serialized(storageType));

    if (auto fileStorage = storage.dynamicCast<QnFileStorageResource>())
    {
        const qint64 totalSpace = fileStorage->calculateAndSetTotalSpaceWithoutInit();
        calculateSpaceLimitOrLoadFromConfig(commonModule, fileStorage);

        if (totalSpace < fileStorage->getSpaceLimit())
        {
            NX_DEBUG(kLogTag, lm(
                "Storage with this path %1 total space is unknown or totalSpace < spaceLimit. "
                "Total space: %2, Space limit: %3").args(path, totalSpace, storage->getSpaceLimit()));
            return QnStorageResourcePtr();
        }
    }
    else
    {
        NX_ASSERT(false, lm("Failed to create to storage: %1").arg(path));
        return QnStorageResourcePtr();
    }

    storage->setUsedForWriting(storage->initOrUpdate() == Qn::StorageInit_Ok && storage->isWritable());
    NX_DEBUG(kLogTag, lm("Storage %1 is operational: %2").args(path, storage->isUsedForWriting()));

    QnResourceTypePtr resType = qnResTypePool->getResourceTypeByName("Storage");
    NX_ASSERT(resType);
    if (resType)
        storage->setTypeId(resType->getId());

    storage->setParentId(serverGuid());
    return storage;
}

#ifdef Q_OS_WIN
static int freeGB(QString drive)
{
    ULARGE_INTEGER freeBytes;

    GetDiskFreeSpaceEx(drive.toStdWString().c_str(), &freeBytes, 0, 0);

    return freeBytes.HighPart * 4 + (freeBytes.LowPart>> 30);
}
#endif

static QStringList listRecordFolders(bool includeNonHdd = false)
{
    using namespace nx::mediaserver::fs::media_paths;

    auto mediaPathList = get(FilterConfig::createDefault(includeNonHdd));
    NX_VERBOSE(kLogTag, lm("Record folders: %1").container(mediaPathList));
    return mediaPathList;
}

QnStorageResourceList getSmallStorages(const QnStorageResourceList& storages)
{
    QnStorageResourceList result;
    for (const auto& storage: storages)
    {
        qint64 totalSpace = -1;
        auto fileStorage = storage.dynamicCast<QnFileStorageResource>();
        if (fileStorage)
            totalSpace = fileStorage->calculateAndSetTotalSpaceWithoutInit();
        else
        {
            storage->initOrUpdate();
            totalSpace = storage->getTotalSpace();
        }
        if (totalSpace != QnStorageResource::kUnknownSize && totalSpace < storage->getSpaceLimit())
            result << storage; // if storage size isn't known do not delete it

        NX_VERBOSE(kLogTag,
            lm("Small storage %1, isFileStorage=%2, totalSpace=%3, spaceLimit=%4, toDelete").args(
                storage->getUrl(), (bool)fileStorage, totalSpace, storage->getSpaceLimit()));
    }
    return result;
}


QnStorageResourceList createStorages(
    QnCommonModule* commonModule,
    const QnMediaServerResourcePtr& mServer)
{
    QnStorageResourceList storages;
    QStringList availablePaths;
    //bool isBigStorageExist = false;
    qint64 bigStorageThreshold = 0;

    availablePaths = listRecordFolders();

    NX_DEBUG(kLogTag, lm("Available paths count: %1").arg(availablePaths.size()));
    for(const QString& folderPath: availablePaths)
    {
        NX_DEBUG(kLogTag, lm("Available path: %1").arg(folderPath));
        if (!mServer->getStorageByUrl(folderPath).isNull())
        {
            NX_DEBUG(kLogTag,
                lm("Storage with this path %1 already exists. Won't be added.").arg(folderPath));
            continue;
        }
        // Create new storage because of new partition found that missing in the database
        QnStorageResourcePtr storage = createStorage(commonModule, mServer->getId(), folderPath);
        if (!storage)
            continue;

        qint64 available = storage->getTotalSpace() - storage->getSpaceLimit();
        bigStorageThreshold = qMax(bigStorageThreshold, available);
        storages.append(storage);
        NX_DEBUG(kLogTag, lm("Creating new storage: %1").arg(folderPath));
    }
    bigStorageThreshold /= QnStorageManager::BIG_STORAGE_THRESHOLD_COEFF;

    for (int i = 0; i < storages.size(); ++i) {
        QnStorageResourcePtr storage = storages[i].dynamicCast<QnStorageResource>();
        qint64 available = storage->getTotalSpace() - storage->getSpaceLimit();
        if (available < bigStorageThreshold)
            storage->setUsedForWriting(false);
    }

    QString logMessage = lit("Storage new candidates:\n");
    for (const auto& storage : storages)
    {
        logMessage.append(
            lit("\t\turl: %1, totalSpace: %2, spaceLimit: %3")
                .arg(storage->getUrl())
                .arg(storage->getTotalSpace())
                .arg(storage->getSpaceLimit()));
    }

    NX_DEBUG(kLogTag, logMessage);
    return storages;
}

QnStorageResourceList updateStorages(QnMediaServerResourcePtr mServer)
{
    const auto partitions = qnPlatform->monitor()->totalPartitionSpaceInfo();

    QMap<QnUuid, QnStorageResourcePtr> result;
    // I've switched all patches to native separator to fix network patches like \\computer\share
    for(const QnStorageResourcePtr& abstractStorage: mServer->getStorages())
    {
        QnStorageResourcePtr storage = abstractStorage.dynamicCast<QnStorageResource>();
        if (!storage)
            continue;
        bool modified = false;
        if (!storage->getUrl().contains("://")) {
            QString updatedURL = QDir::toNativeSeparators(storage->getUrl());
            if (updatedURL.endsWith(QDir::separator()))
                updatedURL.chop(1);
            if (storage->getUrl() != updatedURL) {
                storage->setUrl(updatedURL);
                modified = true;
            }
        }

        QString storageType = storage->getStorageType();
        if (storageType.isEmpty())
        {
            if (storage->getUrl().contains(lit("://")))
                storageType = QUrl(storage->getUrl()).scheme();
            if (storageType.isEmpty())
            {
                storageType = QnLexical::serialized(QnPlatformMonitor::LocalDiskPartition);
                const auto storagePath = QnStorageResource::toNativeDirPath(storage->getPath());
                const auto it = std::find_if(partitions.begin(), partitions.end(),
                    [&](const QnPlatformMonitor::PartitionSpace& partition)
                { return storagePath.startsWith(QnStorageResource::toNativeDirPath(partition.path)); });
                if (it != partitions.end())
                    storageType = QnLexical::serialized(it->type);
            }
            storage->setStorageType(
                    storageType.isEmpty()
                    ? QnLexical::serialized(QnPlatformMonitor::UnknownPartition)
                    : storageType);
            modified = true;
        }
        if (modified)
            result.insert(storage->getId(), storage);
    }

    QString logMesssage = lit("%1 Modified storages:\n").arg(Q_FUNC_INFO);
    for (const auto& storage : result.values())
    {
        logMesssage.append(
            lit("\t\turl: %1, totalSpace: %2, spaceLimit: %3\n")
                .arg(storage->getUrl())
                .arg(storage->getTotalSpace())
                .arg(storage->getSpaceLimit()));
    }

    NX_DEBUG(kLogTag, logMesssage);
    return result.values();
}

void MediaServerProcess::initStoragesAsync(QnCommonMessageProcessor* messageProcessor)
{
    m_initStoragesAsyncPromise.reset(new nx::utils::promise<void>());
    QtConcurrent::run([messageProcessor, this]
    {
        NX_VERBOSE(this, "Init storages begin");
        const auto setPromiseGuardFunc = makeScopeGuard(
            [&]()
            {
                NX_VERBOSE(this, "Init storages end");
                m_initStoragesAsyncPromise->set_value();
            });

        //read server's storages
        ec2::AbstractECConnectionPtr ec2Connection = messageProcessor->commonModule()->ec2Connection();
        ec2::ErrorCode rez;
        ec2::ApiStorageDataList storages;

        while ((rez = ec2Connection->getMediaServerManager(Qn::kSystemAccess)->getStoragesSync(QnUuid(), &storages)) != ec2::ErrorCode::ok)
        {
            NX_DEBUG(this, lm("Can't get storage list. Reason: %1").arg(rez));
            QnSleep::msleep(APP_SERVER_REQUEST_ERROR_TIMEOUT_MS);
            if (m_needStop)
                return;
        }

        for(const auto& storage: storages)
        {
            NX_DEBUG(this, lm("Existing storage: %1, spaceLimit = %2")
                .args(storage.url, storage.spaceLimit));
            messageProcessor->updateResource(storage, ec2::NotificationSource::Local);
        }

        const auto unmountedStorages =
            mserver_aux::getUnmountedStorages(m_mediaServer->getStorages());
        for (const auto& storageResource: unmountedStorages)
        {
            auto fileStorageResource = storageResource.dynamicCast<QnFileStorageResource>();
            if (fileStorageResource)
                fileStorageResource->setMounted(false);
        }

        QnStorageResourceList smallStorages = getSmallStorages(m_mediaServer->getStorages());
        QnStorageResourceList storagesToRemove;
        // We won't remove automatically storages which might have been unmounted because of their
        // small size. This small size might be the result of the unmounting itself (just the size
        // of the local drive where mount folder is located). User will be able to remove such
        // storages by themselves.
        for (const auto& smallStorage: smallStorages)
        {
            bool isSmallStorageAmongstUnmounted = false;
            for (const auto& unmountedStorage: unmountedStorages)
            {
                if (unmountedStorage == smallStorage)
                {
                    isSmallStorageAmongstUnmounted = true;
                    break;
                }
            }

            if (!isSmallStorageAmongstUnmounted)
                storagesToRemove.append(smallStorage);
        }

        NX_DEBUG(this, lm("Found %1 storages to remove").arg(storagesToRemove.size()));
        for (const auto& storage: storagesToRemove)
        {
            NX_DEBUG(this, lm("Storage to remove: %2, id: %3").args(
                storage->getUrl(), storage->getId()));
        }

        if (!storagesToRemove.isEmpty())
        {
            ec2::ApiIdDataList idList;
            for (const auto& value: storagesToRemove)
                idList.push_back(value->getId());
            if (ec2Connection->getMediaServerManager(Qn::kSystemAccess)->removeStoragesSync(idList) != ec2::ErrorCode::ok)
                qWarning() << "Failed to remove deprecated storage on startup. Postpone removing to the next start...";
            commonModule()->resourcePool()->removeResources(storagesToRemove);
        }

        QnStorageResourceList modifiedStorages = createStorages(messageProcessor->commonModule(), m_mediaServer);
        modifiedStorages.append(updateStorages(m_mediaServer));
        saveStorages(ec2Connection, modifiedStorages);
        for(const QnStorageResourcePtr &storage: modifiedStorages)
            messageProcessor->updateResource(storage, ec2::NotificationSource::Local);

        qnNormalStorageMan->initDone();
        qnBackupStorageMan->initDone();
    });
}

QString getComputerName()
{
#if defined(Q_OS_WIN)
    ushort tmpBuffer[1024];
    DWORD  tmpBufferSize = sizeof(tmpBuffer);
    if (GetComputerName((LPTSTR) tmpBuffer, &tmpBufferSize))
        return QString::fromUtf16(tmpBuffer);
#elif defined(Q_OS_LINUX)
    char tmpBuffer[1024];
    if (gethostname(tmpBuffer, sizeof(tmpBuffer)) == 0)
        return QString::fromUtf8(tmpBuffer);
#endif
    return QString();
}

QString getDefaultServerName()
{
    QString id = getComputerName();
    if (id.isEmpty())
        id = getMacFromPrimaryIF();
    return lit("Server %1").arg(id);
}

QnMediaServerResourcePtr MediaServerProcess::findServer(ec2::AbstractECConnectionPtr ec2Connection)
{
    ec2::ApiMediaServerDataList servers;

    while (servers.empty() && !needToStop())
    {
        ec2::ErrorCode rez = ec2Connection->getMediaServerManager(Qn::kSystemAccess)->getServersSync(&servers);
        if( rez == ec2::ErrorCode::ok )
            break;

        qDebug() << "findServer(): Call to getServers failed. Reason: " << ec2::toString(rez);
        QnSleep::msleep(1000);
    }

    for(const auto& server: servers)
    {
        if (server.id == serverGuid())
        {
            QnMediaServerResourcePtr qnServer(new QnMediaServerResource(commonModule()));
            fromApiToResource(server, qnServer);
            return qnServer;
        }
    }

    return QnMediaServerResourcePtr();
}

QnMediaServerResourcePtr registerServer(ec2::AbstractECConnectionPtr ec2Connection, const QnMediaServerResourcePtr &server, bool isNewServerInstance)
{
    ec2::ApiMediaServerData apiServer;
    fromResourceToApi(server, apiServer);

    ec2::ErrorCode rez = ec2Connection->getMediaServerManager(Qn::kSystemAccess)->saveSync(apiServer);
    if (rez != ec2::ErrorCode::ok)
    {
        qWarning() << "registerServer(): Call to registerServer failed. Reason: " << ec2::toString(rez);
        return QnMediaServerResourcePtr();
    }

    if (!isNewServerInstance)
        return server;

    // insert server user attributes if defined
    QString dir = qnServerModule->roSettings()->value("staticDataDir", getDataDirectory()).toString();
    QFile f(closeDirPath(dir) + lit("server_settings.json"));
    if (!f.open(QFile::ReadOnly))
        return server;
    QByteArray data = f.readAll();
    ec2::ApiMediaServerUserAttributesData userAttrsData;
    if (!QJson::deserialize(data, &userAttrsData))
        return server;
    userAttrsData.serverId = server->getId();

    ec2::ApiMediaServerUserAttributesDataList attrsList;
    attrsList.push_back(userAttrsData);
    rez = ec2Connection->getMediaServerManager(Qn::kSystemAccess)->saveUserAttributesSync(attrsList);
    if (rez != ec2::ErrorCode::ok)
    {
        qWarning() << "registerServer(): Call to registerServer failed. Reason: " << ec2::toString(rez);
        return QnMediaServerResourcePtr();
    }

    return server;
}

void MediaServerProcess::saveStorages(
    ec2::AbstractECConnectionPtr ec2Connection,
    const QnStorageResourceList& storages)
{
    ec2::ApiStorageDataList apiStorages;
    fromResourceListToApi(storages, apiStorages);

    ec2::ErrorCode rez;
    while((rez = ec2Connection->getMediaServerManager(Qn::kSystemAccess)->saveStoragesSync(apiStorages)) != ec2::ErrorCode::ok && !needToStop())
    {
        NX_WARNING(this) "Call to change server's storages failed. Reason: " << rez;
        QnSleep::msleep(APP_SERVER_REQUEST_ERROR_TIMEOUT_MS);
    }
}

static const int SYSTEM_USAGE_DUMP_TIMEOUT = 7*60*1000;

void MediaServerProcess::dumpSystemUsageStats()
{
    if (!qnPlatform->monitor())
        return;

    qnPlatform->monitor()->totalCpuUsage();
    qnPlatform->monitor()->totalRamUsage();
    qnPlatform->monitor()->totalHddLoad();

    // TODO: #mu
    //  - Add some more fields that might be interesting
    //  - Make and use JSON serializable struct rather than just a string
    QStringList networkIfList;
    for (const auto& iface : qnPlatform->monitor()->totalNetworkLoad())
        if (iface.type != QnPlatformMonitor::LoopbackInterface)
            networkIfList.push_back(lit("%1: %2 bps").arg(iface.interfaceName)
                                                     .arg(iface.bytesPerSecMax));

    const auto networkIfInfo = networkIfList.join(lit(", "));
    if (m_mediaServer->setProperty(Qn::NETWORK_INTERFACES, networkIfInfo))
        m_mediaServer->saveParams();

    QnMutexLocker lk( &m_mutex );
    if( m_dumpSystemResourceUsageTaskID == 0 )  //monitoring cancelled
        return;
    m_dumpSystemResourceUsageTaskID = nx::utils::TimerManager::instance()->addTimer(
        std::bind( &MediaServerProcess::dumpSystemUsageStats, this ),
        std::chrono::milliseconds(SYSTEM_USAGE_DUMP_TIMEOUT) );
}

#ifdef Q_OS_WIN
#include <windows.h>
#include <stdio.h>
BOOL WINAPI stopServer_WIN(DWORD dwCtrlType)
{
    stopServer(dwCtrlType);
    return true;
}
#endif

static QtMessageHandler defaultMsgHandler = 0;

static void myMsgHandler(QtMsgType type, const QMessageLogContext& ctx, const QString& msg)
{
    if (defaultMsgHandler)
        defaultMsgHandler(type, ctx, msg);

    NX_EXPECT(!msg.contains(lit("QString:")), msg);
    NX_EXPECT(!msg.contains(lit("QObject:")), msg);
    qnLogMsgHandler(type, ctx, msg);
}

QUrl appServerConnectionUrl(QSettings &settings)
{
    // migrate appserverPort settings from version 2.2 if exist
    if (!qnServerModule->roSettings()->value("appserverPort").isNull())
    {
        qnServerModule->roSettings()->setValue("port", qnServerModule->roSettings()->value("appserverPort"));
        qnServerModule->roSettings()->remove("appserverPort");
    }

    QUrl appServerUrl;
    QUrlQuery params;

    // ### remove
    QString host = settings.value("appserverHost").toString();
    if( QUrl( host ).scheme() == "file" )
    {
        appServerUrl = QUrl( host ); // it is a completed URL
    }
    else if (host.isEmpty() || host == "localhost")
    {
        appServerUrl = QUrl::fromLocalFile( closeDirPath( getDataDirectory() ) );
    }
    else {
        appServerUrl.setScheme(settings.value("secureAppserverConnection", true).toBool() ? QLatin1String("https") : QLatin1String("http"));
        int port = settings.value("port", DEFAULT_APPSERVER_PORT).toInt();
        appServerUrl.setHost(host);
        appServerUrl.setPort(port);
    }
    if (appServerUrl.scheme() == "file")
    {
        QString staticDBPath = settings.value("staticDataDir").toString();
        if (!staticDBPath.isEmpty()) {
            params.addQueryItem("staticdb_path", staticDBPath);
        }
        if (qnServerModule->roSettings()->value(QnServer::kRemoveDbParamName).toBool())
            params.addQueryItem("cleanupDb", QString());
    }

    // TODO: #rvasilenko Actually appserverPassword is always empty. Remove?
    QString userName = settings.value("appserverLogin", helpers::kFactorySystemUser).toString();
    QString password = settings.value(APPSERVER_PASSWORD, QLatin1String("")).toString();
    QByteArray authKey = nx::ServerSetting::getAuthKey();
    QString appserverHostString = settings.value("appserverHost").toString();
    if (!authKey.isEmpty() && !isLocalAppServer(appserverHostString))
    {
        userName = serverGuid().toString();
        password = authKey;
    }

    appServerUrl.setUserName(userName);
    appServerUrl.setPassword(password);
    appServerUrl.setQuery(params);

    NX_LOG(lit("Connect to server %1").arg(appServerUrl.toString(QUrl::RemovePassword)), cl_logINFO);
    return appServerUrl;
}

MediaServerProcess::MediaServerProcess(int argc, char* argv[], bool serviceMode)
:
    m_argc(argc),
    m_argv(argv),
    m_startMessageSent(false),
    m_firstRunningTime(0),
    m_universalTcpListener(0),
    m_dumpSystemResourceUsageTaskID(0),
    m_stopping(false),
    m_serviceMode(serviceMode)
{
    serviceMainInstance = this;

    parseCommandLineParameters(argc, argv);

    // TODO: Other platforms?
    #if defined(__linux__)
        if (!m_cmdLineArguments.crashDirectory.isEmpty())
            linux_exception::setCrashDirectory(m_cmdLineArguments.crashDirectory.toStdString());
    #endif

    m_settings.reset(new MSSettings(
        m_cmdLineArguments.configFilePath,
        m_cmdLineArguments.rwConfigFilePath));

    addCommandLineParametersFromConfig(m_settings.get());

    const bool isStatisticsDisabled =
        m_settings->roSettings()->value(QnServer::kNoMonitorStatistics, false).toBool();

    m_platform.reset(new QnPlatformAbstraction());
    m_platform->process(NULL)->setPriority(QnPlatformProcess::HighPriority);
    m_platform->setUpdatePeriodMs(
        isStatisticsDisabled ? 0 : QnGlobalMonitor::kDefaultUpdatePeridMs);
}

void MediaServerProcess::parseCommandLineParameters(int argc, char* argv[])
{
    QnCommandLineParser commandLineParser;
    commandLineParser.addParameter(&m_cmdLineArguments.logLevel, "--log-level", NULL,
        lit("Supported values: none (no logging), always, error, warning, info, debug, verbose. Default: ")
        + toString(nx::utils::log::Settings::kDefaultLevel));
    commandLineParser.addParameter(&m_cmdLineArguments.exceptionFilters, "--exception-filters", NULL, "Log filters.");
    commandLineParser.addParameter(&m_cmdLineArguments.httpLogLevel, "--http-log-level", NULL, "Log value for http_log.log.");
    commandLineParser.addParameter(&m_cmdLineArguments.hwLogLevel, "--hw-log-level", NULL, "Log value for hw_log.log.");
    commandLineParser.addParameter(&m_cmdLineArguments.ec2TranLogLevel, "--ec2-tran-log-level", NULL, "Log value for ec2_tran.log.");
    commandLineParser.addParameter(&m_cmdLineArguments.permissionsLogLevel, "--permissions-log-level", NULL,"Log value for permissions.log.");

    commandLineParser.addParameter(&m_cmdLineArguments.rebuildArchive, "--rebuild", NULL,
        lit("Rebuild archive index. Supported values: all (high & low quality), hq (only high), lq (only low)"), "all");
    commandLineParser.addParameter(&m_cmdLineArguments.allowedDiscoveryPeers, "--allowed-peers", NULL, QString());
    commandLineParser.addParameter(&m_cmdLineArguments.ifListFilter, "--if", NULL,
        "Strict media server network interface list (comma delimited list)");
    commandLineParser.addParameter(&m_cmdLineArguments.configFilePath, "--conf-file", NULL,
        "Path to config file. By default " + MSSettings::defaultROSettingsFilePath());
    commandLineParser.addParameter(&m_cmdLineArguments.rwConfigFilePath, "--runtime-conf-file", NULL,
        "Path to config file which is used to save some. By default " + MSSettings::defaultRunTimeSettingsFilePath());
    commandLineParser.addParameter(&m_cmdLineArguments.showVersion, "--version", NULL,
        lit("Print version info and exit"), true);
    commandLineParser.addParameter(&m_cmdLineArguments.showHelp, "--help", NULL,
        lit("This help message"), true);
    commandLineParser.addParameter(&m_cmdLineArguments.engineVersion, "--override-version", NULL,
        lit("Force the other engine version"), QString());
    commandLineParser.addParameter(&m_cmdLineArguments.enforceSocketType, "--enforce-socket", NULL,
        lit("Enforces stream socket type (TCP, UDT)"), QString());
    commandLineParser.addParameter(&m_cmdLineArguments.enforcedMediatorEndpoint, "--enforce-mediator", NULL,
        lit("Enforces mediator address"), QString());
    commandLineParser.addParameter(&m_cmdLineArguments.ipVersion, "--ip-version", NULL,
        lit("Force ip version"), QString());
    commandLineParser.addParameter(&m_cmdLineArguments.createFakeData, "--create-fake-data", NULL,
        lit("Create fake data: users,cameras,propertiesPerCamera,camerasPerLayout,storageCount"), QString());
    commandLineParser.addParameter(&m_cmdLineArguments.crashDirectory, "--crash-directory", NULL,
        lit("Directory to save and send crash reports."), QString());
    commandLineParser.addParameter(&m_cmdLineArguments.cleanupDb, "--cleanup-db", NULL,
        lit("Deletes resources with NULL ids, "
            "cleans dangling cameras' and servers' user attributes, "
            "kvpairs and resourceStatuses, also cleans and rebuilds transaction log"), true);

    commandLineParser.addParameter(&m_cmdLineArguments.moveHandlingCameras, "--move-handling-cameras", NULL,
        lit("Move handling cameras to itself, "
            "In some rare scenarios cameras can be assigned to removed server, "
            "This startup parameter force server to move these cameras to itself"), true);

    commandLineParser.parse(argc, (const char**) argv, stderr);
    if (m_cmdLineArguments.showHelp)
    {
        QTextStream stream(stdout);
        commandLineParser.print(stream);
    }
    if (m_cmdLineArguments.showVersion)
        std::cout << nx::utils::AppInfo::applicationFullVersion().toStdString() << std::endl;
}

void MediaServerProcess::addCommandLineParametersFromConfig(MSSettings* settings)
{
    // move arguments from conf file / registry

    if (m_cmdLineArguments.rebuildArchive.isEmpty())
        m_cmdLineArguments.rebuildArchive = settings->runTimeSettings()->value("rebuild").toString();
}

MediaServerProcess::~MediaServerProcess()
{
    quit();
    stop();
}

bool MediaServerProcess::isStopping() const
{
    QnMutexLocker lock( &m_stopMutex );
    return m_stopping;
}

void MediaServerProcess::at_databaseDumped()
{
    if (isStopping())
        return;

    nx::mserver_aux::savePersistentDataBeforeDbRestore(
                commonModule()->resourcePool()->getAdministrator(),
                m_mediaServer,
                nx::mserver_aux::createServerSettingsProxy(commonModule()).get()
            ).saveToSettings(qnServerModule->roSettings());
    restartServer(500);
}

void MediaServerProcess::at_systemIdentityTimeChanged(qint64 value, const QnUuid& sender)
{
    if (isStopping())
        return;

    nx::ServerSetting::setSysIdTime(value);
    if (sender != commonModule()->moduleGUID())
    {
        qnServerModule->roSettings()->setValue(QnServer::kRemoveDbParamName, "1");
        // If system Id has been changed, reset 'database restore time' variable
        nx::mserver_aux::savePersistentDataBeforeDbRestore(
                    commonModule()->resourcePool()->getAdministrator(),
                    m_mediaServer,
                    nx::mserver_aux::createServerSettingsProxy(commonModule()).get()
                ).saveToSettings(qnServerModule->roSettings());
        restartServer(0);
    }
}

void MediaServerProcess::stopSync()
{
    qWarning() << "Stopping server";

    const int kStopTimeoutMs = 100 * 1000;

    if (serviceMainInstance) {
        {
            QnMutexLocker lock( &m_stopMutex );
            m_stopping = true;
        }
        serviceMainInstance->pleaseStop();
        serviceMainInstance->quit();
        if (!serviceMainInstance->wait(kStopTimeoutMs))
        {
            serviceMainInstance->terminate();
            serviceMainInstance->wait();
        }
        serviceMainInstance = 0;
    }
    qApp->quit();
}

void MediaServerProcess::stopAsync()
{
    QTimer::singleShot(0, this, SLOT(stopSync()));
}


int MediaServerProcess::getTcpPort() const
{
    return m_universalTcpListener ? m_universalTcpListener->getPort() : 0;
}

void MediaServerProcess::stopObjects()
{
    if (m_stopObjectsCalled)
        return;

    qWarning() << "QnMain::stopObjects() called";

    qnBackupStorageMan->scheduleSync()->stop();
    NX_LOG("QnScheduleSync::stop() done", cl_logINFO);

    qnNormalStorageMan->cancelRebuildCatalogAsync();
    qnBackupStorageMan->cancelRebuildCatalogAsync();
    qnNormalStorageMan->stopAsyncTasks();
    qnBackupStorageMan->stopAsyncTasks();

    if (qnFileDeletor)
        qnFileDeletor->stop();

    if (m_universalTcpListener)
        m_universalTcpListener->pleaseStop();

    if (const auto manager = commonModule()->moduleDiscoveryManager())
        manager->stop();

    if (m_universalTcpListener) {
        m_universalTcpListener->stop();
        delete m_universalTcpListener;
        m_universalTcpListener = 0;
    }

    m_stopObjectsCalled = true;
}

void MediaServerProcess::updateDisabledVendorsIfNeeded()
{
    // migration from old version. move setting from registry to the DB
    static const QString DV_PROPERTY = QLatin1String("disabledVendors");
    QString disabledVendors = qnServerModule->roSettings()->value(DV_PROPERTY).toString();
    if (!disabledVendors.isNull())
    {
        qnGlobalSettings->setDisabledVendors(disabledVendors);
        qnServerModule->roSettings()->remove(DV_PROPERTY);
    }
}

void MediaServerProcess::updateAllowCameraCHangesIfNeed()
{
    static const QString DV_PROPERTY = QLatin1String("cameraSettingsOptimization");

    QString allowCameraChanges = qnServerModule->roSettings()->value(DV_PROPERTY).toString();
    if (!allowCameraChanges.isEmpty())
    {
        qnGlobalSettings->setCameraSettingsOptimizationEnabled(allowCameraChanges.toLower() == lit("yes") || allowCameraChanges.toLower() == lit("true") || allowCameraChanges == lit("1"));
        qnServerModule->roSettings()->setValue(DV_PROPERTY, "");
    }
}

template< typename Container>
QString containerToQString( const Container& container )
{
    QStringList list;
    for (const auto& it : container)
        list << it.toString();

    return list.join( lit(", ") );
}

void MediaServerProcess::updateAddressesList()
{
    if (isStopping())
        return;

    ec2::ApiMediaServerData prevValue;
    fromResourceToApi(m_mediaServer, prevValue);


    QList<SocketAddress> serverAddresses;

    const auto port = m_universalTcpListener->getPort();
    for (const auto& host: allLocalAddresses())
        serverAddresses << SocketAddress(host.toString(), port);

    for (const auto& host : m_forwardedAddresses )
        serverAddresses << SocketAddress(host.first, host.second);

    if (!m_ipDiscovery->publicIP().isNull())
        serverAddresses << SocketAddress(m_ipDiscovery->publicIP().toString(), port);

    m_mediaServer->setNetAddrList(serverAddresses);
    NX_LOGX(lit("Update mediaserver addresses: %1")
            .arg(containerToQString(serverAddresses)), cl_logDEBUG1);

    const QUrl defaultUrl(m_mediaServer->getApiUrl());
    const SocketAddress defaultAddress(defaultUrl.host(), defaultUrl.port());
    if (std::find(serverAddresses.begin(), serverAddresses.end(),
                  defaultAddress) == serverAddresses.end())
    {
        SocketAddress newAddress;
        if (!serverAddresses.isEmpty())
            newAddress = serverAddresses.front();

        m_mediaServer->setPrimaryAddress(newAddress);
    }

    ec2::ApiMediaServerData server;
    fromResourceToApi(m_mediaServer, server);
    if (server != prevValue)
        commonModule()->ec2Connection()->getMediaServerManager(Qn::kSystemAccess)->save(server, this, &MediaServerProcess::at_serverSaved);

    nx::network::SocketGlobals::addressPublisher().updateAddresses(std::list<SocketAddress>(
        serverAddresses.begin(), serverAddresses.end()));
}

void MediaServerProcess::loadResourcesFromEc(
    ec2::AbstractECConnectionPtr ec2Connection,
    QnServerMessageProcessor* serverMessageProcessor)
{
    QnCommonMessageProcessor* messageProcessor = serverMessageProcessor;
    ec2::ErrorCode rez;
    {
        //reading servers list
        ec2::ApiMediaServerDataList mediaServerList;
        while( ec2Connection->getMediaServerManager(Qn::kSystemAccess)->getServersSync(&mediaServerList) != ec2::ErrorCode::ok )
        {
            NX_LOG( lit("QnMain::run(). Can't get servers."), cl_logERROR );
            QnSleep::msleep(APP_SERVER_REQUEST_ERROR_TIMEOUT_MS);
            if (m_needStop)
                return;
        }

        ec2::ApiDiscoveryDataList discoveryDataList;
        while( ec2Connection->getDiscoveryManager(Qn::kSystemAccess)->getDiscoveryDataSync(&discoveryDataList) != ec2::ErrorCode::ok )
        {
            NX_LOG( lit("QnMain::run(). Can't get discovery data."), cl_logERROR );
            QnSleep::msleep(APP_SERVER_REQUEST_ERROR_TIMEOUT_MS);
            if (m_needStop)
                return;
        }

        QMultiHash<QnUuid, QUrl> additionalAddressesById;
        QMultiHash<QnUuid, QUrl> ignoredAddressesById;
        for (const ec2::ApiDiscoveryData &data: discoveryDataList)
        {
            additionalAddressesById.insert(data.id, data.url);
            if (data.ignore)
                ignoredAddressesById.insert(data.id, data.url);
        }

        for(const auto &mediaServer: mediaServerList)
        {
            const auto defaultPort = QUrl(mediaServer.url).port();
            QList<SocketAddress> addresses;
            ec2::deserializeNetAddrList(mediaServer.networkAddresses, addresses, defaultPort);

            QList<QUrl> additionalAddresses = additionalAddressesById.values(mediaServer.id);
            for (auto it = additionalAddresses.begin(); it != additionalAddresses.end(); /* no inc */) {
                const SocketAddress addr(it->host(), it->port(defaultPort));
                if (addresses.contains(addr))
                    it = additionalAddresses.erase(it);
                else
                    ++it;
            }
            const auto dictionary = commonModule()->serverAdditionalAddressesDictionary();
            dictionary->setAdditionalUrls(mediaServer.id, additionalAddresses);
            dictionary->setIgnoredUrls(mediaServer.id, ignoredAddressesById.values(mediaServer.id));
            commonModule()->messageProcessor()->updateResource(mediaServer, ec2::NotificationSource::Local);
        }
        do {
            if (needToStop())
                return;
        } while (ec2Connection->getResourceManager(Qn::kSystemAccess)->setResourceStatusSync(m_mediaServer->getId(), Qn::Online) != ec2::ErrorCode::ok);


        // read resource status
        ec2::ApiResourceStatusDataList statusList;
        while ((rez = ec2Connection->getResourceManager(Qn::kSystemAccess)->getStatusListSync(QnUuid(), &statusList)) != ec2::ErrorCode::ok)
        {
            NX_LOG( lit("QnMain::run(): Can't get properties dictionary. Reason: %1").arg(ec2::toString(rez)), cl_logDEBUG1 );
            QnSleep::msleep(APP_SERVER_REQUEST_ERROR_TIMEOUT_MS);
            if (m_needStop)
                return;
        }
        messageProcessor->resetStatusList( statusList );

        //reading server attributes
        ec2::ApiMediaServerUserAttributesDataList mediaServerUserAttributesList;
        while ((rez = ec2Connection->getMediaServerManager(Qn::kSystemAccess)->getUserAttributesSync(QnUuid(), &mediaServerUserAttributesList)) != ec2::ErrorCode::ok)
        {
            NX_LOG( lit("QnMain::run(): Can't get server user attributes list. Reason: %1").arg(ec2::toString(rez)), cl_logDEBUG1 );
            QnSleep::msleep(APP_SERVER_REQUEST_ERROR_TIMEOUT_MS);
            if (m_needStop)
                return;
        }
        messageProcessor->resetServerUserAttributesList( mediaServerUserAttributesList );

    }


    {
        // read camera list
        ec2::ApiCameraDataList cameras;
        while ((rez = ec2Connection->getCameraManager(Qn::kSystemAccess)->getCamerasSync(&cameras)) != ec2::ErrorCode::ok)
        {
            NX_LOG(lit("QnMain::run(): Can't get cameras. Reason: %1").arg(ec2::toString(rez)), cl_logDEBUG1);
            QnSleep::msleep(APP_SERVER_REQUEST_ERROR_TIMEOUT_MS);
            if (m_needStop)
                return;
        }

        //reading camera attributes
        ec2::ApiCameraAttributesDataList cameraUserAttributesList;
        while ((rez = ec2Connection->getCameraManager(Qn::kSystemAccess)->getUserAttributesSync(&cameraUserAttributesList)) != ec2::ErrorCode::ok)
        {
            NX_LOG(lit("QnMain::run(): Can't get camera user attributes list. Reason: %1").arg(ec2::toString(rez)), cl_logDEBUG1);
            QnSleep::msleep(APP_SERVER_REQUEST_ERROR_TIMEOUT_MS);
            if (m_needStop)
                return;
        }
        messageProcessor->resetCameraUserAttributesList(cameraUserAttributesList);

        // read properties dictionary
        ec2::ApiResourceParamWithRefDataList kvPairs;
        while ((rez = ec2Connection->getResourceManager(Qn::kSystemAccess)->getKvPairsSync(QnUuid(), &kvPairs)) != ec2::ErrorCode::ok)
        {
            NX_LOG(lit("QnMain::run(): Can't get properties dictionary. Reason: %1").arg(ec2::toString(rez)), cl_logDEBUG1);
            QnSleep::msleep(APP_SERVER_REQUEST_ERROR_TIMEOUT_MS);
            if (m_needStop)
                return;
        }
        messageProcessor->resetPropertyList(kvPairs);

        /* Properties and attributes must be read before processing cameras because of getAuth() method */
        std::vector<QnManualCameraInfo> manualCameras;
        for (const auto &camera : cameras)
        {
            messageProcessor->updateResource(camera, ec2::NotificationSource::Local);
            if (camera.manuallyAdded)
            {
                if (const auto resourceType = qnResTypePool->getResourceType(camera.typeId))
                {
                    QnManualCameraInfo info(
                        QUrl(camera.url),
                        QnNetworkResource::getResourceAuth(commonModule(), camera.id, camera.typeId),
                        resourceType->getName(), camera.physicalId);

                    manualCameras.push_back(std::move(info));
                }
                else
                {
                    NX_ASSERT(false, lm("No resourse type in the pool %1").arg(camera.typeId));
                }
            }
        }
        commonModule()->resourceDiscoveryManager()->registerManualCameras(manualCameras);
    }

    {
        ec2::ApiServerFootageDataList serverFootageData;
        while (( rez = ec2Connection->getCameraManager(Qn::kSystemAccess)->getServerFootageDataSync(&serverFootageData)) != ec2::ErrorCode::ok)
        {
            qDebug() << "QnMain::run(): Can't get cameras history. Reason: " << ec2::toString(rez);
            QnSleep::msleep(APP_SERVER_REQUEST_ERROR_TIMEOUT_MS);
            if (m_needStop)
                return;
        }
        commonModule()->cameraHistoryPool()->resetServerFootageData(serverFootageData);
        commonModule()->cameraHistoryPool()->setHistoryCheckDelay(1000);
    }

    {
        //loading users
        ec2::ApiUserDataList users;
        while(( rez = ec2Connection->getUserManager(Qn::kSystemAccess)->getUsersSync(&users))  != ec2::ErrorCode::ok)
        {
            qDebug() << "QnMain::run(): Can't get users. Reason: " << ec2::toString(rez);
            QnSleep::msleep(APP_SERVER_REQUEST_ERROR_TIMEOUT_MS);
            if (m_needStop)
                return;
        }

        for(const auto &user: users)
            messageProcessor->updateResource(user, ec2::NotificationSource::Local);
    }

    {
        //loading videowalls
        ec2::ApiVideowallDataList videowalls;
        while(( rez = ec2Connection->getVideowallManager(Qn::kSystemAccess)->getVideowallsSync(&videowalls))  != ec2::ErrorCode::ok)
        {
            qDebug() << "QnMain::run(): Can't get videowalls. Reason: " << ec2::toString(rez);
            QnSleep::msleep(APP_SERVER_REQUEST_ERROR_TIMEOUT_MS);
            if (m_needStop)
                return;
        }

        for (const ec2::ApiVideowallData& videowall: videowalls)
            messageProcessor->updateResource(videowall, ec2::NotificationSource::Local);
    }

    {
        //loading layouts
        ec2::ApiLayoutDataList layouts;
        while(( rez = ec2Connection->getLayoutManager(Qn::kSystemAccess)->getLayoutsSync(&layouts))  != ec2::ErrorCode::ok)
        {
            qDebug() << "QnMain::run(): Can't get layouts. Reason: " << ec2::toString(rez);
            QnSleep::msleep(APP_SERVER_REQUEST_ERROR_TIMEOUT_MS);
            if (m_needStop)
                return;
        }

        for(const auto &layout: layouts)
            messageProcessor->updateResource(layout, ec2::NotificationSource::Local);
    }

    {
        //loading webpages
        ec2::ApiWebPageDataList webpages;
        while ((rez = ec2Connection->getWebPageManager(Qn::kSystemAccess)->getWebPagesSync(&webpages)) != ec2::ErrorCode::ok)
        {
            qDebug() << "QnMain::run(): Can't get webpages. Reason: " << ec2::toString(rez);
            QnSleep::msleep(APP_SERVER_REQUEST_ERROR_TIMEOUT_MS);
            if (m_needStop)
                return;
        }

        for (const auto &webpage : webpages)
            messageProcessor->updateResource(webpage, ec2::NotificationSource::Local);
    }

    {
        //loading accessible resources
        ec2::ApiAccessRightsDataList accessRights;
        while ((rez = ec2Connection->getUserManager(Qn::kSystemAccess)->getAccessRightsSync(&accessRights)) != ec2::ErrorCode::ok)
        {
            qDebug() << "QnMain::run(): Can't get accessRights. Reason: " << ec2::toString(rez);
            QnSleep::msleep(APP_SERVER_REQUEST_ERROR_TIMEOUT_MS);
            if (m_needStop)
                return;
        }
        messageProcessor->resetAccessRights(accessRights);
    }

    {
        //loading user roles
        ec2::ApiUserRoleDataList userRoles;
        while ((rez = ec2Connection->getUserManager(Qn::kSystemAccess)->getUserRolesSync(&userRoles)) != ec2::ErrorCode::ok)
        {
            qDebug() << "QnMain::run(): Can't get roles. Reason: " << ec2::toString(rez);
            QnSleep::msleep(APP_SERVER_REQUEST_ERROR_TIMEOUT_MS);
            if (m_needStop)
                return;
        }
        messageProcessor->resetUserRoles(userRoles);
    }

    {
        //loading business rules
        vms::event::RuleList rules;
        while( (rez = ec2Connection->getBusinessEventManager(Qn::kSystemAccess)->getBusinessRulesSync(&rules)) != ec2::ErrorCode::ok )
        {
            qDebug() << "QnMain::run(): Can't get business rules. Reason: " << ec2::toString(rez);
            QnSleep::msleep(APP_SERVER_REQUEST_ERROR_TIMEOUT_MS);
            if (m_needStop)
                return;
        }

        for (const auto& rule: rules)
            messageProcessor->on_businessEventAddedOrUpdated(rule);
    }

    {
        // load licenses
        QnLicenseList licenses;
        while( (rez = ec2Connection->getLicenseManager(Qn::kSystemAccess)->getLicensesSync(&licenses)) != ec2::ErrorCode::ok )
        {
            qDebug() << "QnMain::run(): Can't get license list. Reason: " << ec2::toString(rez);
            QnSleep::msleep(APP_SERVER_REQUEST_ERROR_TIMEOUT_MS);
            if (m_needStop)
                return;
        }

        for(const QnLicensePtr &license: licenses)
            messageProcessor->on_licenseChanged(license);
    }

    serverMessageProcessor->startReceivingLocalNotifications(ec2Connection);
}

void MediaServerProcess::saveServerInfo(const QnMediaServerResourcePtr& server)
{
    const auto hwInfo = HardwareInformation::instance();
    server->setProperty(Qn::CPU_ARCHITECTURE, hwInfo.cpuArchitecture);
    server->setProperty(Qn::CPU_MODEL_NAME, hwInfo.cpuModelName);
    server->setProperty(Qn::PHYSICAL_MEMORY, QString::number(hwInfo.physicalMemory));

    server->setProperty(Qn::PRODUCT_NAME_SHORT, QnAppInfo::productNameShort());
    server->setProperty(Qn::FULL_VERSION, nx::utils::AppInfo::applicationFullVersion());
    server->setProperty(Qn::BETA, QString::number(QnAppInfo::beta() ? 1 : 0));
    server->setProperty(Qn::PUBLIC_IP, m_ipDiscovery->publicIP().toString());
    server->setProperty(Qn::SYSTEM_RUNTIME, QnSystemInformation::currentSystemRuntime());

    if (m_mediaServer->getPanicMode() == Qn::PM_BusinessEvents)
        server->setPanicMode(Qn::PM_None);

    QFile hddList(Qn::HDD_LIST_FILE);
    if (hddList.open(QFile::ReadOnly))
    {
        const auto content = QString::fromUtf8(hddList.readAll());
        if (content.size())
        {
            auto hhds = content.split(lit("\n"), QString::SkipEmptyParts);
            for (auto& hdd : hhds) hdd = hdd.trimmed();
            server->setProperty(Qn::HDD_LIST, hhds.join(", "),
                                QnResource::NO_ALLOW_EMPTY);
        }
    }

    server->saveParams();

    #ifdef ENABLE_EXTENDED_STATISTICS
        qnServerDb->setBookmarkCountController(
            [server](size_t count)
            {
                server->setProperty(Qn::BOOKMARK_COUNT, QString::number(count));
                server->saveParams();
            });
    #endif
}

void MediaServerProcess::at_updatePublicAddress(const QHostAddress& publicIp)
{
    if (isStopping())
        return;

    QnPeerRuntimeInfo localInfo = commonModule()->runtimeInfoManager()->localInfo();
    localInfo.data.publicIP = publicIp.toString();
    commonModule()->runtimeInfoManager()->updateLocalItem(localInfo);

    const auto& resPool = commonModule()->resourcePool();
    QnMediaServerResourcePtr server = resPool->getResourceById<QnMediaServerResource>(commonModule()->moduleGUID());
    if (server)
    {
        Qn::ServerFlags serverFlags = server->getServerFlags();
        if (publicIp.isNull())
            serverFlags &= ~Qn::SF_HasPublicIP;
        else
            serverFlags |= Qn::SF_HasPublicIP;
        if (serverFlags != server->getServerFlags())
        {
            server->setServerFlags(serverFlags);
            ec2::AbstractECConnectionPtr ec2Connection = commonModule()->ec2Connection();

            ec2::ApiMediaServerData apiServer;
            fromResourceToApi(server, apiServer);
            ec2Connection->getMediaServerManager(Qn::kSystemAccess)->save(apiServer, this, [] {});
        }

        if (server->setProperty(Qn::PUBLIC_IP, publicIp.toString(), QnResource::NO_ALLOW_EMPTY))
            server->saveParams();

        updateAddressesList(); //< update interface list to add/remove publicIP
    }
}

void MediaServerProcess::at_portMappingChanged(QString address)
{
    if (isStopping())
        return;

    SocketAddress mappedAddress(address);
    if (mappedAddress.port)
    {
        auto it = m_forwardedAddresses.emplace(mappedAddress.address, 0).first;
        if (it->second != mappedAddress.port)
        {
            NX_LOGX(lit("New external address %1 has been mapped")
                    .arg(address), cl_logALWAYS);

            it->second = mappedAddress.port;
            updateAddressesList();
        }
    }
    else
    {
        const auto oldIp = m_forwardedAddresses.find(mappedAddress.address);
        if (oldIp != m_forwardedAddresses.end())
        {
            NX_LOGX(lit("External address %1:%2 has been unmapped")
                   .arg(oldIp->first.toString()).arg(oldIp->second), cl_logALWAYS);

            m_forwardedAddresses.erase(oldIp);
            updateAddressesList();
        }
    }
}

void MediaServerProcess::at_serverSaved(int, ec2::ErrorCode err)
{
    if (isStopping())
        return;

    if (err != ec2::ErrorCode::ok)
        qWarning() << "Error saving server.";
}

void MediaServerProcess::at_connectionOpened()
{
    if (isStopping())
        return;

    const auto& resPool = commonModule()->resourcePool();
    if (m_firstRunningTime)
    {
        qnEventRuleConnector->at_serverFailure(
            resPool->getResourceById<QnMediaServerResource>(serverGuid()),
            m_firstRunningTime * 1000,
            nx::vms::event::EventReason::serverStarted,
            QString());
    }
    if (!m_startMessageSent)
    {
        qnEventRuleConnector->at_serverStarted(
            resPool->getResourceById<QnMediaServerResource>(serverGuid()),
            qnSyncTime->currentUSecsSinceEpoch());
        m_startMessageSent = true;
    }
    m_firstRunningTime = 0;
}

void MediaServerProcess::at_serverModuleConflict(nx::vms::discovery::ModuleEndpoint module)
{
    const auto& resPool = commonModule()->resourcePool();
    qnEventRuleConnector->at_serverConflict(
        resPool->getResourceById<QnMediaServerResource>(commonModule()->moduleGUID()),
        qnSyncTime->currentUSecsSinceEpoch(),
        module,
        QUrl(lit("http://%1").arg(module.endpoint.toString())));
}

void MediaServerProcess::at_timer()
{
    if (isStopping())
        return;

    // TODO: #2.4 #GDM This timer make two totally different functions. Split it.
    qnServerModule->setLastRunningTime(
        std::chrono::milliseconds(qnSyncTime->currentMSecsSinceEpoch()));

    const auto& resPool = commonModule()->resourcePool();
    QnResourcePtr mServer = resPool->getResourceById(commonModule()->moduleGUID());
    if (!mServer)
        return;

    for(const auto& camera: resPool->getAllCameras(mServer, true))
        camera->cleanCameraIssues();
}

void MediaServerProcess::at_storageManager_noStoragesAvailable() {
    if (isStopping())
        return;
    qnEventRuleConnector->at_noStorages(m_mediaServer);
}

void MediaServerProcess::at_storageManager_storageFailure(const QnResourcePtr& storage,
    nx::vms::event::EventReason reason)
{
    if (isStopping())
        return;
    qnEventRuleConnector->at_storageFailure(m_mediaServer, qnSyncTime->currentUSecsSinceEpoch(), reason, storage);
}

void MediaServerProcess::at_storageManager_rebuildFinished(QnSystemHealth::MessageType msgType) {
    if (isStopping())
        return;
    qnEventRuleConnector->at_archiveRebuildFinished(m_mediaServer, msgType);
}

void MediaServerProcess::at_archiveBackupFinished(
    qint64                      backedUpToMs,
    nx::vms::event::EventReason code
)
{
    if (isStopping())
        return;

    qnEventRuleConnector->at_archiveBackupFinished(
        m_mediaServer,
        qnSyncTime->currentUSecsSinceEpoch(),
        code,
        QString::number(backedUpToMs)
    );
}

void MediaServerProcess::at_cameraIPConflict(const QHostAddress& host, const QStringList& macAddrList)
{
    if (isStopping())
        return;
    qnEventRuleConnector->at_cameraIPConflict(
        m_mediaServer,
        host,
        macAddrList,
        qnSyncTime->currentUSecsSinceEpoch());
}

void MediaServerProcess::registerRestHandlers(
    CloudManagerGroup* cloudManagerGroup,
    QnUniversalTcpListener* tcpListener,
    ec2::TransactionMessageBusAdapter* messageBus)
{
    auto processorPool = tcpListener->processorPool();
    const auto welcomePage = lit("/static/index.html");
    processorPool->registerRedirectRule(lit(""), welcomePage);
    processorPool->registerRedirectRule(lit("/"), welcomePage);
    processorPool->registerRedirectRule(lit("/static"), welcomePage);
    processorPool->registerRedirectRule(lit("/static/"), welcomePage);

    auto reg =
        [this, processorPool](
            const QString& path,
            QnRestRequestHandler* handler,
            Qn::GlobalPermission permissions = Qn::NoGlobalPermissions)
        {
            processorPool->registerHandler(path, handler, permissions);

            const auto& cameraIdUrlParams = handler->cameraIdUrlParams();
            if (!cameraIdUrlParams.isEmpty())
                m_autoRequestForwarder->addCameraIdUrlParams(path, cameraIdUrlParams);
        };

    // TODO: When supported by apidoctool, the comment to these constants should be parsed.
    const auto kAdmin = Qn::GlobalAdminPermission;
    const auto kViewLogs = Qn::GlobalViewLogsPermission;

    /**%apidoc GET /api/storageStatus
     * Check if specified folder can be used as a server storage.
     * %param:string path Folder to check.
     * %return:object JSON data. "OK" if specified folder may be used for writing on the server.
     *     Otherwise returns "FAIL"
     */
    reg("api/storageStatus", new QnStorageStatusRestHandler());

    /**%apidoc GET /api/storageSpace
     * Return a list of all server storages.
     * %return:object JSON data with server storages.
     */
    reg("api/storageSpace", new QnStorageSpaceRestHandler());

    /**%apidoc GET /api/statistics
     * Return server info: CPU usage, HDD usage e.t.c.
     * %return:object JSON data with statistics.
     */
    reg("api/statistics", new QnStatisticsRestHandler());

    /**%apidoc GET /api/getCameraParam
     * Read camera parameters. For instance: brightness, contrast e.t.c. Parameters to read should
     * be specified.
     * %param:string cameraId Camera id (can be obtained from "id" field via /ec2/getCamerasEx or
     *     /ec2/getCameras?extraFormatting) or MAC address (not supported for certain cameras).
     * %param[opt]:string <any_name> Parameter name to read. Request can contain one or more
     *     parameters.
     * %return:object Required parameter values in form of paramName=paramValue, each parameter on
     *     a new line.
     */
    reg("api/getCameraParam", new QnCameraSettingsRestHandler());

    /**%apidoc POST /api/setCameraParam
     * Sets values of several camera parameters. This parameters are used on the Advanced tab in
     * camera settings. For instance: brightness, contrast e.t.c.
     * %param:string cameraId Camera id (can be obtained from "id" field via /ec2/getCamerasEx or
     *     /ec2/getCameras?extraFormatting) or MAC address (not supported for certain cameras).
     * %param[opt]:string <any_name> Parameter for camera to set. Request can contain one or more
     *     parameters to set.
     * %return:object "OK" if all parameters have been set, otherwise return error 500 (Internal
     *     server error) and the result of setting for every parameter.
     */
    reg("api/setCameraParam", new QnCameraSettingsRestHandler());

    /**%apidoc GET /api/manualCamera/search
     * Start searching for the cameras in manual mode.
     * %param:string start_ip First IP address in the range to scan.
     * %param[opt]:string end_ip Last IP address in the range to scan.
     * %param[opt]:integer port Camera(s) IP port to check. Port is auto-detected if this
     *     parameter is omitted.
     * %param[opt]:string user Camera(s) username.
     * %param[opt]:string password Camera(s) password.
     * %return:object JSON object with the initial status of camera search process, including
     *     processUuid used for other /api/manualCamera calls, and the list of objects describing
     *     cameras found to the moment.
     *
     **%apidoc GET /api/manualCamera/status
     * Get the current status of the process of searching for the cameras.
     * %param:uuid uuid Process unique id, can be obtained from "processUuid" field in the result
     *     of /api/manualCamera/search.
     * %return:object JSON object with the initial status of camera search process, including
     *     processUuid used for other /api/manualCamera calls, and the list of objects describing
     *     cameras found to the moment.
     *
     **%apidoc POST /api/manualCamera/stop
     * Stop manual adding progress.
     * %param:uuid uuid Process unique id, can be obtained from "processUuid" field in the result
     *     of /api/manualCamera/search.
     * %return:object JSON object with error message and error code (0 means OK).
     *
     **%apidoc[proprietary] GET /api/manualCamera/add
     * Manually add camera(s). If several cameras are added, parameters "url" and "manufacturer"
     * must be defined several times with incrementing suffix "0", "1", etc.
     * %param:string url0 Camera url, can be obtained from "reply.cameras[].url" field in the
     *     result of /api/manualCamera/status.
     * %param:string uniqueId0 Camera physical id, can be obtained from "reply.cameras[].uniqueId"
     *     field in the result of /api/manualCamera/status.
     * %param:string manufacturer0 Camera manufacturer, can be obtained from
     *     "reply.cameras[].manufacturer" field in the result of /api/manualCamera/status.
     * %param[opt]:string user Username for the cameras.
     * %param[opt]:string password Password for the cameras.
     * %return:object JSON object with error message and error code (0 means OK).
     *
     **%apidoc POST /api/manualCamera/add
     * Manually add camera(s).
     * <p>
     * Parameters should be passed as a JSON object in POST message body with
     * content type "application/json". Example of such object:
     * <pre><code>
     * {
     *     "user": "some_user",
     *     "password": "some_password",
     *     "cameras":
     *     [
     *         {
     *             "uniqueId": "00-1A-07-00-FF-FF",
     *             "url": "192.168.0.100",
     *             "manufacturer": "3100"
     *         }
     *     ]
     * }
     * </code></pre></p>
     * %param[opt]:string user Username for the cameras.
     * %param[opt]:string password Password for the cameras.
     * %param:array cameras List of objects with fields defined below.
     *     %param:string cameras[].url Camera url, can be obtained from "reply.cameras[].url"
     *         field in the result of /api/manualCamera/status.
     *     %param:string cameras[].uniqueId Camera physical id, can be obtained from
     *         "reply.cameras[].uniqueId" field in the result of /api/manualCamera/status.
     *     %param:string cameras[].manufacturer Camera manufacturer, can be obtained from
     *         "reply.cameras[].manufacturer" field in the result of /api/manualCamera/status.
     * %return:object JSON object with error message and error code (0 means OK).
     */
    reg("api/manualCamera", new QnManualCameraAdditionRestHandler());

    reg("api/wearableCamera", new QnWearableCameraRestHandler());

    /**%apidoc GET /api/ptz
     * Perform reading or writing PTZ operation
     * %param:string cameraId Camera id (can be obtained from "id" field via /ec2/getCamerasEx or
     *     /ec2/getCameras?extraFormatting) or MAC address (not supported for certain cameras).
     * %param:enum command PTZ operation
     *     %value ContinuousMovePtzCommand Start PTZ continues move. Parameters xSpeed, ySpeed and
     *         zSpeed are used in range [-1.0..+1.0]. To stop moving use value 0 for all
     *         parameters.
     *     %value ContinuousFocusPtzCommand Start PTZ focus in or out. Parameter speed defines
     *         speed and focus direction in range [-1.0..+1.0].
     *     %value AbsoluteDeviceMovePtzCommand Move camera to absolute position. Parameters xPos,
     *         yPos and zPos are used in range defined by camera. Parameter speed is used in range
     *         [0..1.0].
     *     %value AbsoluteLogicalMovePtzCommand Move camera to absolute position. Parameters xPos,
     *         yPos range are: [-180..+180]. Parameter zPos range is: [0..180] (field of view in
     *         degree). Parameters speed range is: [0..1.0].
     *     %value GetDevicePositionPtzCommand Read camera current position. Return parameters xPos,
     *         yPos and zPos in range defined by camera.
     *     %value GetLogicalPositionPtzCommand Read camera current position. Return parameters
     *         xPos, yPos in range [-180..+180]. Return parameter zPos in range [0..180] (field of
     *         view in degree).
     *     %value CreatePresetPtzCommand Create PTZ preset. Parameter presetId defines internal
     *         preset name. Parameter presetName defines display preset name.
     *     %value UpdatePresetPtzCommand Update PTZ preset display name. Parameter presetId defines
     *         internal preset name. Parameter presetName defines display preset name.
     *     %value RemovePresetPtzCommand Update PTZ preset display name. Parameter presetId defines
     *         internal preset name
     *     %value ActivatePresetPtzCommand Go to PTZ preset. Parameter presetId defines internal
     *         preset name. Parameter speed defines move speed in range [0..1.0.]
     *     %value GetPresetsPtzCommand Read PTZ presets list.
     *     %value GetPresetsPtzCommand Read PTZ presets list.
     * %return:object JSON object with an error code (0 means OK) and error message.
     */
    reg("api/ptz", new QnPtzRestHandler());

    /**%apidoc GET /api/createEvent
     * Using this method it is possible to trigger a generic event in the system from a 3rd party
     * system. Such event will be handled and logged according to current event rules.
     * Parameters of the generated event, such as "source", "caption" and "description", are
     * intended to be analyzed by these rules.
     * <tt>
     *     <br/>Example:
     *     <pre><![CDATA[
     * http://127.0.0.1:7001/api/createEvent?timestamp=2016-09-16T16:02:41Z&caption=CreditCardUsed&metadata={"cameraRefs":["3A4AD4EA-9269-4B1F-A7AA-2CEC537D0248","3A4AD4EA-9269-4B1F-A7AA-2CEC537D0240"]}
     *     ]]></pre>
     *     This example triggers a generic event informing the system that a
     *     credit card has been used on September 16, 2016 at 16:03:41 UTC in a POS
     *     terminal being watched by the two specified cameras.
     * </tt>
     * %param[opt]:string timestamp Event date and time (as a string containing time in
     *     milliseconds since epoch, or a local time formatted like
     *     <code>"<i>YYYY</i>-<i>MM</i>-<i>DD</i>T<i>HH</i>:<i>mm</i>:<i>ss</i>.<i>zzz</i>"</code>
     *     - the format is auto-detected). If "timestamp" is absent, the current server date and
     *     time is used.
     * %param[opt]:string source Name of the device which has triggered the event. It can be used
     *     in a filter in event rules to assign different actions to different devices. Also, the
     *     user could see this name in the notifications panel. Example: "POS terminal 5".
     * %param[opt]:string caption Short event description. It can be used in a filter in event
     *     rules to assign actions depending on this text.
     * %param[opt]:string description Long event description. It can be used as a filter in event
     *     rules to assign actions depending on this text.
     * %param[opt]:objectJson metadata Additional information associated with the event, in the
     *     form of a JSON object. Currently this object can specify the only field "cameraRefs",
     *     but other fields could be added in the future. <ul> <li>"cameraRefs" specifies a number
     *     of cameras which are linked to the event (e.g. the event will appear on their
     *     timelines), in the form of a list of camera ids (can be obtained from "id" field via
     *     /ec2/getCamerasEx or /ec2/getCameras?extraFormatting). </li> </ul>
     * %param[opt]:enum state Generic events can be used either with "long" actions like
     *     "do recording", or instant actions like "send email". This parameter should be specified
     *     in case "long" actions are going to be used with generic events.
     *     %value Active Generic event is considered a "long" event. It transits to the "active"
     *         state. "Long" actions will continue executing until the generic event transits to
     *         the "inactive" state.
     *     %value Inactive A "long" action associated with this generic event in event rules will
     *         stop.
     * %return:object JSON result with error code.
     */
    reg("api/createEvent", new QnExternalEventRestHandler());

    static const char kGetTimePath[] = "api/gettime";
    /**%apidoc GET /api/gettime
     * Return server time (in milliseconds since epoch), time zone and authentication realm (realm
     * is added for convenience)
     * %return:object JSON data.
     */
    reg(kGetTimePath, new QnTimeRestHandler());

    reg("ec2/getTimeOfServers", new QnMultiserverTimeRestHandler(QLatin1String("/") + kGetTimePath));

    /**%apidoc GET /api/getTimeZones
     * Return the complete list of time zones supported by the server machine.
     * %return:object JSON object with an error code, error message, and the list of JSON objects
     *     in "reply" field:
     *     %param:string comment Time zone description in English.
     *     %param:string displayName Time zone verbose name in English.
     *     %param:boolean hasDaylightTime Whether the time zone has the DST feature.
     *         %value false
     *         %value true
     *     %param:string id Time zone identifier, to be used for e.g. /api/setTime.
     *     %param:boolean isDaylightTime Whether the time zone is on DST right now. To be reported
     *         properly, the server machine should have the correct current time set.
     *         %value false
     *         %value true
     *     %param:integer offsetFromUtc Time zone offset from UTC (in seconds).
     */
    reg("api/getTimeZones", new QnGetTimeZonesRestHandler());

    /**%apidoc GET /api/getNonce
     * Return authentication parameters: "nonce" and "realm".
     * %return:object A JSON object with an error code, error message, and the list of JSON
     *     objects in "reply" field:
     *     %param:string realm A string token used in authentication methods as "realm".
     *     %param:string nonce A session key for the current user. The current server time is used
     *         as a nonce value, and the nonce is valid for about 5 minutes.
     */
    reg("api/getNonce", new QnGetNonceRestHandler());

    reg("api/getRemoteNonce", new QnGetNonceRestHandler(lit("/api/getNonce")));
    reg("api/cookieLogin", new QnCookieLoginRestHandler());
    reg("api/cookieLogout", new QnCookieLogoutRestHandler());
    reg("api/getCurrentUser", new QnCurrentUserRestHandler());

    /**%apidoc GET /api/activateLicense
     * Activate new license and return license JSON data if success
     * %param:string key License serial number
     * %return:object JSON data.
     */
    reg("api/activateLicense", new QnActivateLicenseRestHandler());

    reg("api/testEmailSettings", new QnTestEmailSettingsHandler());

    /**%apidoc[proprietary] GET /api/getHardwareInfo
     * Get hardware information
     * %return:object JSON with hardware information.
     */
    reg("api/getHardwareInfo", new QnGetHardwareInfoHandler());

    reg("api/testLdapSettings", new QnTestLdapSettingsHandler());

    /**%apidoc GET /api/ping
     * Ping the server
     * %return:object JSON with error code, error string and module unique id in case of
     *     successful ping.
     */
    reg("api/ping", new QnPingRestHandler());

    reg(rest::helper::P2pStatistics::kUrlPath, new QnP2pStatsRestHandler());
    reg("api/recStats", new QnRecordingStatsRestHandler());

    /**%apidoc GET /api/auditLog
     * Return audit log information in the requested format.
     * %param:string from Start time of a time interval (as a string containing time in
     *     milliseconds since epoch, or a local time formatted like
     *     <code>"<i>YYYY</i>-<i>MM</i>-<i>DD</i>T<i>HH</i>:<i>mm</i>:<i>ss</i>.<i>zzz</i>"</code>
     *     - the format is auto-detected).
     * %param[opt]:string to End time of a time interval(as a string containing time in
     *     milliseconds since epoch, or a local time formatted like
     *     <code>"<i>YYYY</i>-<i>MM</i>-<i>DD</i>T<i>HH</i>:<i>mm</i>:<i>ss</i>.<i>zzz</i>"</code>
     *     - the format is auto-detected).
     * %return:text Tail of the server log file in text format
     */
    reg("api/auditLog", new QnAuditLogRestHandler(), kAdmin);

    reg("api/checkDiscovery", new QnCanAcceptCameraRestHandler());

    /**%apidoc GET /api/pingSystem
     * Ping the system.
     * %param:string url System URL to ping.
     * %param:string password System administrator password.
     * %return:object JSON with error code, error string and module information in case of
     *     successful ping. Error string could be empty in case of successful ping, "FAIL" if the
     *     specified system is unreachable or there is no any system, "UNAUTHORIZED" if the
     *     authentication credentials are invalid, and "INCOMPATIBLE" if the found system has
     *     incompatible version or different customization.
     */
    reg("api/pingSystem", new QnPingSystemRestHandler());

    /**%apidoc POST /api/changeCameraPassword
     * Change password for already existing user on a camera.
     * %permissions Administrator.
     * %param:string cameraId Camera id (can be obtained from "id" field via /ec2/getCamerasEx or
     *     /ec2/getCameras?extraFormatting) or MAC address (not supported for certain cameras).
     * %param:string user User name.
     * %param:string password New password to set.
     * %return:object JSON result with error code
     */
    reg("api/changeCameraPassword", new QnChangeCameraPasswordRestHandler(), kAdmin);

    /**%apidoc GET /api/rebuildArchive
     * Start or stop the server archive rebuilding, also can report this process status.
     * %param[opt]:enum action What to do and what to report about the server archive rebuild.
     *     %value start Start server archive rebuild.
     *     %value stop Stop rebuild.
     *     %value <any_other_value_or_no_parameter> Report server archive rebuild status
     * %param:integer mainPool 1 (for the main storage) or 0 (for the backup storage)
     * %return:object Rebuild progress status or an error code.
     */
    reg("api/rebuildArchive", new QnRebuildArchiveRestHandler());

    /**%apidoc GET /api/backupControl
     * Start or stop the recorded data backup process, also can report this process status.
     * %param[opt]:enum action What to do and what to report about the backup process.
     *     %value start Start backup just now.
     *     %value stop Stop backup.
     *     %value <any_other_value_or_no_parameter> Report the backup process status.
     * %return:object Bakcup process progress status or an error code.
     */
    reg("api/backupControl", new QnBackupControlRestHandler());

    /**%apidoc[proprietary] GET /api/events
     * Return event log in the proprietary binary format.
     * %param:string from Start of time period (in milliseconds since epoch).
     * %param[opt]:string to End of time period (in milliseconds since epoch).
     * %param[opt]:enum event Event type.
     * %param[opt]:enum action Action type.
     * %param[opt]:uuid brule_id Event rule id.
     * %return:binary Server event log in the proprietary binary format.
     */
    reg("api/events", new QnEventLogRestHandler(), kViewLogs); //< deprecated, still used in the client

    /**%apidoc GET /api/getEvents
     * Get server event log information.
     * %permissions At least Advanced Viewer.
     * %param:string from Start time of a time interval (as a string containing time in
     *     milliseconds since epoch, or a local time formatted like
     *     <code>"<i>YYYY</i>-<i>MM</i>-<i>DD</i>T<i>HH</i>:<i>mm</i>:<i>ss</i>.<i>zzz</i>"</code>
     *     - the format is auto-detected).
     * %param:string to End time of a time interval (as a string containing time in
     *     milliseconds since epoch, or a local time formatted like
     *     <code>"<i>YYYY</i>-<i>MM</i>-<i>DD</i>T<i>HH</i>:<i>mm</i>:<i>ss</i>.<i>zzz</i>"</code>
     *     - the format is auto-detected).
     * %param[opt]:string cameraId Camera id (can be obtained from "id" field via
     *     /ec2/getCamerasEx or /ec2/getCameras?extraFormatting) or MAC address (not supported for
     *     certain cameras). Used to filter events log by a single camera.
     * %param[opt]:enum event_type Filter events log by specified event type.
     * %param[opt]:enum action_type Filter events log by specified action type.
     * %param[opt]:uuid brule_id Filter events log by specified event rule (keep only records
     *     generated via that event rule). This id could be obtained via /ec2/getEventRules.
     * %return:object JSON with an error code, error message and a list of JSON objects in "reply"
     *     field:
     *     %param:enum actionType Type of the action.
     *         %value UndefinedAction
     *         %value CameraOutputAction Change camera output state.
     *         %value BookmarkAction
     *         %value CameraRecordingAction Start camera recording.
     *         %value PanicRecordingAction Activate panic recording mode.
     *         %value SendMailAction Send an email.
     *         %value DiagnosticsAction Write a record to the server's log.
     *         %value ShowPopupAction
     *         %value PlaySoundAction
     *         %value PlaySoundOnceAction
     *         %value SayTextAction
     *         %value ExecutePtzPresetAction Execute given PTZ preset.
     *         %value ShowTextOverlayAction Show text overlay over the given camera(s).
     *         %value ShowOnAlarmLayoutAction Put the given camera(s) to the Alarm Layout.
     *         %value ExecHttpRequestAction Send HTTP request as an action.
     *     %param:object actionParams JSON object with action parameters. Only fields that are
     *         applicable to the particular action are used.
     *         %param:uuid actionParams.actionResourceId Additional parameter for event log
     *             convenience.
     *         %param:string actionParams.url Play Sound / exec HTTP action.
     *         %param:string actionParams.emailAddress Email.
     *         %param:enum actionParams.userGroup Popups and System Health.
     *             %value EveryOne
     *             %value AdminOnly
     *         %param:integer actionParams.fps Frames per second for recording.
     *         %param:enum actionParams.streamQuality Stream quality for recording.
     *             %value QualityLowest
     *             %value QualityLow
     *             %value QualityNormal
     *             %value QualityHigh
     *             %value QualityHighest
     *             %value QualityPreSet
     *             %value QualityNotDefined
     *         %param:integer actionParams.recordingDuration Duration of the recording, in
     *             seconds.
     *         %param:integer actionParams.recordAfter For Bookmark, extension to the recording
     *             time, in seconds.
     *         %param:string actionParams.relayOutputId Camera Output.
     *         %param:string actionParams.sayText
     *         %param:string actionParams.tags Bookmark.
     *         %param:string actionParams.text Text for Show Text Overlay, or message body for
     *             Exec HTTP Action.
     *         %param:integer actionParams.durationMs Duration in milliseconds for Bookmark and
     *             Show Text Overlay.
     *         %param:arrayJson actionParams.additionalResources JSON list of ids of additional
     *             resources; user ids for Show On Alarm Layout.
     *         %param:boolean actionParams.forced Alarm Layout - if it must be opened immediately.
     *             %value true
     *             %value false
     *         %param:string actionParams.presetId Execute PTZ preset action.
     *         %param:boolean actionParams.useSource Alarm Layout - if the source resource should
     *             also be used.
     *         %param:integer actionParams.recordBeforeMs Bookmark start time is adjusted to the
     *             left by this value in milliseconds.
     *         %param:boolean actionParams.playToClient Text to be pronounced.
     *         %param:string actionParams.contentType HTTP action.
     *     %param:object eventParams JSON object with event parameters.
     *         %param:enum eventParams.eventType Type of the event.
     *             %value UndefinedEvent Event type is not defined. Used in rules.
     *             %value CameraMotionEvent Motion has occurred on a camera.
     *             %value CameraInputEvent Camera input signal is received.
     *             %value CameraDisconnectEvent Camera was disconnected.
     *             %value StorageFailureEvent Storage read error has occurred.
     *             %value NetworkIssueEvent Network issue: packet lost, RTP timeout, etc.
     *             %value CameraIpConflictEvent Found some cameras with same IP address.
     *             %value ServerFailureEvent Connection to server lost.
     *             %value ServerConflictEvent Two or more servers are running.
     *             %value ServerStartEvent Server started.
     *             %value LicenseIssueEvent Not enough licenses.
     *             %value BackupFinishedEvent Archive backup done.
     *             %value SystemHealthEvent System health message.
     *             %value MaxSystemHealthEvent System health message.
     *             %value AnyCameraEvent Event group.
     *             %value AnyServerEvent Event group.
     *             %value AnyBusinessEvent Event group.
     *             %value UserDefinedEvent Base index for the user-defined events.
     *         %param:integer eventParams.eventTimestampUsec When did the event occur, in
     *             microseconds.
     *         %param:uuid eventParams.eventResourceId Event source - camera or server id.
     *         %param:string eventParams.resourceName Name of the resource which caused the event.
     *             Used if no resource is actually registered in the system. Generic event can
     *             provide some resource name which doesn't match any resourceId in the system. In
     *             this case resourceName is filled and resourceId remains empty.
     *         %param:uuid eventParams.sourceServerId Id of a server that generated the event.
     *         %param:enum eventParams.reasonCode Used in Reasoned Events as a reason code.
     *             %value NoReason
     *             %value NetworkNoFrameReason
     *             %value NetworkConnectionClosedReason
     *             %value NetworkRtpPacketLossReason
     *             %value ServerTerminatedReason
     *             %value ServerStartedReason
     *             %value StorageIoErrorReason
     *             %value StorageTooSlowReason
     *             %value StorageFullReason
     *             %value LicenseRemoved
     *             %value BackupFailedNoBackupStorageError
     *             %value BackupFailedSourceStorageError
     *             %value BackupFailedSourceFileError
     *             %value BackupFailedTargetFileError
     *             %value BackupFailedChunkError
     *             %value BackupEndOfPeriod
     *             %value BackupDone
     *             %value BackupCancelled
     *             %value NetworkNoResponseFromDevice
     *         %param:string eventParams.inputPortId Used for Input events only.
     *         %param:string eventParams.caption Short event description. Used for camera/server
     *             conflict as resource name which cause error. Used in generic events as a short
     *             description.
     *         %param:string eventParams.description Long event description. Used for
     *             camera/server conflict as a long description (conflict list). Used in Reasoned
     *             Events as reason description. Used in generic events as a long description.
     *         %param:arrayJson eventParams.metadata Camera list which is associated with the
     *             event. EventResourceId may be a POS terminal, but this is a camera list which
     *             should be shown with this event.
     *     %param:uuid businessRuleId Id of the event rule.
     *     %param:integer aggregationCount Number of identical events groupped into one.
     *     %param[proprietary]:flags flags Combination (via "|") or the following flags:
     *         %value VideoLinkExists
     */
    reg("api/getEvents", new QnEventLog2RestHandler(), kViewLogs); //< new version

    /**%apidoc GET /api/showLog
     * Return tail of the server log file
     * %param[opt]:integer lines Display last N log lines.
     * %param[opt]:integer id Id of log file. By default main log is returned
     *     %value 0 Main server log
     *     %value 2 Http log
     *     %value 3 Transaction log
     * %return:text Tail of the server log file in text format
     */
    reg("api/showLog", new QnLogRestHandler());

    reg("api/getSystemId", new QnGetSystemIdRestHandler());

    /**%apidoc GET /api/doCameraDiagnosticsStep
     * Performs camera diagnostics.
     * %param:string cameraId Camera id (can be obtained from "id" field via /ec2/getCamerasEx or
     *     /ec2/getCameras?extraFormatting) or MAC address (not supported for certain cameras).
     * %param:enum type Diagnostics to perform.
     *     %value mediaServerAvailability Checks server availability
     *     %value cameraAvailability Checks if camera is accessible from the server
     *     %value mediaStreamAvailability Checks if camera media stream can be opened
     *     %value mediaStreamIntegrity Checks additional media stream parameters
     * %return:object JSON object with an error code, error message and diagnostics result.
     */
    reg("api/doCameraDiagnosticsStep", new QnCameraDiagnosticsRestHandler());

    /**%apidoc[proprietary] POST /api/installUpdate
     * Updates server by the package contained in POST body
     * %return:object JSON with error code.
     *     When all is OK errorString will be empty. In case of error errorString will contain:
     *     UP_TO_DATE if the provided version is already installed;
     *     INVALID_FILE if the provided file cannot be opened as a ZIP archive;
     *     INCOMPATIBLE_SYSTEM if the update file is targeted for another system;
     *     EXTRACTION_ERROR if some extraction problems were found (e.g. not enough space);
     *     INSTALLATION_ERROR if the server could not execute installation script.
     */
    reg("api/installUpdate", new QnUpdateRestHandler());

    reg("api/installUpdateUnauthenticated", new QnUpdateUnauthenticatedRestHandler());

    /**%apidoc GET /api/restart
     * Restarts the server.
     * %permissions Administrator.
     * %return:object JSON with error code.
     */
    reg("api/restart", new QnRestartRestHandler(), kAdmin);

    reg("api/connect", new QnOldClientConnectRestHandler());

    /**%apidoc GET /api/moduleInformation
     * Get information about the server.
     * %param[opt]:boolean allModules Set it to true to get all modules from the system.
     * %param[opt]:boolean showAddresses Set it to true to show server addresses.
     * %return:object JSON object with module information.
     */
    reg("api/moduleInformation", new QnModuleInformationRestHandler());

    /**%apidoc GET /api/iflist
     * Get network settings (list of interfaces) for the server. Can be called only if server flags
     * include "SF_IfListCtrl" (server flags can be obtained via /ec2/getMediaServersEx in
     * "flags" field).
     * %return:object List of objects with interface parameters.
     *     %param:string  name Interface name.
     *     %param:string ipAddr IP address with dot-separated decimal components.
     *     %param:string netMask Network mask with dot-separated decimal components.
     *     %param:string mac MAC address with colon-separated upper-case hex components.
     *     %param:string gateway IP address of the gateway with dot-separated decimal components.
     *         Can be empty.
     *     %param:boolean dhcp
     *         %value false DHCP is not used, IP address and other parameters should be specified
     *             in the respective JSON fields.
     *         %value true IP address and other parameters assigned via DHCP, the respective JSON
     *             fields can be empty.
     *     %param:object extraParams JSON object with data in the internal format.
     *     %param:string dns_servers Space-separated list of IP addresses with dot-separated
     *         decimal components.
     */
    reg("api/iflist", new QnIfListRestHandler());

    /**%apidoc GET /api/aggregator
     * This function allows to execute several requests with json content type and returns result
     * as a single JSON object
     * %param[opt]:string exec_cmd HTTP url path to execute. This parameter could be repeated
     *     several times to execute several nested methods. All additions parameters after current
     *     "exec_cmd" and before next "exec_cmd" are passed as parameters to the nested method.
     * %return:object Merged JSON data from nested methods.
     */
    reg("api/aggregator", new QnJsonAggregatorRestHandler());

    /**%apidoc POST /api/ifconfig
     * Set new network settings (list of interfaces) for the server. Can be called only if server
     * flags include "SF_IfListCtrl" (server flags can be obtained via /ec2/getMediaServersEx
     * in "flags" field). <p> Parameters should be passed as a JSON array of objects in POST
     * message body with content type "application/json". Example of such object can be seen in
     * the result of GET /api/iflist function. </p>
     * %permissions Administrator.
     * %param:string name Interface name.
     * %param:string ipAddr IP address with dot-separated decimal components.
     * %param:string netMask Network mask with dot-separated decimal components.
     * %param:string  mac MAC address with colon-separated upper-case hex components.
     * %param:string gateway IP address of the gateway with dot-separated decimal components. Can
     *     be empty.
     * %param:boolean dhcp
     *     %value false DHCP is not used, IP address and other parameters should be specified in
     *         the respective JSON fields.
     *     %value true IP address and other parameters assigned via DHCP, the respective JSON
     *         fields can be empty.
     * %param:object extraParams JSON object with data in the internal format.
     * %param:string dns_servers Space-separated list of IP addresses with dot-separated decimal
     *     components.
     */
    reg("api/ifconfig", new QnIfConfigRestHandler(), kAdmin);

    reg("api/downloads/", new QnDownloadsRestHandler());


    /**%apidoc[proprietary] GET /api/settime
     * Set current time on the server machine. Can be called only if server flags include
     * "SF_timeCtrl" (server flags can be obtained via /ec2/getMediaServersEx in "flags"
     * field).
     * %permissions Administrator.
     * %param[opt]:string timezone Time zone identifier, can be obtained via /api/getTimeZones.
     * %param:string datetime System date and time (as a string containing time in milliseconds
     *     since epoch, or a local time formatted like
     *     <code>"<i>YYYY</i>-<i>MM</i>-<i>DD</i>T<i>HH</i>:<i>mm</i>:<i>ss</i>.<i>zzz</i>"</code>
     *     - the format is auto-detected).
     */
    reg("api/settime", new QnSetTimeRestHandler(), kAdmin); //< deprecated

    /**%apidoc POST /api/setTime
     * Set current time on the server machine.
     * Can be called only if server flags include "SF_timeCtrl"
     * (server flags can be obtained via /ec2/getMediaServersEx in "flags" field).
     * <p>
     *     Parameters should be passed as a JSON object in POST message body with
     *     content type "application/json". Example of such object:
     * <pre><code>
     * {
     *     "dateTime": "2015-02-28T16:37:00",
     *     "timeZoneId": "Europe/Moscow"
     * }
     * </code>
     * </pre>
     * </p>
     * %permissions Administrator.
     * %param[opt]:string timeZoneId Time zone identifier, can be obtained via /api/getTimeZones.
     * %param:string dateTime Date and time (as string containing time in milliseconds since
     *     epoch, or a local time formatted like
     *     <code>"<i>YYYY</i>-<i>MM</i>-<i>DD</i>T<i>HH</i>:<i>mm</i>:<i>ss</i>.<i>zzz</i>"</code>
     *     - the format is auto-detected).
     */
    reg("api/setTime", new QnSetTimeRestHandler(), kAdmin); //< new version

    /**%apidoc GET /api/moduleInformationAuthenticated
     * The same as moduleInformation but requires authentication. Useful to test connection.
     * %return:object JSON object with module information.
     */
    reg("api/moduleInformationAuthenticated", new QnModuleInformationRestHandler());

    /**%apidoc POST /api/configure
     * Configure various server parameters.
     * %permissions Administrator.
     * %param[opt]:string systemName System display name. It affects all servers in the system.
     * %param[opt]:integer port Server API port. It affects the current server only.
     * %return JSON with error code, error string, and flag "restartNeeded" that shows whether the
     *     server must be restarted to apply settings. Error string contains a hint to identify the
     *     problem: "SYSTEM_NAME" or "PORT".
     */
    reg("api/configure", new QnConfigureRestHandler(messageBus), kAdmin);

    /**%apidoc POST /api/detachFromCloud
     * Detach media server from cloud. Local admin user is enabled, admin password is changed to
     * new value (if specified), all cloud users are disabled. Cloud link is removed. Function can
     * be called either via GET or POST method. POST data should be a json object.
     * %permissions Administrator.
     * %param[opt]:string password Set new admin password after detach.
     * %return JSON result with error code
     */
    reg("api/detachFromCloud", new QnDetachFromCloudRestHandler(
        &cloudManagerGroup->connectionManager), kAdmin);

    reg("api/detachFromSystem", new QnDetachFromSystemRestHandler(
        &cloudManagerGroup->connectionManager, messageBus), kAdmin);

    /**%apidoc[proprietary] POST /api/restoreState
     * Restore server state to default. Cleans database and system name.
     * %permissions Administrator.
     * %param:string oldPassword Current admin password
     * %return:object JSON result with an error code and an error string.
     */
    reg("api/restoreState", new QnRestoreStateRestHandler(), kAdmin);

    /**%apidoc POST /api/setupLocalSystem
     * Configure server system name and password. This function can be called for server with
     * default system name. Otherwise function returns error. This method requires owner
     * permissions.
     * %permissions Administrator.
     * %param:string password New password for admin user
     * %param:string systemName New system name
     * %return:object JSON result with error code
     */
    reg("api/setupLocalSystem", new QnSetupLocalSystemRestHandler(), kAdmin);

    /**%apidoc POST /api/setupCloudSystem
     * Configure server system name and attach it to cloud. This function can be called for server
     * with default system name. Otherwise function returns error. This method requires owner
     * permissions.
     * %permissions Administrator.
     * %param:string systemName New system name
     * %param:string cloudAuthKey could authentication key
     * %param:string cloudSystemID could system id
     * %return:object JSON result with error code
     */
    reg("api/setupCloudSystem", new QnSetupCloudSystemRestHandler(cloudManagerGroup), kAdmin);

    /**%apidoc POST /api/mergeSystems
     * Merge two Systems. <br/> The System that joins another System is called the current System,
     * the joinable System is called the target System. The <b>URL</b> parameter sets the
     * target Server which should be joined with the current System. Other servers, that are
     * merged with the target Server will be joined if parameter <b>mergeOneServer</b> is set
     * to false. <br/> The method uses digest authentication. Two hashes should be previouly
     * calculated: <b>getKey</b> and <b>postKey</b>. Both are mandatory. The calculation
     * algorithm is described in <b>Calculating authentication hash</b> section (in the bootom
     * of the page). While calculating hashes, username and password of the target Server are
     * needed. Digest authentication needs realm and nonce, both can be obtained with <code>GET
     * /api/getNonce call</code> call. The lifetime of a nonce is about a few minutes.
     * %permissions Administrator.
     * %param:string url URL of one Server in the System to join.
     * %param:string getKey Authentication hash of the target Server for GET requests.
     * %param:string postKey Authentication hash of the target Server for POST requests.
     * %param[opt]:boolean takeRemoteSettings Direction of the merge. Default value is false. If
     *     <b>mergeOneServer</b> is true, <b>takeRemoteSettings</b> parameter is ignored and
     *     treated as false.
     *     %value true The current system will get system name and administrator password of the
     *         target system.
     *     %value false The target system will get system name and administrator password of the
     *         current system.
     * %param[opt]:boolean mergeOneServer Whether to merge with servers merged with the target
     *     server. Default value is false. If <b>mergeOneServer</b> is set to true,
     *     <b>takeRemoteSettings</b> is ignored and treated as false.
     *     %value true The current system will merge with target server only. The target server
     *         will be disjoined from another system (if it was joined).
     *     %value false The current system will merge with target server and all servers which are
     *         merged with the target server.
     * %param[opt]:boolean ignoreIncompatible Whether to ignore different version of merged server
     *     protocols. Default value is false.
     *     %value true Merge will start anyway.
     *     %value false If the target server protocol version differs from the current server
     *         protocol version merge aborts.
     * %return:object JSON with error code and error string. Error string could be empty in case
     *     of successful ping, "FAIL" if the specified system is unreachable or there is no system,
     *     "UNAUTHORIZED" if the authentication credentials are invalid, "INCOMPATIBLE" if the
     *     found system has incompatible version or different customization, and "BACKUP_ERROR" if
     *     database backup could not been created.
     */
    reg("api/mergeSystems", new QnMergeSystemsRestHandler(messageBus), kAdmin);

    /**%apidoc GET /api/backupDatabase
     * Back up server database.
     * %return:object JSON with error code.
     */
    reg("api/backupDatabase", new QnBackupDbRestHandler());

    /**%apidoc GET /api/discoveredPeers
     * Return a list of the discovered peers.
     * %return:object JSON with a list of the discovered peers.
     */
    reg("api/discoveredPeers", new QnDiscoveredPeersRestHandler());

    /**%apidoc GET /api/logLevel
     * Get or set server log level.
     * %param[opt]:integer id Log id
     *     %value 0 Main server log
     *     %value 2 Http log
     *     %value 3 Transaction log
     * %param[opt]:enum value Target value for log level. More detailed level includes all less
     *     detailed levels.
     *     %value None Disable log.
     *     %value Always Log only the most important messages.
     *     %value Error Log errors.
     *     %value Warning Log warnings.
     *     %value Info Log information messages.
     *     %value Debug Log debug messages.
     *     %value Debug2 Log additional debug messages.
     */
    reg("api/logLevel", new QnLogLevelRestHandler());

    /**%apidoc[proprietary] GET /api/execute
     * Execute any script from subfolder "scripts" of media server. Script name provides directly
     * in a URL path like "/api/execute/script1.sh". All URL parameters are passed directly to
     * a script as an parameters.
     * %permissions Administrator.
     * %return:object JSON with error code.
     */
    reg("api/execute", new QnExecScript(), kAdmin);

    /**%apidoc[proprietary] GET /api/scriptList
     * Return list of scripts to execute.
     * %permissions Administrator.
     * %return:object JSON object with string list.
     */
    reg("api/scriptList", new QnScriptListRestHandler(), kAdmin);

    /**%apidoc GET /api/systemSettings
     * Get or set global system settings. If called with no arguments, just returns list of all
     * system settings with their values
     * %param[opt]:string <param_name> name of system parameter. E.g., ec2AliveUpdateIntervalSec
     * %param[opt]:string <param_value> New value for the specified parameter
     */
    reg("api/systemSettings", new QnSystemSettingsHandler());

    reg("api/transmitAudio", new QnAudioTransmissionRestHandler());

    // TODO: Introduce constants for API methods registered here, also use them in
    // media_server_connection.cpp. Get rid of static/global urlPath passed to some handler ctors,
    // except when it is the path of some other api method.

    reg("api/RecordedTimePeriods", new QnRecordedChunksRestHandler()); //< deprecated

    /**%apidoc GET /ec2/recordedTimePeriods
     * Return the recorded chunks info for the specified cameras.
     * %param:string cameraId Camera id (can be obtained from "id" field via /ec2/getCamerasEx or
     *     /ec2/getCameras?extraFormatting) or MAC address (not supported for certain cameras).
     *     This parameter can be used several times to define a list of cameras.
     * %param[opt]:string startTime Start time of the interval (as a string containing time in
     *     milliseconds since epoch, or a local time formatted like
     *     <code>"<i>YYYY</i>-<i>MM</i>-<i>DD</i>T<i>HH</i>:<i>mm</i>:<i>ss</i>.<i>zzz</i>"</code>
     *     - the format is auto-detected).
     * %param[opt]:string endTime End time of the interval (as a string containing time in
     *     milliseconds since epoch, or a local time formatted like
     *     <code>"<i>YYYY</i>-<i>MM</i>-<i>DD</i>T<i>HH</i>:<i>mm</i>:<i>ss</i>.<i>zzz</i>"</code>
     *     - the format is auto-detected).
     * %param[opt]:arrayJson filter This parameter is used for motion search ("periodsType" must
     *     be 1). Match motion on a video by specified rectangle.
     *     <br/>Format: string with a JSON list of <i>sensors</i>,
     *     each <i>sensor</i> is a JSON list of <i>rects</i>, each <i>rect</i> is:
     *     <br/>
     *     <code>
     *         {"x": <i>x</i>, "y": <i>y</i>, "width": <i>width</i>,"height": <i>height</i>}
     *     </code>
     *     <br/>All values are measured in relative portions of a video frame,
     *     <i>x</i> and <i>width</i> in range [0..43], <i>y</i> and <i>height</i> in range [0..31],
     *     zero is the left-top corner.
     *     <br/>Example of a full-frame rectangle for a single-sensor camera:
     *     <code>[[{"x":0,"y":0,"width":43,"height":31}]]</code>
     *     <br/>Example of two rectangles for a single-sensor camera:
     *     <code>[[{"x":0,"y":0,"width":5,"height":7},{"x":12,"y":10,"width":8,"height":6}]]</code>
     * %param[proprietary]:enum format Data format. Default value is "json".
     *     %value ubjson Universal Binary JSON data format.
     *     %value json JSON data format.
     *     %value periods Internal comperssed binary format.
     * %param[opt]:integer detail Chunk detail level, in microseconds. Time periods that are
     *     shorter than the detail level are discarded. You can treat the detail level as the
     *     amount of microseconds per screen pixel.
     * %param[opt]:integer periodsType Chunk type.
     *     %value 0 All records.
     *     %value 1 Only chunks with motion (parameter "filter" is required).
     * %param[opt]:option keepSmallChunks If specified, standalone chunks smaller than the detail
     *     level are not removed from the result.
     * %param[opt]:integer limit Maximum number of chunks to return.
     * %param[opt]:option flat If specified, do not group chunk lists by server.
     * %return:object JSON object with an error code, error message and the list of JSON objects
     *     in "reply" field: if no "flat" parameter is specified, "reply" field is the list which
     *     contains for each server its GUID (as "guid" field) and the list of chunks (as "periods"
     *     field); if "flat" parameter is specified, "reply" field is just the list of chunks.
     *     <br/>Each chunk is a pair of <code>(durationMs, startTimeMs)</code>. Chunks are merged
     *     for all requested cameras. Start time and duration are in milliseconds since epoch.
     *     Duration of -1 means the last chunk is being recorded now.
     */
    reg("ec2/recordedTimePeriods", new QnMultiserverChunksRestHandler("ec2/recordedTimePeriods")); //< new version

    reg("ec2/cameraHistory", new QnCameraHistoryRestHandler());

    /**%apidoc GET /ec2/bookmarks
     * Read bookmarks using the specified parameters.
     * %param:string cameraId Camera id (can be obtained from "id" field via /ec2/getCamerasEx or
     *     /ec2/getCameras?extraFormatting) or MAC address (not supported for certain cameras).
     * %param[opt]:string startTime Start time of the interval with bookmarks (in milliseconds
     *     since epoch). Default value is 0. Should be less than endTime.
     * %param[opt]:string endTime End time of the interval with bookmarks (in milliseconds since
     *     epoch). Default value is the current time. Should be greater than startTime.
     * %param[opt]:enum sortBy Field to sort the results by. Default value is "startTime".
     *     %value name Sort bookmarks by name.
     *     %value startTime Sort bookmarks by start time.
     *     %value duration Sort bookmarks by duration.
     *     %value cameraName Sort bookmarks by camera name.
     * %param[opt]:enum sortOrder Sort order. Default order is ascending.
     *     %value asc Ascending sort order.
     *     %value desc Descending sort order.
     * %param[opt]:integer limit Maximum number of bookmarks to return. Unlimited by default.
     * %param[opt]:string filter Text-search filter string.
     * %param[proprietary]:option local If present, the request should not be redirected to another
     *     server.
     * %param[proprietary]:option extraFormatting If present and the requested result format is
     *     non-binary, indentation and spacing will be used to improve readability.
     * %param[default]:enum format
     *
     **%apidoc GET /ec2/bookmarks/add
     * Add a bookmark to the target server.
     * %param:uuid guid Identifier of the bookmark.
     * %param:string cameraId Camera id (can be obtained from "id" field via /ec2/getCamerasEx or
     *     /ec2/getCameras?extraFormatting) or MAC address (not supported for certain cameras).
     * %param:string name Caption of the bookmark.
     * %param[opt]:string description Details of the bookmark.
     * %param[opt]:integer timeout Time during which the recorded period should be preserved (in
     *     milliseconds).
     * %param:integer startTime Start time of the bookmark (in milliseconds since epoch).
     * %param:integer duration Length of the bookmark (in milliseconds).
     * %param[opt] tag Applied tag. Several tag parameters could be used to specify multiple tags.
     * %param[proprietary]:option local If present, the request should not be redirected to another
     *     server.
     * %param[proprietary]:option extraFormatting If present and the requested result format is
     *     non-binary, indentation and spacing will be used to improve readability.
     * %param[default]:enum format
     *
     **%apidoc GET /ec2/bookmarks/delete
     * Remove a bookmark with the specified identifier.
     * %param:uuid guid Identifier of the bookmark.
     * %param[proprietary]:option local If present, the request should not be redirected to another
     *     server.
     * %param[proprietary]:option extraFormatting If present and the requested result format is
     *     non-binary, indentation and spacing will be used to improve readability.
     * %param[default]:enum format
     *
     **%apidoc GET /ec2/bookmarks/tags
     * Return currently used tags.
     * %param[opt]:integer limit Maximum number of tags to return.
     * %param[proprietary]:option local If present, the request should not be redirected to another
     *     server.
     * %param[proprietary]:option extraFormatting If present and the requested result format is
     *     non-binary, indentation and spacing will be used to improve readability.
     * %param[default]:enum format
     *
     **%apidoc GET /ec2/bookmarks/update
     * Update information for a bookmark.
     * %param:uuid guid Identifier of the bookmark.
     * %param:string cameraId Camera id (can be obtained from "id" field via /ec2/getCamerasEx or
     *     /ec2/getCameras?extraFormatting) or MAC address (not supported for certain cameras).
     * %param:string name Caption of the bookmark.
     * %param[opt]:string  description Details of the bookmark.
     * %param[opt]:integer timeout Time during which the recorded period should be preserved (in
     *     milliseconds).
     * %param:integer startTime Start time of the bookmark (in milliseconds since epoch).
     * %param:integer duration Length of the bookmark (in milliseconds).
     * %param[opt]:string tag Applied tag. Serveral tag parameters could be used to specify
     *     multiple tags.
     * %param[proprietary]:option local If present, the request should not be redirected to another
     *     server.
     * %param[proprietary]:option extraFormatting If present and the requested result format is
     *     non-binary, indentation and spacing will be used to improve readability.
     * %param[default]:enum format
     */
    reg("ec2/bookmarks", new QnMultiserverBookmarksRestHandler("ec2/bookmarks"));

    reg("api/mergeLdapUsers", new QnMergeLdapUsersRestHandler());

    /**%apidoc[proprietary] GET /ec2/updateInformation/freeSpaceForUpdateFiles
     * Get free space available for downloading and extracting update files.
     * %param[proprietary]:option local If present, the request should not be redirected to another
     *     server.
     * %param[proprietary]:option extraFormatting If present and the requested result format is
     *     non-binary, indentation and spacing will be used to improve readability.
     * %param[default]:enum format
     * %return The amount of free space available for update files in bytes for each online server
     *     in the system, in the specified format.
     */
    reg("ec2/updateInformation", new QnUpdateInformationRestHandler());

    /**%apidoc GET /ec2/cameraThumbnail
     * Get the static image from the camera.
     * %param:string cameraId Camera id (can be obtained from "id" field via /ec2/getCamerasEx or
     *     /ec2/getCameras?extraFormatting) or MAC address (not supported for certain cameras).
     * %param[opt]:string time Timestamp of the requested image (in milliseconds since epoch).
     *     The special value "latest", which is the default value, requires to retrieve the latest
     *     thumbnail. The special value "now" requires to retrieve the thumbnail corresponding to
     *     the current time.
     * %param[opt]:integer rotate Image orientation. Can be 0, 90, 180 or 270 degrees. If the
     *     parameter is absent or equals -1, the image will be rotated as defined in the camera
     *     settings.
     * %param[opt]:integer height Desired image height. Should be not less than 128, or equal to
     *     -1 (the default value) which implies the original frame size, and in this case the width
     *     should also be omitted or set to -1.
     * %param[opt]:integer width Desired image width. Should be not less than 128, or equal to -1
     *     (the default value) which implies autosizing: if the height is specified, the width will
     *     be calculated based on the aspect ratio, otherwise, the original frame size will be
     *     used.
     * %param[opt]:enum imageFormat Format of the requested image. Default value is "JpgFormat".
     *     %value png PNG
     *     %value jpg JPEG
     *     %value tif TIFF
     *     %value raw Raw video frame. Makes the request much more lightweight for Edge servers.
     * %param[opt]:enum roundMethod Getting a thumbnail at the exact timestamp is costly, so, it
     *     can be rounded to the nearest keyframe, thus, the default value is
     *     "KeyFrameAfterMethod".
     *     %value before Get the thumbnail from the nearest keyframe before the given time.
     *     %value precise Get the thumbnail as near to given time as possible.
     *     %value after Get the thumbnail from the nearest keyframe after the given time.
     * %param[opt]:enum aspectRatio Allows to avoid scaling the image to the aspect ratio from
     *     camera settings.
     *     %value auto Default value. Use aspect ratio from camera settings (if any).
     *     %value source Use the source frame aspect ratio, despite the value in camera settings.
     * %param[proprietary]:option local If present, the request should not be redirected to another
     *     server.
     * %param[proprietary]:option extraFormatting If present and the requested result format is
     *     non-binary, indentation and spacing will be used to improve readability.
     * %param[default]:enum format
     */
    reg("ec2/cameraThumbnail", new QnMultiserverThumbnailRestHandler("ec2/cameraThumbnail"));

    reg("ec2/statistics", new QnMultiserverStatisticsRestHandler("ec2/statistics"));

    /**%apidoc POST /api/saveCloudSystemCredentials
     * Sets or resets cloud credentials (systemId and authorization key) to be used by system
     * %param[opt]:string cloudSystemId
     * %param[opt]:string cloudAuthenticationKey
     * %param[opt]:string reset
     *     %value true If specified, removes cloud credentials from DB. System will not connect to
     *         cloud anymore
     */
    reg("api/saveCloudSystemCredentials", new QnSaveCloudSystemCredentialsHandler(cloudManagerGroup));

    reg("favicon.ico", new QnFavIconRestHandler());
    reg("api/dev-mode-key", new QnCrashServerHandler(), kAdmin);

    reg("api/startLiteClient", new QnStartLiteClientRestHandler());

    #if defined(_DEBUG)
        reg("api/debugEvent", new QnDebugEventsRestHandler());
    #endif

    reg("ec2/runtimeInfo", new QnRuntimeInfoRestHandler());

    static const char kGetHardwareIdsPath[] = "api/getHardwareIds";
    /**%apidoc GET /api/getHardwareIds
     * Return the list of Hardware Ids of the server.
     * %return:object JSON with an error code, error message and a list of strings in "reply"
     *     field.
     */
    reg(kGetHardwareIdsPath, new QnGetHardwareIdsRestHandler());

    /**%apidoc GET /ec2/getHardwareIdsOfServers
     * Return the list of Hardware Ids for each server in the system which is online at the moment
     * of executing this function.
     * %return:object JSON with an error code, error message and a list of JSON objects in "reply"
     *     field:
     *     %param:uuid serverId Id of a server.
     *     %param:stringArray hardwareIds All Hardware Ids of the server, as a list of strings.
     */
    reg("ec2/getHardwareIdsOfServers", new QnMultiserverGetHardwareIdsRestHandler(QLatin1String("/") + kGetHardwareIdsPath));
}

template<class TcpConnectionProcessor, typename... ExtraParam>
void MediaServerProcess::regTcp(
    const QByteArray& protocol, const QString& path, ExtraParam... extraParam)
{
    m_universalTcpListener->addHandler<TcpConnectionProcessor>(
        protocol, path, extraParam...);

    if (TcpConnectionProcessor::doesPathEndWithCameraId())
        m_autoRequestForwarder->addAllowedProtocolAndPathPart(protocol, path);
}

bool MediaServerProcess::initTcpListener(
    CloudManagerGroup* const cloudManagerGroup,
    ec2::TransactionMessageBusAdapter* messageBus)
{
    m_autoRequestForwarder.reset( new QnAutoRequestForwarder(commonModule()));
    m_autoRequestForwarder->addPathToIgnore(lit("/ec2/*"));

    const int rtspPort = qnServerModule->roSettings()->value(
        nx_ms_conf::SERVER_PORT, nx_ms_conf::DEFAULT_SERVER_PORT).toInt();

    // Accept SSL connections in all cases as it is always in use by cloud modules and old clients,
    // config value only affects server preference listed in moduleInformation.
    bool acceptSslConnections = true;
    int maxConnections = qnServerModule->roSettings()->value(
        "maxConnections", QnTcpListener::DEFAULT_MAX_CONNECTIONS).toInt();
    NX_INFO(this) lit("Using maxConnections = %1.").arg(maxConnections);

    m_universalTcpListener = new QnUniversalTcpListener(
        commonModule(),
        cloudManagerGroup->connectionManager,
        QHostAddress::Any,
        rtspPort,
        maxConnections,
        acceptSslConnections);

    m_universalTcpListener->httpModManager()->addCustomRequestMod(std::bind(
        &QnAutoRequestForwarder::processRequest,
        m_autoRequestForwarder.get(),
        std::placeholders::_1));

    #if defined(ENABLE_ACTI)
        QnActiResource::setEventPort(rtspPort);
        // Used to receive event from an acti camera.
        // TODO: Remove this from api.
        m_universalTcpListener->processorPool()->registerHandler(
            "api/camera_event", new QnActiEventRestHandler());
    #endif

    registerRestHandlers(cloudManagerGroup, m_universalTcpListener, messageBus);

    if (!m_universalTcpListener->bindToLocalAddress())
        return false;

    m_universalTcpListener->setDefaultPage("/static/index.html");

    // Server returns code 403 (forbidden) instead of 401 if the user isn't authorized for requests
    // starting with "web" path.
    m_universalTcpListener->setPathIgnorePrefix("web/");
    QnAuthHelper::instance()->restrictionList()->deny(lit("/web/.+"), nx_http::AuthMethod::http);

    nx_http::AuthMethod::Values methods = (nx_http::AuthMethod::Values) (
        nx_http::AuthMethod::cookie |
        nx_http::AuthMethod::urlQueryParam |
        nx_http::AuthMethod::tempUrlQueryParam);
    QnUniversalRequestProcessor::setUnauthorizedPageBody(
        QnFileConnectionProcessor::readStaticFile("static/login.html"), methods);
    regTcp<QnRtspConnectionProcessor>("RTSP", "*");
    regTcp<QnRestConnectionProcessor>("HTTP", "api");
    regTcp<QnRestConnectionProcessor>("HTTP", "ec2");
    regTcp<QnRestConnectionProcessor>("HTTP", "favicon.ico");
    regTcp<QnFileConnectionProcessor>("HTTP", "static");
    regTcp<QnCrossdomainConnectionProcessor>("HTTP", "crossdomain.xml");
    regTcp<QnProgressiveDownloadingConsumer>("HTTP", "media");
    regTcp<QnIOMonitorConnectionProcessor>("HTTP", "api/iomonitor");

    nx_hls::QnHttpLiveStreamingProcessor::setMinPlayListSizeToStartStreaming(
        qnServerModule->roSettings()->value(
        nx_ms_conf::HLS_PLAYLIST_PRE_FILL_CHUNKS,
        nx_ms_conf::DEFAULT_HLS_PLAYLIST_PRE_FILL_CHUNKS).toInt());
    regTcp<nx_hls::QnHttpLiveStreamingProcessor>("HTTP", "hls");

    // Our HLS uses implementation uses authKey (generated by target server) to skip authorization,
    // to keep this worning we should not ask for authrorization along the way.
    m_universalTcpListener->enableUnauthorizedForwarding("hls");

    //regTcp<QnDefaultTcpConnectionProcessor>("HTTP", "*");

    regTcp<QnProxyConnectionProcessor>("*", "proxy", messageBus);
    //regTcp<QnProxyReceiverConnection>("PROXY", "*");
    regTcp<QnProxyReceiverConnection>("HTTP", "proxy-reverse");
    regTcp<QnAudioProxyReceiver>("HTTP", "proxy-2wayaudio");

    if( !qnServerModule->roSettings()->value("authenticationEnabled", "true").toBool())
        m_universalTcpListener->disableAuth();

    #if defined(ENABLE_DESKTOP_CAMERA)
        regTcp<QnDesktopCameraRegistrator>("HTTP", "desktop_camera");
    #endif

    return true;
}

void MediaServerProcess::initializeCloudConnect()
{
    nx::network::SocketGlobals::outgoingTunnelPool()
        .assignOwnPeerId("ms", commonModule()->moduleGUID());

    nx::network::SocketGlobals::addressPublisher().setRetryInterval(
        nx::utils::parseTimerDuration(
            qnServerModule->roSettings()->value(MEDIATOR_ADDRESS_UPDATE).toString(),
            nx::network::cloud::MediatorAddressPublisher::kDefaultRetryInterval));

    connect(
        commonModule()->globalSettings(), &QnGlobalSettings::cloudConnectUdpHolePunchingEnabledChanged,
        [this]()
        {
            nx::network::cloud::TunnelAcceptorFactory::instance().setUdpHolePunchingEnabled(
                commonModule()->globalSettings()->cloudConnectUdpHolePunchingEnabled());
        });

    connect(
        commonModule()->globalSettings(), &QnGlobalSettings::cloudConnectRelayingEnabledChanged,
        [this]()
        {
            nx::network::cloud::TunnelAcceptorFactory::instance().setRelayingEnabled(
                commonModule()->globalSettings()->cloudConnectRelayingEnabled());
        });
}

void MediaServerProcess::prepareOsResources()
{
    auto rootToolPtr = qnServerModule->rootTool();
    if (!rootToolPtr->changeOwner(nx::kit::IniConfig::iniFilesDir()))
        qWarning().noquote() << "Unable to chown" << nx::kit::IniConfig::iniFilesDir();

    // Change owner of all data files, so mediaserver can use them as different user.
    const std::vector<QString> chmodPaths =
    {
        MSSettings::defaultConfigDirectory(),
        qnServerModule->roSettings()->fileName(),
        qnServerModule->runTimeSettings()->fileName(),
        QnFileConnectionProcessor::externalPackagePath(),
        getDataDirectory(),
    };
    for (const auto& path: chmodPaths)
    {
        if (!rootToolPtr->changeOwner(path)) //< Let the errors reach stdout and stderr.
            qWarning().noquote() << "WARNING: Unable to chown" << path;
    }
}

std::unique_ptr<nx_upnp::PortMapper> MediaServerProcess::initializeUpnpPortMapper()
{
    auto mapper = std::make_unique<nx_upnp::PortMapper>(
        /*isEnabled*/ false,
        nx_upnp::PortMapper::DEFAULT_CHECK_MAPPINGS_INTERVAL,
        QnAppInfo::organizationName());
    auto updateEnabled =
        [mapper = mapper.get(), this]()
        {
            const auto& settings = commonModule()->globalSettings();
            const auto isCloudSystem = !settings->cloudSystemId().isEmpty();
            mapper->setIsEnabled(isCloudSystem && settings->isUpnpPortMappingEnabled());
        };

    const auto& settings = commonModule()->globalSettings();
    connect(settings, &QnGlobalSettings::upnpPortMappingEnabledChanged, updateEnabled);
    connect(settings, &QnGlobalSettings::cloudSettingsChanged, updateEnabled);
    updateEnabled();

    mapper->enableMapping(
        m_mediaServer->getPort(), nx_upnp::PortMapper::Protocol::TCP,
        [this](SocketAddress address)
        {
            const auto result = QMetaObject::invokeMethod(
                this, "at_portMappingChanged", Qt::AutoConnection,
                Q_ARG(QString, address.toString()));

            NX_ASSERT(result, "Could not call at_portMappingChanged(...)");
        });

    return mapper;
}

Qn::ServerFlags MediaServerProcess::calcServerFlags()
{
    Qn::ServerFlags serverFlags = Qn::SF_None; // TODO: #Elric #EC2 type safety has just walked out of the window.

#ifdef EDGE_SERVER
    serverFlags |= Qn::SF_Edge;
#endif
    if (QnAppInfo::isBpi())
    {
        serverFlags |= Qn::SF_IfListCtrl | Qn::SF_timeCtrl;
        if (QnStartLiteClientRestHandler::isLiteClientPresent())
            serverFlags |= Qn::SF_HasLiteClient;
    }

<<<<<<< HEAD
    if (ini().forceLiteClient)
        serverFlags |= Qn::SF_HasLiteClient;
=======
    const bool compatibilityMode = m_cmdLineArguments.devModeKey == lit("razrazraz");
    if (compatibilityMode) // check compatibilityMode here for testing purpose
    {
        if (QnStartLiteClientRestHandler::isLiteClientPresent())
            serverFlags |= Qn::SF_HasLiteClient;
    }
>>>>>>> 1fe09ba5

#ifdef __arm__
    serverFlags |= Qn::SF_ArmServer;

    struct stat st;
    memset(&st, 0, sizeof(st));
    const bool hddPresent =
        ::stat("/dev/sda", &st) == 0 ||
        ::stat("/dev/sdb", &st) == 0 ||
        ::stat("/dev/sdc", &st) == 0 ||
        ::stat("/dev/sdd", &st) == 0;
    if (hddPresent)
        serverFlags |= Qn::SF_Has_HDD;
#else
    serverFlags |= Qn::SF_Has_HDD;
#endif

    if (!(serverFlags & (Qn::SF_ArmServer | Qn::SF_Edge)))
        serverFlags |= Qn::SF_SupportsTranscoding;

    const QString appserverHostString = qnServerModule->roSettings()->value("appserverHost").toString();
    bool isLocal = isLocalAppServer(appserverHostString);
    if (!isLocal)
        serverFlags |= Qn::SF_RemoteEC;

    initPublicIpDiscovery();
    if (!m_ipDiscovery->publicIP().isNull())
        serverFlags |= Qn::SF_HasPublicIP;

    return serverFlags;
}

void MediaServerProcess::initPublicIpDiscovery()
{
    m_ipDiscovery.reset(new nx::network::PublicIPDiscovery(
        qnServerModule->roSettings()->value(nx_ms_conf::PUBLIC_IP_SERVERS).toString().split(";", QString::SkipEmptyParts)));

    if (qnServerModule->roSettings()->value("publicIPEnabled").isNull())
        qnServerModule->roSettings()->setValue("publicIPEnabled", 1);

    int publicIPEnabled = qnServerModule->roSettings()->value("publicIPEnabled").toInt();
    if (publicIPEnabled == 0)
        return; // disabled
    else if (publicIPEnabled > 1)
    {
        auto staticIp = qnServerModule->roSettings()->value("staticPublicIP").toString();
        at_updatePublicAddress(QHostAddress(staticIp)); // manually added
        return;
    }
    m_ipDiscovery->update();
    m_ipDiscovery->waitForFinished();
    at_updatePublicAddress(m_ipDiscovery->publicIP());
}

void MediaServerProcess::initPublicIpDiscoveryUpdate()
{
    m_updatePiblicIpTimer.reset(new QTimer());
    connect(m_updatePiblicIpTimer.get(), &QTimer::timeout,
        m_ipDiscovery.get(), &nx::network::PublicIPDiscovery::update);

    connect(m_ipDiscovery.get(), &nx::network::PublicIPDiscovery::found,
        this, &MediaServerProcess::at_updatePublicAddress);

    m_updatePiblicIpTimer->start(kPublicIpUpdateTimeoutMs);
}

void MediaServerProcess::setHardwareGuidList(const QVector<QString>& hardwareGuidList)
{
    m_hardwareGuidList = hardwareGuidList;
}

void MediaServerProcess::resetSystemState(CloudConnectionManager& cloudConnectionManager)
{
    for (;;)
    {
        if (!cloudConnectionManager.detachSystemFromCloud())
        {
            qWarning() << "Error while clearing cloud information. Trying again...";
            QnSleep::msleep(APP_SERVER_REQUEST_ERROR_TIMEOUT_MS);
            continue;
        }

        if (!resetSystemToStateNew(commonModule()))
        {
            qWarning() << "Error while resetting system to state \"new \". Trying again...";
            QnSleep::msleep(APP_SERVER_REQUEST_ERROR_TIMEOUT_MS);
            continue;
        }

        break;
    }
}

namespace {

static const char* const kOnExitScriptName = "mediaserver_on_exit";

} // namespace

void MediaServerProcess::performActionsOnExit()
{
    // Call the script if it exists.

    QString fileName = getDataDirectory() + "/scripts/" + kOnExitScriptName;
    if (!QFile::exists(fileName))
    {
        NX_LOG(lit("Script '%1' is missing at the server").arg(fileName), cl_logDEBUG2);
        return;
    }

    // Currently, no args are needed, hence the empty list.
    QStringList args{};

    NX_LOG(lit("Calling the script: %1 %2").arg(fileName).arg(args.join(" ")), cl_logDEBUG2);
    if (!QProcess::startDetached(fileName, args))
    {
        NX_LOG(lit("Unable to start script '%1' because of a system error").arg(kOnExitScriptName),
            cl_logDEBUG2);
    }
}

void MediaServerProcess::moveHandlingCameras()
{
    QSet<QnUuid> servers;
    const auto& resPool = commonModule()->resourcePool();
    for (const auto& server: resPool->getResources<QnMediaServerResource>())
        servers << server->getId();
    ec2::ApiCameraDataList camerasToUpdate;
    for (const auto& camera: resPool->getAllCameras(/*all*/ QnResourcePtr()))
    {
        if (!servers.contains(camera->getParentId()))
        {
            ec2::ApiCameraData apiCameraData;
            fromResourceToApi(camera, apiCameraData);
            apiCameraData.parentId = commonModule()->moduleGUID(); //< move camera
            camerasToUpdate.push_back(apiCameraData);
        }
    }

    auto errCode = commonModule()->ec2Connection()
        ->getCameraManager(Qn::kSystemAccess)
        ->addCamerasSync(camerasToUpdate);

    if (errCode != ec2::ErrorCode::ok)
        qWarning() << "Failed to move handling cameras due to database error. errCode=" << toString(errCode);
}

void MediaServerProcess::updateAllowedInterfaces()
{
    // check registry
    QString ifList = qnServerModule->roSettings()->value(lit("if")).toString();
    // check startup parameter
    if (ifList.isEmpty())
        ifList = m_cmdLineArguments.ifListFilter;

    QList<QHostAddress> allowedInterfaces;
    for (const QString& s : ifList.split(QLatin1Char(';'), QString::SkipEmptyParts))
        allowedInterfaces << QHostAddress(s);

    if (!allowedInterfaces.isEmpty())
        qWarning() << "Using net IF filter:" << allowedInterfaces;
    setInterfaceListFilter(allowedInterfaces);
}

QString MediaServerProcess::hardwareIdAsGuid() const
{
    auto hwId = LLUtil::getLatestHardwareId();
    auto hwIdString = QnUuid::fromHardwareId(hwId).toString();
    std::cout << "Got hwID \"" << hwIdString.toStdString() << "\"" << std::endl;
    return hwIdString;
}

void MediaServerProcess::updateGuidIfNeeded()
{
    QString guidIsHWID = qnServerModule->roSettings()->value(GUID_IS_HWID).toString();
    QString serverGuid = qnServerModule->roSettings()->value(SERVER_GUID).toString();
    QString serverGuid2 = qnServerModule->roSettings()->value(SERVER_GUID2).toString();
    QString pendingSwitchToClusterMode = qnServerModule->roSettings()->value(PENDING_SWITCH_TO_CLUSTER_MODE).toString();

    QString hwidGuid = hardwareIdAsGuid();

    if (guidIsHWID == YES) {
        if (serverGuid.isEmpty())
            qnServerModule->roSettings()->setValue(SERVER_GUID, hwidGuid);
        else if (serverGuid != hwidGuid)
            qnServerModule->roSettings()->setValue(GUID_IS_HWID, NO);

        qnServerModule->roSettings()->remove(SERVER_GUID2);
    }
    else if (guidIsHWID == NO) {
        if (serverGuid.isEmpty()) {
            // serverGuid remove from settings manually?
            qnServerModule->roSettings()->setValue(SERVER_GUID, hwidGuid);
            qnServerModule->roSettings()->setValue(GUID_IS_HWID, YES);
        }

        qnServerModule->roSettings()->remove(SERVER_GUID2);
    }
    else if (guidIsHWID.isEmpty()) {
        if (!serverGuid2.isEmpty()) {
            qnServerModule->roSettings()->setValue(SERVER_GUID, serverGuid2);
            qnServerModule->roSettings()->setValue(GUID_IS_HWID, NO);
            qnServerModule->roSettings()->remove(SERVER_GUID2);
        }
        else {
            // Don't reset serverGuid if we're in pending switch to cluster mode state.
            // As it's stored in the remote database.
            if (pendingSwitchToClusterMode == YES)
                return;

            qnServerModule->roSettings()->setValue(SERVER_GUID, hwidGuid);
            qnServerModule->roSettings()->setValue(GUID_IS_HWID, YES);

            if (!serverGuid.isEmpty()) {
                qnServerModule->roSettings()->setValue(OBSOLETE_SERVER_GUID, serverGuid);
            }
        }
    }

    QnUuid obsoleteGuid = QnUuid(qnServerModule->roSettings()->value(OBSOLETE_SERVER_GUID).toString());
    if (!obsoleteGuid.isNull())
        setObsoleteGuid(obsoleteGuid);
}

nx::utils::log::Settings MediaServerProcess::makeLogSettings(
    const QString& argValue,
    const QString& settingsKey,
    const QString& defaultValue,
    const QString& logBaseName)
{
    const auto settings = qnServerModule->roSettings();

    nx::utils::log::Settings s;
    s.maxBackupCount = settings->value("logArchiveSize", DEFAULT_LOG_ARCHIVE_SIZE).toUInt();
    s.directory = settings->value("logDir").toString();
    s.maxFileSize = settings->value("maxLogFileSize", DEFAULT_MAX_LOG_FILE_SIZE).toUInt();
    s.updateDirectoryIfEmpty(getDataDirectory());
    s.logBaseName = logBaseName;

    const auto makeLevel =
        [&]()
        {
            const auto settingsValue = settings->value(settingsKey);
            const auto settingsLevel = nx::utils::log::levelFromString(settingsValue.toString());
            if (settingsLevel != nx::utils::log::Level::undefined)
                return settingsLevel;

            const auto argLevel = nx::utils::log::levelFromString(argValue);
            if (argLevel != nx::utils::log::Level::undefined)
                return argLevel;

            const auto defaultLevel = nx::utils::log::levelFromString(defaultValue);
            if (defaultLevel != nx::utils::log::Level::undefined)
                return defaultLevel;

            return nx::utils::log::Settings::kDefaultLevel;
        };

    s.level = makeLevel();
    for (const auto& filter: cmdLineArguments().exceptionFilters.split(L';', QString::SkipEmptyParts))
        s.exceptionFilers.insert(filter);

    return s;
}

void MediaServerProcess::initializeLogging()
{
    const auto binaryPath = QFile::decodeName(m_argv[0]);
    nx::utils::log::initialize(
        makeLogSettings(cmdLineArguments().logLevel, "logLevel", "", "log_file"),
        qApp->applicationName(), binaryPath);

    if (auto path = nx::utils::log::mainLogger()->filePath())
        qnServerModule->roSettings()->setValue("logFile", path->replace(lit(".log"), QString()));
    else
        qnServerModule->roSettings()->remove("logFile");

    nx::utils::log::Settings logSettings;

    logSettings = makeLogSettings(cmdLineArguments().httpLogLevel,
        "http-log-level", toString(nx::utils::log::Level::none), "http_log");
    nx::utils::log::initialize(
        logSettings, qApp->applicationName(), binaryPath,
        nx::utils::log::addLogger({QnLog::HTTP_LOG_INDEX}));

    logSettings = makeLogSettings(cmdLineArguments().hwLogLevel,
        "hwLoglevel", toString(nx::utils::log::Level::info), "hw_log");
    nx::utils::log::initialize(
        logSettings, qApp->applicationName(), binaryPath,
        nx::utils::log::addLogger({QnLog::HWID_LOG}));

    logSettings = makeLogSettings(cmdLineArguments().ec2TranLogLevel,
        "tranLogLevel", toString(nx::utils::log::Level::none), "ec2_tran");
    nx::utils::log::initialize(
        logSettings, qApp->applicationName(), binaryPath,
        nx::utils::log::addLogger({QnLog::EC2_TRAN_LOG}));

    logSettings = makeLogSettings(cmdLineArguments().permissionsLogLevel,
        "permissionsLogLevel", toString(nx::utils::log::Level::none), "permissions");
    nx::utils::log::initialize(
        logSettings, qApp->applicationName(), binaryPath,
        nx::utils::log::addLogger({QnLog::PERMISSIONS_LOG}));

    defaultMsgHandler = qInstallMessageHandler(myMsgHandler);
}

void MediaServerProcess::initializeHardwareId()
{
    const auto binaryPath = QFile::decodeName(m_argv[0]);

    // Double log initialization is intended here because this log is written under root.
    const auto logSettings = makeLogSettings(cmdLineArguments().hwLogLevel,
        "hwLoglevel", toString(nx::utils::log::Level::info), "hw_log");
    nx::utils::log::initialize(
        logSettings, qApp->applicationName(), binaryPath,
        nx::utils::log::addLogger({QnLog::HWID_LOG}));

    LLUtil::initHardwareId(qnServerModule->roSettings());
    updateGuidIfNeeded();
    setHardwareGuidList(LLUtil::getAllHardwareIds().toVector());

    QnUuid guid = serverGuid();
    if (guid.isNull())
    {
        qDebug() << "Can't save guid. Run once as administrator.";
        NX_LOG("Can't save guid. Run once as administrator.", cl_logERROR);
        qApp->quit();
        return;
    }
}

void MediaServerProcess::connectArchiveIntegrityWatcher()
{
    using namespace nx::mediaserver;
    auto serverArchiveIntegrityWatcher = static_cast<ServerArchiveIntegrityWatcher*>(
        qnServerModule->archiveIntegrityWatcher());

    connect(
        serverArchiveIntegrityWatcher,
        &ServerArchiveIntegrityWatcher::fileIntegrityCheckFailed,
        qnEventRuleConnector,
        &event::EventConnector::at_fileIntegrityCheckFailed);
}

class TcpLogReceiverConnection: public QnTCPConnectionProcessor
{
public:
    TcpLogReceiverConnection(QSharedPointer<AbstractStreamSocket> socket, QnTcpListener* owner):
        QnTCPConnectionProcessor(socket, owner),
        m_socket(socket),
        m_file(closeDirPath(getDataDirectory()) + lit("log/external_device.log"))
    {
        m_file.open(QFile::WriteOnly);
        socket->setRecvTimeout(1000 * 3);
    }
    virtual ~TcpLogReceiverConnection() override { stop(); }
protected:
    virtual void run() override
    {
        while (true)
        {
            quint8 buffer[1024 * 16];
            int bytesRead = m_socket->recv(buffer, sizeof(buffer));
            if (bytesRead < 1 && SystemError::getLastOSErrorCode() != SystemError::timedOut)
                break; //< Connection closed
            m_file.write((const char*)buffer, bytesRead);
            m_file.flush();
        }
    }
private:
    QSharedPointer<AbstractStreamSocket> m_socket;
    QFile m_file;
};

class TcpLogReceiver : public QnTcpListener
{
public:
    TcpLogReceiver(
        QnCommonModule* commonModule, const QHostAddress& address, int port):
        QnTcpListener(commonModule, address, port)
    {
    }
    virtual ~TcpLogReceiver() override { stop(); }

protected:
    virtual QnTCPConnectionProcessor* createRequestProcessor(QSharedPointer<AbstractStreamSocket> clientSocket)
    {
        return new TcpLogReceiverConnection(clientSocket, this);
    }
};

void MediaServerProcess::run()
{
    // All managers use QnConcurent with blocking tasks, this huck is required to avoid deleays.
    if (QThreadPool::globalInstance()->maxThreadCount() < kMinimalGlobalThreadPoolSize)
        QThreadPool::globalInstance()->setMaxThreadCount(kMinimalGlobalThreadPoolSize);

    std::shared_ptr<QnMediaServerModule> serverModule(new QnMediaServerModule(
        m_cmdLineArguments.enforcedMediatorEndpoint,
        m_cmdLineArguments.configFilePath,
        m_cmdLineArguments.rwConfigFilePath));

    qnServerModule->runTimeSettings()->remove("rebuild");

    if (m_serviceMode)
        initializeHardwareId();

    prepareOsResources();

    if (m_serviceMode)
    {
        initializeLogging();
    }

    updateAllowedInterfaces();

    if (!m_cmdLineArguments.enforceSocketType.isEmpty())
        SocketFactory::enforceStreamSocketType(m_cmdLineArguments.enforceSocketType);
    auto ipVersion = m_cmdLineArguments.ipVersion;
    if (ipVersion.isEmpty())
        ipVersion = qnServerModule->roSettings()->value(QLatin1String("ipVersion")).toString();

    SocketFactory::setIpVersion(ipVersion);

    m_serverModule = serverModule;

    // Start plain TCP listener and write data to a separate log file.
    const int tcpLogPort = qnServerModule->roSettings()->value("tcpLogPort").toInt();
    if (tcpLogPort)
    {
        std::unique_ptr<TcpLogReceiver> logReceiver(new TcpLogReceiver(
            commonModule(), QHostAddress::Any, tcpLogPort));
        logReceiver->start();
    }

    if (!m_obsoleteGuid.isNull())
        commonModule()->setObsoleteServerGuid(m_obsoleteGuid);

    if (!m_cmdLineArguments.engineVersion.isNull())
    {
        qWarning() << "Starting with overridden version: " << m_cmdLineArguments.engineVersion;
        qnStaticCommon->setEngineVersion(QnSoftwareVersion(m_cmdLineArguments.engineVersion));
    }

    QnCallCountStart(std::chrono::milliseconds(5000));
#ifdef Q_OS_WIN32
    nx::misc::ServerDataMigrateHandler migrateHandler;
    switch (nx::misc::migrateFilesFromWindowsOldDir(&migrateHandler))
    {
        case nx::misc::MigrateDataResult::WinDirNotFound:
            NX_LOG(lit("Moving data from the old windows dir. Windows dir not found."), cl_logWARNING);
            break;
        case nx::misc::MigrateDataResult::NoNeedToMigrate:
            NX_LOG(lit("Moving data from the old windows dir. Nothing to move"), cl_logDEBUG2);
            break;
        case nx::misc::MigrateDataResult::MoveDataFailed:
            NX_LOG(lit("Moving data from the old windows dir. Old data found but move failed."), cl_logWARNING);
            break;
        case nx::misc::MigrateDataResult::Ok:
            NX_LOG(lit("Moving data from the old windows dir. Old data found and successfully moved."), cl_logINFO);
            break;
    }
#endif
    ffmpegInit();

    QnFileStorageResource::removeOldDirs(); // cleanup temp folders;

#ifdef _WIN32
    win32_exception::setCreateFullCrashDump( qnServerModule->roSettings()->value(
        nx_ms_conf::CREATE_FULL_CRASH_DUMP,
        nx_ms_conf::DEFAULT_CREATE_FULL_CRASH_DUMP ).toBool() );
#endif

#ifdef __linux__
    linux_exception::setSignalHandlingDisabled( qnServerModule->roSettings()->value(
        nx_ms_conf::CREATE_FULL_CRASH_DUMP,
        nx_ms_conf::DEFAULT_CREATE_FULL_CRASH_DUMP ).toBool() );
#endif

    const auto allowedSslVersions = qnServerModule->roSettings()->value(
        nx_ms_conf::ALLOWED_SSL_VERSIONS, QString()).toString();
    if (!allowedSslVersions.isEmpty())
        nx::network::ssl::Engine::setAllowedServerVersions(allowedSslVersions.toUtf8());

    const auto allowedSslCiphers = qnServerModule->roSettings()->value(
        nx_ms_conf::ALLOWED_SSL_CIPHERS, QString()).toString();
    if (!allowedSslCiphers.isEmpty())
        nx::network::ssl::Engine::setAllowedServerCiphers(allowedSslCiphers.toUtf8());

    nx::network::ssl::Engine::useOrCreateCertificate(
        qnServerModule->roSettings()->value(
            nx_ms_conf::SSL_CERTIFICATE_PATH,
            getDataDirectory() + lit( "/ssl/cert.pem")).toString(),
        nx::utils::AppInfo::productName().toUtf8(), "US",
        nx::utils::AppInfo::organizationName().toUtf8());

    auto messageProcessor = commonModule()->createMessageProcessor<QnServerMessageProcessor>();
    std::unique_ptr<HostSystemPasswordSynchronizer> hostSystemPasswordSynchronizer( new HostSystemPasswordSynchronizer(commonModule()) );
    std::unique_ptr<QnServerDb> serverDB(new QnServerDb(commonModule()));
    auto auditManager = std::make_unique<QnMServerAuditManager>(
        qnServerModule->lastRunningTimeBeforeRestart(), commonModule());

    TimeBasedNonceProvider timeBasedNonceProvider;
    CloudManagerGroup cloudManagerGroup(commonModule(), &timeBasedNonceProvider);
    auto authHelper = std::make_unique<QnAuthHelper>(
        commonModule(),
        &timeBasedNonceProvider,
        &cloudManagerGroup);
    connect(QnAuthHelper::instance(), &QnAuthHelper::emptyDigestDetected, this, &MediaServerProcess::at_emptyDigestDetected);

    configureApiRestrictions(QnAuthHelper::instance()->restrictionList());

    std::unique_ptr<mediaserver::event::RuleProcessor> eventRuleProcessor(
        new mediaserver::event::ExtendedRuleProcessor(commonModule()));

    std::unique_ptr<QnVideoCameraPool> videoCameraPool( new QnVideoCameraPool(commonModule()) );

    std::unique_ptr<QnMotionHelper> motionHelper(new QnMotionHelper());

    std::unique_ptr<mediaserver::event::EventConnector> eventConnector(
        new mediaserver::event::EventConnector(commonModule()) );
    auto stopQThreadFunc = []( QThread* obj ){ obj->quit(); obj->wait(); delete obj; };
    std::unique_ptr<QThread, decltype(stopQThreadFunc)> connectorThread( new QThread(), stopQThreadFunc );
    connectorThread->start();
    qnEventRuleConnector->moveToThread(connectorThread.get());

    CameraDriverRestrictionList cameraDriverRestrictionList;

    QSettings* settings = qnServerModule->roSettings();

    commonModule()->setResourceDiscoveryManager(new QnMServerResourceDiscoveryManager(commonModule()));
    QUrl appServerUrl = appServerConnectionUrl(*settings);

    QnMulticodecRtpReader::setDefaultTransport( qnServerModule->roSettings()->value(QLatin1String("rtspTransport"), RtpTransport::_auto).toString().toUpper() );

    connect(commonModule()->resourceDiscoveryManager(), &QnResourceDiscoveryManager::CameraIPConflict, this, &MediaServerProcess::at_cameraIPConflict);
    connect(qnNormalStorageMan, &QnStorageManager::noStoragesAvailable, this, &MediaServerProcess::at_storageManager_noStoragesAvailable);
    connect(qnNormalStorageMan, &QnStorageManager::storageFailure, this, &MediaServerProcess::at_storageManager_storageFailure);
    connect(qnNormalStorageMan, &QnStorageManager::rebuildFinished, this, &MediaServerProcess::at_storageManager_rebuildFinished);

    connect(qnBackupStorageMan, &QnStorageManager::storageFailure, this, &MediaServerProcess::at_storageManager_storageFailure);
    connect(qnBackupStorageMan, &QnStorageManager::rebuildFinished, this, &MediaServerProcess::at_storageManager_rebuildFinished);
    connect(qnBackupStorageMan, &QnStorageManager::backupFinished, this, &MediaServerProcess::at_archiveBackupFinished);

    connectArchiveIntegrityWatcher();

    auto remoteArchiveSynchronizer =
        std::make_unique<nx::mediaserver_core::recorder::RemoteArchiveSynchronizer>(qnServerModule);

    // If adminPassword is set by installer save it and create admin user with it if not exists yet
    commonModule()->setDefaultAdminPassword(settings->value(APPSERVER_PASSWORD, QLatin1String("")).toString());
    commonModule()->setUseLowPriorityAdminPasswordHack(settings->value(LOW_PRIORITY_ADMIN_PASSWORD, false).toBool());

    BeforeRestoreDbData beforeRestoreDbData;
    beforeRestoreDbData.loadFromSettings(settings);
    commonModule()->setBeforeRestoreData(beforeRestoreDbData);

    commonModule()->setModuleGUID(serverGuid());

    initializeCloudConnect();

<<<<<<< HEAD
=======
    const bool compatibilityMode = m_cmdLineArguments.devModeKey == lit("razrazraz");
>>>>>>> 1fe09ba5
    const QString appserverHostString = qnServerModule->roSettings()->value("appserverHost").toString();

    commonModule()->setSystemIdentityTime(nx::ServerSetting::getSysIdTime(), commonModule()->moduleGUID());
    connect(commonModule(), &QnCommonModule::systemIdentityTimeChanged, this, &MediaServerProcess::at_systemIdentityTimeChanged, Qt::QueuedConnection);

    ec2::ApiRuntimeData runtimeData;
    runtimeData.peer.id = commonModule()->moduleGUID();
    runtimeData.peer.instanceId = commonModule()->runningInstanceGUID();
    runtimeData.peer.persistentId = commonModule()->dbId();
    runtimeData.peer.peerType = Qn::PT_Server;
    runtimeData.box = QnAppInfo::armBox();
    runtimeData.brand = QnAppInfo::productNameShort();
    runtimeData.customization = QnAppInfo::customizationName();
    runtimeData.platform = QnAppInfo::applicationPlatform();

#ifdef __arm__
    if (QnAppInfo::isBpi() || QnAppInfo::isNx1())
    {
        runtimeData.nx1mac = Nx1::getMac();
        runtimeData.nx1serial = Nx1::getSerial();
    }
#endif

    runtimeData.hardwareIds = m_hardwareGuidList;
    commonModule()->runtimeInfoManager()->updateLocalItem(runtimeData);    // initializing localInfo

    std::unique_ptr<ec2::AbstractECConnectionFactory> ec2ConnectionFactory(
        getConnectionFactory(
            Qn::PT_Server,
            nx::utils::TimerManager::instance(),
            commonModule()));

    MediaServerStatusWatcher mediaServerStatusWatcher(commonModule());
    QScopedPointer<QnConnectToCloudWatcher> connectToCloudWatcher(new QnConnectToCloudWatcher(ec2ConnectionFactory->messageBus()));

    //passing settings
    std::map<QString, QVariant> confParams;
    for( const auto& paramName: qnServerModule->roSettings()->allKeys() )
    {
        if( paramName.startsWith( lit("ec") ) )
            confParams.emplace( paramName, qnServerModule->roSettings()->value( paramName ) );
    }
    ec2ConnectionFactory->setConfParams(std::move(confParams));
    ec2::AbstractECConnectionPtr ec2Connection;
    QnConnectionInfo connectInfo;
    std::unique_ptr<ec2::QnDiscoveryMonitor> discoveryMonitor;

    auto stopObjectsGuard = makeScopeGuard([this]() { stopObjects(); });

    while (!needToStop())
    {
        const ec2::ErrorCode errorCode = ec2ConnectionFactory->connectSync(
            appServerUrl, ec2::ApiClientInfoData(), &ec2Connection );
        if (ec2Connection)
        {
            connectInfo = ec2Connection->connectionInfo();
            auto connectionResult = QnConnectionValidator::validateConnection(connectInfo, errorCode);
            if (connectionResult == Qn::SuccessConnectionResult)
            {
                discoveryMonitor = std::make_unique<ec2::QnDiscoveryMonitor>(
                    ec2ConnectionFactory->messageBus());

                NX_LOG(QString::fromLatin1("Connected to local EC2"), cl_logWARNING);
                break;
            }

            switch (connectionResult)
            {
            case Qn::IncompatibleInternalConnectionResult:
            case Qn::IncompatibleCloudHostConnectionResult:
            case Qn::IncompatibleVersionConnectionResult:
            case Qn::IncompatibleProtocolConnectionResult:
                NX_LOG(lit("Incompatible Server version detected! Giving up."), cl_logERROR);
                return;
            default:
                break;
            }
        }

        NX_LOG( QString::fromLatin1("Can't connect to local EC2. %1")
            .arg(ec2::toString(errorCode)), cl_logERROR );
        QnSleep::msleep(3000);
    }
    QnAppServerConnectionFactory::setEc2Connection(ec2Connection);

    const auto& runtimeManager = commonModule()->runtimeInfoManager();
    connect(
        runtimeManager, &QnRuntimeInfoManager::runtimeInfoAdded,
        this, &MediaServerProcess::at_runtimeInfoChanged, Qt::QueuedConnection);
    connect(
        runtimeManager, &QnRuntimeInfoManager::runtimeInfoChanged,
        this, &MediaServerProcess::at_runtimeInfoChanged, Qt::QueuedConnection);

    if (needToStop())
        return; //TODO #ak correctly deinitialize what has been initialised

    qnServerModule->roSettings()->setValue(QnServer::kRemoveDbParamName, "0");

    connect(ec2Connection.get(), &ec2::AbstractECConnection::databaseDumped, this, &MediaServerProcess::at_databaseDumped);
    commonModule()->setRemoteGUID(connectInfo.serverId());
    qnServerModule->roSettings()->sync();
    if (qnServerModule->roSettings()->value(PENDING_SWITCH_TO_CLUSTER_MODE).toString() == "yes")
    {
        NX_LOG( QString::fromLatin1("Switching to cluster mode and restarting..."), cl_logWARNING );
        nx::SystemName systemName(connectInfo.systemName);
        systemName.saveToConfig(); //< migrate system name from foreign database via config
        nx::ServerSetting::setSysIdTime(0);
        qnServerModule->roSettings()->remove("appserverHost");
        qnServerModule->roSettings()->remove("appserverLogin");
        qnServerModule->roSettings()->setValue(APPSERVER_PASSWORD, "");
        qnServerModule->roSettings()->remove(PENDING_SWITCH_TO_CLUSTER_MODE);
        qnServerModule->roSettings()->sync();

        QFile::remove(closeDirPath(getDataDirectory()) + "/ecs.sqlite");

        // kill itself to restart
#ifdef Q_OS_WIN
        HANDLE hProcess = GetCurrentProcess();
        TerminateProcess(hProcess, ERROR_SERVICE_SPECIFIC_ERROR);
        WaitForSingleObject(hProcess, 10*1000);
#endif
        abort();
        return;
    }

    settings->setValue(LOW_PRIORITY_ADMIN_PASSWORD, "");

    auto clearEc2ConnectionGuardFunc = [](MediaServerProcess*){
        QnAppServerConnectionFactory::setEc2Connection(ec2::AbstractECConnectionPtr()); };
    std::unique_ptr<MediaServerProcess, decltype(clearEc2ConnectionGuardFunc)>
        clearEc2ConnectionGuard(this, clearEc2ConnectionGuardFunc);

    if (m_cmdLineArguments.cleanupDb)
    {
        const bool kCleanupDbObjects = true;
        const bool kCleanupTransactionLog = true;
        auto miscManager = ec2Connection->getMiscManager(Qn::kSystemAccess);
        miscManager->cleanupDatabaseSync(kCleanupDbObjects, kCleanupTransactionLog);
    }

    connect(
        ec2Connection->getTimeNotificationManager().get(),
        &ec2::AbstractTimeNotificationManager::timeChanged,
        this,
        &MediaServerProcess::at_timeChanged,
        Qt::QueuedConnection);
    std::unique_ptr<QnMServerResourceSearcher> mserverResourceSearcher(new QnMServerResourceSearcher(commonModule()));

    auto pluginManager = qnServerModule->pluginManager();
    for (const auto storagePlugin :
         pluginManager->findNxPlugins<nx_spl::StorageFactory>(nx_spl::IID_StorageFactory))
    {
        QnStoragePluginFactory::instance()->registerStoragePlugin(
            storagePlugin->storageType(),
            std::bind(
                &QnThirdPartyStorageResource::instance,
                std::placeholders::_1,
                std::placeholders::_2,
                storagePlugin
            ),
            false
        );
    }

    QnStoragePluginFactory::instance()->registerStoragePlugin(
        "smb",
        QnFileStorageResource::instance,
        false
    );

    while (!needToStop() && !initResourceTypes(ec2Connection))
    {
        QnSleep::msleep(1000);
    }

    if (needToStop())
        return;

    if (qnServerModule->roSettings()->value("disableTranscoding").toBool())
        commonModule()->setTranscodeDisabled(true);

    QnResource::startCommandProc();

    std::unique_ptr<nx_hls::HLSSessionPool> hlsSessionPool( new nx_hls::HLSSessionPool() );

    if (!initTcpListener(&cloudManagerGroup, ec2ConnectionFactory->messageBus()))
    {
        qCritical() << "Failed to bind to local port. Terminating...";
        QCoreApplication::quit();
        return;
    }

    if (appServerUrl.scheme().toLower() == lit("file"))
        ec2ConnectionFactory->registerRestHandlers(m_universalTcpListener->processorPool());

    std::unique_ptr<QnMulticast::HttpServer> multicastHttp(new QnMulticast::HttpServer(commonModule()->moduleGUID().toQUuid(), m_universalTcpListener));

    using namespace std::placeholders;
    m_universalTcpListener->setProxyHandler<QnProxyConnectionProcessor>(
        &QnUniversalRequestProcessor::isProxy,
        ec2ConnectionFactory->messageBus());
    messageProcessor->registerProxySender(m_universalTcpListener);

    ec2ConnectionFactory->registerTransactionListener( m_universalTcpListener );

    const bool sslAllowed =
        qnServerModule->roSettings()->value(
            nx_ms_conf::ALLOW_SSL_CONNECTIONS,
            nx_ms_conf::DEFAULT_ALLOW_SSL_CONNECTIONS).toBool();

    bool foundOwnServerInDb = false;

    while (m_mediaServer.isNull() && !needToStop())
    {
        QnMediaServerResourcePtr server = findServer(ec2Connection);
        ec2::ApiMediaServerData prevServerData;
        if (server)
        {
            fromResourceToApi(server, prevServerData);
            foundOwnServerInDb = true;
        }
        else
        {
            server = QnMediaServerResourcePtr(new QnMediaServerResource(commonModule()));
            server->setId(serverGuid());
            server->setMaxCameras(DEFAULT_MAX_CAMERAS);

            QString serverName(getDefaultServerName());
            if (!beforeRestoreDbData.serverName.isEmpty())
                serverName = QString::fromLocal8Bit(beforeRestoreDbData.serverName);
            server->setName(serverName);
        }

        server->setServerFlags((Qn::ServerFlags) calcServerFlags());

        QHostAddress appserverHost;
        bool isLocal = isLocalAppServer(appserverHostString);
        if (!isLocal) {
            do
            {
                appserverHost = resolveHost(appserverHostString);
            } while (appserverHost.toIPv4Address() == 0);
        }


        server->setPrimaryAddress(
            SocketAddress(defaultLocalAddress(appserverHost), m_universalTcpListener->getPort()));
        server->setSslAllowed(sslAllowed);
        cloudManagerGroup.connectionManager.setProxyVia(
            SocketAddress(HostAddress::localhost, m_universalTcpListener->getPort()));


        // used for statistics reported
        server->setSystemInfo(QnSystemInformation::currentSystemInformation());
        server->setVersion(qnStaticCommon->engineVersion());

        QByteArray settingsAuthKey = nx::ServerSetting::getAuthKey();
        QByteArray authKey = settingsAuthKey;
        if (authKey.isEmpty())
            authKey = server->getAuthKey().toLatin1();
        if (authKey.isEmpty())
            authKey = QnUuid::createUuid().toString().toLatin1();
        server->setAuthKey(authKey);

        // Keep server auth key in registry. Server MUST be able pass authorization after deleting database in database restore process
        if (settingsAuthKey != authKey)
            nx::ServerSetting::setAuthKey(authKey);

        ec2::ApiMediaServerData newServerData;
        fromResourceToApi(server, newServerData);
        if (prevServerData != newServerData)
        {
            m_mediaServer = registerServer(
                ec2Connection,
                server,
                nx::mserver_aux::isNewServerInstance(
                    commonModule()->beforeRestoreDbData(),
                    foundOwnServerInDb,
                    qnServerModule->roSettings()->value(NO_SETUP_WIZARD).toInt() > 0));
        }
        else
        {
            m_mediaServer = server;
        }

        if (m_mediaServer.isNull())
            QnSleep::msleep(1000);
    }

    /* This key means that password should be forcibly changed in the database. */
    qnServerModule->roSettings()->remove(OBSOLETE_SERVER_GUID);
    qnServerModule->roSettings()->setValue(APPSERVER_PASSWORD, "");
#ifdef _DEBUG
    qnServerModule->roSettings()->sync();
    NX_ASSERT(qnServerModule->roSettings()->value(APPSERVER_PASSWORD).toString().isEmpty(), Q_FUNC_INFO, "appserverPassword is not emptyu in registry. Restart the server as Administrator");
#endif

    if (needToStop())
    {
        m_ipDiscovery.reset();
        return;
    }
    const auto& resPool = commonModule()->resourcePool();
    resPool->addResource(m_mediaServer);

    QString moduleName = qApp->applicationName();
    if( moduleName.startsWith( qApp->organizationName() ) )
        moduleName = moduleName.mid( qApp->organizationName().length() ).trimmed();

    QnModuleInformation selfInformation = commonModule()->moduleInformation();
    selfInformation.version = qnStaticCommon->engineVersion();
    selfInformation.sslAllowed = sslAllowed;
    selfInformation.serverFlags = m_mediaServer->getServerFlags();
    selfInformation.ecDbReadOnly = ec2Connection->connectionInfo().ecDbReadOnly;

    commonModule()->setModuleInformation(selfInformation);
    commonModule()->bindModuleinformation(m_mediaServer);

    // show our cloud host value in registry in case of installer will check it
    const auto& globalSettings = commonModule()->globalSettings();
    qnServerModule->roSettings()->setValue(QnServer::kIsConnectedToCloudKey,
        globalSettings->cloudSystemId().isEmpty() ? "no" : "yes");
    qnServerModule->roSettings()->setValue("cloudHost", selfInformation.cloudHost);

    if (!m_cmdLineArguments.allowedDiscoveryPeers.isEmpty()) {
        QSet<QnUuid> allowedPeers;
        for (const QString &peer: m_cmdLineArguments.allowedDiscoveryPeers.split(";")) {
            QnUuid peerId(peer);
            if (!peerId.isNull())
                allowedPeers << peerId;
        }
        commonModule()->setAllowedPeers(allowedPeers);
    }

    connect(commonModule()->moduleDiscoveryManager(), &nx::vms::discovery::Manager::conflict,
        this, &MediaServerProcess::at_serverModuleConflict);

    QScopedPointer<QnServerConnector> serverConnector(new QnServerConnector(commonModule()));

    // ------------------------------------------

    QScopedPointer<QnServerUpdateTool> serverUpdateTool(new QnServerUpdateTool(commonModule()));
    serverUpdateTool->removeUpdateFiles(m_mediaServer->getVersion().toString());

    // ===========================================================================
    QnResource::initAsyncPoolInstance()->setMaxThreadCount( qnServerModule->roSettings()->value(
        nx_ms_conf::RESOURCE_INIT_THREADS_COUNT,
        nx_ms_conf::DEFAULT_RESOURCE_INIT_THREADS_COUNT ).toInt() );
    QnResource::initAsyncPoolInstance();

    // ============================
    GlobalSettingsToDeviceSearcherSettingsAdapter upnpDeviceSearcherSettings(commonModule()->resourceDiscoveryManager());
    auto upnpDeviceSearcher = std::make_unique<nx_upnp::DeviceSearcher>(upnpDeviceSearcherSettings);
    std::unique_ptr<QnMdnsListener> mdnsListener(new QnMdnsListener());

    std::unique_ptr<QnAppserverResourceProcessor> serverResourceProcessor( new QnAppserverResourceProcessor(
        commonModule(),
        ec2ConnectionFactory->distributedMutex(),
        m_mediaServer->getId()) );
    std::unique_ptr<QnRecordingManager> recordingManager(new QnRecordingManager(
        commonModule(),
        ec2ConnectionFactory->distributedMutex()));
    serverResourceProcessor->moveToThread(commonModule()->resourceDiscoveryManager());
    commonModule()->resourceDiscoveryManager()->setResourceProcessor(serverResourceProcessor.get());

    std::unique_ptr<QnResourceStatusWatcher> statusWatcher( new QnResourceStatusWatcher(commonModule()));

    /* Searchers must be initialized before the resources are loaded as resources instances are created by searchers. */
    auto resourceSearchers = std::make_unique<QnMediaServerResourceSearchers>(commonModule());

    std::unique_ptr<QnAudioStreamerPool> audioStreamerPool(new QnAudioStreamerPool(commonModule()));

    #if defined(ENABLE_FLIR)
        auto flirExecutor = std::make_unique<nx::plugins::flir::IoExecutor>();
    #endif

    auto upnpPortMapper = initializeUpnpPortMapper();

    commonModule()->resourceAccessManager()->beginUpdate();
    commonModule()->resourceAccessProvider()->beginUpdate();
    loadResourcesFromEc(ec2Connection, messageProcessor);
    qnServerModule->metadataManagerPool()->init();
    at_runtimeInfoChanged(runtimeManager->localInfo());
    initPublicIpDiscoveryUpdate();

    saveServerInfo(m_mediaServer);
    m_mediaServer->setStatus(Qn::Online);

    if (m_cmdLineArguments.moveHandlingCameras)
        moveHandlingCameras();

    commonModule()->resourceAccessProvider()->endUpdate();
    commonModule()->resourceAccessManager()->endUpdate();

    globalSettings->initialize();

    updateAddressesList();

    auto settingsProxy = nx::mserver_aux::createServerSettingsProxy(commonModule());
    auto systemNameProxy = nx::mserver_aux::createServerSystemNameProxy();

    nx::mserver_aux::setUpSystemIdentity(commonModule()->beforeRestoreDbData(), settingsProxy.get(), std::move(systemNameProxy));

    BeforeRestoreDbData::clearSettings(settings);

    addFakeVideowallUser(commonModule());

    if (!qnServerModule->roSettings()->value(QnServer::kNoInitStoragesOnStartup, false).toBool())
        initStoragesAsync(commonModule()->messageProcessor());

    if (!QnPermissionsHelper::isSafeMode(commonModule()))
    {
        if (nx::mserver_aux::needToResetSystem(
                    nx::mserver_aux::isNewServerInstance(
                        commonModule()->beforeRestoreDbData(),
                        foundOwnServerInDb,
                        qnServerModule->roSettings()->value(NO_SETUP_WIZARD).toInt() > 0),
                    settingsProxy.get()))
        {
            if (settingsProxy->isCloudInstanceChanged())
                qWarning() << "Cloud instance changed from" << globalSettings->cloudHost() <<
                    "to" << nx::network::SocketGlobals::cloudHost() << ". Server goes to the new state";

            resetSystemState(cloudManagerGroup.connectionManager);
        }
        if (settingsProxy->isCloudInstanceChanged())
        {
            ec2::ErrorCode errCode;
            do
            {
                const bool kCleanupDbObjects = false;
                const bool kCleanupTransactionLog = true;

                errCode = commonModule()->ec2Connection()
                    ->getMiscManager(Qn::kSystemAccess)
                    ->cleanupDatabaseSync(kCleanupDbObjects, kCleanupTransactionLog);

                if (errCode != ec2::ErrorCode::ok)
                {
                    qWarning() << "Error while rebuild transaction log. Trying again...";
                        msleep(APP_SERVER_REQUEST_ERROR_TIMEOUT_MS);
                }

            } while (errCode != ec2::ErrorCode::ok && !m_needStop);
        }
        globalSettings->setCloudHost(nx::network::SocketGlobals::cloudHost());
        globalSettings->synchronizeNow();
    }

    globalSettings->takeFromSettings(qnServerModule->roSettings(), m_mediaServer);

    if (QnUserResourcePtr adminUser = resPool->getAdministrator())
    {
        //todo: root password for NX1 should be updated in case of cloud owner
        hostSystemPasswordSynchronizer->syncLocalHostRootPasswordWithAdminIfNeeded( adminUser );
    }
    qnServerModule->roSettings()->sync();

#ifndef EDGE_SERVER
    // TODO: #GDM make this the common way with other settings
    updateDisabledVendorsIfNeeded();
    updateAllowCameraCHangesIfNeed();
    qnGlobalSettings->synchronizeNowSync(); // TODO: #GDM double sync
#endif

    std::unique_ptr<QnLdapManager> ldapManager(new QnLdapManager(commonModule()));


    commonModule()->resourceDiscoveryManager()->setReady(true);
    const bool isDiscoveryDisabled =
        qnServerModule->roSettings()->value(QnServer::kNoResourceDiscovery, false).toBool();
    if( !ec2Connection->connectionInfo().ecDbReadOnly && !isDiscoveryDisabled)
        commonModule()->resourceDiscoveryManager()->start();
    //else
    //    we are not able to add cameras to DB anyway, so no sense to do discover


    connect(
        commonModule()->resourceDiscoveryManager(),
        &QnResourceDiscoveryManager::localInterfacesChanged,
        this,
        &MediaServerProcess::updateAddressesList);

    connect(
        m_universalTcpListener,
        &QnTcpListener::portChanged,
        this,
        [this, &cloudManagerGroup]()
        {
            updateAddressesList();
            cloudManagerGroup.connectionManager.setProxyVia(
                SocketAddress(HostAddress::localhost, m_universalTcpListener->getPort()));
        });

    m_firstRunningTime = qnServerModule->lastRunningTime().count();

    m_crashReporter.reset(new ec2::CrashReporter(commonModule()));

    QTimer timer;
    connect(&timer, SIGNAL(timeout()), this, SLOT(at_timer()), Qt::DirectConnection);
    timer.start(QnVirtualCameraResource::issuesTimeoutMs());
    at_timer();

    QTimer udtInternetTrafficTimer;
    connect(&udtInternetTrafficTimer, &QTimer::timeout,
        [common = commonModule()]()
        {
            QnResourcePtr server = common->resourcePool()->getResourceById(common->moduleGUID());
            const auto old = server->getProperty(Qn::UDT_INTERNET_TRFFIC).toULongLong();
            const auto current = nx::network::UdtStatistics::global.internetBytesTransfered.load();
            const auto update = old + (qulonglong) current;
            if (server->setProperty(Qn::UDT_INTERNET_TRFFIC, QString::number(update))
                && server->saveParams())
            {
                NX_LOG(lm("%1 is updated to %2").args(Qn::UDT_INTERNET_TRFFIC, update), cl_logDEBUG1);
                nx::network::UdtStatistics::global.internetBytesTransfered -= current;
            }
        });
    udtInternetTrafficTimer.start(UDT_INTERNET_TRAFIC_TIMER);

    QTimer::singleShot(3000, this, SLOT(at_connectionOpened()));
    QTimer::singleShot(0, this, SLOT(at_appStarted()));

    m_dumpSystemResourceUsageTaskID = nx::utils::TimerManager::instance()->addTimer(
        std::bind( &MediaServerProcess::dumpSystemUsageStats, this ),
        std::chrono::milliseconds(SYSTEM_USAGE_DUMP_TIMEOUT));

    QnRecordingManager::instance()->start();
    if (!isDiscoveryDisabled)
        mserverResourceSearcher->start();
    m_universalTcpListener->start();
    serverConnector->start();
#if 1
    if (ec2Connection->connectionInfo().ecUrl.scheme() == "file") {
        // Connect to local database. Start peer-to-peer sync (enter to cluster mode)
        commonModule()->setCloudMode(true);
        if (!isDiscoveryDisabled)
        {
            // Should be called after global settings are initialized.
            commonModule()->moduleDiscoveryManager()->start();
        }
    }
#endif

    nx::mserver_aux::makeFakeData(
        cmdLineArguments().createFakeData, ec2Connection, commonModule()->moduleGUID());

    qnBackupStorageMan->scheduleSync()->start();
    serverModule->unusedWallpapersWatcher()->start();
    if (m_serviceMode)
        serverModule->licenseWatcher()->start();

    // If exception thrown by Qt event handler from within exec() we want to do some cleanup
    // anyway.
    auto cleanUpGuard = makeScopeGuard(
        [&]()
        {
            disconnect(QnAuthHelper::instance(), 0, this, 0);
            disconnect(commonModule()->resourceDiscoveryManager(), 0, this, 0);
            disconnect(qnNormalStorageMan, 0, this, 0);
            disconnect(qnBackupStorageMan, 0, this, 0);
            disconnect(commonModule(), 0, this, 0);
            disconnect(runtimeManager, 0, this, 0);
            disconnect(ec2Connection->getTimeNotificationManager().get(), 0, this, 0);
            disconnect(ec2Connection.get(), 0, this, 0);
            if (m_updatePiblicIpTimer) {
                disconnect(m_updatePiblicIpTimer.get(), 0, this, 0);
                m_updatePiblicIpTimer.reset();
            }
            disconnect(m_ipDiscovery.get(), 0, this, 0);
            disconnect(commonModule()->moduleDiscoveryManager(), 0, this, 0);

            WaitingForQThreadToEmptyEventQueue waitingForObjectsToBeFreed(QThread::currentThread(), 3);
            waitingForObjectsToBeFreed.join();

            qWarning() << "QnMain event loop has returned. Destroying objects...";

            discoveryMonitor.reset();
            m_crashReporter.reset();

            //cancelling dumping system usage
            quint64 dumpSystemResourceUsageTaskID = 0;
            {
                QnMutexLocker lk(&m_mutex);
                dumpSystemResourceUsageTaskID = m_dumpSystemResourceUsageTaskID;
                m_dumpSystemResourceUsageTaskID = 0;
            }
            nx::utils::TimerManager::instance()->joinAndDeleteTimer(dumpSystemResourceUsageTaskID);

            m_ipDiscovery.reset(); // stop it before IO deinitialized
            commonModule()->resourceDiscoveryManager()->pleaseStop();
            QnResource::pleaseStopAsyncTasks();
            multicastHttp.reset();
            stopObjects();

            QnResource::stopCommandProc();
            if (m_initStoragesAsyncPromise)
                m_initStoragesAsyncPromise->get_future().wait();
            // todo: #rvasilenko some undeleted resources left in the QnMain event loop. I stopped TimerManager as temporary solution for it.
            nx::utils::TimerManager::instance()->stop();

            hlsSessionPool.reset();

            // Remove all stream recorders.
            remoteArchiveSynchronizer.reset();
            recordingManager.reset();

            mserverResourceSearcher.reset();

            videoCameraPool.reset();

            commonModule()->resourceDiscoveryManager()->stop();
            qnServerModule->metadataManagerPool()->stop(); //< Stop processing analytics events.
            auditManager->stop();
            QnResource::stopAsyncTasks();

            //since mserverResourceDiscoveryManager instance is dead no events can be delivered to serverResourceProcessor: can delete it now
                //TODO refactoring of discoveryManager <-> resourceProcessor interaction is required
            serverResourceProcessor.reset();

            mdnsListener.reset();
            upnpDeviceSearcher->pleaseStop(); //< pleaseStop method is synchronous for this class.
            resourceSearchers.reset();

            connectorThread->quit();
            connectorThread->wait();

            //deleting object from wrong thread, but its no problem, since object's thread has been stopped and no event can be delivered to the object
            eventConnector.reset();

            eventRuleProcessor.reset();

            motionHelper.reset();

            //ptzPool.reset();

            commonModule()->deleteMessageProcessor(); // stop receiving notifications

            //disconnecting from EC2
            clearEc2ConnectionGuard.reset();

            connectToCloudWatcher.reset();
            ec2Connection.reset();
            ec2ConnectionFactory.reset();

            commonModule()->setResourceDiscoveryManager(nullptr);

            // This method will set flag on message channel to threat next connection close as normal
            //appServerConnection->disconnectSync();
            qnServerModule->setLastRunningTime(std::chrono::milliseconds::zero());

            authHelper.reset();
            //fileDeletor.reset();
            //qnNormalStorageMan.reset();
            //qnBackupStorageMan.reset();

            if (m_mediaServer)
                m_mediaServer->beforeDestroy();
            m_mediaServer.clear();

            performActionsOnExit();

            nx::network::SocketGlobals::outgoingTunnelPool().clearOwnPeerId();

            m_autoRequestForwarder.reset();

            if (defaultMsgHandler)
                qInstallMessageHandler(defaultMsgHandler);
        });

    emit started();
    exec();

}

void MediaServerProcess::at_appStarted()
{
    if (isStopping())
        return;

    commonModule()->ec2Connection()->startReceivingNotifications();
    m_crashReporter->scanAndReportByTimer(qnServerModule->runTimeSettings());

    QString dataLocation = getDataDirectory();
    QDir stateDirectory;
    stateDirectory.mkpath(dataLocation + QLatin1String("/state"));
    qnFileDeletor->init(dataLocation + QLatin1String("/state")); // constructor got root folder for temp files
};

void MediaServerProcess::at_timeChanged(qint64 newTime)
{
    QnSyncTime::instance()->updateTime(newTime);

    using namespace ec2;
    QnTransaction<ApiPeerSyncTimeData> tran(
        ApiCommand::broadcastPeerSyncTime,
        commonModule()->moduleGUID());
    tran.params.syncTimeMs = newTime;
    if (auto connection = commonModule()->ec2Connection())
        connection->messageBus()->sendTransaction(tran);
}

void MediaServerProcess::at_runtimeInfoChanged(const QnPeerRuntimeInfo& runtimeInfo)
{
    if (isStopping())
        return;
    if (runtimeInfo.uuid != commonModule()->moduleGUID())
        return;
    auto connection = commonModule()->ec2Connection();
    if (connection)
    {
        ec2::QnTransaction<ec2::ApiRuntimeData> tran(
            ec2::ApiCommand::runtimeInfoChanged,
            commonModule()->moduleGUID());
        tran.params = runtimeInfo.data;
        commonModule()->ec2Connection()->messageBus()->sendTransaction(tran);
    }
}

void MediaServerProcess::at_emptyDigestDetected(const QnUserResourcePtr& user, const QString& login, const QString& password)
{
    if (isStopping())
        return;

    // fill authenticate digest here for compatibility with version 2.1 and below.
    const ec2::AbstractECConnectionPtr& appServerConnection = commonModule()->ec2Connection();
    if (user->getDigest().isEmpty() && !m_updateUserRequests.contains(user->getId()))
    {
        user->setName(login);
        user->setPasswordAndGenerateHash(password);

        ec2::ApiUserData userData;
        fromResourceToApi(user, userData);

        QnUuid userId = user->getId();
        m_updateUserRequests << userId;
        appServerConnection->getUserManager(Qn::kSystemAccess)->save(userData, password, this, [this, userId]( int reqID, ec2::ErrorCode errorCode )
        {
            QN_UNUSED(reqID, errorCode);
            m_updateUserRequests.remove(userId);
        } );
    }
}

class QnVideoService : public QtService<QtSingleCoreApplication>
{
public:
    QnVideoService(int argc, char **argv):
        QtService<QtSingleCoreApplication>(argc, argv, SERVICE_NAME),
        m_argc(argc),
        m_argv(argv)
    {
        setServiceDescription(SERVICE_NAME);
    }

protected:
    virtual int executeApplication() override
    {
        m_main.reset(new MediaServerProcess(m_argc, m_argv, true));

        const auto cmdParams = m_main->cmdLineArguments();
        if (cmdParams.showHelp || cmdParams.showVersion)
            return 0;

        int res = application()->exec();

        m_main.reset();

#ifdef Q_OS_WIN
        // stop the service unexpectedly to let windows service management system restart it
        if (restartFlag) {
            HANDLE hProcess = GetCurrentProcess();
            TerminateProcess(hProcess, ERROR_SERVICE_SPECIFIC_ERROR);
        }
#endif
        return res;
    }

    virtual void start() override
    {
        QtSingleCoreApplication *application = this->application();

        QCoreApplication::setOrganizationName(QnAppInfo::organizationName());
        QCoreApplication::setApplicationName(QnServerAppInfo::applicationName());
        if (QCoreApplication::applicationVersion().isEmpty())
            QCoreApplication::setApplicationVersion(QnAppInfo::applicationVersion());

        if (application->isRunning() &&
            m_main->serverSettings()->roSettings()->value(nx_ms_conf::ENABLE_MULTIPLE_INSTANCES).toInt() == 0)
        {
            qWarning() << "Server already started";
            qApp->quit();
            return;
        }

#ifdef Q_OS_WIN
        SetConsoleCtrlHandler(stopServer_WIN, true);
#endif
        signal(SIGINT, stopServer);
        signal(SIGTERM, stopServer);

        QDir::setCurrent(qApp->applicationDirPath());

    // ------------------------------------------
#ifdef TEST_RTSP_SERVER
        addTestData();
#endif
        m_main->start();
    }

    virtual void stop() override
    {
        if (serviceMainInstance)
            serviceMainInstance->stopSync();
    }

private:
    int m_argc;
    char **m_argv;
    QScopedPointer<MediaServerProcess> m_main;
};

void stopServer(int /*signal*/)
{
    restartFlag = false;
    if (serviceMainInstance) {
        //output to console from signal handler can cause deadlock
        //qWarning() << "got signal" << signal << "stop server!";
        serviceMainInstance->stopAsync();
    }
}

void restartServer(int restartTimeout)
{
    restartFlag = true;
    if (serviceMainInstance) {
        qWarning() << "restart requested!";
        QTimer::singleShot(restartTimeout, serviceMainInstance, SLOT(stopAsync()));
    }
}

/*
bool changePort(quint16 port)
{
    if (serviceMainInstance)
        return serviceMainInstance->changePort(port);
    else
        return false;
}
*/

#ifdef __linux__
void SIGUSR1_handler(int)
{
    //doing nothing. Need this signal only to interrupt some blocking calls
}
#endif

static void redirectOutput(FILE* stream, const char* streamName, const std::string& filename)
{
    if (freopen(filename.c_str(), "w", stream))
        fprintf(stream, "%s of mediaserver is redirected to this file\n", streamName);
    // Ignore possible errors because it is not clear where to print an error message.
}

static bool fileExists(const std::string& filename)
{
    return static_cast<bool>(std::ifstream(filename.c_str()));
}

static void redirectStdoutAndStderrIfNeeded(int argc, char* argv[])
{
    static const std::string kFilePrefix = nx::kit::IniConfig::iniFilesDir();
    static const std::string kStdoutFilename = "mediaserver_stdout.log";
    static const std::string kStderrFilename = "mediaserver_stderr.log";

    if (fileExists(kFilePrefix + kStdoutFilename))
        redirectOutput(stdout, "stdout", kFilePrefix + kStdoutFilename);

    if (fileExists(kFilePrefix + kStderrFilename))
        redirectOutput(stderr, "stderr", kFilePrefix + kStderrFilename);
}

int MediaServerProcess::main(int argc, char* argv[])
{
    redirectStdoutAndStderrIfNeeded(argc, argv);

#if 0
#if defined(__GNUC__)
# if defined(__i386__)
        /* Enable Alignment Checking on x86 */
        __asm__("pushf\norl $0x40000,(%esp)\npopf");
# elif defined(__x86_64__)
             /* Enable Alignment Checking on x86_64 */
            __asm__("pushf\norl $0x40000,(%rsp)\npopf");
# endif
#endif
#endif //__arm__
#ifdef _WIN32
    win32_exception::installGlobalUnhandledExceptionHandler();
    _tzset();
#endif

#ifdef __linux__
    signal( SIGUSR1, SIGUSR1_handler );
#endif


#ifndef EDGE_SERVER
    std::unique_ptr<TextToWaveServer> textToWaveServer = std::make_unique<TextToWaveServer>(
        nx::utils::file_system::applicationDirPath(argc, argv));

    textToWaveServer->start();
    textToWaveServer->waitForStarted();
#endif

    QnVideoService service( argc, argv );
    int res = service.exec();
    if (restartFlag && res == 0)
        return 1;
    return 0;
}

const CmdLineArguments MediaServerProcess::cmdLineArguments() const
{
    return m_cmdLineArguments;
}

void MediaServerProcess::configureApiRestrictions(nx_http::AuthMethodRestrictionList* restrictions)
{
    // For "OPTIONS * RTSP/1.0"
    restrictions->allow(lit("\\*"), nx_http::AuthMethod::noAuth);

    const auto webPrefix = lit("(/web)?(/proxy/[^/]*(/[^/]*)?)?");
    restrictions->allow(webPrefix + lit("/api/ping"), nx_http::AuthMethod::noAuth);
    restrictions->allow(webPrefix + lit("/api/camera_event.*"), nx_http::AuthMethod::noAuth);
    restrictions->allow(webPrefix + lit("/api/moduleInformation"), nx_http::AuthMethod::noAuth);
    restrictions->allow(webPrefix + lit("/api/gettime"), nx_http::AuthMethod::noAuth);
    restrictions->allow(webPrefix + lit("/api/getTimeZones"), nx_http::AuthMethod::noAuth);
    restrictions->allow(webPrefix + lit("/api/getNonce"), nx_http::AuthMethod::noAuth);
    restrictions->allow(webPrefix + lit("/api/cookieLogin"), nx_http::AuthMethod::noAuth);
    restrictions->allow(webPrefix + lit("/api/cookieLogout"), nx_http::AuthMethod::noAuth);
    restrictions->allow(webPrefix + lit("/api/getCurrentUser"), nx_http::AuthMethod::noAuth);
    restrictions->allow(webPrefix + lit("/static/.*"), nx_http::AuthMethod::noAuth);
    restrictions->allow(lit("/crossdomain.xml"), nx_http::AuthMethod::noAuth);
    restrictions->allow(lit("/favicon.ico"), nx_http::AuthMethod::noAuth);
    restrictions->allow(webPrefix + lit("/api/startLiteClient"), nx_http::AuthMethod::noAuth);

    // For open in new browser window.
    restrictions->allow(webPrefix + lit("/api/showLog.*"),
        nx_http::AuthMethod::urlQueryParam | nx_http::AuthMethod::allowWithourCsrf);

    // For inserting in HTML <img src="...">.
    restrictions->allow(webPrefix + lit("/ec2/cameraThumbnail"),
        nx_http::AuthMethod::allowWithourCsrf);

    // TODO: #3.1 Remove this method and use /api/installUpdate in client when offline cloud
    // authentication is implemented.
    // WARNING: This is severe vulnerability introduced in 3.0.
    restrictions->allow(webPrefix + lit("/api/installUpdateUnauthenticated"),
        nx_http::AuthMethod::noAuth);
}<|MERGE_RESOLUTION|>--- conflicted
+++ resolved
@@ -3046,17 +3046,11 @@
             serverFlags |= Qn::SF_HasLiteClient;
     }
 
-<<<<<<< HEAD
     if (ini().forceLiteClient)
-        serverFlags |= Qn::SF_HasLiteClient;
-=======
-    const bool compatibilityMode = m_cmdLineArguments.devModeKey == lit("razrazraz");
-    if (compatibilityMode) // check compatibilityMode here for testing purpose
     {
         if (QnStartLiteClientRestHandler::isLiteClientPresent())
             serverFlags |= Qn::SF_HasLiteClient;
     }
->>>>>>> 1fe09ba5
 
 #ifdef __arm__
     serverFlags |= Qn::SF_ArmServer;
@@ -3618,10 +3612,6 @@
 
     initializeCloudConnect();
 
-<<<<<<< HEAD
-=======
-    const bool compatibilityMode = m_cmdLineArguments.devModeKey == lit("razrazraz");
->>>>>>> 1fe09ba5
     const QString appserverHostString = qnServerModule->roSettings()->value("appserverHost").toString();
 
     commonModule()->setSystemIdentityTime(nx::ServerSetting::getSysIdTime(), commonModule()->moduleGUID());
