--- conflicted
+++ resolved
@@ -1927,48 +1927,6 @@
     return true;
 }
 
-<<<<<<< HEAD
-=======
-void aux::saveStoragesInfoToBeforeRestoreData(
-    BeforeRestoreDbData* beforeRestoreDbData,
-    const QnStorageResourceList& storages)
-{
-    QByteArray result;
-    for (const auto& storage : storages)
-    {
-        result.append(storage->getUrl().toLocal8Bit());
-        result.append(";");
-        result.append(QByteArray::number(storage->getSpaceLimit()));
-        result.append(";");
-    }
-
-    beforeRestoreDbData->storageInfo = result;
-}
-
-void MediaServerProcess::savePersistentDataBeforeDbRestore()
-{
-    QnUserResourcePtr admin = qnResPool->getAdministrator();
-    BeforeRestoreDbData data;
-
-    if (admin)
-    {
-        data.digest = admin->getDigest();
-        data.hash = admin->getHash();
-        data.cryptSha512Hash = admin->getCryptSha512Hash();
-        data.realm = admin->getRealm().toUtf8();
-    }
-
-    data.localSystemId = qnGlobalSettings->localSystemId().toByteArray();
-    data.localSystemName = qnGlobalSettings->systemName().toLocal8Bit();
-    if (m_mediaServer)
-        data.serverName = m_mediaServer->getName().toLocal8Bit();
-
-    aux::saveStoragesInfoToBeforeRestoreData(&data, m_mediaServer->getStorages());
-
-    data.saveToSettings(MSSettings::roSettings());
-}
-
->>>>>>> 761a7466
 std::unique_ptr<nx_upnp::PortMapper> MediaServerProcess::initializeUpnpPortMapper()
 {
     auto mapper = std::make_unique<nx_upnp::PortMapper>();
@@ -2089,77 +2047,6 @@
 void MediaServerProcess::setHardwareGuidList(const QVector<QString>& hardwareGuidList)
 {
     m_hardwareGuidList = hardwareGuidList;
-}
-
-<<<<<<< HEAD
-void MediaServerProcess::setEnforcedMediatorEndpoint(const QString& enforcedMediatorEndpoint)
-{
-    m_enforcedMediatorEndpoint = enforcedMediatorEndpoint;
-}
-
-void MediaServerProcess::setEngineVersion(const QnSoftwareVersion& version)
-{
-    m_engineVersion = version;
-=======
-void MediaServerProcess::setUpSystemIdentity(CloudConnectionManager& cloudConnectionManager)
-{
-    loadBeforeRestoreDbData();
-    if (qnGlobalSettings->systemName().isEmpty())
-    {
-        setUpSystemName();
-        setUpLocalSystemId(cloudConnectionManager);
-    }
-
-    clearMigrationInfo();
-    qnGlobalSettings->synchronizeNow();
-}
-
-void MediaServerProcess::loadBeforeRestoreDbData()
-{
-    if (!qnCommon->beforeRestoreDbData().localSystemId.isNull())
-        qnGlobalSettings->setLocalSystemId(QnUuid::fromStringSafe(qnCommon->beforeRestoreDbData().localSystemId));
-
-    if (!qnCommon->beforeRestoreDbData().localSystemName.isNull())
-        qnGlobalSettings->setSystemName(QString::fromLocal8Bit(qnCommon->beforeRestoreDbData().localSystemName));
-}
-
-void MediaServerProcess::setUpSystemName()
-{
-    loadOrGenerateDefaultSystemName();
-    qnGlobalSettings->setSystemName(m_systemName.value());
-}
-
-void MediaServerProcess::setUpLocalSystemId(CloudConnectionManager& cloudConnectionManager)
-{
-    if (m_systemName.isDefault())
-        resetSystemState(cloudConnectionManager);
-    else
-        qnGlobalSettings->setLocalSystemId(generateSystemIdFromSystemName());
-}
-
-QnUuid MediaServerProcess::generateSystemIdFromSystemName()
-{
-    QString serverKey;
-    if (!MSSettings::roSettings()->value("systemIdFromSystemName").toInt())
-    {
-        for (const auto server: qnResPool->getAllServers(Qn::AnyStatus))
-            serverKey = qMax(serverKey, server->getAuthKey());
-    }
-    return guidFromArbitraryData(m_systemName.value() + serverKey);
-}
-
-void MediaServerProcess::clearMigrationInfo()
-{
-    nx::SystemName().saveToConfig(); //< remove from config file
-}
-
-void MediaServerProcess::loadOrGenerateDefaultSystemName()
-{
-    m_systemName.loadFromConfig();
-
-    if (m_systemName.value().isEmpty())
-        m_systemName.resetToDefault();
->>>>>>> 761a7466
 }
 
 void MediaServerProcess::resetSystemState(CloudConnectionManager& cloudConnectionManager)
