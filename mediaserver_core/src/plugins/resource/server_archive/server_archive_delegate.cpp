
#include "server_archive_delegate.h"

#include <utils/thread/mutex.h>

#include <server/server_globals.h>

#include "core/datapacket/video_data_packet.h"
#include "core/resource_management/resource_pool.h"
#include "utils/common/util.h"
#include "utils/common/log.h"
#include "motion/motion_archive.h"
#include "motion/motion_helper.h"
#include "utils/common/sleep.h"
#include "core/resource/network_resource.h"
#include "plugins/resource/avi/avi_resource.h"

static const qint64 MOTION_LOAD_STEP = 1000ll * 3600;
static const int SECOND_STREAM_FIND_EPS = 1000 * 5;
static const int USEC_IN_MSEC = 1000;

QnServerArchiveDelegate::QnServerArchiveDelegate(): 
    QnAbstractArchiveDelegate(),
    m_opened(false),
    m_lastPacketTime(0),
    m_skipFramesToTime(0),
    m_reverseMode(false),
    m_selectedAudioChannel(0),
    m_lastSeekTime(AV_NOPTS_VALUE),
    m_afterSeek(false),
    //m_sendMotion(false),
    m_eof(false),
    m_quality(MEDIA_Quality_High),
    m_mutex( QnMutex::Recursive ),    //just to be sure no callback can occur and block
    m_lastChunkQuality(QnServer::LowQualityCatalog)
{
    m_flags |= Flag_CanSendMotion;
    m_aviDelegate = QnAviArchiveDelegatePtr(new QnAviArchiveDelegate());
    m_aviDelegate->setUseAbsolutePos(false);
    m_aviDelegate->setFastStreamFind(true);

    m_newQualityAviDelegate = QnAviArchiveDelegatePtr(0);
}

QnServerArchiveDelegate::~QnServerArchiveDelegate()
{
}

qint64 QnServerArchiveDelegate::startTime() const
{
    QnMutexLocker lk( &m_mutex );
    setCatalogs();
    qint64 ret = INT64_MAX;

    for (QnServer::StoragePool i : QnStorageManager::getPools()) // normal and backup
    {
        ret = m_catalogHi[i] && 
              m_catalogHi[i]->minTime() != AV_NOPTS_VALUE && 
              m_catalogHi[i]->minTime() < ret ?
                    ret = m_catalogHi[i]->minTime() :
                    ret;

        ret = m_catalogLow[i] && 
              m_catalogLow[i]->minTime() != AV_NOPTS_VALUE && 
              m_catalogLow[i]->minTime() < ret ?
                    ret = m_catalogLow[i]->minTime() :
                    ret;
    }
    return ret == INT64_MAX ? AV_NOPTS_VALUE : ret*1000;
}

qint64 QnServerArchiveDelegate::endTime() const
{
    QnMutexLocker lk( &m_mutex );
    setCatalogs();
    qint64 ret = 0;

    for (QnServer::StoragePool i : QnStorageManager::getPools()) // normal and backup
    {
        ret = m_catalogHi[i] && 
              m_catalogHi[i]->maxTime() != AV_NOPTS_VALUE && 
              m_catalogHi[i]->maxTime() > ret  ?
                    ret = m_catalogHi[i]->maxTime() :
                    ret;

        ret = m_catalogLow[i] && 
              m_catalogLow[i]->maxTime() != AV_NOPTS_VALUE && 
              m_catalogLow[i]->maxTime() > ret ?
                    ret = m_catalogLow[i]->maxTime() :
                    ret;
    }
    return ret == 0 ? AV_NOPTS_VALUE 
                    : ret == DATETIME_NOW ? DATETIME_NOW : ret*1000;
}

bool QnServerArchiveDelegate::isOpened() const
{
    return m_opened;
}

void QnServerArchiveDelegate::setCatalogs() const
{
    m_catalogHi[QnServer::StoragePool::Normal] = 
        qnNormalStorageMan->getFileCatalog(m_resource->getUniqueId(), 
                                           QnServer::HiQualityCatalog);

    m_catalogHi[QnServer::StoragePool::Backup] = 
        qnBackupStorageMan->getFileCatalog(m_resource->getUniqueId(), 
                                           QnServer::HiQualityCatalog);

    m_catalogLow[QnServer::StoragePool::Normal] = 
        qnNormalStorageMan->getFileCatalog(m_resource->getUniqueId(), 
                                           QnServer::LowQualityCatalog);

    m_catalogLow[QnServer::StoragePool::Backup] = 
        qnBackupStorageMan->getFileCatalog(m_resource->getUniqueId(), 
                                           QnServer::LowQualityCatalog);
}

bool QnServerArchiveDelegate::open(const QnResourcePtr &resource)
{
    QnMutexLocker lk( &m_mutex );

    if (m_opened)
        return true;
    m_resource = resource;
    QnNetworkResourcePtr netResource = 
        qSharedPointerDynamicCast<QnNetworkResource>(resource);

    Q_ASSERT(netResource != 0);
    m_dialQualityHelper.setResource(netResource);
    
    setCatalogs();

    m_currentChunkCatalog[QnServer::StoragePool::Normal] = 
        m_quality == MEDIA_Quality_Low ? 
                m_catalogLow[QnServer::StoragePool::Normal] : 
                m_catalogHi[QnServer::StoragePool::Normal];

    m_currentChunkCatalog[QnServer::StoragePool::Backup] = 
        m_quality == MEDIA_Quality_Low ? 
                m_catalogLow[QnServer::StoragePool::Backup] : 
                m_catalogHi[QnServer::StoragePool::Backup];

    m_opened = true;
    return true;
}

void QnServerArchiveDelegate::close()
{
    QnMutexLocker lk( &m_mutex );

    m_currentChunkCatalog[QnServer::StoragePool::Normal].clear();
    m_currentChunkCatalog[QnServer::StoragePool::Backup].clear();
    m_currentChunk = DeviceFileCatalog::Chunk();

    m_aviDelegate->close();

    m_catalogHi[QnServer::StoragePool::Normal].clear();
    m_catalogLow[QnServer::StoragePool::Normal].clear();

    m_catalogHi[QnServer::StoragePool::Backup].clear();
    m_catalogLow[QnServer::StoragePool::Backup].clear();

    //m_reverseMode = false;
    m_opened = false;
    m_lastSeekTime = AV_NOPTS_VALUE;
    m_afterSeek = false;
    m_skipFramesToTime = 0;
    m_lastPacketTime = 0;
}

qint64 QnServerArchiveDelegate::seekInternal(qint64 time, bool findIFrame, bool recursive)
{
    //QTime t;
    //t.start();

    DeviceFileCatalog::UniqueChunkVector ignoreChunks;

<<<<<<< HEAD
    DeviceFileCatalog::FindMethod findMethod = m_reverseMode ? DeviceFileCatalog::OnRecordHole_PrevChunk : DeviceFileCatalog::OnRecordHole_NextChunk;
    bool isePrecSeek = /*!m_reverseMode &&  */m_quality == MEDIA_Quality_High; // do not try short LQ chunk if ForcedHigh quality and do not try short HQ chunk for LQ quality
    m_dialQualityHelper.findDataForTime(timeMs, newChunk, newChunkCatalog, findMethod, isePrecSeek); // use precise find if no REW mode
    m_currentChunkInfo.startTimeUsec = newChunk.startTimeMs * USEC_IN_MSEC;
    m_currentChunkInfo.durationUsec = newChunk.durationMs * USEC_IN_MSEC;
    if (!m_reverseMode && newChunk.endTimeMs() < timeMs)
    {
        m_eof = true;
        return time;
    }
    else if (m_reverseMode && newChunk.startTimeMs == -1)
    {
        m_eof = true;
        return time;
    }
=======
    while (true) {
        m_skipFramesToTime = 0;
        qint64 timeMs = time/1000;
        m_newQualityTmpData.reset();
        m_newQualityAviDelegate.clear();
>>>>>>> eaa1fa0f

        DeviceFileCatalog::TruncableChunk newChunk;
        DeviceFileCatalogPtr newChunkCatalog;

        DeviceFileCatalog::FindMethod findMethod = m_reverseMode ? DeviceFileCatalog::OnRecordHole_PrevChunk : DeviceFileCatalog::OnRecordHole_NextChunk;
        bool isePrecSeek = /*m_reverseMode && */m_quality == MEDIA_Quality_High; // do not try short LQ chunk if ForcedHigh quality and do not try short HQ chunk for LQ quality
        m_dialQualityHelper.findDataForTime(timeMs, newChunk, newChunkCatalog, findMethod, isePrecSeek, ignoreChunks); // use precise find if no REW mode
        m_currentChunkInfo.startTimeUsec = newChunk.startTimeMs * USEC_IN_MSEC;
        m_currentChunkInfo.durationUsec = newChunk.durationMs * USEC_IN_MSEC;
        if (!m_reverseMode && newChunk.endTimeMs() < timeMs)
        {
            m_eof = true;
            return time;
        }
        else if (m_reverseMode && newChunk.startTimeMs == -1)
        {
            m_eof = true;
            return -1;
        }

        qint64 chunkOffset = 0;
        if (newChunk.durationMs == -1) // last live chunk
        {
            if (!m_reverseMode && time - newChunk.startTimeMs*1000 > 1000 * 1000ll) 
            {
                // seek > 1 seconds offset at last non-closed chunk. 
                // Ignore seek, and go to EOF (actually seek always goes to the begin of the file if file is not closed, so it is slow)
                m_eof = true;
                return newChunk.startTimeMs*1000;
            }

            // do not seek over live chunk because it's very slow (seek always going to begin of file because mkv seek catalog is't ready)
            chunkOffset = qBound(0ll, time - newChunk.startTimeMs*1000, BACKWARD_SEEK_STEP);

            // New condition: Also, last file may has zerro size (because of file write buffering), and read operation will return fail
            // It is contains some troubles for REF from live. So avoid seek to last file at all.
            if (m_reverseMode && recursive)
                return seekInternal(newChunk.startTimeMs*1000 - BACKWARD_SEEK_STEP, findIFrame, false);

        }
        else {
            chunkOffset = qBound(0ll, time - newChunk.startTimeMs*1000, newChunk.durationMs*1000 - BACKWARD_SEEK_STEP);
        }

        if (newChunk.startTimeMs != m_currentChunk.startTimeMs || 
               (newChunkCatalog != m_currentChunkCatalog[QnServer::StoragePool::Normal] && 
                newChunkCatalog != m_currentChunkCatalog[QnServer::StoragePool::Backup]))
        {
            //bool isStreamsFound = m_aviDelegate->isStreamsFound() && newChunkCatalog == m_currentChunkCatalog;
            if (!switchToChunk(newChunk, newChunkCatalog)) {
                if (!newChunkCatalog) {
                    m_eof = true;
                    return -1;
                } else {
                    ignoreChunks.emplace_back(newChunk, newChunkCatalog->cameraUniqueId(),
                                              newChunkCatalog->getRole());
                    continue;
                }
            }
                //return -1;
            //if (isStreamsFound)
            //    m_aviDelegate->doNotFindStreamInfo(); // optimization
        }


        qint64 seekRez = m_aviDelegate->seek(chunkOffset, findIFrame);
        if (seekRez == -1)
            return seekRez;
        qint64 rez = m_currentChunk.startTimeMs*1000 + seekRez;
        /*
        QString s;
        QTextStream str(&s);
        str << "server seek:" << QDateTime::fromMSecsSinceEpoch(time/1000).toString("hh:mm:ss.zzz") << " time=" << t.elapsed();
        str.flush();
        NX_LOG(s, cl_logDEBUG2);
        */
        m_lastSeekTime = rez;
        m_afterSeek = true;
        return rez;
    }
}

qint64 QnServerArchiveDelegate::seek(qint64 time, bool findIFrame)
{
    QnMutexLocker lk( &m_mutex );

    //m_tmpData.clear();
    // change time by playback mask
    m_eof = false;
    if (!m_motionRegion.isEmpty()) 
    {
        //time = correctTimeByMask(time, m_reverseMode);
        m_eof = time == (qint64)AV_NOPTS_VALUE;
        if (m_eof)
            return -1; 
    }
    return seekInternal(time, findIFrame, true);
}

DeviceFileCatalog::Chunk QnServerArchiveDelegate::findChunk(DeviceFileCatalogPtr catalog, qint64 time, DeviceFileCatalog::FindMethod findMethod)
{
    int index = catalog->findFileIndex(time, findMethod);
    return catalog->chunkAt(index);
}

bool QnServerArchiveDelegate::getNextChunk(DeviceFileCatalog::TruncableChunk& chunk, DeviceFileCatalogPtr& chunkCatalog)
{
    QnMutexLocker lk( &m_mutex );

    if (m_currentChunk.durationMs == -1)
    {
        m_currentChunkCatalog[QnServer::StoragePool::Normal]->updateChunkDuration(m_currentChunk); // may be opened chunk already closed. Update duration if needed
        m_currentChunkCatalog[QnServer::StoragePool::Backup]->updateChunkDuration(m_currentChunk);
    }
    if (m_currentChunk.durationMs == -1) {
        if (!m_reverseMode)
            m_eof = true;
        return false;
    }
    m_skipFramesToTime = m_currentChunk.endTimeMs()*1000;
    DeviceFileCatalog::UniqueChunkVector ignoreChunks;
    m_dialQualityHelper.findDataForTime(m_currentChunk.endTimeMs(), chunk, chunkCatalog, DeviceFileCatalog::OnRecordHole_NextChunk, false, ignoreChunks);
    return chunk.startTimeMs > m_currentChunk.startTimeMs || chunk.endTimeMs() > m_currentChunk.endTimeMs();
}

QnAbstractMediaDataPtr QnServerArchiveDelegate::getNextData()
{
    QnMutexLocker lk( &m_mutex );

    if (m_eof)
        return QnAbstractMediaDataPtr();

    /*
    if (m_tmpData)
    {
        QnAbstractMediaDataPtr rez = m_tmpData;
        m_tmpData.clear();
        return rez;
    }
    */

    //int waitMotionCnt = 0;
begin_label:
    QnAbstractMediaDataPtr data = m_aviDelegate->getNextData();
    int chunkSwitchCnt = 0;
    while (!data || (m_currentChunk.durationMs != -1 && data->timestamp >= m_currentChunk.durationMs*1000))
    {
        DeviceFileCatalog::TruncableChunk chunk;
        DeviceFileCatalogPtr chunkCatalog;
        do {
            if (!getNextChunk(chunk, chunkCatalog))
            {
                if (m_reverseMode) {
                    data = QnAbstractMediaDataPtr(new QnWritableCompressedVideoData(CL_MEDIA_ALIGNMENT, 0));
                    data->timestamp = INT64_MAX; // EOF reached
                }
                else if (data)
                    data->timestamp +=m_currentChunk.startTimeMs*1000;
                return data;
            }
        } while (!switchToChunk(chunk, chunkCatalog));

        if (m_skipFramesToTime > m_currentChunk.startTimeMs*1000)
        {
            qint64 chunkOffset = m_skipFramesToTime - m_currentChunk.startTimeMs*1000;
            m_aviDelegate->seek(chunkOffset, true);
        }

        data = m_aviDelegate->getNextData();
        if (data) {
            data->flags &= ~QnAbstractMediaData::MediaFlags_BOF;
        }
        else {
            if (++chunkSwitchCnt > 10)
                break;
        }
    }

    if (data && !(data->flags & QnAbstractMediaData::MediaFlags_LIVE)) 
    {
        data->timestamp +=m_currentChunk.startTimeMs*1000;
        m_lastPacketTime = data->timestamp;

        if (m_skipFramesToTime) {
            if (data->timestamp < m_skipFramesToTime) 
            {
                if (data->dataType == QnAbstractMediaData::AUDIO)
                    goto begin_label; // skip data
                data->flags |= QnAbstractMediaData::MediaFlags_Ignore;
                data->timestamp = m_skipFramesToTime;
            }
        }

        // Switch quality on I-frame (slow switching without seek) check
        if (m_newQualityTmpData && m_newQualityTmpData->timestamp <= data->timestamp)
        {
            m_currentChunk = m_newQualityChunk;
            m_currentChunkCatalog[m_newQualityCatalog->getStoragePool()] = m_newQualityCatalog;
            data = m_newQualityTmpData;
            m_newQualityTmpData.reset();
            m_aviDelegate = m_newQualityAviDelegate;
            m_newQualityAviDelegate.clear();
            m_fileRes = m_newQualityFileRes;
            m_newQualityFileRes.clear();
        }

    }
    if (data)
    {
        if (m_afterSeek)
            data->flags |= QnAbstractMediaData::MediaFlags_BOF;
        m_afterSeek = false;
        if (m_lastChunkQuality == QnServer::LowQualityCatalog)
            data->flags |= QnAbstractMediaData::MediaFlags_LowQuality;
    }
    
    /*
    if (data && m_sendMotion)
    {
        int channel = data->channelNumber;
        if (!m_motionConnection[channel])
            m_motionConnection[channel] = QnMotionHelper::instance()->createConnection(m_resource, channel);
        QnMetaDataV1Ptr motion = m_motionConnection[channel]->getMotionData(data->timestamp);
        if (motion) 
        {
            motion->flags = data->flags;
            motion->opaque = data->opaque;
            m_tmpData = data;
            return motion;
        }
    }
    */
    return data;
}

QnAbstractMotionArchiveConnectionPtr QnServerArchiveDelegate::getMotionConnection(int channel)
{
    QnMutexLocker lk( &m_mutex );

    return QnMotionHelper::instance()->createConnection(m_resource, channel);
}

QnAbstractArchiveDelegate::ArchiveChunkInfo QnServerArchiveDelegate::getLastUsedChunkInfo() const
{
    return m_currentChunkInfo;
}

QnConstResourceVideoLayoutPtr QnServerArchiveDelegate::getVideoLayout()
{
    QnMutexLocker lk( &m_mutex );

    return m_aviDelegate->getVideoLayout();
}

QnConstResourceAudioLayoutPtr QnServerArchiveDelegate::getAudioLayout()
{
    QnMutexLocker lk( &m_mutex );

    return m_aviDelegate->getAudioLayout();
}

void QnServerArchiveDelegate::onReverseMode(qint64 displayTime, bool value)
{
    QnMutexLocker lk( &m_mutex );

    m_reverseMode = value;
    m_aviDelegate->onReverseMode(displayTime, value);
}

AVCodecContext* QnServerArchiveDelegate::setAudioChannel(int num)
{
    QnMutexLocker lk( &m_mutex );

    m_selectedAudioChannel = num;
    return m_aviDelegate->setAudioChannel(num);
}

bool QnServerArchiveDelegate::switchToChunk(const DeviceFileCatalog::TruncableChunk &newChunk, const DeviceFileCatalogPtr& newCatalog)
{
    if (newChunk.startTimeMs == -1) 
        return false;
    
    m_currentChunk = newChunk;
    
    m_currentChunkCatalog[newCatalog->getStoragePool()] = newCatalog;
    m_lastChunkQuality = newCatalog->getRole();
    QString url = newCatalog->fullFileName(newChunk.toBaseChunk());

    m_fileRes = QnAviResourcePtr(new QnAviResource(url));
    m_aviDelegate->close();
    m_aviDelegate->setStorage(QnStorageManager::getStorageByUrl(url, QnServer::StoragePool::Both));

    NX_LOG(lit("Switching to chunk %1").arg(url), cl_logDEBUG2);
    
    bool rez = m_aviDelegate->open(m_fileRes);
    if (rez)
        m_aviDelegate->setAudioChannel(m_selectedAudioChannel);
    return rez;
}

/*
void QnServerArchiveDelegate::setSendMotion(bool value)
{
    m_sendMotion = value;
}
*/

bool QnServerArchiveDelegate::setQuality(MediaQuality quality, bool fastSwitch)
{
    QnMutexLocker lk( &m_mutex );

    return setQualityInternal(quality, fastSwitch, m_lastPacketTime/1000 + 1, true);
}

bool QnServerArchiveDelegate::setQualityInternal(MediaQuality quality, bool fastSwitch, qint64 timeMs, bool recursive)
{
    m_dialQualityHelper.setPrefferedQuality(quality);
    m_quality = quality;
    m_newQualityTmpData.reset();
    m_newQualityAviDelegate.clear();

    if (!fastSwitch)
    {
        // no immediate seek is need. change catalog on next i-frame
        for (QnServer::StoragePool i : QnStorageManager::getPools()) // normal and backup
        {
            m_newQualityCatalog = (quality == MEDIA_Quality_Low ? m_catalogLow[i] : m_catalogHi[i]);
            m_newQualityChunk = findChunk(m_newQualityCatalog, timeMs, DeviceFileCatalog::OnRecordHole_NextChunk);
            if (m_newQualityChunk.startTimeMs == -1)
                continue; // requested quality is absent at all

            if (m_newQualityCatalog == m_currentChunkCatalog[i]) 
            {
                // we already on requested quality
                if (m_currentChunk.startTimeMs == m_newQualityChunk.startTimeMs)
                    m_currentChunk.durationMs = m_newQualityChunk.durationMs; // also remove current chunk duration limit if exists
                continue; // no seek is required
            }

            if (m_newQualityChunk.startTimeMs >= m_currentChunk.endTimeMs())
                continue; // requested quality absent for current position. Current chunk can be played to the end. no seek is needed (return false)

        
            QString url = m_newQualityCatalog->fullFileName(m_newQualityChunk);
            m_newQualityFileRes = QnAviResourcePtr(new QnAviResource(url));
            m_newQualityAviDelegate = QnAviArchiveDelegatePtr(new QnAviArchiveDelegate());
            m_newQualityAviDelegate->setUseAbsolutePos(false);
            m_newQualityAviDelegate->setFastStreamFind(true);

            m_newQualityAviDelegate->setStorage(
                QnStorageManager::getStorageByUrl(m_newQualityFileRes->getUrl(),
                                                  QnServer::StoragePool::Both));

            if (!m_newQualityAviDelegate->open(m_newQualityFileRes))
                continue;
            m_newQualityAviDelegate->setAudioChannel(m_selectedAudioChannel);
            qint64 chunkOffset = (timeMs - m_newQualityChunk.startTimeMs)*1000;
            //m_newQualityAviDelegate->doNotFindStreamInfo();
            if (m_newQualityAviDelegate->seek(chunkOffset, false) == -1)
                continue;

            while (1) 
            {
                m_newQualityTmpData = m_newQualityAviDelegate->getNextData();
                if (m_newQualityTmpData == 0) 
                {
                    qDebug() << "switching data not found. Chunk start=" << QDateTime::fromMSecsSinceEpoch(m_newQualityChunk.startTimeMs).toString();
                    qDebug() << "requiredTime=" << QDateTime::fromMSecsSinceEpoch(timeMs).toString();
                    // seems like requested position near chunk border. So, try next chunk
                    if (recursive && m_newQualityChunk.startTimeMs != -1)
                        return setQualityInternal(quality, fastSwitch, m_newQualityChunk.startTimeMs+m_newQualityChunk.durationMs, false);
                    break;
                }
                m_newQualityTmpData->timestamp += m_newQualityChunk.startTimeMs*1000;
                qDebug() << "switching data. skip time=" << QDateTime::fromMSecsSinceEpoch(m_newQualityTmpData->timestamp/1000).toString() << "flags=" << (m_newQualityTmpData->flags & AV_PKT_FLAG_KEY);
                if (m_newQualityTmpData->timestamp >= timeMs*1000ll && (m_newQualityTmpData->flags & AV_PKT_FLAG_KEY))
                    break;
            }
            break;
        }
    }
    return fastSwitch; // if fastSwitch return true that mean need seek
}<|MERGE_RESOLUTION|>--- conflicted
+++ resolved
@@ -177,29 +177,11 @@
 
     DeviceFileCatalog::UniqueChunkVector ignoreChunks;
 
-<<<<<<< HEAD
-    DeviceFileCatalog::FindMethod findMethod = m_reverseMode ? DeviceFileCatalog::OnRecordHole_PrevChunk : DeviceFileCatalog::OnRecordHole_NextChunk;
-    bool isePrecSeek = /*!m_reverseMode &&  */m_quality == MEDIA_Quality_High; // do not try short LQ chunk if ForcedHigh quality and do not try short HQ chunk for LQ quality
-    m_dialQualityHelper.findDataForTime(timeMs, newChunk, newChunkCatalog, findMethod, isePrecSeek); // use precise find if no REW mode
-    m_currentChunkInfo.startTimeUsec = newChunk.startTimeMs * USEC_IN_MSEC;
-    m_currentChunkInfo.durationUsec = newChunk.durationMs * USEC_IN_MSEC;
-    if (!m_reverseMode && newChunk.endTimeMs() < timeMs)
-    {
-        m_eof = true;
-        return time;
-    }
-    else if (m_reverseMode && newChunk.startTimeMs == -1)
-    {
-        m_eof = true;
-        return time;
-    }
-=======
     while (true) {
         m_skipFramesToTime = 0;
         qint64 timeMs = time/1000;
         m_newQualityTmpData.reset();
         m_newQualityAviDelegate.clear();
->>>>>>> eaa1fa0f
 
         DeviceFileCatalog::TruncableChunk newChunk;
         DeviceFileCatalogPtr newChunkCatalog;
@@ -214,11 +196,11 @@
             m_eof = true;
             return time;
         }
-        else if (m_reverseMode && newChunk.startTimeMs == -1)
-        {
-            m_eof = true;
-            return -1;
-        }
+    else if (m_reverseMode && newChunk.startTimeMs == -1)
+    {
+        m_eof = true;
+        return time;
+    }
 
         qint64 chunkOffset = 0;
         if (newChunk.durationMs == -1) // last live chunk
