#if defined(ENABLE_ONVIF)

#include "lilin_remote_archive_manager.h"

#include <vector>

#include <QtCore/QElapsedTimer>

#include <plugins/resource/lilin/lilin_resource.h>
#include <nx/utils/std/cpp14.h>
#include <utils/common/util.h>


namespace nx {
namespace mediaserver_core {
namespace plugins {

namespace {

static const std::chrono::milliseconds kHttpTimeout(10000);
static const std::chrono::seconds kDefaultChunkDuration(60);

static const QString kListRequestTemplate("/sdlist?filelist=%1");
static const QString kStartDatePath("/sdlist?getrec=start");
static const QString kEndDatePath("/sdlist?getrec=end");
static const QString kChunkDownloadTemplate("/sdlist?download=%1");
static const QString kChunkDeleteTemplate("/sdlist?del=%1");
static const QString kListDirectoriesPath("/sdlist?dirlist=0");

static const QString kDeleteOkResponse("del OK");

static const QString kDateTimeFormat("yyyyMMddhhmmss");
static const QString kDateTimeFormat2("yyyy/MM/dd hh:mm:ss");

<<<<<<< HEAD
=======
static const std::chrono::minutes kMaxChunkDuration(1);

>>>>>>> dfec86f9
} // namespace

using namespace nx::core::resource;

LilinRemoteArchiveManager::LilinRemoteArchiveManager(LilinResource* resource):
    m_resource(resource)
{
}

bool LilinRemoteArchiveManager::listAvailableArchiveEntries(
    std::vector<RemoteArchiveEntry>* outArchiveEntries,
    int64_t startTimeMs,
    int64_t endTimeMs)
{
    using namespace std::chrono;

    auto dirs = getDirectoryList();

    std::vector<QString> files;
    for (const auto& dir : dirs)
        fetchFileList(dir, &files);

    auto driftMs = m_resource->getTimeDrift();
    auto fileCount = files.size();
    for (auto i = 0; i < files.size(); ++i)
    {
        auto currentChunkStartMs = parseDate(files[i], kDateTimeFormat);
        decltype(currentChunkStartMs) nextChunkStartMs = boost::none;

        if (!currentChunkStartMs)
            continue;

        if (i < fileCount - 1)
        {
            nextChunkStartMs = parseDate(files[i + 1], kDateTimeFormat);

            if (!currentChunkStartMs || !nextChunkStartMs)
                continue;
        }

        auto durationMs = nextChunkStartMs
            ? nextChunkStartMs.get() - currentChunkStartMs.get()
            : duration_cast<milliseconds>(kMaxChunkDuration).count();

        outArchiveEntries->emplace_back(
            files[i],
            currentChunkStartMs.get() - driftMs,
            durationMs);
    }

    return true;
}

void LilinRemoteArchiveManager::setOnAvailabaleEntriesUpdatedCallback(
    std::function<void(const std::vector<RemoteArchiveEntry>&)> /*callback*/)
{
    // Do nothing.
}

bool LilinRemoteArchiveManager::fetchArchiveEntry(const QString& entryId, BufferType* outBuffer)
{
    auto response = doRequest(kChunkDownloadTemplate.arg(entryId), true);
    if (!response)
        return false;

    *outBuffer = response.get();

    return true;
}

bool LilinRemoteArchiveManager::removeArchiveEntries(const std::vector<QString>& entryIds)
{
    auto httpClient = initHttpClient();

    QString idString;

    for (const auto& id : entryIds)
        idString += id + lit(","); //< TODO: #dmishin check it;

    auto response = doRequest(kChunkDeleteTemplate.arg(idString));
    return response && response.get() == kDeleteOkResponse;
}

std::unique_ptr<nx_http::HttpClient> LilinRemoteArchiveManager::initHttpClient() const
{
    auto httpClient = std::make_unique<nx_http::HttpClient>();
    auto auth = m_resource->getAuth();

    httpClient->setUserName(auth.user());
    httpClient->setUserPassword(auth.password());
    httpClient->setAuthType(nx_http::AsyncHttpClient::AuthType::authBasic);
    httpClient->setResponseReadTimeoutMs(kHttpTimeout.count());
    httpClient->setSendTimeoutMs(kHttpTimeout.count());
    httpClient->setMessageBodyReadTimeoutMs(kHttpTimeout.count());

    return httpClient;
}

boost::optional<nx_http::BufferType> LilinRemoteArchiveManager::doRequest(
    const QString& requestPath,
    bool expectOnlyBody /*= false*/)
{
    auto httpClient = initHttpClient();

    httpClient->setExpectOnlyMessageBodyWithoutHeaders(expectOnlyBody);

    auto deviceUrl = QUrl(m_resource->getUrl());
    auto requestUrl = QUrl(
        lit("http://%1:%2%3")
            .arg(deviceUrl.host())
            .arg(deviceUrl.port(nx_http::DEFAULT_HTTP_PORT))
            .arg(requestPath));

    bool success = httpClient->doGet(requestUrl);

    auto httpResponse = httpClient->response();

    if (!success)
        return boost::none;

    nx_http::BufferType response;
    while (!httpClient->eof())
        response.append(httpClient->fetchMessageBodyBuffer());

    return response;
}

boost::optional<int64_t> LilinRemoteArchiveManager::getRecordingBound(RecordingBound bound)
{
    auto path = bound == RecordingBound::start
        ? kStartDatePath
        : kEndDatePath;

    auto response = doRequest(path);
    if (!response)
        return boost::none;

    auto datetime = parseDate(response.get(), kDateTimeFormat2);
    return datetime;
}

boost::optional<int64_t> LilinRemoteArchiveManager::getRecordingStart()
{
    return getRecordingBound(RecordingBound::start);
}

boost::optional<int64_t> LilinRemoteArchiveManager::getRecordingEnd()
{
    return getRecordingBound(RecordingBound::end);
}

std::vector<QString> LilinRemoteArchiveManager::getDirectoryList()
{
    std::vector<QString> result;

    auto response = doRequest(kListDirectoriesPath);
    if (!response)
        return std::vector<QString>();


    auto dirStr = QString::fromLatin1(response.get()).trimmed();
    for (const auto& dir : dirStr.split(QRegExp(lit(",|:"))))
        result.push_back(dir.trimmed());

    return result;
}

bool LilinRemoteArchiveManager::fetchFileList(const QString& directory, std::vector<QString>* outFileLists)
{
    auto response = doRequest(kListRequestTemplate.arg(directory));
    if (!response)
        return false;

    auto files = response->split(L',');
    for (const auto& file : files)
    {
        auto split = file.split(L'.');
        if (split.size() != 2)
            continue;

        // Filter files that are being recorded at the moment
        auto entryExtension = QString::fromLatin1(split[1]);
        if (entryExtension.endsWith("_ing"))
            continue;

        outFileLists->push_back(QString::fromLatin1(split[0]));
    }

    return true;
}

boost::optional<int64_t> LilinRemoteArchiveManager::parseDate(const QString& dateTimeStr, const QString& dateTimeFormat)
{
    auto dateTime = QDateTime::fromString(dateTimeStr, dateTimeFormat);

    if (!dateTime.isValid())
        return boost::none;

    return dateTime.toMSecsSinceEpoch();
}

RemoteArchiveCapabilities LilinRemoteArchiveManager::capabilities() const
{
    return RemoteArchiveCapability::RemoveChunkCapability;
}

std::unique_ptr<QnAbstractArchiveDelegate> LilinRemoteArchiveManager::archiveDelegate()
{
    return nullptr;
}

<<<<<<< HEAD
void LilinRemoteArchiveManager::beforeSynchronization()
{
    // Do nothing.
}

void LilinRemoteArchiveManager::afterSynchronization(bool /*isSynchronizationSuccessful*/)
{
    // Do nothing.
}

=======
>>>>>>> dfec86f9
} // namespace plugins
} // namespace mediasever_core
} // namespace nx

#endif // ENABLE_ONVIF<|MERGE_RESOLUTION|>--- conflicted
+++ resolved
@@ -32,11 +32,8 @@
 static const QString kDateTimeFormat("yyyyMMddhhmmss");
 static const QString kDateTimeFormat2("yyyy/MM/dd hh:mm:ss");
 
-<<<<<<< HEAD
-=======
 static const std::chrono::minutes kMaxChunkDuration(1);
 
->>>>>>> dfec86f9
 } // namespace
 
 using namespace nx::core::resource;
@@ -96,6 +93,12 @@
     // Do nothing.
 }
 
+void LilinRemoteArchiveManager::setOnAvailabaleEntriesUpdatedCallback(
+    std::function<void(const std::vector<RemoteArchiveEntry>&)> /*callback*/)
+{
+    // Do nothing.
+}
+
 bool LilinRemoteArchiveManager::fetchArchiveEntry(const QString& entryId, BufferType* outBuffer)
 {
     auto response = doRequest(kChunkDownloadTemplate.arg(entryId), true);
@@ -248,7 +251,6 @@
     return nullptr;
 }
 
-<<<<<<< HEAD
 void LilinRemoteArchiveManager::beforeSynchronization()
 {
     // Do nothing.
@@ -259,8 +261,6 @@
     // Do nothing.
 }
 
-=======
->>>>>>> dfec86f9
 } // namespace plugins
 } // namespace mediasever_core
 } // namespace nx
