--- conflicted
+++ resolved
@@ -258,8 +258,6 @@
     // Do nothing.
 }
 
-<<<<<<< HEAD
-=======
 RemoteArchiveSynchronizationSettings LilinRemoteArchiveManager::settings() const
 {
     return {
@@ -269,7 +267,6 @@
     };
 }
 
->>>>>>> 0fab9f82
 } // namespace plugins
 } // namespace mediasever_core
 } // namespace nx
