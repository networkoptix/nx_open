--- conflicted
+++ resolved
@@ -65,20 +65,13 @@
 
     if (encoders.contains(lit("H264")))
         encoderStr = lit("H264");
-<<<<<<< HEAD
-    else if (encoderStr.contains(lit("MJPEG")))
-=======
     else if (encoders.contains(lit("MJPEG")))
->>>>>>> 797f10e2
         encoderStr = lit("MJPEG");
     else
         return CameraDiagnostics::CannotConfigureMediaStreamResult(lit("encoder"));
     
-<<<<<<< HEAD
-=======
     auto desiredTransport = m_actiRes->getDesiredTransport();
 
->>>>>>> 797f10e2
     if (isCameraControlRequired)
     {
         CLHttpStatus status;
