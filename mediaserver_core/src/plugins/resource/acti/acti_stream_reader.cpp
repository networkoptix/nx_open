#ifdef ENABLE_ACTI

#include <QtCore/QTextStream>

#include <nx/utils/log/log.h>
#include <utils/common/sleep.h>
#include <utils/common/synctime.h>
#include <utils/media/nalUnits.h>
#include <network/tcp_connection_priv.h>

#include "acti_resource.h"
#include "acti_stream_reader.h"

QnActiStreamReader::QnActiStreamReader(const QnResourcePtr& res):
    CLServerPushStreamReader(res),
    m_multiCodec(res)
{
    m_actiRes = res.dynamicCast<QnActiResource>();
}

QnActiStreamReader::~QnActiStreamReader()
{
    stop();
}

int QnActiStreamReader::getActiChannelNum() const
{
    return m_role == Qn::CR_LiveVideo ? 1 : 2;
}

QString QnActiStreamReader::formatResolutionStr(const QSize& resolution) const
{
    return QString(QLatin1String("N%1x%2")).arg(resolution.width()).arg(resolution.height());
}

CameraDiagnostics::Result QnActiStreamReader::openStreamInternal(bool isCameraControlRequired, const QnLiveStreamParams& params)
{
    // configure stream params

    QString SET_RESOLUTION(QLatin1String("CHANNEL=%1&VIDEO_RESOLUTION=%2"));
    QString SET_FPS(QLatin1String("CHANNEL=%1&VIDEO_FPS_NUM=%2"));
    QString SET_BITRATE(QLatin1String("CHANNEL=%1&VIDEO_BITRATE=%2&VIDEO_MAX_BITRATE=%2"));
    QString SET_ENCODER(QLatin1String("CHANNEL=%1&VIDEO_ENCODER=%2"));
    QString SET_STREAMING_METHOD(QLatin1String("CHANNEL=%1&STREAMING_METHOD_CURRENT=%2"));

    const int kStreamingMethodTcpOnly = 0;
    const int kStreamingMethodMulticast = 1;
    const int kStreamingMethodRtpUdp = 3;
    const int kStreamingMethodRtpMulticast = 4;
    const int kStreamingMethodRtpUdpMulticast = 5;

    m_multiCodec.setRole(m_role);
    int fps = m_actiRes->roundFps(params.fps, m_role);
    int ch = getActiChannelNum();

    QSize resolution = m_actiRes->getResolution(m_role);
    QString resolutionStr = formatResolutionStr(resolution);

    int bitrate = m_actiRes->suggestBitrateKbps(params.quality, resolution, fps);
    bitrate = m_actiRes->roundBitrate(bitrate);
    QString bitrateStr = m_actiRes->formatBitrateString(bitrate);

    auto encoders = m_actiRes->getAvailableEncoders();
    QString encoderStr;

    if (encoders.contains(lit("H264")))
        encoderStr = lit("H264");
    else if (encoders.contains(lit("MJPEG")))
        encoderStr = lit("MJPEG");
    else
        return CameraDiagnostics::CannotConfigureMediaStreamResult(lit("encoder"));

    auto desiredTransport = m_actiRes->getDesiredTransport();

    if (isCameraControlRequired)
    {
        CLHttpStatus status;
        if (desiredTransport == RtpTransport::udp)
        {
            QByteArray result = m_actiRes->makeActiRequest(
                QLatin1String("encoder"),
                SET_STREAMING_METHOD
                    .arg(ch)
                    .arg(kStreamingMethodRtpUdp),
                status);

            if (status != CL_HTTP_SUCCESS)
                return CameraDiagnostics::CannotConfigureMediaStreamResult(QLatin1String("streaming method"));
        }

        QByteArray result = m_actiRes->makeActiRequest(QLatin1String("encoder"), SET_FPS.arg(ch).arg(fps), status);
        if (status != CL_HTTP_SUCCESS)
            return CameraDiagnostics::CannotConfigureMediaStreamResult(QLatin1String("fps"));

        result = m_actiRes->makeActiRequest(QLatin1String("encoder"), SET_RESOLUTION.arg(ch).arg(resolutionStr), status);
        if (status != CL_HTTP_SUCCESS)
            return CameraDiagnostics::CannotConfigureMediaStreamResult(QLatin1String("resolution"));

        result = m_actiRes->makeActiRequest(QLatin1String("encoder"), SET_BITRATE.arg(ch).arg(bitrateStr), status);
        if (status != CL_HTTP_SUCCESS)
            return CameraDiagnostics::CannotConfigureMediaStreamResult(QLatin1String("bitrate"));

        result = m_actiRes->makeActiRequest(QLatin1String("encoder"), SET_ENCODER.arg(ch).arg(encoderStr), status);
        if (status != CL_HTTP_SUCCESS)
            return CameraDiagnostics::CannotConfigureMediaStreamResult(QLatin1String("encoder"));

        if (!m_actiRes->SetupAudioInput())
            return CameraDiagnostics::CannotConfigureMediaStreamResult(QLatin1String("audio"));
    }

    // get URL

    QString streamUrl = m_actiRes->getRtspUrl(ch);

<<<<<<< HEAD
    NX_LOG(lit("got stream URL %1 for camera %2 for role %3")
        .arg(streamUrl)
        .arg(m_resource->getUrl())
        .arg(getRole()),
        cl_logINFO);
=======
    m_multiCodec.setRequest(streamUrl);
    m_multiCodec.setRtpTransport(desiredTransport);
>>>>>>> 5dfede27

    m_multiCodec.setRequest(streamUrl);
	m_actiRes->updateSourceUrl(m_multiCodec.getCurrentStreamUrl(), getRole());
    const CameraDiagnostics::Result result = m_multiCodec.openStream();
    if (m_multiCodec.getLastResponseCode() == CODE_AUTH_REQUIRED)
        m_resource->setStatus(Qn::Unauthorized);

    return result;
}

void QnActiStreamReader::closeStream()
{
    m_multiCodec.closeStream();
}

bool QnActiStreamReader::isStreamOpened() const
{
    return m_multiCodec.isStreamOpened();
}


void QnActiStreamReader::pleaseStop()
{
    CLServerPushStreamReader::pleaseStop();
    m_multiCodec.pleaseStop();
}

QnAbstractMediaDataPtr QnActiStreamReader::getNextData()
{
    if (!isStreamOpened())
        return QnAbstractMediaDataPtr(0);

    if (needMetaData())
        return getMetaData();

    QnAbstractMediaDataPtr rez;
    for (int i = 0; i < 2 && !rez; ++i)
        rez = m_multiCodec.getNextData();

    if (!rez)
        closeStream();

    return rez;
}

QnConstResourceAudioLayoutPtr QnActiStreamReader::getDPAudioLayout() const
{
    return m_multiCodec.getAudioLayout();
}

#endif // #ifdef ENABLE_ACTI<|MERGE_RESOLUTION|>--- conflicted
+++ resolved
@@ -112,19 +112,15 @@
 
     QString streamUrl = m_actiRes->getRtspUrl(ch);
 
-<<<<<<< HEAD
     NX_LOG(lit("got stream URL %1 for camera %2 for role %3")
         .arg(streamUrl)
         .arg(m_resource->getUrl())
         .arg(getRole()),
         cl_logINFO);
-=======
-    m_multiCodec.setRequest(streamUrl);
-    m_multiCodec.setRtpTransport(desiredTransport);
->>>>>>> 5dfede27
 
     m_multiCodec.setRequest(streamUrl);
 	m_actiRes->updateSourceUrl(m_multiCodec.getCurrentStreamUrl(), getRole());
+    m_multiCodec.setRtpTransport(desiredTransport);
     const CameraDiagnostics::Result result = m_multiCodec.openStream();
     if (m_multiCodec.getLastResponseCode() == CODE_AUTH_REQUIRED)
         m_resource->setStatus(Qn::Unauthorized);
