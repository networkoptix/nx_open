#ifndef __ACTI_RESOURCE_H__
#define __ACTI_RESOURCE_H__

#ifdef ENABLE_ACTI
#include <QtCore/QFile>
#include <QtCore/QMap>
#include <utils/thread/mutex.h>

#include "core/resource/security_cam_resource.h"
#include "core/resource/camera_resource.h"
#include "core/datapacket/media_data_packet.h"
#include "utils/common/request_param.h"
#include "utils/common/timermanager.h"
#include "utils/network/http/asynchttpclient.h"
#include "utils/network/simple_http_client.h"
#include <utils/network/http/multipartcontentparser.h>
#include <utils/xml/camera_advanced_param_reader.h>
#include <network/multicodec_rtp_reader.h>



class QnActiPtzController;

class QnActiResource
:
    public QnPhysicalCameraResource,
    public TimerEventHandler
{
    Q_OBJECT

    typedef QMap<QString, QString> ActiSystemInfo;
public:
    static const QString MANUFACTURE;
    static const QString CAMERA_PARAMETER_GROUP_ENCODER;
    static const QString CAMERA_PARAMETER_GROUP_SYSTEM;
    static const QString CAMERA_PARAMETER_GROUP_DEFAULT;
    static const QString DEFAULT_ADVANCED_PARAMETERS_TEMPLATE;
    static const QString ADVANCED_PARAMETERS_TEMPLATE_PARAMETER_NAME;

    static const int MAX_STREAMS = 2;

    QnActiResource();
    ~QnActiResource();

    //!Implementation of QnNetworkResource::checkIfOnlineAsync
    virtual bool checkIfOnlineAsync( std::function<void(bool)>&& completionHandler ) override;

    virtual QString getDriverName() const override;

    virtual bool getParamPhysical(const QString &id, QString &value) override;
    virtual bool getParamsPhysical(const QSet<QString> &idList, QnCameraAdvancedParamValueList& result) override;
    virtual bool setParamPhysical(const QString &id, const QString& value) override;
    virtual bool setParamsPhysical(const QnCameraAdvancedParamValueList &values, QnCameraAdvancedParamValueList &result) override;

    virtual void setIframeDistance(int frames, int timems); // sets the distance between I frames

    virtual QnConstResourceAudioLayoutPtr getAudioLayout(const QnAbstractStreamDataProvider* dataProvider) const override;
    virtual bool hasDualStreaming() const override;
    virtual int getMaxFps() const override;

    QString getRtspUrl(int actiChannelNum) const; // in range 1..N

    /*!
        \param localAddress If not NULL, filled with local ip address, used to connect to camera
    */
    QByteArray makeActiRequest(const QString& group, const QString& command, CLHttpStatus& status, bool keepAllData = false, QString* const localAddress = NULL) const;
    QSize getResolution(Qn::ConnectionRole role) const;
    int roundFps(int srcFps, Qn::ConnectionRole role) const;
    int roundBitrate(int srcBitrateKbps) const;
    QString formatBitrateString(int bitrateKbps) const;

    QSet<QString> getAvailableEncoders() const;
<<<<<<< HEAD
=======
    RtpTransport::Value getDesiredTransport() const;
>>>>>>> 797f10e2

    bool isAudioSupported() const;
    virtual QnAbstractPtzController *createPtzControllerInternal() override;

    //!Implementation of QnSecurityCamResource::getRelayOutputList
    virtual QnIOPortDataList getRelayOutputList() const override;
    //!Implementation of QnSecurityCamResource::getRelayOutputList
    virtual QnIOPortDataList getInputPortList() const override;
    //!Implementation of QnSecurityCamResource::setRelayOutputState
    /*!
        Actual request is performed asynchronously. This method only posts task to the queue
    */
    virtual bool setRelayOutputState(
        const QString& ouputID,
        bool activate,
        unsigned int autoResetTimeoutMS ) override;
    //!Implementation of TimerEventHandler::onTimer
    virtual void onTimer( const quint64& timerID );

    static CLHttpStatus makeActiRequest(
        const QUrl& url,
        const QAuthenticator& auth,
        const QString& group,
        const QString& command,
        bool keepAllData,
        QByteArray* const msgBody,
        QString* const localAddress = nullptr );

    static QByteArray unquoteStr(const QByteArray& value);
    static ActiSystemInfo parseSystemInfo(const QByteArray& report);

    //!Called by http server on receiving message from camera
    void cameraMessageReceived( const QString& path, const QnRequestParamList& message );

    static void setEventPort(int eventPort);
    static int eventPort();

    virtual bool allowRtspVideoLayout() const override { return false; }
    bool SetupAudioInput();
protected:
    virtual CameraDiagnostics::Result initInternal() override;
    virtual QnAbstractStreamDataProvider* createLiveDataProvider() override;

    //!Implementation of QnSecurityCamResource::startInputPortMonitoringAsync
    virtual bool startInputPortMonitoringAsync( std::function<void(bool)>&& completionHandler ) override;
    //!Implementation of QnSecurityCamResource::stopInputPortMonitoringAsync
    virtual void stopInputPortMonitoringAsync() override;
    //!Implementation of QnSecurityCamResource::isInputPortMonitored
    virtual bool isInputPortMonitored() const override;

private:
    QSize extractResolution(const QByteArray& resolutionStr) const;
    QList<QSize> parseResolutionStr(const QByteArray& resolutions);
    QMap<int, QString> parseVideoBitrateCap(const QByteArray& bitrateCap) const;
    QString bitrateToDefaultString(int bitrateKbps) const; 

    void initializePtz();
    void initializeIO( const ActiSystemInfo& systemInfo );
    bool isRtspAudioSupported(const QByteArray& platform, const QByteArray& firmware) const;
    void fetchAndSetAdvancedParameters();
    QString getAdvancedParametersTemplate() const;
    bool loadAdvancedParametersTemplateFromFile(QnCameraAdvancedParams& params, const QString& filename);
    QSet<QString> calculateSupportedAdvancedParameters(const QnCameraAdvancedParams& allParams) const;
    bool parseParameter(const QString& paramId, QnCameraAdvancedParamValue& param) const;
    void parseCameraParametersResponse(const QByteArray& response, QnCameraAdvancedParamValueList& result) const;
    void parseCameraParametersResponse(const QByteArray& response, QMap<QString, QString>& result) const;

    QString convertParamValueToDeviceFormat(const QString& paramValue, const QnCameraAdvancedParameter& param) const;
    QString convertParamValueFromDeviceFormat(const QString& paramValue, const QnCameraAdvancedParameter& param) const;
    QString getParamGroup(const QnCameraAdvancedParameter& param) const;
    QString getParamCmd(const QnCameraAdvancedParameter& param) const;

    QList<QnCameraAdvancedParameter> getParamsByIds(const QSet<QString>& idList) const;
    QMap<QString, QnCameraAdvancedParameter> getParamsMap(const QSet<QString>& idList) const;

    bool isMaintenanceParam(const QnCameraAdvancedParameter& param) const;

    QMap<QString, QString> buildGetParamsQueries(const QList<QnCameraAdvancedParameter>& params) const;
    QMap<QString, QString> buildSetParamsQueries(const QnCameraAdvancedParamValueList& values) const;
    QMap<QString, QString> buildMaintenanceQueries(const QnCameraAdvancedParamValueList& values) const;

    QMap<QString, QString> executeParamsQueries(const QMap<QString, QString>& queries, bool& isSuccessful) const;
    void parseParamsQueriesResult(
        const QMap<QString, QString>& queriesResult,
        const QList<QnCameraAdvancedParameter>& params,
        QnCameraAdvancedParamValueList& result) const;

    QMap<QString, QString> resolveQueries(QMap<QString, QnCameraAdvancedParamQueryInfo>& queries) const;

    void extractParamValues(const QString& paramValue, const QString& mask, QMap<QString, QString>& result) const;
    QString fillMissingParams(const QString& unresolvedTemplate, const QString& valueFromCamera) const;


private:
    class TriggerOutputTask
    {
    public:
        //!Starts with 1. 0 - invalid
        int outputID;
        bool active;
        unsigned int autoResetTimeoutMS;

        TriggerOutputTask()
        :
            outputID( 0 ),
            active( false ),
            autoResetTimeoutMS( 0 )
        {
        }

        TriggerOutputTask(
            const int _outputID,
            const bool _active,
            const unsigned int _autoResetTimeoutMS )
        :
            outputID( _outputID ),
            active( _active ),
            autoResetTimeoutMS( _autoResetTimeoutMS )
        {
        }
    };

    class ActiResponse
    {
    public:
        //!map<parameter name, param fields including empty ones>
        std::map<QByteArray, std::vector<QByteArray> > params;
    };


    QSize m_resolution[MAX_STREAMS]; // index 0 for primary, index 1 for secondary
    QList<int> m_availFps[MAX_STREAMS];
    QMap<int, QString> m_availableBitrates;
    QSet<QString> m_availableEncoders;
<<<<<<< HEAD
=======
    RtpTransport::Value m_desiredTransport;
>>>>>>> 797f10e2

    int m_rtspPort;
    bool m_hasAudio;
    QByteArray m_platform;
    QnMutex m_dioMutex;
    std::map<quint64, TriggerOutputTask> m_triggerOutputTasks;
    int m_outputCount;
    int m_inputCount;
    bool m_inputMonitored;
    QnMutex m_audioCfgMutex;
    QnMutex m_physicalParamsMutex;
    boost::optional<bool> m_audioInputOn;
    QnCameraAdvancedParams m_advancedParameters;
    QnCameraAdvancedParams m_advancedParametersCache;
};

#endif // #ifdef ENABLE_ACTI
#endif // __ACTI_RESOURCE_H__<|MERGE_RESOLUTION|>--- conflicted
+++ resolved
@@ -70,10 +70,7 @@
     QString formatBitrateString(int bitrateKbps) const;
 
     QSet<QString> getAvailableEncoders() const;
-<<<<<<< HEAD
-=======
     RtpTransport::Value getDesiredTransport() const;
->>>>>>> 797f10e2
 
     bool isAudioSupported() const;
     virtual QnAbstractPtzController *createPtzControllerInternal() override;
@@ -208,10 +205,7 @@
     QList<int> m_availFps[MAX_STREAMS];
     QMap<int, QString> m_availableBitrates;
     QSet<QString> m_availableEncoders;
-<<<<<<< HEAD
-=======
     RtpTransport::Value m_desiredTransport;
->>>>>>> 797f10e2
 
     int m_rtspPort;
     bool m_hasAudio;
