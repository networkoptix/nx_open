--- conflicted
+++ resolved
@@ -6,12 +6,7 @@
 #include <core/resource_management/resource_pool.h>
 #include <core/resource/camera_resource.h>
 
-<<<<<<< HEAD
-#include <plugins/resource/mdns/mdns_listener.h>
 #include <nx/network/deprecated/asynchttpclient.h>
-=======
-#include <nx/network/http/asynchttpclient.h>
->>>>>>> f09682e7
 #include <core/resource/resource_data.h>
 #include <core/resource_management/resource_data_pool.h>
 #include <common/common_module.h>
@@ -56,54 +51,7 @@
 {
 }
 
-<<<<<<< HEAD
-QnResourceList QnActiResourceSearcher::findResources(void)
-{
-    QnResourceList result;
-    QList<QByteArray> processedUuid;
-
-    auto consumerData = QnMdnsListener::instance()->getData((std::uintptr_t) this);
-    consumerData->forEachEntry(
-        [this, &result, &processedUuid](
-            const QString& remoteAddress,
-            const QString& localAddress,
-            const QByteArray& responseData)
-        {
-            if (shouldStop())
-                return;
-
-            QByteArray uuidStr("ACTI");
-            uuidStr += remoteAddress.toUtf8();
-
-            if (!responseData.contains("_http")
-                || !responseData.contains("_tcp")
-                || !responseData.contains("local"))
-            {
-                return;
-            }
-
-            if (processedUuid.contains(uuidStr))
-                return;
-            if (responseData.contains("AXIS"))
-                return;
-
-            auto xmlResponse = getDeviceXmlAsync(
-                lit("http://%1:%2/%3")
-                    .arg(remoteAddress)
-                    .arg(kActiDeviceXmlPort)
-                    .arg(kActiDeviceXmlPath));
-
-            processDeviceXml(xmlResponse, localAddress, remoteAddress, result);
-            processedUuid << uuidStr;
-        });
-
-    return result;
-}
-
 nx::network::upnp::DeviceInfo QnActiResourceSearcher::parseDeviceXml(
-=======
-nx_upnp::DeviceInfo QnActiResourceSearcher::parseDeviceXml(
->>>>>>> f09682e7
     const QByteArray& rawData,
     bool* outStatus) const
 {
@@ -124,36 +72,7 @@
     return xmlHandler.deviceInfo();
 }
 
-<<<<<<< HEAD
-QByteArray QnActiResourceSearcher::getDeviceXmlAsync(const nx::utils::Url& url)
-{
-    QnMutexLocker lock( &m_mutex );
-
-    auto host = url.host();
-    auto info = m_cachedXml.value(host);
-    if (!m_cachedXml.contains(host) || info.timer.elapsed() > kCacheExpirationInterval)
-    {
-        if (!m_httpInProgress.contains(url.host()))
-        {
-            auto request = nx::network::http::AsyncHttpClient::create();
-
-            connect(
-                request.get(), &nx::network::http::AsyncHttpClient::done,
-                this, &QnActiResourceSearcher::at_httpConnectionDone,
-                Qt::DirectConnection );
-
-            request->doGet(url);
-            m_httpInProgress[url.host()] = request;
-        }
-    }
-
-    return m_cachedXml.value(host).xml;
-}
-
 nx::network::upnp::DeviceInfo QnActiResourceSearcher::getDeviceInfoSync(const nx::utils::Url &url, bool* outStatus) const
-=======
-nx_upnp::DeviceInfo QnActiResourceSearcher::getDeviceInfoSync(const QUrl& url, bool* outStatus) const
->>>>>>> f09682e7
 {
     nx::network::upnp::DeviceInfo deviceInfo;
     QByteArray response;
@@ -176,39 +95,6 @@
     return deviceInfo;
 }
 
-<<<<<<< HEAD
-void QnActiResourceSearcher::processDeviceXml(
-    const QByteArray& foundDeviceDescription,
-    const nx::network::HostAddress& host,
-    const nx::network::HostAddress& sender,
-    QnResourceList& result )
-{
-    bool status = false;
-    auto deviceInfo = parseDeviceXml(foundDeviceDescription, &status);
-
-    if (!status)
-        return;
-
-    processPacket(
-        QHostAddress(sender.toString()),
-        host,
-        deviceInfo,
-        foundDeviceDescription,
-        result);
-}
-
-void QnActiResourceSearcher::at_httpConnectionDone(nx::network::http::AsyncHttpClientPtr reply)
-{
-    QnMutexLocker lock( &m_mutex );
-
-    QString host = reply->url().host();
-    m_cachedXml[host].xml = reply->fetchMessageBodyBuffer();
-    m_cachedXml[host].timer.restart();
-    m_httpInProgress.remove(host);
-}
-
-=======
->>>>>>> f09682e7
 QnResourcePtr QnActiResourceSearcher::createResource(const QnUuid &resourceTypeId, const QnResourceParams& /*params*/)
 {
     QnNetworkResourcePtr result;
@@ -372,16 +258,9 @@
 
 bool QnActiResourceSearcher::processPacket(
     const QHostAddress& /*discoveryAddr*/,
-<<<<<<< HEAD
     const nx::network::SocketAddress& /*deviceEndpoint*/,
     const nx::network::upnp::DeviceInfo& devInfo,
-    const QByteArray& /*xmlDevInfo*/,
-    QnResourceList& result )
-=======
-    const SocketAddress& /*deviceEndpoint*/,
-    const nx_upnp::DeviceInfo& devInfo,
     const QByteArray& /*xmlDevInfo*/)
->>>>>>> f09682e7
 {
     QnResourceList result;
     const bool isNx = isNxDevice(devInfo);
