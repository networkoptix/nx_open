--- conflicted
+++ resolved
@@ -2,23 +2,15 @@
 
 #include "acti_resource_searcher.h"
 #include "acti_resource.h"
-<<<<<<< HEAD
-#include "../mdns/mdns_listener.h"
-#include <nx/network/http/asynchttpclient.h>
-#include "core/resource/resource_data.h"
-#include "core/resource_management/resource_data_pool.h"
-#include "common/common_module.h"
-=======
 
 #include <core/resource_management/resource_pool.h>
 #include <core/resource/camera_resource.h>
 
 #include <plugins/resource/mdns/mdns_listener.h>
-#include <utils/network/http/asynchttpclient.h>
+#include <nx/network/http/asynchttpclient.h>
 #include <core/resource/resource_data.h>
 #include <core/resource_management/resource_data_pool.h>
 #include <common/common_module.h>
->>>>>>> 4b9cae0d
 
 
 extern QString getValueFromString(const QString& line);
@@ -77,14 +69,6 @@
                 continue;
             if (response.contains("AXIS"))
                 continue;
-<<<<<<< HEAD
-            QByteArray response =
-                getDeviceXml(
-                    QString(QLatin1String("http://%1:%2/devicedesc.xml"))
-                        .arg(remoteAddress)
-                        .arg(ACTI_DEVICEXML_PORT)); // async request
-            //QByteArray response = getDeviceXml(QString(QLatin1String("http://%1:%2")).arg(removeAddress).arg(80)); // test request
-=======
 
             auto response = getDeviceXmlAsync(
                 lit("http://%1:%2/%3")
@@ -92,7 +76,6 @@
                     .arg(kActiDeviceXmlPort)
                     .arg(kActiDeviceXmlPath));
             
->>>>>>> 4b9cae0d
             processDeviceXml(response, remoteAddress, remoteAddress, result);
             processedUuid << uuidStr;
         }
@@ -139,14 +122,9 @@
                 request.get(), &nx_http::AsyncHttpClient::done,
                 this, &QnActiResourceSearcher::at_httpConnectionDone,
                 Qt::DirectConnection );
-<<<<<<< HEAD
+
             request->doGet(url);
             m_httpInProgress[url.host()] = request;
-=======
-
-            if( request->doGet(url) )
-                m_httpInProgress[url.host()] = request;
->>>>>>> 4b9cae0d
         }
     }
 
@@ -182,32 +160,16 @@
     const HostAddress& sender,
     QnResourceList& result )
 {
-<<<<<<< HEAD
-    nx_upnp::DeviceDescriptionHandler xmlHandler;
-    QXmlSimpleReader xmlReader;
-    xmlReader.setContentHandler( &xmlHandler );
-    xmlReader.setErrorHandler( &xmlHandler );
-
-    QXmlInputSource input;
-    input.setData( foundDeviceDescription );
-    if( !xmlReader.parse( &input ) )
-=======
     bool status = false;
     auto deviceInfo = parseDeviceXml(foundDeviceDescription, &status);
     
     if (!status)
->>>>>>> 4b9cae0d
         return;
 
     processPacket(
         QHostAddress(sender.toString()),
-<<<<<<< HEAD
-        SocketAddress(host, 80),    //TODO which port?
-        xmlHandler.deviceInfo(),
-=======
         host,
         deviceInfo,
->>>>>>> 4b9cae0d
         foundDeviceDescription,
         result);
 }
@@ -364,11 +326,7 @@
     if (!devInfo.manufacturer.toUpper().startsWith(manufacture()) && !isNx)
         return;
 
-<<<<<<< HEAD
-    nx_upnp::DeviceInfo realDevInfo(devInfo);
-=======
-    UpnpDeviceInfo devInfoCopy(devInfo);
->>>>>>> 4b9cae0d
+    nx_upnp::DeviceInfo devInfoCopy(devInfo);
     QnMacAddress cameraMAC;
     auto existingRes = qnResPool->getNetResourceByPhysicalId(
         stringToActiPhysicalID(devInfo.serialNumber));
