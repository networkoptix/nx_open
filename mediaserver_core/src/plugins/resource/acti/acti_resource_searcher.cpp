--- conflicted
+++ resolved
@@ -258,35 +258,11 @@
     devInfo.info.presentationUrl = actiRes->getUrl();
     devInfo.mac = QnMacAddress(kMacAddress);
 
-<<<<<<< HEAD
-        if (status != CL_HTTP_SUCCESS)
-        {
-            /* Trying to get appropriate port from the UPnP device description XML,
-             * which is always located on the same port.
-             */
-            bool upnpDevInfoStatus = false;
-            auto upnpDevInfo = getDeviceInfoSync(deviceXmlUrl, &upnpDevInfoStatus);
-
-            if (!upnpDevInfoStatus)
-                return result;
-
-            actiRes->setUrl(upnpDevInfo.presentationUrl);
-            serverReport = actiRes->makeActiRequest(
-                kActiSystemGroup,
-                kActiSystemInfoCommand,
-                status,
-                true);
-
-            if(status != CL_HTTP_SUCCESS)
-                return result;
-        }
-=======
     if (devInfo.info.modelName.isEmpty()
         || (devInfo.info.serialNumber.isEmpty() && devInfo.mac.isNull()))
     {
         return result;
     }
->>>>>>> 3f3ad7e3
 
     auto resourceData = qnCommon->dataPool()->data(manufacture(), devInfo.info.modelName);
     if (resourceData.value<bool>(Qn::FORCE_ONVIF_PARAM_NAME))
@@ -370,17 +346,12 @@
     if (!devInfo.manufacturer.toUpper().startsWith(manufacture()) && !isNx)
         return;
 
-<<<<<<< HEAD
     nx_upnp::DeviceInfo devInfoCopy(devInfo);
-    QnMacAddress cameraMAC;
-=======
-    UpnpDeviceInfo devInfoCopy(devInfo);
     QnMacAddress cameraMac;
 
     if(isNx)
         devInfoCopy.friendlyName = NX_VENDOR;
 
->>>>>>> 3f3ad7e3
     auto existingRes = qnResPool->getNetResourceByPhysicalId(
         stringToActiPhysicalID(devInfo.serialNumber));
 
@@ -393,17 +364,10 @@
 
     if( existingRes )
     {
-<<<<<<< HEAD
-        cameraMAC = existingRes->getMAC();
-        auto auth = existingRes->getAuth();
-        if (!auth.isNull())
-            cameraAuth = auth;
-=======
         // We use existing resource if there is one.
         cameraMac = existingRes->getMAC();
         cameraAuth = existingRes->getAuth();
         createResource(devInfoCopy, cameraMac, cameraAuth, result);
->>>>>>> 3f3ad7e3
     }
     else
     {
@@ -482,15 +446,11 @@
     resource->setTypeId(m_resTypeId);
 
     if(isNx)
-<<<<<<< HEAD
-    {
-=======
     {    
         resourceData = qnCommon->dataPool()->data(NX_VENDOR, devInfo.modelName);
         auto name = resourceData.value<QString>(NX_DEVICE_NAME_PARAMETER_NAME);
         auto model = resourceData.value<QString>(NX_DEVICE_MODEL_PARAMETER_NAME);
 
->>>>>>> 3f3ad7e3
         resource->setVendor(NX_VENDOR);
         resource->setName(name.isEmpty() ? devInfo.modelName : name);
         resource->setModel(model.isEmpty() ? devInfo.modelName : model);
