--- conflicted
+++ resolved
@@ -21,28 +21,17 @@
 
     virtual QString manufacture() const;
 
-<<<<<<< HEAD
+    virtual QnResourceList findResources() override;
     virtual QList<QnResourcePtr> checkHostAddr(const nx::utils::Url& url, const QAuthenticator& auth, bool doMultichannelCheck) override;
-=======
-    virtual QnResourceList findResources() override;
-    virtual QList<QnResourcePtr> checkHostAddr(const QUrl& url, const QAuthenticator& auth, bool doMultichannelCheck) override;
->>>>>>> f09682e7
 
     static const QString kSystemInfoProductionIdParamName;
 protected:
     virtual bool processPacket(
         const QHostAddress& discoveryAddr,
-<<<<<<< HEAD
         const nx::network::SocketAddress& deviceEndpoint,
         const nx::network::upnp::DeviceInfo& devInfo,
-        const QByteArray& xmlDevInfo,
-        QnResourceList& result) override;
-=======
-        const SocketAddress& deviceEndpoint,
-        const nx_upnp::DeviceInfo& devInfo,
         const QByteArray& xmlDevInfo) override;
 
->>>>>>> f09682e7
 
 private:
     struct CacheInfo
@@ -64,14 +53,8 @@
     QMap<QString, nx::network::http::AsyncHttpClientPtr > m_httpInProgress;
     QnMutex m_mutex;
 
-<<<<<<< HEAD
     nx::network::upnp::DeviceInfo parseDeviceXml(const QByteArray& rawData, bool* outStatus) const;
-    QByteArray getDeviceXmlAsync(const nx::utils::Url &url);
     nx::network::upnp::DeviceInfo getDeviceInfoSync(const nx::utils::Url& url, bool* outStatus) const;
-=======
-    nx_upnp::DeviceInfo parseDeviceXml(const QByteArray& rawData, bool* outStatus) const;
-    nx_upnp::DeviceInfo getDeviceInfoSync(const QUrl& url, bool* outStatus) const;
->>>>>>> f09682e7
 
     bool isNxDevice(const nx::network::upnp::DeviceInfo& devInfo) const;
 
@@ -90,26 +73,11 @@
         const QAuthenticator &auth,
         QnResourceList& result );
 
-<<<<<<< HEAD
-    void processDeviceXml(
-        const QByteArray& foundDeviceDescription,
-        const nx::network::HostAddress& host,
-        const nx::network::HostAddress& sender,
-        QnResourceList& result );
-
-=======
->>>>>>> f09682e7
     boost::optional<QnActiResource::ActiSystemInfo> getActiSystemInfo(
         const QnActiResourcePtr& actiResource);
 
     QString retreiveModel(const QString& model, const QString& serialNumber) const;
 
-<<<<<<< HEAD
-private slots:
-    void at_httpConnectionDone(nx::network::http::AsyncHttpClientPtr reply);
-
-=======
->>>>>>> f09682e7
 private:
     QnUuid m_resTypeId;
     QMap<QString, std::shared_ptr<QnActiSystemInfoChecker>> m_systemInfoCheckers;
