#include "iqinvision_resource_searcher.h"
#include "iqinvision_request_helper.h"
#include "iqinvision_common.h"

#include <nx/network/nettools.h>

#include "core/resource/camera_resource.h"
#include "iqinvision_resource.h"
#include "utils/common/sleep.h"
#include "core/resource/resource_data.h"
#include "core/resource_management/resource_data_pool.h"
#include "common/common_module.h"
#include <common/static_common_module.h>

#if !defined(Q_OS_WIN)
    #include <arpa/inet.h>
#endif

namespace {

static constexpr quint16 kNativeDiscoveryRequestPort = 43282;
static constexpr quint16 kNativeDiscoveryResponsePort = 43283;

static constexpr int kRequestSize = 8;
static const char* const requests[] = {
    "\x01\x01\x00\x00\x00\x3f\x00\x00",
    "\x01\x01\x00\x00\x40\x7f\x00\x00",
    "\x01\x01\x00\x00\x80\xbf\x00\x00",
    "\x01\x01\x00\x00\xc0\xff\x00\x00"
};

static const QString kDefaultResourceType(lit("IQA32N"));

} // namespace

QnPlIqResourceSearcher::QnPlIqResourceSearcher(QnCommonModule* commonModule):
    QnAbstractResourceSearcher(commonModule),
    QnAbstractNetworkResourceSearcher(commonModule),
    QnMdnsResourceSearcher(commonModule)
{
}

QnResourcePtr QnPlIqResourceSearcher::createResource(
    const QnUuid& resourceTypeId, const QnResourceParams& /*params*/)
{
    QnNetworkResourcePtr result;

    QnResourceTypePtr resourceType = qnResTypePool->getResourceType(resourceTypeId);

    if (resourceType.isNull())
    {
        qDebug() << "No resource type for ID = " << resourceTypeId;
        return result;
    }

    if (resourceType->getManufacture() != manufacture())
    {
        //qDebug() << "Manufature " << resourceType->getManufacture() << " != " << manufacture();
        return result;
    }

    result = QnVirtualCameraResourcePtr(new QnPlIqResource());
    result->setTypeId(resourceTypeId);

    qDebug() << "Create IQE camera resource. typeID:" << resourceTypeId.toString();
    // << ", Parameters: " << parameters;

    //result->deserialize(parameters);

    return result;
}

QString QnPlIqResourceSearcher::manufacture() const
{
    return QnPlIqResource::MANUFACTURE;
}

bool QnPlIqResourceSearcher::isIqeModel(const QString& model)
{
    static const QRegExp kCameraModelPattern("^IQ(eye)?[A-Z0-9]?[0-9]{2,4}[A-Z]{0,2}$");
    return kCameraModelPattern.exactMatch(model);
}

QList<QnResourcePtr> QnPlIqResourceSearcher::checkHostAddr(
<<<<<<< HEAD
    const nx::utils::Url& url, const QAuthenticator& /*auth*/, bool isSearchAction)
=======
    const QUrl& url, const QAuthenticator& auth, bool isSearchAction)
>>>>>>> 4dc05fa1
{
    if (!url.scheme().isEmpty() && isSearchAction)
        return QList<QnResourcePtr>(); //< Search if only host is present, not specific protocol.

    using namespace nx::mediaserver_core;

    QUrl iqEyeUrl(url);
    iqEyeUrl.setScheme(QString::fromLatin1(nx_http::kUrlSchemeName));

    QnPlIqResourcePtr resource(new QnPlIqResource);
    resource->setUrl(iqEyeUrl.toString());
    resource->setAuth(auth);

    auto helper = plugins::IqInvisionRequestHelper(resource);

    const auto manufacturerResponse = helper.oid(plugins::kIqInvisionOidManufacturer);
    if (!manufacturerResponse.isSuccessful())
        return QList<QnResourcePtr>();

    const auto vendor = manufacturerResponse.toString().trimmed();
    if (vendor != plugins::kIqInvisionManufacturer)
        return QList<QnResourcePtr>();

    resource->setVendor(manufacture());

    const auto macAddressResponse = helper.oid(plugins::kIqInvisionOidMacAddress);
    if (!macAddressResponse.isSuccessful())
        return QList<QnResourcePtr>();

    const QnMacAddress macAddress(macAddressResponse.toString().trimmed());
    if (macAddress.isNull())
        return QList<QnResourcePtr>();

    resource->setMAC(macAddress);

    auto modelResponse = helper.oid(plugins::kIqInvisionOidModel);
    if (!modelResponse.isSuccessful())
        return QList<QnResourcePtr>();

    const auto model = modelResponse.toString().trimmed();
    QnResourceData resourceData = qnStaticCommon->dataPool()->data(manufacture(), model);
    if (resourceData.value<bool>(Qn::FORCE_ONVIF_PARAM_NAME))
        return QList<QnResourcePtr>();

    const auto resourceTypeId = resourceType(model);
    if (resourceTypeId.isNull())
        return QList<QnResourcePtr>();

    resource->setModel(model);
    resource->setName(model);
    resource->setTypeId(resourceTypeId);

    const auto firmwareResponse = helper.oid(plugins::kIqInvisionOidFirmware);
    if (firmwareResponse.isSuccessful())
        resource->setFirmware(firmwareResponse.toString().trimmed());

    return {resource};
}

QList<QnNetworkResourcePtr> QnPlIqResourceSearcher::processPacket(
    QnResourceList& result,
    const QByteArray& responseData,
    const QHostAddress& /*discoveryAddress*/,
    const QHostAddress& /*foundHostAddress*/)
{
    QString smac;
    QString name;

    QList<QnNetworkResourcePtr> localResults;

    const int iqpos = responseData.indexOf("IQ");
    if (iqpos < 0)
        return localResults;

    int macpos = responseData.indexOf("00", iqpos);
    if (macpos < 0)
        return localResults;

    for (int i = iqpos; i < macpos; i++)
        name += QLatin1Char(responseData[i]);

    name.replace(QLatin1Char(' '), QString());
    name.replace(QLatin1Char('-'), QString());
    name.replace(QLatin1Char('\t'), QString());

    if (!isIqeModel(name.trimmed()))
        return localResults; //< not an IQ camera

    if (macpos + 12 > responseData.size())
        return localResults;

    while (responseData.at(macpos) == ' ' && macpos < responseData.size())
        ++macpos;

    if (macpos + 12 > responseData.size())
        return localResults;

    for (int i = 0; i < 12; ++i)
    {
        if (i > 0 && i % 2 == 0)
            smac += QLatin1Char('-');
        smac += QLatin1Char(responseData[macpos + i]);
    }

    //response.fromDatagram(responseData);

    smac = smac.toUpper();
    nx::network::QnMacAddress macAddress(smac);
    if (macAddress.isNull())
        return localResults;

    for (const QnResourcePtr& res: result)
    {
        const QnNetworkResourcePtr netRes = res.dynamicCast<QnNetworkResource>();
        if (netRes->getMAC().toString() == smac)
            return localResults; //< Already found.
    }

    QnResourceData resourceData = qnStaticCommon->dataPool()->data(manufacture(), name);
    if (resourceData.value<bool>(Qn::FORCE_ONVIF_PARAM_NAME))
        return localResults; //< Model forced by ONVIF.

    QnPlIqResourcePtr resource ( new QnPlIqResource() );

    const auto rt = resourceType(name);
    if (rt.isNull())
        return localResults;

    resource->setTypeId(rt);
    resource->setName(name);
    resource->setModel(name);
    resource->setMAC(macAddress);

    localResults.push_back(resource);

    return localResults;
}

void QnPlIqResourceSearcher::processNativePacket(
    QnResourceList& result, const QByteArray& responseData)
{
    if (responseData.at(0) != 0x01 || responseData.at(1) != 0x04 || responseData.at(2) != 0x00 ||
        responseData.at(3) != 0x00 || responseData.at(4) != 0x00 || responseData.at(5) != 0x00)
    {
        return;
    }

    nx::network::QnMacAddress macAddr;
    for (int i = 0; i < 6; ++i)
        macAddr.setByte(i, responseData.at(i+6));

    int iqpos = responseData.indexOf("IQ"); //< name
    iqpos = responseData.indexOf("IQ", iqpos + 2); //< vendor
    iqpos = responseData.indexOf("IQ", iqpos + 2); //< type
    if (iqpos < 0)
        return;

    QByteArray name(responseData.data() + iqpos); //< Construct from null-terminated string.

    for (const QnResourcePtr& res: result)
    {
        const QnNetworkResourcePtr netRes = res.dynamicCast<QnNetworkResource>();
        if (netRes->getMAC() == macAddr)
            return; // Already found.
    }

    const QString nameStr = QString::fromLatin1(name);
    const auto rt = resourceType(nameStr);
    if (rt.isNull())
        return;

    QnPlIqResourcePtr resource (new QnPlIqResource());
    in_addr* peerAddr = (in_addr*) (responseData.data() + 32);
    QHostAddress peerAddress(QLatin1String(inet_ntoa(*peerAddr)));
    resource->setTypeId(rt);
    resource->setName(nameStr);
    resource->setModel(nameStr);
    resource->setMAC(macAddr);
    resource->setHostAddress(peerAddress.toString());

    result.push_back(resource);
}

QnUuid QnPlIqResourceSearcher::resourceType(const QString& model) const
{
    QnUuid resourceType = qnResTypePool->getResourceTypeId(manufacture(), model, false);
    if (!resourceType.isNull())
        return resourceType;

    // Try with default camera name.
    return qnResTypePool->getResourceTypeId(manufacture(), kDefaultResourceType);
}

QnResourceList QnPlIqResourceSearcher::findResources()
{
    QnResourceList result = QnMdnsResourceSearcher::findResources();

    std::unique_ptr<nx::network::AbstractDatagramSocket> receiveSock(nx::network::SocketFactory::createDatagramSocket());
    if (!receiveSock->bind(nx::network::SocketAddress( nx::network::HostAddress::anyHost, kNativeDiscoveryResponsePort)))
        return result;

    for (const nx::network::QnInterfaceAndAddr& iface: nx::network::getAllIPv4Interfaces())
    {
        std::unique_ptr<nx::network::AbstractDatagramSocket> sendSock(nx::network::SocketFactory::createDatagramSocket());
        if (!sendSock->bind(iface.address.toString(), kNativeDiscoveryRequestPort))
            continue;

        for (size_t i = 0; i < sizeof(requests) / sizeof(char*); ++i)
        {
            // Sending broadcast.
            QByteArray datagram(requests[i], kRequestSize);
            sendSock->sendTo(
                datagram.data(), datagram.size(), nx::network::BROADCAST_ADDRESS, kNativeDiscoveryRequestPort);
        }
    }

    QnSleep::msleep(300);

    while (receiveSock->hasData())
    {
        QByteArray datagram;
        datagram.resize(nx::network::AbstractDatagramSocket::MAX_DATAGRAM_SIZE);

        nx::network::SocketAddress senderEndpoint;
        int bytesRead = receiveSock->recvFrom(datagram.data(), datagram.size(), &senderEndpoint);

        static constexpr int kMinResponseSize = 128;
        if (senderEndpoint.port == kNativeDiscoveryResponsePort && bytesRead > kMinResponseSize)
            processNativePacket(result, datagram.left(bytesRead));
    }

    return result;
}<|MERGE_RESOLUTION|>--- conflicted
+++ resolved
@@ -3,7 +3,6 @@
 #include "iqinvision_common.h"
 
 #include <nx/network/nettools.h>
-
 #include "core/resource/camera_resource.h"
 #include "iqinvision_resource.h"
 #include "utils/common/sleep.h"
@@ -82,19 +81,15 @@
 }
 
 QList<QnResourcePtr> QnPlIqResourceSearcher::checkHostAddr(
-<<<<<<< HEAD
-    const nx::utils::Url& url, const QAuthenticator& /*auth*/, bool isSearchAction)
-=======
-    const QUrl& url, const QAuthenticator& auth, bool isSearchAction)
->>>>>>> 4dc05fa1
+    const nx::utils::Url& url, const QAuthenticator& auth, bool isSearchAction)
 {
     if (!url.scheme().isEmpty() && isSearchAction)
         return QList<QnResourcePtr>(); //< Search if only host is present, not specific protocol.
 
     using namespace nx::mediaserver_core;
 
-    QUrl iqEyeUrl(url);
-    iqEyeUrl.setScheme(QString::fromLatin1(nx_http::kUrlSchemeName));
+    nx::utils::Url iqEyeUrl(url);
+    iqEyeUrl.setScheme(QString::fromLatin1(nx::network::http::kUrlSchemeName));
 
     QnPlIqResourcePtr resource(new QnPlIqResource);
     resource->setUrl(iqEyeUrl.toString());
@@ -116,7 +111,7 @@
     if (!macAddressResponse.isSuccessful())
         return QList<QnResourcePtr>();
 
-    const QnMacAddress macAddress(macAddressResponse.toString().trimmed());
+    const nx::network::QnMacAddress macAddress(macAddressResponse.toString().trimmed());
     if (macAddress.isNull())
         return QList<QnResourcePtr>();
 
