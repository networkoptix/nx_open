--- conflicted
+++ resolved
@@ -4,8 +4,8 @@
 #include <plugins/resource/hanwha/hanwha_range.h>
 
 #include <nx/network/http/http_async_client.h>
-#include <nx/network/aio/timer.h>
 #include <nx/utils/std/optional.h>
+#include <nx/utils/url.h>
 
 namespace nx {
 namespace mediaserver_core {
@@ -27,16 +27,6 @@
 
 class HanwhaPtzExecutor
 {
-<<<<<<< HEAD
-    struct ParameterContext
-    {
-        std::set<int> range;
-        int speed = 0;
-        std::unique_ptr<nx::network::http::AsyncClient> httpClient;
-        std::unique_ptr<nx::network::aio::Timer> timer;
-    };
-=======
->>>>>>> f841c3b7
 
 public:
     HanwhaPtzExecutor(
@@ -56,16 +46,9 @@
     // For PTR.
     bool executePtrCommand(const HanwhaConfigurationalPtzCommand& command);
 
-<<<<<<< HEAD
     std::unique_ptr<nx::network::http::AsyncClient> makeHttpClient() const;
-    boost::optional<int> toHanwhaSpeed(const QString& parameterName, qreal speed) const;
-    ParameterContext& context(const QString& parameterName);
-    std::set<int> range(const QString& parameterName) const;
-=======
-    std::unique_ptr<nx_http::AsyncClient> makeHttpClient() const;
     std::optional<QString> toHanwhaParameterValue(const QString& parameterName, qreal speed) const;
-    std::optional<QUrl> makePtrUrl(const HanwhaConfigurationalPtzCommand& command) const;
->>>>>>> f841c3b7
+    std::optional<nx::utils::Url> makePtrUrl(const HanwhaConfigurationalPtzCommand& command) const;
 
 private:
     HanwhaResourcePtr m_hanwhaResource;
