--- conflicted
+++ resolved
@@ -67,10 +67,7 @@
     const auto codec = m_hanwhaResource->streamCodec(role);
     const auto codecProfile = m_hanwhaResource->streamCodecProfile(codec, role);
     const auto resolution = m_hanwhaResource->streamResolution(role);
-<<<<<<< HEAD
-=======
     const auto frameRate = m_hanwhaResource->streamFrameRate(role, parameters.fps);
->>>>>>> 774bc161
     const auto govLength = m_hanwhaResource->streamGovLength(role);
     const auto bitrateControl = m_hanwhaResource->streamBitrateControl(role);
     const auto bitrate = m_hanwhaResource->streamBitrate(role, parameters);
@@ -112,8 +109,8 @@
     if (bitrate != kHanwhaInvalidBitrate)
         result.emplace(kHanwhaBitrateProperty, QString::number(bitrate));
 
-    if (parameters.fps != kHanwhaInvalidFps)
-        result.emplace(kHanwhaFrameRatePriority, QString::number(parameters.fps));
+    if (frameRate != kHanwhaInvalidFps)
+        result.emplace(kHanwhaFrameRatePriority, QString::number(frameRate));
 
     return result;
 }
