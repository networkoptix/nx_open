--- conflicted
+++ resolved
@@ -2978,12 +2978,7 @@
     HanwhaRequestHelper::Parameters requestParameters;
     if (!info->parameterName().isEmpty())
     {
-<<<<<<< HEAD
-        const auto& cgiParams = cgiParameters();
-        const auto cgiParameter = cgiParams.parameter(
-=======
         const auto cgiParameter = cgiParameters().parameter(
->>>>>>> 65ead463
             info->cgi(),
             info->submenu(),
             info->updateAction(),
