--- conflicted
+++ resolved
@@ -1985,11 +1985,7 @@
         return CameraDiagnostics::NoErrorResult();
 
     if (totalProfileNumber)
-<<<<<<< HEAD
-        *totalProfileNumber = (int)profiles.size();
-=======
         *totalProfileNumber = (int) profiles.size();
->>>>>>> b2f5dd7e
 
     static const auto kAppName = QnAppInfo::productNameLong();
     if (outPrimaryProfile)
@@ -3829,4 +3825,4 @@
 
 } // namespace plugins
 } // namespace mediaserver_core
-} // namespace nx+} // namespace nx
