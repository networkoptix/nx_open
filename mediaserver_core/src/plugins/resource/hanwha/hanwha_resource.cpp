#if defined(ENABLE_HANWHA)

#include "hanwha_resource.h"
#include "hanwha_utils.h"
#include "hanwha_common.h"
#include "hanwha_request_helper.h"
#include "hanwha_stream_reader.h"
#include "hanwha_ptz_controller.h"

#include <QtCore/QMap>

#include <utils/xml/camera_advanced_param_reader.h>
#include <core/resource/camera_advanced_param.h>
#include <camera/camera_pool.h>

#include <nx/utils/log/log.h>
#include <plugins/resource/onvif/onvif_audio_transmitter.h>
#include <core/resource/media_stream_capability.h>
#include <nx/fusion/fusion/fusion.h>
#include <nx/fusion/serialization/json.h>

namespace nx {
namespace mediaserver_core {
namespace plugins {

namespace {

static const QString kAdvancedParametersTemplateFile = lit(":/camera_advanced_params/hanwha.xml");

static const QString kEncodingTypeProperty = lit("EncodingType");
static const QString kResolutionProperty = lit("Resolution");
static const QString kBitrateControlTypeProperty = lit("BitrateControlType");
static const QString kGovLengthProperty = lit("GovLength");
static const QString kCodecProfileProperty = lit("CodecProfile");
static const QString kEntropyCoding = lit("EntropyCoding");

static const std::map<QString, std::map<Qn::ConnectionRole, QString>> kStreamProperties = {
    {kEncodingTypeProperty,
    {
        {Qn::ConnectionRole::CR_LiveVideo, Qn::kPrimaryStreamCodecParamName},
        {Qn::ConnectionRole::CR_SecondaryLiveVideo, Qn::kSecondaryStreamCodecParamName}
    }},
    {kResolutionProperty,
    {
        {Qn::ConnectionRole::CR_LiveVideo, Qn::kPrimaryStreamResolutionParamName},
        {Qn::ConnectionRole::CR_SecondaryLiveVideo, Qn::kSecondaryStreamResolutionParamName}
    }},
    {kBitrateControlTypeProperty,
    {
        {Qn::ConnectionRole::CR_LiveVideo, Qn::kPrimaryStreamBitrateControlParamName},
        {
            Qn::ConnectionRole::CR_SecondaryLiveVideo,
            Qn::kSecondaryStreamBitrateControlParamName
        }
    }},
    {kGovLengthProperty,
    {
        {Qn::ConnectionRole::CR_LiveVideo, Qn::kPrimaryStreamGovLengthParamName},
        {Qn::ConnectionRole::CR_SecondaryLiveVideo, Qn::kSecondaryStreamGovLengthParamName}
    }},
    {kCodecProfileProperty,
    {
        {Qn::ConnectionRole::CR_LiveVideo, Qn::kPrimaryStreamCodecProfileParamName},
        {Qn::ConnectionRole::CR_SecondaryLiveVideo, Qn::kSecondaryStreamCodecProfileParamName}
    }},
    {kEntropyCoding,
    {
        {Qn::ConnectionRole::CR_LiveVideo, Qn::kPrimaryStreamEntropyCodingParamName},
        {Qn::ConnectionRole::CR_SecondaryLiveVideo, Qn::kSecondaryStreamEntropyCodingParamName}
    }}
};

struct UpdateInfo
{
    QString cgi;
    QString submenu;
    QString action;
    int profile;
    bool channelIndependent;

    UpdateInfo& operator=(const UpdateInfo& info) = default;
};

bool operator<(const UpdateInfo& lhs, const UpdateInfo& rhs)
{
    if (lhs.cgi < rhs.cgi)
        return true;

    if (lhs.submenu < rhs.submenu)
        return true;

    if (lhs.action < rhs.action)
        return true;

    if (lhs.profile < rhs.profile)
        return true;

    if (lhs.channelIndependent && !rhs.channelIndependent)
        return true;

    return false;
}

struct GroupParameterInfo
{
    GroupParameterInfo() = default;

    GroupParameterInfo(
        const QString& parameterValue,
        const QString& name,
        const QString& lead,
        const QString& condition)
        :
        value(parameterValue),
        groupName(name),
        groupLead(lead),
        groupIncludeCondition(condition)
    {};

    QString value;
    QString groupName;
    QString groupLead;
    QString groupIncludeCondition;
};

} // namespace

HanwhaResource::~HanwhaResource()
{
    // TODO: #dmishin don't forget about it.
}

QnAbstractStreamDataProvider* HanwhaResource::createLiveDataProvider()
{
    return new HanwhaStreamReader(toSharedPointer(this));
}

bool HanwhaResource::getParamPhysical(const QString &id, QString &value)
{
    QnCameraAdvancedParamValueList params;
    bool result = getParamsPhysical({id}, params);

    if (!result)
        return false;

    if (params.isEmpty())
        return false;

    if (params[0].id != id)
        return false;

    value = params[0].value;
    return true;
}

bool HanwhaResource::getParamsPhysical(
    const QSet<QString> &idList,
    QnCameraAdvancedParamValueList& result)
{
    using ParameterList = std::vector<QString>;
    using SubmenuMap = std::map<QString, ParameterList>;
    using CgiMap = std::map<QString, SubmenuMap>;

    CgiMap requests;
    std::multimap<QString, QString> parameterNameToId;

    for (const auto& id: idList)
    {
        const auto parameter = m_advancedParameters.getParameterById(id);
        if (parameter.dataType == QnCameraAdvancedParameter::DataType::Button)
            continue;

        const auto info = advancedParameterInfo(id);
        if (!info || !info->isValid())
            continue;
        
        const auto cgi = info->cgi();
        const auto submenu = info->submenu();
        const auto parameterName = info->parameterName();

        requests[cgi][submenu].push_back(parameterName);
        parameterNameToId.emplace(parameterName, id);
    }

    for (const auto& cgiEntry: requests)
    {
        const auto cgi = cgiEntry.first;
        const auto submenuMap = cgiEntry.second;

        for (const auto& submenuEntry: submenuMap)
        {
            auto submenu = submenuEntry.first;
            HanwhaRequestHelper helper(toSharedPointer(this));
            auto response = helper.view(
                lit("%1/%2").arg(cgi).arg(submenu),
                {{kHanwhaChannelProperty, QString::number(getChannel())}});

            if (!response.isSuccessful())
                continue;

            for (const auto& parameterName: requests[cgi][submenu])
            {
                const auto idRange = parameterNameToId.equal_range(parameterName);
                for (auto itr = idRange.first; itr != idRange.second; ++itr)
                {
                    QString parameterString;
                    const auto parameterId = itr->second;
                    const auto parameter = m_advancedParameters.getParameterById(parameterId);
                    const auto info = advancedParameterInfo(parameterId);
                    if (!info)
                        continue;

                    if (!info->isChannelIndependent())
                        parameterString += kHanwhaChannelPropertyTemplate.arg(getChannel());

                    auto profile = profileByRole(info->profileDependency());
                    if (profile != kHanwhaInvalidProfile)
                        parameterString += lit(".Profile.%1").arg(profile);

                    parameterString += lit(".%1").arg(parameterName);
                    auto value = response.parameter<QString>(parameterString);

                    if (!value)
                        value = tryToGetSpecificParameterDefault(parameterString, response);

                    if (!value)
                        continue;

                    result.push_back(
                        QnCameraAdvancedParamValue(
                            parameterId,
                            fromHanwhaAdvancedParameterValue(parameter, *info, *value)));
                }
            }
        }
    }

    return true;
}

bool HanwhaResource::setParamPhysical(const QString &id, const QString& value)
{
    QnCameraAdvancedParamValueList result;
    return setParamsPhysical(
        {QnCameraAdvancedParamValue(id, value)},
        result);
}

bool HanwhaResource::setParamsPhysical(
    const QnCameraAdvancedParamValueList &values,
    QnCameraAdvancedParamValueList &result)
{
    using ParameterMap = std::map<QString, QString>;
    using SubmenuMap = std::map<QString, ParameterMap>;
    using CgiMap = std::map<QString, SubmenuMap>;

    bool reopenPrimaryStream = false;
    bool reopenSecondaryStream = false;

    std::map<UpdateInfo, ParameterMap> requests;

    const auto buttonParameter = findButtonParameter(values);
    if (buttonParameter)
    {
        const auto buttonInfo = advancedParameterInfo(buttonParameter->id);
        if (!buttonInfo)
            return false;

        const bool success = executeCommand(*buttonParameter);
        const auto streamsToReopen = buttonInfo->streamsToReopen();
        reopenStreams(
            streamsToReopen.contains(Qn::ConnectionRole::CR_LiveVideo),
            streamsToReopen.contains(Qn::ConnectionRole::CR_SecondaryLiveVideo));

        return success;
    }

    const auto filteredParameters = filterGroupParameters(values);
    for (const auto& value: filteredParameters)
    {
        UpdateInfo updateInfo;
        const auto info = advancedParameterInfo(value.id);
        if (!info)
            continue;

        const auto parameter = m_advancedParameters.getParameterById(value.id);
        const auto resourceProperty = info->resourceProperty();
        
        if (!resourceProperty.isEmpty())
            setProperty(resourceProperty, value.value);

        updateInfo.cgi = info->cgi();
        updateInfo.submenu = info->submenu();
        updateInfo.action = info->updateAction();
        updateInfo.channelIndependent = info->isChannelIndependent();
        updateInfo.profile = profileByRole(info->profileDependency());

        if (updateInfo.profile == profileByRole(Qn::ConnectionRole::CR_LiveVideo))
            reopenPrimaryStream = true;

        if (updateInfo.profile == profileByRole(Qn::ConnectionRole::CR_SecondaryLiveVideo))
            reopenSecondaryStream = true;

        requests[updateInfo][info->parameterName()] = toHanwhaAdvancedParameterValue(
            parameter,
            *info,
            value.value);
    }
    if (reopenPrimaryStream || reopenSecondaryStream)
        initMediaStreamCapabilities();
    saveParams();

    bool success = true;
    for (const auto& request: requests)
    {
        const auto requestCommon = request.first;
        auto requestParameters = request.second;

        if (!requestCommon.channelIndependent)
            requestParameters[kHanwhaChannelProperty] = QString::number(getChannel());

        if (requestCommon.profile != kHanwhaInvalidProfile)
        {
            requestParameters[kHanwhaProfileNumberProperty] 
                = QString::number(requestCommon.profile);
        }

        HanwhaRequestHelper helper(toSharedPointer(this));
        const auto response = helper.doRequest(
            requestCommon.cgi,
            requestCommon.submenu,
            requestCommon.action,
            requestParameters);

        if (!response.isSuccessful())
        {
            success = false;
            continue;
        }
    }

    if (success)
        result = values;

    reopenStreams(reopenPrimaryStream, reopenSecondaryStream);

    return success;
}

int HanwhaResource::maxProfileCount() const
{
    return m_maxProfileCount;
}

CameraDiagnostics::Result HanwhaResource::initInternal()
{
    const auto result = init();
    if (result.errorCode == CameraDiagnostics::ErrorCode::notAuthorised)
        setStatus(Qn::Unauthorized);

    return result;
}

CameraDiagnostics::Result HanwhaResource::init()
{
    CameraDiagnostics::Result result = initSystem();
    if (!result)
        return result;

    result = initAttributes();
    if (!result)
        return result;

    result = initMedia();
    if (!result)
        return result;
    
    result = initIo();
    if (!result)
        return result;

    result = initPtz();
    if (!result)
        return result;

    result = initTwoWayAudio();
    if (!result)
        return result;

    result = initAdvancedParameters();
    if (!result)
        return result;

    initMediaStreamCapabilities();

    saveParams();
    return result;
}

void HanwhaResource::initMediaStreamCapabilities()
{
    m_capabilities.streamCapabilities[Qn::ConnectionRole::CR_LiveVideo] =
        mediaCapabilityForRole(Qn::ConnectionRole::CR_LiveVideo);
    m_capabilities.streamCapabilities[Qn::ConnectionRole::CR_SecondaryLiveVideo] =
        mediaCapabilityForRole(Qn::ConnectionRole::CR_SecondaryLiveVideo);
    setProperty(
        nx::media::kCameraMediaCapabilityParamName,
        QString::fromLatin1(QJson::serialized(m_capabilities)));
}

nx::media::CameraStreamCapability HanwhaResource::mediaCapabilityForRole(Qn::ConnectionRole role)
{
    nx::media::CameraStreamCapability capability;
    const auto codec = streamCodec(role);
    const auto resolution = streamResolution(role);
    const auto bitrateControlType = streamBitrateControl(role);

    const auto limits = m_codecInfo.limits(
        getChannel(),
        codec,
        lit("General"),
        resolution);

    capability.minBitrateKbps = bitrateControlType == Qn::BitrateControl::cbr
        ? limits->minCbrBitrate
        : limits->minVbrBitrate;

    capability.maxBitrateKbps = bitrateControlType == Qn::BitrateControl::cbr
        ? limits->maxCbrBitrate
        : limits->maxVbrBitrate;

    capability.defaultBitrateKbps = bitrateControlType == Qn::BitrateControl::cbr
        ? limits->defaultCbrBitrate
        : limits->defaultVbrBitrate;

    capability.defaultFps = limits->defaultFps;
    capability.maxFps = limits->maxFps;

    return capability;
}

QnAbstractPtzController* HanwhaResource::createPtzControllerInternal()
{
    if (m_ptzCapabilities == Ptz::NoPtzCapabilities)
        return nullptr;

    auto controller = new HanwhaPtzController(toSharedPointer(this));
    controller->setPtzCapabilities(m_ptzCapabilities);
    controller->setPtzLimits(m_ptzLimits);
    controller->setPtzTraits(m_ptzTraits);

    return controller;
}

CameraDiagnostics::Result HanwhaResource::initSystem()
{
    if (!getFirmware().isEmpty())
        return CameraDiagnostics::NoErrorResult();

    HanwhaRequestHelper helper(toSharedPointer(this));
    auto response = helper.view(lit("system/deviceinfo"));

    if (!response.isSuccessful())
    {
        return error(
            response,
            CameraDiagnostics::CameraInvalidParams(
                lit("Can not fetch device information")));
    }

    const auto firmware = response.parameter<QString>(lit("FirmwareVersion"));
    if (!firmware.is_initialized())
        return CameraDiagnostics::NoErrorResult();

    if (!firmware->isEmpty())
        setFirmware(firmware.get());

    return CameraDiagnostics::NoErrorResult();
}

CameraDiagnostics::Result HanwhaResource::initAttributes()
{
    HanwhaRequestHelper helper(toSharedPointer(this));
    m_attributes = helper.fetchAttributes(lit("attributes"));
    
    if (!m_attributes.isValid())
    {
        return CameraDiagnostics::CameraInvalidParams(
            lit("Camera attributes are invalid"));
    }

    m_cgiParameters = helper.fetchCgiParameters(lit("cgis"));

    if (!m_cgiParameters.isValid())
    {
        return CameraDiagnostics::CameraInvalidParams(
            lit("Camera cgi parameters are invalid"));
    }

    return CameraDiagnostics::NoErrorResult();

}

CameraDiagnostics::Result HanwhaResource::initMedia()
{
    HanwhaRequestHelper helper(toSharedPointer(this));
    const auto profiles = helper.view(lit("media/videoprofile"));
    bool isCriticalError = !profiles.isSuccessful()
        && profiles.errorCode() != kHanwhaConfigurationNotFoundError;

    if (isCriticalError)
    {
        return error(
            profiles,
            CameraDiagnostics::RequestFailedResult(
                lit("media/videoprofile/view"),
                profiles.errorString()));
    }

    m_isNvr = !profiles.isSuccessful();
    bool hasDualStreaming = false;
    const auto channel = getChannel();
    
    if (!m_isNvr)
    {
        int fixedProfileCount = 0;

        const auto startSequence = kHanwhaChannelPropertyTemplate.arg(channel);
        for (const auto& entry: profiles.response())
        {
            const bool isFixedProfile = entry.first.startsWith(startSequence)
                && entry.first.endsWith(kHanwhaIsFixedProfileProperty)
                && entry.second == kHanwhaTrue;

            if (isFixedProfile)
                ++fixedProfileCount;
        }

        const auto maxProfileCount = m_attributes.attribute<int>(
            lit("Media/MaxProfile/%1").arg(channel));

        if (!maxProfileCount.is_initialized())
        {
            return CameraDiagnostics::CameraInvalidParams(
                lit("No 'MaxProfile' attribute found for channel %1").arg(channel));
        }

        m_maxProfileCount = *maxProfileCount;
        hasDualStreaming = *maxProfileCount - fixedProfileCount > 1;
        auto result = fetchStreamLimits(&m_streamLimits);

        if (!result)
            return result;

        result = fetchCodecInfo(&m_codecInfo);

        if (!result)
            return result;

        auto primaryStreamLimits = m_codecInfo.limits(
            getChannel(),
            defaultCodecForStream(Qn::ConnectionRole::CR_LiveVideo),
            lit("General"),
            streamResolution(Qn::ConnectionRole::CR_LiveVideo));

        if (!primaryStreamLimits)
        {
            return CameraDiagnostics::CameraInvalidParams(
                lit("Can not fetch primary stream limits."));
        }

        result = createNxProfiles();
        if (!result)
            return result;
    }

    const bool hasAudio = m_attributes.attribute<int>(
        lit("Media/MaxAudioInput/%1").arg(channel)) > 0;

    m_capabilities.hasAudio = hasAudio;
    m_capabilities.hasDualStreaming = hasDualStreaming;

    return CameraDiagnostics::NoErrorResult();
}

CameraDiagnostics::Result HanwhaResource::initIo()
{
    QnIOPortDataList ioPorts;

    const auto alarmInputs = m_cgiParameters.parameter(
        lit("eventstatus/eventstatus/check/AlarmInput"));

    if (alarmInputs && alarmInputs->isValid())
    {
        const auto inputs = alarmInputs->possibleValues();
        if (!inputs.isEmpty())
            setCameraCapability(Qn::RelayInputCapability, true);

        for (const auto& input: inputs)
        {
            QnIOPortData inputPortData;
            inputPortData.portType = Qn::PT_Input;
            inputPortData.id = lit("HanwhaAlarmInput.%1").arg(input);
            inputPortData.inputName = tr("Alarm Input #%1").arg(input);

            ioPorts.push_back(inputPortData);
        }
    }

    const auto alarmOutputs = m_cgiParameters
        .parameter(lit("eventstatus/eventstatus/check/AlarmOutput"));

    if (alarmOutputs && alarmOutputs->isValid())
    {
        const auto outputs = alarmOutputs->possibleValues();
        if (!outputs.isEmpty())
            setCameraCapability(Qn::RelayOutputCapability, true);

        for (const auto& output : outputs)
        {
            QnIOPortData outputPortData;
            outputPortData.portType = Qn::PT_Output;
            outputPortData.id = lit("HanwhaAlarmOutput.%1").arg(output);
            outputPortData.outputName = tr("Alarm Output #%1").arg(output);

            ioPorts.push_back(outputPortData);
        }
    }

    setIOPorts(ioPorts);

    return CameraDiagnostics::NoErrorResult();
}

CameraDiagnostics::Result HanwhaResource::initPtz()
{
    removeProperty(Qn::DISABLE_NATIVE_PTZ_PRESETS_PARAM_NAME);

    m_ptzCapabilities = Ptz::NoPtzCapabilities;
    for (const auto& attributeToCheck: kHanwhaPtzCapabilityAttributes)
    {
        const auto& name = lit("PTZSupport/%1/%2")
            .arg(attributeToCheck.first)
            .arg(getChannel());

        const auto& capability = attributeToCheck.second;

        const auto attr = m_attributes.attribute<bool>(name);
        if (!attr.is_initialized())
            return CameraDiagnostics::NoErrorResult();

        if (!attr.get())
            continue;

        m_ptzCapabilities |= capability;
        if (capability == Ptz::NativePresetsPtzCapability)
            m_ptzCapabilities |= Ptz::PresetsPtzCapability;
    }

    if (m_ptzCapabilities ==Ptz::NoPtzCapabilities)
        return CameraDiagnostics::NoErrorResult();

    if ((m_ptzCapabilities & Ptz::AbsolutePtzCapabilities) == Ptz::AbsolutePtzCapabilities)
        m_ptzCapabilities |= Ptz::DevicePositioningPtzCapability;


    auto autoFocusParameter = m_cgiParameters.parameter(lit("image/focus/control/Mode"));

    if (!autoFocusParameter)
        return CameraDiagnostics::NoErrorResult();

    auto possibleValues = autoFocusParameter->possibleValues();
    if (possibleValues.contains(lit("AutoFocus")))
    {
        m_ptzCapabilities |= Ptz::AuxilaryPtzCapability;
        m_ptzTraits.push_back(Ptz::ManualAutoFocusPtzTrait);
    }

    auto maxPresetParameter = m_attributes.attribute<int>(
        lit("PTZSupport/MaxPreset/%1").arg(getChannel()));

    if (maxPresetParameter)
        m_ptzLimits.maxPresetNumber = maxPresetParameter.get();


    return CameraDiagnostics::NoErrorResult();
}

CameraDiagnostics::Result HanwhaResource::initAdvancedParameters()
{
    QnCameraAdvancedParams parameters;
    QFile advancedParametersFile(kAdvancedParametersTemplateFile);

    bool result = QnCameraAdvacedParamsXmlParser::readXml(&advancedParametersFile, parameters);
    NX_ASSERT(result, lm("Error while parsing xml: %1").arg(kAdvancedParametersTemplateFile));
    if (!result)
        return CameraDiagnostics::NoErrorResult();

    for (const auto& id: parameters.allParameterIds())
    {
        const auto parameter = parameters.getParameterById(id);
        HanwhaAdavancedParameterInfo info(parameter);

        if(!info.isValid())
            continue;

        m_advancedParameterInfos.emplace(id, info);
    }
    
    bool success = fillRanges(&parameters, m_cgiParameters);
    if (!success)
        return CameraDiagnostics::NoErrorResult();

    parameters = filterParameters(parameters);
    
    {
        QnMutexLocker lock(&m_mutex);
        m_advancedParameters = parameters;
    }

    QnCameraAdvancedParamsReader::setParamsToResource(toSharedPointer(this), parameters);
    return CameraDiagnostics::NoErrorResult();
}

CameraDiagnostics::Result HanwhaResource::initTwoWayAudio()
{
    const auto channel = getChannel();

    const auto codec = m_cgiParameters.parameter(
        lit("media/audiooutput/set/DecodingType"));

    if (!codec || codec->possibleValues().isEmpty())
        return CameraDiagnostics::NoErrorResult();

    const auto bitrateParam = m_cgiParameters.parameter(lit("media/audiooutput/set/Bitrate"));
    int bitrateKbps = 0;
    if (bitrateParam && !bitrateParam->possibleValues().isEmpty())
        bitrateKbps = bitrateParam->possibleValues()[0].toInt();

    m_audioTransmitter.reset(new OnvifAudioTransmitter(this));
    if (bitrateKbps > 0)
        m_audioTransmitter->setBitrateKbps(bitrateKbps);

#if 0
    // Not used so far. Our devices can't change codec, so we need to use current value only.

    QnAudioFormat audioFormat;

    const auto sampleRate = m_cgiParameters.parameter(lit("media/audiooutput/set/SampleRate"));
    int maxSampleRate = 0;
    if (sampleRate)
    {
        for (const auto& value: sampleRate->possibleValues())
            maxSampleRate = std::max(maxSampleRate, value.toInt());
    }

    const auto channelsMode = m_cgiParameters.parameter(lit("media/audiooutput/set/Mode"));
    if (channelsMode)
    {
        for (const auto& value: channelsMode->possibleValues())
        {
            if (value == "Stereo")
                audioFormat.setChannelCount(2);
        }
    }

    for (const auto& codec: codec->possibleValues())
    {
        audioFormat.setCodec(codec);

        if (m_audioTransmitter->isCompatible(audioFormat))
        {
            m_audioTransmitter->setOutputFormat(audioFormat);
            if (maxBitrate > 0)
                m_audioTransmitter->setBitrateKbps(maxBitrate);
            if (codec == "G711")
                audioFormat.setSampleRate(8000); //< Sample rate is predefined in RFC for this codec.
            else if (maxSampleRate > 0)
                audioFormat.setSampleRate(maxSampleRate);
            setCameraCapabilities(getCameraCapabilities() | Qn::AudioTransmitCapability);
        }
    }
#endif

    setCameraCapability(Qn::AudioTransmitCapability, true);
    return CameraDiagnostics::NoErrorResult();
}

CameraDiagnostics::Result HanwhaResource::initRemoteArchive()
{
    setCameraCapability(Qn::RemoteArchiveCapability, false);
    return CameraDiagnostics::NoErrorResult();
}

CameraDiagnostics::Result HanwhaResource::createNxProfiles()
{
    int nxPrimaryProfileNumber = kHanwhaInvalidProfile;
    int nxSecondaryProfileNumber = kHanwhaInvalidProfile;
    std::set<HanwhaProfileNumber> profilesToRemove;
    int totalProfileNumber = 0;

    m_profileByRole.clear();

    auto result = findProfiles(
        &nxPrimaryProfileNumber,
        &nxSecondaryProfileNumber,
        &totalProfileNumber,
        &profilesToRemove);

    if (!result)
        return result;

    if (nxPrimaryProfileNumber == kHanwhaInvalidProfile)
    {
        result = createNxProfile(
            Qn::ConnectionRole::CR_LiveVideo,
            &nxPrimaryProfileNumber,
            totalProfileNumber,
            &profilesToRemove);

        if (!result)
            return result;
    }

    if (nxSecondaryProfileNumber == kHanwhaInvalidProfile)
    {
        result = createNxProfile(
            Qn::ConnectionRole::CR_SecondaryLiveVideo,
            &nxSecondaryProfileNumber,
            totalProfileNumber,
            &profilesToRemove);

        if (!result)
            return result;
    }

    m_profileByRole[Qn::ConnectionRole::CR_LiveVideo] = nxPrimaryProfileNumber;
    m_profileByRole[Qn::ConnectionRole::CR_SecondaryLiveVideo] = nxSecondaryProfileNumber;

    return CameraDiagnostics::NoErrorResult();
}

CameraDiagnostics::Result HanwhaResource::createNxProfile(
    Qn::ConnectionRole role,
    int* outNxProfile,
    int totalProfileNumber,
    std::set<int>* inOutProfilesToRemove)
{
    const int profileToRemove = chooseProfileToRemove(
        totalProfileNumber,
        *inOutProfilesToRemove);

    if (profileToRemove != kHanwhaInvalidProfile)
    { 
        auto result = removeProfile(profileToRemove);
        if (!result)
            return result;

        inOutProfilesToRemove->erase(profileToRemove);
    }

    return createProfile(outNxProfile, role);
}

int HanwhaResource::chooseProfileToRemove(
    int totalProfileNumber,
    const std::set<int>& profilesToRemove) const
{
    auto profile = kHanwhaInvalidProfile;
    if (totalProfileNumber >= maxProfileCount())
    {
        if (profilesToRemove.empty())
            return kHanwhaInvalidProfile;

        profile = *profilesToRemove.cbegin();
    }

    return profile;
}

CameraDiagnostics::Result HanwhaResource::findProfiles(
    int* outPrimaryProfileNumber,
    int* outSecondaryProfileNumber,
    int* totalProfileNumber,
    std::set<int>* profilesToRemoveIfProfilesExhausted)
{
    bool isParametersValid = outPrimaryProfileNumber
        && outSecondaryProfileNumber
        && totalProfileNumber
        && profilesToRemoveIfProfilesExhausted;

    NX_ASSERT(isParametersValid);
    if (!isParametersValid)
    {
        return CameraDiagnostics::CameraPluginErrorResult(
            lit("Find profile: wrong output parameters provided"));
    }

    NX_ASSERT(profilesToRemoveIfProfilesExhausted);
    if (!profilesToRemoveIfProfilesExhausted)
    {
        return CameraDiagnostics::CameraPluginErrorResult(
            lit("Find profile: no profiles to remove provided"));
    }

    profilesToRemoveIfProfilesExhausted->clear();
    *outPrimaryProfileNumber = kHanwhaInvalidProfile;
    *outSecondaryProfileNumber = kHanwhaInvalidProfile;

    HanwhaRequestHelper helper(toSharedPointer(this));
    const auto response = helper.view(lit("media/videoprofile"));

    if (!response.isSuccessful())
    {
        return error(
            response,
            CameraDiagnostics::RequestFailedResult(
                lit("media/videoprofile/view"),
                response.errorString()));
    }

    const auto profileByChannel = parseProfiles(response);
    const auto currentChannelProfiles = profileByChannel.find(getChannel());
    if (currentChannelProfiles == profileByChannel.cend())
        return CameraDiagnostics::NoErrorResult();

    *totalProfileNumber = (int) currentChannelProfiles->second.size();
    for (const auto& entry : currentChannelProfiles->second)
    {
        const auto& profile = entry.second;
        
        if (profile.name == nxProfileName(Qn::ConnectionRole::CR_LiveVideo))
            *outPrimaryProfileNumber = profile.number;
        else if (profile.name == nxProfileName(Qn::ConnectionRole::CR_SecondaryLiveVideo))
            *outSecondaryProfileNumber = profile.number;
        else if (!profile.isBuiltinProfile())
            profilesToRemoveIfProfilesExhausted->insert(profile.number);
    }

    return CameraDiagnostics::NoErrorResult();
}

CameraDiagnostics::Result HanwhaResource::removeProfile(int profileNumber)
{
    HanwhaRequestHelper helper(toSharedPointer(this));
    const auto response = helper.remove(
        lit("media/videoprofile"),
        {
            {kHanwhaChannelProperty, QString::number(getChannel())},
            {kHanwhaProfileNumberProperty, QString::number(profileNumber)}
        });

    if (!response.isSuccessful())
    {
        return error(
            response,
            CameraDiagnostics::RequestFailedResult(
                lit("media/videoprofile/remove"),
                response.errorString()));
    }

    return CameraDiagnostics::NoErrorResult();
}

CameraDiagnostics::Result HanwhaResource::createProfile(
    int* outProfileNumber,
    Qn::ConnectionRole role)
{
    NX_ASSERT(outProfileNumber);
    if (!outProfileNumber)
    {
        return CameraDiagnostics::CameraPluginErrorResult(
            lit("Create profile: output profile number is null"));
    }

    HanwhaRequestHelper helper(toSharedPointer(this));
    const auto response = helper.add(
        lit("media/videoprofile"),
        {
            {kHanwhaProfileNameProperty, nxProfileName(role)},
            {kHanwhaEncodingTypeProperty, toHanwhaString(streamCodec(role))},
            {kHanwhaChannelProperty, QString::number(getChannel())}
        });

    if (!response.isSuccessful())
    {
        return error(
            response,
            CameraDiagnostics::RequestFailedResult(
                lit("media/videoprofile/add"),
                response.errorString()));
    }

    bool success = false;
    *outProfileNumber = response.response()[kHanwhaProfileNumberProperty].toInt(&success);

    if (!success)
    {
        return CameraDiagnostics::CameraInvalidParams(
            lit("Invalid profile number string"));
    }

    return CameraDiagnostics::NoErrorResult();
}

CameraDiagnostics::Result HanwhaResource::fetchStreamLimits(HanwhaStreamLimits* outStreamLimits)
{
    NX_ASSERT(outStreamLimits);
    if (!outStreamLimits)
    {
        return CameraDiagnostics::CameraPluginErrorResult(
            lit("Fetch stream limits: no output limits provided"));
    }

    for (const auto& limitParameter: kHanwhaStreamLimitParameters)
    {
        const auto parameter = m_cgiParameters.parameter(
            lit("media/videoprofile/add_update/%1").arg(limitParameter));

        if (!parameter.is_initialized())
            continue;

        outStreamLimits->setLimit(*parameter);
    }

    if (!outStreamLimits->isValid())
        return CameraDiagnostics::CameraInvalidParams(lit("Can not fetch stream limits"));

    sortResolutions(&outStreamLimits->resolutions);

    return CameraDiagnostics::NoErrorResult();
}

CameraDiagnostics::Result HanwhaResource::fetchCodecInfo(HanwhaCodecInfo* outCodecInfo)
{
    HanwhaRequestHelper helper(toSharedPointer(this));
    auto response = helper.view(
        lit("media/videocodecinfo"),
        HanwhaRequestHelper::Parameters(),
        kHanwhaChannelProperty);

    if (!response.isSuccessful())
    {
        return error(
            response,
            CameraDiagnostics::RequestFailedResult(
                lit("media/videocodecinfo"),
                lit("Request failed")));
    }

    *outCodecInfo = HanwhaCodecInfo(response);
    if (!outCodecInfo->isValid())
    {
        return CameraDiagnostics::CameraInvalidParams(
            lit("Video codec info is invalid"));
    }

    return CameraDiagnostics::NoErrorResult();
}

void HanwhaResource::sortResolutions(std::vector<QSize>* resolutions) const
{
    std::sort(
        resolutions->begin(),
        resolutions->end(),
        [](const QSize& f, const QSize& s)
        { 
            return f.width() * f.height() > s.width() * s.height();
        });
}

CameraDiagnostics::Result HanwhaResource::fetchPtzLimits(QnPtzLimits* outPtzLimits)
{
    NX_ASSERT(outPtzLimits, lit("No output ptz limits provided"));

    auto setRange = [this](qreal* outMin, qreal* outMax, const QString& parameterName)
        {
            const auto parameter = m_cgiParameters.parameter(parameterName);
            if (!parameter)
                return false;

            if (parameter->type() != HanwhaCgiParameterType::floating)
                return false;

            std::tie(*outMin, *outMax) = parameter->floatRange();
            return true;
        };

    setRange(
        &outPtzLimits->minPan,
        &outPtzLimits->maxPan,
        lit("ptzcontrol/absolute/Pan"));

    setRange(
        &outPtzLimits->minTilt,
        &outPtzLimits->maxTilt,
        lit("ptzcontrol/absolute/Tilt"));

    setRange(
        &outPtzLimits->minFov,
        &outPtzLimits->maxFov,
        lit("ptzcontrol/absolute/Zoom"));

    // TODO: #dmishin don't forget it
    outPtzLimits->maxPresetNumber;

    return CameraDiagnostics::NoErrorResult();
}

AVCodecID HanwhaResource::streamCodec(Qn::ConnectionRole role) const
{
    const auto propertyName = role == Qn::ConnectionRole::CR_LiveVideo
        ? Qn::kPrimaryStreamCodecParamName
        : Qn::kSecondaryStreamCodecParamName;

    QString codecString = getProperty(propertyName);
    if (codecString.isEmpty())
        return defaultCodecForStream(role);

    auto result = fromHanwhaString<AVCodecID>(codecString);
    if (result == AV_CODEC_ID_NONE)
        return defaultCodecForStream(role);

    return result;
}

QString HanwhaResource::streamCodecProfile(AVCodecID codec, Qn::ConnectionRole role) const
{
    const auto propertyName = role == Qn::ConnectionRole::CR_LiveVideo
        ? Qn::kPrimaryStreamCodecProfileParamName
        : Qn::kSecondaryStreamCodecProfileParamName;

    QString profile = getProperty(propertyName);

    if (!profile.isEmpty())
        return suggestCodecProfile(codec, profile);

<<<<<<< HEAD
    const QStringList* profileList = nullptr;
    if (codec == AV_CODEC_ID_H264)
        profileList = &m_streamLimits.h264Profiles;
    else if (codec == AV_CODEC_ID_H265)
        profileList = &m_streamLimits.hevcProfiles;
    
    return !profileList || profileList->isEmpty() ? QString() : profileList->last();
=======
    return suggestCodecProfile(codec, lit("INVALID_PROFILE"));
>>>>>>> 774bc161
}

QSize HanwhaResource::streamResolution(Qn::ConnectionRole role) const
{
    const auto propertyName = role == Qn::ConnectionRole::CR_LiveVideo
        ? Qn::kPrimaryStreamResolutionParamName
        : Qn::kSecondaryStreamResolutionParamName;

    QString resolutionString = getProperty(propertyName);
    if (resolutionString.isEmpty())
        return defaultResolutionForStream(role);

    auto result = fromHanwhaString<QSize>(resolutionString);
    if (result.isEmpty())
        return defaultResolutionForStream(role);

    return result;
}

int HanwhaResource::streamFrameRate(Qn::ConnectionRole role, int desiredFps) const
{
    if (role == Qn::ConnectionRole::CR_LiveVideo)
        return closestFrameRate(role, desiredFps);

    bool success = false;
    const auto userDefinedFps = getProperty(Qn::kSecondaryStreamFpsParamName)
        .toInt(&success);

    if (!success)
        return closestFrameRate(role, desiredSecondStreamFps());

    return closestFrameRate(role, desiredFps);
}

int HanwhaResource::streamGovLength(Qn::ConnectionRole role) const
{
    const auto propertyName = role == Qn::ConnectionRole::CR_LiveVideo
        ? Qn::kPrimaryStreamGovLengthParamName
        : Qn::kSecondaryStreamGovLengthParamName;

    QString govLengthString = getProperty(propertyName);
    if (govLengthString.isEmpty())
        return defaultGovLengthForStream(role);
    
    bool success = false;
    const auto result = fromHanwhaString<int>(govLengthString, &success);
    if (!success)
        return kHanwhaInvalidGovLength;

    return result;
}

Qn::BitrateControl HanwhaResource::streamBitrateControl(Qn::ConnectionRole role) const
{
    const auto propertyName = role == Qn::ConnectionRole::CR_LiveVideo
        ? Qn::kPrimaryStreamBitrateControlParamName
        : Qn::kSecondaryStreamBitrateControlParamName;

    QString bitrateControlString = getProperty(propertyName);
    if (bitrateControlString.isEmpty())
        return defaultBitrateControlForStream(role);

    auto result = fromHanwhaString<Qn::BitrateControl>(bitrateControlString);
    if (result == Qn::BitrateControl::undefined)
        return defaultBitrateControlForStream(role);

    return result;
}

int HanwhaResource::streamBitrate(Qn::ConnectionRole role, const QnLiveStreamParams& streamParams) const
{
    const auto propertyName = role == Qn::ConnectionRole::CR_LiveVideo
        ? Qn::kPrimaryStreamBitrateParamName
        : Qn::kSecondaryStreamBitrateParamName;

    const QString bitrateString = getProperty(propertyName);
    int bitrateKbps = bitrateString.toInt();
    if (bitrateKbps == 0)
        bitrateKbps = QnPhysicalCameraResource::suggestBitrateKbps(streamResolution(role), streamParams, role);
    auto streamCapability = cameraMediaCapability().streamCapabilities.value(role);
    return qBound(streamCapability.minBitrateKbps, bitrateKbps, streamCapability.maxBitrateKbps);
}

int HanwhaResource::closestFrameRate(Qn::ConnectionRole role, int desiredFrameRate) const
{
    const auto resolution = streamResolution(role);
    const auto codec = streamCodec(role);
    
    const auto limits = m_codecInfo.limits(
        getChannel(),
        codec,
        lit("General"),
        resolution);

    if (!limits)
        return kHanwhaInvalidFps;

    return qBound(1, desiredFrameRate, limits->maxFps);
}

int HanwhaResource::profileByRole(Qn::ConnectionRole role) const
{
    auto itr = m_profileByRole.find(role);
    if (itr != m_profileByRole.cend())
        return itr->second;

    return kHanwhaInvalidProfile;
}

AVCodecID HanwhaResource::defaultCodecForStream(Qn::ConnectionRole role) const
{
    const auto& codecs = m_streamLimits.codecs;
    
    if (codecs.find(AVCodecID::AV_CODEC_ID_H264) != codecs.cend())
        return AVCodecID::AV_CODEC_ID_H264;
    else if (codecs.find(AVCodecID::AV_CODEC_ID_HEVC) != codecs.cend())
        return AVCodecID::AV_CODEC_ID_HEVC;
    else if (codecs.find(AVCodecID::AV_CODEC_ID_MJPEG) != codecs.cend())
        return AVCodecID::AV_CODEC_ID_MJPEG;

    return AVCodecID::AV_CODEC_ID_H264;
}

QSize HanwhaResource::defaultResolutionForStream(Qn::ConnectionRole role) const
{
    const auto& resolutions = m_streamLimits.resolutions;
    if (resolutions.empty())
        return QSize();

    if (role == Qn::ConnectionRole::CR_LiveVideo)
        return resolutions[0];

    return bestSecondaryResolution(resolutions[0], resolutions);
    //< TODO: #dmishin consider taking this method from Onvif resource
}

int HanwhaResource::defaultGovLengthForStream(Qn::ConnectionRole role) const
{
    return kHanwhaInvalidGovLength;
}

Qn::BitrateControl HanwhaResource::defaultBitrateControlForStream(Qn::ConnectionRole role) const
{
    return Qn::BitrateControl::vbr;
}

int HanwhaResource::defaultBitrateForStream(Qn::ConnectionRole role) const
{
    const auto resolution = streamResolution(role);
    const auto codec = streamCodec(role);
    const auto bitrateControl = streamBitrateControl(role);

    const auto limits = m_codecInfo.limits(
        getChannel(),
        codec,
        lit("General"),
        resolution);

    if (!limits)
        return kHanwhaInvalidBitrate;

    if (bitrateControl == Qn::BitrateControl::cbr)
        return limits->defaultCbrBitrate;

    return limits->defaultVbrBitrate;
}

Qn::EntropyCoding HanwhaResource::defaultEntropyCodingForStream(Qn::ConnectionRole role) const
{
    const auto codec = defaultCodecForStream(role);

    const auto entropyCodingParameter = m_cgiParameters.parameter(
        lit("media/videoprofile/add_update/%1.EntropyCoding").arg(toHanwhaString(codec)));

    if (!entropyCodingParameter)
        return Qn::EntropyCoding::undefined;

    const auto possibleValues = entropyCodingParameter->possibleValues();
    if (possibleValues.contains(toHanwhaString(Qn::EntropyCoding::cavlc)))
        return Qn::EntropyCoding::cavlc;

    if (possibleValues.contains(toHanwhaString(Qn::EntropyCoding::cabac)))
        return Qn::EntropyCoding::cabac;

    return Qn::EntropyCoding::undefined;
}

QString HanwhaResource::defaultCodecProfileForStream(Qn::ConnectionRole role) const
{
    const auto codec = defaultCodecForStream(role);
    
    const auto codecProfileParameter = m_cgiParameters.parameter(
        lit("media/videoprofile/add_update/%1.Profile").arg(toHanwhaString(codec)));

    if (!codecProfileParameter)
        return QString();

    const auto possibleValues = codecProfileParameter->possibleValues();
    if (possibleValues.isEmpty())
        return QString();

    if (possibleValues.contains(lit("High")))
        return lit("High");

    if (possibleValues.contains(lit("Main")))
        return lit("Main");

    if (possibleValues.contains(lit("Baseline")))
        return lit("Baseline");

    return QString();
}

int HanwhaResource::defaultFrameRateForStream(Qn::ConnectionRole role) const
{
    if (role == Qn::ConnectionRole::CR_SecondaryLiveVideo)
        closestFrameRate(role, desiredSecondStreamFps());

    return kHanwhaInvalidFps;
}

QString HanwhaResource::defaultValue(const QString& parameter, Qn::ConnectionRole role) const
{
    if (parameter == kEncodingTypeProperty)
        return toHanwhaString(defaultCodecForStream(role));
    else if (parameter == kResolutionProperty)
        return toHanwhaString(defaultResolutionForStream(role));
    else if (parameter == kBitrateControlTypeProperty)
        return toHanwhaString(defaultBitrateControlForStream(role));
    else if (parameter == kGovLengthProperty)
        return defaultGovLengthForStream(role);
    else if (parameter == kCodecProfileProperty)
        return defaultCodecProfileForStream(role);
    else if (parameter == kEntropyCoding)
        return toHanwhaString(defaultEntropyCodingForStream(role));

    return QString();
}

QString HanwhaResource::suggestCodecProfile(AVCodecID codec, QString desiredProfile) const
{
    const QStringList* profiles = nullptr;
    if (codec == AV_CODEC_ID_H264)
        profiles = &m_streamLimits.h264Profiles;
    else if (codec == AV_CODEC_ID_HEVC)
        profiles = &m_streamLimits.hevcProfiles;

    if (!profiles || profiles->isEmpty())
        return QString();

    if (profiles->contains(desiredProfile))
        return desiredProfile;

    return profiles->last();
}

QSize HanwhaResource::bestSecondaryResolution(
    const QSize& primaryResolution,
    const std::vector<QSize>& resolutionList) const
{
    if (primaryResolution.height() == 0)
    {
        NX_WARNING(
            this,
            lit("Primary resolution height is 0. Can not determine secondary resolution"));

        return QSize();
    }

    const auto primaryAspectRatio = 
        (double)primaryResolution.width() / primaryResolution.height();

    QSize secondaryResolution;
    double minAspectDiff = std::numeric_limits<double>::max();
    
    for (const auto& res: resolutionList)
    {
        const auto width = res.width();
        const auto height = res.height();

        if (width * height > kHanwhaMaxSecondaryStreamArea)
            continue;

        if (height == 0)
        {
            NX_WARNING(
                this,
                lit("Finding secondary resolution: wrong resolution. Resolution height is 0"));
            continue;
        }

        const auto secondaryAspectRatio = (double)width / height;
        const auto diff = std::abs(primaryAspectRatio - secondaryAspectRatio);

        if (diff < minAspectDiff)
        {
            minAspectDiff = diff;
            secondaryResolution = res;
        }
    }

    if (!secondaryResolution.isNull())
        return secondaryResolution;

    NX_WARNING(
        this,
        lit("Can not find secondary resolution of appropriate size, using the smallest one"));

    return resolutionList[resolutionList.size() -1];
}

QnCameraAdvancedParams HanwhaResource::filterParameters(
    const QnCameraAdvancedParams& allParameters) const
{
    QSet<QString> supportedIds;
    for (const auto& id: allParameters.allParameterIds())
    {
        const auto parameter = allParameters.getParameterById(id);
        const auto info = advancedParameterInfo(parameter.id);

        if (!info)
            continue;

        if (info->isService())
        {
            supportedIds.insert(id);
            continue;
        }

        bool needToCheck = parameter.dataType == QnCameraAdvancedParameter::DataType::Number
            || parameter.dataType == QnCameraAdvancedParameter::DataType::Enumeration;

        if (needToCheck && parameter.range.isEmpty())
            continue;

        boost::optional<HanwhaCgiParameter> cgiParameter;
        const auto rangeParameter = info->rangeParameter();
        if (rangeParameter.isEmpty())
        {
            cgiParameter = m_cgiParameters.parameter(
                info->cgi(),
                info->submenu(),
                info->updateAction(),
                info->parameterName());
        }
        else
        {
            cgiParameter = m_cgiParameters.parameter(rangeParameter);
        }

        if (!cgiParameter)
            continue;

        supportedIds.insert(id);
    }

    return allParameters.filtered(supportedIds);
}

bool HanwhaResource::fillRanges(
    QnCameraAdvancedParams* inOutParameters,
    const HanwhaCgiParameters& cgiParameters) const
{
    for (const auto& id : inOutParameters->allParameterIds())
    {
        auto parameter = inOutParameters->getParameterById(id);
        auto info = advancedParameterInfo(id);
        if (!info)
            continue;

        const bool needToFixRange =
            (parameter.dataType == QnCameraAdvancedParameter::DataType::Enumeration
            || parameter.dataType == QnCameraAdvancedParameter::DataType::Number)
                && parameter.range.isEmpty();

        if (!needToFixRange)
            continue;

        if (info->isSpecific())
            addSpecificRanges(&parameter);
 
        auto range = cgiParameters.parameter(info->rangeParameter());
        if (!range || !range->isValid())
            continue;

        const auto rangeType = range->type();
        if (rangeType == HanwhaCgiParameterType::enumeration)
        {
            const auto possibleValues = range->possibleValues();
            parameter.range = fromHanwhaInternalRange(possibleValues).join(lit(","));
            parameter.internalRange = possibleValues.join(lit(","));
            inOutParameters->updateParameter(parameter);
        }
        else if (rangeType == HanwhaCgiParameterType::integer)
        {
            parameter.range = lit("%1,%2")
                .arg(range->min())
                .arg(range->max());
            inOutParameters->updateParameter(parameter);
        }
    }

    return true;
}

bool HanwhaResource::addSpecificRanges(
    QnCameraAdvancedParameter* inOutParameter) const
{
    NX_EXPECT(inOutParameter);
    if (!inOutParameter)
        return false;

    const auto info = advancedParameterInfo(inOutParameter->id);
    if (!info)
        return false;

    const auto parameterName = info->parameterName();
    if (parameterName == kHanwhaBitrateProperty)
        return addBitrateRanges(inOutParameter, *info);
    else if (parameterName == kHanwhaFrameRateProperty)
        return addFrameRateRanges(inOutParameter, *info);

    return true;
}

bool HanwhaResource::addBitrateRanges(
    QnCameraAdvancedParameter* inOutParameter,
    const HanwhaAdavancedParameterInfo& info) const
{
    auto createDependencyFunc = [](
        const HanwhaCodecLimits& limits,
        AVCodecID /*codec*/,
        const QSize& /*resolution*/,
        const QString& bitrateControl)
        {
            const int minLimit = bitrateControl == lit("CBR")
                ? limits.minCbrBitrate
                : limits.minVbrBitrate;

            const int maxLimit = bitrateControl == lit("CBR")
                ? limits.maxCbrBitrate
                : limits.maxVbrBitrate;

            QnCameraAdvancedParameterDependency dependency;
            dependency.id = QnUuid::createUuid().toString();
            dependency.type = QnCameraAdvancedParameterDependency::DependencyType::Range;
            dependency.range = lit("%1,%2").arg(minLimit).arg(maxLimit);
            return dependency;
        };

    return addDependencies(inOutParameter, info, createDependencyFunc);
}

bool HanwhaResource::addFrameRateRanges(
    QnCameraAdvancedParameter* inOutParameter,
    const HanwhaAdavancedParameterInfo& info) const
{
    auto createDependencyFunc = [](
        const HanwhaCodecLimits& limits,
        AVCodecID /*codec*/,
        const QSize& /*resolution*/,
        const QString& /*bitrateControl*/)
        {
            QnCameraAdvancedParameterDependency dependency;
            dependency.id = QnUuid::createUuid().toString();
            dependency.type = QnCameraAdvancedParameterDependency::DependencyType::Range;
            dependency.range = lit("1,%2").arg(limits.maxFps);
            return dependency;
        };

    return addDependencies(inOutParameter, info, createDependencyFunc);
}

bool HanwhaResource::addDependencies(
    QnCameraAdvancedParameter* inOutParameter,
    const HanwhaAdavancedParameterInfo& info,
    CreateDependencyFunc createDependencyFunc) const
{
    NX_EXPECT(inOutParameter);
    if (!inOutParameter)
        return false;

    const auto channel = getChannel();
    const auto codecs = m_codecInfo.codecs(channel);

    const auto streamPrefix = info.profileDependency() == Qn::ConnectionRole::CR_LiveVideo
        ? lit("PRIMARY%")
        : lit("SECONDARY%");

    for (const auto& codec : codecs)
    {
        const auto resolutions = m_codecInfo.resolutions(channel, codec, lit("General"));
        for (const auto& resolution : resolutions)
        {
            auto limits = m_codecInfo.limits(channel, codec, lit("General"), resolution);

            const auto codecString = toHanwhaString(codec);
            QnCameraAdvancedParameterCondition codecCondition;
            codecCondition.type = QnCameraAdvancedParameterCondition::ConditionType::Equal;
            codecCondition.paramId = lit("%1media/videoprofile/EncodingType")
                .arg(streamPrefix);
            codecCondition.value = codecString;

            const auto resolutionString = toHanwhaString(resolution);
            QnCameraAdvancedParameterCondition resolutionCondition;
            resolutionCondition.type =
                QnCameraAdvancedParameterCondition::ConditionType::Equal;
            resolutionCondition.paramId = lit("%1media/videoprofile/Resolution")
                .arg(streamPrefix);
            resolutionCondition.value = resolutionString;

            QStringList bitrateControlTypeList;
            const auto bitrateControlTypes = m_cgiParameters.parameter(
                lit("media/videoprofile/add_update/%1.BitrateControlType")
                    .arg(codecString));

            if (bitrateControlTypes)
                bitrateControlTypeList = bitrateControlTypes->possibleValues();

            if (bitrateControlTypeList.isEmpty())
                bitrateControlTypeList.push_back(lit("VBR"));

            for (const auto& bitrateControlType : bitrateControlTypeList)
            {
                QnCameraAdvancedParameterCondition bitrateControlTypeCondition;
                bitrateControlTypeCondition.type
                    = QnCameraAdvancedParameterCondition::ConditionType::Equal;
                bitrateControlTypeCondition.paramId
                    = lit("%1media/videoprofile/%2.BitrateControlType")
                        .arg(streamPrefix)
                        .arg(codecString);
                bitrateControlTypeCondition.value = bitrateControlType;

                auto dependency = createDependencyFunc(*limits, codec, resolution, bitrateControlType);
                dependency.conditions.push_back(codecCondition);
                dependency.conditions.push_back(resolutionCondition);

                if (codec != AV_CODEC_ID_MJPEG)
                    dependency.conditions.push_back(bitrateControlTypeCondition);

                inOutParameter->dependencies.push_back(dependency);
            }
        }
    }

    return true;
}

boost::optional<HanwhaAdavancedParameterInfo> HanwhaResource::advancedParameterInfo(
    const QString& id) const
{
    auto itr = m_advancedParameterInfos.find(id);
    if (itr == m_advancedParameterInfos.cend())
        return boost::none;

    return itr->second;
}

void HanwhaResource::updateToChannel(int value)
{
    QUrl url(getUrl());
    QUrlQuery query(url.query());
    query.removeQueryItem("channel");
    if (value > 0)
        query.addQueryItem("channel", QString::number(value + 1));
    url.setQuery(query);
    setUrl(url.toString());

    QString physicalId = getPhysicalId().split('_')[0];
    setGroupName(getModel());
    setGroupId(physicalId);

    QString suffix = lit("_channel=%1").arg(value + 1);
    if (value > 0)
        physicalId += suffix;
    setPhysicalId(physicalId);

    suffix = lit("-channel %1").arg(value + 1);
    if (value > 0 && !getName().endsWith(suffix))
        setName(getName() + suffix);
}

boost::optional<QString> HanwhaResource::tryToGetSpecificParameterDefault(
    const QString& parameterString,
    const HanwhaResponse& response) const
{
    const auto split = parameterString.split(L'.');
    if (split.size() < 5)
        return boost::none;

    auto codec = fromHanwhaString<AVCodecID>(split[4]);

    if (parameterString.endsWith(lit(".PriorityType")))
        return lit("CompressionLevel");

    if (parameterString.endsWith(lit(".EntropyCoding")))
        return lit("CABAC");

    if (parameterString.endsWith(lit(".BitrateControlType")))
        return lit("VBR");

    if (parameterString.endsWith(lit(".Profile")))
    {
        if (codec == AV_CODEC_ID_H264)
            return lit("High");

        if (codec == AV_CODEC_ID_HEVC)
            return lit("Main");

        return boost::none;
    }

    if (parameterString.endsWith(lit(".GOVLength")))
    {
        auto defaultGovLength = calculateDefaultGovLength(parameterString, response);
        if (!defaultGovLength.is_initialized())
            return boost::none;

        return QString::number(*defaultGovLength);
    }

    if (parameterString.endsWith(lit(".Bitrate")))
    {
        auto defaultBitrate = calculateDefaultBitrate(parameterString, response);
        if (!defaultBitrate.is_initialized())
            return boost::none;

        return QString::number(*defaultBitrate);
    }

    return boost::none;
}

boost::optional<int> HanwhaResource::calculateDefaultBitrate(
    const QString& parameterString,
    const HanwhaResponse& response) const
{
    int channel = kHanwhaInvalidChannel;
    int profile = kHanwhaInvalidProfile;
    AVCodecID codec = AV_CODEC_ID_NONE;

    std::tie(channel, profile, codec) = channelProfileCodec(parameterString);

    if (channel == kHanwhaInvalidChannel || profile == kHanwhaInvalidProfile)
        return boost::none;

    const auto resolution = response.parameter<QSize>(
        lit("Channel.%1.Profile.%2.Resolution")
            .arg(channel)
            .arg(profile));

    if (!resolution.is_initialized())
        return boost::none;

    auto limits = m_codecInfo.limits(
        getChannel(),
        codec,
        lit("General"),
        *resolution);

    if (!limits)
        return boost::none;

    return limits->defaultCbrBitrate;
}

boost::optional<int> HanwhaResource::calculateDefaultGovLength(
    const QString& parameterString,
    const HanwhaResponse& response) const
{
    int channel = kHanwhaInvalidChannel;
    int profile = kHanwhaInvalidProfile;
    
    std::tie(channel, profile, std::ignore) = channelProfileCodec(parameterString);

    if (channel == kHanwhaInvalidChannel || profile == kHanwhaInvalidProfile)
        return boost::none;

    const auto fps = response.parameter<int>(
        lit("Channel.%1.Profile.%2.FrameRate")
            .arg(channel)
            .arg(profile));

    if (!fps)
        return boost::none;

    return *fps * 2;
}

std::tuple<int, int, AVCodecID> HanwhaResource::channelProfileCodec(const QString& parameterString) const
{
    const std::tuple<int, int, AVCodecID> invalidResult = std::make_tuple(
        kHanwhaInvalidChannel,
        kHanwhaInvalidProfile,
        AV_CODEC_ID_NONE);

    const auto split = parameterString.split(L'.');
    if (split.size() < 6)
        return invalidResult;

    if (split[0] != kHanwhaChannelProperty && split[2] != kHanwhaProfileNumberProperty)
        return invalidResult;

    bool success = false;
    const auto channel = split[1].toInt(&success);

    if (!success)
        return invalidResult;

    const auto profile = split[3].toInt(&success);
    if (!success)
        return invalidResult;

    const auto codec = fromHanwhaString<AVCodecID>(split[4]);

    return std::make_tuple(channel, profile, codec);
}

QString HanwhaResource::toHanwhaAdvancedParameterValue(
    const QnCameraAdvancedParameter& parameter,
    const HanwhaAdavancedParameterInfo& parameterInfo,
    const QString& str) const
{
    const auto parameterType = parameter.dataType;

    if (parameterType == QnCameraAdvancedParameter::DataType::Bool)
    {
        if (str == lit("true") || str == lit("1"))
            return kHanwhaTrue;

        return kHanwhaFalse;
    }
    else if (parameterType == QnCameraAdvancedParameter::DataType::Enumeration)
    {
        if(!parameter.internalRange.isEmpty())
            return parameter.toInternalRange(str);
    }

    return str;
}

QString HanwhaResource::fromHanwhaAdvancedParameterValue(
    const QnCameraAdvancedParameter& parameter,
    const HanwhaAdavancedParameterInfo& parameterInfo,
    const QString& str) const
{
    const auto parameterType = parameter.dataType;
    if (parameterType == QnCameraAdvancedParameter::DataType::Bool)
    {
        if (str == kHanwhaTrue)
            return lit("true");

        return lit("false");
    }
    else if (parameterType == QnCameraAdvancedParameter::DataType::Enumeration)
    {
        if (!parameter.internalRange.isEmpty())
            return parameter.fromInternalRange(str);
    }

    return str;
}

void HanwhaResource::reopenStreams(bool reopenPrimary, bool reopenSecondary)
{
    auto camera = qnCameraPool->getVideoCamera(toSharedPointer(this));
    if (!camera)
        return;

    auto providerHi = camera->getPrimaryReader();
    auto providerLow = camera->getSecondaryReader();

    if (providerHi && providerHi->isRunning())
        providerHi->pleaseReopenStream();

    if (providerLow && providerLow->isRunning())
        providerLow->pleaseReopenStream();
}

int HanwhaResource::suggestBitrate(
    const HanwhaCodecLimits& limits,
    Qn::BitrateControl bitrateControl,
    double coefficient,
    int framerate) const
{
    int defaultBitrate = kHanwhaInvalidBitrate;
    int minBitrate = kHanwhaInvalidBitrate;
    int maxBitrate = kHanwhaInvalidBitrate;
    if (bitrateControl == Qn::BitrateControl::cbr)
    {
        defaultBitrate = limits.defaultCbrBitrate;
        minBitrate = limits.minCbrBitrate;
        maxBitrate = limits.maxCbrBitrate;
    }
    else
    {
        defaultBitrate = limits.defaultVbrBitrate;
        minBitrate = limits.minVbrBitrate;
        maxBitrate = limits.maxVbrBitrate;
    }

    const int bitrate = defaultBitrate * coefficient;

    return qBound(
        (double)minBitrate,
        bitrate * ((double) framerate / limits.defaultFps),
        (double)maxBitrate);
}

bool HanwhaResource::isBitrateInLimits(
    const HanwhaCodecLimits& limits,
    Qn::BitrateControl bitrateControl,
    int bitrate) const
{
    int minBitrate = kHanwhaInvalidBitrate;
    int maxBitrate = kHanwhaInvalidBitrate;
    if (bitrateControl == Qn::BitrateControl::cbr)
    {
        minBitrate = limits.minCbrBitrate;
        maxBitrate = limits.maxCbrBitrate;
    }
    else
    {
        minBitrate = limits.minVbrBitrate;
        maxBitrate = limits.maxVbrBitrate;
    }

    return bitrate <= maxBitrate && bitrate >= minBitrate;
}

QnCameraAdvancedParamValueList HanwhaResource::filterGroupParameters(
    const QnCameraAdvancedParamValueList& values)
{
    using GroupParameterId = QString;

    QnCameraAdvancedParamValueList result;
    QMap<GroupParameterId, GroupParameterInfo> groupParameters;

    // Fill group info if needed and fill group info for group parameters. 
    for (const auto& value: values)
    {
        const auto info = advancedParameterInfo(value.id);
        if (!info)
            continue;

        const auto group = info->group();
        if (group.isEmpty())
        {
            result.push_back(value);
            continue;
        }

        groupParameters[value.id] = 
            GroupParameterInfo(
                value.value,
                group,
                groupLead(group),
                info->groupIncludeCondition());
    }

    // resolve group parameters
    QSet<QString> groupLeadsToFetch;
    QList<QString> parametersToResolve;

    for (const auto& parameterName: groupParameters.keys())
    {
        if (!groupParameters.contains(parameterName))
            continue;

        const auto info = groupParameters.value(parameterName);
        const auto groupLead = info.groupLead;

        if (parameterName == groupLead)
        {
            result.push_back(QnCameraAdvancedParamValue(parameterName, info.value));
            continue;
        }

        if (!groupParameters.contains(groupLead))
        {
            groupLeadsToFetch.insert(groupLead);
            parametersToResolve.push_back(parameterName);
            continue;
        }

        if (info.groupIncludeCondition == groupParameters[groupLead].value)
            result.push_back(QnCameraAdvancedParamValue(parameterName, info.value));
    }

    if (groupLeadsToFetch.isEmpty())
        return result;

    // fetch group leads;
    QnCameraAdvancedParamValueList groupLeadValues;
    bool success = getParamsPhysical(groupLeadsToFetch, groupLeadValues);

    for (const auto& lead: groupLeadValues)
    {
        const auto info = advancedParameterInfo(lead.id);
        if (!info)
            continue;

        groupParameters[lead.id] = GroupParameterInfo(
            lead.value,
            info->group(),
            lead.id,
            info->groupIncludeCondition());
    }

    for (const auto& parameterName: parametersToResolve)
    {
        if (!groupParameters.contains(parameterName))
            continue;

        const auto info = groupParameters.value(parameterName);
        const auto groupLead = info.groupLead;

        if (parameterName == groupLead)
        {
            result.push_back(QnCameraAdvancedParamValue(parameterName, info.value));
            continue;
        }

        if (!groupParameters.contains(groupLead))
            continue;

        if (info.groupIncludeCondition == groupParameters[groupLead].value)
            result.push_back(QnCameraAdvancedParamValue(parameterName, info.value));
    }

    return result;
}

QString HanwhaResource::groupLead(const QString& groupName) const
{
    for (const auto& entry: m_advancedParameterInfos)
    {
        const auto info = entry.second;
        if (info.group() == groupName && info.isGroupLead())
            return info.id();
    }

    return QString();
}

boost::optional<QnCameraAdvancedParamValue> HanwhaResource::findButtonParameter(
    const QnCameraAdvancedParamValueList parameterValues) const
{
    for (const auto& parameterValue: parameterValues)
    {
        const auto parameter = m_advancedParameters.getParameterById(parameterValue.id);
        if (!parameter.isValid())
            return boost::none;

        if (parameter.dataType != QnCameraAdvancedParameter::DataType::Button)
            continue;

        return parameterValue;
    }

    return boost::none;
}

bool HanwhaResource::executeCommand(const QnCameraAdvancedParamValue& command)
{
    const auto parameter = m_advancedParameters.getParameterById(command.id);
    if (!parameter.isValid())
        return false;

    const auto info = advancedParameterInfo(command.id);
    if (!info)
        return false;

    if (info->isService())
        return executeServiceCommand(parameter, *info);

    const auto cgiParameter = m_cgiParameters.parameter(
        info->cgi(),
        info->submenu(),
        info->updateAction(),
        info->parameterName());

    if (!cgiParameter)
        return false;

    const auto possibleValues = cgiParameter->possibleValues();
    const auto requestedParameterValues = info->parameterValue()
        .split(L',');

    QStringList parameterValues;
    for (const auto& requestedValue: requestedParameterValues)
    {
        if (possibleValues.contains(requestedValue))
            parameterValues.push_back(requestedValue);
    }

    std::map<QString, QString> requestParameters;
    if (!parameterValues.isEmpty())
        requestParameters.emplace(info->parameterName(), parameterValues.join(L','));

    HanwhaRequestHelper helper(toSharedPointer(this));
    const auto response = helper.doRequest(
        info->cgi(),
        info->submenu(),
        info->updateAction(),
        requestParameters);

    return response.isSuccessful();
}

bool HanwhaResource::executeServiceCommand(
    const QnCameraAdvancedParameter& parameter,
    const HanwhaAdavancedParameterInfo& info)
{
    if (parameter.id.endsWith(lit("ResetToDefault")))
        return resetProfileToDefault(info.profileDependency());

    return true;
}

bool HanwhaResource::resetProfileToDefault(Qn::ConnectionRole role)
{
    const std::vector<QString> kPropertiesToSet = {
        kEncodingTypeProperty,
        kResolutionProperty,
        kBitrateControlTypeProperty,
        kGovLengthProperty,
        kCodecProfileProperty,
        kEntropyCoding
    };

    std::map<QString, QString> parameters;
    for (const auto& property: kPropertiesToSet)
    {
        const auto propertyDefaultValue = defaultValue(property, role);
        const auto nxProperty = propertyByPrameterAndRole(property, role);
        setProperty(nxProperty, propertyDefaultValue);
    }

    if (role == Qn::ConnectionRole::CR_SecondaryLiveVideo)
    {
        setProperty(Qn::kSecondaryStreamFpsParamName, defaultFrameRateForStream(role));
        setProperty(Qn::kSecondaryStreamBitrateParamName, defaultBitrateForStream(role));
    }

    saveParams();
    return true;
}

QString HanwhaResource::propertyByPrameterAndRole(
    const QString& parameter,
    Qn::ConnectionRole role) const
{
    auto roleMapEntry = kStreamProperties.find(parameter);
    if (roleMapEntry == kStreamProperties.cend())
        return QString();

    auto entry = roleMapEntry->second.find(role);
    if (entry == roleMapEntry->second.cend())
        return QString();

    return entry->second;
}

bool HanwhaResource::isNvr() const
{
    return m_isNvr;
}

} // namespace plugins
} // namespace mediaserver_core
} // namespace nx

#endif // defined(ENABLE_HANWHA)<|MERGE_RESOLUTION|>--- conflicted
+++ resolved
@@ -1135,17 +1135,7 @@
     if (!profile.isEmpty())
         return suggestCodecProfile(codec, profile);
 
-<<<<<<< HEAD
-    const QStringList* profileList = nullptr;
-    if (codec == AV_CODEC_ID_H264)
-        profileList = &m_streamLimits.h264Profiles;
-    else if (codec == AV_CODEC_ID_H265)
-        profileList = &m_streamLimits.hevcProfiles;
-    
-    return !profileList || profileList->isEmpty() ? QString() : profileList->last();
-=======
     return suggestCodecProfile(codec, lit("INVALID_PROFILE"));
->>>>>>> 774bc161
 }
 
 QSize HanwhaResource::streamResolution(Qn::ConnectionRole role) const
