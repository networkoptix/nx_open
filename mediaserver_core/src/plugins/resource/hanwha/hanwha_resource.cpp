#include "hanwha_resource.h"
#include "hanwha_utils.h"
#include "hanwha_common.h"
#include "hanwha_request_helper.h"
#include "hanwha_stream_reader.h"
#include "hanwha_ptz_controller.h"
#include "hanwha_resource_searcher.h"
#include "hanwha_shared_resource_context.h"
#include "hanwha_archive_delegate.h"
#include "hanwha_chunk_reader.h"
#include "hanwha_firmware.h"
#include "hanwha_ini_config.h"

#include <QtCore/QMap>

#include <plugins/resource/onvif/onvif_audio_transmitter.h>
#include <nx/mediaserver_plugins/utils/uuid.h>
#include <utils/xml/camera_advanced_param_reader.h>

#include <camera/camera_pool.h>
#include <camera/video_camera.h>

#include <common/common_module.h>

#include <nx/utils/log/log.h>
#include <nx/fusion/fusion/fusion.h>
#include <nx/fusion/serialization/json.h>
#include <nx/fusion/serialization/lexical.h>
#include <nx/vms/event/events/events.h>
#include <nx/sdk/metadata/plugin.h>
#include <nx/mediaserver/resource/shared_context_pool.h>
#include <nx/streaming/abstract_archive_delegate.h>

#include <core/resource_management/resource_discovery_manager.h>
#include <core/resource/media_stream_capability.h>
#include <core/resource/camera_advanced_param.h>

#include <api/global_settings.h>

#include <media_server/media_server_module.h>
#include <core/resource_management/resource_data_pool.h>
#include <common/static_common_module.h>

namespace nx {
namespace mediaserver_core {
namespace plugins {

using namespace nx::core;

namespace {

bool isTrue(const boost::optional<HanwhaCgiParameter>& param)
{
    return param && param->possibleValues().contains(kHanwhaTrue);
}

enum class PtzOperation
{
    add,
    remove
};

struct PtzDescriptor
{
    PtzDescriptor(Ptz::Capabilities capability, PtzOperation operation = PtzOperation::add):
        capability(capability), operation(operation)
    {
    }

    Ptz::Capabilities capability = Ptz::Capability::NoPtzCapabilities;
    PtzOperation operation = PtzOperation::add;
};

static const std::map<QString, PtzDescriptor> kHanwhaCameraPtzCapabilityDescriptors =
{
    {lit("Absolute.Pan"), PtzDescriptor(Ptz::Capability::ContinuousPanCapability)},
    {lit("Absolute.Tilt"), PtzDescriptor(Ptz::Capability::ContinuousTiltCapability)},
    {lit("Absolute.Zoom"), PtzDescriptor(Ptz::Capability::ContinuousZoomCapability)},
    {lit("Continuous.Focus"), PtzDescriptor(Ptz::Capability::ContinuousFocusCapability)},
    {lit("Preset"), PtzDescriptor(Ptz::Capability::NativePresetsPtzCapability) },
    {lit("AreaZoom"), PtzDescriptor(
        Ptz::Capability::ViewportPtzCapability |
        Ptz::Capability::AbsolutePanCapability |
        Ptz::Capability::AbsoluteTiltCapability |
        Ptz::Capability::AbsoluteZoomCapability) },
    // Native Home command is not implemented yet
    //{lit("Home"), PtzDescriptor(Ptz::Capability::HomePtzCapability)},
    {
        lit("DigitalPTZ"),
        PtzDescriptor(
            Ptz::Capability::ContinuousZoomCapability |
            Ptz::Capability::ContinuousTiltCapability |
            Ptz::Capability::ContinuousPanCapability,
            PtzOperation::remove
        )
    }
};

static const std::map<QString, PtzDescriptor> kHanwhaNvrPtzCapabilityDescriptors =
{
    {lit("Absolute.Pan"), PtzDescriptor(Ptz::Capability::AbsolutePanCapability)},
    {lit("Absolute.Tilt"), PtzDescriptor(Ptz::Capability::AbsoluteTiltCapability)},
    {lit("Absolute.Zoom"), PtzDescriptor(Ptz::Capability::AbsoluteZoomCapability)},
    {lit("Continuous.Pan"), PtzDescriptor(Ptz::Capability::ContinuousPanCapability)},
    {lit("Continuous.Tilt"), PtzDescriptor(Ptz::Capability::ContinuousTiltCapability)},
    {lit("Continuous.Zoom"), PtzDescriptor(Ptz::Capability::ContinuousZoomCapability)},
    {lit("Continuous.Focus"), PtzDescriptor(Ptz::Capability::ContinuousFocusCapability)},
    {lit("Preset"), PtzDescriptor(Ptz::Capability::NativePresetsPtzCapability)},
    {lit("AreaZoom"), PtzDescriptor(Ptz::Capability::ViewportPtzCapability)},
    // Native Home command is not implemented yet
    //{ lit("Home"), PtzDescriptor(Ptz::Capability::HomePtzCapability) },
    {
        lit("DigitalPTZ"),
        PtzDescriptor(
            Ptz::Capability::ContinuousZoomCapability |
            Ptz::Capability::ContinuousTiltCapability |
            Ptz::Capability::ContinuousPanCapability,
            PtzOperation::remove)
    }
};

struct PtzTraitDescriptor
{
    QString parameterName;
    QSet<QString> positiveValues;
};

static const std::map<QString, PtzTraitDescriptor> kHanwhaPtzTraitDescriptors = {
    {
        kHanwhaNormalizedSpeedPtzTrait,
        {
            lit("ptzcontrol/continuous/control/NormalizedSpeed"),
            {kHanwhaTrue}
        }
    },
    {
        kHanwhaHas3AxisPtz,
        {
            lit("ptzcontrol/continuous/control/3AxisPTZ"),
            {kHanwhaTrue}
        }
    }
};

Ptz::Capabilities calculateSupportedPtzCapabilities(
    const std::map<QString, PtzDescriptor>& descriptors,
    const HanwhaAttributes& attributes,
    int channel)
{
    Ptz::Capabilities supportedPtzCapabilities = Ptz::NoPtzCapabilities;
    for (const auto& entry: descriptors)
    {
        const auto& attributeToCheck = entry.first;
        const auto& descriptor = entry.second;
        const auto& capability = descriptor.capability;
        const auto& fullAttributePath = lit("PTZSupport/%1/%2")
            .arg(attributeToCheck)
            .arg(channel);

        const auto attr = attributes.attribute<bool>(fullAttributePath);
        if (!attr || !attr.get())
            continue;

        if (descriptor.operation == PtzOperation::add)
        {
            supportedPtzCapabilities |= capability;
            if (capability == Ptz::NativePresetsPtzCapability)
                supportedPtzCapabilities |= Ptz::PresetsPtzCapability | Ptz::NoNxPresetsPtzCapability;
        }
        else
        {
            supportedPtzCapabilities &= ~capability;
        }
    }

    return supportedPtzCapabilities;
};

QnPtzLimits calculatePtzLimits(
    const HanwhaAttributes& attributes,
    const HanwhaCgiParameters& parameters,
    int channel)
{
    QnPtzLimits ptzLimits;
    auto panSpeedParameter = parameters.parameter(
        lit("ptzcontrol/continuous/control/Pan"));
    if (panSpeedParameter)
    {
        ptzLimits.minPanSpeed = panSpeedParameter->min();
        ptzLimits.maxPanSpeed = panSpeedParameter->max();
    }
    auto tiltSpeedParameter = parameters.parameter(
        lit("ptzcontrol/continuous/control/Tilt"));
    if (tiltSpeedParameter)
    {
        ptzLimits.minTiltSpeed = tiltSpeedParameter->min();
        ptzLimits.maxTiltSpeed = tiltSpeedParameter->max();
    }
    auto zoomSpeedParameter = parameters.parameter(
        lit("ptzcontrol/continuous/control/Zoom"));
    if (zoomSpeedParameter)
    {
        ptzLimits.minZoomSpeed = zoomSpeedParameter->min();
        ptzLimits.maxZoomSpeed = zoomSpeedParameter->max();
    }

    auto maxPresetParameter = attributes.attribute<int>(
        lit("PTZSupport/MaxPreset/%1").arg(channel));

    if (maxPresetParameter)
        ptzLimits.maxPresetNumber = maxPresetParameter.get();

    return ptzLimits;
};

struct HanwhaConfigurationalPtzDescriptor
{
    QString supportAttribute;
    QString valueParameter;
    Ptz::Capabilities capabilities;
};

static const std::vector<HanwhaConfigurationalPtzDescriptor>
    kHanwhaConfigurationalPtzDescriptors =
    {
        {
            lit("Image/FocusAdjust"),
            lit("image/focus/control/Focus"),
            Ptz::ContinuousFocusCapability
        },
        {
            lit("Image/ZoomAdjust"),
            lit("image/focus/control/Zoom"),
            Ptz::ContinuousZoomCapability
        },
        {
            QString(), //< No attribute is available for PTR.
            lit("image/ptr/control/Pan"),
            Ptz::ContinuousPanCapability
        },
        {
            QString(),
            lit("image/ptr/control/Tilt"),
            Ptz::ContinuousTiltCapability
        },
        {
            QString(),
            lit("image/ptr/control/Rotate"),
            Ptz::ContinuousRotationCapability
        }
    };

static const QString kAdvancedParametersTemplateFile = lit(":/camera_advanced_params/hanwha.xml");

static const QString kEncodingTypeProperty = lit("EncodingType");
static const QString kResolutionProperty = lit("Resolution");
static const QString kBitrateControlTypeProperty = lit("BitrateControlType");
static const QString kGovLengthProperty = lit("GOVLength");
static const QString kCodecProfileProperty = lit("Profile");
static const QString kEntropyCodingProperty = lit("EntropyCoding");
static const QString kBitrateProperty = lit("Bitrate");
static const QString kFramePriorityProperty = lit("PriorityType");

static const QString kHanwhaVideoSourceStateOn = lit("On");
static const int kHanwhaInvalidInputValue = 604;

//Taken from Hanwha metadata plugin manifest.json
static const QnUuid kHanwhaInputPortEventId =
    QnUuid(lit("{1BAB8A57-5F19-4E3A-B73B-3641058D46B8}"));

static const std::map<QString, std::map<Qn::ConnectionRole, QString>> kStreamProperties = {
    {kEncodingTypeProperty,
    {
        {Qn::ConnectionRole::CR_LiveVideo, kPrimaryStreamCodecParamName},
        {Qn::ConnectionRole::CR_SecondaryLiveVideo, kSecondaryStreamCodecParamName}
    }},
    {kResolutionProperty,
    {
        {Qn::ConnectionRole::CR_LiveVideo, kPrimaryStreamResolutionParamName},
        {Qn::ConnectionRole::CR_SecondaryLiveVideo, kSecondaryStreamResolutionParamName}
    }},
    {kBitrateControlTypeProperty,
    {
        {Qn::ConnectionRole::CR_LiveVideo, kPrimaryStreamBitrateControlParamName},
        {
            Qn::ConnectionRole::CR_SecondaryLiveVideo,
            kSecondaryStreamBitrateControlParamName
        }
    }},
    {kGovLengthProperty,
    {
        {Qn::ConnectionRole::CR_LiveVideo, kPrimaryStreamGovLengthParamName},
        {Qn::ConnectionRole::CR_SecondaryLiveVideo, kSecondaryStreamGovLengthParamName}
    }},
    {kCodecProfileProperty,
    {
        {Qn::ConnectionRole::CR_LiveVideo, kPrimaryStreamCodecProfileParamName},
        {Qn::ConnectionRole::CR_SecondaryLiveVideo, kSecondaryStreamCodecProfileParamName}
    }},
    {kEntropyCodingProperty,
    {
        {Qn::ConnectionRole::CR_LiveVideo, kPrimaryStreamEntropyCodingParamName},
        {Qn::ConnectionRole::CR_SecondaryLiveVideo, kSecondaryStreamEntropyCodingParamName}
    }}
};

static const std::set<QString> kHanwhaStreamLimitParameters = {
    lit("Resolution"),
    lit("FrameRate"),
    lit("Bitrate"),
    lit("EncodingType"),
    lit("H264.BitrateControlType"),
    lit("H264.GOVLength"),
    lit("H264.PriorityType"),
    lit("H264.Profile"),
    lit("H264.EntropyCoding"),
    lit("H265.BitrateControlType"),
    lit("H265.GOVLength"),
    lit("H265.PriorityType"),
    lit("H265.Profile"),
    lit("H265.EntropyCoding"),
};

struct UpdateInfo
{
    QString cgi;
    QString submenu;
    QString action;
    int profile;
    bool channelIndependent;

    UpdateInfo& operator=(const UpdateInfo& info) = default;
};

bool operator<(const UpdateInfo& lhs, const UpdateInfo& rhs)
{
    if (lhs.cgi != rhs.cgi)
        return lhs.cgi < rhs.cgi;

    if (lhs.submenu != rhs.submenu)
        return lhs.submenu < rhs.submenu;

    if (lhs.action != rhs.action)
        return lhs.action < rhs.action;

    if (lhs.profile != rhs.profile)
        return lhs.profile < rhs.profile;

    if (lhs.channelIndependent != rhs.channelIndependent)
        return lhs.channelIndependent < rhs.channelIndependent;

    return false;
}

struct GroupParameterInfo
{
    GroupParameterInfo() = default;

    GroupParameterInfo(
        const QString& parameterValue,
        const QString& name,
        const QString& lead,
        const QString& condition)
        :
        value(parameterValue),
        groupName(name),
        groupLead(lead),
        groupIncludeCondition(condition)
    {};

    QString value;
    QString groupName;
    QString groupLead;
    QString groupIncludeCondition;
};

} // namespace

HanwhaResource::~HanwhaResource()
{
    m_timerHolder.terminate();
}

QnAbstractStreamDataProvider* HanwhaResource::createLiveDataProvider()
{
    return new HanwhaStreamReader(toSharedPointer(this));
}

nx::core::resource::AbstractRemoteArchiveManager* HanwhaResource::remoteArchiveManager()
{
    if (!m_remoteArchiveManager)
        m_remoteArchiveManager = std::make_unique<HanwhaRemoteArchiveManager>(this);

    return m_remoteArchiveManager.get();
}

QnCameraAdvancedParamValueMap HanwhaResource::getApiParameters(const QSet<QString>& ids)
{
    if (ids.isEmpty())
        return QnCameraAdvancedParamValueMap();

    QnCameraAdvancedParamValueMap result;

    using ParameterList = std::vector<QString>;
    using SubmenuMap = std::map<QString, ParameterList>;
    using CgiMap = std::map<QString, SubmenuMap>;

    CgiMap requests;
    std::multimap<QString, QString> parameterNameToId;

    for (const auto& id: ids)
    {
        const auto parameter = m_advancedParametersProvider.getParameterById(id);
        if (parameter.dataType == QnCameraAdvancedParameter::DataType::Button)
            continue;

        const auto info = advancedParameterInfo(id);
        if (!info || !info->isValid())
            continue;

        const auto cgi = info->cgi();
        const auto submenu = info->submenu();
        const auto parameterName = info->parameterName();

        requests[cgi][submenu].push_back(parameterName);
        parameterNameToId.emplace(parameterName, id);
    }

    for (const auto& cgiEntry: requests)
    {
        const auto cgi = cgiEntry.first;
        const auto submenuMap = cgiEntry.second;

        for (const auto& submenuEntry: submenuMap)
        {
            if (QnResource::isStopping())
                return QnCameraAdvancedParamValueMap();

            auto submenu = submenuEntry.first;
            HanwhaRequestHelper helper(sharedContext(), bypassChannel());
            auto response = helper.view(
                lit("%1/%2").arg(cgi).arg(submenu),
                {{kHanwhaChannelProperty, QString::number(getChannel())}});

            if (!response.isSuccessful())
                continue;

            for (const auto& parameterName: requests[cgi][submenu])
            {
                const auto idRange = parameterNameToId.equal_range(parameterName);
                for (auto itr = idRange.first; itr != idRange.second; ++itr)
                {
                    QString parameterString;
                    const auto parameterId = itr->second;
                    const auto parameter = m_advancedParametersProvider.getParameterById(parameterId);
                    const auto info = advancedParameterInfo(parameterId);
                    if (!info)
                        continue;

                    if (info->cgi() != cgi || info->submenu() != submenu)
                        continue;

                    if (!info->isChannelIndependent())
                    {
                        // TODO: #dmishin most likely here will be issues with multisensor cameras
                        // (we will always read from the first channel only). Fix it.
                        parameterString += kHanwhaChannelPropertyTemplate.arg(
                            isBypassSupported() ? 0 : getChannel());
                    }

                    auto profile = profileByRole(info->profileDependency(), isBypassSupported());
                    if (profile != kHanwhaInvalidProfile)
                        parameterString += lit(".Profile.%1").arg(profile);

                    const auto fullParameterNameTemplate = lit("%1.%2")
                        .arg(parameterString);

                    auto fullParameterName = fullParameterNameTemplate.arg(parameterName);
                    auto value = response.parameter<QString>(fullParameterName);

                    if (!value)
                    {
                        // Some cameras sometimes send parameter name in wrong register.
                        fullParameterName = fullParameterNameTemplate.arg(
                            parameterName.toLower());
                        value = response.parameter<QString>(fullParameterName);
                    }

                    if (!value)
                        value = defaultValue(parameterName, info->profileDependency());

                    if (!value)
                        continue;

                    result.insert(
                        parameterId,
                        fromHanwhaAdvancedParameterValue(parameter, *info, *value));
                }
            }
        }
    }

    return result;
}

QSet<QString> HanwhaResource::setApiParameters(const QnCameraAdvancedParamValueMap& values)
{
    using ParameterMap = std::map<QString, QString>;
    using SubmenuMap = std::map<QString, ParameterMap>;
    using CgiMap = std::map<QString, SubmenuMap>;

    bool reopenPrimaryStream = false;
    bool reopenSecondaryStream = false;

    std::map<UpdateInfo, ParameterMap> requests;

    const auto buttonParameter = findButtonParameter(values.toValueList());
    if (buttonParameter)
    {
        const auto buttonInfo = advancedParameterInfo(buttonParameter->id);
        if (!buttonInfo)
            return {};

        const bool success = executeCommand(*buttonParameter);
        const auto streamsToReopen = buttonInfo->streamsToReopen();
        reopenStreams(
            streamsToReopen.contains(Qn::ConnectionRole::CR_LiveVideo),
            streamsToReopen.contains(Qn::ConnectionRole::CR_SecondaryLiveVideo));

        return success ? QSet<QString>{buttonParameter->id} : QSet<QString>();
    }

    const auto filteredParameters =
        addAssociatedParameters(filterGroupParameters(values.toValueList()));

    for (const auto& value: filteredParameters)
    {
        UpdateInfo updateInfo;
        const auto info = advancedParameterInfo(value.id);
        if (!info)
            continue;

        const auto parameter = m_advancedParametersProvider.getParameterById(value.id);
        const auto resourceProperty = info->resourceProperty();

        if (!resourceProperty.isEmpty())
            setProperty(resourceProperty, value.value);

        updateInfo.cgi = info->cgi();
        updateInfo.submenu = info->submenu();
        updateInfo.action = info->updateAction();
        updateInfo.channelIndependent = info->isChannelIndependent();
        updateInfo.profile = profileByRole(info->profileDependency(), isBypassSupported());

        const auto streamsToReopen = info->streamsToReopen();

        if (updateInfo.profile == profileByRole(Qn::ConnectionRole::CR_LiveVideo)
            || streamsToReopen.contains(Qn::ConnectionRole::CR_LiveVideo))
        {
            reopenPrimaryStream = true;
        }

        if (updateInfo.profile == profileByRole(Qn::ConnectionRole::CR_SecondaryLiveVideo)
            || streamsToReopen.contains(Qn::ConnectionRole::CR_SecondaryLiveVideo))
        {
            reopenSecondaryStream = true;
        }

        requests[updateInfo][info->parameterName()] = toHanwhaAdvancedParameterValue(
            parameter,
            *info,
            value.value);
    }
    saveParams();

    bool success = true;
    for (const auto& request: requests)
    {
        if (QnResource::isStopping())
            return QSet<QString>();

        const auto requestCommon = request.first;
        auto requestParameters = request.second;

        if (!requestCommon.channelIndependent)
            requestParameters[kHanwhaChannelProperty] = QString::number(getChannel());

        if (requestCommon.profile != kHanwhaInvalidProfile)
        {
            requestParameters[kHanwhaProfileNumberProperty]
                = QString::number(requestCommon.profile);
        }

        HanwhaRequestHelper helper(sharedContext(), bypassChannel());
        const auto response = helper.doRequest(
            requestCommon.cgi,
            requestCommon.submenu,
            requestCommon.action,
            nx::utils::RwLockType::write,
            requestParameters);

        if (!response.isSuccessful())
        {
            success = false;
            continue;
        }
    }

    if (reopenPrimaryStream || reopenSecondaryStream)
    {
        initMediaStreamCapabilities();
        saveParams();
        reopenStreams(reopenPrimaryStream, reopenSecondaryStream);
    }

    return success ? values.ids() : QSet<QString>();
}

QnIOPortDataList HanwhaResource::getRelayOutputList() const
{
    QnIOPortDataList result;
    for (const auto& entry: m_ioPortTypeById)
    {
        if (entry.portType == Qn::PT_Output)
            result.push_back(entry);
    }

    return result;
}

QnIOPortDataList HanwhaResource::getInputPortList() const
{
    QnIOPortDataList result;
    for (const auto& entry : m_ioPortTypeById)
    {
        if (entry.portType == Qn::PT_Input)
            result.push_back(entry);
    }

    return result;
}

bool HanwhaResource::setRelayOutputState(
    const QString& outputId,
    bool activate,
    unsigned int autoResetTimeoutMs)
{
    auto resetHandler =
        [state = !activate, outputId, this]()
        {
            setRelayOutputStateInternal(outputId, state);
        };

    if (autoResetTimeoutMs > 0)
    {
        m_timerHolder.addTimer(
            outputId,
            resetHandler,
            std::chrono::milliseconds(autoResetTimeoutMs));
    }

    return setRelayOutputStateInternal(outputId, activate);
}

bool HanwhaResource::startInputPortMonitoringAsync(
    std::function<void(bool)>&& completionHandler)
{
    m_areInputPortsMonitored = true;
    return true;
}

void HanwhaResource::stopInputPortMonitoringAsync()
{
    m_areInputPortsMonitored = false;
}

bool HanwhaResource::isInputPortMonitored() const
{
    return m_areInputPortsMonitored;
}

bool HanwhaResource::captureEvent(const nx::vms::event::AbstractEventPtr& event)
{
    if (!m_areInputPortsMonitored)
        return false;

    const auto analyticsEvent = event.dynamicCast<nx::vms::event::AnalyticsSdkEvent>();
    if (!analyticsEvent)
        return false;

    const auto parameters = analyticsEvent->getRuntimeParams();
    if (parameters.analyticsEventId() != kHanwhaInputPortEventId)
        return false;

    emit cameraInput(
        toSharedPointer(this),
        analyticsEvent->auxiliaryData(),
        analyticsEvent->getToggleState() == nx::vms::event::EventState::active,
        parameters.eventTimestampUsec);

    return true;
}

bool HanwhaResource::doesEventComeFromAnalyticsDriver(nx::vms::event::EventType eventType) const
{
    return base_type::doesEventComeFromAnalyticsDriver(eventType)
        || eventType == nx::vms::event::EventType::cameraInputEvent;
}

SessionContextPtr HanwhaResource::session(
    HanwhaSessionType sessionType,
    const QnUuid& clientId,
    bool generateNewOne)
{
    if (const auto context = sharedContext())
        return m_sharedContext->session(sessionType, clientId, generateNewOne);

    return SessionContextPtr();
}

std::unique_ptr<QnAbstractArchiveDelegate> HanwhaResource::remoteArchiveDelegate()
{
    return std::make_unique<HanwhaArchiveDelegate>(toSharedPointer(this));
}

bool HanwhaResource::isVideoSourceActive()
{
    auto videoSources = sharedContext()->videoSources();
    auto eventStatuses = sharedContext()->eventStatuses();
    if (!videoSources || !eventStatuses)
        return false;

    const auto state = videoSources->parameter<QString>(
        lit("Channel.%1.State").arg(getChannel()));

    if (!state.is_initialized())
        return false;

    const auto videoLossParameter = eventStatuses->parameter<bool>(
        lit("Channel.%1.Videoloss").arg(getChannel()));

    const bool videoLoss = videoLossParameter.is_initialized()
        ? *videoLossParameter
        : false;

    return state == kHanwhaVideoSourceStateOn && !videoLoss;
}

int HanwhaResource::maxProfileCount() const
{
    return m_maxProfileCount;
}

nx::mediaserver::resource::StreamCapabilityMap HanwhaResource::getStreamCapabilityMapFromDrives(
    Qn::StreamIndex streamIndex)
{
    // TODO: implement me
    return nx::mediaserver::resource::StreamCapabilityMap();
}

CameraDiagnostics::Result HanwhaResource::initializeCameraDriver()
{
    const auto result = initDevice();
    if (!result)
    {
        const auto status = result.errorCode == CameraDiagnostics::ErrorCode::notAuthorised
            ? Qn::Unauthorized
            : Qn::Offline;

        setStatus(status);
    }

    return result;
}

CameraDiagnostics::Result HanwhaResource::initDevice()
{
    setCameraCapability(Qn::SetUserPasswordCapability, true);
    bool isDefaultPassword = false;
    bool isOldFirmware = false;
    auto isDefaultPasswordGuard = makeScopeGuard(
        [&]
        {
            setCameraCapability(Qn::IsDefaultPasswordCapability, isDefaultPassword);
            setCameraCapability(Qn::IsOldFirmwareCapability, isOldFirmware);
            saveParams();
        });

    const auto sharedContext = qnServerModule
        ->sharedContextPool()
        ->sharedContext<HanwhaSharedResourceContext>(toSharedPointer(this));

    {
        QnMutexLocker lock(&m_mutex);
        m_sharedContext = sharedContext;
    }

    m_sharedContext->setResourceAccess(getUrl(), getAuth());
    m_sharedContext->setChunkLoaderSettings(
        {
            std::chrono::seconds(qnGlobalSettings->hanwhaChunkReaderResponseTimeoutSeconds()),
            std::chrono::seconds(qnGlobalSettings->hanwhaChunkReaderMessageBodyTimeoutSeconds())
        });

    CameraDiagnostics::Result result = initSystem();
    if (!result)
        return result;

    auto resData = qnStaticCommon->dataPool()->data(toSharedPointer(this));
    auto minFirmwareVersion = resData.value<QString>(lit("minimalFirmwareVersion"));
    if (!minFirmwareVersion.isEmpty() &&
        !getFirmware().isEmpty()
        && minFirmwareVersion > getFirmware())
    {
        isOldFirmware = true;
        return CameraDiagnostics::CameraOldFirmware(
            minFirmwareVersion, getFirmware());
    }

    result = initMedia();
    if (!result)
        return result;

    result = initIo();
    if (!result)
        return result;

    result = initPtz();
    if (!result)
        return result;

    result = initTwoWayAudio();
    if (!result)
        return result;

    result = initRemoteArchive();
    if (!result)
        return result;

    result = initAdvancedParameters();
    if (!result)
        return result;

    const bool hasVideoArchive = isNvr() || hasCameraCapabilities(Qn::RemoteArchiveCapability);
    sharedContext->startServices(hasVideoArchive, isNvr());

    // it's saved in isDefaultPasswordGuard
    isDefaultPassword = getAuth() == HanwhaResourceSearcher::getDefaultAuth();

    return result;
}

void HanwhaResource::initMediaStreamCapabilities()
{
    m_capabilities.streamCapabilities[Qn::StreamIndex::primary] =
        mediaCapabilityForRole(Qn::ConnectionRole::CR_LiveVideo);
    m_capabilities.streamCapabilities[Qn::StreamIndex::secondary] =
        mediaCapabilityForRole(Qn::ConnectionRole::CR_SecondaryLiveVideo);
    setProperty(
        nx::media::kCameraMediaCapabilityParamName,
        QString::fromLatin1(QJson::serialized(m_capabilities)));
}

nx::media::CameraStreamCapability HanwhaResource::mediaCapabilityForRole(Qn::ConnectionRole role) const
{
    nx::media::CameraStreamCapability capability;
    if (!isConnectedViaSunapi())
    {
        capability.maxFps = 1;
        return capability;
    }

    const auto codec = streamCodec(role);
    const auto resolution = streamResolution(role);
    const auto bitrateControlType = streamBitrateControl(role);

    const auto limits = m_codecInfo.limits(
        getChannel(),
        codec,
        lit("General"),
        resolution);

    if (!limits)
        return capability;

    capability.minBitrateKbps = bitrateControlType == Qn::BitrateControl::cbr
        ? limits->minCbrBitrate
        : limits->minVbrBitrate;

    capability.maxBitrateKbps = bitrateControlType == Qn::BitrateControl::cbr
        ? limits->maxCbrBitrate
        : limits->maxVbrBitrate;

    capability.defaultBitrateKbps = bitrateControlType == Qn::BitrateControl::cbr
        ? limits->defaultCbrBitrate
        : limits->defaultVbrBitrate;

    capability.defaultFps = limits->defaultFps > 0 ? limits->defaultFps : limits->maxFps;
    capability.maxFps = limits->maxFps;

    return capability;
}

QnAbstractPtzController* HanwhaResource::createPtzControllerInternal() const
{
    const auto operationalCapabilities = ptzCapabilities(core::ptz::Type::operational);
    const auto configurationalCapabilities = ptzCapabilities(core::ptz::Type::configurational);

    const bool hasSomePtzCapabilities =
        (operationalCapabilities | configurationalCapabilities) != Ptz::NoPtzCapabilities;

    if (!hasSomePtzCapabilities)
        return nullptr;

    auto controller = new HanwhaPtzController(toSharedPointer(this));
    controller->setPtzCapabilities(m_ptzCapabilities);
    controller->setPtzLimits(m_ptzLimits);
    controller->setPtzTraits(m_ptzTraits);
    controller->setConfigurationalPtzRanges(m_configurationalPtzRanges);

    return controller;
}

CameraDiagnostics::Result HanwhaResource::initSystem()
{
    if (QnResource::isStopping())
        return CameraDiagnostics::ServerTerminatedResult();

    auto info = sharedContext()->information();
    if (!info)
        return info.diagnostics;

    m_deviceType = info->deviceType;
    const auto nxDeviceType = fromHanwhaToNxDeviceType(deviceType());

    // Set device type only for NVRs and encoders due to optimization purposes.
    if (nx::core::resource::isProxyDeviceType(nxDeviceType))
        setDeviceType(nxDeviceType);

    if (!info->firmware.isEmpty())
        setFirmware(info->firmware);

    m_attributes = std::move(info->attributes);
    m_cgiParameters = std::move(info->cgiParameters);
    m_isChannelConnectedViaSunapi = true;

    if (isNvr())
    {
<<<<<<< HEAD
        setCameraCapability(Qn::IsPlaybackSpeedSupported, true);
=======
        setCameraCapability(Qn::isPlaybackSpeedSupported, true);
        setCameraCapability(Qn::isSyncPlay, true);
>>>>>>> 38b44994

        const auto sunapiSupportAttribute = m_attributes.attribute<bool>(
            lit("Media/Protocol.SUNAPI/%1").arg(getChannel()));

        m_isChannelConnectedViaSunapi = sunapiSupportAttribute != boost::none
            && sunapiSupportAttribute.get();

        initBypass();

        if (isBypassSupported())
        {
            HanwhaRequestHelper helper(sharedContext(), /*bypassChannel*/ getChannel());
            m_bypassDeviceAttributes = helper.fetchAttributes(lit("attributes"));
            m_bypassDeviceCgiParameters = helper.fetchCgiParameters(lit("cgis"));

            if (!m_bypassDeviceAttributes.isValid())
            {
                return CameraDiagnostics::CameraInvalidParams(
                    lit("Can't fetch proxied device attributes"));
            }

            if (!m_bypassDeviceCgiParameters.isValid())
            {
                return CameraDiagnostics::CameraInvalidParams(
                    lit("Can't fetch proxied device CGI parameters"));
            }

            const auto proxiedChannelCount = m_bypassDeviceAttributes
                .attribute<int>(lit("System/MaxChannel"));

            if (proxiedChannelCount == boost::none)
            {
                return CameraDiagnostics::CameraInvalidParams(
                    lit("Can't fetch proxied channel count"));
            }

            m_proxiedDeviceChannelCount = proxiedChannelCount.get();

            const auto proxiedDeviceInfo = helper.view(lit("system/deviceinfo"));
            handleProxiedDeviceInfo(proxiedDeviceInfo);
        }
    }

    return CameraDiagnostics::NoErrorResult();
}

CameraDiagnostics::Result HanwhaResource::initBypass()
{
    if (ini().disableBypass)
    {
        NX_WARNING(this, lit("Bypass is disabled via hanwha.ini config"));
        m_isBypassSupported = false;
        return CameraDiagnostics::NoErrorResult();
    }

    const auto resData = qnStaticCommon->dataPool()->data(toSharedPointer(this));
    const auto bypassOverride = resData.value<HanwhaBypassSupportType>(
        kHanwhaBypassOverrideParameterName,
        HanwhaBypassSupportType::normal);

    if (bypassOverride == HanwhaBypassSupportType::forced)
    {
        m_isBypassSupported = true;
        return CameraDiagnostics::NoErrorResult();
    }
    else if (bypassOverride == HanwhaBypassSupportType::disabled)
    {
        m_isBypassSupported = false;
        return CameraDiagnostics::NoErrorResult();
    }

    const auto bypassSupportResult = sharedContext()->isBypassSupported();
    if (!bypassSupportResult)
        return bypassSupportResult.diagnostics;

    const HanwhaFirmware firmware(getFirmware());
    m_isBypassSupported = bypassSupportResult.value
        && firmware > HanwhaFirmware(kHanwhaMinimalBypassFirmware);

    return CameraDiagnostics::NoErrorResult();
}

CameraDiagnostics::Result HanwhaResource::initMedia()
{
    if (!ini().initMedia)
        return CameraDiagnostics::NoErrorResult();

    if (QnResource::isStopping())
        return CameraDiagnostics::ServerTerminatedResult();

    if (isNvr() && !isVideoSourceActive())
        return CameraDiagnostics::CameraInvalidParams(lit("Video source is not active"));

    const auto videoProfiles = sharedContext()->videoProfiles();
    if (!videoProfiles)
        return videoProfiles.diagnostics;

    const auto channel = getChannel();
    m_capabilities.hasAudio = m_attributes.attribute<int>(
        lit("Media/MaxAudioInput/%1").arg(channel)) > 0;

    if (isConnectedViaSunapi())
    {
        setProfileSessionPolicy();

        int fixedProfileCount = 0;
        const auto channelPrefix = kHanwhaChannelPropertyTemplate.arg(channel);
        for (const auto& entry: videoProfiles->response())
        {
            if(!isPropertyBelongsToChannel(entry.first, channel))
                continue;

            const bool isFixedProfile = entry.first.endsWith(kHanwhaIsFixedProfileProperty)
                && entry.second == kHanwhaTrue;

            if (isFixedProfile)
                ++fixedProfileCount;
        }

        const auto maxProfileCount = m_attributes.attribute<int>(
            lit("Media/MaxProfile/%1").arg(channel));

        if (!maxProfileCount.is_initialized())
        {
            return CameraDiagnostics::CameraInvalidParams(
                lit("No 'MaxProfile' attribute found for channel %1").arg(channel));
        }

        m_maxProfileCount = *maxProfileCount;
        m_capabilities.hasDualStreaming = m_maxProfileCount - fixedProfileCount > 1;

        auto result = fetchCodecInfo(&m_codecInfo);
        if (!result)
            return result;

        initMediaStreamCapabilities();

        result = createNxProfiles();
        if (!result)
            return result;

        if (isNvr())
        {
            result = setUpProfilePolicies(
                profileByRole(Qn::ConnectionRole::CR_LiveVideo),
                profileByRole(Qn::ConnectionRole::CR_SecondaryLiveVideo));

            if (!result)
                return result;
        }
    }
    else
    {
        fetchExistingProfiles();
        m_capabilities.hasDualStreaming
            = (profileByRole(Qn::CR_SecondaryLiveVideo) != kHanwhaInvalidProfile);

        initMediaStreamCapabilities();
    }

    return CameraDiagnostics::NoErrorResult();
}

CameraDiagnostics::Result HanwhaResource::setProfileSessionPolicy()
{
    const auto sessionPolicyParameter = m_cgiParameters
        .parameter(lit("network/rtsp/set/ProfileSessionPolicy"));

    if (!sessionPolicyParameter)
    {
        NX_VERBOSE(
            this,
            lm("ProfileSessionPolicy parameter is not available for %1 (%2)")
                .args(getName(), getUniqueId()));

        return CameraDiagnostics::NoErrorResult();
    }

    HanwhaRequestHelper helper(sharedContext());
    auto result = helper.set(
        lit("network/rtsp"),
        {{lit("ProfileSessionPolicy"), lit("Disconnect")}});

    if (!result.isSuccessful())
    {
        NX_WARNING(
            this,
            lm("Failed to appliy 'Disconnect' rtsp profile session policy to %1 (%2)")
                .args(getName(), getUniqueId()));

        // Ignore this error since it's not critical.
    }

    return CameraDiagnostics::NoErrorResult();
}

CameraDiagnostics::Result HanwhaResource::initIo()
{
    if (!ini().initIo)
        return CameraDiagnostics::NoErrorResult();

    if (QnResource::isStopping())
        return CameraDiagnostics::ServerTerminatedResult();

    QnIOPortDataList ioPorts;

    const auto maxAlarmInputs = m_attributes.attribute<int>(
        lit("Eventsource/MaxAlarmInput"));

    const auto maxAlarmOutputs = m_attributes.attribute<int>(
        lit("IO/MaxAlarmOutput"));

    const auto maxAuxDevices = m_attributes.attribute<int>(
        lit("IO/MaxAux"));

    if (isNvr())
    {
        const auto networkAlarmInputChannels =
            m_cgiParameters.parameter(lit("eventsources/networkalarminput/view/Channel"));

        const bool gotNetworkAlarmInput = networkAlarmInputChannels.is_initialized()
            && networkAlarmInputChannels->possibleValues()
                .contains(QString::number(getChannel()));

        if (gotNetworkAlarmInput)
        {
            QnIOPortData inputPortData;
            inputPortData.portType = Qn::PT_Input;
            inputPortData.id = lit("Channel.%1.NetworkAlarmInput").arg(getChannel());
            inputPortData.inputName = tr("Device Alarm Input #1");

            m_ioPortTypeById[inputPortData.id] = inputPortData;
            ioPorts.push_back(inputPortData);

            HanwhaRequestHelper helper(sharedContext());
            helper.set(
                lit("eventsources/networkalarminput"),
                {
                    {kHanwhaChannelProperty, QString::number(getChannel())},
                    {lit("Enable"), kHanwhaTrue}
                });
        }
    }

    if (maxAlarmInputs.is_initialized() && *maxAlarmInputs > 0)
    {
        setCameraCapability(Qn::RelayInputCapability, true);
        for (auto i = 1; i <= maxAlarmInputs.get(); ++i)
        {
            QnIOPortData inputPortData;
            inputPortData.portType = Qn::PT_Input;
            inputPortData.id = lit("AlarmInput.%1").arg(i);
            inputPortData.inputName = tr("%1Alarm Input #%2")
                .arg(isNvr() ? lit("NVR ") : QString())
                .arg(i);

            m_ioPortTypeById[inputPortData.id] = inputPortData;
            ioPorts.push_back(inputPortData);
        }

        HanwhaRequestHelper helper(sharedContext());
        helper.set(
            lit("eventsources/alarminput"),
            {{lit("AlarmInput.%1.Enable").arg(getChannel()), kHanwhaTrue}});
    }

    if (maxAlarmOutputs.is_initialized() && *maxAlarmOutputs > 0)
    {
        setCameraCapability(Qn::RelayOutputCapability, true);
        for (auto i = 1; i <= maxAlarmOutputs.get(); ++i)
        {
            QnIOPortData outputPortData;
            outputPortData.portType = Qn::PT_Output;
            outputPortData.id = lit("AlarmOutput.%1").arg(i);
            outputPortData.outputName = tr("%1Alarm Output #%2")
                .arg(isNvr() ? lit("NVR ") : QString())
                .arg(i);

            m_ioPortTypeById[outputPortData.id] = outputPortData;
            ioPorts.push_back(outputPortData);
        }
    }

    if (maxAuxDevices.is_initialized() && *maxAuxDevices > 0)
    {
        setCameraCapability(Qn::RelayOutputCapability, true);
        for (auto i = 1; i <= maxAuxDevices.get(); ++i)
        {
            QnIOPortData outputPortData;
            outputPortData.portType = Qn::PT_Output;
            outputPortData.id = lit("Aux.%1").arg(i);
            outputPortData.outputName = tr("Auxiliary Device #%1").arg(i);

            m_ioPortTypeById[outputPortData.id] = outputPortData;
            ioPorts.push_back(outputPortData);
        }
    }

    // TODO: #dmishin get alarm outputs via bypass if possible?

    setIOPorts(ioPorts);
    return CameraDiagnostics::NoErrorResult();
}

static QString ptzCapabilityBits(Ptz::Capabilities capabilities)
{
    return QString::number(static_cast<int>(capabilities), 2);
}

CameraDiagnostics::Result HanwhaResource::initPtz()
{
    if (!ini().initPtz)
        return CameraDiagnostics::NoErrorResult();

    if (QnResource::isStopping())
        return CameraDiagnostics::ServerTerminatedResult();

    setProperty(Qn::DISABLE_NATIVE_PTZ_PRESETS_PARAM_NAME, QString());

    const auto mainDescriptors = isNvr()
        ? kHanwhaNvrPtzCapabilityDescriptors
        : kHanwhaCameraPtzCapabilityDescriptors;

    auto& capabilities = m_ptzCapabilities[core::ptz::Type::operational];
    capabilities = calculateSupportedPtzCapabilities(
        mainDescriptors,
        m_attributes,
        getChannel());

    NX_VERBOSE(this, lm("%1: Supported PTZ capabilities direct: %2")
        .args(getPhysicalId(), ptzCapabilityBits(capabilities)));

    if (isBypassSupported())
    {
        const auto bypassPtzCapabilities = calculateSupportedPtzCapabilities(
            kHanwhaCameraPtzCapabilityDescriptors,
            m_bypassDeviceAttributes,
            0); //< TODO: #dmishin is it correct for multichannel resources connected to a NVR?

        NX_VERBOSE(this, lm("%1: Supported PTZ capabilities bypass: %2")
            .args(getPhysicalId(), ptzCapabilityBits(bypassPtzCapabilities)));

        // We consider capability is true if it's supported both by a NVR and a camera.
        capabilities &= bypassPtzCapabilities;

        NX_VERBOSE(this, lm("%1: Supported PTZ capabilities both: %2")
            .args(getPhysicalId(), ptzCapabilityBits(capabilities)));
    }

    if ((capabilities & Ptz::AbsolutePtzCapabilities) == Ptz::AbsolutePtzCapabilities)
        capabilities |= Ptz::DevicePositioningPtzCapability;

    initConfigurationalPtz();

    m_ptzLimits = calculatePtzLimits(m_attributes, m_cgiParameters, getChannel());
    m_ptzTraits.append(calculatePtzTraits());

    if (m_ptzTraits.contains(Ptz::ManualAutoFocusPtzTrait))
        capabilities |= Ptz::AuxilaryPtzCapability;

    NX_DEBUG(this, lm("%1: Supported PTZ capabilities: %2")
        .args(getPhysicalId(), ptzCapabilityBits(capabilities)));

    return CameraDiagnostics::NoErrorResult();
}

CameraDiagnostics::Result HanwhaResource::initConfigurationalPtz()
{
    const auto channel = getChannel();
    auto& configurationalCapabilities = m_ptzCapabilities[core::ptz::Type::configurational];
    if (ini().forceLensControl)
    {
        configurationalCapabilities = Ptz::ContinuousPtzCapabilities
            | Ptz::ContinuousRotationCapability
            | Ptz::ContinuousFocusCapability;

        return CameraDiagnostics::NoErrorResult();
    }

    for (const auto& descriptor: kHanwhaConfigurationalPtzDescriptors)
    {
        bool hasCapability = true;
        if (!descriptor.supportAttribute.isEmpty())
        {
            const auto attribute = m_attributes
                .attribute<bool>(lit("%1/%2").arg(descriptor.supportAttribute).arg(channel));

            hasCapability = attribute != boost::none && *attribute;
        }

        if (!hasCapability)
            continue;

        const auto parameter = m_cgiParameters.parameter(descriptor.valueParameter);
        if (parameter == boost::none || !parameter->isValid())
            continue;

        if (qnGlobalSettings->showHanwhaAlternativePtzControlsOnTile())
            m_ptzCapabilities[core::ptz::Type::operational] |= descriptor.capabilities;

        configurationalCapabilities |= descriptor.capabilities;
        m_configurationalPtzRanges[parameter->name()] = HanwhaRange(*parameter);
    }

    NX_VERBOSE(this, lm("%1: Supported PTZ capabilities alternative: %2")
        .args(getPhysicalId(), ptzCapabilityBits(configurationalCapabilities)));
    return CameraDiagnostics::NoErrorResult();
}

QnPtzAuxilaryTraitList HanwhaResource::calculatePtzTraits() const
{
    QnPtzAuxilaryTraitList ptzTraits;
    for (const auto& item: kHanwhaPtzTraitDescriptors)
    {
        const auto trait = QnPtzAuxilaryTrait(item.first);
        const auto& descriptor = item.second;
        const auto& parameter = cgiParameters().parameter(descriptor.parameterName);

        if (parameter == boost::none)
            continue;

        const auto& possibleValues = parameter->possibleValues();
        for (const auto& value : descriptor.positiveValues)
        {
            if (possibleValues.contains(value))
            {
                ptzTraits.push_back(trait);
                break;
            }
        }
    }

    calculateAutoFocusSupport(&ptzTraits);
    return ptzTraits;
}
void HanwhaResource::calculateAutoFocusSupport(QnPtzAuxilaryTraitList* outTraitList) const
{
    const auto parameter = cgiParameters().parameter(lit("image/focus/control/Mode"));
    if (!parameter)
        return;

    bool gotAutoFocus = false;
    const auto possibleValues = parameter->possibleValues();

    if (!isNvr() || isBypassSupported())
    {
        static const std::map<QString, QString> kAutoFocusModes = {
            {kHanwhaSimpleFocusTrait, lit("SimpleFocus")},
            {kHanwhaAutoFocusTrait, lit("AutoFocus")}
        };

        for (const auto& entry: kAutoFocusModes)
        {
            const auto& traitName = entry.first;
            const auto& mode = entry.second;

            if (possibleValues.contains(mode))
            {
                outTraitList->push_back(QnPtzAuxilaryTrait(traitName));
                gotAutoFocus = true;
            }
        }
    }
    else
    {
        // NVR without bypass.
        const auto attribute = attributes().attribute<bool>(
            lm("Image/%1/SimpleFocus").arg(getChannel()));

        if (attribute != boost::none && attribute.get())
        {
            outTraitList->push_back(QnPtzAuxilaryTrait(kHanwhaSimpleFocusTrait));
            gotAutoFocus = true;
        }
    }

    if (gotAutoFocus)
        outTraitList->push_back(QnPtzAuxilaryTrait(Ptz::ManualAutoFocusPtzTrait));
}

CameraDiagnostics::Result HanwhaResource::initAdvancedParameters()
{
    if (!ini().initAdvancedParameters)
        return CameraDiagnostics::NoErrorResult();

    if (QnResource::isStopping())
        return CameraDiagnostics::ServerTerminatedResult();

    if (isNvr() && !isBypassSupported())
    {
        m_advancedParametersProvider.assign(QnCameraAdvancedParams());
        return CameraDiagnostics::NoErrorResult();
    }

    QnCameraAdvancedParams parameters;
    QFile advancedParametersFile(kAdvancedParametersTemplateFile);

    bool result = QnCameraAdvacedParamsXmlParser::readXml(&advancedParametersFile, parameters);
    NX_ASSERT(result, lm("Error while parsing xml: %1").arg(kAdvancedParametersTemplateFile));
    if (!result)
        return CameraDiagnostics::NoErrorResult();

    const auto allowedParameters = QString(ini().enabledAdvancedParameters)
        .split(L',', QString::SplitBehavior::SkipEmptyParts);
    for (const auto& id: parameters.allParameterIds())
    {
        if (!allowedParameters.isEmpty() && !allowedParameters.contains(id))
            continue;

        const auto parameter = parameters.getParameterById(id);
        HanwhaAdavancedParameterInfo info(parameter);

        if(!info.isValid())
            continue;

        if (!info.isDeviceTypeSupported(deviceType()))
            continue;

        m_advancedParameterInfos.emplace(id, info);
    }

    bool success = fillRanges(&parameters, cgiParameters());
    if (!success)
        return CameraDiagnostics::NoErrorResult();

    m_advancedParametersProvider.assign(filterParameters(parameters));
    return CameraDiagnostics::NoErrorResult();
}

CameraDiagnostics::Result HanwhaResource::initTwoWayAudio()
{
    if (!ini().initTwoWayAudio)
        return CameraDiagnostics::NoErrorResult();

    if (QnResource::isStopping())
        return CameraDiagnostics::ServerTerminatedResult();

    const auto channel = getChannel();

    HanwhaRequestHelper helper(sharedContext());
    auto response = helper.view(
        lit("media/audiooutput"),
        {{kHanwhaChannelProperty, QString::number(getChannel())}});

    const auto isAudioOutputEnabled = response.parameter<bool>(lit("Enable"), getChannel());
    if (!isAudioOutputEnabled || !isAudioOutputEnabled.get())
        return CameraDiagnostics::NoErrorResult();

    const auto bitrateParam = response.parameter<int>(lit("Bitrate"), getChannel());
    int bitrateKbps = bitrateParam ? *bitrateParam : 0;

    m_audioTransmitter.reset(new OnvifAudioTransmitter(this));
    if (bitrateKbps > 0)
        m_audioTransmitter->setBitrateKbps(bitrateKbps);

    setCameraCapability(Qn::AudioTransmitCapability, true);
    return CameraDiagnostics::NoErrorResult();
}

CameraDiagnostics::Result HanwhaResource::initRemoteArchive()
{
    if (QnResource::isStopping())
        return CameraDiagnostics::ServerTerminatedResult();

    if (!ini().enableEdge || isNvr())
    {
        setCameraCapability(Qn::RemoteArchiveCapability, false);
        return CameraDiagnostics::NoErrorResult();
    }

    HanwhaRequestHelper helper(sharedContext());
    auto response = helper.view(lit("recording/storage"));
    if (!response.isSuccessful())
    {
        setCameraCapability(Qn::RemoteArchiveCapability, false);
        return CameraDiagnostics::NoErrorResult();
    }

    const auto storageEnabled = response.parameter<bool>(lit("Enable"));
    const bool hasRemoteArchive = (storageEnabled != boost::none) && *storageEnabled;
    setCameraCapability(Qn::RemoteArchiveCapability, hasRemoteArchive);

    return CameraDiagnostics::NoErrorResult();
}

CameraDiagnostics::Result HanwhaResource::handleProxiedDeviceInfo(
    const HanwhaResponse & deviceInfoResponse)
{
    if (deviceInfoResponse.isSuccessful())
    {
        const auto proxiedIdParameter = deviceInfoResponse.parameter<QString>(
            lit("ConnectedMACAddress"));

        if (proxiedIdParameter == boost::none)
            return CameraDiagnostics::NoErrorResult();

        const auto proxiedDeviceId = proxiedIdParameter->trimmed();
        if (proxiedDeviceId != proxiedId())
        {
            cleanUpOnProxiedDeviceChange();
            setProxiedId(proxiedDeviceId);
        }
    }
    return CameraDiagnostics::NoErrorResult();
}

CameraDiagnostics::Result HanwhaResource::createNxProfiles()
{
    std::map <Qn::ConnectionRole, boost::optional<HanwhaVideoProfile>> profilesByRole = {
        {Qn::ConnectionRole::CR_LiveVideo, boost::none},
        {Qn::ConnectionRole::CR_SecondaryLiveVideo, boost::none}
    };

    std::set<HanwhaProfileNumber> profilesToRemove;
    int totalProfileNumber = 0;

    m_profileByRole.clear();

    auto result = findProfiles(
        &profilesByRole[Qn::ConnectionRole::CR_LiveVideo],
        &profilesByRole[Qn::ConnectionRole::CR_SecondaryLiveVideo],
        &totalProfileNumber,
        &profilesToRemove);

    if (!result)
        return result;

    if (!qnGlobalSettings->hanwhaDeleteProfilesOnInitIfNeeded())
    {
        int amountOfProfilesNeeded = 0;

        for (const auto& entry: profilesByRole)
        {
            const auto profile = entry.second;
            if (profile == boost::none)
                ++amountOfProfilesNeeded;
        }

        if (amountOfProfilesNeeded + totalProfileNumber > m_maxProfileCount)
        {
            return CameraDiagnostics::CameraInvalidParams(
                lit("- can not create profiles. Please delete %1 profile%2 on the camera web page")
                    .arg(amountOfProfilesNeeded)
                    .arg(amountOfProfilesNeeded > 1 ? lit("s") : QString()));
        }
    }

    for (auto& entry: profilesByRole)
    {
        const auto role = entry.first;
        auto& profile = entry.second;

        if (profile == boost::none)
        {
            profile = HanwhaVideoProfile();
            result = createNxProfile(
                role,
                &profile->number,
                totalProfileNumber,
                &profilesToRemove);

            if (!result)
                return result;
        }
        else
        {
            updateProfileNameIfNeeded(role, *profile);
        }
    }

    for (const auto& entry: profilesByRole)
    {
        const auto role = entry.first;
        const auto& profile = entry.second;

        NX_VERBOSE(
            this,
            lm("Direct profile %1 has been selected for role %2 for %3 (%4)")
                .args(profile->number, role, getName(), getId()));

        setDirectProfile(role, profile->number);
        // We set 'Record' profile policy to the primary profile and use
        // this profile for an archive connection.
        if (role == Qn::ConnectionRole::CR_LiveVideo)
            setDirectProfile(Qn::ConnectionRole::CR_Archive, profile->number);
    }

    if (isBypassSupported())
    {
        result = findProfiles(
            &profilesByRole[Qn::ConnectionRole::CR_LiveVideo],
            &profilesByRole[Qn::ConnectionRole::CR_SecondaryLiveVideo],
            &totalProfileNumber,
            &profilesToRemove,
            /*useBypass*/ true);

        if (!result)
            return result;

        for (const auto& entry: profilesByRole)
        {
            const auto role = entry.first;
            const auto& profile = entry.second;

            if (profile == boost::none)
            {
                return CameraDiagnostics::CameraInvalidParams(
                    lit("Can't fetch profile number via bypass."));
            }

            NX_VERBOSE(
                this,
                lm("Bypass profile %1 has been selected for role %2 for %3 (%4)")
                    .args(profile->number, role, getName(), getId()));

            setBypassProfile(role, profile->number);
            if (role == Qn::ConnectionRole::CR_LiveVideo)
                setBypassProfile(Qn::ConnectionRole::CR_Archive, profile->number);
        }
    }

    return CameraDiagnostics::NoErrorResult();
}

CameraDiagnostics::Result HanwhaResource::fetchExistingProfiles()
{
    m_profileByRole.clear();

    HanwhaRequestHelper helper(sharedContext());
    const auto response = helper.view(
        lit("media/videoprofilepolicy"),
        {{kHanwhaChannelProperty, QString::number(getChannel())}});

    if (!response.isSuccessful())
    {
        return CameraDiagnostics::RequestFailedResult(
            response.requestUrl(),
            lit("Can't read video profile policy"));
    }

    std::set<int> availableProfiles;
    for (const auto& profile: response.response())
    {
        bool isOk = false;
        const auto profileNumber = profile.second.toInt(&isOk);
        if (!isOk)
            continue;

        if (profile.first.endsWith(lit("Profile")))
            availableProfiles.insert(profile.second.toInt());

        // Accodring to hawna request for ONVIF:
        // - Use Recording profile from NVR as a Primary stream.
        // - Use Live Streaming profile from NVR as a Secondary stream.
        // See: http://git.wisenetdev.com/HanwhaTechwinAmerica/WAVE/issues/290
        if (profile.first.endsWith(lit("RecordProfile")))
        {
            setDirectProfile(Qn::ConnectionRole::CR_LiveVideo, profileNumber);
            setDirectProfile(Qn::ConnectionRole::CR_Archive, profileNumber);
        }
        else if (profile.first.endsWith(lit("LiveProfile")))
        {
            setDirectProfile(Qn::ConnectionRole::CR_SecondaryLiveVideo, profileNumber);
        }
    }

    // Select the best avaliable profile, for primary live and archive.
    if (m_profileByRole.find(Qn::ConnectionRole::CR_LiveVideo) == m_profileByRole.end())
    {
        const auto response = helper.view(
            lit("media/videoprofile"),
            {{kHanwhaChannelProperty, QString::number(getChannel())}});

        int bestProfile = kHanwhaInvalidProfile;
        int bestScore = 0;
        const auto& channelProfiles = parseProfiles(response).at(getChannel());
        for (const auto& profileEntry: channelProfiles)
        {
            const auto profile = profileEntry.second;
            const auto codecCoefficient =
                kHanwhaCodecCoefficients.find(profile.codec) != kHanwhaCodecCoefficients.cend()
                ? kHanwhaCodecCoefficients.at(profile.codec)
                : -1;

            if (!availableProfiles.count(profile.number))
                continue;

            const auto score = profile.resolution.width()
                * profile.resolution.height()
                * codecCoefficient
                + profile.frameRate;

            if (score > bestScore)
            {
                bestScore = score;
                bestProfile = profile.number;
            }
        }

        if (bestProfile != kHanwhaInvalidProfile)
        {
            setDirectProfile(Qn::ConnectionRole::CR_LiveVideo, bestProfile);
            setDirectProfile(Qn::ConnectionRole::CR_Archive, bestProfile);
        }
    }

    return CameraDiagnostics::NoErrorResult();
}

CameraDiagnostics::Result HanwhaResource::createNxProfile(
    Qn::ConnectionRole role,
    int* outNxProfile,
    int totalProfileNumber,
    std::set<int>* inOutProfilesToRemove)
{
    const int profileToRemove = chooseProfileToRemove(
        totalProfileNumber,
        *inOutProfilesToRemove);

    if (profileToRemove != kHanwhaInvalidProfile)
    {
        auto result = removeProfile(profileToRemove);
        if (!result)
            return result;

        inOutProfilesToRemove->erase(profileToRemove);
    }

    return createProfile(outNxProfile, role);
}

int HanwhaResource::chooseProfileToRemove(
    int totalProfileNumber,
    const std::set<int>& profilesToRemove) const
{
    auto profile = kHanwhaInvalidProfile;
    if (totalProfileNumber >= maxProfileCount())
    {
        if (profilesToRemove.empty())
            return kHanwhaInvalidProfile;

        profile = *profilesToRemove.cbegin();
    }

    return profile;
}

CameraDiagnostics::Result HanwhaResource::setUpProfilePolicies(
    int primaryProfile,
    int secondaryProfile)
{
    HanwhaRequestHelper helper(sharedContext());
    const auto response = helper.set(
        lit("media/videoprofilepolicy"),
        {
            {kHanwhaChannelProperty, QString::number(getChannel())},
            {lit("LiveProfile"), QString::number(secondaryProfile)},
            {lit("RecordProfile"), QString::number(primaryProfile)},
            {lit("NetworkProfile"), QString::number(secondaryProfile)}
        });

    if (!response.isSuccessful())
    {
        return CameraDiagnostics::RequestFailedResult(
            response.requestUrl(),
            lit("can't set up profile dependencies"));
    }

    return CameraDiagnostics::NoErrorResult();
}

CameraDiagnostics::Result HanwhaResource::findProfiles(
    boost::optional<HanwhaVideoProfile>* outPrimaryProfile,
    boost::optional<HanwhaVideoProfile>* outSecondaryProfile,
    int* totalProfileNumber,
    std::set<int>* profilesToRemoveIfProfilesExhausted,
    bool useBypass)
{
    if (profilesToRemoveIfProfilesExhausted)
        profilesToRemoveIfProfilesExhausted->clear();

    if (outPrimaryProfile)
        *outPrimaryProfile = boost::none;

    if (outSecondaryProfile)
        *outSecondaryProfile = boost::none;

    HanwhaProfileMap profiles;
    const auto result = fetchProfiles(&profiles, useBypass);

    if (!result)
        return result;

    if (profiles.empty())
        return CameraDiagnostics::NoErrorResult();

    if (totalProfileNumber)
        *totalProfileNumber = profiles.size();

    static const auto kAppName = QnAppInfo::productNameLong();
    if (outPrimaryProfile)
        *outPrimaryProfile = findProfile(profiles, Qn::ConnectionRole::CR_LiveVideo, kAppName);

    if (outSecondaryProfile)
    {
        *outSecondaryProfile = findProfile(
            profiles,
            Qn::ConnectionRole::CR_SecondaryLiveVideo,
            kAppName);
    }

    if (profilesToRemoveIfProfilesExhausted)
    {
        *profilesToRemoveIfProfilesExhausted = findProfilesToRemove(
            profiles,
            outPrimaryProfile ? *outPrimaryProfile : boost::none,
            outSecondaryProfile ? *outSecondaryProfile : boost::none);
    }

    return CameraDiagnostics::NoErrorResult();
}

CameraDiagnostics::Result HanwhaResource::fetchProfiles(
    HanwhaProfileMap* outProfiles,
    bool useBypass)
{
    NX_ASSERT(outProfiles);
    if (!outProfiles)
        return CameraDiagnostics::CameraPluginErrorResult("Output profiles isn't profvided");

    HanwhaRequestHelper helper(sharedContext(), useBypass ? bypassChannel() : boost::none);
    const auto response = helper.view(lit("media/videoprofile"));

    if (!response.isSuccessful())
    {
        return error(
            response,
            CameraDiagnostics::RequestFailedResult(
                response.requestUrl(),
                response.errorString()));
    }

    const auto profileByChannel = parseProfiles(
        response,
        useBypass ? bypassChannel() : boost::none);

    const auto currentChannelProfiles = profileByChannel.find(getChannel());
    *outProfiles = currentChannelProfiles == profileByChannel.cend()
        ? HanwhaProfileMap()
        : currentChannelProfiles->second;

    return CameraDiagnostics::NoErrorResult();
}

CameraDiagnostics::Result HanwhaResource::removeProfile(int profileNumber)
{
    HanwhaRequestHelper helper(sharedContext());
    const auto response = helper.remove(
        lit("media/videoprofile"),
        {
            {kHanwhaChannelProperty, QString::number(getChannel())},
            {kHanwhaProfileNumberProperty, QString::number(profileNumber)}
        });

    if (!response.isSuccessful())
    {
        return error(
            response,
            CameraDiagnostics::RequestFailedResult(response.requestUrl(), response.errorString()));
    }

    return CameraDiagnostics::NoErrorResult();
}

CameraDiagnostics::Result HanwhaResource::createProfile(
    int* outProfileNumber,
    Qn::ConnectionRole role)
{
    NX_ASSERT(outProfileNumber);
    if (!outProfileNumber)
    {
        return CameraDiagnostics::CameraPluginErrorResult(
            lit("Create profile: output profile number is null"));
    }

    QnLiveStreamParams streamParameters;
    const auto fps = role == Qn::ConnectionRole::CR_LiveVideo
        ? kMaxPossibleFps
        : QnSecurityCamResource::kDefaultSecondStreamFpsMedium;

    streamParameters.codec = streamCodec(role);
    streamParameters.fps = streamFrameRate(role, fps);
    streamParameters.resolution = streamResolution(role);
    streamParameters.quality = Qn::StreamQuality::QualityHigh;
    streamParameters.bitrateKbps = streamBitrate(role, streamParameters);

    HanwhaProfileParameterFlags profileParameterFlags = HanwhaProfileParameterFlag::newProfile;
    if (isAudioSupported())
        profileParameterFlags |= HanwhaProfileParameterFlag::audioSupported;

    auto profileParameters = makeProfileParameters(
        role,
        streamParameters,
        profileParameterFlags);

    HanwhaRequestHelper helper(sharedContext(), bypassChannel());
    auto response = helper.add(lit("media/videoprofile"), profileParameters);

    // NVRs can report invalid maximum profile length.
    const bool needToTryAgain = !response.isSuccessful()
        && isNvr()
        && !isBypassSupported()
        && response.errorCode() == kHanwhaInvalidInputValue;

    if (needToTryAgain)
    {
        profileParameters[kHanwhaProfileNameProperty] =
            nxProfileName(role, kHanwhaProfileNameDefaultMaxLength);

        response = helper.add(lit("media/videoprofile"), profileParameters);
    }

    if (!response.isSuccessful())
    {
        return error(
            response,
            CameraDiagnostics::RequestFailedResult(response.requestUrl(), response.errorString()));
    }

    // Creation of profiles on the NVR channel has some peculiarities:
    // 1. If profiles are being created via NVR CGI profile number isn't returned in the response.
    // 2. NVRs can return garbage instead of actual profiles if make 'view'
    //  request too fast after profile 'add' or 'update' request. (actual for both types of NVR -
    //  with bypass and without)
    // 3. Profile can be created with incorrect settings (fps, resolution)
    //  so we need to update it after creation (actual for NVRs without bypass).
    // We need to wait a little after profile adding/updating and then try to verify
    // newly created profile.
    if (isNvr())
    {
        static const int kMaxUpdateProfileTries = 10;
        *outProfileNumber = kHanwhaInvalidProfile;
        for (auto i = 0; i < kMaxUpdateProfileTries; ++i)
        {
            if (QnResource::isStopping())
                return CameraDiagnostics::ServerTerminatedResult();

            const auto profileNumber = verifyProfile(role);
            if (profileNumber != boost::none)
            {
                *outProfileNumber = *profileNumber;
                break;
            }
        }

        if (*outProfileNumber == kHanwhaInvalidProfile)
        {
            return CameraDiagnostics::CameraInvalidParams(
                lm("Can't verify profile for %1 stream.")
                    .args(role == Qn::ConnectionRole::CR_LiveVideo
                        ? lit("primary")
                        : lit("secondary")));
        }
    }

    if (isNvr() && !isBypassSupported())
    {
        profileParameters.erase(kHanwhaProfileNameProperty);
        profileParameters.emplace(kHanwhaProfileNumberProperty, QString::number(*outProfileNumber));

        response = helper.update(lit("media/videoprofile"), profileParameters);
        if (!response.isSuccessful())
        {
            return CameraDiagnostics::RequestFailedResult(
                response.requestUrl(),
                lit("Can't update profile"));
        }
    }
    else
    {
        bool success = false;
        *outProfileNumber = response.response()[kHanwhaProfileNumberProperty].toInt(&success);

        if (!success)
            return CameraDiagnostics::CameraInvalidParams(lit("Invalid profile number string"));
    }

    return CameraDiagnostics::NoErrorResult();
}

boost::optional<int> HanwhaResource::verifyProfile(Qn::ConnectionRole role)
{
    std::this_thread::sleep_for(std::chrono::milliseconds(500));
    boost::optional<HanwhaVideoProfile> profile;
    const auto result = findProfiles(
        role == Qn::ConnectionRole::CR_LiveVideo ? &profile : nullptr,
        role == Qn::ConnectionRole::CR_SecondaryLiveVideo ? &profile : nullptr,
        /*totalProfileNumber*/ nullptr,
        /*profilesToRemove*/ nullptr);

    if (!result || profile == boost::none)
    {
        NX_VERBOSE(
            this,
            lm("Profile verification is failed because profile for %1 stream "
                "can't be found. Device: %2 (%3)")
                .args(
                    role == Qn::ConnectionRole::CR_LiveVideo
                        ? lit("primary")
                        : lit("secondary"),
                    getName(),
                    getId()));
        return boost::none;
    }

    const bool isIncorrectProfile = profile->number == kHanwhaInvalidProfile
        || profile->frameRate <= 0
        || profile->bitrateKbps <= 0
        || profile->codec == AVCodecID::AV_CODEC_ID_NONE;

    if (isIncorrectProfile)
    {
        NX_VERBOSE(
            this,
            lm("Profile verification is failed because profile for %1 stream "
                "has incorrect parameters. Device: %2 (%3)")
                .args(
                    role == Qn::ConnectionRole::CR_LiveVideo
                        ? lit("primary")
                        : lit("secondary"),
                    getName(),
                    getId()));
        return boost::none;
    }

    return profile->number;
}

CameraDiagnostics::Result HanwhaResource::updateProfileNameIfNeeded(
    Qn::ConnectionRole role,
    const HanwhaVideoProfile& profile)
{
    const auto properProfileName = nxProfileName(role);
    bool needToUpdateProfileName =
        (profile.name == nxProfileName(role, kHanwhaProfileNameDefaultMaxLength))
        && (nxProfileName(role, kHanwhaProfileNameDefaultMaxLength) != properProfileName);

    if (needToUpdateProfileName)
    {
        // Try to update profile name and silently ignore any errors.
        HanwhaRequestHelper helper(sharedContext(), bypassChannel());
        const auto response = helper.update(
            lit("media/videoprofile"),
            {
                {kHanwhaChannelProperty, QString::number(getChannel())},
                {kHanwhaProfileNumberProperty, QString::number(profile.number)},
                {kHanwhaProfileNameProperty, properProfileName}
            });

        if (!response.isSuccessful())
        {
            NX_WARNING(
                this,
                lm("Can't update %1 profile name for %2 (%3)")
                    .args(
                        (role == Qn::ConnectionRole::CR_LiveVideo
                            ? lit("primary")
                            : lit("secondary")),
                        getName(),
                        getId()));
        }
    }

    return CameraDiagnostics::NoErrorResult();
}

CameraDiagnostics::Result HanwhaResource::fetchPtzLimits(QnPtzLimits* outPtzLimits)
{
    NX_ASSERT(outPtzLimits, lit("No output ptz limits provided"));

    auto setRange = [this](qreal* outMin, qreal* outMax, const QString& parameterName)
        {
            const auto parameter = m_cgiParameters.parameter(parameterName);
            if (!parameter)
                return false;

            if (parameter->type() != HanwhaCgiParameterType::floating)
                return false;

            std::tie(*outMin, *outMax) = parameter->floatRange();
            return true;
        };

    setRange(
        &outPtzLimits->minPan,
        &outPtzLimits->maxPan,
        lit("ptzcontrol/absolute/Pan"));

    setRange(
        &outPtzLimits->minTilt,
        &outPtzLimits->maxTilt,
        lit("ptzcontrol/absolute/Tilt"));

    setRange(
        &outPtzLimits->minFov,
        &outPtzLimits->maxFov,
        lit("ptzcontrol/absolute/Zoom"));

    // TODO: #dmishin don't forget it
    outPtzLimits->maxPresetNumber;

    return CameraDiagnostics::NoErrorResult();
}

CameraDiagnostics::Result HanwhaResource::fetchCodecInfo(HanwhaCodecInfo* outCodecInfo)
{
    if (isBypassSupported())
    {
        HanwhaRequestHelper helper(sharedContext(), bypassChannel());
        helper.setGroupBy(kHanwhaChannelProperty);
        const auto response = helper.view(lit("media/videocodecinfo"));

        if (!response.isSuccessful())
        {
            return CameraDiagnostics::RequestFailedResult(
                response.requestUrl(),
                lit("Can't fetch codec info via bypass"));
        }

        *outCodecInfo = HanwhaCodecInfo(response, cgiParameters());
        if (!outCodecInfo->isValid())
            return CameraDiagnostics::CameraInvalidParams(lit("Can't fetch bypass codec info"));

        outCodecInfo->updateToChannel(getChannel());
    }
    else
    {
        auto codecInfo = sharedContext()->videoCodecInfo();
        if (!codecInfo)
            return codecInfo.diagnostics;

        *outCodecInfo = codecInfo.value;
    }
    return CameraDiagnostics::NoErrorResult();
}

void HanwhaResource::cleanUpOnProxiedDeviceChange()
{
    setProperty(kPrimaryStreamResolutionParamName, QString());
    setProperty(kSecondaryStreamResolutionParamName, QString());
    setProperty(kPrimaryStreamCodecParamName, QString());
    setProperty(kPrimaryStreamCodecProfileParamName, QString());
    setProperty(kSecondaryStreamCodecParamName, QString());
    setProperty(kSecondaryStreamCodecProfileParamName, QString());
    setProperty(kPrimaryStreamGovLengthParamName, QString());
    setProperty(kSecondaryStreamGovLengthParamName, QString());
    setProperty(kPrimaryStreamBitrateControlParamName, QString());
    setProperty(kSecondaryStreamBitrateControlParamName, QString());
    setProperty(kPrimaryStreamBitrateParamName, QString());
    setProperty(kSecondaryStreamBitrateParamName, QString());
    setProperty(kPrimaryStreamEntropyCodingParamName, QString());
    setProperty(kSecondaryStreamEntropyCodingParamName, QString());
    setProperty(kPrimaryStreamFpsParamName, QString());
    setProperty(kSecondaryStreamFpsParamName, QString());
}

AVCodecID HanwhaResource::streamCodec(Qn::ConnectionRole role) const
{
    const auto propertyName = role == Qn::ConnectionRole::CR_LiveVideo
        ? kPrimaryStreamCodecParamName
        : kSecondaryStreamCodecParamName;

    QString codecString = getProperty(propertyName);
    if (codecString.isEmpty())
        return defaultCodecForStream(role);

    auto result = fromHanwhaString<AVCodecID>(codecString);
    if (result == AV_CODEC_ID_NONE)
        return defaultCodecForStream(role);

    return result;
}

QString HanwhaResource::streamCodecProfile(AVCodecID codec, Qn::ConnectionRole role) const
{
    const auto propertyName = role == Qn::ConnectionRole::CR_LiveVideo
        ? kPrimaryStreamCodecProfileParamName
        : kSecondaryStreamCodecProfileParamName;

    const QString profile = getProperty(propertyName);
    return suggestCodecProfile(codec, role, profile);
}

QSize HanwhaResource::streamResolution(Qn::ConnectionRole role) const
{
    const auto propertyName = role == Qn::ConnectionRole::CR_LiveVideo
        ? kPrimaryStreamResolutionParamName
        : kSecondaryStreamResolutionParamName;

    QString resolutionString = getProperty(propertyName);
    if (resolutionString.isEmpty())
        return defaultResolutionForStream(role);

    auto result = fromHanwhaString<QSize>(resolutionString);
    if (result.isEmpty())
        return defaultResolutionForStream(role);

    return result;
}

int HanwhaResource::streamFrameRate(Qn::ConnectionRole role, int desiredFps) const
{
    int userDefinedFps = 0;
    if (role == Qn::ConnectionRole::CR_SecondaryLiveVideo)
        userDefinedFps = getProperty(kSecondaryStreamFpsParamName).toInt();
    else if (role == Qn::ConnectionRole::CR_LiveVideo && isNvr() && isConnectedViaSunapi())
        userDefinedFps = getProperty(kPrimaryStreamFpsParamName).toInt();

    return closestFrameRate(role, userDefinedFps ? userDefinedFps : desiredFps);
}

int HanwhaResource::streamGovLength(Qn::ConnectionRole role) const
{
    const auto propertyName = role == Qn::ConnectionRole::CR_LiveVideo
        ? kPrimaryStreamGovLengthParamName
        : kSecondaryStreamGovLengthParamName;

    QString govLengthString = getProperty(propertyName);
    if (govLengthString.isEmpty())
        return defaultGovLengthForStream(role);

    bool success = false;
    const auto result = fromHanwhaString<int>(govLengthString, &success);
    if (!success)
        return kHanwhaInvalidGovLength;

    return result;
}

Qn::BitrateControl HanwhaResource::streamBitrateControl(Qn::ConnectionRole role) const
{
    const auto propertyName = role == Qn::ConnectionRole::CR_LiveVideo
        ? kPrimaryStreamBitrateControlParamName
        : kSecondaryStreamBitrateControlParamName;

    QString bitrateControlString = getProperty(propertyName);
    if (bitrateControlString.isEmpty())
        return defaultBitrateControlForStream(role);

    auto result = fromHanwhaString<Qn::BitrateControl>(bitrateControlString);
    if (result == Qn::BitrateControl::undefined)
        return defaultBitrateControlForStream(role);

    return result;
}

int HanwhaResource::streamBitrate(
    Qn::ConnectionRole role,
    const QnLiveStreamParams& liveStreamParams) const
{
    QnLiveStreamParams streamParams = liveStreamParams;
    const auto propertyName = role == Qn::ConnectionRole::CR_LiveVideo
        ? kPrimaryStreamBitrateParamName
        : kSecondaryStreamBitrateParamName;

    const QString bitrateString = getProperty(propertyName);
    int bitrateKbps = bitrateString.toInt();
    streamParams.resolution = streamResolution(role);
    if (bitrateKbps == 0)
    {
        // Since we can't fully control bitrate on the NVRs that don't have bypass
        // we use default bitrate with 1.0 (QualityNormal) coefficient.
        if (isNvr() && !isBypassSupported())
            streamParams.quality = Qn::StreamQuality::QualityNormal;

        bitrateKbps = nx::mediaserver::resource::Camera::suggestBitrateKbps(streamParams, role);
    }

    auto streamCapability = cameraMediaCapability()
        .streamCapabilities
        .value(role == Qn::ConnectionRole::CR_LiveVideo
            ? Qn::StreamIndex::primary
            : Qn::StreamIndex::secondary);

    return qBound(streamCapability.minBitrateKbps, bitrateKbps, streamCapability.maxBitrateKbps);
}

int HanwhaResource::closestFrameRate(Qn::ConnectionRole role, int desiredFrameRate) const
{
    const auto resolution = streamResolution(role);
    const auto codec = streamCodec(role);

    const auto limits = m_codecInfo.limits(
        getChannel(),
        codec,
        lit("General"),
        resolution);

    if (!limits)
        return kHanwhaInvalidFps;

    return qBound(1, desiredFrameRate, limits->maxFps);
}

int HanwhaResource::profileByRole(Qn::ConnectionRole role, bool isBypassProfile) const
{
    auto itr = m_profileByRole.find(role);
    if (itr != m_profileByRole.cend())
    {
        const auto& profileNumbers = itr->second;
        return isBypassProfile
            ? profileNumbers.bypassNumber
            : profileNumbers.directNumber;
    }

    return kHanwhaInvalidProfile;
}

AVCodecID HanwhaResource::defaultCodecForStream(Qn::ConnectionRole role) const
{
    const auto& codecs = m_codecInfo.codecs(getChannel());

    if (codecs.find(AVCodecID::AV_CODEC_ID_H264) != codecs.cend())
        return AVCodecID::AV_CODEC_ID_H264;
    else if (codecs.find(AVCodecID::AV_CODEC_ID_HEVC) != codecs.cend())
        return AVCodecID::AV_CODEC_ID_HEVC;
    else if (codecs.find(AVCodecID::AV_CODEC_ID_MJPEG) != codecs.cend())
        return AVCodecID::AV_CODEC_ID_MJPEG;

    return AVCodecID::AV_CODEC_ID_H264;
}

QSize HanwhaResource::defaultResolutionForStream(Qn::ConnectionRole role) const
{
    const auto& resolutions = m_codecInfo.resolutions(
        getChannel(),
        defaultCodecForStream(role),
        lit("General"));

    if (resolutions.empty())
        return QSize();

    if (role == Qn::ConnectionRole::CR_LiveVideo)
        return resolutions[0];

    return bestSecondaryResolution(resolutions[0], resolutions);
}

int HanwhaResource::defaultGovLengthForStream(Qn::ConnectionRole role) const
{
    return mediaCapabilityForRole(role).maxFps;
}

Qn::BitrateControl HanwhaResource::defaultBitrateControlForStream(Qn::ConnectionRole role) const
{
    return Qn::BitrateControl::vbr;
}

int HanwhaResource::defaultBitrateForStream(Qn::ConnectionRole role) const
{
    const auto resolution = streamResolution(role);
    const auto codec = streamCodec(role);
    const auto bitrateControl = streamBitrateControl(role);

    const auto limits = m_codecInfo.limits(
        getChannel(),
        codec,
        lit("General"),
        resolution);

    if (!limits)
        return kHanwhaInvalidBitrate;

    if (bitrateControl == Qn::BitrateControl::cbr)
        return limits->defaultCbrBitrate;

    return limits->defaultVbrBitrate;
}

Qn::EntropyCoding HanwhaResource::defaultEntropyCodingForStream(Qn::ConnectionRole role) const
{
    const auto codec = defaultCodecForStream(role);

    const auto entropyCodingParameter = cgiParameters().parameter(
        lit("media/videoprofile/add_update/%1.EntropyCoding").arg(toHanwhaString(codec)));

    if (!entropyCodingParameter)
        return Qn::EntropyCoding::undefined;

    const auto possibleValues = entropyCodingParameter->possibleValues();
    if (possibleValues.contains(toHanwhaString(Qn::EntropyCoding::cavlc)))
        return Qn::EntropyCoding::cavlc;

    if (possibleValues.contains(toHanwhaString(Qn::EntropyCoding::cabac)))
        return Qn::EntropyCoding::cabac;

    return Qn::EntropyCoding::undefined;
}

QString HanwhaResource::defaultCodecProfileForStream(Qn::ConnectionRole role) const
{
    const auto codec = streamCodec(role);

    const auto codecProfileParameter = cgiParameters().parameter(
        lit("media/videoprofile/add_update/%1.Profile").arg(toHanwhaString(codec)));

    if (!codecProfileParameter)
        return QString();

    const auto possibleValues = codecProfileParameter->possibleValues();
    if (possibleValues.isEmpty())
        return QString();

    if (possibleValues.contains(lit("High")))
        return lit("High");

    if (possibleValues.contains(lit("Main")))
        return lit("Main");

    return possibleValues.first();
}

int HanwhaResource::defaultFrameRateForStream(Qn::ConnectionRole role) const
{
    if (role == Qn::ConnectionRole::CR_SecondaryLiveVideo)
        closestFrameRate(role, defaultSecondaryFps(Qn::QualityNormal));

    return kHanwhaInvalidFps;
}

QString HanwhaResource::defaultValue(const QString& parameter, Qn::ConnectionRole role) const
{
    if (parameter.endsWith(kEncodingTypeProperty))
        return toHanwhaString(defaultCodecForStream(role));
    else if (parameter.endsWith(kResolutionProperty))
        return toHanwhaString(defaultResolutionForStream(role));
    else if (parameter.endsWith(kBitrateControlTypeProperty))
        return toHanwhaString(defaultBitrateControlForStream(role));
    else if (parameter.endsWith(kGovLengthProperty))
        return QString::number(defaultGovLengthForStream(role));
    else if (parameter.endsWith(kCodecProfileProperty))
        return defaultCodecProfileForStream(role);
    else if (parameter.endsWith(kEntropyCodingProperty))
        return toHanwhaString(defaultEntropyCodingForStream(role));
    else if (parameter.endsWith(kBitrateProperty))
    {
        auto camera = qnCameraPool->getVideoCamera(toSharedPointer());
        if (!camera)
            return QString::number(defaultBitrateForStream(role));

        QnLiveStreamProviderPtr provider = role == Qn::ConnectionRole::CR_LiveVideo
            ? camera->getPrimaryReader()
            : camera->getSecondaryReader();

        if (!provider)
            QString::number(defaultBitrateForStream(role));

        const auto liveStreamParameters = provider->getLiveParams();
        return QString::number(streamBitrate(role, liveStreamParameters));
    }
    else if (parameter.endsWith(kFramePriorityProperty))
        return lit("FrameRate");

    return QString();
}

QString HanwhaResource::suggestCodecProfile(
    AVCodecID codec,
    Qn::ConnectionRole role,
    const QString& desiredProfile) const
{
    const auto& profiles = m_codecInfo.codecProfiles(codec);
    if (profiles.contains(desiredProfile))
        return desiredProfile;

    return defaultCodecProfileForStream(role);
}

QSize HanwhaResource::bestSecondaryResolution(
    const QSize& primaryResolution,
    const std::vector<QSize>& resolutionList) const
{
    if (primaryResolution.isEmpty())
    {
        NX_WARNING(
            this,
            lit("Primary resolution height is 0. Can not determine secondary resolution"));

        return QSize();
    }

    QList<QSize> resolutions; //< TODO: #dmishin get rid of this.
    for (const auto& resolution: resolutionList)
        resolutions.push_back(resolution);

    return closestResolution(
        SECONDARY_STREAM_DEFAULT_RESOLUTION,
        getResolutionAspectRatio(primaryResolution),
        SECONDARY_STREAM_MAX_RESOLUTION,
        resolutions);
}

QnCameraAdvancedParams HanwhaResource::filterParameters(
    const QnCameraAdvancedParams& allParameters) const
{
    QSet<QString> supportedIds;
    for (const auto& id: allParameters.allParameterIds())
    {
        const auto parameter = allParameters.getParameterById(id);
        const auto info = advancedParameterInfo(parameter.id);
        if (!info)
            continue;

        if (info->isService()) //< E.g, "Reset profiles to default" button.
        {
            supportedIds.insert(id);
            continue;
        }

        const auto neededPtzCapabilities = info->ptzCapabilities();
        if (neededPtzCapabilities != Ptz::NoPtzCapabilities)
        {
            const bool hasNeededCapabilities =
                (neededPtzCapabilities & ptzCapabilities(core::ptz::Type::configurational))
                    == neededPtzCapabilities;

            if (hasNeededCapabilities)
                supportedIds.insert(id);

            continue;
        }

        const bool needToCheck = parameter.dataType == QnCameraAdvancedParameter::DataType::Number
            || parameter.dataType == QnCameraAdvancedParameter::DataType::Enumeration;

        if (needToCheck && parameter.range.isEmpty())
            continue;

        if (info->hasParameter())
        {
            const auto& cgiParams = cgiParameters();
            boost::optional<HanwhaCgiParameter> cgiParameter;
            const auto rangeParameter = info->rangeParameter();

            if (rangeParameter.isEmpty())
            {
                cgiParameter = cgiParams.parameter(
                    info->cgi(),
                    info->submenu(),
                    info->updateAction(),
                    info->parameterName());
            }
            else
            {
                cgiParameter = cgiParams.parameter(rangeParameter);
            }

            if (!cgiParameter)
                continue;

            const auto parameterValue = info->parameterValue();
            if (!parameterValue.isEmpty() && !cgiParameter->isValueSupported(parameterValue))
                continue;
        }

        bool isSupported = true;
        auto supportAttribute = info->supportAttribute();

        const auto& attrs = attributes();
        if (!supportAttribute.isEmpty())
        {
            isSupported = false;
            if (!info->isChannelIndependent())
                supportAttribute += lit("/%1").arg(getChannel());

            const auto boolAttribute = attrs.attribute<bool>(supportAttribute);
            if (boolAttribute != boost::none)
            {
                isSupported = boolAttribute.get();
            }
            else
            {
                const auto intAttribute = attrs.attribute<int>(supportAttribute);
                if (intAttribute != boost::none)
                    isSupported = intAttribute.get() > 0;
            }
        }

        if (isSupported)
            supportedIds.insert(id);
    }

    return allParameters.filtered(supportedIds);
}

bool HanwhaResource::fillRanges(
    QnCameraAdvancedParams* inOutParameters,
    const HanwhaCgiParameters& cgiParameters) const
{
    for (const auto& id: inOutParameters->allParameterIds())
    {
        auto parameter = inOutParameters->getParameterById(id);
        auto info = advancedParameterInfo(id);
        if (!info)
            continue;

        const bool needToFixRange =
            (parameter.dataType == QnCameraAdvancedParameter::DataType::Enumeration
            || parameter.dataType == QnCameraAdvancedParameter::DataType::Number)
                && parameter.range.isEmpty();

        if (!needToFixRange)
            continue;

        if (info->isSpecific())
            addSpecificRanges(&parameter);

        auto range = cgiParameters.parameter(info->rangeParameter());
        if (!range || !range->isValid())
            continue;

        const auto rangeType = range->type();
        if (rangeType == HanwhaCgiParameterType::enumeration)
        {
            const auto possibleValues = range->possibleValues();
            parameter.range = fromHanwhaInternalRange(possibleValues).join(lit(","));
            parameter.internalRange = possibleValues.join(lit(","));
            inOutParameters->updateParameter(parameter);
        }
        else if (rangeType == HanwhaCgiParameterType::integer)
        {
            parameter.range = lit("%1,%2")
                .arg(range->min())
                .arg(range->max());
            inOutParameters->updateParameter(parameter);
        }
    }

    return true;
}

bool HanwhaResource::addSpecificRanges(
    QnCameraAdvancedParameter* inOutParameter) const
{
    NX_EXPECT(inOutParameter);
    if (!inOutParameter)
        return false;

    const auto info = advancedParameterInfo(inOutParameter->id);
    if (!info)
        return false;

    const auto parameterName = info->parameterName();
    if (parameterName == kHanwhaBitrateProperty)
        return addBitrateRanges(inOutParameter, *info);

    if (parameterName == kHanwhaFrameRateProperty)
        return addFrameRateRanges(inOutParameter, *info);

    return true;
}

bool HanwhaResource::addBitrateRanges(
    QnCameraAdvancedParameter* inOutParameter,
    const HanwhaAdavancedParameterInfo& info) const
{
    auto createDependencyFunc = [](
        const HanwhaCodecLimits& limits,
        AVCodecID /*codec*/,
        const QSize& /*resolution*/,
        const QString& bitrateControl)
        {
            const int minLimit = bitrateControl == lit("CBR")
                ? limits.minCbrBitrate
                : limits.minVbrBitrate;

            const int maxLimit = bitrateControl == lit("CBR")
                ? limits.maxCbrBitrate
                : limits.maxVbrBitrate;

            QnCameraAdvancedParameterDependency dependency;
            dependency.type = QnCameraAdvancedParameterDependency::DependencyType::range;
            dependency.range = lit("%1,%2").arg(minLimit).arg(maxLimit);
            dependency.autoFillId();
            return dependency;
        };

    return addDependencies(inOutParameter, info, createDependencyFunc);
}

bool HanwhaResource::addFrameRateRanges(
    QnCameraAdvancedParameter* inOutParameter,
    const HanwhaAdavancedParameterInfo& info) const
{
    auto createDependencyFunc = [](
        const HanwhaCodecLimits& limits,
        AVCodecID /*codec*/,
        const QSize& /*resolution*/,
        const QString& /*bitrateControl*/)
        {
            QnCameraAdvancedParameterDependency dependency;
            dependency.type = QnCameraAdvancedParameterDependency::DependencyType::range;
            dependency.range = lit("1,%2").arg(limits.maxFps);
            dependency.autoFillId();
            return dependency;
        };

    return addDependencies(inOutParameter, info, createDependencyFunc);
}

bool HanwhaResource::addDependencies(
    QnCameraAdvancedParameter* inOutParameter,
    const HanwhaAdavancedParameterInfo& info,
    CreateDependencyFunc createDependencyFunc) const
{
    NX_EXPECT(inOutParameter);
    if (!inOutParameter)
        return false;

    const auto channel = getChannel();
    const auto codecs = m_codecInfo.codecs(channel);

    const auto streamPrefix = info.profileDependency() == Qn::ConnectionRole::CR_LiveVideo
        ? lit("PRIMARY%")
        : lit("SECONDARY%");

    for (const auto& codec: codecs)
    {
        const auto resolutions = m_codecInfo.resolutions(channel, codec, lit("General"));
        for (const auto& resolution : resolutions)
        {
            auto limits = m_codecInfo.limits(channel, codec, lit("General"), resolution);

            const auto codecString = toHanwhaString(codec);
            QnCameraAdvancedParameterCondition codecCondition;
            codecCondition.type = QnCameraAdvancedParameterCondition::ConditionType::equal;
            codecCondition.paramId = lit("%1media/videoprofile/EncodingType")
                .arg(streamPrefix);
            codecCondition.value = codecString;

            const auto resolutionString = toHanwhaString(resolution);
            QnCameraAdvancedParameterCondition resolutionCondition;
            resolutionCondition.type =
                QnCameraAdvancedParameterCondition::ConditionType::equal;
            resolutionCondition.paramId = lit("%1media/videoprofile/Resolution")
                .arg(streamPrefix);
            resolutionCondition.value = resolutionString;

            QStringList bitrateControlTypeList;
            const auto bitrateControlTypes = cgiParameters().parameter(
                lit("media/videoprofile/add_update/%1.BitrateControlType")
                    .arg(codecString));

            if (bitrateControlTypes)
                bitrateControlTypeList = bitrateControlTypes->possibleValues();

            if (bitrateControlTypeList.isEmpty())
                bitrateControlTypeList.push_back(lit("VBR"));

            for (const auto& bitrateControlType : bitrateControlTypeList)
            {
                QnCameraAdvancedParameterCondition bitrateControlTypeCondition;
                bitrateControlTypeCondition.type
                    = QnCameraAdvancedParameterCondition::ConditionType::equal;
                bitrateControlTypeCondition.paramId
                    = lit("%1media/videoprofile/%2.BitrateControlType")
                        .arg(streamPrefix)
                        .arg(codecString);
                bitrateControlTypeCondition.value = bitrateControlType;

                auto dependency = createDependencyFunc(*limits, codec, resolution, bitrateControlType);
                dependency.conditions.push_back(codecCondition);
                dependency.conditions.push_back(resolutionCondition);

                if (codec != AV_CODEC_ID_MJPEG)
                    dependency.conditions.push_back(bitrateControlTypeCondition);

                inOutParameter->dependencies.push_back(dependency);
            }
        }
    }

    return true;
}

boost::optional<HanwhaAdavancedParameterInfo> HanwhaResource::advancedParameterInfo(
    const QString& id) const
{
    auto itr = m_advancedParameterInfos.find(id);
    if (itr == m_advancedParameterInfos.cend())
        return boost::none;

    return itr->second;
}

void HanwhaResource::updateToChannel(int value)
{
    QUrl url(getUrl());
    QUrlQuery query(url.query());
    query.removeQueryItem("channel");
    if (value > 0)
        query.addQueryItem("channel", QString::number(value + 1));
    url.setQuery(query);
    setUrl(url.toString());

    QString physicalId = getPhysicalId().split('_')[0];
    setDefaultGroupName(getModel());
    setGroupId(physicalId);

    QString suffix = lit("_channel=%1").arg(value + 1);
    if (value > 0)
        physicalId += suffix;
    setPhysicalId(physicalId);

    suffix = lit("-channel %1").arg(value + 1);
    if (value > 0 && !getName().endsWith(suffix))
        setName(getName() + suffix);
}

QString HanwhaResource::toHanwhaAdvancedParameterValue(
    const QnCameraAdvancedParameter& parameter,
    const HanwhaAdavancedParameterInfo& parameterInfo,
    const QString& str) const
{
    const auto parameterType = parameter.dataType;

    if (parameterType == QnCameraAdvancedParameter::DataType::Bool)
    {
        if (str == lit("true") || str == lit("1"))
            return kHanwhaTrue;

        return kHanwhaFalse;
    }
    else if (parameterType == QnCameraAdvancedParameter::DataType::Enumeration)
    {
        if(!parameter.internalRange.isEmpty())
            return parameter.toInternalRange(str);
    }

    return str;
}

QString HanwhaResource::fromHanwhaAdvancedParameterValue(
    const QnCameraAdvancedParameter& parameter,
    const HanwhaAdavancedParameterInfo& parameterInfo,
    const QString& str) const
{
    const auto parameterType = parameter.dataType;
    if (parameterType == QnCameraAdvancedParameter::DataType::Bool)
    {
        if (str == kHanwhaTrue)
            return lit("true");

        return lit("false");
    }
    else if (parameterType == QnCameraAdvancedParameter::DataType::Enumeration)
    {
        if (!parameter.internalRange.isEmpty())
            return parameter.fromInternalRange(str);
    }

    return str;
}

void HanwhaResource::reopenStreams(bool reopenPrimary, bool reopenSecondary)
{
    auto camera = qnCameraPool->getVideoCamera(toSharedPointer(this));
    if (!camera)
        return;

    static const auto reopen =
        [](const QnLiveStreamProviderPtr& stream)
        {
            if (stream && stream->isRunning())
                stream->pleaseReopenStream();
        };

    if (reopenPrimary)
        reopen(camera->getPrimaryReader());

    if (reopenSecondary)
        reopen(camera->getSecondaryReader());
}

int HanwhaResource::suggestBitrate(
    const HanwhaCodecLimits& limits,
    Qn::BitrateControl bitrateControl,
    double coefficient,
    int framerate) const
{
    int defaultBitrate = kHanwhaInvalidBitrate;
    int minBitrate = kHanwhaInvalidBitrate;
    int maxBitrate = kHanwhaInvalidBitrate;
    if (bitrateControl == Qn::BitrateControl::cbr)
    {
        defaultBitrate = limits.defaultCbrBitrate;
        minBitrate = limits.minCbrBitrate;
        maxBitrate = limits.maxCbrBitrate;
    }
    else
    {
        defaultBitrate = limits.defaultVbrBitrate;
        minBitrate = limits.minVbrBitrate;
        maxBitrate = limits.maxVbrBitrate;
    }

    const int bitrate = defaultBitrate * coefficient;

    return qBound(
        (double)minBitrate,
        bitrate * ((double) framerate / limits.defaultFps),
        (double)maxBitrate);
}

bool HanwhaResource::isBitrateInLimits(
    const HanwhaCodecLimits& limits,
    Qn::BitrateControl bitrateControl,
    int bitrate) const
{
    int minBitrate = kHanwhaInvalidBitrate;
    int maxBitrate = kHanwhaInvalidBitrate;
    if (bitrateControl == Qn::BitrateControl::cbr)
    {
        minBitrate = limits.minCbrBitrate;
        maxBitrate = limits.maxCbrBitrate;
    }
    else
    {
        minBitrate = limits.minVbrBitrate;
        maxBitrate = limits.maxVbrBitrate;
    }

    return bitrate <= maxBitrate && bitrate >= minBitrate;
}

QnCameraAdvancedParamValueList HanwhaResource::filterGroupParameters(
    const QnCameraAdvancedParamValueList& values)
{
    using GroupParameterId = QString;

    QnCameraAdvancedParamValueList result;
    QMap<GroupParameterId, GroupParameterInfo> groupParameters;

    // Fill group info if needed and fill group info for group parameters.
    for (const auto& value: values)
    {
        const auto info = advancedParameterInfo(value.id);
        if (!info)
            continue;

        const auto group = info->group();
        if (group.isEmpty())
        {
            result.push_back(value);
            continue;
        }

        groupParameters[value.id] =
            GroupParameterInfo(
                value.value,
                group,
                groupLead(group),
                info->groupIncludeCondition());
    }

    // resolve group parameters
    QSet<QString> groupLeadsToFetch;
    QList<QString> parametersToResolve;

    for (const auto& parameterName: groupParameters.keys())
    {
        if (!groupParameters.contains(parameterName))
            continue;

        const auto info = groupParameters.value(parameterName);
        const auto groupLead = info.groupLead;

        if (parameterName == groupLead)
        {
            result.push_back(QnCameraAdvancedParamValue(parameterName, info.value));
            continue;
        }

        if (!groupParameters.contains(groupLead))
        {
            groupLeadsToFetch.insert(groupLead);
            parametersToResolve.push_back(parameterName);
            continue;
        }

        if (info.groupIncludeCondition == groupParameters[groupLead].value)
            result.push_back(QnCameraAdvancedParamValue(parameterName, info.value));
    }

    if (groupLeadsToFetch.isEmpty())
        return result;

    // fetch group leads;
    QnCameraAdvancedParamValueList groupLeadValues = getApiParameters(groupLeadsToFetch).toValueList();
    for (const auto& lead: groupLeadValues)
    {
        const auto info = advancedParameterInfo(lead.id);
        if (!info)
            continue;

        groupParameters[lead.id] = GroupParameterInfo(
            lead.value,
            info->group(),
            lead.id,
            info->groupIncludeCondition());
    }

    for (const auto& parameterName: parametersToResolve)
    {
        if (!groupParameters.contains(parameterName))
            continue;

        const auto info = groupParameters.value(parameterName);
        const auto groupLead = info.groupLead;

        if (parameterName == groupLead)
        {
            result.push_back(QnCameraAdvancedParamValue(parameterName, info.value));
            continue;
        }

        if (!groupParameters.contains(groupLead))
            continue;

        if (info.groupIncludeCondition == groupParameters[groupLead].value)
            result.push_back(QnCameraAdvancedParamValue(parameterName, info.value));
    }

    return result;
}

QnCameraAdvancedParamValueList HanwhaResource::addAssociatedParameters(
    const QnCameraAdvancedParamValueList& values)
{
    std::map<QString, QString> parameterValues;
    for (const auto& value: values)
        parameterValues[value.id] = value.value;

    QSet<QString> parametersToFetch;
    for (const auto& entry: parameterValues)
    {
        const auto& id = entry.first;
        const auto& value = entry.second;

        const auto info = advancedParameterInfo(id);
        if (!info)
            continue;

        const auto associatedParameters = info->associatedParameters();
        if (associatedParameters.empty())
            continue;

        for (const auto& associatedParameter: associatedParameters)
        {
            if (parameterValues.find(associatedParameter) != parameterValues.cend())
                continue; //< Parameter is already present.

            parametersToFetch.insert(associatedParameter);
        }
    }

    auto associatedParameterValues = getApiParameters(parametersToFetch);
    associatedParameterValues.appendValueList(values);

    return associatedParameterValues.toValueList();
}

QString HanwhaResource::groupLead(const QString& groupName) const
{
    for (const auto& entry: m_advancedParameterInfos)
    {
        const auto info = entry.second;
        if (info.group() == groupName && info.isGroupLead())
            return info.id();
    }

    return QString();
}

boost::optional<QnCameraAdvancedParamValue> HanwhaResource::findButtonParameter(
    const QnCameraAdvancedParamValueList parameterValues) const
{
    for (const auto& parameterValue: parameterValues)
    {
        const auto parameter = m_advancedParametersProvider.getParameterById(parameterValue.id);
        if (!parameter.isValid())
            return boost::none;

        if (parameter.dataType != QnCameraAdvancedParameter::DataType::Button)
            continue;

        return parameterValue;
    }

    return boost::none;
}

bool HanwhaResource::executeCommand(const QnCameraAdvancedParamValue& command)
{
    const auto parameter = m_advancedParametersProvider.getParameterById(command.id);
    if (!parameter.isValid())
        return false;

    const auto info = advancedParameterInfo(command.id);
    if (!info)
        return false;

    if (info->isService())
        return executeServiceCommand(parameter, *info);

    HanwhaRequestHelper::Parameters requestParameters;
    if (!info->parameterName().isEmpty())
    {
        const auto cgiParameter = cgiParameters().parameter(
            info->cgi(),
            info->submenu(),
            info->updateAction(),
            info->parameterName());

        if (!cgiParameter)
            return false;

        const auto possibleValues = cgiParameter->possibleValues();
        const auto requestedParameterValues = info->parameterValue()
            .split(L',');

        QStringList parameterValues;
        for (const auto& requestedValue: requestedParameterValues)
        {
            if (possibleValues.contains(requestedValue))
                parameterValues.push_back(requestedValue);
        }

        if (!parameterValues.isEmpty())
            requestParameters.emplace(info->parameterName(), parameterValues.join(L','));
    }

    return executeCommandInternal(*info, requestParameters);
}

bool HanwhaResource::executeCommandInternal(
    const HanwhaAdavancedParameterInfo& info,
    const HanwhaRequestHelper::Parameters& parameters)
{
    auto makeRequest =
        [&info, this](HanwhaRequestHelper::Parameters parameters, int channel)
        {
            if (channel != kHanwhaInvalidChannel)
                parameters[kHanwhaChannelProperty] = QString::number(channel);

            HanwhaRequestHelper helper(sharedContext(), bypassChannel());
            const auto response = helper.doRequest(
                info.cgi(),
                info.submenu(),
                info.updateAction(),
                nx::utils::RwLockType::write,
                parameters);

            return response.isSuccessful();
        };

    if (info.shouldAffectAllChannels())
    {
        // TODO: #dmishin this will not work with proxied multichannel cameras.
        const auto& systemInfo = sharedContext()->information();
        if (!systemInfo)
            return false;

        bool result = true;
        const auto channelCount = systemInfo->channelCount;
        for (auto i = 0; i < channelCount; ++i)
        {
            result = makeRequest(parameters, i);
            if (!result)
                return false;
        }

        return result;
    }
    else if (!info.isChannelIndependent())
    {
        return makeRequest(parameters, getChannel());
    }

    return makeRequest(parameters, kHanwhaInvalidChannel);
}

bool HanwhaResource::executeServiceCommand(
    const QnCameraAdvancedParameter& parameter,
    const HanwhaAdavancedParameterInfo& info)
{
    if (parameter.id.endsWith(lit("ResetToDefault")))
        return resetProfileToDefault(info.profileDependency());

    return true;
}

bool HanwhaResource::resetProfileToDefault(Qn::ConnectionRole role)
{
    const std::vector<QString> kPropertiesToSet = {
        kEncodingTypeProperty,
        kResolutionProperty,
        kBitrateControlTypeProperty,
        kGovLengthProperty,
        kCodecProfileProperty,
        kEntropyCodingProperty
    };

    std::map<QString, QString> parameters;
    for (const auto& property: kPropertiesToSet)
    {
        const auto propertyDefaultValue = defaultValue(property, role);
        const auto nxProperty = propertyByPrameterAndRole(property, role);
        setProperty(nxProperty, propertyDefaultValue);
    }

    if (role == Qn::ConnectionRole::CR_SecondaryLiveVideo)
    {
        setProperty(kSecondaryStreamFpsParamName, defaultFrameRateForStream(role));
        setProperty(kSecondaryStreamBitrateParamName, defaultBitrateForStream(role));
    }

    saveParams();
    return true;
}

QString HanwhaResource::propertyByPrameterAndRole(
    const QString& parameter,
    Qn::ConnectionRole role) const
{
    auto roleMapEntry = kStreamProperties.find(parameter);
    if (roleMapEntry == kStreamProperties.cend())
        return QString();

    auto entry = roleMapEntry->second.find(role);
    if (entry == roleMapEntry->second.cend())
        return QString();

    return entry->second;
}

HanwhaResource::HanwhaPortInfo HanwhaResource::portInfoFromId(const QString& id) const
{
    HanwhaPortInfo result;
    auto split = id.split(L'.');
    if (split.size() != 2)
        return result;

    result.prefix = split[0];
    result.number = split[1];
    result.submenu = result.prefix.toLower();

    return result;
}

bool HanwhaResource::setRelayOutputStateInternal(const QString& outputId, bool activate)
{
    const auto info = portInfoFromId(outputId);
    const auto state = activate ? lit("On") : lit("Off");

    HanwhaRequestHelper::Parameters parameters =
        {{lit("%1.%2.State").arg(info.prefix).arg(info.number), state}};

    if (info.submenu == lit("alarmoutput"))
    {
        parameters.emplace(
            lit("%1.%2.ManualDuration")
                .arg(info.prefix)
                .arg(info.number),
            lit("Always"));
    }

    HanwhaRequestHelper helper(sharedContext());
    const auto response = helper.control(
        lit("io/%1").arg(info.submenu),
        parameters);

    return response.isSuccessful();
}

const HanwhaAttributes& HanwhaResource::attributes() const
{
    if (!isBypassSupported())
        return m_attributes;

    return m_bypassDeviceAttributes;
}

const HanwhaCgiParameters& HanwhaResource::cgiParameters() const
{
    if (!isBypassSupported())
        return m_cgiParameters;

    return m_bypassDeviceCgiParameters;
}

boost::optional<int> HanwhaResource::bypassChannel() const
{
    if (isBypassSupported())
        return getChannel();

    return boost::none;
}

bool HanwhaResource::isNvr() const
{
    return m_deviceType == HanwhaDeviceType::nvr;
}

HanwhaDeviceType HanwhaResource::deviceType() const
{
    return m_deviceType;
}

QString HanwhaResource::nxProfileName(
    Qn::ConnectionRole role,
    boost::optional<int> forcedProfileNameLength) const
{
    auto maxLength = forcedProfileNameLength == boost::none
        ? kHanwhaProfileNameDefaultMaxLength
        : forcedProfileNameLength.get();

    if (forcedProfileNameLength == boost::none)
    {
        static const std::vector<QString> parametersToCheck = {
            lit("media/videoprofile/add_update/Name"),
            lit("media/videoprofile/add/Name")
        };

        for (const auto& parameterToCheck: parametersToCheck)
        {
            const auto nxProfileNameParameter = cgiParameters().parameter(parameterToCheck);
            if (nxProfileNameParameter != boost::none && nxProfileNameParameter->maxLength() > 0)
            {
                maxLength = nxProfileNameParameter->maxLength();
                break;
            }
        }
    }

    const auto suffix = profileSuffixByRole(role);
    const auto appName = profileFullProductName(QnAppInfo::productNameLong())
        .left(maxLength - suffix.length());

    return appName + suffix;
}

bool HanwhaResource::needToReplaceProfile(
    const boost::optional<HanwhaVideoProfile>& nxProfileToReplace,
    Qn::ConnectionRole role) const
{
    // If we have no profile yet.
    if (nxProfileToReplace == boost::none)
        return true;

    // We want to use new profile instead of obsolete (e.g. WAVESecondary instead of WAVSecondary).
    if (nxProfileToReplace->name == nxProfileName(role, kHanwhaProfileNameDefaultMaxLength))
        return true;

    return false;
}

std::shared_ptr<HanwhaSharedResourceContext> HanwhaResource::sharedContext() const
{
    QnMutexLocker lock(&m_mutex);
    return m_sharedContext;
}

QnAbstractArchiveDelegate* HanwhaResource::createArchiveDelegate()
{
    if (isNvr())
        return new HanwhaArchiveDelegate(toSharedPointer());

    return nullptr;
}

void HanwhaResource::setAnalyticsSupportedEvents(const nx::api::AnalyticsSupportedEvents& eventsList)
{
    nx::api::AnalyticsSupportedEvents externalEvents;
    for (const auto& event: eventsList)
    {
        if (event != kHanwhaInputPortEventId)
            externalEvents.push_back(event);
    }

    base_type::setAnalyticsSupportedEvents(externalEvents);
}

QnTimePeriodList HanwhaResource::getDtsTimePeriods(qint64 startTimeMs, qint64 endTimeMs, int /*detailLevel*/)
{
    if (!isNvr())
        return QnTimePeriodList();

    const auto& timeline = sharedContext()->overlappedTimeline(getChannel());
    const auto numberOfOverlappedIds = timeline.size();
    NX_ASSERT(numberOfOverlappedIds <= 1, lit("There should be only one overlapped ID for NVR"));
    if (numberOfOverlappedIds != 1)
        return QnTimePeriodList();

    QnTimePeriod period(startTimeMs, endTimeMs - startTimeMs);
    return timeline.cbegin()->second.intersected(period);
}

QnConstResourceAudioLayoutPtr HanwhaResource::getAudioLayout(
    const QnAbstractStreamDataProvider* dataProvider) const
{
    auto defaultLayout = nx::mediaserver::resource::Camera::getAudioLayout(dataProvider);
    if (!isAudioEnabled())
        return defaultLayout;

    const auto reader = dynamic_cast<const HanwhaStreamReader*>(dataProvider);
    if (!reader)
        return defaultLayout;

    const auto layout = reader->getDPAudioLayout();
    if (layout)
        return layout;

    return defaultLayout;
}

bool HanwhaResource::setCameraCredentialsSync(const QAuthenticator& auth, QString* outErrorString)
{
    HanwhaRequestHelper helper(sharedContext());
    auto response = helper.view(lit("security/users"));
    if (!response.isSuccessful())
    {
        if (outErrorString)
            *outErrorString = response.errorString();
        return false;
    }

    QString userIndex;
    const auto data = response.response();
    for (auto itr = data.begin(); itr != data.end(); ++itr)
    {
        // Line example: Users.0=admin/Samsung2/True/True//True//True
        if (itr->second.split('/')[0] == auth.user())
        {
            userIndex = itr->first.split('.').last();
            break;
        }
    }
    if (userIndex.isEmpty())
    {
        if (outErrorString)
            *outErrorString = lm("User %1 not found").arg(auth.user());
        return false;
    }

    std::map<QString, QString> params;
    params.emplace(lit("UserID"), auth.user());
    params.emplace(lit("Password"), auth.password());
    params.emplace(lit("Index"), userIndex);
    response = helper.update(lit("security/users"), params);
    if (!response.isSuccessful())
    {
        if (outErrorString)
            *outErrorString = response.errorString();
        return false;
    }

    return true;
}

bool HanwhaResource::isConnectedViaSunapi() const
{
    return m_isChannelConnectedViaSunapi;
}

HanwhaProfileParameters HanwhaResource::makeProfileParameters(
    Qn::ConnectionRole role,
    const QnLiveStreamParams& parameters,
    HanwhaProfileParameterFlags flags) const
{
    NX_ASSERT(isConnectedViaSunapi());
    if (!isConnectedViaSunapi())
        return {};

    const auto codec = streamCodec(role);
    const auto codecProfile = streamCodecProfile(codec, role);
    const auto resolution = streamResolution(role);
    const auto frameRate = streamFrameRate(role, parameters.fps);
    const auto govLength = streamGovLength(role);
    const auto bitrateControl = streamBitrateControl(role); //< cbr/vbr
    const auto bitrate = streamBitrate(role, parameters);

    const auto govLengthParameterName =
        lit("%1.GOVLength").arg(toHanwhaString(codec));

    const auto bitrateControlParameterName =
        lit("%1.BitrateControlType").arg(toHanwhaString(codec));

    const bool isH26x = codec == AVCodecID::AV_CODEC_ID_H264
        || codec == AVCodecID::AV_CODEC_ID_HEVC;

    HanwhaProfileParameters result = {
        {kHanwhaChannelProperty, QString::number(getChannel())},
        {kHanwhaEncodingTypeProperty, toHanwhaString(codec)},
        {kHanwhaResolutionProperty, toHanwhaString(resolution)}
    };

    if (flags.testFlag(HanwhaProfileParameterFlag::newProfile))
        result.emplace(kHanwhaProfileNameProperty, nxProfileName(role));
    else
        result.emplace(kHanwhaProfileNumberProperty, QString::number(profileByRole(role)));

    if (flags.testFlag(HanwhaProfileParameterFlag::audioSupported))
        result.emplace(kHanwhaAudioInputEnableProperty, toHanwhaString(isAudioEnabled()));

    if (isH26x)
    {
        if (govLength != kHanwhaInvalidGovLength)
            result.emplace(govLengthParameterName, QString::number(govLength));
        if (!codecProfile.isEmpty())
            result.emplace(lit("%1.Profile").arg(toHanwhaString(codec)), codecProfile);
    }

    if (isH26x && bitrateControl != Qn::BitrateControl::undefined)
        result.emplace(bitrateControlParameterName, toHanwhaString(bitrateControl));

    if (bitrate != kHanwhaInvalidBitrate)
        result.emplace(kHanwhaBitrateProperty, QString::number(bitrate));

    if (frameRate != kHanwhaInvalidFps)
        result.emplace(kHanwhaFrameRatePriority, QString::number(frameRate));

    return result;
}

QString HanwhaResource::proxiedId() const
{
    return getProperty(kHanwhaProxiedIdParamName);
}

void HanwhaResource::setProxiedId(const QString& proxiedId)
{
    setProperty(kHanwhaProxiedIdParamName, proxiedId);
}

bool HanwhaResource::isBypassSupported() const
{
    // temporarily disable bypass for proxied multisensor cameras since we don't have
    // a reliable way to figure out NVR -> Camera channel mapping.
    return m_isBypassSupported
        && isNvr()
        && isConnectedViaSunapi()
        && !isProxiedMultisensorCamera();
}

bool HanwhaResource::isProxiedMultisensorCamera() const
{
    return m_proxiedDeviceChannelCount > 1;
}

void HanwhaResource::setDirectProfile(Qn::ConnectionRole role, int profileNumber)
{
    m_profileByRole[role].directNumber = profileNumber;
}

void HanwhaResource::setBypassProfile(Qn::ConnectionRole role, int profileNumber)
{
    m_profileByRole[role].bypassNumber = profileNumber;
}

Ptz::Capabilities HanwhaResource::ptzCapabilities(nx::core::ptz::Type ptzType) const
{
    const auto itr = m_ptzCapabilities.find(ptzType);
    if (itr == m_ptzCapabilities.cend())
        return Ptz::NoPtzCapabilities;

    return itr->second;
}

} // namespace plugins
} // namespace mediaserver_core
} // namespace nx
<|MERGE_RESOLUTION|>--- conflicted
+++ resolved
@@ -946,12 +946,8 @@
 
     if (isNvr())
     {
-<<<<<<< HEAD
         setCameraCapability(Qn::IsPlaybackSpeedSupported, true);
-=======
-        setCameraCapability(Qn::isPlaybackSpeedSupported, true);
-        setCameraCapability(Qn::isSyncPlay, true);
->>>>>>> 38b44994
+        setCameraCapability(Qn::IsSyncPlay, true);
 
         const auto sunapiSupportAttribute = m_attributes.attribute<bool>(
             lit("Media/Protocol.SUNAPI/%1").arg(getChannel()));
