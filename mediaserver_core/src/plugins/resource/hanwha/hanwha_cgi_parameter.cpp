#include "hanwha_cgi_parameter.h"

#include <nx/utils/log/assert.h>

namespace nx {
namespace mediaserver_core {
namespace plugins {

bool HanwhaCgiParameter::isValid() const
{
    if (!isRequestParameter() && !isResponseParameter())
        return false;

    if (name().isEmpty())
        return false;

    auto parameterType = type();
    if (parameterType == HanwhaCgiParameterType::boolean)
    {
        auto falseVal = falseValue();
        auto trueVal = trueValue();

        return falseVal != trueVal
            && !falseVal.isEmpty()
            && !trueVal.isEmpty();
    }

    if (parameterType == HanwhaCgiParameterType::integer)
        return max() >= min();

    if (parameterType == HanwhaCgiParameterType::floating)
        return floatMax() >= floatMin();

    return true;
}

QString HanwhaCgiParameter::name() const
{
    return m_name;
}

void HanwhaCgiParameter::setName(const QString& parameterName)
{
    m_name = parameterName;
}

HanwhaCgiParameterType HanwhaCgiParameter::type() const
{
    return m_type;
}

void HanwhaCgiParameter::setType(HanwhaCgiParameterType parameterType)
{
    m_type = parameterType;
}

bool HanwhaCgiParameter::isRequestParameter() const
{
    return m_isRequestParameter;
}

void HanwhaCgiParameter::setIsRequestParameter(bool isRequestParameter)
{
    m_isRequestParameter = isRequestParameter;
}

bool HanwhaCgiParameter::isResponseParameter() const
{
    return m_isResponseParameter;
}

void HanwhaCgiParameter::setIsResponseParameter(bool isResponseParameter)
{
    m_isResponseParameter = isResponseParameter;
}

int HanwhaCgiParameter::min() const
{
    return m_min;
}

void HanwhaCgiParameter::setMin(int min)
{
    m_min = min;
}

int HanwhaCgiParameter::max() const
{
    return m_max;
}

void HanwhaCgiParameter::setMax(int max)
{
    m_max = max;
}

float HanwhaCgiParameter::floatMin() const
{
    return m_floatMin;
}

void HanwhaCgiParameter::setFloatMin(float floatMin)
{
    m_floatMin = floatMin;
}

float HanwhaCgiParameter::floatMax() const
{
    return m_floatMax;
}

void HanwhaCgiParameter::setFloatMax(float floatMax)
{
    m_floatMax = floatMax;
}

std::pair<int, int> HanwhaCgiParameter::range() const
{
    return std::make_pair(m_min, m_max);
}

void HanwhaCgiParameter::setRange(const std::pair<int, int> range)
{
    m_min = range.first;
    m_max = range.second;
}

std::pair<float, float> HanwhaCgiParameter::floatRange() const
{
    return std::make_pair(m_floatMin, m_floatMax);
}

void HanwhaCgiParameter::setFloatRange(const std::pair<float, float> range)
{
    m_floatMin = range.first;
    m_floatMax = range.second;
}

QString HanwhaCgiParameter::falseValue() const
{
    return m_falseValue;
}

void HanwhaCgiParameter::setFalseValue(const QString& falseValue)
{
    m_falseValue = falseValue;
}

QString HanwhaCgiParameter::trueValue() const
{
    return m_trueValue;
}

void HanwhaCgiParameter::setTrueValue(const QString& trueValue)
{
    m_trueValue = trueValue;
}

QString HanwhaCgiParameter::formatString() const
{
    return m_formatString;
}

void HanwhaCgiParameter::setFormatString(const QString& formatString)
{
    m_formatString = formatString;
}

QString HanwhaCgiParameter::formatInfo() const
{
    return m_formatInfo;
}

void HanwhaCgiParameter::setFormatInfo(const QString& formatInfo)
{
    m_formatInfo = formatInfo;
}

int HanwhaCgiParameter::maxLength() const
{
    return m_maxLength;
}

void HanwhaCgiParameter::setMaxLength(int maxLength)
{
    m_maxLength = maxLength;
}

QStringList HanwhaCgiParameter::possibleValues() const
{
    return m_possibleValues;
}

void HanwhaCgiParameter::setPossibleValues(QStringList possibleValues)
{
    m_possibleValues = possibleValues;
}

<<<<<<< HEAD
void HanwhaCgiParameter::addPossibleValues(const QString& value)
{
    m_possibleValues.push_back(value);
=======
bool HanwhaCgiParameter::isValueSupported(const QString & parameterValue) const
{
    return m_possibleValues.contains(parameterValue);
>>>>>>> f6a4295d
}

} // namespace plugins
} // namespace mediaserver_core
} // namespace nx<|MERGE_RESOLUTION|>--- conflicted
+++ resolved
@@ -196,15 +196,14 @@
     m_possibleValues = possibleValues;
 }
 
-<<<<<<< HEAD
 void HanwhaCgiParameter::addPossibleValues(const QString& value)
 {
     m_possibleValues.push_back(value);
-=======
-bool HanwhaCgiParameter::isValueSupported(const QString & parameterValue) const
+}
+
+bool HanwhaCgiParameter::isValueSupported(const QString& parameterValue) const
 {
     return m_possibleValues.contains(parameterValue);
->>>>>>> f6a4295d
 }
 
 } // namespace plugins
