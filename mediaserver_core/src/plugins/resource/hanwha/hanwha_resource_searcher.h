--- conflicted
+++ resolved
@@ -55,10 +55,7 @@
 
     template<typename T>
     void addMultichannelResources(QList<T>& result, const QAuthenticator& auth);
-<<<<<<< HEAD
     HanwhaResult<HanwhaInformation> cachedDeviceInfo(const QAuthenticator& auth, const nx::utils::Url& url);
-=======
-    HanwhaResult<HanwhaInformation> cachedDeviceInfo(const QAuthenticator& auth, const QUrl& url);
     void addResourcesViaSunApi(QnResourceList& upnpResults);
     void sendSunApiProbe();
     void readSunApiResponse(QnResourceList& resultResourceList);
@@ -71,7 +68,6 @@
     bool parseSunApiData(const QByteArray& data, SunApiData* outData);
     bool isHostBelongsToValidSubnet(const QHostAddress& address) const;
     static std::vector<std::vector<quint8>> createProbePackets();
->>>>>>> cc1500de
 private:
     QMap<QString, std::shared_ptr<HanwhaSharedResourceContext>> m_sharedContext;
     struct SessionKeyData
