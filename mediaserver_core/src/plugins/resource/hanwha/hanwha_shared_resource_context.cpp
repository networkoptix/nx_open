--- conflicted
+++ resolved
@@ -117,16 +117,10 @@
         }
     }
 
-<<<<<<< HEAD
-    NX_VERBOSE(this, "Starting services...");
-    m_timeSynchronizer->start(this);
-    m_chunkLoader->start(this);
-=======
     NX_VERBOSE(this, lm("Starting services (has video archive: %1)...").arg(hasVideoArchive));
     m_timeSynchronizer->start(this);
     if (hasVideoArchive)
         m_chunkLoader->start(this);
->>>>>>> f393ef55
 }
 
 QString HanwhaSharedResourceContext::sessionKey(
@@ -154,6 +148,10 @@
     return m_sessionKeys.value(sessionType);
 }
 
+std::shared_ptr<HanwhaChunkLoader> HanwhaSharedResourceContext::chunkLoader() const
+{
+    return m_chunkLoader;
+}
 
 QnTimePeriodList HanwhaSharedResourceContext::chunks(int channelNumber) const
 {
