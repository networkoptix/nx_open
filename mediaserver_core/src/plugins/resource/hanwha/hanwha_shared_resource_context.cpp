#include "hanwha_shared_resource_context.h"
#include "hanwha_request_helper.h"
#include "hanwha_resource.h"
#include "hanwha_chunk_reader.h"
#include "hanwha_common.h"

#include <media_server/media_server_module.h>
#include <core/resource_management/resource_pool.h>
#include <core/resource/abstract_remote_archive_manager.h>
#include <nx/utils/log/log.h>
#include <nx/fusion/serialization/lexical.h>

namespace nx {
namespace mediaserver_core {
namespace plugins {

namespace {

// Limited by NPM-9080VQ, it can only be opening 3 stream at the same time, while it has 4.
static const int kMaxConcurrentRequestNumber = 3;
static const std::chrono::seconds kCacheUrlTimeout(10);
static const std::chrono::seconds kCacheDataTimeout(30);
static const QString kObsoleteInterfaceParameter = lit("Network1");

static const nx::utils::Url cleanUrl(nx::utils::Url url)
{
    url.setPath(QString());
    url.setQuery(QString());
    url.setFragment(QString());
    return url;
}

} // namespace

using namespace nx::core::resource;
using namespace nx::mediaserver::resource;

HanwhaSharedResourceContext::HanwhaSharedResourceContext(
    const AbstractSharedResourceContext::SharedId& sharedId)
    :
    information([this]() { return loadInformation(); }, kCacheDataTimeout),
    eventStatuses([this]() { return loadEventStatuses(); }, kCacheDataTimeout),
    videoSources([this]() { return loadVideoSources(); }, kCacheDataTimeout),
    videoProfiles([this]() { return loadVideoProfiles(); }, kCacheDataTimeout),
    videoCodecInfo([this]() { return loadVideoCodecInfo(); }, kCacheDataTimeout),
    isBypassSupported([this]() { return checkBypassSupport(); }, kCacheDataTimeout),
    m_sharedId(sharedId),
    m_requestLock(kMaxConcurrentRequestNumber)
{
}

<<<<<<< HEAD
void HanwhaSharedResourceContext::setRecourceAccess(
    const nx::utils::Url& url, const QAuthenticator& authenticator)
=======
void HanwhaSharedResourceContext::setResourceAccess(
    const QUrl& url, const QAuthenticator& authenticator)
>>>>>>> 7141e125
{
    {
        nx::utils::Url sharedUrl = cleanUrl(url);
        QnMutexLocker lock(&m_dataMutex);
        if (m_resourceUrl == sharedUrl && m_resourceAuthenticator == authenticator)
            return;

        NX_DEBUG(this, lm("Update resource access (%1:%2) %3").args(
            authenticator.user(), authenticator.password(), sharedUrl));

        m_resourceUrl = sharedUrl;
        m_resourceAuthenticator = authenticator;
        m_lastSuccessfulUrlTimer.invalidate();
    }

    information.invalidate();
    eventStatuses.invalidate();
    videoSources.invalidate();
    videoProfiles.invalidate();
}

void HanwhaSharedResourceContext::setLastSucessfulUrl(const nx::utils::Url& value)
{
    QnMutexLocker lock(&m_dataMutex);
    m_lastSuccessfulUrl = cleanUrl(value);
    m_lastSuccessfulUrlTimer.restart();
}

nx::utils::Url HanwhaSharedResourceContext::url() const
{
    QnMutexLocker lock(&m_dataMutex);
    if (!m_lastSuccessfulUrlTimer.hasExpired(kCacheUrlTimeout))
        return m_lastSuccessfulUrl;
    else
        return m_resourceUrl;
}

QAuthenticator HanwhaSharedResourceContext::authenticator() const
{
    QnMutexLocker lock(&m_dataMutex);
    return m_resourceAuthenticator;
}

nx::utils::RwLock* HanwhaSharedResourceContext::requestLock()
{
    return &m_requestLock;
}

void HanwhaSharedResourceContext::startServices(bool hasVideoArchive, bool isNvr)
{
    {
        QnMutexLocker lock(&m_servicesMutex);
        if (m_timeSynchronizer)
            return; //< All members are already initialized.

        m_timeSynchronizer = std::make_unique<HanwhaTimeSyncronizer>();

        if (hasVideoArchive)
        {
            m_chunkLoader = std::make_shared<HanwhaChunkLoader>(this, m_chunkLoaderSettings);
            m_timeSynchronizer->setTimeSynchronizationEnabled(false);
            m_timeSynchronizer->setTimeZoneShiftHandler(
                [this](std::chrono::seconds timeZoneShift)
                {
                    m_chunkLoader->setTimeZoneShift(timeZoneShift);
                    m_timeZoneShift = timeZoneShift;
                });
        }
    }

    NX_VERBOSE(this, lm("Starting services (is NVR: %1)...").arg(isNvr));
    m_timeSynchronizer->start(this);
    if (hasVideoArchive)
        m_chunkLoader->start(isNvr);
}

void HanwhaSharedResourceContext::cleanupUnsafe()
{
    for (const auto& sessionType: m_sessions.keys())
    {
        auto& contextMap = m_sessions[sessionType];
        for (auto itr = contextMap.begin(); itr != contextMap.end();)
        {
            if (itr.value().toStrongRef().isNull())
                itr = contextMap.erase(itr);
            else
                ++itr;
        }
    }
}

SessionContextPtr HanwhaSharedResourceContext::session(
    HanwhaSessionType sessionType,
    const QnUuid& clientId,
    bool generateNewOne)
{
    if (m_sharedId.isEmpty())
        return SessionContextPtr();

    QnMutexLocker lock(&m_sessionMutex);
    cleanupUnsafe();

    bool isLive = sessionType == HanwhaSessionType::live;

    auto& sessionsByClientId = m_sessions[isLive];
    const int maxConsumers = isLive ? kDefaultNvrMaxLiveSessions : m_maxArchiveSessions.load();
    const bool sessionLimitExceeded = !sessionsByClientId.contains(clientId)
        && sessionsByClientId.size() >= maxConsumers;

    if (sessionLimitExceeded)
        return SessionContextPtr();

    auto strongSessionCtx = sessionsByClientId.value(clientId).toStrongRef();
    if (strongSessionCtx)
        return strongSessionCtx;

    HanwhaRequestHelper helper(shared_from_this());
    const auto response = helper.view(lit("media/sessionkey"));
    if (!response.isSuccessful())
        return SessionContextPtr();

    const auto sessionKey = response.parameter<QString>(lit("SessionKey"));
    if (sessionKey == boost::none)
        return SessionContextPtr();

    strongSessionCtx = SessionContextPtr::create(*sessionKey, clientId);
    sessionsByClientId[clientId] = strongSessionCtx.toWeakRef();

    return strongSessionCtx;
}

OverlappedTimePeriods HanwhaSharedResourceContext::overlappedTimeline(int channelNumber) const
{
    decltype(m_chunkLoader) chunkLoaderCopy;
    {
        QnMutexLocker lock(&m_servicesMutex);
        chunkLoaderCopy = m_chunkLoader;
    }

    if (chunkLoaderCopy)
        return chunkLoaderCopy->overlappedTimeline(channelNumber);

    return OverlappedTimePeriods();
}

OverlappedTimePeriods HanwhaSharedResourceContext::overlappedTimelineSync(
    int channelNumber) const
{
    decltype(m_chunkLoader) chunkLoaderCopy;
    {
        QnMutexLocker lock(&m_servicesMutex);
        chunkLoaderCopy = m_chunkLoader;
    }

    if (chunkLoaderCopy)
        return chunkLoaderCopy->overlappedTimelineSync(channelNumber);

    return OverlappedTimePeriods();
}

qint64 HanwhaSharedResourceContext::timelineStartUs(int channelNumber) const
{
    QnMutexLocker lock(&m_servicesMutex);
    if (m_chunkLoader)
        return m_chunkLoader->startTimeUsec(channelNumber);

    return AV_NOPTS_VALUE;
}

qint64 HanwhaSharedResourceContext::timelineEndUs(int channelNumber) const
{
    QnMutexLocker lock(&m_servicesMutex);
    if (m_chunkLoader)
        return m_chunkLoader->endTimeUsec(channelNumber);

    return AV_NOPTS_VALUE;
}

HanwhaResult<HanwhaInformation> HanwhaSharedResourceContext::loadInformation()
{
    HanwhaInformation info;
    HanwhaRequestHelper helper(shared_from_this());
    info.attributes = helper.fetchAttributes(lit("attributes"));
    if (!info.attributes.isValid())
    {
        return {error(
            info.attributes,
            CameraDiagnostics::CameraInvalidParams(lit("Camera attributes are invalid")))};
    }

    const auto maxArchiveSessionsAttribute = info.attributes.attribute<int>(
        lit("System/MaxSearchSession"));

    if (maxArchiveSessionsAttribute != boost::none)
        m_maxArchiveSessions = maxArchiveSessionsAttribute.get();

    info.cgiParameters = helper.fetchCgiParameters(lit("cgis"));
    if (!info.cgiParameters.isValid())
    {
        return {error(
            info.cgiParameters,
            CameraDiagnostics::CameraInvalidParams(lit("Camera CGI parameters are invalid")))};
    }

    const auto deviceinfo = helper.view(lit("system/deviceinfo"));
    if (!deviceinfo.isSuccessful())
    {
        return {error(deviceinfo,
            CameraDiagnostics::CameraInvalidParams(lit("Can not fetch device information")))};
    }

    HanwhaRequestHelper::Parameters networkRequestParameters;
    const auto interfacesParameter = info.cgiParameters.parameter(
        lit("network/interface/view/InterfaceName"));

    if (interfacesParameter != boost::none)
    {
        const auto possibleValues = interfacesParameter->possibleValues();
        if (!possibleValues.isEmpty())
        {
            networkRequestParameters.emplace(
                lit("InterfaceName"),
                possibleValues.contains(kObsoleteInterfaceParameter)
                    ? kObsoleteInterfaceParameter //< For backward compatibility.
                    : possibleValues.first());
        }
    }

    const auto networkInfo = helper.view("network/interface", networkRequestParameters);
    if (networkInfo.isSuccessful())
    {
        if (const auto value = networkInfo.parameter<QString>("MACAddress"))
            info.macAddress = *value;
    }

    if (info.macAddress.isEmpty())
    {
        if (const auto value = deviceinfo.parameter<QString>("ConnectedMACAddress"))
            info.macAddress = *value;
    }

    if (info.macAddress.isEmpty())
    {
        return {error(deviceinfo,
            CameraDiagnostics::CameraInvalidParams(lit("Can not fetch device MAC address")))};
    }

    if (const auto value = deviceinfo.parameter<QString>("Model"))
        info.model = *value;

    if (const auto value = deviceinfo.parameter<QString>(lit("DeviceType")))
    {
        info.deviceType = QnLexical::deserialized<HanwhaDeviceType>(
            value->trimmed(),
            HanwhaDeviceType::unknown);
    }

    if (const auto value = deviceinfo.parameter<QString>(lit("FirmwareVersion")))
        info.firmware = value->trimmed();

    const auto maxChannels = info.attributes.attribute<int>(lit("System/MaxChannel"));
    info.channelCount = maxChannels.is_initialized() ? *maxChannels : 1;

    return {CameraDiagnostics::NoErrorResult(), std::move(info)};
}

HanwhaResult<HanwhaResponse> HanwhaSharedResourceContext::loadEventStatuses()
{
    HanwhaRequestHelper helper(shared_from_this());
    auto eventStatuses = helper.check(lit("eventstatus/eventstatus"));
    if (!eventStatuses.isSuccessful())
    {
        return {error(
            eventStatuses,
            CameraDiagnostics::RequestFailedResult(
                eventStatuses.requestUrl(), eventStatuses.errorString()))};
    }

    return {CameraDiagnostics::NoErrorResult(), std::move(eventStatuses)};
}

HanwhaResult<HanwhaResponse> HanwhaSharedResourceContext::loadVideoSources()
{
    HanwhaRequestHelper helper(shared_from_this());
    auto videoSources = helper.view(lit("media/videosource"));
    if (!videoSources.isSuccessful())
    {
        return {error(
            videoSources,
            CameraDiagnostics::RequestFailedResult(
                videoSources.requestUrl(),
                videoSources.errorString()))};
    }

    return {CameraDiagnostics::NoErrorResult(), std::move(videoSources)};
}

HanwhaResult<HanwhaResponse> HanwhaSharedResourceContext::loadVideoProfiles()
{
    HanwhaRequestHelper helper(shared_from_this());
    auto videoProfiles = helper.view(lit("media/videoprofile"));
    if (!videoProfiles.isSuccessful()
        && videoProfiles.errorCode() != kHanwhaConfigurationNotFoundError)
    {
        return {CameraDiagnostics::RequestFailedResult(
            videoProfiles.requestUrl(), videoProfiles.errorString())};
    }

    return {CameraDiagnostics::NoErrorResult(), std::move(videoProfiles)};
}

std::chrono::seconds HanwhaSharedResourceContext::timeZoneShift() const
{
    return m_timeZoneShift;
}

boost::optional<int> HanwhaSharedResourceContext::overlappedId() const
{
    QnMutexLocker lock(&m_servicesMutex);
    if (!m_chunkLoader)
        return boost::none;

    return m_chunkLoader->overlappedId();
}

void HanwhaSharedResourceContext::setDateTime(const QDateTime& dateTime)
{
    m_timeSynchronizer->setDateTime(dateTime);
}

void HanwhaSharedResourceContext::setChunkLoaderSettings(const HanwhaChunkLoaderSettings& settings)
{
    m_chunkLoaderSettings = settings;
}

HanwhaResult<HanwhaCodecInfo> HanwhaSharedResourceContext::loadVideoCodecInfo()
{
    HanwhaRequestHelper helper(shared_from_this());
    helper.setGroupBy(kHanwhaChannelProperty);
    auto response = helper.view(
        lit("media/videocodecinfo"),
        HanwhaRequestHelper::Parameters());

    if (!response.isSuccessful())
    {
        return {CameraDiagnostics::RequestFailedResult(
            response.requestUrl(),
            lit("Request failed"))};
    }

    const auto& info = information();
    if (!info)
        return {info.diagnostics};

    const auto& parameters = info->cgiParameters;
    if (!parameters.isValid())
    {
        return {CameraDiagnostics::CameraInvalidParams(
            lit("Camera CGI parameters are not valid."))};
    }

    HanwhaCodecInfo codecInfo(response, parameters);
    if (!codecInfo.isValid())
        return {CameraDiagnostics::CameraInvalidParams(lit("Video codec info is invalid"))};

    return {CameraDiagnostics::NoErrorResult(), codecInfo};
}

HanwhaResult<bool> HanwhaSharedResourceContext::checkBypassSupport()
{
    const auto& info = information();
    if (!info)
        return {info.diagnostics, false};

    const auto& parameters = info->cgiParameters;
    if (!parameters.isValid())
    {
        return {CameraDiagnostics::CameraInvalidParams(
            lit("Camera CGI parameters are not valid."))};
    }

    const auto bypassParameter = parameters.parameter(lit("bypass/bypass/control/BypassURI"));
    return {CameraDiagnostics::NoErrorResult(), bypassParameter != boost::none};
}

} // namespace plugins
} // namespace mediaserver_core
} // namespace nx<|MERGE_RESOLUTION|>--- conflicted
+++ resolved
@@ -49,13 +49,8 @@
 {
 }
 
-<<<<<<< HEAD
-void HanwhaSharedResourceContext::setRecourceAccess(
+void HanwhaSharedResourceContext::setResourceAccess(
     const nx::utils::Url& url, const QAuthenticator& authenticator)
-=======
-void HanwhaSharedResourceContext::setResourceAccess(
-    const QUrl& url, const QAuthenticator& authenticator)
->>>>>>> 7141e125
 {
     {
         nx::utils::Url sharedUrl = cleanUrl(url);
