--- conflicted
+++ resolved
@@ -263,7 +263,7 @@
             scheduleNextRequest(kResendRequestIfFail);
         });
 
-    if (m_httpClient->state() == nx_http::AsyncClient::sFailed)
+    if (m_httpClient->state() == nx_http::AsyncClient::State::sFailed)
     {
         NX_WARNING(
             this,
@@ -306,12 +306,6 @@
 
 void HanwhaChunkLoader::sendOverlappedIdRequest()
 {
-<<<<<<< HEAD
-    if (m_httpClient->state() == nx_http::AsyncClient::State::sFailed)
-    {
-        NX_WARNING(this, lm("Http request %1 failed with error %2")
-            .args(m_httpClient->contentLocationUrl(), m_httpClient->lastSysErrorCode()));
-=======
     prepareHttpClient();
     const auto overlappedIdListUrl = HanwhaRequestHelper::buildRequestUrl(
         m_resourceContext,
@@ -321,7 +315,6 @@
             {kHanwhaFromDateProperty, makeStartDateTimeString()},
             {kHanwhaToDateProperty, makeEndDateTimeSting()}
         });
->>>>>>> 82bea6d5
 
     m_httpClient->doGet(overlappedIdListUrl);
 }
@@ -613,20 +606,10 @@
     return convertDateToString(endDateTime);
 }
 
-<<<<<<< HEAD
-nx::utils::Url HanwhaChunkLoader::buildUrl(
-    const QString& path,
-    std::map<QString, QString> parameters) const
-{
-    const auto split = path.split(L'/');
-    if (split.size() != 3)
-        return nx::utils::Url();
-=======
 void HanwhaChunkLoader::at_httpClientDone()
 {
     if (handleHttpError())
         return; //< Some error has occurred
->>>>>>> 82bea6d5
 
     NX_VERBOSE(this, lm("Http request %1 succeeded with status code %2")
         .args(m_httpClient->contentLocationUrl(), m_httpClient->lastSysErrorCode()));
