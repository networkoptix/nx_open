#pragma once

#include <atomic>

#include <QtCore/QMap>
#include <QtCore/QElapsedTimer>

#include <nx/mediaserver/resource/abstract_shared_resource_context.h>
#include <nx/mediaserver/server_module_aware.h>
#include <nx/utils/elapsed_timer.h>
#include <nx/utils/thread/mutex.h>
#include <nx/utils/thread/semaphore.h>
#include <nx/utils/thread/rw_lock.h>
#include <plugins/resource/hanwha/hanwha_common.h>
#include <plugins/resource/hanwha/hanwha_time_synchronizer.h>
#include <plugins/resource/hanwha/hanwha_utils.h>
#include <plugins/resource/hanwha/hanwha_codec_limits.h>
#include <plugins/resource/hanwha/hanwha_chunk_reader.h>
#include <recording/time_period_list.h>
#include <core/resource/abstract_remote_archive_manager.h>

namespace nx {
namespace mediaserver_core {
namespace plugins {

static const std::chrono::seconds kUpdateCacheTimeout(30);
static const std::chrono::seconds kUnsuccessfulUpdateCacheTimeout(10);

struct HanwhaInformation
{
    HanwhaDeviceType deviceType;
    QString firmware;
    QString macAddress;
    QString model;
    int channelCount = 0;
    HanwhaAttributes attributes;
    HanwhaCgiParameters cgiParameters;
};

template<typename Value>
struct HanwhaResult
{
    CameraDiagnostics::Result diagnostics;
    Value value;

    inline operator bool() const { return diagnostics.errorCode == CameraDiagnostics::ErrorCode::noError; }
    inline Value* operator->() { return &value; }
    inline const Value* operator->() const { return &value; }
};

template<typename Value>
class HanwhaCachedData
{
public:
    HanwhaCachedData(
        std::function<HanwhaResult<Value>()> getter,
        std::chrono::milliseconds timeout)
        :
        m_getter(std::move(getter)), m_timeout(timeout)
    {
    }

    HanwhaResult<Value> operator()()
    {
        QnMutexLocker locker(&m_mutex);
        const bool needUpdate = m_value
            ? m_timer.hasExpired(kUpdateCacheTimeout)
            : m_timer.hasExpired(kUnsuccessfulUpdateCacheTimeout);

        if (needUpdate)
        {
            m_value = m_getter();
            m_timer.restart();
        }

        return m_value;
    }

    void invalidate()
    {
        QnMutexLocker locker(&m_mutex);
        m_timer.invalidate();
    }

private:
    const std::function<HanwhaResult<Value>()> m_getter;
    const std::chrono::milliseconds m_timeout;

    QnMutex m_mutex;
    nx::utils::ElapsedTimer m_timer;
    HanwhaResult<Value> m_value;
};

using ClientId = QnUuid;

struct SessionContext
{
    SessionContext(const QString& sessionId, const QnUuid& clientId):
        sessionId(sessionId),
        clientId(clientId)
    {};

    QString sessionId;
    ClientId clientId;
};

using SessionContextPtr = QSharedPointer<SessionContext>;
using SessionContextWeakPtr = QWeakPointer<SessionContext>;

class HanwhaSharedResourceContext:
    public nx::mediaserver::resource::AbstractSharedResourceContext,
    public std::enable_shared_from_this<HanwhaSharedResourceContext>
{
public:
    HanwhaSharedResourceContext(
        const nx::mediaserver::resource::AbstractSharedResourceContext::SharedId& sharedId);

    // TODO: Better to make class HanwhaAccess and keep these fields separate from context.
<<<<<<< HEAD
    void setRecourceAccess(const nx::utils::Url& url, const QAuthenticator& authenticator);
    void setLastSucessfulUrl(const nx::utils::Url& value);
=======
    void setResourceAccess(const QUrl& url, const QAuthenticator& authenticator);
    void setLastSucessfulUrl(const QUrl& value);
>>>>>>> 7141e125

    nx::utils::Url url() const;
    QAuthenticator authenticator() const;
    nx::utils::RwLock* requestLock();

    void startServices(bool hasVideoArchive, bool isNvr);

    SessionContextPtr session(
        HanwhaSessionType sessionType,
        const QnUuid& clientId,
        bool generateNewOne = false);

    nx::core::resource::OverlappedTimePeriods overlappedTimeline(int channelNumber) const;
    nx::core::resource::OverlappedTimePeriods overlappedTimelineSync(int channelNumber) const;
    qint64 timelineStartUs(int channelNumber) const;
    qint64 timelineEndUs(int channelNumber) const;
    boost::optional<int> overlappedId() const;

    std::chrono::seconds timeZoneShift() const;
    void setDateTime(const QDateTime& dateTime);

    void setChunkLoaderSettings(const HanwhaChunkLoaderSettings& settings);

    // NOTE: function objects return HanwhaResult<T>.
    HanwhaCachedData<HanwhaInformation> information;
    HanwhaCachedData<HanwhaResponse> eventStatuses;
    HanwhaCachedData<HanwhaResponse> videoSources;
    HanwhaCachedData<HanwhaResponse> videoProfiles;
    HanwhaCachedData<HanwhaCodecInfo> videoCodecInfo;
    HanwhaCachedData<bool> isBypassSupported;

private:
    HanwhaResult<HanwhaInformation> loadInformation();
    HanwhaResult<HanwhaResponse> loadEventStatuses();
    HanwhaResult<HanwhaResponse> loadVideoSources();
    HanwhaResult<HanwhaResponse> loadVideoProfiles();
    HanwhaResult<HanwhaCodecInfo> loadVideoCodecInfo();
    HanwhaResult<bool> checkBypassSupport();

    void cleanupUnsafe();

private:
    static const int kDefaultNvrMaxLiveSessions = 10;
    static const int kDefaultNvrMaxArchiveSessions = 3;

    const nx::mediaserver::resource::AbstractSharedResourceContext::SharedId m_sharedId;

    mutable QnMutex m_dataMutex;
    nx::utils::Url m_resourceUrl;
    QAuthenticator m_resourceAuthenticator;
    nx::utils::Url m_lastSuccessfulUrl;
    nx::utils::ElapsedTimer m_lastSuccessfulUrlTimer;

    mutable QnMutex m_sessionMutex;

    // key: live = true, archive = false
    QMap<bool, QMap<ClientId, SessionContextWeakPtr>> m_sessions;

    nx::utils::RwLock m_requestLock;
    std::shared_ptr<HanwhaChunkLoader> m_chunkLoader;
    std::unique_ptr<HanwhaTimeSyncronizer> m_timeSynchronizer;

    HanwhaChunkLoaderSettings m_chunkLoaderSettings;

    std::atomic<std::chrono::seconds> m_timeZoneShift{std::chrono::seconds::zero()};

    // We care only about archive sesions because normally we use only one
    // live connection independently of the number of client connections.
    std::atomic<int> m_maxArchiveSessions{kDefaultNvrMaxArchiveSessions};

    mutable QnMutex m_servicesMutex;
};

} // namespace plugins
} // namespace mediaserver_core
} // namespace nx<|MERGE_RESOLUTION|>--- conflicted
+++ resolved
@@ -116,13 +116,8 @@
         const nx::mediaserver::resource::AbstractSharedResourceContext::SharedId& sharedId);
 
     // TODO: Better to make class HanwhaAccess and keep these fields separate from context.
-<<<<<<< HEAD
-    void setRecourceAccess(const nx::utils::Url& url, const QAuthenticator& authenticator);
+    void setResourceAccess(const nx::utils::Url& url, const QAuthenticator& authenticator);
     void setLastSucessfulUrl(const nx::utils::Url& value);
-=======
-    void setResourceAccess(const QUrl& url, const QAuthenticator& authenticator);
-    void setLastSucessfulUrl(const QUrl& value);
->>>>>>> 7141e125
 
     nx::utils::Url url() const;
     QAuthenticator authenticator() const;
