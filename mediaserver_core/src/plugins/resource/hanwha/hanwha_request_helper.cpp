--- conflicted
+++ resolved
@@ -230,13 +230,8 @@
 {
     if (!m_resourceContext)
     {
-<<<<<<< HEAD
         return HanwhaResponse(nx::network::http::StatusCode::serviceUnavailable,
-            lit("Resource is not initilized, try different server"));
-=======
-        return HanwhaResponse(nx_http::StatusCode::serviceUnavailable,
             lit("Resource is not initialized, try different server"));
->>>>>>> 532f0583
     }
 
     auto split = path.split(L'/');
@@ -259,16 +254,12 @@
 
 nx::utils::Url HanwhaRequestHelper::makeBypassUrl(const nx::utils::Url& url) const
 {
-<<<<<<< HEAD
-    nx::utils::Url bypassUrl(url);
-=======
     const bool isChannelCorrect = m_bypassChannel != boost::none;
     NX_ASSERT(isChannelCorrect);
     if (!isChannelCorrect)
-        return QUrl();
-
-    QUrl bypassUrl(url);
->>>>>>> 532f0583
+        return nx::utils::Url();
+
+    nx::utils::Url bypassUrl(url);
     bypassUrl.setPath(lit("/stw-cgi/bypass.cgi"));
 
     QUrlQuery bypassQuery;
@@ -276,7 +267,7 @@
     bypassQuery.addQueryItem(lit("action"), lit("control"));
     bypassQuery.addQueryItem(lit("Channel"), QString::number(m_bypassChannel.get()));
 
-    QUrl proxiedUrl(url);
+    nx::utils::Url proxiedUrl(url);
     QUrlQuery proxiedUrlQuery(proxiedUrl.query());
     proxiedUrlQuery.removeQueryItem(kHanwhaChannelProperty);
     proxiedUrl.setHost(QString());
