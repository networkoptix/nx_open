#if defined(ENABLE_HANWHA)

#include "hanwha_resource.h"
#include "hanwha_request_helper.h"
#include "hanwha_utils.h"

#include <QtCore/QUrlQuery>

#include <chrono>

#include <core/resource/security_cam_resource.h>
#include <nx/network/http/http_client.h>
#include <nx/utils/log/log.h>

namespace nx {
namespace mediaserver_core {
namespace plugins {

namespace {

const std::chrono::milliseconds kHttpTimeout(4000);

const QString kPathTemplate = lit("/stw-cgi/%1.cgi");
const QString kAttributesPathTemplate = lit("/stw-cgi/attributes.cgi/%1");

const QString kSubmenu = lit("msubmenu");
const QString kAction = lit("action");

} // namespace

HanwhaRequestHelper::HanwhaRequestHelper(
    const std::shared_ptr<HanwhaSharedResourceContext>& resourceContext)
:
    m_resourceContext(resourceContext)
{
}

HanwhaAttributes HanwhaRequestHelper::fetchAttributes(const QString& attributesPath)
{
    nx::Buffer buffer;
    nx_http::StatusCode::Value statusCode = nx_http::StatusCode::undefined;
    auto url = buildAttributesUrl(attributesPath);

    if (!doRequestInternal(url, m_resourceContext->authenticator(), &buffer, &statusCode))
        return HanwhaAttributes(statusCode);

    return HanwhaAttributes(buffer, statusCode);
}

HanwhaCgiParameters HanwhaRequestHelper::fetchCgiParameters(const QString& cgiParametersPath)
{
    nx::Buffer buffer;
    nx_http::StatusCode::Value statusCode = nx_http::StatusCode::undefined;
    auto url = buildAttributesUrl(cgiParametersPath);

    if (!doRequestInternal(url, m_resourceContext->authenticator(), &buffer, &statusCode))
        return HanwhaCgiParameters(statusCode);

    return HanwhaCgiParameters(buffer, statusCode);
}

HanwhaResponse HanwhaRequestHelper::doRequest(
    const QString& cgi,
    const QString& submenu,
    const QString& action,
    const HanwhaRequestHelper::Parameters& parameters,
    const QString& groupBy)
{
    nx::Buffer buffer;
    auto url = buildRequestUrl(cgi, submenu, action, parameters);

    nx_http::StatusCode::Value statusCode = nx_http::StatusCode::undefined;
    if (!doRequestInternal(url, m_resourceContext->authenticator(), &buffer, &statusCode))
        return HanwhaResponse(statusCode, url.toString(QUrl::RemoveUserInfo));

    return HanwhaResponse(buffer, statusCode, url.toString(QUrl::RemoveUserInfo), groupBy);
}

HanwhaResponse HanwhaRequestHelper::view(
    const QString& path,
    const Parameters& parameters,
    const QString& groupBy)
{
    return splitAndDoRequest(lit("view"), path, parameters, groupBy);
}

HanwhaResponse HanwhaRequestHelper::set(const QString& path, const Parameters& parameters)
{
    return splitAndDoRequest(lit("set"), path, parameters);
}

HanwhaResponse HanwhaRequestHelper::update(const QString& path, const Parameters& parameters)
{
    return splitAndDoRequest(lit("update"), path, parameters);
}

HanwhaResponse HanwhaRequestHelper::add(const QString& path, const Parameters& parameters)
{
    return splitAndDoRequest(lit("add"), path, parameters);
}

HanwhaResponse HanwhaRequestHelper::remove(const QString& path, const Parameters& parameters)
{
    return splitAndDoRequest(lit("remove"), path, parameters);
}

HanwhaResponse HanwhaRequestHelper::control(const QString& path, const Parameters& parameters)
{
    return splitAndDoRequest(lit("control"), path, parameters);
}

HanwhaResponse HanwhaRequestHelper::check(const QString& path, const Parameters& parameters)
{
    return splitAndDoRequest(lit("check"), path, parameters);
}

void HanwhaRequestHelper::setIgnoreMutexAnalyzer(bool ignoreMutexAnalyzer)
{
    m_ignoreMutexAnalyzer = ignoreMutexAnalyzer;
}

utils::Url HanwhaRequestHelper::buildRequestUrl(
    nx::utils::Url deviceUrl,
    const QString& cgi,
    const QString& submenu,
    const QString& action,
    const HanwhaRequestHelper::Parameters& parameters)
{
    QUrlQuery query;

    deviceUrl.setPath(kPathTemplate.arg(cgi));
    query.addQueryItem(kSubmenu, submenu);
    query.addQueryItem(kAction, action);

    for (const auto& parameter : parameters)
        query.addQueryItem(parameter.first, parameter.second);

    deviceUrl.setQuery(query);
    return deviceUrl;
}

nx::utils::Url HanwhaRequestHelper::buildRequestUrl(
    const QString& cgi,
    const QString& submenu,
    const QString& action,
    const HanwhaRequestHelper::Parameters& parameters) const
{
    return buildRequestUrl(m_resourceContext->url(), cgi, submenu, action, std::move(parameters));
}

<<<<<<< HEAD
nx::utils::Url HanwhaRequestHelper::buildAttributesUrl(const QString& attributesPath) const
=======
QUrl HanwhaRequestHelper::buildRequestUrl(
    const HanwhaSharedResourceContext* sharedContext,
    const QString& path,
    const Parameters& parameters)
{
    NX_ASSERT(sharedContext, lit("No shared context provided."));
    if (!sharedContext)
        return QUrl();

    const auto split = path.split(L'/');
    if (split.size() != 3)
        return QUrl();

    auto url = sharedContext->url();
    url.setPath(lit("/stw-cgi/%1.cgi").arg(split[0].trimmed()));

    QUrlQuery query;
    query.addQueryItem(lit("msubmenu"), split[1].trimmed());
    query.addQueryItem(lit("action"), split[2].trimmed());
    for (const auto& parameter : parameters)
        query.addQueryItem(parameter.first, parameter.second);

    url.setQuery(query);
    return url;
}

QUrl HanwhaRequestHelper::buildAttributesUrl(const QString& attributesPath) const
>>>>>>> 82bea6d5
{
    nx::utils::Url url(m_resourceContext->url());
    url.setQuery(QUrlQuery());
    url.setPath(kAttributesPathTemplate.arg(attributesPath));
    return url;
}

bool HanwhaRequestHelper::doRequestInternal(
    const utils::Url& url,
    const QAuthenticator& auth,
    nx::Buffer* outBuffer,
    nx_http::StatusCode::Value* outStatusCode)
{
    NX_ASSERT(outBuffer);
    if (!outBuffer)
        return false;

    nx_http::HttpClient httpClient;

    httpClient.setIgnoreMutexAnalyzer(m_ignoreMutexAnalyzer);
    httpClient.setUserName(auth.user());
    httpClient.setUserPassword(auth.password());
    httpClient.setSendTimeoutMs(kHttpTimeout.count());
    httpClient.setMessageBodyReadTimeoutMs(kHttpTimeout.count());
    httpClient.setResponseReadTimeoutMs(kHttpTimeout.count());

    auto realUrl = m_bypass
        ? makeBypassUrl(url)
        : url;

    QnSemaphoreLocker lock(m_resourceContext->requestSemaphore());
    if (!httpClient.doGet(realUrl))
    {
        NX_VERBOSE(m_resourceContext.get(), lm("%1 has failed").args(realUrl));
        return false;
    }

    m_resourceContext->setLastSucessfulUrl(httpClient.contentLocationUrl());
    while (!httpClient.eof())
        outBuffer->append(httpClient.fetchMessageBodyBuffer());

    *outStatusCode = (nx_http::StatusCode::Value) httpClient.response()->statusLine.statusCode;
    NX_VERBOSE(m_resourceContext.get(), lm("%1 result %2").args(
        httpClient.contentLocationUrl(), httpClient.response()->statusLine.statusCode));

    return true;
}

HanwhaResponse HanwhaRequestHelper::splitAndDoRequest(
    const QString& action,
    const QString& path,
    const Parameters& parameters,
    const QString& groupBy)
{
    if (!m_resourceContext)
    {
        return HanwhaResponse(nx_http::StatusCode::serviceUnavailable,
            lit("Resource is not initilized, try different server"));
    }

    auto split = path.split(L'/');
    if (split.size() != 2)
    {
        QString parameterString;
        for (const auto& parameter: parameters)
            parameterString += parameter.first + lit("=") + parameter.second + lit("&");

        QString urlString = lit("Path: %1, Action: %2, Parameters: %3")
            .arg(path)
            .arg(action)
            .arg(parameterString);

        return HanwhaResponse(nx_http::StatusCode::undefined, urlString);
    }

    return doRequest(split[0], split[1], action, parameters, groupBy);
}

nx::utils::Url HanwhaRequestHelper::makeBypassUrl(const nx::utils::Url& url) const
{
    nx::utils::Url bypassUrl(url);
    bypassUrl.setPath(lit("/stw-cgi/bypass.cgi"));

    QUrlQuery bypassQuery;
    bypassQuery.addQueryItem(lit("msubmenu"), lit("bypass"));
    bypassQuery.addQueryItem(lit("action"), lit("control"));
    bypassQuery.addQueryItem(lit("Channel"), m_channel);
    bypassQuery.addQueryItem(lit("BypassURI"), url.path() + lit("?") + url.query());

    bypassUrl.setQuery(bypassQuery);

    return bypassUrl;
}

} // namespace plugins
} // namespace mediaserver_core
} // namespace nx

#endif // defined(ENABLE_HANWHA)<|MERGE_RESOLUTION|>--- conflicted
+++ resolved
@@ -148,23 +148,20 @@
     return buildRequestUrl(m_resourceContext->url(), cgi, submenu, action, std::move(parameters));
 }
 
-<<<<<<< HEAD
-nx::utils::Url HanwhaRequestHelper::buildAttributesUrl(const QString& attributesPath) const
-=======
-QUrl HanwhaRequestHelper::buildRequestUrl(
+nx::utils::Url HanwhaRequestHelper::buildRequestUrl(
     const HanwhaSharedResourceContext* sharedContext,
     const QString& path,
     const Parameters& parameters)
 {
     NX_ASSERT(sharedContext, lit("No shared context provided."));
     if (!sharedContext)
-        return QUrl();
+        return nx::utils::Url();
 
     const auto split = path.split(L'/');
     if (split.size() != 3)
-        return QUrl();
-
-    auto url = sharedContext->url();
+        return nx::utils::Url();
+
+    nx::utils::Url url(sharedContext->url());
     url.setPath(lit("/stw-cgi/%1.cgi").arg(split[0].trimmed()));
 
     QUrlQuery query;
@@ -177,8 +174,7 @@
     return url;
 }
 
-QUrl HanwhaRequestHelper::buildAttributesUrl(const QString& attributesPath) const
->>>>>>> 82bea6d5
+nx::utils::Url HanwhaRequestHelper::buildAttributesUrl(const QString& attributesPath) const
 {
     nx::utils::Url url(m_resourceContext->url());
     url.setQuery(QUrlQuery());
