--- conflicted
+++ resolved
@@ -44,13 +44,8 @@
     nx_http::StatusCode::Value statusCode = nx_http::StatusCode::undefined;
     auto url = buildAttributesUrl(attributesPath);
 
-<<<<<<< HEAD
     qDebug() << "URL" << url.toString();
-    if (!doRequestInternal(url, m_resource->getAuth(), &buffer, &statusCode))
-=======
-    qDebug() << "URL" << url;
     if (!doRequestInternal(url, m_auth, &buffer, &statusCode))
->>>>>>> ce5b9175
         return HanwhaAttributes(statusCode);
 
     return HanwhaAttributes(buffer, statusCode);
@@ -129,11 +124,7 @@
     const QString& action,
     std::map<QString, QString> parameters) const
 {
-<<<<<<< HEAD
-    utils::Url url(m_resource->getUrl());
-=======
-    QUrl url(m_url);
->>>>>>> ce5b9175
+    utils::Url url(m_url);
     QUrlQuery query;
 
     url.setPath(kPathTemplate.arg(cgi));
@@ -150,11 +141,7 @@
 
 utils::Url HanwhaRequestHelper::buildAttributesUrl(const QString& attributesPath) const
 {
-<<<<<<< HEAD
-    utils::Url url(m_resource->getUrl());
-=======
-    QUrl url(m_url);
->>>>>>> ce5b9175
+    utils::Url url(m_url);
     url.setQuery(QUrlQuery());
 
     url.setPath(kAttributesPathTemplate.arg(attributesPath));
