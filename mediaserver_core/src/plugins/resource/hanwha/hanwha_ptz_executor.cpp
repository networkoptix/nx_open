#include "hanwha_ptz_executor.h"

#include <chrono>

#include <common/static_common_module.h>
#include <core/resource_management/resource_data_pool.h>

#include <nx/utils/thread/barrier_handler.h>
#include <nx/utils/log/assert.h>
#include <nx/utils/log/log.h>
#include <nx/utils/std/cpp14.h>

namespace nx {
namespace mediaserver_core {
namespace plugins {

namespace {

static const std::chrono::milliseconds kHanwhaExecutorSendTimeout(5000);
static const std::chrono::milliseconds kHanwhaExecutorReceiveTimeout(5000);
static const std::chrono::milliseconds kRequestInterval(500);

static const QString kHanwhaConfigurationalPan = lit("Pan");
static const QString kHanwhaConfigurationalTilt = lit("Tilt");
static const QString kHanwhaConfigurationalRotate = lit("Rotate");
static const QString kHanwhaConfigurationalZoom = lit("Zoom");
static const QString kHanwhaConfigurationalFocus = lit("Focus");

QString commandToParameterName(HanwhaConfigurationalPtzCommandType command)
{
    switch (command)
    {
        case HanwhaConfigurationalPtzCommandType::focus:
            return lit("Focus");
        case HanwhaConfigurationalPtzCommandType::zoom:
            return lit("Zoom");
        default:
            NX_ASSERT(false, lit("Wrong command type. We should never be here."));
            return QString();
    }
}

} // namespace

HanwhaPtzExecutor::HanwhaPtzExecutor(
    const HanwhaResourcePtr& hanwhaResource,
    const std::map<QString, HanwhaRange>& ranges)
    :
    m_hanwhaResource(hanwhaResource),
    m_ranges(ranges)
{
}

HanwhaPtzExecutor::~HanwhaPtzExecutor()
{
    stop();
}

bool HanwhaPtzExecutor::executeCommand(
    const HanwhaConfigurationalPtzCommand& command,
    int64_t sequenceId)
{
    switch (command.command)
    {
        case HanwhaConfigurationalPtzCommandType::focus:
        case HanwhaConfigurationalPtzCommandType::zoom:
            return executeFocusCommand(command, sequenceId);
        case HanwhaConfigurationalPtzCommandType::ptr:
            return executePtrCommand(command, sequenceId);
        default:
            NX_ASSERT(false, lit("Wrong command type. We should never be here."));
            return false;
    }
}

void HanwhaPtzExecutor::setCommandDoneCallback(CommandDoneCallback callback)
{
    m_callback = std::move(callback);
}

void HanwhaPtzExecutor::stop()
{
    decltype(m_httpClient) httpClient;
    {
        QnMutexLocker lock(&m_mutex);
        m_terminated = true;
        m_httpClient.swap(httpClient);
    }

    if (httpClient)
        httpClient->pleaseStopSync();
}

bool HanwhaPtzExecutor::executeFocusCommand(
    const HanwhaConfigurationalPtzCommand& command,
    int64_t sequenceId)
{
    const auto parameterName = commandToParameterName(command.command);
    if (parameterName.isEmpty())
        return false;

    const auto parameterValue = toHanwhaParameterValue(
        lm("Continuous.%1").args(parameterName),
        parameterName == kHanwhaZoomProperty ? command.speed.zoom : command.speed.focus);

    if (parameterValue == std::nullopt)
        return false;

    const auto url = HanwhaRequestHelper::buildRequestUrl(
        m_hanwhaResource->sharedContext().get(),
        lit("image/focus/control"),
        {
            // TODO: #dmishin think about bypass here.
            {parameterName, *parameterValue},
            {kHanwhaChannelProperty, QString::number(m_hanwhaResource->getChannel())},
            {kHanwhaSequenceIdProperty, QString::number(sequenceId)}
        });

    {
        QnMutexLocker lock(&m_mutex);
        m_httpClient = makeHttpClientThreadUnsafe();
        if (!m_httpClient)
            return false;

        m_httpClient->doGet(
            url,
            [this, commandType = command.command]()
            {
                if (m_callback)
                    m_callback(commandType, m_httpClient->hasRequestSucceeded());
            });
    }

    return true;
}

bool HanwhaPtzExecutor::executePtrCommand(
    const HanwhaConfigurationalPtzCommand& command,
    int64_t sequenceId)
{
    const auto url = makePtrUrl(command, sequenceId);
    if (url == std::nullopt)
        return false;

    {
        QnMutexLocker lock(&m_mutex);
        m_httpClient = makeHttpClientThreadUnsafe();
        if (!m_httpClient)
            return false;

        m_httpClient->doGet(
            *url,
            [this, commandType = command.command]()
            {
                if (m_callback)
                    m_callback(commandType, m_httpClient->hasRequestSucceeded());
            });
    }

    return true;
}

std::unique_ptr<nx::network::http::AsyncClient> HanwhaPtzExecutor::makeHttpClientThreadUnsafe() const
{
    if (m_terminated)
        return nullptr;
    auto auth = m_hanwhaResource->getAuth();
    auto httpClient = std::make_unique<nx::network::http::AsyncClient>();
    httpClient->setUserName(auth.user());
    httpClient->setUserPassword(auth.password());
    httpClient->setSendTimeout(kHanwhaExecutorSendTimeout);
    httpClient->setMessageBodyReadTimeout(kHanwhaExecutorReceiveTimeout);

    return httpClient;
}

std::optional<QString> HanwhaPtzExecutor::toHanwhaParameterValue(
    const QString& parameterName,
    qreal speed) const
{
    const auto itr = m_ranges.find(parameterName);
    if (itr == m_ranges.cend())
        return std::nullopt;

    const auto& range = itr->second;
    return range.mapValue(speed);
}

std::optional<nx::utils::Url> HanwhaPtzExecutor::makePtrUrl(
    const HanwhaConfigurationalPtzCommand& command,
    int64_t sequenceId) const
{
    if (command.command == HanwhaConfigurationalPtzCommandType::ptr)
    {
        NX_ASSERT(false, lit("Wrong command. PTR command is expected"));
<<<<<<< HEAD
        return nx::utils::Url();
=======
        return std::nullopt;
>>>>>>> a36611f9
    }

    HanwhaRequestHelper::Parameters requestParameters = {
        {kHanwhaChannelProperty, QString::number(m_hanwhaResource->getChannel())},
        {kHanwhaSequenceIdProperty, QString::number(sequenceId)}
    };

    const std::map<QString, qreal> parameters = {
        {kHanwhaConfigurationalPan, command.speed.pan},
        {kHanwhaConfigurationalTilt, command.speed.tilt},
        {kHanwhaConfigurationalRotate, command.speed.rotation}
    };

    for (const auto& parameter: parameters)
    {
        const auto& parameterName = parameter.first;
        const auto parameterValue = parameter.second;

        const auto deviceValue = toHanwhaParameterValue(
            lm("Continuous.%1").args(parameterName),
            parameterValue);

        if (deviceValue == std::nullopt || deviceValue->isEmpty())
            return std::nullopt;

        requestParameters[parameterName] = *deviceValue;
    }

    return HanwhaRequestHelper::buildRequestUrl(
        m_hanwhaResource->sharedContext().get(),
        lit("image/ptr/control"),
        requestParameters);
}

} // namespace plugins
} // namespace mediaserver_core
} // namespace nx<|MERGE_RESOLUTION|>--- conflicted
+++ resolved
@@ -193,11 +193,7 @@
     if (command.command == HanwhaConfigurationalPtzCommandType::ptr)
     {
         NX_ASSERT(false, lit("Wrong command. PTR command is expected"));
-<<<<<<< HEAD
-        return nx::utils::Url();
-=======
         return std::nullopt;
->>>>>>> a36611f9
     }
 
     HanwhaRequestHelper::Parameters requestParameters = {
