#include "hanwha_ptz_executor.h"

#include <chrono>

#include <common/static_common_module.h>
#include <core/resource_management/resource_data_pool.h>

#include <nx/utils/thread/barrier_handler.h>
#include <nx/utils/log/assert.h>
#include <nx/utils/log/log.h>
#include <nx/utils/std/cpp14.h>

namespace nx {
namespace mediaserver_core {
namespace plugins {

namespace {

static const std::chrono::milliseconds kHanwhaExecutorSendTimeout(5000);
static const std::chrono::milliseconds kHanwhaExecutorReceiveTimeout(5000);
static const std::chrono::milliseconds kRequestInterval(500);

} // namespace

HanwhaPtzExecutor::HanwhaPtzExecutor(
    const HanwhaResourcePtr& hanwhaResource,
    const std::map<QString, std::set<int>>& ranges)
    :
    m_hanwhaResource(hanwhaResource)
{
    for (auto& item: ranges)
    {
        const auto& parameterName = item.first;
        const auto& range = item.second;

        m_parameterContexts[parameterName] = ParameterContext();
        auto& context = m_parameterContexts[parameterName];
        context.httpClient = makeHttpClient();
        context.timer = std::make_unique<nx::network::aio::Timer>(
            context.httpClient->getAioThread());

        context.range = range;
    }
}

HanwhaPtzExecutor::~HanwhaPtzExecutor()
{
    nx::utils::promise<void> promise;
    {
        nx::utils::BarrierHandler allIoStopped([&promise]() { promise.set_value(); });
        for (auto& item: m_parameterContexts)
        {
            auto& context = item.second;
            context.httpClient->pleaseStop(
                [this, &context, handler = allIoStopped.fork()]()
                {
                    context.timer->pleaseStopSync();
                    handler();
                });
        }
    }
    promise.get_future().wait();
}

void HanwhaPtzExecutor::setSpeed(const QString& parameterName, qreal speed)
{
    auto& parameterContext = context(parameterName);
    parameterContext.timer->post(
        [this, parameterName, speed]()
        {
            const auto hanwhaSpeed = toHanwhaSpeed(parameterName, speed);
            if (hanwhaSpeed == boost::none)
            {
                NX_WARNING(
                    this,
                    lm("Can't convert internal speed to Hanwha. Parameter %1, speed %2")
                        .args(parameterName, speed));

                return;
            }
            context(parameterName).speed = hanwhaSpeed.get();
            startMovement(parameterName);
        });
}

void HanwhaPtzExecutor::startMovement(const QString& parameterName)
{
    const auto speed = context(parameterName).speed;
    if (speed == 0)
        scheduleNextRequest(parameterName);
    else
        sendValueToDevice(parameterName, speed);
}

void HanwhaPtzExecutor::scheduleNextRequest(const QString& parameterName)
{
    auto& timer = context(parameterName).timer;
    timer->start(kRequestInterval, [this, parameterName]() { startMovement(parameterName); });
}

void HanwhaPtzExecutor::sendValueToDevice(const QString& parameterName, int parameterValue)
{
    auto& timer = context(parameterName).timer;
    timer->cancelAsync(
        [this, parameterName, parameterValue]()
        {
            auto& httpClient = context(parameterName).httpClient;
            NX_ASSERT(httpClient, lm("Wrong parameter name: %1").arg(parameterName));

            const auto url = HanwhaRequestHelper::buildRequestUrl(
                m_hanwhaResource->sharedContext().get(),
                lit("image/focus/control"),
                {{parameterName, QString::number(parameterValue)}});

            httpClient->doGet(
                url,
                [this, parameterName]() { scheduleNextRequest(parameterName); });
        });
}

<<<<<<< HEAD
nx::utils::Url HanwhaPtzExecutor::makeUrl(const QString& parameterName, int parameterValue)
{
    nx::utils::Url url(m_hanwhaResource->getUrl());
    url.setPath(lit("/stw-cgi/image.cgi"));

    QUrlQuery query;
    query.addQueryItem(lit("msubmenu"), lit("focus"));
    query.addQueryItem(lit("action"), lit("control"));
    query.addQueryItem(parameterName, QString::number(parameterValue));
    url.setQuery(query);
    return url;
}

std::unique_ptr<nx::network::http::AsyncClient> HanwhaPtzExecutor::makeHttpClient()
=======
std::unique_ptr<nx_http::AsyncClient> HanwhaPtzExecutor::makeHttpClient() const
>>>>>>> 841fd45b
{
    auto auth = m_hanwhaResource->getAuth();
    auto httpClient = std::make_unique<nx::network::http::AsyncClient>();
    httpClient->setUserName(auth.user());
    httpClient->setUserPassword(auth.password());
    httpClient->setSendTimeout(kHanwhaExecutorSendTimeout);
    httpClient->setMessageBodyReadTimeout(kHanwhaExecutorReceiveTimeout);

    return httpClient;
}

boost::optional<int> HanwhaPtzExecutor::toHanwhaSpeed(
    const QString& parameterName,
    qreal speed) const
{
    if (qFuzzyIsNull(speed))
        return 0;

    const auto& parameterRange = range(parameterName);
    if (parameterRange.empty())
        return boost::none;

    const auto resData = qnStaticCommon->dataPool()->data(m_hanwhaResource);
    const auto calibratedSpeed = resData.value<int>(
        lit("%1Alt%2Speed")
            .arg(speed > 0 ? lit("positive") : lit("negative"))
            .arg(parameterName),
        0);

    if (calibratedSpeed != 0)
        return calibratedSpeed;

    // Always use the maximum speed value for zoom, since others are too slow.
    if (parameterName == kHanwhaZoomProperty)
        return speed > 0 ? *parameterRange.rbegin() : *parameterRange.begin();

    // For focus use the next value after the maximum/minimum one.
    if (parameterName == kHanwhaFocusProperty)
    {
        if (speed > 0)
        {
            const auto nextPositiveValue = ++parameterRange.rbegin();
            return nextPositiveValue != parameterRange.rend() && *nextPositiveValue > 0
                ? *nextPositiveValue
                : *parameterRange.rbegin();
        }
        else
        {
            const auto nextNegativeValue = ++parameterRange.begin();
            return nextNegativeValue != parameterRange.end() && *nextNegativeValue < 0
                ? *nextNegativeValue
                : *parameterRange.begin();
        }
    }

    NX_ASSERT(false, lm("Invalid property: %1").arg(parameterName));
    return boost::none;
}

HanwhaPtzExecutor::ParameterContext& HanwhaPtzExecutor::context(const QString& parameterName)
{
    NX_CRITICAL(m_parameterContexts.find(parameterName) != m_parameterContexts.cend());
    return m_parameterContexts[parameterName];
}

std::set<int> HanwhaPtzExecutor::range(const QString& parameterName) const
{
    NX_CRITICAL(m_parameterContexts.find(parameterName) != m_parameterContexts.cend());
    return m_parameterContexts.at(parameterName).range;
}

} // namespace plugins
} // namespace mediaserver_core
} // namespace nx<|MERGE_RESOLUTION|>--- conflicted
+++ resolved
@@ -118,24 +118,7 @@
         });
 }
 
-<<<<<<< HEAD
-nx::utils::Url HanwhaPtzExecutor::makeUrl(const QString& parameterName, int parameterValue)
-{
-    nx::utils::Url url(m_hanwhaResource->getUrl());
-    url.setPath(lit("/stw-cgi/image.cgi"));
-
-    QUrlQuery query;
-    query.addQueryItem(lit("msubmenu"), lit("focus"));
-    query.addQueryItem(lit("action"), lit("control"));
-    query.addQueryItem(parameterName, QString::number(parameterValue));
-    url.setQuery(query);
-    return url;
-}
-
-std::unique_ptr<nx::network::http::AsyncClient> HanwhaPtzExecutor::makeHttpClient()
-=======
 std::unique_ptr<nx_http::AsyncClient> HanwhaPtzExecutor::makeHttpClient() const
->>>>>>> 841fd45b
 {
     auto auth = m_hanwhaResource->getAuth();
     auto httpClient = std::make_unique<nx::network::http::AsyncClient>();
