--- conflicted
+++ resolved
@@ -45,15 +45,7 @@
 	nx_upnp::DeviceSearcher::instance()->registerHandler(this, kUpnpBasicDeviceType);
 }
 
-<<<<<<< HEAD
-HanwhaResourceSearcher::~HanwhaResourceSearcher()
-{
-    if (nx_upnp::DeviceSearcher::instance())
-        nx_upnp::DeviceSearcher::instance()->unregisterHandler(this, kUpnpBasicDeviceType);
-}
-
-=======
->>>>>>> 36313339
+
 QnResourcePtr HanwhaResourceSearcher::createResource(
     const QnUuid &resourceTypeId,
     const QnResourceParams& /*params*/)
