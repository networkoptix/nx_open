#pragma once

#include <nx/network/upnp/upnp_device_searcher.h>

class QnResourceDiscoveryManager;

class GlobalSettingsToDeviceSearcherSettingsAdapter:
    public nx::network::upnp::AbstractDeviceSearcherSettings
{
public:
    GlobalSettingsToDeviceSearcherSettingsAdapter(QnResourceDiscoveryManager* commonModule);

    virtual int cacheTimeout() const override;

private:
<<<<<<< HEAD
    QnGlobalSettings* m_globalSettings;
    const nx::network::upnp::DeviceSearcherDefaultSettings m_defaultSettings;
=======
    QnResourceDiscoveryManager* m_discoveryManager;
    const nx_upnp::DeviceSearcherDefaultSettings m_defaultSettings;
>>>>>>> 841fd45b
};<|MERGE_RESOLUTION|>--- conflicted
+++ resolved
@@ -13,11 +13,6 @@
     virtual int cacheTimeout() const override;
 
 private:
-<<<<<<< HEAD
-    QnGlobalSettings* m_globalSettings;
+    QnResourceDiscoveryManager* m_discoveryManager;
     const nx::network::upnp::DeviceSearcherDefaultSettings m_defaultSettings;
-=======
-    QnResourceDiscoveryManager* m_discoveryManager;
-    const nx_upnp::DeviceSearcherDefaultSettings m_defaultSettings;
->>>>>>> 841fd45b
 };