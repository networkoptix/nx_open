--- conflicted
+++ resolved
@@ -149,12 +149,8 @@
 
 QByteArray QnUpnpResourceSearcher::getDeviceDescription(const QByteArray& uuidStr, const QUrl& url)
 {
-<<<<<<< HEAD
-    if (m_cacheLivetime.elapsed() > nx::network::upnp::DeviceSearcher::instance()->cacheTimeout())
-=======
     if (discoveryMode() == DiscoveryMode::fullyEnabled
-        && m_cacheLivetime.elapsed() > nx_upnp::DeviceSearcher::instance()->cacheTimeout())
->>>>>>> f09682e7
+        && m_cacheLivetime.elapsed() > nx::network::upnp::DeviceSearcher::instance()->cacheTimeout())
     {
         m_cacheLivetime.restart();
         m_deviceXmlCache.clear();
