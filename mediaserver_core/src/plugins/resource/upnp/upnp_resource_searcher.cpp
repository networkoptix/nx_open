--- conflicted
+++ resolved
@@ -17,62 +17,11 @@
 static const int TCP_TIMEOUT = 3000;
 static const int CACHE_TIME_TIME = 1000 * 60 * 5;
 static const int GROUP_PORT = 1900;
-<<<<<<< HEAD
+static const int RECV_BUFFER_SIZE = 1024*1024;
 
 using nx::network::UDPSocket;
 
 // TODO: #mu try to replace with UpnpDeviceDescriptionHandler when upnp camera is avaliable
-//!Partial parser for SSDP description xml (UPnP(TM) Device Architecture 1.1, 2.3)
-class UpnpResourceDescriptionSaxHandler
-:
-    public QXmlDefaultHandler
-{
-    nx_upnp::DeviceInfo m_deviceInfo;
-    QString m_currentElementName;
-public:
-    virtual bool startDocument()
-    {
-        return true;
-    }
-
-    virtual bool startElement( const QString& /*namespaceURI*/, const QString& /*localName*/, const QString& qName, const QXmlAttributes& /*atts*/ )
-    {
-        m_currentElementName = qName;
-        return true;
-    }
-
-    virtual bool characters( const QString& ch )
-    {
-        if( m_currentElementName == QLatin1String("friendlyName") )
-            m_deviceInfo.friendlyName = ch;
-        else if( m_currentElementName == QLatin1String("manufacturer") )
-            m_deviceInfo.manufacturer = ch;
-        else if( m_currentElementName == QLatin1String("modelName") )
-            m_deviceInfo.modelName = ch;
-        else if( m_currentElementName == QLatin1String("serialNumber") )
-            m_deviceInfo.serialNumber = ch;
-        else if( m_currentElementName == QLatin1String("presentationURL") )
-            m_deviceInfo.presentationUrl = ch;
-
-        return true;
-    }
-
-    virtual bool endElement( const QString& /*namespaceURI*/, const QString& /*localName*/, const QString& /*qName*/ )
-    {
-        m_currentElementName.clear();
-        return true;
-    }
-
-    virtual bool endDocument()
-    {
-        return true;
-    }
-
-    const nx_upnp::DeviceInfo& deviceInfo() const { return m_deviceInfo; }
-};
-=======
-static const int RECV_BUFFER_SIZE = 1024*1024;
->>>>>>> 012daa17
 
 
 // ====================================================================
@@ -98,12 +47,7 @@
         udpSock->setReuseAddrFlag(true);
         udpSock->setRecvBufferSize(RECV_BUFFER_SIZE);
         udpSock->bind( SocketAddress( HostAddress::anyHost, GROUP_PORT ) );
-<<<<<<< HEAD
-
-        for (const QnInterfaceAndAddr& iface: getAllIPv4Interfaces()) {
-=======
         for(const auto& iface: getAllIPv4Interfaces())
->>>>>>> 012daa17
             udpSock->joinGroup(groupAddress.toString(), iface.address.toString());
         m_receiveSocket = udpSock;
     }
@@ -123,10 +67,7 @@
             return 0;
         }
 
-<<<<<<< HEAD
-
-=======
->>>>>>> 012daa17
+
 
         /*
         if (!sock->joinGroup(groupAddress.toString(), iface.address.toString()))
