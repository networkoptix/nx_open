--- conflicted
+++ resolved
@@ -11,13 +11,20 @@
 
 #include <nx/network/upnp/upnp_device_searcher.h>
 
-<<<<<<< HEAD
-// TODO: Remove and and use nx_upnp::DeviceSearcher instead!
-=======
+
+//struct UpnpDeviceInfo
+//{
+//    QString friendlyName;
+//    QString manufacturer;
+//    QString modelName;
+//    QString serialNumber;
+//    QString presentationUrl;
+//};
+
 //!Partial parser for SSDP description xml (UPnP(TM) Device Architecture 1.1, 2.3)
 class UpnpDeviceDescriptionSaxHandler : public QXmlDefaultHandler
 {
-    UpnpDeviceInfo m_deviceInfo;
+    nx_upnp::UpnpDeviceInfo m_deviceInfo;
     QString m_currentElementName;
 public:
     virtual bool startDocument()
@@ -68,7 +75,6 @@
     UpnpDeviceInfo deviceInfo() const { return m_deviceInfo; }
 };
 
->>>>>>> 012daa17
 class QnUpnpResourceSearcher : virtual public QnAbstractNetworkResourceSearcher
 {
 public:
