#ifdef ENABLE_ARECONT

#include "av_resource_searcher.h"

#include <QtCore/QCoreApplication>

#include "av_resource.h"
#include "../tools/AVJpegHeader.h"
#include <nx/network/nettools.h>
#include "utils/common/sleep.h"
#include "nx/utils/log/log.h"
#include "core/resource/camera_resource.h"
#include "plugins/resource/archive_camera/archive_camera.h"

#include "plugins/resource/mdns/mdns_resource_searcher.h"
#include "av_panoramic.h"
#include "av_singesensor.h"
#include <nx/network/socket.h>
#include <nx/utils/random.h>
#include "core/resource_management/resource_pool.h"

#define CL_BROAD_CAST_RETRY 1

extern QString getValueFromString(const QString& line);

QnPlArecontResourceSearcher::QnPlArecontResourceSearcher(QnCommonModule* commonModule):
    QnAbstractResourceSearcher(commonModule),
    QnAbstractNetworkResourceSearcher(commonModule)
{
    // everything related to Arecont must be initialized here
    AVJpeg::Header::Initialize("ArecontVision", "CamLabs", "ArecontVision");
}


QString QnPlArecontResourceSearcher::manufacture() const
{
    return QnPlAreconVisionResource::MANUFACTURE;
}

QnNetworkResourcePtr
QnPlArecontResourceSearcher::findResourceHelper(const MacArray &mac,
                                                const nx::network::SocketAddress &addr)
{
<<<<<<< HEAD
    QnNetworkResourcePtr result;
    QString macAddress = nx::network::QnMacAddress(mac.data()).toString();
=======
    QnPlAreconVisionResourcePtr result;
    QString macAddress = QnMacAddress(mac.data()).toString();
>>>>>>> f09682e7
    auto rpRes = resourcePool()->getResourceByUniqueId<QnPlAreconVisionResource>(macAddress);

    if (rpRes)
        result.reset(QnPlAreconVisionResource::createResourceByName(rpRes->getModel()));

    if (result)
    {
        result->setMAC(nx::network::QnMacAddress(mac.data()));
        result->setHostAddress(addr.address.toString());
        result->setModel(rpRes->getModel());
        result->setName(rpRes->getName());
        result->setFlags(rpRes->flags());
    }
    else
    {
        QString model;
        QString model_release;

<<<<<<< HEAD
        result = QnNetworkResourcePtr(new QnPlAreconVisionResource());
        result->setMAC(nx::network::QnMacAddress(mac.data()));
=======
        result.reset(new QnPlAreconVisionResource());
        result->setMAC(QnMacAddress(mac.data()));
>>>>>>> f09682e7
        result->setHostAddress(addr.address.toString());

        if (!result->getApiParameter(lit("model"), model))
            return QnNetworkResourcePtr(0);

        if (!result->getApiParameter(lit("model=releasename"), model_release))
            return QnNetworkResourcePtr(0);

        if (model_release != model) {
            //this camera supports release name
            model = model_release;
        }
        else
        {
            //old camera; does not support release name; but must support fullname
            if (result->getApiParameter(lit("model=fullname"), model_release))
                model = model_release;
        }

        result.reset(QnPlAreconVisionResource::createResourceByName(model));
        if (result)
        {
            result->setName(model);
<<<<<<< HEAD
            (result.dynamicCast<QnPlAreconVisionResource>())->setModel(model);
            result->setMAC(nx::network::QnMacAddress(mac.data()));
=======
            result->setModel(model);
            result->setMAC(QnMacAddress(mac.data()));
>>>>>>> f09682e7
            result->setHostAddress(addr.address.toString());
        }
        else
        {
            NX_LOG( lit("Found unknown resource! %1").arg(model), cl_logWARNING);
            return QnNetworkResourcePtr(0);
        }
    }

    return result;
}

// returns all available devices
QnResourceList QnPlArecontResourceSearcher::findResources()
{
    QnResourceList result;

    for (const nx::network::QnInterfaceAndAddr& iface: nx::network::getAllIPv4Interfaces())
    {
        if (shouldStop())
            return QnResourceList();

        std::unique_ptr<nx::network::AbstractDatagramSocket> sock( nx::network::SocketFactory::createDatagramSocket() );

        if (!sock->bind(iface.address.toString(), 0))
            continue;

        // sending broadcast
        QByteArray datagram = "Arecont_Vision-AV2000\1";
        for (int r = 0; r < CL_BROAD_CAST_RETRY; ++r)
        {
            sock->sendTo(datagram.data(), datagram.size(), nx::network::BROADCAST_ADDRESS, 69);

            if (r!=CL_BROAD_CAST_RETRY-1)
                QnSleep::msleep(5);

        }

        // collecting response
        QnSleep::msleep(150); // to avoid 100% cpu usage
        {
            while (sock->hasData())
            {
                QByteArray datagram;
                datagram.resize( nx::network::AbstractDatagramSocket::MAX_DATAGRAM_SIZE );

                nx::network::SocketAddress remoteEndpoint;
                int readed = sock->recvFrom(datagram.data(), datagram.size(), &remoteEndpoint);

                if (remoteEndpoint.port!=69 || readed < 32) // minimum response size
                    continue;

                const unsigned char* data = (unsigned char*)(datagram.data());
                if (memcmp(data, "Arecont_Vision-AV2000", 21 )!=0)
                    continue; // this responde id not from arecont camera

                MacArray mac;
                memcpy(mac.data(), data + 22,6);

                /*/
                QString smac = nx::network::MACToString(mac);


                QString id = "AVUNKNOWN";
                int model = 0;


                int shift = 32;

                CLAreconVisionDevice* resource = 0;

                if (datagram.size() > shift + 5)
                {
                    model = (unsigned char)data[shift+2] * 256 + (unsigned char)data[shift+3]; //4
                    QString smodel;
                    smodel.setNum(model);
                    smodel = smodel;
                    id = smodel; // this is not final version of the ID; it might/must be updated later
                    resource = deviceByID(id, model);

                    if (resource)
                        resource->setName(id);
                }
                else
                {
                    // very old cam; in future need to request model seporatly
                    resource = new CLAreconVisionDevice(AVUNKNOWN);
                    resource->setName("AVUNKNOWN");

                }
                /*/

                // in any case let's HTTP do it's job at very end of discovery
                bool need_to_continue = false;
                for(const QnResourcePtr& res: result)
                {
                    if (memcmp(res->getUniqueId().toLatin1().constData(), mac.data(), 6) == 0)
                    {
                        need_to_continue = true; //already has such
                        break;
                    }
                }
                if (need_to_continue)
                    continue;

                QnNetworkResourcePtr resultRes = findResourceHelper(mac, remoteEndpoint);
                if (resultRes)
                    result.push_back(resultRes);
            }
        }
    }
    return result;

}

QnResourcePtr QnPlArecontResourceSearcher::createResource(const QnUuid &resourceTypeId, const QnResourceParams& /*params*/)
{
    QnNetworkResourcePtr result;

    QnResourceTypePtr resourceType = qnResTypePool->getResourceType(resourceTypeId);

    if (resourceType.isNull())
    {
        qDebug() << "No resource type for ID = " << resourceTypeId;

        return result;
    }

    if (resourceType->getManufacture() != manufacture())
    {
        //qDebug() << "Manufature " << resourceType->getManufacture() << " != " << manufacture();
        return result;
    }

    result = QnVirtualCameraResourcePtr(QnPlAreconVisionResource::createResourceByTypeId(resourceTypeId));
    result->setTypeId(resourceTypeId);

    qDebug() << "Create arecontVision camera resource. typeID:" << resourceTypeId.toString(); // << ", Parameters: " << parameters;
    //result->deserialize(parameters);

    return result;
}

QByteArray downloadFileWithRetry(CLHttpStatus& status, const QString& fileName, const QString& host, int port, unsigned int timeout, const QAuthenticator& auth)
{
    QByteArray rez;
    for (int i = 0; i < 4; ++i) {
        rez = downloadFile(status, fileName, host, port, timeout, auth);
        if (status != CL_HTTP_SERVICEUNAVAILABLE)
            break;
        QnSleep::msleep(nx::utils::random::number(0, 50));
    }
    return rez;
}

QList<QnResourcePtr> QnPlArecontResourceSearcher::checkHostAddr(const nx::utils::Url& url, const QAuthenticator& auth, bool isSearchAction)
{
    if( !url.scheme().isEmpty() && isSearchAction )
        return QList<QnResourcePtr>();  //searching if only host is present, not specific protocol

    QString host = url.host();
    int port = url.port(80);
    if (host.isEmpty())
        host = url.toString(); // in case if url just host address without protocol and port
    QString devUrl = QString(lit("http://%1:%2")).arg(url.host()).arg(url.port(80));
    int timeout = 2000;

    CLHttpStatus status;
    QString model = QLatin1String(downloadFileWithRetry(status, QLatin1String("get?model"), host, port, timeout, auth));

    if (model.isEmpty())
        return QList<QnResourcePtr>();

    QString modelRelease = QLatin1String(downloadFileWithRetry(status, QLatin1String("get?model=releasename"), host, port, timeout, auth));
    if (!modelRelease.isEmpty() && modelRelease != model)
    {
        // this camera supports release name
        model = modelRelease;
    }
    else
    {
        QString modelFull = QLatin1String(downloadFileWithRetry(status, QLatin1String("get?model=fullname"), host, port, timeout, auth));
        if (!modelFull.isEmpty())
            model = modelFull;
    }

    model = getValueFromString(model);

    if (model.isEmpty())
        return QList<QnResourcePtr>();


    QnUuid rt = qnResTypePool->getLikeResourceTypeId(manufacture(), model);
    if (rt.isNull())
    {
        if (model.left(2).toLower() == lit("av"))
        {
            auto unprefixed = model.mid(2);
            rt = qnResTypePool->getLikeResourceTypeId(manufacture(), unprefixed);
        }
    }

    if (rt.isNull())
        return QList<QnResourcePtr>();

    QString mac = QString(QLatin1String(downloadFileWithRetry(status, QLatin1String("get?mac"), host, port, timeout, auth)));
    mac = getValueFromString(mac);

    if (mac.isEmpty())
        return QList<QnResourcePtr>();

    QnPlAreconVisionResourcePtr res(0);

    if (QnPlAreconVisionResource::isPanoramic(qnResTypePool->getResourceType(rt)))
        res = QnPlAreconVisionResourcePtr(new QnArecontPanoramicResource(model));
    else
        res = QnPlAreconVisionResourcePtr(new CLArecontSingleSensorResource(model));

    res->setTypeId(rt);
    res->setName(model);
    res->setModel(model);
    res->setMAC(nx::network::QnMacAddress(mac));
    if (port == 80)
        res->setHostAddress(host);
    else
        res->setUrl(devUrl);
    res->setDefaultAuth(auth);

    QList<QnResourcePtr> resList;
    resList << res;
    return resList;
}

#endif<|MERGE_RESOLUTION|>--- conflicted
+++ resolved
@@ -41,13 +41,8 @@
 QnPlArecontResourceSearcher::findResourceHelper(const MacArray &mac,
                                                 const nx::network::SocketAddress &addr)
 {
-<<<<<<< HEAD
-    QnNetworkResourcePtr result;
+    QnPlAreconVisionResourcePtr result;
     QString macAddress = nx::network::QnMacAddress(mac.data()).toString();
-=======
-    QnPlAreconVisionResourcePtr result;
-    QString macAddress = QnMacAddress(mac.data()).toString();
->>>>>>> f09682e7
     auto rpRes = resourcePool()->getResourceByUniqueId<QnPlAreconVisionResource>(macAddress);
 
     if (rpRes)
@@ -66,13 +61,8 @@
         QString model;
         QString model_release;
 
-<<<<<<< HEAD
-        result = QnNetworkResourcePtr(new QnPlAreconVisionResource());
+        result.reset(new QnPlAreconVisionResource());
         result->setMAC(nx::network::QnMacAddress(mac.data()));
-=======
-        result.reset(new QnPlAreconVisionResource());
-        result->setMAC(QnMacAddress(mac.data()));
->>>>>>> f09682e7
         result->setHostAddress(addr.address.toString());
 
         if (!result->getApiParameter(lit("model"), model))
@@ -96,13 +86,8 @@
         if (result)
         {
             result->setName(model);
-<<<<<<< HEAD
-            (result.dynamicCast<QnPlAreconVisionResource>())->setModel(model);
+            result->setModel(model);
             result->setMAC(nx::network::QnMacAddress(mac.data()));
-=======
-            result->setModel(model);
-            result->setMAC(QnMacAddress(mac.data()));
->>>>>>> f09682e7
             result->setHostAddress(addr.address.toString());
         }
         else
