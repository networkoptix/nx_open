--- conflicted
+++ resolved
@@ -32,25 +32,13 @@
 const QString QnPlAreconVisionResource::MANUFACTURE(lit("ArecontVision"));
 #define MAX_RESPONSE_LEN (4*1024)
 
-<<<<<<< HEAD
 QnPlAreconVisionResource::QnPlAreconVisionResource(QnMediaServerModule* serverModule):
     nx::mediaserver::resource::Camera(serverModule),
     m_totalMdZones(64),
     m_zoneSite(8),
-    m_channelCount(0),
-    m_prevMotionChannel(0),
     m_dualsensor(false),
     m_inputPortState(false),
     m_advancedParametersProvider{this}
-=======
-
-QnPlAreconVisionResource::QnPlAreconVisionResource()
-    : m_totalMdZones(64),
-      m_zoneSite(8),
-      m_dualsensor(false),
-      m_inputPortState(false),
-      m_advancedParametersProvider{this}
->>>>>>> 9a8fcb42
 {
     setVendor(lit("ArecontVision"));
 }
@@ -338,69 +326,6 @@
     return getProperty(lit("Codec")) == lit("H.264");
 }
 
-<<<<<<< HEAD
-QnMetaDataV1Ptr QnPlAreconVisionResource::getCameraMetadata()
-{
-    QnMetaDataV1Ptr motion(new QnMetaDataV1());
-    QString mdresult;
-    if (m_channelCount == 1)
-    {
-        if (!getApiParameter(QLatin1String("mdresult"), mdresult))
-            return QnMetaDataV1Ptr(0);
-    }
-    else
-    {
-        if (!getParamPhysical2(m_prevMotionChannel+1, QLatin1String("mdresult"), mdresult))
-            return QnMetaDataV1Ptr(0);
-        motion->channelNumber = m_prevMotionChannel;
-        ++m_prevMotionChannel;
-        if (m_prevMotionChannel == m_channelCount)
-            m_prevMotionChannel = 0;
-    }
-
-    if (mdresult == lit("no motion"))
-        return motion; // no motion detected
-
-    int zones = totalMdZones() == 1024 ? 32 : 8;
-
-    QStringList md = mdresult.split(L' ', QString::SkipEmptyParts);
-    if (md.size() < zones*zones)
-        return QnMetaDataV1Ptr(0);
-
-    int pixelZoneSize = getZoneSite() * 32;
-    if (pixelZoneSize == 0)
-        return QnMetaDataV1Ptr(0);
-
-    QVariant maxSensorWidth = getProperty(lit("MaxSensorWidth"));
-    QVariant maxSensorHight = getProperty(lit("MaxSensorHeight"));
-
-    QRect imageRect(0, 0, maxSensorWidth.toInt(), maxSensorHight.toInt());
-    QRect zeroZoneRect(0, 0, pixelZoneSize, pixelZoneSize);
-
-    for (int x = 0; x < zones; ++x)
-    {
-        for (int y = 0; y < zones; ++y)
-        {
-            int index = y*zones + x;
-            QString m = md.at(index);
-
-            if (m == lit("00") || m == lit("0"))
-                continue;
-
-            QRect currZoneRect = zeroZoneRect.translated(x*pixelZoneSize, y*pixelZoneSize);
-
-            motion->mapMotion(imageRect, currZoneRect);
-
-        }
-    }
-
-    //motion->m_duration = META_DATA_DURATION_MS * 1000 ;
-    motion->m_duration = 1000 * 1000 * 1000; // 1000 sec
-    return motion;
-}
-
-=======
->>>>>>> 9a8fcb42
 QString QnPlAreconVisionResource::generateRequestString(
     const QHash<QByteArray, QVariant>& streamParams,
     bool h264,
@@ -521,7 +446,6 @@
 bool QnPlAreconVisionResource::getApiParameter(const QString& id, QString& value)
 {
     QUrl devUrl(getUrl());
-
     CLSimpleHTTPClient connection(getHostAddress(), devUrl.port(80), getNetworkTimeout(), getAuth());
 
     QString request = lit("get?") + id;
@@ -772,34 +696,4 @@
     return {&m_advancedParametersProvider};
 }
 
-<<<<<<< HEAD
-bool QnPlAreconVisionResource::getParamPhysical2(int channel, const QString& name, QString &val)
-{
-    m_mutex.lock();
-    m_mutex.unlock();
-    QUrl devUrl(getUrl());
-
-    CLSimpleHTTPClient connection(getHostAddress(), devUrl.port(80), getNetworkTimeout(), getAuth());
-    QString request = QLatin1String("get") + QString::number(channel) + QLatin1String("?") + name;
-
-    CLHttpStatus status = connection.doGET(request);
-    if (status == CL_HTTP_AUTH_REQUIRED)
-        setStatus(Qn::Unauthorized);
-
-    if (status != CL_HTTP_SUCCESS)
-        return false;
-
-    QByteArray response;
-    connection.readAll(response);
-    int index = response.indexOf('=');
-    if (index==-1)
-        return false;
-
-    val = QLatin1String(response.mid(index+1));
-
-    return true;
-}
-
-=======
->>>>>>> 9a8fcb42
 #endif