#pragma once

#ifdef ENABLE_ONVIF

#include <boost/optional/optional.hpp>

#include <plugins/resource/hikvision/hikvision_utils.h>
#include <plugins/resource/onvif/onvif_resource.h>
#include <nx/network/http/http_client.h>

namespace nx {
namespace mediaserver_core {
namespace plugins {

class HikvisionResource: public QnPlOnvifResource
{
    Q_OBJECT

    using base_type = QnPlOnvifResource;
public:
    HikvisionResource();
    virtual ~HikvisionResource() override;

    boost::optional<hikvision::ChannelCapabilities>
    channelCapabilities(Qn::ConnectionRole role);
    bool findDefaultPtzProfileToken();

    static bool tryToEnableOnvifSupport(const nx::utils::Url& url, const QAuthenticator& authenticator);

protected:
    virtual nx::mediaserver::resource::StreamCapabilityMap getStreamCapabilityMapFromDrives(
        Qn::StreamIndex streamIndex) override;
    virtual CameraDiagnostics::Result initializeCameraDriver() override;
    virtual QnAbstractStreamDataProvider* createLiveDataProvider() override;
    virtual CameraDiagnostics::Result initializeMedia(
        const CapabilitiesResp& onvifCapabilities) override;

    virtual CameraDiagnostics::Result fetchChannelCount(bool limitedByEncoders = true) override;
private:
    CameraDiagnostics::Result fetchChannelCapabilities(
        Qn::ConnectionRole role,
        hikvision::ChannelCapabilities* outCapabilities);

    CameraDiagnostics::Result initialize2WayAudio();
<<<<<<< HEAD
    std::unique_ptr<nx::network::http::HttpClient> getHttpClient();

=======
    std::unique_ptr<nx_http::HttpClient> getHttpClient();
    void setResolutionList(
        const hikvision::ChannelCapabilities& channelCapabilities,
        Qn::ConnectionRole role);
>>>>>>> f09682e7
private:
    std::map<Qn::ConnectionRole, hikvision::ChannelCapabilities> m_channelCapabilitiesByRole;
    bool m_hevcSupported = false;
};

} // namespace plugins
} // namespace mediaserver_core
} // namespace nx

#endif  //ENABLE_ONVIF<|MERGE_RESOLUTION|>--- conflicted
+++ resolved
@@ -42,15 +42,10 @@
         hikvision::ChannelCapabilities* outCapabilities);
 
     CameraDiagnostics::Result initialize2WayAudio();
-<<<<<<< HEAD
     std::unique_ptr<nx::network::http::HttpClient> getHttpClient();
-
-=======
-    std::unique_ptr<nx_http::HttpClient> getHttpClient();
     void setResolutionList(
         const hikvision::ChannelCapabilities& channelCapabilities,
         Qn::ConnectionRole role);
->>>>>>> f09682e7
 private:
     std::map<Qn::ConnectionRole, hikvision::ChannelCapabilities> m_channelCapabilitiesByRole;
     bool m_hevcSupported = false;
