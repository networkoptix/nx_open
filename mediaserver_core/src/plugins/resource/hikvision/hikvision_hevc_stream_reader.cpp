#if defined(ENABLE_ONVIF)

#include "hikvision_hevc_stream_reader.h"

#include <algorithm>

#include <QtXml/QDomDocument>

#include <nx/network/http/http_client.h>
#include <nx/network/rtsp/rtsp_types.h>
#include <plugins/resource/hikvision/hikvision_resource.h>
#include <utils/media/av_codec_helper.h>
#include <nx/utils/log/log.h>

namespace nx {
namespace mediaserver_core {
namespace plugins {

using namespace nx::mediaserver_core::plugins::hikvision;

HikvisionHevcStreamReader::HikvisionHevcStreamReader(const HikvisionResourcePtr& resource):
    QnRtpStreamReader(resource),
    m_hikvisionResource(resource)
{
}

CameraDiagnostics::Result HikvisionHevcStreamReader::openStreamInternal(
    bool isCameraControlRequired,
    const QnLiveStreamParams& liveStreamParameters)
{
    ChannelProperties channelProperties;
    auto result = fetchChannelProperties(&channelProperties);
    if (!result)
        return result;

    auto role = getRole();
    if (role == Qn::CR_LiveVideo &&
        !m_hikvisionResource->getPtzConfigurationToken().isEmpty() &&
        m_hikvisionResource->getPtzProfileToken().isEmpty())
    {
        // Need to assign some Onvif profile to execute PTZ commands
        m_hikvisionResource->findDefaultPtzProfileToken();
    }

    auto streamingUrl = buildHikvisionStreamUrl(channelProperties);
    m_hikvisionResource->updateSourceUrl(streamingUrl.toString(), getRole());
    if (!isCameraControlRequired)
    {
        m_rtpReader.setRole(role);
        m_rtpReader.setRequest(streamingUrl.toString());
        return m_rtpReader.openStream();
    }

    auto optionalChannelCapabilities = m_hikvisionResource->channelCapabilities(role);
    if (!optionalChannelCapabilities)
    {
        return CameraDiagnostics::CameraInvalidParams(
            lm("No channel capabilities for role %1")
                .arg(role == Qn::ConnectionRole::CR_LiveVideo ? "primary" : "secondary"));
    }

    auto channelCapabilities = optionalChannelCapabilities.get();
    auto resolutionList = m_hikvisionResource->primaryVideoCapabilities().resolutions;
    QSize resolution = liveStreamParameters.resolution;
    if (resolution.isEmpty())
        resolution = chooseResolution(channelCapabilities, liveStreamParameters.resolution);
    auto codec = chooseCodec(
        channelCapabilities,
        QnAvCodecHelper::codecIdFromString(liveStreamParameters.codec));
    auto fps = chooseFps(channelCapabilities, liveStreamParameters.fps);

    boost::optional<int> quality = boost::none;
    quality = chooseQuality(liveStreamParameters.quality, channelCapabilities);

    result = configureChannel(channelProperties, resolution, codec, fps, quality, liveStreamParameters.bitrateKbps);
    if (!result)
        return result;

    m_rtpReader.setRole(getRole());
    m_rtpReader.setRequest(streamingUrl.toString());
    return m_rtpReader.openStream();
}

nx::utils::Url HikvisionHevcStreamReader::buildHikvisionStreamUrl(
    const hikvision::ChannelProperties& properties) const
{
    auto url = properties.httpUrl;
    url.setScheme(QString::fromUtf8(nx::network::rtsp::kUrlSchemeName));
    url.setPort(properties.rtspPort);
    url.setQuery(QString());
    return url;
}

nx::utils::Url HikvisionHevcStreamReader::hikvisionRequestUrlFromPath(const QString& path) const
{
    auto url = nx::utils::Url(m_hikvisionResource->getUrl());
    url.setPath(path);

    return url;
}

QSize HikvisionHevcStreamReader::chooseResolution(
    const ChannelCapabilities& channelCapabilities,
    const QSize& primaryResolution) const
{
    auto& resolutions = channelCapabilities.resolutions;
    NX_ASSERT(!resolutions.empty(), lit("Resolution list is empty."));
    if (resolutions.empty())
        return QSize();

    if (getRole() == Qn::ConnectionRole::CR_LiveVideo)
        return primaryResolution;

    const int maxArea = SECONDARY_STREAM_MAX_RESOLUTION.width()
        * SECONDARY_STREAM_MAX_RESOLUTION.height();

    auto secondaryResolution = nx::mediaserver::resource::Camera::getNearestResolution(
        SECONDARY_STREAM_DEFAULT_RESOLUTION,
        nx::mediaserver::resource::Camera::getResolutionAspectRatio(primaryResolution),
        maxArea,
        QList<QSize>::fromVector(QVector<QSize>::fromStdVector(resolutions)));

    if (secondaryResolution.isEmpty())
    {
        secondaryResolution = nx::mediaserver::resource::Camera::getNearestResolution(
            SECONDARY_STREAM_DEFAULT_RESOLUTION,
            0.0,
            maxArea,
            QList<QSize>::fromVector(QVector<QSize>::fromStdVector(resolutions)));
    }

    return secondaryResolution;
}

QString codecToHikvisionString(AVCodecID codec)
{
    switch (codec)
    {
    case AV_CODEC_ID_HEVC:
        return lit("H.265");
    case AV_CODEC_ID_H264:
        return lit("H.264");
    case AV_CODEC_ID_MJPEG:
        return lit("MJPEG");
    default:
        NX_ASSERT(0, "Unsupported codec");
        return QString();
    }
}

QString HikvisionHevcStreamReader::chooseCodec(
    const ChannelCapabilities& channelCapabilities,
    AVCodecID codec) const
{
    if (codecSupported(codec, channelCapabilities))
        return codecToHikvisionString(codec);
    else if (codecSupported(AV_CODEC_ID_HEVC, channelCapabilities))
        return codecToHikvisionString(AV_CODEC_ID_HEVC);
    else if (codecSupported(AV_CODEC_ID_H264, channelCapabilities))
        return codecToHikvisionString(AV_CODEC_ID_H264);
    else if (codecSupported(AV_CODEC_ID_MJPEG, channelCapabilities))
        return codecToHikvisionString(AV_CODEC_ID_MJPEG);

    return QString();
}

int HikvisionHevcStreamReader::chooseFps(
    const ChannelCapabilities& channelCapabilities, float fps) const
{
    int choosenFps = 0;
    if (channelCapabilities.fpsInDeviceUnits.empty())
        return choosenFps;

    auto divider = 1.0;
    if (channelCapabilities.fpsInDeviceUnits.at(0) > kFpsThreshold)
        divider = 100.0;

    auto minDifference = std::numeric_limits<double>::max();
    for (const auto& hikvisionFramerate: channelCapabilities.fpsInDeviceUnits)
    {
        auto difference = std::abs(hikvisionFramerate / divider - fps);

        if (difference < minDifference)
        {
            minDifference = difference;
            choosenFps = hikvisionFramerate;
        }
    }

    return choosenFps;
}

boost::optional<int> HikvisionHevcStreamReader::chooseQuality(
    Qn::StreamQuality quality,
    const ChannelCapabilities& channelCapabilities) const
{
    const int kStreamQualityCount = 5;
    if (quality > Qn::StreamQuality::highest)
        return boost::none;

    return rescaleQuality(
        channelCapabilities.quality,
        kStreamQualityCount,
        (int)quality);
}

boost::optional<int> HikvisionHevcStreamReader::rescaleQuality(
    const std::vector<int>& outputQuality,
    int inputScaleSize,
    int inputQualityIndex) const
{
    bool parametersAreOk = inputScaleSize > 0
        && outputQuality.size() > 0
        && inputQualityIndex < inputScaleSize
        && inputQualityIndex >= 0;

    NX_ASSERT(parametersAreOk, lm("Rescaling quality, parameters are incorrect."));
    if (!parametersAreOk)
        return boost::none;

    auto outputScaleSize = outputQuality.size();
    auto inputScale = (double)inputScaleSize / (inputQualityIndex + 1);
    auto outputIndex = qRound(outputQuality.size() / inputScale) - 1;

    bool indexIsCorrect = outputIndex < outputQuality.size() && outputIndex >= 0;
    NX_ASSERT(indexIsCorrect, lit("Wrong Hikvision quality index."));
    if (!indexIsCorrect)
        return boost::none;

    return outputQuality[outputIndex];
}

CameraDiagnostics::Result HikvisionHevcStreamReader::fetchChannelProperties(
    ChannelProperties* outChannelProperties) const
{
    const auto kRequestName = lit("Fetch channel properties");
<<<<<<< HEAD
    nx::network::http::StatusCode::Value statusCode = nx::network::http::StatusCode::undefined;
    for (const auto& path: {kChannelStreamingPathTemplate, kChannelStreamingPathForNvrTemplate})
=======
    nx_http::StatusCode::Value statusCode = nx_http::StatusCode::undefined;
    for (const auto& path: {kIsapiChannelStreamingPathTemplate, kChannelStreamingPathTemplate})
>>>>>>> 9a8fcb42
    {
        auto url = hikvisionRequestUrlFromPath(path.arg(
            buildChannelNumber(getRole(), m_hikvisionResource->getChannel())));

        nx::Buffer response;
        if (!doGetRequest(url, m_hikvisionResource->getAuth(), &response, &statusCode))
        {
            if (statusCode == nx::network::http::StatusCode::Value::unauthorized)
                return CameraDiagnostics::NotAuthorisedResult(url.toString());

            if (statusCode != nx::network::http::StatusCode::Value::ok)
                continue;
        }

        if (!parseChannelPropertiesResponse(response, outChannelProperties))
            return CameraDiagnostics::CameraResponseParseErrorResult(url.toString(), kRequestName);

        outChannelProperties->httpUrl = url;
        return CameraDiagnostics::NoErrorResult();
    }
    if (statusCode != nx::network::http::StatusCode::Value::ok)
        return CameraDiagnostics::RequestFailedResult(kRequestName, toString(statusCode));

    return CameraDiagnostics::RequestFailedResult(kRequestName, lit("No sutable URL"));
}

CameraDiagnostics::Result HikvisionHevcStreamReader::configureChannel(
    const hikvision::ChannelProperties& channelProperties,
    QSize resolution,
    QString codec,
    int fps,
    boost::optional<int> quality,
    boost::optional<int> bitrateKbps)
{
    nx::Buffer responseBuffer;
    nx::network::http::StatusCode::Value statusCode;
    bool result = doGetRequest(
        channelProperties.httpUrl, m_hikvisionResource->getAuth(),
        &responseBuffer, &statusCode);

    if (!result)
    {
        if (statusCode == nx::network::http::StatusCode::Value::unauthorized)
            return CameraDiagnostics::NotAuthorisedResult(channelProperties.httpUrl.toString());

        return CameraDiagnostics::RequestFailedResult(
            lit("Fetch video channel configuration."),
            lit("Request failed."));
    }

    QDomDocument videoChannelConfiguration;
    videoChannelConfiguration.setContent(responseBuffer);

    result = updateVideoChannelConfiguration(
        &videoChannelConfiguration,
        resolution,
        codec,
        fps,
        quality,
        bitrateKbps);

    if (!result)
    {
        return CameraDiagnostics::CameraResponseParseErrorResult(
            channelProperties.httpUrl.toString(),
            responseBuffer);
    }
    // Workaround camera bug. It wont change bitrate if codec just changed.
    const bool execTwice = m_previousCodecValue != codec;
    m_previousCodecValue = codec;

    NX_VERBOSE(this, lm("video configuration for resource %1: %2")
        .args(m_resource->getUniqueId(), videoChannelConfiguration.toString().toUtf8()));
    result = doPutRequest(
        channelProperties.httpUrl,
        m_hikvisionResource->getAuth(),
        videoChannelConfiguration.toString().toUtf8(),
        &statusCode);
    if (result && execTwice)
    {
        result = doPutRequest(
            channelProperties.httpUrl,
            m_hikvisionResource->getAuth(),
            videoChannelConfiguration.toString().toUtf8(),
            &statusCode);
    }
    if (!result)
    {
        if (statusCode == nx::network::http::StatusCode::Value::unauthorized)
            return CameraDiagnostics::NotAuthorisedResult(channelProperties.httpUrl.toString());

        return CameraDiagnostics::RequestFailedResult(
            lit("Update video channel configuration."),
            lit("Request failed."));
    }

    return CameraDiagnostics::NoErrorResult();
}

bool HikvisionHevcStreamReader::updateVideoChannelConfiguration(
    QDomDocument* outVideoChannelConfiguration,
    const QSize& resolution,
    const QString& codec,
    int fps,
    boost::optional<int> quality,
    boost::optional<int> bitrateKbps) const
{
    auto element = outVideoChannelConfiguration->documentElement();
    if (element.isNull() || element.tagName() != kChannelRootElementTag)
        return false;

    auto videoElement = element.firstChildElement(kVideoElementTag);
    if (videoElement.isNull())
        return false;

    auto resolutionWidthElement = videoElement.firstChildElement(kVideoResolutionWidthTag);
    auto resolutionHeightElement = videoElement.firstChildElement(kVideoResolutionHeightTag);
    auto codecElement = videoElement.firstChildElement(kVideoCodecTypeTag);
    auto fpsElement = videoElement.firstChildElement(kMaxFrameRateTag);
    auto qualityElement = videoElement.firstChildElement(kFixedQualityTag);

    auto bitrateControlTypeElement = videoElement.firstChildElement(kBitrateControlTypeTag);
    QDomElement bitrateElement;
    if (!bitrateControlTypeElement.isNull())
    {
        auto controlType = bitrateControlTypeElement.text().trimmed().toUpper();
        if (controlType == kVbr)
            bitrateElement = videoElement.firstChildElement(kVariableBitrateTag);
        else
            bitrateElement = videoElement.firstChildElement(kFixedBitrateTag);
    }
    else
    {
        bitrateElement = videoElement.firstChildElement(kFixedBitrateTag);
        if (bitrateElement.isNull())
            bitrateElement = videoElement.firstChildElement(kVariableBitrateTag);
    }

    bool elementsAreOk = !resolutionWidthElement.isNull()
        && !resolutionHeightElement.isNull()
        && !codecElement.isNull()
        && !fpsElement.isNull()
        && !qualityElement.isNull()
        && !bitrateElement.isNull();

    if (!elementsAreOk)
        return false;

    resolutionWidthElement.firstChild().setNodeValue(QString::number(resolution.width()));
    resolutionHeightElement.firstChild().setNodeValue(QString::number(resolution.height()));
    codecElement.firstChild().setNodeValue(codec);
    fpsElement.firstChild().setNodeValue(QString::number(fps));
    if (quality)
        qualityElement.firstChild().setNodeValue(QString::number(quality.get()));
    if (bitrateKbps && *bitrateKbps > 0)
        bitrateElement.firstChild().setNodeValue(QString::number(*bitrateKbps));

    return true;
}

} // namespace plugins
} // namespace mediaserver_core
} // namespace nx

#endif // ENABLE_ONVIF<|MERGE_RESOLUTION|>--- conflicted
+++ resolved
@@ -234,13 +234,8 @@
     ChannelProperties* outChannelProperties) const
 {
     const auto kRequestName = lit("Fetch channel properties");
-<<<<<<< HEAD
     nx::network::http::StatusCode::Value statusCode = nx::network::http::StatusCode::undefined;
-    for (const auto& path: {kChannelStreamingPathTemplate, kChannelStreamingPathForNvrTemplate})
-=======
-    nx_http::StatusCode::Value statusCode = nx_http::StatusCode::undefined;
     for (const auto& path: {kIsapiChannelStreamingPathTemplate, kChannelStreamingPathTemplate})
->>>>>>> 9a8fcb42
     {
         auto url = hikvisionRequestUrlFromPath(path.arg(
             buildChannelNumber(getRole(), m_hikvisionResource->getChannel())));
