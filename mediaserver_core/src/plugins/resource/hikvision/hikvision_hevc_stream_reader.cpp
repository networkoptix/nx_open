--- conflicted
+++ resolved
@@ -71,11 +71,7 @@
     boost::optional<int> quality = boost::none;
     quality = chooseQuality(liveStreamParameters.quality, channelCapabilities);
 
-<<<<<<< HEAD
-    result = configureChannel(resolution, codec, fps, quality, liveStreamParameters.bitrateKbps);
-=======
-    result = configureChannel(channelProperties, resolution, codec, fps, quality);
->>>>>>> 9733d203
+    result = configureChannel(channelProperties, resolution, codec, fps, quality, liveStreamParameters.bitrateKbps);
     if (!result)
         return result;
 
@@ -267,13 +263,6 @@
     boost::optional<int> quality,
     boost::optional<int> bitrateKbps)
 {
-<<<<<<< HEAD
-    auto url = hikvisionRequestUrlFromPath(kChannelStreamingPathTemplate.arg(
-        buildChannelNumber(getRole(), m_hikvisionResource->getChannel())));
-    QString urlStr = url.toString();
-
-=======
->>>>>>> 9733d203
     nx::Buffer responseBuffer;
     nx_http::StatusCode::Value statusCode;
     bool result = doGetRequest(
