#include <QtXml/QDomElement>

#include "hikvision_audio_transmitter.h"
#include "hikvision_utils.h"

#include <nx/utils/std/cpp14.h>

namespace {

const QString kTwoWayAudioPrefix = lit("/ISAPI/System/TwoWayAudio/channels/");

const QString kChannelStatusUrlTemplate = lit("%1");
const QString kOpenTwoWayAudioUrlTemplate = lit("%1/open");
const QString kCloseTwoWayAudioUrlTemplate = lit("%1/close");
const QString kTransmitTwoWayAudioUrlTemplate = lit("%1/audioData");

const std::chrono::milliseconds kHttpHelperTimeout(4000);
const std::chrono::milliseconds kTransmissionTimeout(4000);

bool responseIsOk(const nx::network::http::Response* const response)
{
    return response->statusLine.statusCode == nx::network::http::StatusCode::ok;
}

} // namespace

namespace nx {
namespace mediaserver_core {
namespace plugins {

HikvisionAudioTransmitter::HikvisionAudioTransmitter(QnSecurityCamResource* resource):
    base_type(resource)
{
}

HikvisionAudioTransmitter::~HikvisionAudioTransmitter()
{
    stop();
}

bool HikvisionAudioTransmitter::isCompatible(const QnAudioFormat& /*format*/) const
{
    // Unused function
    return true;
}

void HikvisionAudioTransmitter::setChannelId(QString channelId)
{
    QnMutexLocker lock(&m_mutex);
    m_channelId = channelId;
}

bool HikvisionAudioTransmitter::sendData(const QnAbstractMediaDataPtr& data)
{
    return sendBuffer(m_socket.get(), data->data(), data->dataSize());
}

void HikvisionAudioTransmitter::prepareHttpClient(const nx::network::http::AsyncHttpClientPtr& httpClient)
{
    auto auth = m_resource->getAuth();
    m_noAuth = auth.user().isEmpty() && auth.password().isEmpty();

    httpClient->setUserName(auth.user());
    httpClient->setUserPassword(auth.password());
<<<<<<< HEAD
    httpClient->setDisablePrecalculatedAuthorization(false);
    httpClient->setAuthType(nx::network::http::AuthType::authBasic);
=======
    httpClient->setDisablePrecalculatedAuthorization(true);
>>>>>>> 9168ce04

    openChannelIfNeeded();
}

bool HikvisionAudioTransmitter::isReadyForTransmission(
<<<<<<< HEAD
    nx::network::http::AsyncHttpClientPtr /*httpClient*/,
    bool /*isRetryAfterUnauthorizedResponse*/) const
=======
    nx_http::AsyncHttpClientPtr /*httpClient*/,
    bool isRetryAfterUnauthorizedResponse) const
>>>>>>> 9168ce04
{
    return isRetryAfterUnauthorizedResponse || m_noAuth;
}

utils::Url HikvisionAudioTransmitter::transmissionUrl() const
{
    nx::utils::Url url(m_resource->getUrl());
    url.setPath(kTwoWayAudioPrefix + kTransmitTwoWayAudioUrlTemplate.arg(m_channelId));
    return url;
}

std::chrono::milliseconds HikvisionAudioTransmitter::transmissionTimeout() const
{
    return kTransmissionTimeout;
}

nx::network::http::StringType HikvisionAudioTransmitter::contentType() const
{
    return nx::network::http::StringType("application/binary");
}

bool HikvisionAudioTransmitter::openChannelIfNeeded()
{
    auto auth = m_resource->getAuth();

    auto httpHelper = createHttpHelper();

    nx::utils::Url url(m_resource->getUrl());
    auto channelStatusPath = kTwoWayAudioPrefix + kChannelStatusUrlTemplate.arg(m_channelId);
    auto channelOpenPath = kTwoWayAudioPrefix + kOpenTwoWayAudioUrlTemplate.arg(m_channelId);

    url.setPath(channelStatusPath);

    auto result = httpHelper->doGet(url);
    if (!result)
        return false;

    nx::network::http::BufferType messageBody;
    while (!httpHelper->eof())
        messageBody.append(httpHelper->fetchMessageBodyBuffer());

    auto channelStatus = hikvision::parseChannelStatusResponse(messageBody);
    auto format = hikvision::toAudioFormat(
        channelStatus->audioCompression,
        channelStatus->sampleRateKHz);

    if (format.sampleRate() != m_outputFormat.sampleRate() || 
        format.codec() != m_outputFormat.codec())
    {
        base_type::setOutputFormat(format);
        base_type::prepare();
    }

    if (channelStatus && channelStatus->enabled)
        return true;

    url.setPath(channelOpenPath);
    result = httpHelper->doPut(
        url,
        nx::network::http::StringType(),
        nx::network::http::StringType());

    if (!result)
        return false;

    messageBody.clear();

    while (!httpHelper->eof())
        messageBody.append(httpHelper->fetchMessageBodyBuffer());

    auto openResult = hikvision::parseOpenChannelResponse(messageBody);

    if (!openResult)
        return false;

    return true;
}

bool HikvisionAudioTransmitter::closeChannel()
{
    auto auth = m_resource->getAuth();

    auto httpHelper = createHttpHelper();

    nx::utils::Url url(m_resource->getUrl());
    url.setPath(kTwoWayAudioPrefix + kCloseTwoWayAudioUrlTemplate.arg(m_channelId));

    auto result = httpHelper->doPut(
        url,
        nx::network::http::StringType(),
        nx::network::http::StringType());

    if (!result || !responseIsOk(httpHelper->response()))
        return false;

    nx::network::http::StringType messageBody;
    while (!httpHelper->eof())
        messageBody.append(httpHelper->fetchMessageBodyBuffer());

    auto response = hikvision::parseCommonResponse(messageBody);

    if (!response || !hikvision::responseIsOk(response.get()))
    {
        return false;
    }

    return true;
}

std::unique_ptr<nx::network::http::HttpClient> HikvisionAudioTransmitter::createHttpHelper()
{
    auto auth = m_resource->getAuth();

    auto httpHelper = std::make_unique<nx::network::http::HttpClient>();
    httpHelper->setUserName(auth.user());
    httpHelper->setUserPassword(auth.password());
    httpHelper->setResponseReadTimeoutMs(kHttpHelperTimeout.count());
    httpHelper->setSendTimeoutMs(kHttpHelperTimeout.count());
    httpHelper->setMessageBodyReadTimeoutMs(kHttpHelperTimeout.count());

    return httpHelper;
}

} // namespace plugins
} // namespace mediaserver_core
} // namespace nx<|MERGE_RESOLUTION|>--- conflicted
+++ resolved
@@ -62,24 +62,14 @@
 
     httpClient->setUserName(auth.user());
     httpClient->setUserPassword(auth.password());
-<<<<<<< HEAD
-    httpClient->setDisablePrecalculatedAuthorization(false);
-    httpClient->setAuthType(nx::network::http::AuthType::authBasic);
-=======
     httpClient->setDisablePrecalculatedAuthorization(true);
->>>>>>> 9168ce04
 
     openChannelIfNeeded();
 }
 
 bool HikvisionAudioTransmitter::isReadyForTransmission(
-<<<<<<< HEAD
     nx::network::http::AsyncHttpClientPtr /*httpClient*/,
-    bool /*isRetryAfterUnauthorizedResponse*/) const
-=======
-    nx_http::AsyncHttpClientPtr /*httpClient*/,
     bool isRetryAfterUnauthorizedResponse) const
->>>>>>> 9168ce04
 {
     return isRetryAfterUnauthorizedResponse || m_noAuth;
 }
