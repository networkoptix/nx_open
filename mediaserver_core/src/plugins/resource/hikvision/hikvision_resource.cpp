--- conflicted
+++ resolved
@@ -267,15 +267,7 @@
 class HikvisionRequestHelper: protected XmlRequestHelper
 {
 public:
-<<<<<<< HEAD
-    HikvisionRequestHelper(const nx::utils::Url& url, const QAuthenticator& authenticator):
-        m_url(url),
-        m_client(makeHttpClient(authenticator))
-    {
-    }
-=======
     using XmlRequestHelper::XmlRequestHelper;
->>>>>>> cc1500de
 
     boost::optional<bool> isOnvifSupported()
     {
@@ -340,43 +332,6 @@
         NX_DEBUG(this, lm("Set ONVIF credentials result=%1 on %2").args(result, m_client->url()));
         return result;
     }
-<<<<<<< HEAD
-
-private:
-    boost::optional<QDomDocument> getXml(const QString& path)
-    {
-        if (!m_client->doGet(nx::network::url::Builder(m_url).setPath(path))
-            || !isResponseOK(m_client.get()))
-        {
-            NX_VERBOSE(this, lm("Unable to send request %2").arg(m_client->url()));
-            return boost::none;
-        }
-
-        const auto response = m_client->fetchEntireMessageBody();
-        if (!response)
-        {
-            NX_WARNING(this, lm("Unable to read response from %1: %2").args(
-                m_client->url(), SystemError::toString(m_client->lastSysErrorCode())));
-            return boost::none;
-        }
-
-        QDomDocument document;
-        QString parsingError;
-        if (!document.setContent(*response, &parsingError))
-        {
-            NX_WARNING(this, lm("Unable to parse response from %1: %2").args(
-                m_client->url(), parsingError));
-            return boost::none;
-        }
-
-        return document;
-    }
-
-private:
-    const nx::utils::Url& m_url;
-    const std::unique_ptr<nx_http::HttpClient> m_client;
-=======
->>>>>>> cc1500de
 };
 
 bool HikvisionResource::tryToEnableOnvifSupport(const nx::utils::Url& url, const QAuthenticator& authenticator)
