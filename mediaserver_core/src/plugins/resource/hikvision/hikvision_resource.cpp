--- conflicted
+++ resolved
@@ -222,25 +222,10 @@
     auto audioTransmitter = std::make_shared<HikvisionAudioTransmitter>(this);
     if (audioTransmitter->isCompatible(outputFormat))
     {
-<<<<<<< HEAD
-        m_audioTransmitter->setOutputFormat(outputFormat);
-
-        auto hikTransmitter = std::dynamic_pointer_cast<HikvisionAudioTransmitter>(
-            m_audioTransmitter);
-
-        if (hikTransmitter)
-        {
-            hikTransmitter->setChannelId(channel->id);
-            hikTransmitter->setAudioUploadHttpMethod(nx::network::http::Method::put);
-        }
-
-        setCameraCapabilities(getCameraCapabilities() | Qn::AudioTransmitCapability);
-=======
         audioTransmitter->setOutputFormat(outputFormat);
         audioTransmitter->setChannelId(channel->id);
-        audioTransmitter->setAudioUploadHttpMethod(nx_http::Method::put);
+        audioTransmitter->setAudioUploadHttpMethod(nx::network::http::Method::put);
         return audioTransmitter;
->>>>>>> 8d6826ed
     }
     return QnAudioTransmitterPtr();
 }
