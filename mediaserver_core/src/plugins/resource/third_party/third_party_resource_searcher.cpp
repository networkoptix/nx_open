--- conflicted
+++ resolved
@@ -98,11 +98,7 @@
     // If third party driver returns MAC based physical ID then re-format MAC address string
     // to ensure it has same string format as build-in drivers.
     auto uuidStr = QString::fromUtf8(cameraInfo.uid).trimmed();
-<<<<<<< HEAD
-    auto uuidMac = nx::network::QnMacAddress(uuidStr);
-=======
-    const auto uuidMac = QnMacAddress(uuidStr);
->>>>>>> 4dc05fa1
+    const auto uuidMac = nx::network::QnMacAddress(uuidStr);
     if (!uuidMac.isNull())
         uuidStr = uuidMac.toString();
     result->setPhysicalId(uuidStr);
@@ -318,13 +314,8 @@
         resource->setName( QString::fromUtf8("%1-%2").arg(vendor).arg(QString::fromUtf8(cameraInfo.modelName)) );
     resource->setModel( QString::fromUtf8(cameraInfo.modelName) );
 
-<<<<<<< HEAD
-    auto uuid = QString::fromUtf8(cameraInfo.uid).trimmed();
-    auto uuidMac = nx::network::QnMacAddress(uuid);
-=======
     const auto uuid = QString::fromUtf8(cameraInfo.uid).trimmed();
-    const auto uuidMac = QnMacAddress(uuid);
->>>>>>> 4dc05fa1
+    const auto uuidMac = nx::network::QnMacAddress(uuid);
     resource->setPhysicalId(uuidMac.isNull() ? uuid : uuidMac.toString());
     resource->setMAC(uuidMac);
     resource->setDefaultAuth( QString::fromUtf8(cameraInfo.defaultLogin), QString::fromUtf8(cameraInfo.defaultPassword) );
