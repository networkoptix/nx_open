#pragma once

#ifdef ENABLE_ADVANTECH

#include <deque>

#include <core/resource/resource_fwd.h>
#include <modbus/modbus_async_client.h>
#include <modbus/modbus_client.h>
#include <plugins/common_interfaces/abstract_io_manager.h>
#include <utils/common/safe_direct_connection.h>

class QnAdamModbusIOManager:
    public QObject,
    public Qn::EnableSafeDirectConnection,
    public QnAbstractIOManager
{
    Q_OBJECT

    struct PortStateChangeInfo
    {
        PortStateChangeInfo(nx_io_managment::IOPortState _state, bool _isChanged):
            state(_state),
            isChanged(_isChanged)
        {}

        nx_io_managment::IOPortState state;
        bool isChanged;
    };

    struct DebouncedValue
    {
        bool debouncedValue;
        int lifetimeCounter;
    };

public: 

    // Resource is not owned by IO manager. Maybe weak pointer would be better.
    explicit QnAdamModbusIOManager(QnResource* ptr);

    virtual ~QnAdamModbusIOManager();

    virtual bool startIOMonitoring() override;

    virtual void stopIOMonitoring() override;

    virtual bool setOutputPortState(const QString& outputId, bool isActive) override;

    virtual bool isMonitoringInProgress() const override;

    virtual QnIOPortDataList getInputPortList() const override;

    virtual QnIOPortDataList getOutputPortList() const override;

    virtual QnIOStateDataList getPortStates() const override;

    virtual nx_io_managment::IOPortState getPortDefaultState(const QString& portId) const override;

    virtual void setPortDefaultState(
        const QString& portId, 
        nx_io_managment::IOPortState state) override;

    virtual void setInputPortStateChangeCallback(InputStateChangeCallback callback) override;

    virtual void setNetworkIssueCallback(NetworkIssueCallback callback) override;

    virtual void terminate() override;

private:
    bool initializeIO();

    void fetchAllPortStates();
    void fetchAllPortStatesUnsafe();

<<<<<<< HEAD
    void processAllPortStatesResponse(const nx::modbus::ModbusMessage& response);
    void updatePortState(size_t bitIndex, const QByteArray& bytes, size_t portIndex);
=======
    void processAllPortStatesResponse(const nx_modbus::ModbusResponse& response);
    PortStateChangeInfo updatePortState(size_t bitIndex, const QByteArray& bytes, size_t portIndex);
>>>>>>> 5dfede27
    void setDebounceForPort(const QString& portId, bool portState);
    QnIOStateDataList getDebouncedStates() const;

    bool getBitValue(const QByteArray& bytes, quint64 bitIndex) const;
    quint32 getPortCoil(const QString& ioPortId, bool& success) const;

    void routeMonitoringFlow(nx::modbus::ModbusMessage response);
    void handleMonitoringError();
    void scheduleMonitoringIteration();

    nx_io_managment::IOPortState getPortDefaultStateUnsafe(const QString& portId) const;

private:
    QnResource* m_resource;

    std::atomic<bool> m_monitoringIsInProgress;
    mutable QnMutex m_mutex;

    bool m_ioPortInfoFetched;

    quint64 m_inputMonitorTimerId;

    QnIOPortDataList m_inputs;
    QnIOPortDataList m_outputs;

    QnIOStateDataList m_ioStates;

    nx::modbus::QnModbusAsyncClient m_client;
    nx::modbus::QnModbusClient m_outputClient;
    InputStateChangeCallback m_inputStateChangedCallback;
    NetworkIssueCallback m_networkIssueCallback;

    quint8 m_networkFaultsCounter;

    QMap<QString, nx_io_managment::IOPortState> m_defaultPortStates;

    mutable std::map<QString, DebouncedValue> m_debouncedValues;
};

#endif //< ENABLE_ADVANTECH<|MERGE_RESOLUTION|>--- conflicted
+++ resolved
@@ -73,13 +73,8 @@
     void fetchAllPortStates();
     void fetchAllPortStatesUnsafe();
 
-<<<<<<< HEAD
     void processAllPortStatesResponse(const nx::modbus::ModbusMessage& response);
-    void updatePortState(size_t bitIndex, const QByteArray& bytes, size_t portIndex);
-=======
-    void processAllPortStatesResponse(const nx_modbus::ModbusResponse& response);
     PortStateChangeInfo updatePortState(size_t bitIndex, const QByteArray& bytes, size_t portIndex);
->>>>>>> 5dfede27
     void setDebounceForPort(const QString& portId, bool portState);
     QnIOStateDataList getDebouncedStates() const;
 
