#ifdef ENABLE_ADVANTECH

#include <core/resource/security_cam_resource.h>
#include <common/common_module.h>
#include <core/resource_management/resource_data_pool.h>
#include <utils/common/synctime.h>
#include <nx/utils/log/log.h>

#include "adam_modbus_io_manager.h"
#include <nx/utils/timer_manager.h>

using namespace nx_io_managment;

namespace
{
    const unsigned int kInputPollingIntervalMs = 300;
    const unsigned int kDefaultFirstInputCoilAddress = 0;
    const unsigned int kDefaultFirstOutputCoilAddress = 16;

    const QString kAdamStartInputCoilParamName("adamStartInputCoil");
    const QString kAdamStartOutputCoilParamName("adamStartOutputCoil");
    const QString kAdamInputCountParamName("adamInputCount");
    const QString kAdamOutputCountParamName("adamOutputCount");

    const int kDebounceIterationCount = 4;
    const quint8 kMaxNetworkFaultsNumber = 4;

    const IOPortState kPortDefaultState = IOPortState::nonActive;
}

QnAdamModbusIOManager::QnAdamModbusIOManager(QnResource* resource) :
    m_resource(resource),
    m_monitoringIsInProgress(false),
    m_ioPortInfoFetched(false),
    m_networkFaultsCounter(0)
{
    initializeIO();
}

QnAdamModbusIOManager::~QnAdamModbusIOManager()
{
    stopIOMonitoring();
}

bool QnAdamModbusIOManager::startIOMonitoring()
{
    QnMutexLocker lock(&m_mutex);

    if (m_monitoringIsInProgress)
        return true;

    m_ioPortInfoFetched = initializeIO();

    if (!m_ioPortInfoFetched)
        return false;

    auto securityResource = dynamic_cast<QnSecurityCamResource*>(
        const_cast<QnResource*>(m_resource));

    if (!securityResource)
        return false;

    bool shouldNotStartMonitoring =
        securityResource->hasFlags(Qn::foreigner)
        || !securityResource->hasCameraCapabilities(Qn::RelayInputCapability);

    if (shouldNotStartMonitoring)
        return false;

    m_debouncedValues.clear();

    QObject::connect(
        &m_client, &nx::modbus::QnModbusAsyncClient::done,
        this, &QnAdamModbusIOManager::routeMonitoringFlow,
        Qt::DirectConnection);

    QObject::connect(
        &m_client, &nx::modbus::QnModbusAsyncClient::error,
        this, &QnAdamModbusIOManager::handleMonitoringError,
        Qt::DirectConnection);

    m_monitoringIsInProgress = true;

    QUrl url(m_resource->getUrl());
    auto host  = url.host();
    auto port = url.port(nx::modbus::kDefaultModbusPort);

    SocketAddress endpoint(host, port);

    m_client.setEndpoint(endpoint);
    m_outputClient.setEndpoint(endpoint);

    fetchAllPortStates();

    return true;
}

void QnAdamModbusIOManager::stopIOMonitoring()
{
    QnMutexLocker lock(&m_mutex);
    m_monitoringIsInProgress = false;

    QObject::disconnect(
        &m_client, &nx::modbus::QnModbusAsyncClient::done,
        this, &QnAdamModbusIOManager::routeMonitoringFlow);

    QObject::disconnect(
        &m_client, &nx::modbus::QnModbusAsyncClient::error,
        this, &QnAdamModbusIOManager::handleMonitoringError);
}

bool QnAdamModbusIOManager::setOutputPortState(const QString& outputId, bool isActive)
{
    bool success = true;

    auto coil = getPortCoil(outputId, success);

    auto defaultPortStateIsActive =
        nx_io_managment::isActiveIOPortState(getPortDefaultStateUnsafe(outputId));

    nx::modbus::ModbusResponse response;
    bool status = false;
    int triesLeft = 3;

    while (!status && triesLeft--)
    {
        response = m_outputClient.writeSingleCoil(
            coil,
            isActive != defaultPortStateIsActive,
            &status);

        if (!status)
            qDebug() << "Failed to set port state" << outputId << "tries left:" << triesLeft;
    }

    if (!status && m_networkIssueCallback)
    {
        m_networkIssueCallback(
            lit("Couldn't set port %1 to %2 state")
                .arg(outputId)
                .arg(isActive ? lit("active") : lit("non-active")),
            false);
    }

    if (response.isException() || !status)
        return false;

    setDebounceForPort(outputId, isActive);

    return true;
}

bool QnAdamModbusIOManager::isMonitoringInProgress() const
{
    return m_monitoringIsInProgress;
}

QnIOPortDataList QnAdamModbusIOManager::getInputPortList() const
{
    return m_inputs;
}

QnIOPortDataList QnAdamModbusIOManager::getOutputPortList() const
{
    return m_outputs;
}

QnIOStateDataList QnAdamModbusIOManager::getPortStates() const
{
    return getDebouncedStates();
}

nx_io_managment::IOPortState QnAdamModbusIOManager::getPortDefaultState(const QString& portId) const
{
    QnMutexLocker lock(&m_mutex);
    return getPortDefaultStateUnsafe(portId);
}

void QnAdamModbusIOManager::setPortDefaultState(const QString& portId, nx_io_managment::IOPortState state)
{
    QnMutexLocker lock(&m_mutex);
    m_defaultPortStates[portId] = state;
}

void QnAdamModbusIOManager::setInputPortStateChangeCallback(InputStateChangeCallback callback)
{
    m_inputStateChangedCallback = callback;
}

void QnAdamModbusIOManager::setNetworkIssueCallback(NetworkIssueCallback callback)
{
    m_networkIssueCallback = callback;
}

void QnAdamModbusIOManager::terminate()
{
    stopIOMonitoring();
    m_client.pleaseStopSync();
}

quint32 QnAdamModbusIOManager::getPortCoil(const QString& ioPortId, bool& success) const
{
    auto split = ioPortId.split("_");

    if(split.size() != 2)
    {
        success = false;
        return 0;
    }

    return split[1].toLong(&success);
}

bool QnAdamModbusIOManager::initializeIO()
{
    if (!m_resource)
        return false;

    if (m_ioPortInfoFetched)
        return true;

    auto securityResource = dynamic_cast<QnSecurityCamResource*>(m_resource);

    auto resourceData = qnCommon->dataPool()->data(
        securityResource->getVendor(),
        securityResource->getModel());

    auto startInputCoil = resourceData.value<quint16>(kAdamStartInputCoilParamName);
    auto startOutputCoil = resourceData.value<quint16>(kAdamStartOutputCoilParamName);
    auto inputCount = resourceData.value<quint16>(kAdamInputCountParamName);
    auto outputCount = resourceData.value<quint16>(kAdamOutputCountParamName);

    for (auto i = startInputCoil; i < startInputCoil + inputCount; ++i)
    {
        QnIOPortData port;
        port.id = lit("coil_%1").arg(i);
        port.inputName = lit("DI%1").arg(i);
        port.portType = Qn::PT_Input;
        port.supportedPortTypes = Qn::PT_Input;
        m_inputs.push_back(port);

        m_ioStates.emplace_back(port.id, false, qnSyncTime->currentMSecsSinceEpoch());
    }


    for (auto i = startOutputCoil; i < startOutputCoil + outputCount; ++i)
    {
        QnIOPortData port;
        port.id = lit("coil_%1").arg(i);
        port.outputName = lit("DO%1").arg(i - startOutputCoil);
        port.portType = Qn::PT_Output;
        port.supportedPortTypes = Qn::PT_Output;
        m_outputs.push_back(port);

        m_ioStates.emplace_back(port.id, false, qnSyncTime->currentMSecsSinceEpoch());
    }

    m_ioPortInfoFetched = true;

    return true;
}

void QnAdamModbusIOManager::fetchAllPortStates()
{
    bool status = true;
    auto startCoil = getPortCoil(m_inputs[0].id, status);
    auto lastCoil = getPortCoil(m_outputs[m_outputs.size() - 1].id, status);

    quint16 transactionId = 0;
    if (status)
<<<<<<< HEAD
        m_client.readCoilsAsync(startCoil, lastCoil - startCoil, &transactionId);
=======
        m_client.readCoilsAsync(startCoil, lastCoil - startCoil + 1);
>>>>>>> 4b9cae0d
}

void QnAdamModbusIOManager::processAllPortStatesResponse(const nx::modbus::ModbusMessage& response)
{
    if (!m_monitoringIsInProgress)
        return;

    if (response.data.isEmpty())
        return;

    if (response.isException())
    {
        qDebug()
            << lit("QnAdamModbusIOManager::processAllPortStatesResponse(), Exception has occured %1")
                .arg(m_client.getLastErrorString());
        return;
    }

    bool status = true;

    auto inputCount = m_inputs.size();
    auto outputCount = m_outputs.size();

    auto fetchedPortStates = response.data.mid(1);

    auto startInputCoilBit = getPortCoil(m_inputs[0].id, status);
    auto startOutputCoilBit = getPortCoil(m_outputs[0].id, status);

    if (!status)
        return;

    auto endInputCoilBit = startInputCoilBit + inputCount;
    auto endOutputCoilBit = startOutputCoilBit + outputCount;
    size_t portIndex = 0;

    for (auto bitIndex = startInputCoilBit; bitIndex < endInputCoilBit; ++bitIndex)
    {
        updatePortState(bitIndex, fetchedPortStates, portIndex);
        portIndex++;
    }

    for (auto bitIndex = startOutputCoilBit; bitIndex < endOutputCoilBit; ++bitIndex)
    {
        updatePortState(bitIndex, fetchedPortStates, portIndex);
        portIndex++;
    }
}

void QnAdamModbusIOManager::updatePortState(size_t bitIndex, const QByteArray& bytes, size_t portIndex)
{
    QnMutexLocker lock(&m_mutex);

    auto portId = m_ioStates[portIndex].id;
    auto currentState =
        nx_io_managment::fromBoolToIOPortState(getBitValue(bytes, bitIndex));

    bool isActive = getBitValue(bytes, bitIndex)
        != nx_io_managment::isActiveIOPortState(getPortDefaultStateUnsafe(portId));

    bool stateChanged = m_ioStates[portIndex].isActive != isActive;

    m_ioStates[portIndex].isActive = isActive;
    m_ioStates[portIndex].timestamp = qnSyncTime->currentMSecsSinceEpoch();

    if (stateChanged)
    {
        lock.unlock();
        m_inputStateChangedCallback(
            m_ioStates[portIndex].id,
            currentState);
        lock.relock();
    }
}

void QnAdamModbusIOManager::setDebounceForPort(const QString& portId, bool portState)
{
    QnMutexLocker lock(&m_mutex);

    DebouncedValue value;
    value.debouncedValue = portState;
    value.lifetimeCounter = kDebounceIterationCount;

    m_debouncedValues[portId] = value;
}

QnIOStateDataList QnAdamModbusIOManager::getDebouncedStates() const
{
    QnMutexLocker lock(&m_mutex);

    auto debouncedStates = m_ioStates;

    for (auto& state: debouncedStates)
    {
        if (m_debouncedValues.find(state.id) != m_debouncedValues.end())
        {
            state.isActive = m_debouncedValues[state.id].debouncedValue;
            if (!--m_debouncedValues[state.id].lifetimeCounter)
                m_debouncedValues.erase(state.id);
        }
    }

    return debouncedStates;
}

bool QnAdamModbusIOManager::getBitValue(const QByteArray& bytes, quint64 bitIndex) const
{
    const auto kBitsInByte = 8;

    int byteIndex = bitIndex / kBitsInByte;

    Q_ASSERT(byteIndex < bytes.size());

    auto byte = bytes[byteIndex];

    return !!(byte & ((quint8)1 << (bitIndex % kBitsInByte)));
}

void QnAdamModbusIOManager::scheduleMonitoringIteration()
{
    if (m_monitoringIsInProgress)
    {
        m_inputMonitorTimerId = nx::utils::TimerManager::instance()->addTimer(
            [this](quint64 timerId)
            {
                if (timerId == m_inputMonitorTimerId)
                    fetchAllPortStates();
            },
            std::chrono::milliseconds(kInputPollingIntervalMs));
    }
}

nx_io_managment::IOPortState QnAdamModbusIOManager::getPortDefaultStateUnsafe(const QString& portId) const
{
    if (m_defaultPortStates.count(portId))
        return m_defaultPortStates[portId];

    return kPortDefaultState;
}

void QnAdamModbusIOManager::routeMonitoringFlow(nx::modbus::ModbusMessage response)
{
    if (!m_monitoringIsInProgress)
        return;

    m_networkFaultsCounter = 0;

    processAllPortStatesResponse(response);
    scheduleMonitoringIteration();
}

void QnAdamModbusIOManager::handleMonitoringError()
{
    auto error = m_client.getLastErrorString();

    qDebug() << "Error occured << " << error;

    NX_LOG(error, cl_logDEBUG2);

    if (++m_networkFaultsCounter >= kMaxNetworkFaultsNumber)
    {
        m_networkFaultsCounter = 0;
        if (m_networkIssueCallback)
            m_networkIssueCallback(error, true);
    }

    if (m_monitoringIsInProgress)
        scheduleMonitoringIteration();
}

#endif //< ENABLE_ADVANTECH<|MERGE_RESOLUTION|>--- conflicted
+++ resolved
@@ -268,11 +268,7 @@
 
     quint16 transactionId = 0;
     if (status)
-<<<<<<< HEAD
-        m_client.readCoilsAsync(startCoil, lastCoil - startCoil, &transactionId);
-=======
-        m_client.readCoilsAsync(startCoil, lastCoil - startCoil + 1);
->>>>>>> 4b9cae0d
+        m_client.readCoilsAsync(startCoil, lastCoil - startCoil + 1, &transactionId);
 }
 
 void QnAdamModbusIOManager::processAllPortStatesResponse(const nx::modbus::ModbusMessage& response)
