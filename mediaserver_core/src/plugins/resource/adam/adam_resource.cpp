#ifdef ENABLE_ADVANTECH

#include <functional>
#include <memory>

#include <business/business_event_rule.h>
#include <nx_ec/dummy_handler.h>
#include <utils/common/synctime.h>
#include <common/common_module.h>
#include <core/resource/resource_data.h>
#include <core/resource_management/resource_data_pool.h>
#include <nx/fusion/model_functions.h>
#include <business/events/network_issue_business_event.h>
#include <modbus/modbus_client.h>

#include "adam_resource.h"
#include "adam_modbus_io_manager.h"
#include <nx/utils/timer_manager.h>

const QString QnAdamResource::kManufacture(lit("AdvantechADAM"));

QnAdamResource::QnAdamResource()
{
<<<<<<< HEAD
    connect(
        this, &QnResource::propertyChanged,
        this, &QnAdamResource::at_propertyChanged,
        Qt::DirectConnection );
=======
    Qn::directConnect(
        this, &QnResource::propertyChanged, 
        this, &QnAdamResource::at_propertyChanged);
>>>>>>> 5dfede27
}

QnAdamResource::~QnAdamResource()
{
    directDisconnectAll();
    stopInputPortMonitoringAsync();
    if (m_ioManager)
        m_ioManager->terminate();
}

QString QnAdamResource::getDriverName() const
{
    return kManufacture;
}

CameraDiagnostics::Result QnAdamResource::initInternal()
{
    QnSecurityCamResource::initInternal();

    QUrl url(getUrl());
    auto host  = url.host();
    auto port = url.port(nx::modbus::kDefaultModbusPort);

    SocketAddress endpoint(host, port);

    nx::modbus::QnModbusClient testClient(endpoint);

    int triesLeft = 3;
    bool status = false;

    while (!status && triesLeft--)
        testClient.readCoils(0, 8, &status);

    if (!status)
    {
        qDebug() << "QnAdamResource::initInternal() " << "test request has failed";
        return CameraDiagnostics::RequestFailedResult(
            lit("Test request failed"),
            lit("couldn't get valid response from device"));
    }

    Qn::CameraCapabilities caps = Qn::NoCapabilities;

    caps |= Qn::RelayInputCapability;
    caps |= Qn::RelayOutputCapability;

    m_ioManager.reset(new QnAdamModbusIOManager(this));

    QnIOPortDataList allPorts = getInputPortList();
    QnIOPortDataList outputPorts = getRelayOutputList();
    allPorts.insert(allPorts.begin(), outputPorts.begin(), outputPorts.end());

    setPortDefaultStates();
    setIOPorts(allPorts);
    setCameraCapabilities(caps);

    setFlags(flags() | Qn::io_module);
    setProperty(Qn::VIDEO_DISABLED_PARAM_NAME, 1);
    setProperty(Qn::IO_CONFIG_PARAM_NAME, 1);

    saveParams();

    return CameraDiagnostics::NoErrorResult();
}

bool QnAdamResource::startInputPortMonitoringAsync(std::function<void(bool)>&& completionHandler)
{
    QN_UNUSED(completionHandler);
    if (!m_ioManager)
        return false;

    auto callback = [this](QString portId, nx_io_managment::IOPortState inputState)
    {
        bool isDefaultPortStateActive =
            nx_io_managment::isActiveIOPortState(
                m_ioManager->getPortDefaultState(portId));

        bool isActive = nx_io_managment::isActiveIOPortState(inputState);

        emit cameraInput(
            toSharedPointer(),
            portId,
            isActive != isDefaultPortStateActive,
            qnSyncTime->currentUSecsSinceEpoch());
    };

    auto networkIssueHandler = [this](QString reason, bool isFatal)
    {
        qDebug() << lit("Network issue on ADAM device %1: %2").arg(getUrl()).arg(reason);
        emit networkIssue(
            toSharedPointer(this),
            qnSyncTime->currentUSecsSinceEpoch(),
            QnBusiness::EventReason::NoReason,
            QnNetworkIssueBusinessEvent::encodePacketLossSequence(0, 2));

        if (isFatal)
            setStatus(Qn::Offline);
    };

    m_ioManager->setInputPortStateChangeCallback(callback);
    m_ioManager->setNetworkIssueCallback(networkIssueHandler);

    return m_ioManager->startIOMonitoring();
}

void QnAdamResource::stopInputPortMonitoringAsync()
{
    if (m_ioManager)
        m_ioManager->stopIOMonitoring();
}

bool QnAdamResource::isInputPortMonitored() const
{
    if (m_ioManager)
        return m_ioManager->isMonitoringInProgress();

    return false;
}

QnIOPortDataList QnAdamResource::mergeIOPortData(
    const QnIOPortDataList& deviceIO,
    const QnIOPortDataList& savedIO) const
{
    QnIOPortDataList resultIO = deviceIO;
    for (auto& result : resultIO)
    {
        for(const auto& saved : savedIO)
        {
            if (result.id == saved.id)
            {
                result = saved;
                break;
            }
        }
    }

    return resultIO;
}

void QnAdamResource::setPortDefaultStates()
{
    if (!m_ioManager)
        return;

    auto ports = QJson::deserialized<QnIOPortDataList>(
        getProperty(Qn::IO_SETTINGS_PARAM_NAME).toUtf8());

    for (const auto& port: ports)
    {
        auto portDefaultState = port.portType == Qn::PT_Input ?
            port.iDefaultState : port.oDefaultState;

        m_ioManager->setPortDefaultState(
            port.id,
            nx_io_managment::fromDefaultPortState(portDefaultState));
    }
}

QnIOPortDataList QnAdamResource::getRelayOutputList() const
{
    if (m_ioManager)
    {
        auto deviceOutputs = m_ioManager->getOutputPortList();
        auto savedIO = QJson::deserialized<QnIOPortDataList>(
            getProperty(Qn::IO_SETTINGS_PARAM_NAME).toUtf8());

        QnIOPortDataList savedOutputs;

        for (const auto& ioPort: savedIO)
        {
            if (ioPort.portType == Qn::PT_Output)
                savedOutputs.push_back(ioPort);
        }

        return mergeIOPortData(deviceOutputs, savedOutputs);
    }

    return QnIOPortDataList();
}

QnIOPortDataList QnAdamResource::getInputPortList() const
{
    if (m_ioManager)
    {
        auto deviceInputs = m_ioManager->getInputPortList();
        auto savedIO = QJson::deserialized<QnIOPortDataList>(
            getProperty(Qn::IO_SETTINGS_PARAM_NAME).toUtf8());

        QnIOPortDataList savedInputs;

        for (const auto& ioPort: savedIO)
        {
            if (ioPort.portType == Qn::PT_Input)
                savedInputs.push_back(ioPort);
        }

        return mergeIOPortData(deviceInputs, savedInputs);
    }

    return QnIOPortDataList();
}

QnIOStateDataList QnAdamResource::ioStates() const
{
    if (m_ioManager)
        return m_ioManager->getPortStates();

    return QnIOStateDataList();
}

bool QnAdamResource::setRelayOutputState(
    const QString& outputId,
    bool isActive,
    unsigned int autoResetTimeoutMs )
{
    QnMutexLocker lock(&m_mutex);

    if (!m_ioManager)
        return false;

    if (!isActive)
    {
        for (auto it = m_autoResetTimers.begin(); it != m_autoResetTimers.end(); ++it)
        {
            auto timerId = it->first;
            auto portTimerEntry = it->second;
            if (it->second.portId == outputId)
            {
                nx::utils::TimerManager::instance()->deleteTimer(timerId);
                it = m_autoResetTimers.erase(it);
                break;
            }
        }
    }

    if (isActive && autoResetTimeoutMs)
    {
        auto autoResetTimer = nx::utils::TimerManager::instance()->addTimer(
            [this](quint64  timerId)
            {
                QnMutexLocker lock(&m_mutex);
                if (m_autoResetTimers.count(timerId))
                {
                    auto timerEntry = m_autoResetTimers[timerId];
                    m_ioManager->setOutputPortState(
                        timerEntry.portId,
                        timerEntry.state);
                }
                m_autoResetTimers.erase(timerId);
            },
            std::chrono::milliseconds(autoResetTimeoutMs));

        PortTimerEntry portTimerEntry;
        portTimerEntry.portId = outputId;
        portTimerEntry.state = !isActive;
        m_autoResetTimers[autoResetTimer] = portTimerEntry;
    }

    return m_ioManager->setOutputPortState(outputId, isActive);
}

void QnAdamResource::at_propertyChanged(const QnResourcePtr &res, const QString &key)
{
    if (key == Qn::IO_SETTINGS_PARAM_NAME && res && !res->hasFlags(Qn::foreigner))
    {
        auto ports = QJson::deserialized<QnIOPortDataList>(getProperty(Qn::IO_SETTINGS_PARAM_NAME).toUtf8());
        setPortDefaultStates();
        setIOPorts(ports);
        saveParams();
    }
}

#endif //< ENABLE_ADVANTECH<|MERGE_RESOLUTION|>--- conflicted
+++ resolved
@@ -21,16 +21,9 @@
 
 QnAdamResource::QnAdamResource()
 {
-<<<<<<< HEAD
-    connect(
+    Qn::directConnect(
         this, &QnResource::propertyChanged,
-        this, &QnAdamResource::at_propertyChanged,
-        Qt::DirectConnection );
-=======
-    Qn::directConnect(
-        this, &QnResource::propertyChanged, 
         this, &QnAdamResource::at_propertyChanged);
->>>>>>> 5dfede27
 }
 
 QnAdamResource::~QnAdamResource()
