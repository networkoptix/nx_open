--- conflicted
+++ resolved
@@ -59,10 +59,6 @@
 
     if (!status)
     {
-<<<<<<< HEAD
-        qDebug() << "QnAdamResource::initInternal() " << "test request has failed";
-=======
->>>>>>> 280cf219
         return CameraDiagnostics::RequestFailedResult(
             lit("Test request failed"),
             lit("couldn't get valid response from device"));
