#ifdef ENABLE_ISD

#include <utils/math/math.h>
#include <nx/network/deprecated/asynchttpclient.h>

#include "isd_stream_reader.h"
#include "isd_resource.h"


const QString QnPlIsdResource::MANUFACTURE(lit("ISD"));
QString QnPlIsdResource::MAX_FPS_PARAM_NAME = QLatin1String("MaxFPS");

static QStringList getValues(const QString& line)
{
    QStringList result;

    int index = line.indexOf(QLatin1Char('='));

    if (index < 0)
        return result;

    QString values = line.mid(index+1);

    return values.split(QLatin1Char(','));
}

static bool sizeCompare(const QSize &s1, const QSize &s2)
{
    return s1.width() > s2.width();
}

// ==================================================================


QnPlIsdResource::QnPlIsdResource()
{
    setVendor(lit("ISD"));
}

void QnPlIsdResource::checkIfOnlineAsync( std::function<void(bool)> completionHandler )
{
    nx::utils::Url apiUrl;
    apiUrl.setScheme( lit("http") );
    apiUrl.setHost( getHostAddress() );
    apiUrl.setPort( QUrl(getUrl()).port(nx::network::http::DEFAULT_HTTP_PORT) );

    QAuthenticator auth = getAuth();

    apiUrl.setUserName( auth.user());
    apiUrl.setPassword( auth.password() );

    apiUrl.setPath( lit("/api/param.cgi") );
    apiUrl.setQuery( lit("req=Network.1.MacAddress") );

    QString resourceMac = getMAC().toString();
    auto requestCompletionFunc = [resourceMac, completionHandler]
        ( SystemError::ErrorCode osErrorCode, int statusCode, nx::network::http::BufferType msgBody ) mutable
    {
        if( osErrorCode != SystemError::noError ||
            statusCode != nx::network::http::StatusCode::ok )
        {
            return completionHandler( false );
        }

        int sepIndex = msgBody.indexOf('=');
        if( sepIndex == -1 )
            return completionHandler( false );
        QByteArray macAddress = msgBody.mid(sepIndex+1).trimmed();
        completionHandler( macAddress == resourceMac.toLatin1() );
    };

    nx::network::http::downloadFileAsync(
        apiUrl,
        requestCompletionFunc );
}

QString QnPlIsdResource::getDriverName() const
{
    return MANUFACTURE;
}

void QnPlIsdResource::setIframeDistance(int /*frames*/, int /*timems*/)
{
}

nx::mediaserver::resource::StreamCapabilityMap QnPlIsdResource::getStreamCapabilityMapFromDrives(
    Qn::StreamIndex /*streamIndex*/)
{
    // TODO: implement me
    return nx::mediaserver::resource::StreamCapabilityMap();
}

CameraDiagnostics::Result QnPlIsdResource::initializeCameraDriver()
{
    updateDefaultAuthIfEmpty(QLatin1String("root"), QLatin1String("admin"));

<<<<<<< HEAD

    nx::utils::Url apiRequestUrl;
=======
    QUrl apiRequestUrl;
>>>>>>> f09682e7
    apiRequestUrl.setScheme( lit("http") );

    QAuthenticator auth = getAuth();

    apiRequestUrl.setUserName( auth.user() );
    apiRequestUrl.setPassword( auth.password() );
    apiRequestUrl.setHost( getHostAddress() );
    apiRequestUrl.setPort( QUrl(getUrl()).port(nx::network::http::DEFAULT_HTTP_PORT) );


    //reading resolution list
    CameraDiagnostics::Result result;

    apiRequestUrl.setPath( lit("/api/param.cgi"));
    apiRequestUrl.setQuery(lit("req=VideoInput.1.h264.1.ResolutionList"));
    QByteArray reslst;
    result = doISDApiRequest( apiRequestUrl, &reslst );
    if( result.errorCode != CameraDiagnostics::ErrorCode::noError )
        return result;

    QStringList vals = getValues(QLatin1String(reslst));


    QList<QSize> resolutions;

    for(const QString& val:  vals)
    {
        QStringList wh_s = val.split(QLatin1Char('x'));
        if (wh_s.size()<2)
            continue;

        resolutions.push_back( QSize(wh_s.at(0).toInt(), wh_s.at(1).toInt()) );
    }

    if (resolutions.size() < 1 )
        return CameraDiagnostics::CameraInvalidParams(lit("resolution"));



    std::sort(resolutions.begin(), resolutions.end(), sizeCompare);

    {
        QnMutexLocker lock( &m_mutex );
        m_resolution1 = resolutions[0];
        m_resolution2 = QSize(0,0);


        double maxResolutionSquare = m_resolution1.width() * m_resolution1.height();
        double requestSquare = 480 * 316;



        int bestIndex = 0;
        double bestMatchCoeff = maxResolutionSquare / requestSquare;

        float bestAspectRatio = getResolutionAspectRatio(m_resolution1);

        for (int i = 0; i < resolutions.size(); ++i)
        {
            QSize tmp;

            tmp.setWidth( qPower2Ceil(static_cast<unsigned int>(resolutions[i].width()+ 1), 8) );
            tmp.setHeight( qPower2Floor(static_cast<unsigned int>(resolutions[i].height() - 1), 8) );
            float ar1 = getResolutionAspectRatio(tmp);

            tmp.setWidth( qPower2Floor(static_cast<unsigned int>(resolutions[i].width() - 1), 8) );
            tmp.setHeight( qPower2Ceil(static_cast<unsigned int>(resolutions[i].height() + 1), 8) );
            float ar2 = getResolutionAspectRatio(tmp);

            if (!qBetween(qMin(ar1,ar2), bestAspectRatio, qMax(ar1,ar2)))
            {
                continue;
            }

            double square = resolutions[i].width() * resolutions[i].height();


            double matchCoeff = qMax(requestSquare, square) / qMin(requestSquare, square);

            if (matchCoeff <= bestMatchCoeff + 0.002)
            {
                bestIndex = i;
                bestMatchCoeff = matchCoeff;
            }
        }

        if (resolutions[bestIndex].width() * resolutions[bestIndex].height() < 640*480)
            m_resolution2 = resolutions[bestIndex];

    }


    //reading fps list

    apiRequestUrl.setPath(lit("/api/param.cgi"));
    apiRequestUrl.setQuery(lit("req=VideoInput.1.h264.1.FrameRateList"));
    QByteArray fpses;
    result = doISDApiRequest( apiRequestUrl, &fpses );
    if( result.errorCode != CameraDiagnostics::ErrorCode::noError )
        return result;

    vals = getValues(QLatin1String(fpses));

    QList<int> fpsList;
    for(const QString& fpsS: vals)
    {
        fpsList.push_back(fpsS.trimmed().toInt());
    }

    std::sort(fpsList.begin(),fpsList.end(), std::greater<int>());

    if (fpsList.size()<1)
        return CameraDiagnostics::UnknownErrorResult();

    setMaxFps(fpsList.at(0));

    setProperty(
        Qn::SUPPORTED_MOTION_PARAM_NAME,
        qnResTypePool->getResourceType( getTypeId() )->defaultValue( Qn::SUPPORTED_MOTION_PARAM_NAME ) );


    //reading firmware version

    apiRequestUrl.setPath(lit("/api/param.cgi"));
    apiRequestUrl.setQuery(lit("req=General.FirmwareVersion"));
    QByteArray cameraFirmwareVersion;
    result = doISDApiRequest( apiRequestUrl, &cameraFirmwareVersion );
    if( result.errorCode != CameraDiagnostics::ErrorCode::noError )
        return result;

    const int sepPos = cameraFirmwareVersion.indexOf('=');
    setFirmware( QLatin1String( sepPos != -1 ? cameraFirmwareVersion.mid( sepPos+1 ) : cameraFirmwareVersion ) );

    setProperty(Qn::IS_AUDIO_SUPPORTED_PARAM_NAME, 1);
    //setMotionType( Qn::MT_SoftwareGrid );
    saveParams();

    return CameraDiagnostics::NoErrorResult();
}

QSize QnPlIsdResource::getPrimaryResolution() const
{
    QnMutexLocker lock( &m_mutex );
    return m_resolution1;
}

QSize QnPlIsdResource::getSecondaryResolution() const
{
    QnMutexLocker lock( &m_mutex );
    return m_resolution2;
}


QnAbstractStreamDataProvider* QnPlIsdResource::createLiveDataProvider()
{
    return new QnISDStreamReader(toSharedPointer());
}

void QnPlIsdResource::setCroppingPhysical(QRect /*cropping*/)
{
}

QnConstResourceAudioLayoutPtr QnPlIsdResource::getAudioLayout(const QnAbstractStreamDataProvider* dataProvider) const
{
    if (isAudioEnabled()) {
        const QnISDStreamReader* rtspReader = dynamic_cast<const QnISDStreamReader*>(dataProvider);
        if (rtspReader && rtspReader->getDPAudioLayout())
            return rtspReader->getDPAudioLayout();
        else
            return nx::mediaserver::resource::Camera::getAudioLayout(dataProvider);
    }
    else
        return nx::mediaserver::resource::Camera::getAudioLayout(dataProvider);
}


void QnPlIsdResource::setMaxFps(int f)
{
    setProperty(MAX_FPS_PARAM_NAME, f);
}

CameraDiagnostics::Result QnPlIsdResource::doISDApiRequest( const nx::utils::Url& apiRequestUrl, QByteArray* const msgBody )
{
    int statusCode = nx::network::http::StatusCode::ok;

    SystemError::ErrorCode errorCode = nx::network::http::downloadFileSync(
        apiRequestUrl,
        &statusCode,
        msgBody );
    if( errorCode != SystemError::noError )
        return CameraDiagnostics::ConnectionClosedUnexpectedlyResult( apiRequestUrl.host(), apiRequestUrl.port() );
    if( statusCode == nx::network::http::StatusCode::unauthorized )
    {
        setStatus(Qn::Unauthorized);
        return CameraDiagnostics::NotAuthorisedResult( apiRequestUrl.toString() );
    }
    else if( statusCode != nx::network::http::StatusCode::ok )
    {
        return CameraDiagnostics::CameraResponseParseErrorResult( apiRequestUrl.toString(), apiRequestUrl.path() );
    }

    return CameraDiagnostics::NoErrorResult();
}

#endif // #ifdef ENABLE_ISD<|MERGE_RESOLUTION|>--- conflicted
+++ resolved
@@ -94,12 +94,7 @@
 {
     updateDefaultAuthIfEmpty(QLatin1String("root"), QLatin1String("admin"));
 
-<<<<<<< HEAD
-
     nx::utils::Url apiRequestUrl;
-=======
-    QUrl apiRequestUrl;
->>>>>>> f09682e7
     apiRequestUrl.setScheme( lit("http") );
 
     QAuthenticator auth = getAuth();
