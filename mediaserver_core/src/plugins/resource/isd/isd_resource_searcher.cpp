#ifdef ENABLE_ISD

#include <core/resource_management/resource_pool.h>
#include "core/resource/camera_resource.h"
#include "isd_resource_searcher.h"
#include "isd_resource.h"
#include <nx/network/http/http_types.h>
#include "core/resource/resource_data.h"
#include "core/resource_management/resource_data_pool.h"
#include "common/common_module.h"
#include <utils/common/credentials.h>
#include <plugins/resource/mdns/mdns_packet.h>
#include <common/static_common_module.h>

using nx::common::utils::Credentials;

extern QString getValueFromString(const QString& line);

using DefaultCredentialsList = QList<Credentials>;

namespace {
unsigned int kDefaultIsdHttpTimeout = 4000;
const QString kIsdModelInfoUrl("/api/param.cgi?req=General.Brand.CompanyName&req=General.Brand.ModelName");
const QString kIsdMacAddressInfoUrl("/api/param.cgi?req=Network.1.MacAddress");
const QString kIsdBrandParamName("General.Brand.CompanyName");
const QString kIsdModelParamName("General.Brand.ModelName");
const QString kIsdFullVendorName("Innovative Security Designs");
const QString kDwFullVendorName("Digital Watchdog");
const QString kIsdDefaultResType("ISDcam");
const QString kUpnpBasicDeviceType("Basic");

const QLatin1String kDefaultIsdUsername( "root" );
const QLatin1String kDefaultIsdPassword( "admin" );

static QByteArray extractWord(int index, const QByteArray& rawData)
{
    int endIndex = index;
    for (;endIndex < rawData.size() && rawData.at(endIndex) != ' '; ++endIndex);
    return rawData.mid(index, endIndex - index);
}

} // namespace

QnPlISDResourceSearcher::QnPlISDResourceSearcher(QnCommonModule* commonModule):
    QnAbstractResourceSearcher(commonModule),
    QnAbstractNetworkResourceSearcher(commonModule)
{
    QnMdnsListener::instance()->registerConsumer((std::uintptr_t) this);
	nx_upnp::DeviceSearcher::instance()->registerHandler(this, kUpnpBasicDeviceType);
}

QnResourcePtr QnPlISDResourceSearcher::createResource(const QnUuid &resourceTypeId, const QnResourceParams& /*params*/)
{
    QnNetworkResourcePtr result;

    QnResourceTypePtr resourceType = qnResTypePool->getResourceType(resourceTypeId);

    if (resourceType.isNull())
    {
        qDebug() << "No resource type for ID = " << resourceTypeId;

        return result;
    }

    if (resourceType->getManufacture() != manufacture())
    {
        //qDebug() << "Manufature " << resourceType->getManufacture() << " != " << manufacture();
        return result;
    }

    result = QnVirtualCameraResourcePtr( new QnPlIsdResource() );
    result->setTypeId(resourceTypeId);

    qDebug() << "Create ISD camera resource. typeID:" << resourceTypeId.toString(); // << ", Parameters: " << parameters;
    //result->deserialize(parameters);

    return result;

}

QString QnPlISDResourceSearcher::manufacture() const
{
    return QnPlIsdResource::MANUFACTURE;
}

QList<QnResourcePtr> QnPlISDResourceSearcher::checkHostAddr(
    const nx::utils::Url& url,
    const QAuthenticator& authOriginal,
    bool isSearchAction)
{
    if( !url.scheme().isEmpty() && isSearchAction )
        return QList<QnResourcePtr>();  //searching if only host is present, not specific protocol

    bool needRecheck =
        authOriginal.user().isEmpty() &&
        authOriginal.password().isEmpty();

    if (!needRecheck)
    {
        return checkHostAddrInternal(url, authOriginal);
    }
    else
    {
        QList<QnResourcePtr> resList;
        auto resData = qnStaticCommon->dataPool()->data(manufacture(), lit("*"));
        auto possibleCreds = resData.value<DefaultCredentialsList>(
            Qn::POSSIBLE_DEFAULT_CREDENTIALS_PARAM_NAME);

        possibleCreds << Credentials(kDefaultIsdUsername, kDefaultIsdPassword);

        for (const auto& creds: possibleCreds)
        {
            if ( creds.user.isEmpty() || creds.password.isEmpty())
                continue;

            QAuthenticator auth = creds.toAuthenticator();
            resList = checkHostAddrInternal(url, auth);
            if (!resList.isEmpty())
                break;
        }

        return resList;
    }

}

QnResourceList QnPlISDResourceSearcher::findResources(void)
{

	QnResourceList upnpResults;
	{
		QnMutexLocker lock(&m_mutex);
		upnpResults = m_foundUpnpResources;
		m_foundUpnpResources.clear();
		m_alreadFoundMacAddresses.clear();
	}

    QnResourceList mdnsResults;
    auto consumerData = QnMdnsListener::instance()->getData((std::uintptr_t) this);
    consumerData->forEachEntry(
        [this, &mdnsResults, &upnpResults](
            const QString& remoteAddress,
            const QString& /*localAddress*/,
            const QByteArray& responseData)
        {
            auto resource = processMdnsResponse(responseData, remoteAddress, upnpResults);
            if (resource)
                mdnsResults << resource;
        });

    return upnpResults + mdnsResults;
}


QList<QnResourcePtr> QnPlISDResourceSearcher::checkHostAddrInternal(
    const nx::utils::Url &url,
    const QAuthenticator &authOriginal)
{

    if (shouldStop())
        return QList<QnResourcePtr>();

    QAuthenticator auth( authOriginal );

    QString host = url.host();
    int port = url.port( nx_http::DEFAULT_HTTP_PORT );
    if (host.isEmpty())
        host = url.toString();

    QString name;
    QString vendor;

    CLHttpStatus status;
    QByteArray data = downloadFile(
        status,
        kIsdModelInfoUrl,
        host,
        port,
        kDefaultIsdHttpTimeout,
        auth);

    for (const QByteArray& line: data.split(L'\n'))
    {
        if (line.startsWith(kIsdModelParamName.toLatin1())) {
            name = getValueFromString(QString::fromUtf8(line)).trimmed();
            cleanupSpaces(name);
        }
        else if (line.startsWith(kIsdBrandParamName.toLatin1())) {
            vendor = getValueFromString(QString::fromUtf8(line)).trimmed();
        }
    }

    // 'Digital Watchdog' (with space) is actually ISD cameras. Without space it's old DW cameras
    if (name.isEmpty() || (vendor != kIsdFullVendorName && vendor != kDwFullVendorName))
        return QList<QnResourcePtr>();

    if (shouldStop())
        return QList<QnResourcePtr>();

    QString mac = QString(QLatin1String(
        downloadFile(
            status,
            kIsdMacAddressInfoUrl,
            host,
            port,
            kDefaultIsdHttpTimeout,
            auth)));

    cleanupSpaces(mac);

    if (mac.isEmpty() || name.isEmpty())
        return QList<QnResourcePtr>();

    mac = getValueFromString(mac).trimmed();

    if (mac.length() > 17 && mac.endsWith(QLatin1Char('0')))
        mac.chop(mac.length() - 17);


    QnUuid rt = qnResTypePool->getResourceTypeId(manufacture(), name);
    if (rt.isNull()) {
        rt = qnResTypePool->getResourceTypeId(manufacture(), kIsdDefaultResType);
        if (rt.isNull())
            return QList<QnResourcePtr>();
    }

    QnResourceData resourceData = qnStaticCommon->dataPool()->data(manufacture(), name);

    if (resourceData.value<bool>(Qn::FORCE_ONVIF_PARAM_NAME))
        return QList<QnResourcePtr>();

    QnPlIsdResourcePtr resource ( new QnPlIsdResource() );
    auto isDW = resourceData.value<bool>(Qn::DW_REBRANDED_TO_ISD_MODEL);

    vendor = isDW ? kDwFullVendorName : vendor;
    name = vendor == kIsdFullVendorName ?
        lit("ISD-") + name :
        name;

    resource->setTypeId(rt);
    resource->setVendor(vendor);
    resource->setName(name);
    resource->setModel(name);
    resource->setMAC(QnMacAddress(mac));
    resource->setDefaultAuth(auth);
    if (port == 80)
        resource->setHostAddress(host);
    else
        resource->setUrl(QString(lit("http://%1:%2"))
            .arg(host)
            .arg(port));

    //resource->setDiscoveryAddr(iface.address);
    QList<QnResourcePtr> result;
    result << resource;
    return result;
}

void QnPlISDResourceSearcher::cleanupSpaces(QString& rowWithSpaces) const
{
    rowWithSpaces.replace(QLatin1Char(' '), QString());
    rowWithSpaces.replace(QLatin1Char('\r'), QString());
    rowWithSpaces.replace(QLatin1Char('\n'), QString());
    rowWithSpaces.replace(QLatin1Char('\t'), QString());
}

bool QnPlISDResourceSearcher::isDwOrIsd(const QString &vendorName, const QString& model) const
{
    if (vendorName.toUpper().startsWith(manufacture()))
    {
        return true;
    }
    else if(vendorName.toLower().trimmed() == lit("digital watchdog") ||
        vendorName.toLower().trimmed() == lit("digitalwatchdog"))
    {
        QnResourceData resourceData = qnStaticCommon->dataPool()->data("DW", model);
        if (resourceData.value<bool>(Qn::DW_REBRANDED_TO_ISD_MODEL))
            return true;
    }
    return false;
}



QnResourcePtr QnPlISDResourceSearcher::processMdnsResponse(
    const QString &mdnsResponse,
    const QString &mdnsRemoteAddress,
    const QnResourceList& alreadyFoundResources)
{
    QByteArray responseData(mdnsResponse.toLatin1());
    QString name(lit("ISDcam"));

    if (!responseData.contains("ISD"))
    {
        // check for new ISD models. it has been rebranded
        int modelPos = responseData.indexOf("DWCA-");
        if (modelPos == -1)
            modelPos = responseData.indexOf("DWCS-");
        if (modelPos == -1)
            modelPos = responseData.indexOf("DWEA-");
        if (modelPos == -1 && !responseData.contains("ISD"))
            return QnResourcePtr(); // not found

        if(modelPos != -1)
            name = extractWord(modelPos, responseData);
    }

    int macpos = responseData.indexOf("macaddress=");
    if (macpos < 0)
        return QnResourcePtr();

    macpos += QString(QLatin1String("macaddress=")).length();
    if (macpos + 12 > responseData.size())
        return QnResourcePtr();

    QByteArray smac;
    for (int i = 0; i < 12; i++)
    {
        if (i > 0 && i % 2 == 0)
            smac += '-';

        smac += responseData[macpos + i];
    }

    quint16 port = nx_http::DEFAULT_HTTP_PORT;
    QnMdnsPacket packet;

    if (packet.fromDatagram(responseData))
    {
        for (const auto& answer: packet.answerRRs)
        {
            if(answer.recordType == QnMdnsPacket::kSrvRecordType)
            {
                QnMdnsSrvData srvData;
                srvData.decode(answer.data);
                port = srvData.port;
                break;
            }
        }
    }
    else
    {
        qDebug() << "There are errors in mdns packet parsing";
    }

    smac = smac.toUpper();

    for (const QnResourcePtr& res: alreadyFoundResources)
    {
        QnNetworkResourcePtr netRes = res.dynamicCast<QnNetworkResource>();

        if (netRes->getMAC().toString() == smac)
            return QnResourcePtr(); // already found;
    }

    QnPlIsdResourcePtr resource ( new QnPlIsdResource() );


    QAuthenticator cameraAuth;
    if (auto existingRes = resourcePool()->getResourceByMacAddress( smac ) )
        cameraAuth = existingRes->getAuth();

    QnUuid rt = qnResTypePool->getResourceTypeId(manufacture(), name);
    if (rt.isNull())
    {
        rt = qnResTypePool->getResourceTypeId(manufacture(), lit("ISDcam"));
        if (rt.isNull())
            return QnResourcePtr();
    }

    QnResourceData resourceData = qnStaticCommon->dataPool()->data(manufacture(), name);
    if (resourceData.value<bool>(Qn::FORCE_ONVIF_PARAM_NAME))
        return QnResourcePtr();

    resource->setTypeId(rt);
    resource->setName(name);
    resource->setModel(name);
    resource->setMAC(QnMacAddress(smac));

    nx::utils::Url url;
    url.setScheme(lit("http"));
    url.setHost(mdnsRemoteAddress);
    url.setPort(port);

    resource->setUrl(url.toString());

    if (name == lit("DWcam"))
        resource->setDefaultAuth(lit("admin"), lit("admin"));
    else
        resource->setDefaultAuth(lit("root"), lit("admin"));


    if(!cameraAuth.isNull())
    {
        resource->setAuth(cameraAuth);
    }
    else
    {
        auto resData = qnStaticCommon->dataPool()->data(manufacture(), name);
        auto possibleCreds = resData.value<DefaultCredentialsList>(
            Qn::POSSIBLE_DEFAULT_CREDENTIALS_PARAM_NAME);

        for (const auto& creds: possibleCreds)
        {
            QAuthenticator auth = creds.toAuthenticator();
<<<<<<< HEAD
            nx::utils::Url url(lit("//") + mdnsResponse.remoteAddress);
=======
            QUrl url(lit("//") + mdnsRemoteAddress);
>>>>>>> 36313339
            url.setPort(port);
            if (testCredentials(url, auth))
            {
                resource->setDefaultAuth(auth);
                break;
            }
        }
    }

    return resource;
}


bool QnPlISDResourceSearcher::processPacket(
    const QHostAddress& discoveryAddr,
    const SocketAddress& deviceEndpoint,
    const nx_upnp::DeviceInfo& devInfo,
    const QByteArray& /*xmlDevInfo*/)
{

	QN_UNUSED(discoveryAddr);

    if (!isDwOrIsd(devInfo.manufacturer, devInfo.modelName))
        return false;

    QnMacAddress cameraMAC(devInfo.serialNumber);
    QString model(devInfo.modelName);
    QnNetworkResourcePtr existingRes = resourcePool()->getResourceByMacAddress( devInfo.serialNumber );
    QAuthenticator cameraAuth;

    if ( existingRes )
        cameraMAC = existingRes->getMAC();

    if (existingRes)
    {
        auto existAuth = existingRes->getAuth();
        cameraAuth = existAuth;
    }
    else
    {
        auto resData = qnStaticCommon->dataPool()->data(manufacture(), model);
        auto possibleCreds = resData.value<DefaultCredentialsList>(
            Qn::POSSIBLE_DEFAULT_CREDENTIALS_PARAM_NAME);

        cameraAuth.setUser(kDefaultIsdUsername);
        cameraAuth.setPassword(kDefaultIsdPassword);

        for (const auto& creds: possibleCreds)
        {
            QAuthenticator auth = creds.toAuthenticator();
            nx::utils::Url url(lit("//") + deviceEndpoint.address.toString());
            if (testCredentials(url, auth))
            {
                cameraAuth = auth;
                break;
            }
        }
    }

	{
		QnMutexLocker lock(&m_mutex);

		if (m_alreadFoundMacAddresses.find(cameraMAC.toString()) == m_alreadFoundMacAddresses.end())
		{
			m_alreadFoundMacAddresses.insert(cameraMAC.toString());
			createResource( devInfo, cameraMAC, cameraAuth, m_foundUpnpResources);
		}
	}

	return true;
}

void QnPlISDResourceSearcher::createResource(
    const nx_upnp::DeviceInfo& devInfo,
    const QnMacAddress& mac,
    const QAuthenticator& auth,
    QnResourceList& result )
{

    QnUuid rt = qnResTypePool->getResourceTypeId(manufacture(), devInfo.modelName);
    if (rt.isNull())
    {
        rt = qnResTypePool->getResourceTypeId(manufacture(), kIsdDefaultResType);
        if (rt.isNull())
            return;
    }

    QnResourceData resourceData = qnStaticCommon->dataPool()->data(devInfo.manufacturer, devInfo.modelName);
    if (resourceData.value<bool>(Qn::FORCE_ONVIF_PARAM_NAME))
        return;

    auto isDW = resourceData.value<bool>(Qn::DW_REBRANDED_TO_ISD_MODEL);
    auto vendor = isDW ? kDwFullVendorName :
        (devInfo.manufacturer == lit("ISD") || devInfo.manufacturer == kIsdFullVendorName) ?
            manufacture() :
            devInfo.manufacturer;

    auto name = (vendor == manufacture()) ?
        lit("ISD-") + devInfo.modelName :
        devInfo.modelName;

    QnPlIsdResourcePtr resource( new QnPlIsdResource() );

    resource->setTypeId(rt);
    resource->setVendor(vendor);
    resource->setName(name);
    resource->setModel(devInfo.modelName);
    resource->setUrl(devInfo.presentationUrl);
    resource->setMAC(mac);

    if (!auth.isNull()) {
        resource->setDefaultAuth(auth);
    } else {
        QAuthenticator defaultAuth;
        defaultAuth.setUser(kDefaultIsdUsername);
        defaultAuth.setPassword(kDefaultIsdPassword);
        resource->setDefaultAuth(defaultAuth);
    }

    result << resource;
}

bool QnPlISDResourceSearcher::testCredentials(const nx::utils::Url &url, const QAuthenticator &auth)
{

    const auto host = url.host();
    const auto port = url.port(nx_http::DEFAULT_HTTP_PORT);

    if (host.isEmpty())
        return false;

    CLHttpStatus status = CLHttpStatus::CL_HTTP_AUTH_REQUIRED;
    auto data = downloadFile(
        status,
        kIsdModelInfoUrl,
        host,
        port,
        kDefaultIsdHttpTimeout,
        auth);

    return status == CLHttpStatus::CL_HTTP_SUCCESS;
}

#endif // #ifdef ENABLE_ISD<|MERGE_RESOLUTION|>--- conflicted
+++ resolved
@@ -403,11 +403,7 @@
         for (const auto& creds: possibleCreds)
         {
             QAuthenticator auth = creds.toAuthenticator();
-<<<<<<< HEAD
             nx::utils::Url url(lit("//") + mdnsResponse.remoteAddress);
-=======
-            QUrl url(lit("//") + mdnsRemoteAddress);
->>>>>>> 36313339
             url.setPort(port);
             if (testCredentials(url, auth))
             {
