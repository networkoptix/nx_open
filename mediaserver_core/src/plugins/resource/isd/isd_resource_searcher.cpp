--- conflicted
+++ resolved
@@ -300,13 +300,7 @@
 
     if (packet.fromDatagram(responseData))
     {
-<<<<<<< HEAD
-        QnNetworkResourcePtr net_res = res.dynamicCast<QnNetworkResource>();
-
-        if (net_res->getMAC().toString() == smac)
-=======
         for (const auto& answer: packet.answerRRs)
->>>>>>> 2a60750b
         {
             if(answer.recordType == QnMdnsPacket::kSrvRecordType)
             {
