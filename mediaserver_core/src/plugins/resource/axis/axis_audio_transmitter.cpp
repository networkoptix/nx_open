
#include "axis_audio_transmitter.h"
<<<<<<< HEAD

#include <nx/network/http/httptypes.h>
#include <nx/network/simple_http_client.h>
#include <utils/common/sleep.h>

=======
#include <network/router.h>
#include <http/custom_headers.h>
#include <common/common_module.h>
#include <core/resource/media_server_resource.h>
>>>>>>> 2a60750b

namespace
{
    const QString kAxisAudioTransmitUrl("/axis-cgi/audio/transmit.cgi");
    const uint64_t kAxisBodySourceContentLength = 999999999;
    const quint64 kTransmissionTimeout = 3000;

    CodecID toFfmpegCodec(const QString& codec)
    {
        if (codec == "AAC")
            return CODEC_ID_AAC;
        else if (codec == "G726")
            return CODEC_ID_ADPCM_G726;
        else if (codec == "MULAW")
            return CODEC_ID_PCM_MULAW;
        else
            return CODEC_ID_NONE;
    }
}


QnAxisAudioTransmitter::QnAxisAudioTransmitter(QnSecurityCamResource* res) :
    QnAbstractAudioTransmitter(),
    m_resource(res),
    m_httpClient(nx_http::AsyncHttpClient::create()),
    m_noAuth(false),
    m_state(TransmitterState::WaitingForConnection)
{

}

QnAxisAudioTransmitter::~QnAxisAudioTransmitter()
{
    if (m_httpClient)
        m_httpClient->terminate();
    stop();
}

<<<<<<< HEAD
QnAxisAudioTransmitter::QnAxisAudioTransmitter(QnSecurityCamResource* res) :
    QnAbstractAudioTransmitter(),
    m_resource(res),
    m_connectionEstablished(false),
    m_canProcessData(false),
    m_socket(new nx::network::TCPSocket())
=======

void QnAxisAudioTransmitter::pleaseStop()
>>>>>>> 2a60750b
{
    base_type::pleaseStop();

    if (m_httpClient)
        m_httpClient->terminate();
}


void QnAxisAudioTransmitter::setOutputFormat(const QnAudioFormat& format)
{
    QnMutexLocker lock(&m_mutex);
    m_outputFormat = format;
}

nx_http::StringType QnAxisAudioTransmitter::mimeType() const
{
    if (m_outputFormat.codec() == "MULAW")
    {
        if (m_outputFormat.sampleRate() == 8000)
            return QByteArray("audio/basic");
        else
            return lit("audio/axis-mulaw-%1")
                .arg((m_outputFormat.sampleRate() * 8) / 1000)
                .toLatin1();
    }
    else if (m_outputFormat.codec() == "G726")
    {
        return QByteArray("audio/G726-32");
    }
    else if (m_outputFormat.codec() == "AAC")
    {
        return QByteArray("audio/mpeg4-generic");
    }
    else
    {
        return QByteArray("audio/basic");
    }
}



bool QnAxisAudioTransmitter::isCompatible(const QnAudioFormat& format) const
{
    return
        format.codec() == "AAC" ||
        //format.codec() == "G726" ||
        format.codec() == "MULAW";
}

bool QnAxisAudioTransmitter::isInitialized() const
{
    QnMutexLocker lock(&m_mutex);
    return m_transcoder != nullptr;
}

void QnAxisAudioTransmitter::prepare()
{
    QnMutexLocker lock(&m_mutex);
    m_transcoder.reset(new QnFfmpegAudioTranscoder(toFfmpegCodec(m_outputFormat.codec())));
    m_transcoder->setSampleRate(m_outputFormat.sampleRate());
    m_state = TransmitterState::WaitingForConnection;
    if (m_httpClient)
    {
        m_httpClient->terminate();
        m_httpClient.reset();
    }
}

void QnAxisAudioTransmitter::at_requestHeadersHasBeenSent(
    nx_http::AsyncHttpClientPtr http,
    bool isRetryAfterUnauthorizedResponse)
{
<<<<<<< HEAD
    QAuthenticator auth = m_resource->getAuth();

    QByteArray transmitRequest;
    SocketAddress sockAddr = getSocketAddress();

    nx_http::BufferType authHeaderBuf;
    nx_http::header::BasicAuthorization authHeader(
        nx_http::StringType(auth.user().toLatin1()),
        nx_http::StringType(auth.password().toLatin1()));
    authHeader.serialize(&authHeaderBuf);

    transmitRequest
        .append(lit("POST %1 HTTP/1.1\r\n")
            .arg(kAxisAudioTransmitUrl))
        .append(lit("Host: %1\r\n")
            .arg(sockAddr.toString()))
        .append(lit("Content-Type: %1\r\n")
            .arg(getAudioMimeType()))
        .append(lit("Content-Length: 999999999\r\n"))
        .append(lit("Connection: Keep-Alive\r\n"))
        .append(lit("Cache-Control: no-cache\r\n"))
        .append(lit("Authorization: %1\r\n")
            .arg(QString::fromLatin1(authHeaderBuf)))
        .append(lit("\r\n"));

    return transmitRequest;
=======
    QN_UNUSED(http);
    if (isRetryAfterUnauthorizedResponse || m_noAuth)
    {
        m_state = TransmitterState::ReadyForTransmission;
        m_wait.wakeOne();
    }
>>>>>>> 2a60750b
}

void QnAxisAudioTransmitter::at_httpDone(nx_http::AsyncHttpClientPtr http)
{
    if (http->state() == nx_http::AsyncHttpClient::State::sFailed)
    {
        m_state = TransmitterState::Failed;

        if (m_socket)
        {
            m_socket->cancelAsyncIO();
            m_socket.clear();
        }

        if (m_httpClient)
        {
            m_httpClient->terminate();
            m_httpClient.reset();
        }

        m_wait.wakeOne();
    }
}


bool QnAxisAudioTransmitter::startTransmission()
{
    m_state = TransmitterState::WaitingForConnection;

    QUrl url(m_resource->getUrl());

    QnResourcePtr mServer = m_resource->getParentServer();

    if (!mServer)
        return false;

    if (m_httpClient)
        m_httpClient->terminate();

    m_httpClient = nx_http::AsyncHttpClient::create();

    if (m_socket)
    {
        m_socket->cancelAsyncIO();
        m_socket.clear();
    }

    if (mServer->getId() != qnCommon->moduleGUID())
    {
        // proxy request to foreign camera
        auto route = QnRouter::instance()->routeTo(mServer->getId());
        if (route.addr.isNull())
            return false;

        m_httpClient->addAdditionalHeader(
            Qn::CAMERA_GUID_HEADER_NAME,
            m_resource->getId().toByteArray());

        url.setHost(route.addr.address.toString());
        url.setPort(route.addr.port);
    }

    auto auth = m_resource->getAuth();
    m_noAuth = auth.user().isEmpty() && auth.password().isEmpty();

    m_httpClient->setUserName(auth.user());
    m_httpClient->setUserPassword(auth.password());
    m_httpClient->setDisablePrecalculatedAuthorization(true);

    QObject::connect(
        m_httpClient.get(),
        &nx_http::AsyncHttpClient::requestHasBeenSent,
        this,
        &QnAxisAudioTransmitter::at_requestHeadersHasBeenSent,
        Qt::DirectConnection);

    QObject::connect(
        m_httpClient.get(),
        &nx_http::AsyncHttpClient::done,
        this,
        &QnAxisAudioTransmitter::at_httpDone,
        Qt::DirectConnection);

    url.setScheme(lit("http"));
    if (url.host().isEmpty())
        url.setHost(m_resource->getHostAddress());

    url.setPath(kAxisAudioTransmitUrl);

    nx_http::StringType contentType(mimeType());
    nx_http::StringType contentBody;

    m_httpClient
        ->doPost(
            url,
            contentType,
            contentBody,
            true);

    m_timer.restart();
    QnMutexLocker lock(&m_mutex);
    while (m_state == TransmitterState::WaitingForConnection &&
           m_timer.elapsed() < kTransmissionTimeout )
    {
        auto waitDuration = kTransmissionTimeout - m_timer.elapsed();
        if (waitDuration <= 0)
            break;

        m_wait.wait(lock.mutex(), waitDuration);
    }

    if (m_state == TransmitterState::ReadyForTransmission)
    {
        return true;
    }
    else
    {
        m_state = TransmitterState::Failed;
        return false;
    }

}

bool QnAxisAudioTransmitter::sendData(
    QSharedPointer<AbstractStreamSocket> socket,
    const char* buffer,
    size_t size)
{
    size_t bytesSent = 0;

    char* currentPos = const_cast<char*>(buffer);

    while ( bytesSent < size )
    {
        auto res = socket->send(currentPos, size - bytesSent);
        if(res > 0)
            bytesSent += res;
        else
            return false;
    }

    return true;
}

bool QnAxisAudioTransmitter::processAudioData(QnConstAbstractMediaDataPtr &data)
{
    if (m_state != TransmitterState::ReadyForTransmission && !startTransmission())
        return true;

    if (!m_transcoder->isOpened() && !m_transcoder->open(data->context))
        return true; //< always return true. It means skip input data.

    if (!m_socket)
        m_socket = m_httpClient->takeSocket();

    if (!m_socket)
        return true;

    m_socket->cancelAsyncIO();

    QnAbstractMediaDataPtr transcoded;
    do
    {
        m_transcoder->transcodePacket(data, &transcoded);
        data.reset();

        if (!m_needStop && transcoded)
        {
            auto res = sendData(
                m_socket,
                transcoded->data(),
                transcoded->dataSize());

            if (!res)
            {
                m_state = TransmitterState::Failed;
                m_socket.clear();
                break;
            }
        }

    } while (!m_needStop && transcoded);

    return true;
}
<|MERGE_RESOLUTION|>--- conflicted
+++ resolved
@@ -1,23 +1,14 @@
-
 #include "axis_audio_transmitter.h"
-<<<<<<< HEAD
-
-#include <nx/network/http/httptypes.h>
-#include <nx/network/simple_http_client.h>
-#include <utils/common/sleep.h>
-
-=======
 #include <network/router.h>
 #include <http/custom_headers.h>
 #include <common/common_module.h>
 #include <core/resource/media_server_resource.h>
->>>>>>> 2a60750b
 
 namespace
 {
-    const QString kAxisAudioTransmitUrl("/axis-cgi/audio/transmit.cgi");
-    const uint64_t kAxisBodySourceContentLength = 999999999;
-    const quint64 kTransmissionTimeout = 3000;
+    static const QString kAxisAudioTransmitUrl("/axis-cgi/audio/transmit.cgi");
+    static const uint64_t kAxisBodySourceContentLength = 999999999;
+    static const quint64 kTransmissionTimeout = 3000;
 
     CodecID toFfmpegCodec(const QString& codec)
     {
@@ -36,7 +27,6 @@
 QnAxisAudioTransmitter::QnAxisAudioTransmitter(QnSecurityCamResource* res) :
     QnAbstractAudioTransmitter(),
     m_resource(res),
-    m_httpClient(nx_http::AsyncHttpClient::create()),
     m_noAuth(false),
     m_state(TransmitterState::WaitingForConnection)
 {
@@ -45,27 +35,14 @@
 
 QnAxisAudioTransmitter::~QnAxisAudioTransmitter()
 {
-    if (m_httpClient)
-        m_httpClient->terminate();
     stop();
 }
 
-<<<<<<< HEAD
-QnAxisAudioTransmitter::QnAxisAudioTransmitter(QnSecurityCamResource* res) :
-    QnAbstractAudioTransmitter(),
-    m_resource(res),
-    m_connectionEstablished(false),
-    m_canProcessData(false),
-    m_socket(new nx::network::TCPSocket())
-=======
 
 void QnAxisAudioTransmitter::pleaseStop()
->>>>>>> 2a60750b
 {
     base_type::pleaseStop();
-
-    if (m_httpClient)
-        m_httpClient->terminate();
+    m_wait.wakeOne();
 }
 
 
@@ -122,52 +99,18 @@
     m_transcoder.reset(new QnFfmpegAudioTranscoder(toFfmpegCodec(m_outputFormat.codec())));
     m_transcoder->setSampleRate(m_outputFormat.sampleRate());
     m_state = TransmitterState::WaitingForConnection;
-    if (m_httpClient)
-    {
-        m_httpClient->terminate();
-        m_httpClient.reset();
-    }
 }
 
 void QnAxisAudioTransmitter::at_requestHeadersHasBeenSent(
     nx_http::AsyncHttpClientPtr http,
     bool isRetryAfterUnauthorizedResponse)
 {
-<<<<<<< HEAD
-    QAuthenticator auth = m_resource->getAuth();
-
-    QByteArray transmitRequest;
-    SocketAddress sockAddr = getSocketAddress();
-
-    nx_http::BufferType authHeaderBuf;
-    nx_http::header::BasicAuthorization authHeader(
-        nx_http::StringType(auth.user().toLatin1()),
-        nx_http::StringType(auth.password().toLatin1()));
-    authHeader.serialize(&authHeaderBuf);
-
-    transmitRequest
-        .append(lit("POST %1 HTTP/1.1\r\n")
-            .arg(kAxisAudioTransmitUrl))
-        .append(lit("Host: %1\r\n")
-            .arg(sockAddr.toString()))
-        .append(lit("Content-Type: %1\r\n")
-            .arg(getAudioMimeType()))
-        .append(lit("Content-Length: 999999999\r\n"))
-        .append(lit("Connection: Keep-Alive\r\n"))
-        .append(lit("Cache-Control: no-cache\r\n"))
-        .append(lit("Authorization: %1\r\n")
-            .arg(QString::fromLatin1(authHeaderBuf)))
-        .append(lit("\r\n"));
-
-    return transmitRequest;
-=======
     QN_UNUSED(http);
     if (isRetryAfterUnauthorizedResponse || m_noAuth)
     {
         m_state = TransmitterState::ReadyForTransmission;
         m_wait.wakeOne();
     }
->>>>>>> 2a60750b
 }
 
 void QnAxisAudioTransmitter::at_httpDone(nx_http::AsyncHttpClientPtr http)
@@ -175,19 +118,6 @@
     if (http->state() == nx_http::AsyncHttpClient::State::sFailed)
     {
         m_state = TransmitterState::Failed;
-
-        if (m_socket)
-        {
-            m_socket->cancelAsyncIO();
-            m_socket.clear();
-        }
-
-        if (m_httpClient)
-        {
-            m_httpClient->terminate();
-            m_httpClient.reset();
-        }
-
         m_wait.wakeOne();
     }
 }
@@ -204,48 +134,25 @@
     if (!mServer)
         return false;
 
-    if (m_httpClient)
-        m_httpClient->terminate();
-
-    m_httpClient = nx_http::AsyncHttpClient::create();
-
-    if (m_socket)
-    {
-        m_socket->cancelAsyncIO();
-        m_socket.clear();
-    }
-
-    if (mServer->getId() != qnCommon->moduleGUID())
-    {
-        // proxy request to foreign camera
-        auto route = QnRouter::instance()->routeTo(mServer->getId());
-        if (route.addr.isNull())
-            return false;
-
-        m_httpClient->addAdditionalHeader(
-            Qn::CAMERA_GUID_HEADER_NAME,
-            m_resource->getId().toByteArray());
-
-        url.setHost(route.addr.address.toString());
-        url.setPort(route.addr.port);
-    }
+    m_socket.reset();
 
     auto auth = m_resource->getAuth();
     m_noAuth = auth.user().isEmpty() && auth.password().isEmpty();
 
-    m_httpClient->setUserName(auth.user());
-    m_httpClient->setUserPassword(auth.password());
-    m_httpClient->setDisablePrecalculatedAuthorization(true);
+    nx_http::AsyncHttpClientPtr httpClient = nx_http::AsyncHttpClient::create();
+    httpClient->setUserName(auth.user());
+    httpClient->setUserPassword(auth.password());
+    httpClient->setDisablePrecalculatedAuthorization(true);
 
     QObject::connect(
-        m_httpClient.get(),
+        httpClient.get(),
         &nx_http::AsyncHttpClient::requestHasBeenSent,
         this,
         &QnAxisAudioTransmitter::at_requestHeadersHasBeenSent,
         Qt::DirectConnection);
 
     QObject::connect(
-        m_httpClient.get(),
+        httpClient.get(),
         &nx_http::AsyncHttpClient::done,
         this,
         &QnAxisAudioTransmitter::at_httpDone,
@@ -260,7 +167,7 @@
     nx_http::StringType contentType(mimeType());
     nx_http::StringType contentBody;
 
-    m_httpClient
+    httpClient
         ->doPost(
             url,
             contentType,
@@ -270,7 +177,7 @@
     m_timer.restart();
     QnMutexLocker lock(&m_mutex);
     while (m_state == TransmitterState::WaitingForConnection &&
-           m_timer.elapsed() < kTransmissionTimeout )
+           m_timer.elapsed() < kTransmissionTimeout && !m_needStop)
     {
         auto waitDuration = kTransmissionTimeout - m_timer.elapsed();
         if (waitDuration <= 0)
@@ -281,18 +188,21 @@
 
     if (m_state == TransmitterState::ReadyForTransmission)
     {
-        return true;
+        m_socket = httpClient->takeSocket();
+        m_socket->setNonBlockingMode(false);
     }
     else
     {
         m_state = TransmitterState::Failed;
-        return false;
-    }
+    }
+
+    httpClient->terminate();
+    return m_socket != nullptr;
 
 }
 
 bool QnAxisAudioTransmitter::sendData(
-    QSharedPointer<AbstractStreamSocket> socket,
+    AbstractStreamSocket* socket,
     const char* buffer,
     size_t size)
 {
@@ -321,13 +231,7 @@
         return true; //< always return true. It means skip input data.
 
     if (!m_socket)
-        m_socket = m_httpClient->takeSocket();
-
-    if (!m_socket)
         return true;
-
-    m_socket->cancelAsyncIO();
-
     QnAbstractMediaDataPtr transcoded;
     do
     {
@@ -337,14 +241,14 @@
         if (!m_needStop && transcoded)
         {
             auto res = sendData(
-                m_socket,
+                m_socket.get(),
                 transcoded->data(),
                 transcoded->dataSize());
 
             if (!res)
             {
                 m_state = TransmitterState::Failed;
-                m_socket.clear();
+                m_socket.reset();
                 break;
             }
         }
