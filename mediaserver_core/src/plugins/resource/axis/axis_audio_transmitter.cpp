--- conflicted
+++ resolved
@@ -103,20 +103,12 @@
     QnMutexLocker lock(&m_mutex);
     m_transcoder.reset(new QnFfmpegAudioTranscoder(toFfmpegCodec(m_outputFormat.codec())));
     m_transcoder->setSampleRate(m_outputFormat.sampleRate());
-<<<<<<< HEAD
     m_state = TransmitterState::WaitingForConnection;
     if (m_httpClient)
-        m_httpClient->terminate();
-    m_httpClient.reset();
-=======
-    m_dataTransmissionStarted = false;
-    m_ableToSendData = false;
-    if (m_httpClient)
     {
         m_httpClient->terminate();
         m_httpClient.reset();
     }
->>>>>>> a75e4959
 }
 
 void QnAxisAudioTransmitter::at_requestHeadersHasBeenSent(
