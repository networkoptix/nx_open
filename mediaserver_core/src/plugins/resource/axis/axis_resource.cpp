--- conflicted
+++ resolved
@@ -116,18 +116,11 @@
 };
 
 QnPlAxisResource::QnPlAxisResource():
-<<<<<<< HEAD
     m_lastMotionReadTime(0),
     m_inputIoMonitor(Qn::PT_Input),
-    m_outputIoMonitor(Qn::PT_Output),
-    m_audioTransmitter(new QnAxisAudioTransmitter(this))
-{
-
-=======
-    m_lastMotionReadTime(0)
+    m_outputIoMonitor(Qn::PT_Output)
 {
     m_audioTransmitter.reset(new QnAxisAudioTransmitter(this));
->>>>>>> c06ed7bb
     setVendor(lit("Axis"));
     connect( this, &QnResource::propertyChanged, this, &QnPlAxisResource::at_propertyChanged, Qt::DirectConnection );
 }
