#pragma once

#include <core/dataconsumer/audio_data_transmitter.h>
#include <core/resource/security_cam_resource.h>
#include <nx/network/system_socket.h>
#include <transcoding/ffmpeg_audio_transcoder.h>
#include <utils/network/http/asynchttpclient.h>


class QnAxisAudioTransmitter : public QnAbstractAudioTransmitter
{
    typedef QnAbstractAudioTransmitter base_type;

    enum class TransmitterState
    {
        WaitingForConnection,
        ReadyForTransmission,
        Failed
    };

    Q_OBJECT
public:
    QnAxisAudioTransmitter(QnSecurityCamResource* res);
    virtual ~QnAxisAudioTransmitter();

    virtual bool processAudioData(QnConstAbstractMediaDataPtr &data) override;

    virtual bool isCompatible(const QnAudioFormat& format) const override;
    virtual void setOutputFormat(const QnAudioFormat& format) override;
    virtual bool isInitialized() const override;

    virtual void prepare() override;

public slots:
    void at_requestHeadersHasBeenSent(
        nx_http::AsyncHttpClientPtr http,
        bool isRetryAfterUnauthorizedResponse);

    void at_httpDone(nx_http::AsyncHttpClientPtr http);

protected:
    virtual void pleaseStop() override;

private:
    bool startTransmission();
    nx_http::StringType mimeType() const;
    bool sendData(
        QSharedPointer<AbstractStreamSocket> socket,
        const char* buffer,
        size_t size);

private:
    mutable QnMutex m_mutex;
    QnSecurityCamResource* m_resource;
    std::unique_ptr<QnFfmpegAudioTranscoder> m_transcoder;
<<<<<<< HEAD
    std::atomic<bool> m_connectionEstablished;
    bool m_canProcessData;
    std::unique_ptr<nx::network::TCPSocket> m_socket;
=======
>>>>>>> 2a60750b
    QnAudioFormat m_outputFormat;
    nx_http::AsyncHttpClientPtr m_httpClient;
    QSharedPointer<AbstractStreamSocket> m_socket;

    bool m_noAuth;

    TransmitterState m_state;
    QnWaitCondition m_wait;
    QElapsedTimer m_timer;
};<|MERGE_RESOLUTION|>--- conflicted
+++ resolved
@@ -4,7 +4,7 @@
 #include <core/resource/security_cam_resource.h>
 #include <nx/network/system_socket.h>
 #include <transcoding/ffmpeg_audio_transcoder.h>
-#include <utils/network/http/asynchttpclient.h>
+#include <nx/network/http/asynchttpclient.h>
 
 
 class QnAxisAudioTransmitter : public QnAbstractAudioTransmitter
@@ -45,7 +45,7 @@
     bool startTransmission();
     nx_http::StringType mimeType() const;
     bool sendData(
-        QSharedPointer<AbstractStreamSocket> socket,
+        AbstractStreamSocket* socket,
         const char* buffer,
         size_t size);
 
@@ -53,15 +53,9 @@
     mutable QnMutex m_mutex;
     QnSecurityCamResource* m_resource;
     std::unique_ptr<QnFfmpegAudioTranscoder> m_transcoder;
-<<<<<<< HEAD
-    std::atomic<bool> m_connectionEstablished;
-    bool m_canProcessData;
-    std::unique_ptr<nx::network::TCPSocket> m_socket;
-=======
->>>>>>> 2a60750b
     QnAudioFormat m_outputFormat;
     nx_http::AsyncHttpClientPtr m_httpClient;
-    QSharedPointer<AbstractStreamSocket> m_socket;
+    std::unique_ptr<AbstractStreamSocket> m_socket;
 
     bool m_noAuth;
 
