#pragma once

#include <core/dataconsumer/audio_data_transmitter.h>
#include <core/resource/security_cam_resource.h>
#include <nx/network/system_socket.h>
#include <transcoding/ffmpeg_audio_transcoder.h>

class QnAxisAudioTransmitter : public QnAbstractAudioTransmitter
{
    typedef QnAbstractAudioTransmitter base_type;

    Q_OBJECT
public:
    QnAxisAudioTransmitter(QnSecurityCamResource* res);
    virtual ~QnAxisAudioTransmitter();

    virtual bool processAudioData(QnConstAbstractMediaDataPtr &data) override;

    virtual bool isCompatible(const QnAudioFormat& format) const override;
    virtual void setOutputFormat(const QnAudioFormat& format) override;
    virtual bool isInitialized() const override;
protected:
    virtual void pleaseStop() override;
private:
    bool establishConnection();
    SocketAddress getSocketAddress() const;
    QByteArray buildTransmitRequest() const;
    QString getAudioMimeType() const;
    int sendData(const char* data, int dataSize);

private:
    mutable QnMutex m_mutex;
    QnSecurityCamResource* m_resource;
    std::unique_ptr<QnFfmpegAudioTranscoder> m_transcoder;
    std::atomic<bool> m_connectionEstablished;
    bool m_canProcessData;
<<<<<<< HEAD
    std::unique_ptr<nx::network::TCPSocket> m_socket;
    QnOutputAudioFormat m_outputFormat;
=======
    std::unique_ptr<TCPSocket> m_socket;
    QnAudioFormat m_outputFormat;
>>>>>>> e3209fb7
};<|MERGE_RESOLUTION|>--- conflicted
+++ resolved
@@ -16,8 +16,8 @@
 
     virtual bool processAudioData(QnConstAbstractMediaDataPtr &data) override;
 
-    virtual bool isCompatible(const QnAudioFormat& format) const override;
-    virtual void setOutputFormat(const QnAudioFormat& format) override;
+    virtual bool isCompatible(const QnOutputAudioFormat& format) const override;
+    virtual void setOutputFormat(const QnOutputAudioFormat& format) override;
     virtual bool isInitialized() const override;
 protected:
     virtual void pleaseStop() override;
@@ -34,11 +34,6 @@
     std::unique_ptr<QnFfmpegAudioTranscoder> m_transcoder;
     std::atomic<bool> m_connectionEstablished;
     bool m_canProcessData;
-<<<<<<< HEAD
     std::unique_ptr<nx::network::TCPSocket> m_socket;
-    QnOutputAudioFormat m_outputFormat;
-=======
-    std::unique_ptr<TCPSocket> m_socket;
     QnAudioFormat m_outputFormat;
->>>>>>> e3209fb7
 };