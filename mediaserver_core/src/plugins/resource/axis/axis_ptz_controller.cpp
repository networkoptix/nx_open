--- conflicted
+++ resolved
@@ -126,27 +126,16 @@
         m_capabilities |= Ptz::ContinuousZoomCapability;
 
     if(params.value<bool>(lit("root.PTZ.Support.S%1.AbsolutePan").arg(channel), false))
-<<<<<<< HEAD
-        m_capabilities |= Qn::AbsolutePanCapability;
-
-    if(params.value<bool>(lit("root.PTZ.Support.S%1.AbsoluteTilt").arg(channel), false))
-        m_capabilities |= Qn::AbsoluteTiltCapability;
-=======
         m_capabilities |= Ptz::AbsolutePanCapability;
 
     if(params.value<bool>(lit("root.PTZ.Support.S%1.AbsoluteTilt").arg(channel), false))
         m_capabilities |= Ptz::AbsoluteTiltCapability;
->>>>>>> 6ac80661
 
     if(params.value<bool>(lit("root.PTZ.Support.S%1.AbsoluteZoom").arg(channel), false))
         m_capabilities |= Ptz::AbsoluteZoomCapability;
 
     if(!params.value<bool>(lit("root.PTZ.Various.V%1.PanEnabled").arg(channel), true))
-<<<<<<< HEAD
-        m_capabilities &= ~(Qn::ContinuousPanCapability | Qn::AbsolutePanCapability);
-=======
         m_capabilities &= ~(Ptz::ContinuousPanCapability | Ptz::AbsolutePanCapability);
->>>>>>> 6ac80661
 
     if(!params.value<bool>(lit("root.PTZ.Various.V%1.TiltEnabled").arg(channel), true))
         m_capabilities &= ~(Ptz::ContinuousTiltCapability | Ptz::AbsoluteTiltCapability);
