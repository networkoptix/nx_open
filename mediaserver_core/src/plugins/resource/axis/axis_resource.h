--- conflicted
+++ resolved
@@ -94,6 +94,7 @@
     virtual bool startInputPortMonitoringAsync( std::function<void(bool)>&& completionHandler ) override;
     virtual void stopInputPortMonitoringAsync() override;
     virtual bool isInputPortMonitored() const override;
+
 private:
     void clear();
     static QRect axisRectToGridRect(const QRect& axisRect);
@@ -153,14 +154,10 @@
         const QString& paramName,
         unsigned int* paramValue );
     CLHttpStatus readAxisParameters(const QString& rootPath, CLSimpleHTTPClient* const httpClient, QList<QPair<QByteArray,QByteArray>>& params);
-<<<<<<< HEAD
     CLHttpStatus readAxisParameters(const QString& rootPath, CLSimpleHTTPClient* const httpClient, QMap<QString, QString>& params);
 
     bool enableDuplexMode() const;
 
-=======
-    bool enableDuplexMode() const;
->>>>>>> 08da334e
     bool initialize2WayAudio(CLSimpleHTTPClient* const http);
     bool initializeIOPorts( CLSimpleHTTPClient* const http );
     void notificationReceived( const nx_http::ConstBufferRefType& notification );
