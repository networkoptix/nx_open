#pragma once

#ifdef ENABLE_AXIS

#include <QtCore/QMap>
#include <set>
#include <nx/utils/thread/mutex.h>

#include <api/model/api_ioport_data.h>
#include <core/resource/camera_advanced_param.h>
#include <nx/mediaserver/resource/camera_advanced_parameters_providers.h>
#include <nx/mediaserver/resource/camera.h>
#include <nx/network/aio/timer.h>
#include <nx/network/deprecated/asynchttpclient.h>
#include <nx/network/deprecated/simple_http_client.h>
#include <nx/network/http/multipart_content_parser.h>
#include <nx/streaming/media_data_packet.h>

class QnAxisPtzController;

class QnPlAxisResource:
    public nx::mediaserver::resource::Camera
{
    Q_OBJECT

public:
    typedef nx::mediaserver::resource::Camera base_type;

    struct AxisResolution
    {
        AxisResolution() {}
        AxisResolution(const QSize& _size, const QByteArray& _resolutionStr): size(_size), resolutionStr(_resolutionStr ) {}

        QSize size;
        QByteArray resolutionStr;
    };

    static const QString MANUFACTURE;

    QnPlAxisResource();
    ~QnPlAxisResource();

    //!Implementation of QnNetworkResource::checkIfOnlineAsync
    virtual void checkIfOnlineAsync( std::function<void(bool)> completionHandler ) override;

    virtual QString getDriverName() const override;

    virtual void setIframeDistance(int frames, int timems); // sets the distance between I frames

    float getResolutionAspectRatio(const AxisResolution& resolution) const;

    QRect getMotionWindow(int num) const;
    QMap<int, QRect>  getMotionWindows() const;
    bool readMotionInfo();

    virtual void setMotionMaskPhysical(int channel) override;

    virtual int getChannel() const override;

    int getChannelNumAxis() const; // depracated

    virtual bool setRelayOutputState(
        const QString& ouputID,
        bool activate,
        unsigned int autoResetTimeoutMS ) override;

    QnCameraAdvancedParamValueMap getApiParameters(const QSet<QString>& ids);
    QSet<QString> setApiParameters(const QnCameraAdvancedParamValueMap& values);

    virtual QnIOStateDataList ioStates() const override;

    QString resolutionToString(const QSize& resolution);
    static QString toAxisCodecString(AVCodecID codecId);
public slots:
    void onMonitorResponseReceived( nx::network::http::AsyncHttpClientPtr httpClient );
    void onMonitorMessageBodyAvailable( nx::network::http::AsyncHttpClientPtr httpClient );
    void onMonitorConnectionClosed( nx::network::http::AsyncHttpClientPtr httpClient );

    void onCurrentIOStateResponseReceived( nx::network::http::AsyncHttpClientPtr httpClient );

    void at_propertyChanged(const QnResourcePtr & /*res*/, const QString & key);

protected:
    virtual QnAbstractPtzController* createPtzControllerInternal() const override;
    virtual nx::mediaserver::resource::StreamCapabilityMap getStreamCapabilityMapFromDrives(Qn::StreamIndex streamIndex) override;
    virtual CameraDiagnostics::Result initializeCameraDriver() override;
    virtual QnAbstractStreamDataProvider* createLiveDataProvider();

    virtual void setCroppingPhysical(QRect cropping);
    virtual bool startInputPortMonitoringAsync( std::function<void(bool)>&& completionHandler ) override;
    virtual void stopInputPortMonitoringAsync() override;
    virtual bool isInputPortMonitored() const override;

private:
    void clear();
    static QRect axisRectToGridRect(const QRect& axisRect);
    static QRect gridRectToAxisRect(const QRect& gridRect);

    bool removeMotionWindow(int wndNum);
    int addMotionWindow();
    bool updateMotionWindow(int wndNum, int sensitivity, const QRect& rect);
    int toAxisMotionSensitivity(int sensitivity);
    void updateIOSettings();
    bool readCurrentIOStateAsync();
    void restartIOMonitorWithDelay();
    void startInputPortMonitoring();
    void stopInputPortMonitoringSync();

    virtual std::vector<Camera::AdvancedParametersProvider*> advancedParametersProviders() override;
    void setSupportedCodecs(const QSet<AVCodecID>& value);
    QSet<AVCodecID> filterSupportedCodecs(const QList<QByteArray>& values) const;
private:
    QList<AxisResolution> m_resolutionList;
    QSet<AVCodecID> m_supportedCodecs;

    QMap<int, QRect> m_motionWindows;
    QMap<int, QRect> m_motionMask;
    qint64 m_lastMotionReadTime;
    //!map<name, index based on 1>
    //std::map<QString, unsigned int> m_inputPortNameToIndex;
    //std::map<QString, unsigned int> m_outputPortNameToIndex;
    QnIOPortDataList m_ioPorts;
    QnIOStateDataList m_ioStates;
    //!http client used to monitor input port(s) state

    struct IOMonitor
    {
        IOMonitor(Qn::IOPortType portType): portType(portType) {}

        Qn::IOPortType portType;
        nx::network::http::AsyncHttpClientPtr httpClient;
        std::shared_ptr<nx::network::http::MultipartContentParser> contentParser;
    };

    IOMonitor m_inputIoMonitor;
    IOMonitor m_outputIoMonitor;
    nx::network::aio::Timer m_timer;
    nx::network::http::AsyncHttpClientPtr m_inputPortStateReader;
    QVector<QString> m_ioPortIdList;

<<<<<<< HEAD

    nx::network::http::AsyncHttpClientPtr m_inputPortHttpMonitor;
    nx::network::http::BufferType m_currentMonitorData;
=======
    nx_http::AsyncHttpClientPtr m_inputPortHttpMonitor;
    nx_http::BufferType m_currentMonitorData;
>>>>>>> 532f0583

    QnWaitCondition m_stopInputMonitoringWaitCondition;

    nx::mediaserver::resource::ApiMultiAdvancedParametersProvider<QnPlAxisResource> m_advancedParametersProvider;

    //!reads axis parameter, triggering url like http://ip/axis-cgi/param.cgi?action=list&group=Input.NbrOfInputs
    CLHttpStatus readAxisParameter(
        CLSimpleHTTPClient* const httpClient,
        const QString& paramName,
        QVariant* paramValue );
    CLHttpStatus readAxisParameter(
        CLSimpleHTTPClient* const httpClient,
        const QString& paramName,
        QString* paramValue );
    CLHttpStatus readAxisParameter(
        CLSimpleHTTPClient* const httpClient,
        const QString& paramName,
        unsigned int* paramValue );
    CLHttpStatus readAxisParameters(const QString& rootPath, CLSimpleHTTPClient* const httpClient, QList<QPair<QByteArray,QByteArray>>& params);
    CLHttpStatus readAxisParameters(const QString& rootPath, CLSimpleHTTPClient* const httpClient, QMap<QString, QString>& params);

    bool enableDuplexMode() const;

    bool initializeAudio(CLSimpleHTTPClient* const http);
    bool initializeIOPorts( CLSimpleHTTPClient* const http );
    void notificationReceived( const nx::network::http::ConstBufferRefType& notification );
    bool readPortSettings( CLSimpleHTTPClient* const http, QnIOPortDataList& ioPorts);
    bool savePortSettings(const QnIOPortDataList& newPorts, const QnIOPortDataList& oldPorts);
    QnIOPortDataList mergeIOSettings(const QnIOPortDataList& cameraIO, const QnIOPortDataList& savedIO);
    bool ioPortErrorOccured();
    void updateIOState(const QString& portId, bool isActive, qint64 timestamp, bool overrideIfExist);
    bool startIOMonitorInternal(IOMonitor& ioMonitor);
    IOMonitor* ioMonitorByHttpClient(nx::network::http::AsyncHttpClientPtr httpClient);

    /*!
        Convert port number to ID
    */
    QString portIndexToId(int num) const;

    /*!
        Convert port ID to relative num in range [0..N)
    */
    int portIdToIndex(const QString& id) const;

    /*!
        Convert strings like port1, IO1, I1, O1 to port num in range [0..)
    */
    int portDisplayNameToIndex(const QString& id) const;

    /*!
        Convert port number to request param. Request params are numbers in range [1..N]
    */
    QString portIndexToReqParam(int number) const;

    void readPortIdLIst();

    QList<QnCameraAdvancedParameter> getParamsByIds(const QSet<QString>& idList) const;

    /**
     * Example of advanced parameter ranges overload via resource_data.json
     *
     *    {
     *       "keys": ["Axis|AXISM1031W"],
     *       "advancedParameterOverloads": [
     *           {
     *               "paramId": "root.AudioSource.A0.SampleRate",
     *               "dependencyId" : null,
     *               "internalRange": "1000,2000,3000,4000",
     *               "range": "1,2,3,4"
     *           },
     *           {
     *               "paramId": "root.AudioSource.A0.SampleRate",
     *               "dependencyId" : "pcmRange",
     *               "internalRange": "1000,2000",
     *               "range": "1,2"
     *           },
     *           {
     *               "paramId": "root.AudioSource.A0.BitRate",
     *               "dependencyId": "g726Range",
     *               "range": "1,2,3",
     *               "internalRange": "100,200,300"
     *           }
     *       ]
     *   }
     */
    void fetchAndSetAdvancedParameters();

    QString getAdvancedParametersTemplate() const;
    bool loadAdvancedParametersTemplateFromFile(QnCameraAdvancedParams& params, const QString& filename);
    QSet<QString> calculateSupportedAdvancedParameters(const QnCameraAdvancedParams& allParams);

    QString getParamCmd(const QnCameraAdvancedParameter& param) const;
    QSet<QString> buildGetParamsQueries(const QList<QnCameraAdvancedParameter>& params) const;
    QString buildSetParamsQuery(const QnCameraAdvancedParamValueList& params) const;
    QString buildMaintenanceQuery(const QnCameraAdvancedParamValueList& params) const;

    QMap<QString, QString> executeParamsQueries(const QSet<QString>& queries, bool& isSuccessful) const;
    QMap<QString, QString> executeParamsQueries(const QString& query, bool& isSuccessful) const;
    QnCameraAdvancedParamValueList parseParamsQueriesResult(
        const QMap<QString, QString>& queriesResult,
        const QList<QnCameraAdvancedParameter>& params) const;

    bool isMaintenanceParam(const QnCameraAdvancedParameter& param) const;
    CameraDiagnostics::Result getParameterValue(const QString& path, QByteArray* outResult);

    friend class QnAxisPtzController;
    friend class AxisIOMessageBodyParser;
};

#endif // #ifdef ENABLE_AXIS<|MERGE_RESOLUTION|>--- conflicted
+++ resolved
@@ -138,14 +138,9 @@
     nx::network::http::AsyncHttpClientPtr m_inputPortStateReader;
     QVector<QString> m_ioPortIdList;
 
-<<<<<<< HEAD
 
     nx::network::http::AsyncHttpClientPtr m_inputPortHttpMonitor;
     nx::network::http::BufferType m_currentMonitorData;
-=======
-    nx_http::AsyncHttpClientPtr m_inputPortHttpMonitor;
-    nx_http::BufferType m_currentMonitorData;
->>>>>>> 532f0583
 
     QnWaitCondition m_stopInputMonitoringWaitCondition;
 
