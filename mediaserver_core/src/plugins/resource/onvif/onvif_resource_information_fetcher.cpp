--- conflicted
+++ resolved
@@ -436,13 +436,9 @@
     else if (manufacture.toLower().contains(QLatin1String("hikvision")))
         resource = QnPlOnvifResourcePtr(new QnHikvisionOnvifResource());
     else if (manufacture.toLower().contains(QLatin1String("flir")))
-<<<<<<< HEAD
         resource = QnPlOnvifResourcePtr(new nx::plugins::flir::OnvifResource());
-=======
-        resource = QnPlOnvifResourcePtr(new QnFlirOnvifResource());
     else if (manufacture.toLower().contains(QLatin1String("merit-lilin")))
         resource = QnPlOnvifResourcePtr(new LilinResource());
->>>>>>> c4c4c790
     else
         resource = QnPlOnvifResourcePtr(new QnPlOnvifResource());
 
