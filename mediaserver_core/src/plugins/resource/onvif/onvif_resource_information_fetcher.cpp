--- conflicted
+++ resolved
@@ -23,15 +23,11 @@
 #include <core/resource_management/resource_data_pool.h>
 #include <common/common_module.h>
 #include <plugins/resource/hikvision/hikvision_onvif_resource.h>
-<<<<<<< HEAD
+#include <nx/utils/log/log.h>
 #include <plugins/resource/flir/flir_onvif_resource.h>
 
 using namespace nx::plugins;
-=======
-#include <nx/utils/log/log.h>
-
 using namespace nx::plugins::onvif;
->>>>>>> 7933d9cd
 
 const char* OnvifResourceInformationFetcher::ONVIF_RT = "ONVIF";
 const char* ONVIF_ANALOG_RT = "ONVIF_ANALOG";
@@ -439,6 +435,8 @@
     else if (manufacture.toLower().contains(QLatin1String("axis")))
         resource = QnPlOnvifResourcePtr(new QnAxisOnvifResource());
 #endif
+    else if (manufacture.toLower().contains(QLatin1String("hikvision")))
+        resource = QnPlOnvifResourcePtr(new QnHikvisionOnvifResource());
     else if (manufacture.toLower().contains(QLatin1String("flir")))
         resource = QnPlOnvifResourcePtr(new nx::plugins::flir::OnvifResource());
     else
