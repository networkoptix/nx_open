#ifdef ENABLE_ONVIF

#include "onvif_ptz_controller.h"

#include <onvif/soapDeviceBindingProxy.h>

#include <common/common_module.h>
#include <core/resource/resource_data.h>
#include <core/resource_management/resource_data_pool.h>
#include <onvif/soapImagingBindingProxy.h>
#include <onvif/soapPTZBindingProxy.h>
#include <plugins/resource/onvif/onvif_resource.h>
#include <nx/utils/math/fuzzy.h>
#include <common/static_common_module.h>

#include "soap_wrapper.h"


static QByteArray ENCODE_PREFIX("BASE64_");

static std::string toLatinStdString(const QString& value)
{
    std::string value1 = value.toStdString();
    QByteArray latinString = value.toLatin1();
    std::string value2(latinString.constData(), latinString.length());
    if (value1 == value2)
        return value1;
    else {
        QByteArray result = ENCODE_PREFIX.append(value.toUtf8().toBase64());
        return std::string(result.constData(), result.length());
    }
}

static QString fromLatinStdString(const std::string& value)
{
    QByteArray data(value.c_str());
    if (data.startsWith(ENCODE_PREFIX)) {
        data = QByteArray::fromBase64(data.mid(ENCODE_PREFIX.length()));
        return QString::fromUtf8(data);
    }
    else {
        return QString::fromStdString(value);
    }
}



// -------------------------------------------------------------------------- //
// QnOnvifPtzController
// -------------------------------------------------------------------------- //
QnOnvifPtzController::QnOnvifPtzController(const QnPlOnvifResourcePtr &resource):
    base_type(resource),
    m_resource(resource),
    m_capabilities(Qn::NoPtzCapabilities),
    m_stopBroken(false),
    m_speedBroken(false),
    m_ptzPresetsReaded(false)
{
    m_limits.minPan = -1.0;
    m_limits.maxPan = 1.0;
    m_limits.minTilt = -1.0;
    m_limits.maxTilt = 1.0;
    m_limits.minFov = 0.0;
    m_limits.maxFov = 1.0;

    SpeedLimits defaultLimits(-QnAbstractPtzController::MaxPtzSpeed, QnAbstractPtzController::MaxPtzSpeed);
    m_panSpeedLimits = m_tiltSpeedLimits = m_zoomSpeedLimits = m_focusSpeedLimits = defaultLimits;

<<<<<<< HEAD
    QnResourceData data = qnCommon->dataPool()->data(resource);
    m_stopBroken = qnCommon->dataPool()->data(resource).value<bool>(lit("onvifPtzStopBroken"), false);
    m_speedBroken = qnCommon->dataPool()->data(resource).value<bool>(lit("onvifPtzSpeedBroken"), false);

=======
    QnResourceData data = qnStaticCommon->dataPool()->data(resource);
    m_stopBroken = qnStaticCommon->dataPool()->data(resource).value<bool>(lit("onvifPtzStopBroken"), false);
>>>>>>> 650835ac
    bool absoluteMoveBroken = data.value<bool>(lit("onvifPtzAbsoluteMoveBroken"),   false);
    bool focusEnabled       = data.value<bool>(lit("onvifPtzFocusEnabled"),         false);
    bool presetsEnabled     = data.value<bool>(lit("onvifPtzPresetsEnabled"),       false);

    const int digitsAfterDecimalPoint  = data.value<int>(lit("onvifPtzDigitsAfterDecimalPoint"), 4);
    sprintf( m_floatFormat, "%%.%df", digitsAfterDecimalPoint );
    sprintf( m_doubleFormat, "%%.%dlf", digitsAfterDecimalPoint );

    QString ptzUrl = m_resource->getPtzUrl();
    if(ptzUrl.isEmpty())
        return;

    Qn::PtzCapabilities overridedCaps;
    if(data.value(Qn::PTZ_CAPABILITIES_PARAM_NAME, &overridedCaps))
        m_capabilities = overridedCaps;


    m_capabilities |= initMove();
    if(absoluteMoveBroken)
        m_capabilities &= ~(Qn::AbsolutePtzCapabilities | Qn::DevicePositioningPtzCapability);
    if(focusEnabled)
        m_capabilities |= initContinuousFocus();
    if(presetsEnabled && !m_resource->getPtzUrl().isEmpty())
        m_capabilities |=  Qn::PresetsPtzCapability; //initPresets();

    // TODO: #PTZ #Elric actually implement flip!
}

QnOnvifPtzController::~QnOnvifPtzController() {
    return;
}

Qn::PtzCapabilities QnOnvifPtzController::initMove() {
    QString ptzUrl = m_resource->getPtzUrl();

    QAuthenticator auth = m_resource->getAuth();

    PtzSoapWrapper ptz(ptzUrl.toStdString(), auth.user(), auth.password(), m_resource->getTimeDrift());
    ptz.getProxy()->soap->float_format = m_floatFormat;
    ptz.getProxy()->soap->double_format = m_doubleFormat;

    _onvifPtz__GetConfigurations request;
    _onvifPtz__GetConfigurationsResponse response;
    if (ptz.doGetConfigurations(request, response) != SOAP_OK)
        return Qn::NoPtzCapabilities;
    if(response.PTZConfiguration.empty() || !response.PTZConfiguration[0])
        return Qn::NoPtzCapabilities;

	// TODO: #PTZ #Elric we can init caps by examining spaces in response!

    Qn::PtzCapabilities configCapabilities;
    if(response.PTZConfiguration[0]->DefaultContinuousPanTiltVelocitySpace)
        configCapabilities |= Qn::ContinuousPanCapability | Qn::ContinuousTiltCapability;
    if(response.PTZConfiguration[0]->DefaultContinuousZoomVelocitySpace)
        configCapabilities |= Qn::ContinuousZoomCapability;
    if(response.PTZConfiguration[0]->DefaultAbsolutePantTiltPositionSpace)
	    configCapabilities |= Qn::AbsolutePanCapability | Qn::AbsoluteTiltCapability;
    if(response.PTZConfiguration[0]->DefaultAbsoluteZoomPositionSpace)
        configCapabilities |= Qn::AbsoluteZoomCapability;

    _onvifPtz__GetNode nodeRequest;
    _onvifPtz__GetNodeResponse nodeResponse;
    nodeRequest.NodeToken = response.PTZConfiguration[0]->NodeToken;
    if (ptz.doGetNode(nodeRequest, nodeResponse) != SOAP_OK)
        return Qn::NoPtzCapabilities;

    if (!nodeResponse.PTZNode || !nodeResponse.PTZNode->SupportedPTZSpaces)
        return Qn::NoPtzCapabilities;
    onvifXsd__PTZSpaces *spaces = nodeResponse.PTZNode->SupportedPTZSpaces;

    Qn::PtzCapabilities nodeCapabilities = Qn::NoPtzCapabilities;
    if(!spaces->ContinuousPanTiltVelocitySpace.empty() && spaces->ContinuousPanTiltVelocitySpace[0]) {
        if(spaces->ContinuousPanTiltVelocitySpace[0]->XRange) {
            m_panSpeedLimits.min = spaces->ContinuousPanTiltVelocitySpace[0]->XRange->Min;
            m_panSpeedLimits.max = spaces->ContinuousPanTiltVelocitySpace[0]->XRange->Max;
            nodeCapabilities |= Qn::ContinuousPanCapability;
        }
        if(spaces->ContinuousPanTiltVelocitySpace[0]->YRange) {
            m_tiltSpeedLimits.min = spaces->ContinuousPanTiltVelocitySpace[0]->YRange->Min;
            m_tiltSpeedLimits.max = spaces->ContinuousPanTiltVelocitySpace[0]->YRange->Max;
            nodeCapabilities |= Qn::ContinuousTiltCapability;
        }
    }
    if(!spaces->ContinuousZoomVelocitySpace.empty() && spaces->ContinuousZoomVelocitySpace[0]) {
        if(spaces->ContinuousZoomVelocitySpace[0]->XRange) {
            m_zoomSpeedLimits.min = spaces->ContinuousZoomVelocitySpace[0]->XRange->Min;
            m_zoomSpeedLimits.max = spaces->ContinuousZoomVelocitySpace[0]->XRange->Max;
            nodeCapabilities |= Qn::ContinuousZoomCapability;
        }
    }
    if(!spaces->AbsolutePanTiltPositionSpace.empty() && spaces->AbsolutePanTiltPositionSpace[0]) {
        if(spaces->AbsolutePanTiltPositionSpace[0]->XRange) {
            m_limits.minPan = spaces->AbsolutePanTiltPositionSpace[0]->XRange->Min;
            m_limits.maxPan = spaces->AbsolutePanTiltPositionSpace[0]->XRange->Max;
            nodeCapabilities |= Qn::AbsolutePanCapability;
        }
        if(spaces->AbsolutePanTiltPositionSpace[0]->YRange) {
            m_limits.minTilt = spaces->AbsolutePanTiltPositionSpace[0]->YRange->Min;
            m_limits.maxTilt = spaces->AbsolutePanTiltPositionSpace[0]->YRange->Max;
            nodeCapabilities |= Qn::AbsoluteTiltCapability;
        }
    }
    if(!spaces->AbsoluteZoomPositionSpace.empty() && spaces->AbsoluteZoomPositionSpace[0]) {
        if(spaces->AbsoluteZoomPositionSpace[0]->XRange) {
            m_limits.minFov = spaces->AbsoluteZoomPositionSpace[0]->XRange->Min;
            m_limits.maxFov = spaces->AbsoluteZoomPositionSpace[0]->XRange->Max;
            nodeCapabilities |= Qn::AbsoluteZoomCapability;
        }
    }

    Qn::PtzCapabilities result = configCapabilities & nodeCapabilities;
    if(result & Qn::AbsolutePtzCapabilities) {
        result |= Qn::DevicePositioningPtzCapability;

        if(nodeCapabilities & Qn::AbsolutePtzCapabilities)
            result |= Qn::LimitsPtzCapability;
    }

    return result;
}

bool QnOnvifPtzController::readBuiltinPresets() {
    if (m_ptzPresetsReaded)
        return true;

    QString ptzUrl = m_resource->getPtzUrl();
    if(ptzUrl.isEmpty())
        return false;

    QAuthenticator auth = m_resource->getAuth();
    PtzSoapWrapper ptz(ptzUrl.toStdString(), auth.user(), auth.password(), m_resource->getTimeDrift());
    ptz.getProxy()->soap->float_format = m_floatFormat;
    ptz.getProxy()->soap->double_format = m_doubleFormat;

    GetPresetsReq request;
    request.ProfileToken = m_resource->getPtzProfileToken().toStdString();
    GetPresetsResp response;
    if (ptz.getPresets(request, response) != SOAP_OK)
        return false;

    m_presetNameByToken.clear();
    for(onvifXsd__PTZPreset* preset: response.Preset)
    {
        if (!preset || !preset->token)
            return false;

        QString id = QString::fromStdString(*preset->token);
        QString name = lit("Preset %1").arg(id);

        if (preset->Name)
            name = fromLatinStdString(*preset->Name);

        m_presetNameByToken.insert(id, name);
    }

    m_ptzPresetsReaded = true;
    return true;
}

Qn::PtzCapabilities QnOnvifPtzController::initContinuousFocus() {
    QString imagingUrl = m_resource->getImagingUrl();
    if(imagingUrl.isEmpty())
        return Qn::NoPtzCapabilities;

    QAuthenticator auth = m_resource->getAuth();
    ImagingSoapWrapper imaging(imagingUrl.toStdString(), auth.user(), auth.password(), m_resource->getTimeDrift());
    imaging.getProxy()->soap->float_format = m_floatFormat;
    imaging.getProxy()->soap->double_format = m_doubleFormat;

    _onvifImg__GetMoveOptions moveOptionsRequest;
    moveOptionsRequest.VideoSourceToken = m_resource->getVideoSourceToken().toStdString();

    _onvifImg__GetMoveOptionsResponse moveOptionsResponse;
    if (imaging.getMoveOptions(moveOptionsRequest, moveOptionsResponse) != SOAP_OK)
        return Qn::NoPtzCapabilities;

    if(!moveOptionsResponse.MoveOptions || !moveOptionsResponse.MoveOptions->Continuous || !moveOptionsResponse.MoveOptions->Continuous->Speed)
        return Qn::NoPtzCapabilities;
    onvifXsd__FloatRange *speedLimits = moveOptionsResponse.MoveOptions->Continuous->Speed;

    m_focusSpeedLimits.min = speedLimits->Min;
    m_focusSpeedLimits.max = speedLimits->Max;
    return Qn::ContinuousFocusCapability;
}

double QnOnvifPtzController::normalizeSpeed(qreal speed, const SpeedLimits &speedLimits) {
    speed *= speed >= 0 ? speedLimits.max : -speedLimits.min;
    return qBound(speedLimits.min, speed, speedLimits.max);
}

Qn::PtzCapabilities QnOnvifPtzController::getCapabilities() {
    return m_capabilities;
}

bool QnOnvifPtzController::stopInternal() {
    QString ptzUrl = m_resource->getPtzUrl();
    if(ptzUrl.isEmpty())
        return false;

    QAuthenticator auth = m_resource->getAuth();
    PtzSoapWrapper ptz (ptzUrl.toStdString(), auth.user(), auth.password(), m_resource->getTimeDrift());
    ptz.getProxy()->soap->float_format = m_floatFormat;
    ptz.getProxy()->soap->double_format = m_doubleFormat;

    bool stopValue = true;

    _onvifPtz__Stop request;
    request.ProfileToken = m_resource->getPtzProfileToken().toStdString();
    request.PanTilt = &stopValue;
    request.Zoom = &stopValue;

    _onvifPtz__StopResponse response;
    if (ptz.doStop(request, response) != SOAP_OK) {
        qnWarning("Execution of PTZ stop command for resource '%1' has failed with error %2.", m_resource->getName(), ptz.getLastError());
        return false;
    }

    return true;
}

bool QnOnvifPtzController::moveInternal(const QVector3D &speed) {
    QString ptzUrl = m_resource->getPtzUrl();
    if(ptzUrl.isEmpty())
        return false;

    QAuthenticator auth = m_resource->getAuth();
    PtzSoapWrapper ptz (ptzUrl.toStdString(), auth.user(), auth.password(), m_resource->getTimeDrift());
    ptz.getProxy()->soap->float_format = m_floatFormat;
    ptz.getProxy()->soap->double_format = m_doubleFormat;

    onvifXsd__Vector2D onvifPanTiltSpeed;
    onvifPanTiltSpeed.x = normalizeSpeed(speed.x(), m_panSpeedLimits);
    onvifPanTiltSpeed.y = normalizeSpeed(speed.y(), m_tiltSpeedLimits);

    onvifXsd__Vector1D onvifZoomSpeed;
    onvifZoomSpeed.x = normalizeSpeed(speed.z(), m_zoomSpeedLimits);

    onvifXsd__PTZSpeed onvifSpeed;
    onvifSpeed.PanTilt = &onvifPanTiltSpeed;
    onvifSpeed.Zoom = &onvifZoomSpeed;

    _onvifPtz__ContinuousMove request;
    request.ProfileToken = m_resource->getPtzProfileToken().toStdString();
    request.Velocity = &onvifSpeed;

    _onvifPtz__ContinuousMoveResponse response;
    if (ptz.doContinuousMove(request, response) != SOAP_OK) {
        qnWarning("Execution of PTZ continuous move command for resource '%1' has failed with error %2.", m_resource->getName(), ptz.getLastError());
        return false;
    }

    return true;
}

bool QnOnvifPtzController::continuousMove(const QVector3D &speed) {
    if(qFuzzyIsNull(speed) && !m_stopBroken) {
        return stopInternal();
    } else {
        return moveInternal(speed);
    }
}

bool QnOnvifPtzController::continuousFocus(qreal speed) {
    QString imagingUrl = m_resource->getImagingUrl();
    if(imagingUrl.isEmpty())
        return false;

    QAuthenticator auth = m_resource->getAuth();
    ImagingSoapWrapper imaging(imagingUrl.toStdString(), auth.user(), auth.password(), m_resource->getTimeDrift());
    imaging.getProxy()->soap->float_format = m_floatFormat;
    imaging.getProxy()->soap->double_format = m_doubleFormat;

    onvifXsd__ContinuousFocus onvifContinuousFocus;
    onvifContinuousFocus.Speed = normalizeSpeed(speed, m_focusSpeedLimits);

    onvifXsd__FocusMove onvifFocus;
    onvifFocus.Continuous = &onvifContinuousFocus;

    _onvifImg__Move request;
    request.VideoSourceToken = m_resource->getVideoSourceToken().toStdString();
    request.Focus = &onvifFocus;

    _onvifImg__MoveResponse response;
    if (imaging.move(request, response) != SOAP_OK) {
        qnWarning("Execution of PTZ continuous focus command for resource '%1' has failed with error %2.", m_resource->getName(), imaging.getLastError());
        return false;
    }

    return true;
}

bool QnOnvifPtzController::absoluteMove(Qn::PtzCoordinateSpace space, const QVector3D &position, qreal speed) {
    if(space != Qn::DevicePtzCoordinateSpace)
        return false;

    QString ptzUrl = m_resource->getPtzUrl();
    if(ptzUrl.isEmpty())
        return false;

    QAuthenticator auth = m_resource->getAuth();

    PtzSoapWrapper ptz (ptzUrl.toStdString(), auth.user(), auth.password(), m_resource->getTimeDrift());
    ptz.getProxy()->soap->float_format = m_floatFormat;
    ptz.getProxy()->soap->double_format = m_doubleFormat;

    onvifXsd__Vector2D onvifPanTilt;
    onvifPanTilt.x = position.x();
    onvifPanTilt.y = position.y();

    onvifXsd__Vector1D onvifZoom;
    onvifZoom.x = position.z();

    onvifXsd__PTZVector onvifPosition;
    onvifPosition.PanTilt = &onvifPanTilt;
    onvifPosition.Zoom = &onvifZoom;

    _onvifPtz__AbsoluteMove request;
    request.ProfileToken = m_resource->getPtzProfileToken().toStdString();
    request.Position = &onvifPosition;
    if (!m_speedBroken)
    {
        // TODO: #Elric #PTZ do we need to adjust speed to speed limits here?
        onvifXsd__Vector2D onvifPanTiltSpeed;
        onvifPanTiltSpeed.x = speed;
        onvifPanTiltSpeed.y = speed;

        onvifXsd__Vector1D onvifZoomSpeed;
        onvifZoomSpeed.x = speed;

        onvifXsd__PTZSpeed onvifSpeed;
        onvifSpeed.PanTilt = &onvifPanTiltSpeed;
        onvifSpeed.Zoom = &onvifZoomSpeed;

        request.Speed = &onvifSpeed;
    }

#if 0
    qDebug() << "";
    qDebug() << "";
    qDebug() << "";
    qDebug() << "ABSOLUTE MOVE" << position;
    qDebug() << "";
    qDebug() << "";
    qDebug() << "";
#endif

    _onvifPtz__AbsoluteMoveResponse response;
    if (ptz.doAbsoluteMove(request, response) != SOAP_OK) {
        qnWarning("Execution of PTZ absolute move command for resource '%1' has failed with error %2.", m_resource->getName(), ptz.getLastError());
        return false;
    }

    return true;
}

bool QnOnvifPtzController::getPosition(Qn::PtzCoordinateSpace space, QVector3D *position) {
    if(space != Qn::DevicePtzCoordinateSpace)
        return false;

    QString ptzUrl = m_resource->getPtzUrl();
    if(ptzUrl.isEmpty())
        return false;

    QAuthenticator auth = m_resource->getAuth();
    PtzSoapWrapper ptz (ptzUrl.toStdString(), auth.user(), auth.password(), m_resource->getTimeDrift());
    ptz.getProxy()->soap->float_format = m_floatFormat;
    ptz.getProxy()->soap->double_format = m_doubleFormat;

    _onvifPtz__GetStatus request;
    request.ProfileToken = m_resource->getPtzProfileToken().toStdString();

    _onvifPtz__GetStatusResponse response;
    if (ptz.doGetStatus(request, response) != SOAP_OK) {
        qnWarning("Execution of PTZ status command for resource '%1' has failed with error %2.", m_resource->getName(), ptz.getLastError());
        return false;
    }

    *position = QVector3D();

    if (response.PTZStatus && response.PTZStatus->Position) {
        if(response.PTZStatus->Position->PanTilt) {
            position->setX(response.PTZStatus->Position->PanTilt->x);
            position->setY(response.PTZStatus->Position->PanTilt->y);
        }
        if(response.PTZStatus->Position->Zoom) {
            position->setZ(response.PTZStatus->Position->Zoom->x);
        }
    }

    return true;
}

bool QnOnvifPtzController::getLimits(Qn::PtzCoordinateSpace space, QnPtzLimits *limits) {
    if(space != Qn::DevicePtzCoordinateSpace)
        return false;

    *limits = m_limits;
    return true;
}

bool QnOnvifPtzController::getFlip(Qt::Orientations *flip) {
    *flip = 0; // TODO: #PTZ #Elric
    return true;
}

QString QnOnvifPtzController::presetToken(const QString &presetId) {
    QString internalId = m_presetTokenById.value(presetId);
    if (!internalId.isEmpty())
        return internalId;
    else
        return presetId;
}

QString QnOnvifPtzController::presetName(const QString &presetId) {
    readBuiltinPresets();
    QString internalId = m_presetTokenById.value(presetId);
    if (internalId.isEmpty())
        internalId = presetId;
    return m_presetNameByToken.value(internalId);
}

bool QnOnvifPtzController::removePreset(const QString &presetId) {
    QnMutexLocker lk( &m_mutex );

    QString ptzUrl = m_resource->getPtzUrl();
    if(ptzUrl.isEmpty())
        return false;

    QAuthenticator auth = m_resource->getAuth();
    PtzSoapWrapper ptz (ptzUrl.toStdString(), auth.user(), auth.password(), m_resource->getTimeDrift());
    ptz.getProxy()->soap->float_format = m_floatFormat;
    ptz.getProxy()->soap->double_format = m_doubleFormat;

    RemovePresetReq request;
    RemovePresetResp response;
    request.ProfileToken = m_resource->getPtzProfileToken().toStdString();
    request.PresetToken = presetToken(presetId).toStdString();
    if (ptz.removePreset(request, response) != SOAP_OK) {
        qnWarning("Execution of PTZ remove preset command for resource '%1' has failed with error %2.", m_resource->getName(), ptz.getLastError());
        return false;
    }

    return true;
}

bool QnOnvifPtzController::getPresets(QnPtzPresetList *presets) {
    QnMutexLocker lk( &m_mutex );

    if (!readBuiltinPresets())
        return false;
    for (auto itr = m_presetNameByToken.begin(); itr != m_presetNameByToken.end(); ++itr)
        presets->push_back(QnPtzPreset(itr.key(), itr.value()));
    return true;
}

bool QnOnvifPtzController::activatePreset(const QString &presetId, qreal speed) {
    QnMutexLocker lk( &m_mutex );

    QString ptzUrl = m_resource->getPtzUrl();
    if(ptzUrl.isEmpty())
        return false;

    QAuthenticator auth = m_resource->getAuth();
    PtzSoapWrapper ptz (ptzUrl.toStdString(), auth.user(), auth.password(), m_resource->getTimeDrift());
    ptz.getProxy()->soap->float_format = m_floatFormat;
    ptz.getProxy()->soap->double_format = m_doubleFormat;

    GotoPresetReq request;
    GotoPresetResp response;
    request.ProfileToken = m_resource->getPtzProfileToken().toStdString();
    request.PresetToken = presetToken(presetId).toStdString();
    if (!m_speedBroken)
    {
        // TODO: #Elric #PTZ do we need to adjust speed to speed limits here?
        onvifXsd__Vector2D onvifPanTiltSpeed;
        onvifPanTiltSpeed.x = speed;
        onvifPanTiltSpeed.y = speed;

        onvifXsd__Vector1D onvifZoomSpeed;
        onvifZoomSpeed.x = speed;

        onvifXsd__PTZSpeed onvifSpeed;
        onvifSpeed.PanTilt = &onvifPanTiltSpeed;
        onvifSpeed.Zoom = &onvifZoomSpeed;

        request.Speed = &onvifSpeed;
    }

    if (ptz.gotoPreset(request, response) != SOAP_OK) {
        qnWarning("Execution of PTZ goto preset command for resource '%1' has failed with error %2.", m_resource->getName(), ptz.getLastError());
        return false;
    }

    return true;
}

bool QnOnvifPtzController::updatePreset(const QnPtzPreset &preset) {
    return createPreset(preset); // TODO: #Elric #PTZ wrong, update does not create new preset, and does not change saved position
}

bool QnOnvifPtzController::createPreset(const QnPtzPreset &preset) {
    QnMutexLocker lk( &m_mutex );

    if (!readBuiltinPresets())
        return false;
    QString ptzUrl = m_resource->getPtzUrl();
    if(ptzUrl.isEmpty())
        return false;

    QAuthenticator auth = m_resource->getAuth();
    PtzSoapWrapper ptz (ptzUrl.toStdString(), auth.user(), auth.password(), m_resource->getTimeDrift());
    ptz.getProxy()->soap->float_format = m_floatFormat;
    ptz.getProxy()->soap->double_format = m_doubleFormat;

    SetPresetReq request;
    SetPresetResp response;
    request.ProfileToken = m_resource->getPtzProfileToken().toStdString();
    std::string stdPresetName = toLatinStdString(preset.name);
    request.PresetName = &stdPresetName;

    if (ptz.setPreset(request, response) != SOAP_OK) {
        qnWarning("Execution of PTZ create preset command for resource '%1' has failed with error %2.", m_resource->getName(), ptz.getLastError());
        return false;
    }

    QString token = QString::fromStdString(response.PresetToken);
    m_presetTokenById.insert(preset.id, token);
    m_presetNameByToken.insert(token, preset.name);
    return true;
}

#endif // ENABLE_ONVIF<|MERGE_RESOLUTION|>--- conflicted
+++ resolved
@@ -66,15 +66,9 @@
     SpeedLimits defaultLimits(-QnAbstractPtzController::MaxPtzSpeed, QnAbstractPtzController::MaxPtzSpeed);
     m_panSpeedLimits = m_tiltSpeedLimits = m_zoomSpeedLimits = m_focusSpeedLimits = defaultLimits;
 
-<<<<<<< HEAD
-    QnResourceData data = qnCommon->dataPool()->data(resource);
-    m_stopBroken = qnCommon->dataPool()->data(resource).value<bool>(lit("onvifPtzStopBroken"), false);
-    m_speedBroken = qnCommon->dataPool()->data(resource).value<bool>(lit("onvifPtzSpeedBroken"), false);
-
-=======
     QnResourceData data = qnStaticCommon->dataPool()->data(resource);
     m_stopBroken = qnStaticCommon->dataPool()->data(resource).value<bool>(lit("onvifPtzStopBroken"), false);
->>>>>>> 650835ac
+    m_speedBroken = qnStaticCommon->dataPool()->data(resource).value<bool>(lit("onvifPtzSpeedBroken"), false);
     bool absoluteMoveBroken = data.value<bool>(lit("onvifPtzAbsoluteMoveBroken"),   false);
     bool focusEnabled       = data.value<bool>(lit("onvifPtzFocusEnabled"),         false);
     bool presetsEnabled     = data.value<bool>(lit("onvifPtzPresetsEnabled"),       false);
@@ -391,6 +385,17 @@
     onvifPosition.PanTilt = &onvifPanTilt;
     onvifPosition.Zoom = &onvifZoom;
 
+    onvifXsd__Vector2D onvifPanTiltSpeed;
+    onvifPanTiltSpeed.x = speed; // TODO: #Elric #PTZ do we need to adjust speed to speed limits here?
+    onvifPanTiltSpeed.y = speed;
+
+    onvifXsd__Vector1D onvifZoomSpeed;
+    onvifZoomSpeed.x = speed;
+
+    onvifXsd__PTZSpeed onvifSpeed;
+    onvifSpeed.PanTilt = &onvifPanTiltSpeed;
+    onvifSpeed.Zoom = &onvifZoomSpeed;
+
     _onvifPtz__AbsoluteMove request;
     request.ProfileToken = m_resource->getPtzProfileToken().toStdString();
     request.Position = &onvifPosition;
@@ -542,6 +547,17 @@
     ptz.getProxy()->soap->float_format = m_floatFormat;
     ptz.getProxy()->soap->double_format = m_doubleFormat;
 
+    onvifXsd__Vector2D onvifPanTiltSpeed;
+    onvifPanTiltSpeed.x = speed; // TODO: #Elric #PTZ do we need to adjust speed to speed limits here?
+    onvifPanTiltSpeed.y = speed;
+
+    onvifXsd__Vector1D onvifZoomSpeed;
+    onvifZoomSpeed.x = speed;
+
+    onvifXsd__PTZSpeed onvifSpeed;
+    onvifSpeed.PanTilt = &onvifPanTiltSpeed;
+    onvifSpeed.Zoom = &onvifZoomSpeed;
+
     GotoPresetReq request;
     GotoPresetResp response;
     request.ProfileToken = m_resource->getPtzProfileToken().toStdString();
