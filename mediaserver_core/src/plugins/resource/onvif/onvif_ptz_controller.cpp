--- conflicted
+++ resolved
@@ -573,47 +573,25 @@
         return false;
     }
 
-<<<<<<< HEAD
     PtzSoapWrapper ptz(m_resource);
     if (!ptz)
-    {
-        // #TODO: log.
-        return false;
-    }
-    ptz.soap()->float_format = m_floatFormat;
-    ptz.soap()->double_format = m_doubleFormat;
-=======
-    QString ptzUrl = m_resource->getPtzUrl();
-    if(ptzUrl.isEmpty())
     {
         NX_WARNING(this,
             lm("Getting current position. "
                 "PtzUrl is empty. Resource %1 (%2)")
-            .args(resource()->getName(), resource()->getId()));
-        return false;
-    }
-
-    QAuthenticator auth = m_resource->getAuth();
-    PtzSoapWrapper ptz (ptzUrl.toStdString(), auth.user(), auth.password(), m_resource->getTimeDrift());
-    ptz.getProxy()->soap->float_format = m_floatFormat;
-    ptz.getProxy()->soap->double_format = m_doubleFormat;
->>>>>>> 71e301e7
+            .args(m_resource->getName(), m_resource->getId()));
+        return false;
+    }
+    ptz.soap()->float_format = m_floatFormat;
+    ptz.soap()->double_format = m_doubleFormat;
 
     _onvifPtz__GetStatus request;
     request.ProfileToken = m_resource->getPtzProfileToken().toStdString();
 
     _onvifPtz__GetStatusResponse response;
-<<<<<<< HEAD
     if (ptz.doGetStatus(request, response) != SOAP_OK) {
-        qnWarning("Execution of PTZ status command for resource '%1' has failed with error %2.", m_resource->getName(), ptz.getLastErrorDescription());
-=======
-    if (ptz.doGetStatus(request, response) != SOAP_OK)
-    {
-        NX_WARNING(this,
-            lm("Getting current position. "
-                "Execution of PTZ status command failed. Resource %1 (%2). Error = %3.")
-            .args(resource()->getName(), resource()->getId(), ptz.getLastError()));
->>>>>>> 71e301e7
+        NX_WARNING(this, lm("Execution of PTZ status command for resource '%1' has failed with error %2.")
+            .args(m_resource->getName(), ptz.getLastErrorDescription()));
         return false;
     }
 
