/**********************************************************
* 21 jul 2014
* a.kolesnikov
***********************************************************/

#ifndef GSOAP_ASYNC_CALL_WRAPPER_H
#define GSOAP_ASYNC_CALL_WRAPPER_H

#include <functional>
#include <memory>
#include <type_traits>

#include <nx/utils/thread/mutex.h>
#include <nx/utils/thread/mutex.h>

#include <onvif/stdsoap2.h>

#include <utils/common/joinable.h>
#include <utils/common/stoppable.h>
<<<<<<< HEAD
#include <nx/network/socket.h>
#include <nx/network/http/httptypes.h>
=======
#include <utils/network/socket.h>
#include <utils/network/http/httptypes.h>
#include <utils/network/http/httpstreamreader.h>
>>>>>>> 280cf219

#include "soap_wrapper.h"


class GSoapAsyncCallWrapperBase
{
public:
    /*!
        \return error code
    */
    virtual int onGsoapSendData( const char* data, size_t size ) = 0;
    /*!
        \return bytes read
    */
    virtual int onGsoapRecvData( char* data, size_t size ) = 0;
};

//!Async wrapper for gsoap call
/*!
    \note Class methods are not thread-safe. All calls MUST be serialized by caller
    \note Request interleaving is not supported. Issueing new request with previous still running causes undefined behavior
*/
template<typename SyncWrapper, typename Request, typename Response>
class GSoapAsyncCallWrapper
:
    public GSoapAsyncCallWrapperBase,
    public QnStoppable,
    public QnJoinable
{
public:
    static const int SOAP_INTERRUPTED = -1;
    static const int READ_BUF_SIZE = 32 * 1024;
    static const unsigned int SOAP_SOCKET_TIMEOUT_MS = 10*1000;

    typedef int(SyncWrapper::*GSoapCallFuncType)(Request&, Response&);

    /*!
        \param syncWrapper Ownership is passed to this class
        \param syncFunc Synchronous function to call
    */
    GSoapAsyncCallWrapper( std::unique_ptr<SyncWrapper> syncWrapper, GSoapCallFuncType syncFunc, bool useHttpReader = false)
    :
        m_syncWrapper(std::move(syncWrapper)),
        m_syncFunc(syncFunc),
        m_state(init),
        m_responseDataPos(0),
        m_terminatedFlagPtr(nullptr),
        m_totalBytesRead(0),
        m_useHttpReader(useHttpReader)
    {
        m_responseBuffer.reserve( READ_BUF_SIZE );
    }

    ~GSoapAsyncCallWrapper()
    {
        pleaseStop();
        join();

        m_syncWrapper->getProxy()->soap->socket = SOAP_INVALID_SOCKET;
        m_syncWrapper->getProxy()->soap->master = SOAP_INVALID_SOCKET;
        soap_destroy(m_syncWrapper->getProxy()->soap);
        soap_end(m_syncWrapper->getProxy()->soap);
        m_syncWrapper.reset();

        //if we are here, it is garanteed that 
            //- completion handler is down the stack
            //- or no completion handler is running and it will never be launched

        if( m_terminatedFlagPtr )
            *m_terminatedFlagPtr = true;
    }

    virtual void pleaseStop() override
    {
    }

    /*!
        It is garanteed that after return of this method \a resultHandler is not running and will not be called
    */
    virtual void join() override
    {
        std::unique_ptr<AbstractStreamSocket> socket;
        {
            QnMutexLocker lk( &m_mutex );
            socket = std::move(m_socket);
        }
        if( socket )
            socket->pleaseStopSync();
    }

    template<class GSoapAsyncCallWrapperType>
    static int custom_soap_fsend( struct soap* soap, const char *s, size_t n )
    {
        GSoapAsyncCallWrapperType* pThis = static_cast<GSoapAsyncCallWrapperType*>(soap->user);
        return pThis->onGsoapSendData( s, n );
    }

    template<class GSoapAsyncCallWrapperType>
    static size_t custom_soap_frecv( struct soap* soap, char* data, size_t maxSize )
    {
        GSoapAsyncCallWrapperType* pThis = static_cast<GSoapAsyncCallWrapperType*>(soap->user);
        return pThis->onGsoapRecvData( data, maxSize );
    }

    //!Start async call
    /*!
        \param resultHandler Called on async call completion, receives GSoap result code or \a SOAP_INTERRUPTED
        \return \a true if async call has been started successfully
        \note Request interleaving is not supported. Issueing new request with previous still running causes undefined behavior
    */
    template<class RequestType, class ResultHandler>
    void callAsync(RequestType&& request, ResultHandler&& resultHandler)
    {
        m_state = init;
        m_totalBytesRead = 0;
        m_httpStreamReader.flush();
        m_extCompletionHandler = std::forward<ResultHandler>(resultHandler);
        m_resultHandler = [this](int resultCode) {
            QnMutexLocker lk( &m_mutex );
            std::function<void(int)> extCompletionHandlerLocal = std::move( m_extCompletionHandler );
            m_socket.reset();
            lk.unlock();
            extCompletionHandlerLocal( resultCode );
        };

        //NOTE not locking mutex because all public method calls are synchronized
            //by caller and no request interleaving is allowed
        m_socket = SocketFactory::createStreamSocket(
            false,
            nx::network::NatTraversalSupport::disabled);

        m_syncWrapper->getProxy()->soap->user = this;
        m_syncWrapper->getProxy()->soap->fconnect = [](struct soap*, const char*, const char*, int) -> int { return SOAP_OK; };
        m_syncWrapper->getProxy()->soap->fdisconnect = [](struct soap*) -> int { return SOAP_OK; };
        m_syncWrapper->getProxy()->soap->fsend = &custom_soap_fsend<typename std::remove_reference<decltype(*this)>::type>;
        m_syncWrapper->getProxy()->soap->frecv = &custom_soap_frecv<typename std::remove_reference<decltype(*this)>::type>;
        m_syncWrapper->getProxy()->soap->fopen = NULL;
        m_syncWrapper->getProxy()->soap->fdisconnect = [](struct soap*) -> int { return SOAP_OK; };
        m_syncWrapper->getProxy()->soap->fclose = [](struct soap*) -> int { return SOAP_OK; };
        m_syncWrapper->getProxy()->soap->fclosesocket = [](struct soap*, SOAP_SOCKET) -> int { return SOAP_OK; };
        m_syncWrapper->getProxy()->soap->fshutdownsocket = [](struct soap*, SOAP_SOCKET, int) -> int { return SOAP_OK; };
        m_syncWrapper->getProxy()->soap->socket = m_socket->handle();
        m_syncWrapper->getProxy()->soap->master = m_socket->handle();

        //serializing request
        m_request = std::forward<RequestType>(request);

        const QUrl endpoint(QLatin1String(m_syncWrapper->endpoint()));

        using namespace std::placeholders;
        if (!m_socket->setSendTimeout(SOAP_SOCKET_TIMEOUT_MS) ||
            !m_socket->setRecvTimeout(SOAP_SOCKET_TIMEOUT_MS) ||
            !m_socket->setNonBlockingMode(true))
        {
            m_socket->post(std::bind(
                &GSoapAsyncCallWrapper::onConnectCompleted,
                this,
                SystemError::getLastOSErrorCode()));
            return;
        }

        m_socket->connectAsync(
            SocketAddress(endpoint.host(), endpoint.port(nx_http::DEFAULT_HTTP_PORT)),
            std::bind(&GSoapAsyncCallWrapper::onConnectCompleted, this, _1));
    }

    SyncWrapper* syncWrapper() const
    {
        return m_syncWrapper.get();
    }

    const Response& response() const
    {
        return m_response;
    }

private:
    enum State
    {
        init,
        sendingRequest,
        receivingResponse,
        done
    };

    static const int kMaxMessageLength = 1024 * 200; //< 200 KB should be enough

    virtual int onGsoapSendData(const char* data, size_t size) override
    {
        if( m_state == sendingRequest )
            m_serializedRequest.append(data, (int)size);
        return SOAP_OK;
    }

    virtual int onGsoapRecvData(char* data, size_t maxSize) override
    {
        if( m_state < receivingResponse )
            return 0;  //serialized request

        const int bytesToCopy = std::min<int>( m_responseBuffer.size() - m_responseDataPos, (int)maxSize );
        memcpy(data, m_responseBuffer.constData() + m_responseDataPos, bytesToCopy);
        m_responseDataPos += bytesToCopy;
        return bytesToCopy;
    }

    void onConnectCompleted( SystemError::ErrorCode errorCode )
    {
        if( errorCode )
        {
            m_state = done;
            return m_resultHandler( SOAP_FAULT );
        }

        //serializing request
        m_state = sendingRequest;
        (m_syncWrapper.get()->*m_syncFunc)(m_request, m_response);
        NX_ASSERT( !m_serializedRequest.isEmpty() );
        m_syncWrapper->getProxy()->soap->socket = SOAP_INVALID_SOCKET;
        m_syncWrapper->getProxy()->soap->master = SOAP_INVALID_SOCKET;
        soap_destroy( m_syncWrapper->getProxy()->soap );
        soap_end(m_syncWrapper->getProxy()->soap);

        QnMutexLocker lk( &m_mutex );
        if( !m_socket )
            return;
        //sending request
        using namespace std::placeholders;
        m_socket->sendAsync(
            m_serializedRequest,
            std::bind(&GSoapAsyncCallWrapper::onRequestSent, this, _1, _2));
    }

    void onRequestSent( SystemError::ErrorCode errorCode, size_t bytesSent )
    {
        if( errorCode )
        {
            m_state = done;
            return m_resultHandler( SOAP_FAULT );
        }

        NX_ASSERT( bytesSent == (size_t)m_serializedRequest.size() );
        m_state = receivingResponse;

        m_responseBuffer.reserve( READ_BUF_SIZE );
        m_responseBuffer.resize(0);
        {
            QnMutexLocker lk( &m_mutex );
            if( !m_socket )
                return;
            using namespace std::placeholders;
            m_socket->readSomeAsync(
                &m_responseBuffer,
                std::bind(&GSoapAsyncCallWrapper::onSomeBytesRead, this, _1, _2));
        }
    }

    void onSomeBytesRead( SystemError::ErrorCode errorCode, size_t bytesRead )
    {
        if (m_useHttpReader)
            parseBytesWithHttpReader(errorCode, bytesRead);
        else
            parseBytesTillConnectionClosure(errorCode, bytesRead);
    }

    void parseBytesWithHttpReader(SystemError::ErrorCode errorCode, std::size_t bytesRead)
    {
        static const int MIN_SOCKET_READ_SIZE = 4096;
        static const int READ_BUFFER_GROW_STEP = 4096;

        bool parseResult = m_httpStreamReader.parseBytes(
            QnByteArrayConstRef(m_responseBuffer, m_totalBytesRead, bytesRead));

        bool stateIsOk = m_httpStreamReader.state() != nx_http::HttpStreamReader::parseError;

        m_totalBytesRead += bytesRead;

        if (!parseResult || !stateIsOk)
        {
            m_state = done;
            m_resultHandler(SOAP_FAULT);
        }

        if (m_httpStreamReader.state() == nx_http::HttpStreamReader::messageDone)
        {
            m_state = done;
            if (m_httpStreamReader.message().type != nx_http::MessageType::response)
                m_resultHandler(SOAP_FAULT);   

            auto resultCode = deserializeResponse();
            m_resultHandler(resultCode);
        }
        else
        {
            QnMutexLocker lock (&m_mutex);

            auto freeSpace = m_responseBuffer.capacity() - m_responseBuffer.size();
            if (freeSpace < MIN_SOCKET_READ_SIZE)
                m_responseBuffer.reserve(m_responseBuffer.capacity() + READ_BUFFER_GROW_STEP);

            if (!m_socket)
                return;

            auto readStatus = m_socket->readSomeAsync(
                &m_responseBuffer,
                [this](SystemError::ErrorCode errorCode, std::size_t bytesRead)
                {
                    onSomeBytesRead(errorCode, bytesRead);
                });

            if (!readStatus)
            {
                m_state = done;
                lock.unlock();
                m_resultHandler(SOAP_FAULT);
                return;
            }
        }
    }

    void parseBytesTillConnectionClosure(SystemError::ErrorCode errorCode, std::size_t bytesRead)
    {
        static const int MIN_SOCKET_READ_SIZE = 4096;
        static const int READ_BUFFER_GROW_STEP = 4096;

        NX_ASSERT( m_state == receivingResponse );

        if( errorCode || bytesRead == 0 || m_responseBuffer.size() > kMaxMessageLength)
        {
            m_state = done;
            int resultCode = m_responseBuffer.isEmpty()
                ? SOAP_FAULT
                : deserializeResponse();  //error or connection closed, trying to deserialize what we have
            m_resultHandler( resultCode );
            return;
        }

        //reading until connection closure

        if( m_responseBuffer.capacity() - m_responseBuffer.size() < MIN_SOCKET_READ_SIZE )
            m_responseBuffer.reserve(m_responseBuffer.capacity() + READ_BUFFER_GROW_STEP);

        {
            QnMutexLocker lk( &m_mutex );
            if( !m_socket )
                return;
            using namespace std::placeholders;
<<<<<<< HEAD
            m_socket->readSomeAsync(
                &m_responseBuffer,
                std::bind(&GSoapAsyncCallWrapper::onSomeBytesRead, this, _1, _2));
=======
            if( !m_socket->readSomeAsync(
                &m_responseBuffer,
                std::bind(&GSoapAsyncCallWrapper::onSomeBytesRead, this, _1, _2)) )
            {
                m_state = done;
                lk.unlock();
                return m_resultHandler(SOAP_FAULT);
            }
>>>>>>> 280cf219
        }
    }

    int deserializeResponse()
    {
        m_responseDataPos = 0;
        const int resultCode = (m_syncWrapper.get()->*m_syncFunc)(m_request, m_response);
        m_syncWrapper->getProxy()->soap->socket = SOAP_INVALID_SOCKET;
        m_syncWrapper->getProxy()->soap->master = SOAP_INVALID_SOCKET;
        m_state = done;
        return resultCode;
    }

private:
    Request m_request;
    Response m_response;
    std::unique_ptr<SyncWrapper> m_syncWrapper;
    GSoapCallFuncType m_syncFunc;
    State m_state;
    QByteArray m_serializedRequest;
    QByteArray m_responseBuffer;
    int m_responseDataPos;
    std::unique_ptr<AbstractStreamSocket> m_socket;
    std::function<void(int)> m_extCompletionHandler;
    std::function<void(int)> m_resultHandler;
    bool* m_terminatedFlagPtr;
    mutable QnMutex m_mutex;
    nx_http::HttpStreamReader m_httpStreamReader;
    std::size_t m_totalBytesRead;
    bool m_useHttpReader;

};

#endif  //GSOAP_ASYNC_CALL_WRAPPER_H<|MERGE_RESOLUTION|>--- conflicted
+++ resolved
@@ -17,14 +17,9 @@
 
 #include <utils/common/joinable.h>
 #include <utils/common/stoppable.h>
-<<<<<<< HEAD
 #include <nx/network/socket.h>
 #include <nx/network/http/httptypes.h>
-=======
-#include <utils/network/socket.h>
-#include <utils/network/http/httptypes.h>
-#include <utils/network/http/httpstreamreader.h>
->>>>>>> 280cf219
+#include <nx/network/http/httpstreamreader.h>
 
 #include "soap_wrapper.h"
 
@@ -371,20 +366,9 @@
             if( !m_socket )
                 return;
             using namespace std::placeholders;
-<<<<<<< HEAD
             m_socket->readSomeAsync(
                 &m_responseBuffer,
                 std::bind(&GSoapAsyncCallWrapper::onSomeBytesRead, this, _1, _2));
-=======
-            if( !m_socket->readSomeAsync(
-                &m_responseBuffer,
-                std::bind(&GSoapAsyncCallWrapper::onSomeBytesRead, this, _1, _2)) )
-            {
-                m_state = done;
-                lk.unlock();
-                return m_resultHandler(SOAP_FAULT);
-            }
->>>>>>> 280cf219
         }
     }
 
