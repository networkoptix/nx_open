--- conflicted
+++ resolved
@@ -733,11 +733,7 @@
             auto result = bindTwoWayAudioToProfile(soapWrapper, info.profileToken);
             if (!result)
             {
-<<<<<<< HEAD
                 const auto errorMessage = result.toString(m_onvifRes->serverModule()->commonModule()->resourcePool());
-=======
-                const auto errorMessage = result.toString(m_onvifRes->resourcePool());
->>>>>>> 64b34917
                 NX_WARNING(this,
                     lm("Error binding two way audio to profile %1 for camera %2. Error: %3")
                     .args(info.profileToken, m_onvifRes->getUrl(), errorMessage));
