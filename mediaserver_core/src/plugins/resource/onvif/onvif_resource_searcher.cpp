--- conflicted
+++ resolved
@@ -39,8 +39,6 @@
 
 } // namespace
 
-namespace {
-
 bool hasRunningLiveProvider(QnNetworkResourcePtr netRes)
 {
     bool rez = false;
@@ -60,24 +58,8 @@
 
     netRes->unlockConsumers();
     return rez;
-};
-
-<<<<<<< HEAD
-/*
-*   Port list used for manual camera add
-*/
-const std::vector<quint16> ONVIF_SERVICE_DEFAULT_PORTS = {
-    80,
-    8081, //FLIR default port
-    8032, // DW default port
-    50080, // NEW DW cam default port
-    9988 // Dahui default port
-};
-
-} // namespace
-
-=======
->>>>>>> 7933d9cd
+}
+
 OnvifResourceSearcher::OnvifResourceSearcher()
 {
 }
@@ -116,9 +98,6 @@
     int workers = kOnvifDeviceAltPorts.size();
     for (auto port: kOnvifDeviceAltPorts)
     {
-<<<<<<< HEAD
-        for (uint i = 0; i < ONVIF_SERVICE_DEFAULT_PORTS.size(); ++i)
-=======
         std::unique_ptr<DeviceSoapWrapper> soapWrapper(new DeviceSoapWrapper(
             lit("http://%1:%2/onvif/device_service").arg(url.host()).arg(port).toStdString(),
             /*login*/ QString(),
@@ -133,7 +112,6 @@
         asyncWrapper->callAsync(
             request,
             [&, port](int soapResultCode)
->>>>>>> 7933d9cd
         {
             QnMutexLocker lock(&mutex);
             if (soapResultCode == SOAP_OK && result == -1)
