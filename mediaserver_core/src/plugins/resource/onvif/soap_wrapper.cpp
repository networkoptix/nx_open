--- conflicted
+++ resolved
@@ -494,17 +494,9 @@
 // -------------------------------------------------------------------------- //
 // DeviceIOWrapper
 // -------------------------------------------------------------------------- //
-<<<<<<< HEAD
 
 DeviceIOWrapper::DeviceIOWrapper(const std::string& endpoint, const QString& login, const QString& passwd, int timeDrift, bool tcpKeepAlive):
     SoapWrapper<DeviceIOBindingProxy>(endpoint, login, passwd, timeDrift, tcpKeepAlive)
-=======
-DeviceIOWrapper::DeviceIOWrapper(
-    const SoapTimeouts& timeouts,
-    const std::string& endpoint, const QString& login, const QString& passwd, int timeDrift, bool tcpKeepAlive)
-    :
-    SoapWrapper<DeviceIOBindingProxy>(timeouts, endpoint, login, passwd, timeDrift, tcpKeepAlive)
->>>>>>> 1cb30ec2
 {
 }
 
