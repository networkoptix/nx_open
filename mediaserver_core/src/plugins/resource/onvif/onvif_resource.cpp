#ifdef ENABLE_ONVIF

#include <algorithm>
#include <climits>
#include <cstring>
#include <cmath>
#include <sstream>
#include <type_traits>

#include <QtCore/QBuffer>
#include <QtCore/QDebug>
#include <QHash>
#include <QtCore/QTimer>

#include <onvif/soapDeviceBindingProxy.h>
#include <onvif/soapMediaBindingProxy.h>
#include <onvif/soapNotificationProducerBindingProxy.h>
#include <onvif/soapEventBindingProxy.h>
#include <onvif/soapPullPointSubscriptionBindingProxy.h>
#include <onvif/soapSubscriptionManagerBindingProxy.h>
#include <onvif/soapStub.h>

#include "onvif_resource.h"
#include "onvif_stream_reader.h"
#include "onvif_helper.h"
#include <nx/utils/log/log.h>
#include "utils/common/synctime.h"
#include "utils/math/math.h"
#include <nx/network/aio/aio_service.h>
#include <nx/network/http/http_types.h>
#include <nx/network/socket_global.h>
#include <nx/utils/timer_manager.h>
#include <nx/utils/system_error.h>
#include "api/app_server_connection.h"
#include "soap/soapserver.h"
#include "onvif_ptz_controller.h"
#include "core/resource/resource_data.h"
#include "core/resource_management/resource_data_pool.h"
#include "common/common_module.h"
#include <nx/utils/timer_manager.h>
#include "gsoap_async_call_wrapper.h"
#include "plugins/resource/d-link/dlink_ptz_controller.h"
#include "core/onvif/onvif_config_data.h"

#include <plugins/resource/onvif/imaging/onvif_imaging_proxy.h>
#include <plugins/resource/onvif/onvif_audio_transmitter.h>
#include <plugins/resource/onvif/onvif_maintenance_proxy.h>

#include <nx/fusion/model_functions.h>
#include <utils/xml/camera_advanced_param_reader.h>
#include <core/resource/resource_data_structures.h>
#include <core/dataconsumer/basic_audio_transmitter.h>

#include <plugins/utils/multisensor_data_provider.h>
#include <core/resource_management/resource_properties.h>
#include <common/static_common_module.h>

//!assumes that camera can only work in bistable mode (true for some (or all?) DW cameras)
#define SIMULATE_RELAY_PORT_MOMOSTABLE_MODE

namespace
{
    const QString kBaselineH264Profile("Baseline");
    const QString kMainH264Profile("Main");
    const QString kExtendedH264Profile("Extended");
    const QString kHighH264Profile("High");

    onvifXsd__H264Profile fromStringToH264Profile(const QString& str)
    {
        if (str == kMainH264Profile)
            return onvifXsd__H264Profile::onvifXsd__H264Profile__Main;
        else if (str == kExtendedH264Profile)
            return onvifXsd__H264Profile::onvifXsd__H264Profile__Extended;
        else if (str == kHighH264Profile)
            return onvifXsd__H264Profile::onvifXsd__H264Profile__High;
        else
            return onvifXsd__H264Profile::onvifXsd__H264Profile__Baseline;
    };
}


const QString QnPlOnvifResource::MANUFACTURE(lit("OnvifDevice"));
static const float MAX_EPS = 0.01f;
//static const quint64 MOTION_INFO_UPDATE_INTERVAL = 1000000ll * 60;
const char* QnPlOnvifResource::ONVIF_PROTOCOL_PREFIX = "http://";
const char* QnPlOnvifResource::ONVIF_URL_SUFFIX = ":80/onvif/device_service";
const int QnPlOnvifResource::DEFAULT_IFRAME_DISTANCE = 20;
QString QnPlOnvifResource::MEDIA_URL_PARAM_NAME = QLatin1String("MediaUrl");
QString QnPlOnvifResource::ONVIF_URL_PARAM_NAME = QLatin1String("DeviceUrl");
QString QnPlOnvifResource::ONVIF_ID_PARAM_NAME = QLatin1String("DeviceID");
const float QnPlOnvifResource::QUALITY_COEF = 0.2f;
const int QnPlOnvifResource::MAX_AUDIO_BITRATE = 64; //kbps
const int QnPlOnvifResource::MAX_AUDIO_SAMPLERATE = 32; //khz
const int QnPlOnvifResource::ADVANCED_SETTINGS_VALID_TIME = 60; //60s
static const unsigned int DEFAULT_NOTIFICATION_CONSUMER_REGISTRATION_TIMEOUT = 30;
//!if renew subscription exactly at termination time, camera can already terminate subscription, so have to do that a little bit earlier..
static const unsigned int RENEW_NOTIFICATION_FORWARDING_SECS = 5;
static const unsigned int MS_PER_SECOND = 1000;
static const unsigned int PULLPOINT_NOTIFICATION_CHECK_TIMEOUT_SEC = 1;
static const unsigned int MAX_IO_PORTS_PER_DEVICE = 200;
static const int DEFAULT_SOAP_TIMEOUT = 10;
static const quint32 MAX_TIME_DRIFT_UPDATE_PERIOD_MS = 15 * 60 * 1000; // 15 minutes

//Forth times greater than default = 320 x 240

/* Some cameras declare invalid max resolution */
struct StrictResolution {
    const char* model;
    QSize maxRes;
};

// strict maximum resolution for this models

// TODO: #Elric #VASILENKO move out to JSON
StrictResolution strictResolutionList[] =
{
    { "Brickcom-30xN", QSize(1920, 1080) }
};

//width > height is preferred
static bool resolutionGreaterThan(const QSize &s1, const QSize &s2)
{
    long long res1 = s1.width() * s1.height();
    long long res2 = s2.width() * s2.height();
    return res1 > res2? true: (res1 == res2 && s1.width() > s2.width()? true: false);
}

class VideoOptionsLocal
{
public:
    VideoOptionsLocal(): isH264(false), minQ(-1), maxQ(-1), frameRateMin(-1), frameRateMax(-1), govMin(-1), govMax(-1), usedInProfiles(false) {}
    VideoOptionsLocal(const QString& _id, const VideoOptionsResp& resp, bool isH264Allowed, QnBounds frameRateBounds = QnBounds())
    {
        usedInProfiles = false;
        id = _id;

        std::vector<onvifXsd__VideoResolution*>* srcVector = 0;
        if (resp.Options->H264)
            srcVector = &resp.Options->H264->ResolutionsAvailable;
        else if (resp.Options->JPEG)
            srcVector = &resp.Options->JPEG->ResolutionsAvailable;
        if (srcVector) {
            for (uint i = 0; i < srcVector->size(); ++i)
                resolutions << QSize(srcVector->at(i)->Width, srcVector->at(i)->Height);
        }
        isH264 = resp.Options->H264 && isH264Allowed;
        if (isH264) {
            for (uint i = 0; i < resp.Options->H264->H264ProfilesSupported.size(); ++i)
                h264Profiles << resp.Options->H264->H264ProfilesSupported[i];
            std::sort(h264Profiles.begin(), h264Profiles.end());

            if (resp.Options->H264->FrameRateRange)
            {
                frameRateMax = restrictFrameRate(resp.Options->H264->FrameRateRange->Max, frameRateBounds);
                frameRateMin = restrictFrameRate(resp.Options->H264->FrameRateRange->Min, frameRateBounds);
            }

            if (resp.Options->H264->GovLengthRange) {
                govMin = resp.Options->H264->GovLengthRange->Min;
                govMax = resp.Options->H264->GovLengthRange->Max;
            }
        }
        else if (resp.Options->JPEG) {
            if (resp.Options->JPEG->FrameRateRange)
            {
                frameRateMax = restrictFrameRate(resp.Options->JPEG->FrameRateRange->Max, frameRateBounds);
                frameRateMin = restrictFrameRate(resp.Options->JPEG->FrameRateRange->Min, frameRateBounds);
            }
        }
        if (resp.Options->QualityRange) {
            minQ = resp.Options->QualityRange->Min;
            maxQ = resp.Options->QualityRange->Max;
        }
    }
    QVector<onvifXsd__H264Profile> h264Profiles;
    QString id;
    QList<QSize> resolutions;
    bool isH264;
    int minQ;
    int maxQ;
    int frameRateMin;
    int frameRateMax;
    int govMin;
    int govMax;
    bool usedInProfiles;
    QString currentProfile;

private:
    int restrictFrameRate(int frameRate, QnBounds frameRateBounds) const
    {
        if (frameRateBounds.isNull())
            return frameRate;

        return qBound((int)frameRateBounds.min, frameRate, (int)frameRateBounds.max);
    }
};

typedef std::function<bool(const VideoOptionsLocal&, const VideoOptionsLocal&)> VideoOptionsComparator;

bool videoOptsGreaterThan(const VideoOptionsLocal &s1, const VideoOptionsLocal &s2)
{
    int square1Max = 0;
    QSize max1Res;
    for (int i = 0; i < s1.resolutions.size(); ++i) {
        int newMax = s1.resolutions[i].width() * s1.resolutions[i].height();
        if (newMax > square1Max) {
            square1Max = newMax;
            max1Res = s1.resolutions[i];
        }
    }

    int square2Max = 0;
    QSize max2Res;
    for (int i = 0; i < s2.resolutions.size(); ++i) {
        int newMax = s2.resolutions[i].width() * s2.resolutions[i].height();
        if (newMax > square2Max) {
            square2Max = newMax;
            max2Res = s2.resolutions[i];
        }
    }

    if (square1Max != square2Max)
        return square1Max > square2Max;

    // if some option doesn't have H264 it "less"
    if (!s1.isH264 && s2.isH264)
        return false;
    else if (s1.isH264 && !s2.isH264)
        return true;

    if (!s1.usedInProfiles && s2.usedInProfiles)
        return false;
    else if (s1.usedInProfiles && !s2.usedInProfiles)
        return true;

    return s1.id < s2.id; // sort by name
}

bool compareByProfiles(const VideoOptionsLocal &s1, const VideoOptionsLocal &s2, const QMap<QString, int>& profilePriorities)
{
    auto firstPriority = profilePriorities.contains(s1.currentProfile)
        ? profilePriorities[s1.currentProfile]
        : -1;

    auto secondPriority = profilePriorities.contains(s2.currentProfile)
        ? profilePriorities[s2.currentProfile]
        : -1;

    if (firstPriority != secondPriority)
        return firstPriority > secondPriority;

    return videoOptsGreaterThan(s1, s2);
}

VideoOptionsComparator createComparator(const QString& profiles)
{
    if (!profiles.isEmpty())
    {
        auto profileList = profiles.split(L',');
        QMap<QString, int> profilePriorities;
        for (auto i = 0; i < profileList.size(); ++i)
            profilePriorities[profileList[i]] = profileList.size() - i;

        return
            [profilePriorities](const VideoOptionsLocal &s1, const VideoOptionsLocal &s2) -> bool
            {
                return compareByProfiles(s1, s2, profilePriorities);
            };
    }

    return videoOptsGreaterThan;
}

static void updateTimer(nx::utils::TimerId* timerId, std::chrono::milliseconds timeout,
    nx::utils::MoveOnlyFunc<void(nx::utils::TimerId)> function)
{
    if (*timerId != 0)
    {
        nx::utils::TimerManager::instance()->deleteTimer(*timerId);
        *timerId = 0;
    }

    *timerId = nx::utils::TimerManager::instance()->addTimer(
        std::move(function), timeout);
}

//
// QnPlOnvifResource
//

QnPlOnvifResource::RelayOutputInfo::RelayOutputInfo()
:
    isBistable( false ),
    activeByDefault( false )
{
}

QnPlOnvifResource::RelayOutputInfo::RelayOutputInfo(
    const std::string& _token,
    bool _isBistable,
    const std::string& _delayTime,
    bool _activeByDefault )
:
    token( _token ),
    isBistable( _isBistable ),
    delayTime( _delayTime ),
    activeByDefault( _activeByDefault )
{
}

QnPlOnvifResource::QnPlOnvifResource(QnCommonModule* commonModule):
    base_type(commonModule),
    m_iframeDistance(-1),
    m_minQuality(0),
    m_maxQuality(0),
    m_primaryCodec(H264),
    m_secondaryCodec(H264),
    m_audioCodec(AUDIO_NONE),
    m_primaryResolution(EMPTY_RESOLUTION_PAIR),
    m_secondaryResolution(EMPTY_RESOLUTION_PAIR),
    m_primaryH264Profile(-1),
    m_secondaryH264Profile(-1),
    m_audioBitrate(0),
    m_audioSamplerate(0),
    m_timeDrift(0),
    m_isRelayOutputInversed(false),
    m_inputMonitored(false),
    m_clearInputsTimeoutUSec(0),
    m_eventMonitorType(emtNone),
    m_nextPullMessagesTimerID(0),
    m_renewSubscriptionTimerID(0),
    m_maxChannels(1),
    m_streamConfCounter(0),
    m_prevPullMessageResponseClock(0),
    m_inputPortCount(0),
    m_videoLayout(nullptr),
    m_onvifRecieveTimeout(DEFAULT_SOAP_TIMEOUT),
    m_onvifSendTimeout(DEFAULT_SOAP_TIMEOUT)
{
    m_monotonicClock.start();
    m_advSettingsLastUpdated.restart();
}

QnPlOnvifResource::~QnPlOnvifResource()
{
    {
        QnMutexLocker lk( &m_ioPortMutex );
        while( !m_triggerOutputTasks.empty() )
        {
            const quint64 timerID = m_triggerOutputTasks.begin()->first;
            const TriggerOutputTask outputTask = m_triggerOutputTasks.begin()->second;
            m_triggerOutputTasks.erase( m_triggerOutputTasks.begin() );

            lk.unlock();

            nx::utils::TimerManager::instance()->joinAndDeleteTimer( timerID );    //garantees that no onTimer(timerID) is running on return
            if( !outputTask.active )
            {
                //returning port to inactive state
                setRelayOutputStateNonSafe(
                    0,
                    outputTask.outputID,
                    outputTask.active,
                    0);
            }

            lk.relock();
        }
    }

    stopInputPortMonitoringAsync();

    QnMutexLocker lock(&m_physicalParamsMutex);
    m_imagingParamsProxy.reset();
}

const QString QnPlOnvifResource::fetchMacAddress(
    const NetIfacesResp& response,
    const QString& senderIpAddress)
{
    QString someMacAddress;
    std::vector<class onvifXsd__NetworkInterface*> ifaces = response.NetworkInterfaces;

    for (uint i = 0; i < ifaces.size(); ++i)
    {
        onvifXsd__NetworkInterface* ifacePtr = ifaces[i];

        if (!ifacePtr->Info)
            continue;

        if (ifacePtr->Enabled && ifacePtr->IPv4 && ifacePtr->IPv4->Enabled)
        {
            onvifXsd__IPv4Configuration* conf = ifacePtr->IPv4->Config;
            if (!conf)
                continue;

            if (conf->DHCP && conf->FromDHCP) {
                // TODO: #vasilenko UTF unuse std::string
                if (senderIpAddress == QString::fromStdString(conf->FromDHCP->Address)) {
                    return QString::fromStdString(ifacePtr->Info->HwAddress).toUpper().replace(QLatin1Char(':'), QLatin1Char('-'));
                }
                if (someMacAddress.isEmpty()) {
                    someMacAddress = QString::fromStdString(ifacePtr->Info->HwAddress);
                }
            }

            std::vector<class onvifXsd__PrefixedIPv4Address*> addresses = conf->Manual;
            std::vector<class onvifXsd__PrefixedIPv4Address*>::const_iterator addrPtrIter = addresses.begin();

            for (; addrPtrIter != addresses.end(); ++addrPtrIter)
            {
                onvifXsd__PrefixedIPv4Address* addrPtr = *addrPtrIter;
                if (!addrPtr)
                    continue;

                // TODO: #vasilenko UTF unuse std::string
                if (senderIpAddress == QString::fromStdString(addrPtr->Address)) {
                    return QString::fromStdString(ifacePtr->Info->HwAddress).toUpper().replace(QLatin1Char(':'), QLatin1Char('-'));
                }
                if (someMacAddress.isEmpty()) {
                    someMacAddress = QString::fromStdString(ifacePtr->Info->HwAddress);
                }
            }
        }
    }

    return someMacAddress.toUpper().replace(QLatin1Char(':'), QLatin1Char('-'));
}

void QnPlOnvifResource::setHostAddress(const QString &ip)
{
    //QnPhysicalCameraResource::se
    {
        QnMutexLocker lock( &m_mutex );

        QString mediaUrl = getMediaUrl();
        if (!mediaUrl.isEmpty())
        {
            QUrl url(mediaUrl);
            url.setHost(ip);
            setMediaUrl(url.toString());
        }

        QString onvifUrl = getDeviceOnvifUrl();
        if (!onvifUrl.isEmpty())
        {
            QUrl url(onvifUrl);
            url.setHost(ip);
            setDeviceOnvifUrl(url.toString());
        }
    }

    QnPhysicalCameraResource::setHostAddress(ip);
}

const QString QnPlOnvifResource::createOnvifEndpointUrl(const QString& ipAddress) {
    return QLatin1String(ONVIF_PROTOCOL_PREFIX) + ipAddress + QLatin1String(ONVIF_URL_SUFFIX);
}


typedef GSoapAsyncCallWrapper <
    DeviceSoapWrapper,
    NetIfacesReq,
    NetIfacesResp
> GSoapDeviceGetNetworkIntfAsyncWrapper;

void QnPlOnvifResource::checkIfOnlineAsync( std::function<void(bool)> completionHandler )
{
    QAuthenticator auth = getAuth();

    const QString deviceUrl = getDeviceOnvifUrl();
    if( deviceUrl.isEmpty() )
    {
        //calling completionHandler(false)
        nx::network::SocketGlobals::aioService().post(std::bind(completionHandler, false));
        return;
    }

    std::unique_ptr<DeviceSoapWrapper> soapWrapper( new DeviceSoapWrapper(
        deviceUrl.toStdString(),
        auth.user(),
        auth.password(),
        m_timeDrift ) );

    //Trying to get HardwareId
    auto asyncWrapper = std::make_shared<GSoapDeviceGetNetworkIntfAsyncWrapper>(
        std::move(soapWrapper),
        &DeviceSoapWrapper::getNetworkInterfaces );

    const QnMacAddress resourceMAC = getMAC();
    auto onvifCallCompletionFunc =
        [asyncWrapper, deviceUrl, resourceMAC, completionHandler]( int soapResultCode )
        {
            if( soapResultCode != SOAP_OK )
                return completionHandler( false );

            completionHandler(
                resourceMAC.toString() ==
                QnPlOnvifResource::fetchMacAddress( asyncWrapper->response(), QUrl(deviceUrl).host() ) );
        };

    NetIfacesReq request;
    asyncWrapper->callAsync(
        request,
        onvifCallCompletionFunc );
}

QString QnPlOnvifResource::getDriverName() const
{
    return MANUFACTURE;
}

const QSize QnPlOnvifResource::getVideoSourceSize() const
{
    QnMutexLocker lock( &m_mutex );
    return m_videoSourceSize;
}

int QnPlOnvifResource::getAudioBitrate() const
{
    return m_audioBitrate;
}

int QnPlOnvifResource::getAudioSamplerate() const
{
    return m_audioSamplerate;
}

QnPlOnvifResource::CODECS QnPlOnvifResource::getCodec(bool isPrimary) const
{
    QnMutexLocker lock( &m_mutex );
    return isPrimary ? m_primaryCodec : m_secondaryCodec;
}

void QnPlOnvifResource::setCodec(QnPlOnvifResource::CODECS c, bool isPrimary)
{
    QnMutexLocker lock( &m_mutex );
    if (isPrimary)
        m_primaryCodec = c;
    else
        m_secondaryCodec = c;
}

QnPlOnvifResource::AUDIO_CODECS QnPlOnvifResource::getAudioCodec() const
{
    QnMutexLocker lock( &m_mutex );
    return m_audioCodec;
}

void QnPlOnvifResource::setAudioCodec(QnPlOnvifResource::AUDIO_CODECS c)
{
    QnMutexLocker lock( &m_mutex );
    m_audioCodec = c;
}

QnAbstractStreamDataProvider* QnPlOnvifResource::createLiveDataProvider()
{
    auto resData = qnStaticCommon->dataPool()->data(toSharedPointer(this));
    bool shouldAppearAsSingleChannel = resData.value<bool>(
        Qn::SHOULD_APPEAR_AS_SINGLE_CHANNEL_PARAM_NAME);


    if (shouldAppearAsSingleChannel)
        return new nx::plugins::utils::MultisensorDataProvider(toSharedPointer(this));

    return new QnOnvifStreamReader(toSharedPointer());
}

void QnPlOnvifResource::setCroppingPhysical(QRect /*cropping*/)
{

}

CameraDiagnostics::Result QnPlOnvifResource::initInternal()
{
    auto result = QnPhysicalCameraResource::initInternal();
    if (!result)
        return result;

    if (m_appStopping)
        return CameraDiagnostics::ServerTerminatedResult();

    CapabilitiesResp capabilitiesResponse;
    DeviceSoapWrapper* soapWrapper = nullptr;

    result = initOnvifCapabilitiesAndUrls(&capabilitiesResponse, &soapWrapper);
    if(!checkResultAndSetStatus(result))
        return result;

    std::unique_ptr<DeviceSoapWrapper> guard(soapWrapper);

    result = initializeMedia(capabilitiesResponse);
    if (!checkResultAndSetStatus(result))
        return result;

    if (m_appStopping)
        return CameraDiagnostics::ServerTerminatedResult();

    initializeAdvancedParameters(capabilitiesResponse);

    if (m_appStopping)
        return CameraDiagnostics::ServerTerminatedResult();

    initializeIo(capabilitiesResponse);

    if (m_appStopping)
        return CameraDiagnostics::ServerTerminatedResult();

    initializePtz(capabilitiesResponse);

    if (m_appStopping)
        return CameraDiagnostics::ServerTerminatedResult();

    result = customInitialization(capabilitiesResponse);
    if (!checkResultAndSetStatus(result))
        return result;

    saveParams();

    return CameraDiagnostics::NoErrorResult();
}

CameraDiagnostics::Result QnPlOnvifResource::initOnvifCapabilitiesAndUrls(
    CapabilitiesResp* outCapabilitiesResponse,
    DeviceSoapWrapper** outDeviceSoapWrapper)
{
    *outDeviceSoapWrapper = nullptr;

    auto deviceOnvifUrl = getDeviceOnvifUrl();
    if (deviceOnvifUrl.isEmpty())
    {
        return m_prevOnvifResultCode.errorCode != CameraDiagnostics::ErrorCode::noError
            ? m_prevOnvifResultCode
            : CameraDiagnostics::RequestFailedResult(lit("getDeviceOnvifUrl"), QString());
    }

    calcTimeDrift();

    if (m_appStopping)
        return CameraDiagnostics::ServerTerminatedResult();

    QAuthenticator auth = getAuth();

    std::unique_ptr<DeviceSoapWrapper> deviceSoapWrapper =
        std::make_unique<DeviceSoapWrapper>(
            deviceOnvifUrl.toStdString(),
            auth.user(),
            auth.password(),
            m_timeDrift);

    auto result = fetchOnvifCapabilities(deviceSoapWrapper.get(), outCapabilitiesResponse);
    if (!result)
        return result;

    updateFirmware();
    fillFullUrlInfo(*outCapabilitiesResponse);

    if (getMediaUrl().isEmpty())
    {
        return CameraDiagnostics::CameraInvalidParams(
            lit("ONVIF media URL is not filled by camera"));
    }

    *outDeviceSoapWrapper = deviceSoapWrapper.release();

    return result;
}

CameraDiagnostics::Result QnPlOnvifResource::initializeMedia(
    const CapabilitiesResp& /*onvifCapabilities*/)
{
    setCodec(H264, true);
    setCodec(H264, false);

    auto result = fetchAndSetVideoSource();
    if (!result)
        return result;

    if (m_appStopping)
        return CameraDiagnostics::ServerTerminatedResult();

    fetchAndSetAudioSource();

    if (m_appStopping)
        return CameraDiagnostics::ServerTerminatedResult();

    result = fetchAndSetResourceOptions();
    if (!result)
        return result;

    Qn::CameraCapabilities addFlags = Qn::NoCapabilities;
    int resolutionArea = m_primaryResolution.width() * m_primaryResolution.height();
    bool gotPrimaryStreamSoftMotionCapability = !m_primaryResolution.isEmpty()
        && resolutionArea <= MAX_PRIMARY_RES_FOR_SOFT_MOTION;

    if (gotPrimaryStreamSoftMotionCapability)
        addFlags |= Qn::PrimaryStreamSoftMotionCapability;

    if (addFlags != Qn::NoCapabilities)
        setCameraCapabilities(getCameraCapabilities() | addFlags);


    auto resourceData = qnStaticCommon->dataPool()->data(toSharedPointer(this));
    if (getProperty(QnMediaResource::customAspectRatioKey()).isEmpty())
    {
        bool forcedAR = resourceData.value<bool>(QString("forceArFromPrimaryStream"), false);
        if (forcedAR && m_primaryResolution.height() > 0)
        {
            qreal ar = m_primaryResolution.width() / (qreal)m_primaryResolution.height();
            setCustomAspectRatio(ar);
        }

        QString defaultAR = resourceData.value<QString>(QString("defaultAR"));
        QStringList parts = defaultAR.split(L'x');
        if (parts.size() == 2)
        {
            qreal ar = parts[0].toFloat() / parts[1].toFloat();
            setCustomAspectRatio(ar);
        }
    }

	if (initializeTwoWayAudio())
        setCameraCapabilities(getCameraCapabilities() | Qn::AudioTransmitCapability);

    return result;
}

CameraDiagnostics::Result QnPlOnvifResource::initializePtz(const CapabilitiesResp& onvifCapabilities)
{
    bool result = fetchPtzInfo();
    if (!result)
    {
        return CameraDiagnostics::RequestFailedResult(
            lit("Fetch Onvif PTZ configurations."),
            lit("Can not fetch Onvif PTZ configurations."));
    }

    return CameraDiagnostics::NoErrorResult();
}

CameraDiagnostics::Result QnPlOnvifResource::initializeIo(const CapabilitiesResp& onvifCapabilities)
{
    const QnResourceData resourceData = qnStaticCommon->dataPool()->data(toSharedPointer(this));
    m_isRelayOutputInversed = resourceData.value(QString("relayOutputInversed"), false);

    //registering onvif event handler
    std::vector<QnPlOnvifResource::RelayOutputInfo> relayOutputs;
    fetchRelayOutputs(&relayOutputs);
    if (!relayOutputs.empty())
    {
        setCameraCapability(Qn::RelayOutputCapability, true);
        //TODO #ak it's not clear yet how to get input port list for sure (on DW cam getDigitalInputs returns nothing)
        //but all cameras I've seen have either both input & output or none
        setCameraCapability(Qn::RelayInputCapability, true);

        //resetting all ports states to inactive
        for (std::vector<QnPlOnvifResource::RelayOutputInfo>::size_type
            i = 0;
            i < relayOutputs.size();
            ++i)
        {
            setRelayOutputStateNonSafe(0, QString::fromStdString(relayOutputs[i].token), false, 0);
        }
    }

    if (m_appStopping)
        return CameraDiagnostics::ServerTerminatedResult();

    fetchRelayInputInfo(onvifCapabilities);

    if (resourceData.contains(QString("relayInputCountForced")))
    {
        setCameraCapability(
            Qn::RelayInputCapability,
            resourceData.value<int>(QString("relayInputCountForced"), 0) > 0);
    }
    if (resourceData.contains(QString("relayOutputCountForced")))
    {
        setCameraCapability(
            Qn::RelayOutputCapability,
            resourceData.value<int>(QString("relayOutputCountForced"), 0) > 0);
    }
    if (resourceData.contains(QString("clearInputsTimeoutSec")))
    {
        m_clearInputsTimeoutUSec = resourceData.value<int>(
            QString("clearInputsTimeoutSec"), 0) * 1000 * 1000;
    }

    QnIOPortDataList allPorts = getRelayOutputList();

    if (onvifCapabilities.Capabilities &&
        onvifCapabilities.Capabilities->Device &&
        onvifCapabilities.Capabilities->Device->IO &&
        onvifCapabilities.Capabilities->Device->IO->InputConnectors &&
        *onvifCapabilities.Capabilities->Device->IO->InputConnectors > 0)
    {

        const auto portsCount = *onvifCapabilities.Capabilities
            ->Device
            ->IO
            ->InputConnectors;

        m_inputPortCount = portsCount;

        if (portsCount <= (int)MAX_IO_PORTS_PER_DEVICE)
        {
            for (int i = 1; i <= portsCount; ++i)
            {
                QnIOPortData inputPort;
                inputPort.portType = Qn::PT_Input;
                inputPort.id = lit("%1").arg(i);
                inputPort.inputName = tr("Input %1").arg(i);
                allPorts.emplace_back(std::move(inputPort));
            }
        }
        else
        {
            NX_LOGX(lit("Device has too many input ports. Url: %1")
                .arg(getUrl()), cl_logDEBUG1);
        }
    }

    setIOPorts(std::move(allPorts));

    m_portNamePrefixToIgnore = resourceData.value<QString>(
        lit("portNamePrefixToIgnore"), QString());

    return CameraDiagnostics::NoErrorResult();
}

CameraDiagnostics::Result QnPlOnvifResource::initializeAdvancedParameters(
    const CapabilitiesResp& /*onvifCapabilities*/)
{
    fetchAndSetAdvancedParameters();
    return CameraDiagnostics::NoErrorResult();
}

QSize QnPlOnvifResource::getMaxResolution() const
{
    QnMutexLocker lock( &m_mutex );
    return m_resolutionList.isEmpty()? EMPTY_RESOLUTION_PAIR: m_resolutionList.front();
}

QSize QnPlOnvifResource::getNearestResolutionForSecondary(const QSize& resolution, float aspectRatio) const
{
    QnMutexLocker lock( &m_mutex );
    return getNearestResolution(resolution, aspectRatio, SECONDARY_STREAM_MAX_RESOLUTION.width()*SECONDARY_STREAM_MAX_RESOLUTION.height(), m_secondaryResolutionList);
}

int QnPlOnvifResource::suggestBitrateKbps(const QSize& resolution, const QnLiveStreamParams& streamParams, Qn::ConnectionRole role) const
{
    return strictBitrate(QnPhysicalCameraResource::suggestBitrateKbps(resolution, streamParams, role), role);
}

int QnPlOnvifResource::strictBitrate(int bitrate, Qn::ConnectionRole role) const
{
    auto resData = qnStaticCommon->dataPool()->data(toSharedPointer(this));

    QString availableBitratesParamName;
    QString bitrateBoundsParamName;

    quint64 bestBitrate = bitrate;

    if (role == Qn::CR_LiveVideo)
    {
        bitrateBoundsParamName = Qn::HIGH_STREAM_BITRATE_BOUNDS_PARAM_NAME;
        availableBitratesParamName = Qn::HIGH_STREAM_AVAILABLE_BITRATES_PARAM_NAME;
    }
    else if (role == Qn::CR_SecondaryLiveVideo)
    {
        bitrateBoundsParamName = Qn::LOW_STREAM_AVAILABLE_BITRATES_PARAM_NAME;
        availableBitratesParamName = Qn::LOW_STREAM_AVAILABLE_BITRATES_PARAM_NAME;
    }

    if (!bitrateBoundsParamName.isEmpty())
    {
        auto bounds = resData.value<QnBounds>(bitrateBoundsParamName, QnBounds());
        if (!bounds.isNull())
            bestBitrate = qMin(bounds.max, qMax(bounds.min, bestBitrate));
    }

    if (availableBitratesParamName.isEmpty())
        return bestBitrate;

    auto availableBitrates = resData.value<QnBitrateList>(availableBitratesParamName, QnBitrateList());

    quint64 bestDiff = std::numeric_limits<quint64>::max();
    for (const auto& bitrateOption: availableBitrates)
    {
        auto diff = qMax<quint64>(bitrateOption, bitrate) - qMin<quint64>(bitrateOption, bitrate);

        if (diff < bestDiff)
        {
            bestDiff = diff;
            bestBitrate = bitrateOption;
        }
    }

    return bestBitrate;
}

void QnPlOnvifResource::checkPrimaryResolution(QSize& primaryResolution)
{
    for (uint i = 0; i < sizeof(strictResolutionList) / sizeof(StrictResolution); ++i)
    {
        if (getModel() == QLatin1String(strictResolutionList[i].model))
            primaryResolution = strictResolutionList[i].maxRes;
    }
}

QSize QnPlOnvifResource::findSecondaryResolution(const QSize& primaryRes, const QList<QSize>& secondaryResList, double* matchCoeff)
{
    auto resData = qnStaticCommon->dataPool()->data(toSharedPointer(this));

    auto forcedSecondaryResolution = resData.value<QString>(
        Qn::FORCED_SECONDARY_STREAM_RESOLUTION_PARAM_NAME);

    if (!forcedSecondaryResolution.isEmpty())
    {
        auto split = forcedSecondaryResolution.split('x');
        if (split.size() == 2)
        {
            QSize res;
            res.setWidth(split[0].toInt());
            res.setHeight(split[1].toInt());
            return res;
        }
        else
        {
            qWarning()
                << "QnPlOnvifResource::findSecondaryResolution(). "
                << "Wrong parameter format (FORCED_SECONDARY_STREAM_RESOLUTION_PARAM_NAME) "
                << forcedSecondaryResolution;
        }
    }

    float currentAspect = getResolutionAspectRatio(primaryRes);
    int maxSquare = SECONDARY_STREAM_MAX_RESOLUTION.width()*SECONDARY_STREAM_MAX_RESOLUTION.height();
    QSize result = getNearestResolution(SECONDARY_STREAM_DEFAULT_RESOLUTION, currentAspect, maxSquare, secondaryResList, matchCoeff);
    if (result == EMPTY_RESOLUTION_PAIR)
        result = getNearestResolution(SECONDARY_STREAM_DEFAULT_RESOLUTION, 0.0, maxSquare, secondaryResList, matchCoeff); // try to get resolution ignoring aspect ration
    return result;
}

void QnPlOnvifResource::fetchAndSetPrimarySecondaryResolution()
{
    QnMutexLocker lock( &m_mutex );

    if (m_resolutionList.isEmpty()) {
        return;
    }

    m_primaryResolution = m_resolutionList.front();
    checkPrimaryResolution(m_primaryResolution);

    m_secondaryResolution = findSecondaryResolution(m_primaryResolution, m_secondaryResolutionList);
    float currentAspect = getResolutionAspectRatio(m_primaryResolution);


    if (m_secondaryResolution != EMPTY_RESOLUTION_PAIR) {
        NX_ASSERT(m_secondaryResolution.width() <= SECONDARY_STREAM_MAX_RESOLUTION.width() &&
            m_secondaryResolution.height() <= SECONDARY_STREAM_MAX_RESOLUTION.height());
        return;
    }

    double maxSquare = m_primaryResolution.width() * m_primaryResolution.height();

    for (const QSize& resolution: m_resolutionList) {
        float aspect = getResolutionAspectRatio(resolution);

        if (std::abs(aspect - currentAspect) < MAX_EPS) {
            continue;
        }
        currentAspect = aspect;

        double square = resolution.width() * resolution.height();
        if (square <= 0.90 * maxSquare) {
            break;
        }

        QSize tmp = getNearestResolutionForSecondary(SECONDARY_STREAM_DEFAULT_RESOLUTION, currentAspect);
        if (tmp != EMPTY_RESOLUTION_PAIR) {
            m_primaryResolution = resolution;
            m_secondaryResolution = tmp;

            NX_ASSERT(m_secondaryResolution.width() <= SECONDARY_STREAM_MAX_RESOLUTION.width() &&
                m_secondaryResolution.height() <= SECONDARY_STREAM_MAX_RESOLUTION.height());

            return;
        }
    }
}

QSize QnPlOnvifResource::getPrimaryResolution() const
{
    QnMutexLocker lock( &m_mutex );
    return m_primaryResolution;
}

void QnPlOnvifResource::setPrimaryResolution(const QSize& value)
{
    m_primaryResolution = value;
}

QSize QnPlOnvifResource::getSecondaryResolution() const
{
    QnMutexLocker lock( &m_mutex );
    return m_secondaryResolution;
}

int QnPlOnvifResource::getPrimaryH264Profile() const
{
    QnMutexLocker lock( &m_mutex );
    return m_primaryH264Profile;
}

int QnPlOnvifResource::getSecondaryH264Profile() const
{
    QnMutexLocker lock( &m_mutex );
    return m_secondaryH264Profile;
}

void QnPlOnvifResource::setMaxFps(int f)
{
    setProperty(Qn::MAX_FPS_PARAM_NAME, f);
}

const QString QnPlOnvifResource::getPrimaryVideoEncoderId() const
{
    QnMutexLocker lock( &m_mutex );
    return m_primaryVideoEncoderId;
}

const QString QnPlOnvifResource::getSecondaryVideoEncoderId() const
{
    QnMutexLocker lock( &m_mutex );
    return m_secondaryVideoEncoderId;
}

const QString QnPlOnvifResource::getAudioEncoderId() const
{
    QnMutexLocker lock( &m_mutex );
    return m_audioEncoderId;
}

const QString QnPlOnvifResource::getVideoSourceId() const
{
    QnMutexLocker lock( &m_mutex );
    return m_videoSourceId;
}

const QString QnPlOnvifResource::getAudioSourceId() const
{
    QnMutexLocker lock( &m_mutex );
    return m_audioSourceId;
}

QString QnPlOnvifResource::getDeviceOnvifUrl() const
{
	QnMutexLocker lock(&m_mutex);
	if (m_serviceUrls.deviceServiceUrl.isEmpty())
		m_serviceUrls.deviceServiceUrl = getProperty(ONVIF_URL_PARAM_NAME);

	return m_serviceUrls.deviceServiceUrl;
}

void QnPlOnvifResource::setDeviceOnvifUrl(const QString& src)
{
    {
        QnMutexLocker lock(&m_mutex);
        m_serviceUrls.deviceServiceUrl = src;
    }

    setProperty(ONVIF_URL_PARAM_NAME, src);
}
QString QnPlOnvifResource::fromOnvifDiscoveredUrl(const std::string& onvifUrl, bool updatePort)
{
    QUrl url(QString::fromStdString(onvifUrl));
    QUrl mediaUrl(getUrl());
    url.setHost(getHostAddress());
    if (updatePort && mediaUrl.port(-1) != -1)
        url.setPort(mediaUrl.port());
    return url.toString();
}

CameraDiagnostics::Result QnPlOnvifResource::readDeviceInformation()
{
    OnvifResExtInfo extInfo;

    QAuthenticator auth = getAuth();
    CameraDiagnostics::Result result =  readDeviceInformation(getDeviceOnvifUrl(), auth, m_timeDrift, &extInfo);
    if (result) {
        if (getName().isEmpty())
            setName(extInfo.name);
        if (getModel().isEmpty())
            setModel(extInfo.model);
        if (getFirmware().isEmpty())
            setFirmware(extInfo.firmware);
        if (getMAC().isNull())
            setMAC(QnMacAddress(extInfo.mac));
        if (getVendor() == lit("ONVIF") && !extInfo.vendor.isNull())
            setVendor(extInfo.vendor); // update default vendor
        if (getPhysicalId().isEmpty()) {
            QString id = extInfo.hardwareId;
            if (!extInfo.serial.isEmpty())
                id += QString(L'_') + extInfo.serial;
            setPhysicalId(id);
        }
    }
    return result;
}

CameraDiagnostics::Result QnPlOnvifResource::readDeviceInformation(const QString& onvifUrl, const QAuthenticator& auth, int timeDrift, OnvifResExtInfo* extInfo)
{
    if (timeDrift == INT_MAX)
        timeDrift = calcTimeDrift(onvifUrl);

    DeviceSoapWrapper soapWrapper(onvifUrl.toStdString(), auth.user(), auth.password(), timeDrift);

    DeviceInfoReq request;
    DeviceInfoResp response;

    if (m_appStopping)
        return CameraDiagnostics::ServerTerminatedResult();

    int soapRes = soapWrapper.getDeviceInformation(request, response);
    if (soapRes != SOAP_OK)
    {
#ifdef PL_ONVIF_DEBUG
        qWarning() << "QnPlOnvifResource::fetchAndSetDeviceInformation: GetDeviceInformation SOAP to endpoint "
            << soapWrapper.getEndpointUrl() << " failed. Camera name will remain 'Unknown'. GSoap error code: " << soapRes
            << ". " << soapWrapper.getLastError();
#endif
        if (soapWrapper.isNotAuthenticated())
            return CameraDiagnostics::NotAuthorisedResult( onvifUrl );

        return CameraDiagnostics::RequestFailedResult(QLatin1String("getDeviceInformation"), soapWrapper.getLastError());
    }
    else
    {
        extInfo->name = QString::fromStdString(response.Manufacturer) + QLatin1String(" - ") + QString::fromStdString(response.Model);
        extInfo->model = QString::fromStdString(response.Model);
        extInfo->firmware = QString::fromStdString(response.FirmwareVersion);
        extInfo->vendor = QString::fromStdString(response.Manufacturer);
        extInfo->hardwareId = QString::fromStdString(response.HardwareId);
        extInfo->serial = QString::fromStdString(response.SerialNumber);
    }

    if (m_appStopping)
        return CameraDiagnostics::ServerTerminatedResult();

    //Trying to get MAC
    NetIfacesReq requestIfList;
    NetIfacesResp responseIfList;

    soapRes = soapWrapper.getNetworkInterfaces(requestIfList, responseIfList); // this request is optional
    if( soapRes != SOAP_OK )
    {
#ifdef PL_ONVIF_DEBUG
        qWarning() << "QnPlOnvifResource::fetchAndSetDeviceInformation: can't fetch MAC address. Reason: SOAP to endpoint "
            << onvifUrl << " failed. GSoap error code: " << soapRes << ". " << soapWrapper.getLastError();
#endif
    }
    else {
        extInfo->mac = fetchMacAddress(responseIfList, QUrl(onvifUrl).host());
    }

    return CameraDiagnostics::NoErrorResult();
}

void QnPlOnvifResource::notificationReceived(
    const oasisWsnB2__NotificationMessageHolderType& notification,
    time_t minNotificationTime )
{
    const auto now = qnSyncTime->currentUSecsSinceEpoch();
    if( m_clearInputsTimeoutUSec > 0 )
    {
        for( auto& state: m_relayInputStates )
        {
            if( state.second.value && state.second.timestamp + m_clearInputsTimeoutUSec < now)
            {
                state.second.value = false;
                state.second.timestamp = now;
                onRelayInputStateChange( state.first, state.second );
            }
        }
    }

    if( !notification.Message.__any )
    {
        NX_LOGX( lit("Received notification with empty message. Ignoring..."), cl_logDEBUG2 );
        return;
    }

    if( !notification.oasisWsnB2__Topic ||
        !notification.oasisWsnB2__Topic->__item )
    {
        NX_LOGX( lit("Received notification with no topic specified. Ignoring..."), cl_logDEBUG2 );
        return;
    }

    QString eventTopic( QLatin1String(notification.oasisWsnB2__Topic->__item) );

    NX_LOGX(lit("%1 Recevied notification %2").arg(getUrl()).arg(eventTopic), cl_logDEBUG2);

    //eventTopic may have namespaces. E.g., ns:Device/ns:Trigger/ns:Relay,
        //but we want Device/Trigger/Relay. Fixing...
    QStringList eventTopicTokens = eventTopic.split( QLatin1Char('/') );
    for( QString& token: eventTopicTokens )
    {
        int nsSepIndex = token.indexOf( QLatin1Char(':') );
        if( nsSepIndex != -1 )
            token.remove( 0, nsSepIndex+1 );
    }
    eventTopic = eventTopicTokens.join( QLatin1Char('/') );

    if( eventTopic.indexOf( lit("Trigger/Relay") ) == -1 &&
        eventTopic.indexOf( lit("IO/Port") ) == -1 &&
        eventTopic.indexOf( lit("Trigger/DigitalInput") ) == -1 &&
        eventTopic.indexOf( lit("Device/IO/VirtualPort") ) == -1)
    {
        NX_LOGX( lit("Received notification with unknown topic: %1. Ignoring...").
            arg(QLatin1String(notification.oasisWsnB2__Topic->__item)), cl_logDEBUG2 );
        return;
    }

    //parsing Message
    QXmlSimpleReader reader;
    NotificationMessageParseHandler handler( m_cameraTimeZone );
    reader.setContentHandler( &handler );
    QBuffer srcDataBuffer;
    srcDataBuffer.setData(
        notification.Message.__any,
        (int) strlen(notification.Message.__any) );
    QXmlInputSource xmlSrc( &srcDataBuffer );
    if( !reader.parse( &xmlSrc ) )
        return;

    if( (minNotificationTime != (time_t)-1) && (handler.utcTime.toTime_t() < minNotificationTime) )
        return; //ignoring old notifications: DW camera can deliver old cached notifications

    bool sourceIsExplicitRelayInput = false;

    //checking that there is single source and this source is a relay port
    std::list<NotificationMessageParseHandler::SimpleItem>::const_iterator portSourceIter = handler.source.end();
    for( std::list<NotificationMessageParseHandler::SimpleItem>::const_iterator
        it = handler.source.begin();
        it != handler.source.end();
        ++it )
    {
        if( it->name == lit("port") ||
            it->name == lit("RelayToken") ||
            it->name == lit("Index") )
        {
            portSourceIter = it;
            break;
        }
        else if (it->name == lit("InputToken") ||
                 it->name == lit("RelayInputToken"))
        {
            sourceIsExplicitRelayInput = true;
            portSourceIter = it;
            break;
        }
    }

    if( portSourceIter == handler.source.end()  //source is not port
        || (handler.data.name != lit("LogicalState") &&
            handler.data.name != lit("state") &&
            handler.data.name != lit("Level") &&
            handler.data.name != lit("RelayLogicalState"))
        )
    {
        return;
    }

    //some cameras (especially, Vista) send here events on output port, filtering them out
    const bool sourceNameMatchesRelayOutPortName =
        std::find_if(
            m_relayOutputInfo.begin(),
            m_relayOutputInfo.end(),
            [&handler](const RelayOutputInfo& outputInfo) {
                return QString::fromStdString(outputInfo.token) == handler.source.front().value;
            }) != m_relayOutputInfo.end();
    const bool sourceIsRelayOutPort =
        (!m_portNamePrefixToIgnore.isEmpty() && handler.source.front().value.startsWith(m_portNamePrefixToIgnore)) ||
        sourceNameMatchesRelayOutPortName;
    if (!sourceIsExplicitRelayInput &&
        !handler.source.empty() &&
        sourceIsRelayOutPort)
    {
        return; //this is notification about output port
    }

    //saving port state
    const bool newValue = (handler.data.value == lit("true")) || (handler.data.value == lit("active")) || (handler.data.value.toInt() > 0);
    auto& state = m_relayInputStates[portSourceIter->value];
    state.timestamp = now;
    if( state.value != newValue )
    {
        state.value = newValue;
        onRelayInputStateChange( portSourceIter->value, state );
    }
}

void QnPlOnvifResource::onRelayInputStateChange(const QString& name, const RelayInputState& state)
{
    QString portId = name;
    {
        bool success = false;
        int intPortId = portId.toInt(&success);
        // Onvif device enumerates ports from 1. see 'allPorts' filling code.
        if (success)
            portId = QString::number(intPortId + 1);
    }

    size_t aliasesCount = m_portAliases.size();
    if (aliasesCount && aliasesCount == m_inputPortCount)
    {
        for (size_t i = 0; i < aliasesCount; i++)
        {
            if (m_portAliases[i] == name)
            {
                portId = lit("%1").arg(i + 1);
                break;
            }
        }
    }
    else
    {
        auto portIndex = getInputPortNumberFromString(name);

        if (!portIndex.isEmpty())
            portId = portIndex;
    }

    NX_DEBUG(this, lm("Input port '%1' = %2").args(portId, state.value));
    emit cameraInput(
        toSharedPointer(),
        portId,
        state.value,
        state.timestamp);
}

CameraDiagnostics::Result QnPlOnvifResource::fetchAndSetResourceOptions()
{
    QAuthenticator auth = getAuth();
    MediaSoapWrapper soapWrapper(getMediaUrl().toStdString().c_str(), auth.user(), auth.password(), m_timeDrift);

    CameraDiagnostics::Result result = fetchAndSetVideoEncoderOptions(soapWrapper);
    if (!result)
        return result;

    result = updateResourceCapabilities();
    if (!result)
        return result;

    //All VideoEncoder options are set, so we can calculate resolutions for the streams
    fetchAndSetPrimarySecondaryResolution();

    NX_LOGX(QString(lit("ONVIF debug: got primary resolution %1x%2 for camera %3")).
        arg(m_primaryResolution.width()).arg(m_primaryResolution.height()).arg(getHostAddress()), cl_logDEBUG1);
    NX_LOGX(QString(lit("ONVIF debug: got secondary resolution %1x%2 for camera %3")).
        arg(m_secondaryResolution.width()).arg(m_secondaryResolution.height()).arg(getHostAddress()), cl_logDEBUG1);


    //Before invoking <fetchAndSetHasDualStreaming> Primary and Secondary Resolutions MUST be set
    fetchAndSetDualStreaming(soapWrapper);

    if (fetchAndSetAudioEncoder(soapWrapper) && fetchAndSetAudioEncoderOptions(soapWrapper))
        setProperty(Qn::IS_AUDIO_SUPPORTED_PARAM_NAME, 1);
    else
        setProperty(Qn::IS_AUDIO_SUPPORTED_PARAM_NAME, QString(lit("0")));

    return CameraDiagnostics::NoErrorResult();
}

void QnPlOnvifResource::updateSecondaryResolutionList(const VideoOptionsLocal& opts)
{
    QnMutexLocker lock( &m_mutex );
    m_secondaryResolutionList = opts.resolutions;
    std::sort(m_secondaryResolutionList.begin(), m_secondaryResolutionList.end(), resolutionGreaterThan);
}

void QnPlOnvifResource::setVideoEncoderOptions(const VideoOptionsLocal& opts) {
    if (opts.minQ != -1)
    {
        setMinMaxQuality(opts.minQ, opts.maxQ);

        NX_LOGX(QString(lit("ONVIF quality range [%1, %2]")).arg(m_minQuality).arg(m_maxQuality), cl_logDEBUG1);

    }
#ifdef PL_ONVIF_DEBUG
    else
    {
        qCritical() << "QnPlOnvifResource::setVideoEncoderOptions: camera didn't return quality range. UniqueId: " << getUniqueId();
    }
#endif

    if (opts.isH264)
        setVideoEncoderOptionsH264(opts);
    else
        setVideoEncoderOptionsJpeg(opts);
}

void QnPlOnvifResource::setVideoEncoderOptionsH264(const VideoOptionsLocal& opts)
{

    if (opts.frameRateMax > 0)
        setMaxFps(opts.frameRateMax);
#ifdef PL_ONVIF_DEBUG
    else
        qCritical() << "QnPlOnvifResource::setVideoEncoderOptionsH264: can't fetch Max FPS. UniqueId: " << getUniqueId();
#endif

    if (opts.govMin >= 0)
    {
        QnMutexLocker lock( &m_mutex );
        m_iframeDistance = DEFAULT_IFRAME_DISTANCE <= opts.govMin ? opts.govMin : (DEFAULT_IFRAME_DISTANCE >= opts.govMax ? opts.govMax: DEFAULT_IFRAME_DISTANCE);
        NX_LOGX(QString(lit("ONVIF iframe distance: %1")).arg(m_iframeDistance), cl_logDEBUG1);
    }
#ifdef PL_ONVIF_DEBUG
    else
    {
        qCritical() << "QnPlOnvifResource::setVideoEncoderOptionsH264: can't fetch Iframe Distance. UniqueId: " << getUniqueId();
    }
#endif

    if (opts.resolutions.isEmpty())
    {
#ifdef PL_ONVIF_DEBUG
        qCritical() << "QnPlOnvifResource::setVideoEncoderOptionsH264: can't fetch Resolutions. UniqueId: " << getUniqueId();
#endif
    }
    else
    {
        QnMutexLocker lock( &m_mutex );
        m_resolutionList = opts.resolutions;
        std::sort(m_resolutionList.begin(), m_resolutionList.end(), resolutionGreaterThan);

    }

    QnMutexLocker lock( &m_mutex );

    //Printing fetched resolutions
    if (nx::utils::log::isToBeLogged(nx::utils::log::Level::debug))
    {
        NX_LOGX(QString(lit("ONVIF resolutions:")), cl_logDEBUG1);
        for (const QSize& resolution: m_resolutionList)
        {
            NX_LOGX(QString(lit("%1x%2"))
                .arg(resolution.width())
                .arg(resolution.height()), cl_logDEBUG1);
        }
    }
}

void QnPlOnvifResource::setVideoEncoderOptionsJpeg(const VideoOptionsLocal& opts)
{
    if (opts.frameRateMax > 0)
        setMaxFps(opts.frameRateMax);
#ifdef PL_ONVIF_DEBUG
    else
        qCritical() << "QnPlOnvifResource::setVideoEncoderOptionsJpeg: can't fetch Max FPS. UniqueId: " << getUniqueId();
#endif

    if (opts.resolutions.isEmpty())
    {
#ifdef PL_ONVIF_DEBUG
        qCritical() << "QnPlOnvifResource::setVideoEncoderOptionsJpeg: can't fetch Resolutions. UniqueId: " << getUniqueId();
#endif
    }
    else
    {
        QnMutexLocker lock( &m_mutex );
        m_resolutionList = opts.resolutions;
        std::sort(m_resolutionList.begin(), m_resolutionList.end(), resolutionGreaterThan);
    }

    QnMutexLocker lock( &m_mutex );
    //Printing fetched resolutions
    if (nx::utils::log::isToBeLogged(nx::utils::log::Level::debug))
    {
        NX_LOGX(QString(lit("ONVIF resolutions:")), cl_logDEBUG1);
        for (const QSize& resolution: m_resolutionList) {
            NX_LOGX(QString(lit("%1x%2")).arg(resolution.width()).arg(resolution.height()), cl_logDEBUG1);
        }
    }
}

int QnPlOnvifResource::innerQualityToOnvif(Qn::StreamQuality quality) const
{
    if (quality > Qn::QualityHighest) {
#ifdef PL_ONVIF_DEBUG
        qWarning() << "QnPlOnvifResource::innerQualityToOnvif: got unexpected quality (too big): " << quality;
#endif
        return m_maxQuality;
    }
    if (quality < Qn::QualityLowest) {
#ifdef PL_ONVIF_DEBUG
        qWarning() << "QnPlOnvifResource::innerQualityToOnvif: got unexpected quality (too small): " << quality;
#endif
        return m_minQuality;
    }

    NX_LOGX(QString(lit("QnPlOnvifResource::innerQualityToOnvif: in quality = %1, out qualty = %2, minOnvifQuality = %3, maxOnvifQuality = %4"))
            .arg(quality)
            .arg(m_minQuality + (m_maxQuality - m_minQuality) * (quality - Qn::QualityLowest) / (Qn::QualityHighest - Qn::QualityLowest))
            .arg(m_minQuality)
            .arg(m_maxQuality), cl_logDEBUG1);

    return m_minQuality + (m_maxQuality - m_minQuality) * (quality - Qn::QualityLowest) / (Qn::QualityHighest - Qn::QualityLowest);
}

/*
bool QnPlOnvifResource::isSoapAuthorized() const
{
    QAuthenticator auth(getAuth());
    DeviceSoapWrapper soapWrapper(getDeviceOnvifUrl().toStdString(), auth.user(), auth.password(), m_timeDrift);

    qDebug() << "QnPlOnvifResource::isSoapAuthorized: m_deviceOnvifUrl is '" << getDeviceOnvifUrl() << "'";
    qDebug() << "QnPlOnvifResource::isSoapAuthorized: login = " << soapWrapper.getLogin() << ", password = " << soapWrapper.getPassword();

    NetIfacesReq request;
    NetIfacesResp response;
    int soapRes = soapWrapper.getNetworkInterfaces(request, response);

    if (soapRes != SOAP_OK && soapWrapper.isNotAuthenticated())
    {
        return false;
    }

    return true;
}
*/

int QnPlOnvifResource::getTimeDrift() const
{
    if (m_timeDriftTimer.elapsed() > MAX_TIME_DRIFT_UPDATE_PERIOD_MS)
        calcTimeDrift();

    return m_timeDrift;
}

void QnPlOnvifResource::setTimeDrift(int value)
{
    m_timeDrift = value;
    m_timeDriftTimer.restart();
}

void QnPlOnvifResource::calcTimeDrift(int* outSoapRes) const
{
    m_timeDrift = calcTimeDrift(getDeviceOnvifUrl(), outSoapRes, &m_cameraTimeZone);
    m_timeDriftTimer.restart();
}

int QnPlOnvifResource::calcTimeDrift(const QString& deviceUrl, int* outSoapRes, QTimeZone* timeZone)
{
    DeviceSoapWrapper soapWrapper(deviceUrl.toStdString(), QString(), QString(), 0);

    _onvifDevice__GetSystemDateAndTime request;
    _onvifDevice__GetSystemDateAndTimeResponse response;
    int soapRes = soapWrapper.GetSystemDateAndTime(request, response);
    if (outSoapRes)
        *outSoapRes = soapRes;

    if (soapRes == SOAP_OK && response.SystemDateAndTime && response.SystemDateAndTime->UTCDateTime)
    {
        if (timeZone && response.SystemDateAndTime->TimeZone)
            *timeZone = QTimeZone(response.SystemDateAndTime->TimeZone->TZ.c_str());

        onvifXsd__Date* date = response.SystemDateAndTime->UTCDateTime->Date;
        onvifXsd__Time* time = response.SystemDateAndTime->UTCDateTime->Time;
        if (!date || !time)
            return 0;

        QDateTime datetime(QDate(date->Year, date->Month, date->Day), QTime(time->Hour, time->Minute, time->Second), Qt::UTC);
        int drift = datetime.toMSecsSinceEpoch()/MS_PER_SECOND - QDateTime::currentMSecsSinceEpoch()/MS_PER_SECOND;
        return drift;
    }
    return 0;
}

QString QnPlOnvifResource::getMediaUrl() const
{
	QnMutexLocker lock(&m_mutex);
	return m_serviceUrls.mediaServiceUrl;

    //return getProperty(MEDIA_URL_PARAM_NAME);
}

void QnPlOnvifResource::setMediaUrl(const QString& src)
{
	QnMutexLocker lock(&m_mutex);
	m_serviceUrls.mediaServiceUrl = src;

    //setProperty(MEDIA_URL_PARAM_NAME, src);
}

QString QnPlOnvifResource::getImagingUrl() const
{
    QnMutexLocker lock( &m_mutex );
    return m_serviceUrls.imagingServiceUrl;
}

void QnPlOnvifResource::setImagingUrl(const QString& src)
{
    QnMutexLocker lock( &m_mutex );
    m_serviceUrls.imagingServiceUrl = src;
}

QString QnPlOnvifResource::getVideoSourceToken() const {
    QnMutexLocker lock( &m_mutex );
    return m_videoSourceToken;
}

void QnPlOnvifResource::setVideoSourceToken(const QString &src) {
    QnMutexLocker lock( &m_mutex );
    m_videoSourceToken = src;
}

QString QnPlOnvifResource::getPtzUrl() const
{
    QnMutexLocker lock( &m_mutex );
    return m_serviceUrls.ptzServiceUrl;
}

void QnPlOnvifResource::setPtzUrl(const QString& src)
{
    QnMutexLocker lock( &m_mutex );
    m_serviceUrls.ptzServiceUrl = src;
}

QString QnPlOnvifResource::getPtzConfigurationToken() const {
    QnMutexLocker lock( &m_mutex );
    return m_ptzConfigurationToken;
}

void QnPlOnvifResource::setPtzConfigurationToken(const QString &src) {
    QnMutexLocker lock( &m_mutex );
    m_ptzConfigurationToken = src;
}

QString QnPlOnvifResource::getPtzProfileToken() const
{
    QnMutexLocker lock( &m_mutex );
    return m_ptzProfileToken;
}

void QnPlOnvifResource::setPtzProfileToken(const QString& src)
{
    QnMutexLocker lock( &m_mutex );
    m_ptzProfileToken = src;
}

void QnPlOnvifResource::setMinMaxQuality(int min, int max)
{
    int netoptixDelta = Qn::QualityHighest - Qn::QualityLowest;
    int onvifDelta = max - min;

    if (netoptixDelta < 0 || onvifDelta < 0)
    {
#ifdef PL_ONVIF_DEBUG
        qWarning() << "QnPlOnvifResource::setMinMaxQuality: incorrect values: min > max: onvif ["
                   << min << ", " << max << "] netoptix [" << Qn::QualityLowest << ", " << Qn::QualityHighest << "]";
#endif
        return;
    }

    float coef = (1 - ((float)netoptixDelta) / onvifDelta) * 0.5;
    coef = coef <= 0? 0.0: (coef <= QUALITY_COEF? coef: QUALITY_COEF);
    int shift = round(onvifDelta * coef);

    m_minQuality = min + shift;
    m_maxQuality = max - shift;
}

int QnPlOnvifResource::round(float value)
{
    float floorVal = floorf(value);
    return floorVal - value < 0.5? (int)value: (int)value + 1;
}


bool QnPlOnvifResource::mergeResourcesIfNeeded(const QnNetworkResourcePtr &source)
{
    QnPlOnvifResourcePtr onvifR = source.dynamicCast<QnPlOnvifResource>();
    if (!onvifR)
        return false;

    bool result = QnPhysicalCameraResource::mergeResourcesIfNeeded(source);

    QString onvifUrlSource = onvifR->getDeviceOnvifUrl();
    if (!onvifUrlSource.isEmpty() && getDeviceOnvifUrl() != onvifUrlSource)
    {
        setDeviceOnvifUrl(onvifUrlSource);
        result = true;
    }

    return result;
}

static QString getRelayOutpuToken( const QnPlOnvifResource::RelayOutputInfo& relayInfo )
{
    return QString::fromStdString( relayInfo.token );
}

//!Implementation of QnSecurityCamResource::getRelayOutputList
QnIOPortDataList QnPlOnvifResource::getRelayOutputList() const
{
    QStringList idList;
    std::transform(
        m_relayOutputInfo.begin(),
        m_relayOutputInfo.end(),
        std::back_inserter(idList),
        getRelayOutpuToken );
    QnIOPortDataList result;
    for (const auto& data: idList) {
        QnIOPortData value;
        value.portType = Qn::PT_Output;
        value.id = data;
        value.outputName = tr("Output %1").arg(data);
        result.push_back(value);
    }
    return result;
}

QnIOPortDataList QnPlOnvifResource::getInputPortList() const
{
    //TODO/IMPL
    return QnIOPortDataList();
}

bool QnPlOnvifResource::fetchRelayInputInfo( const CapabilitiesResp& capabilitiesResponse )
{
    if( m_deviceIOUrl.empty() )
        return false;

    if( capabilitiesResponse.Capabilities &&
        capabilitiesResponse.Capabilities->Device &&
        capabilitiesResponse.Capabilities->Device->IO &&
        capabilitiesResponse.Capabilities->Device->IO->InputConnectors &&
        *capabilitiesResponse.Capabilities->Device->IO->InputConnectors > 0  &&
        *capabilitiesResponse.Capabilities->Device->IO->InputConnectors < (int) MAX_IO_PORTS_PER_DEVICE)
    {
        //camera has input port
        setCameraCapability( Qn::RelayInputCapability, true );
    }

    auto resData = qnStaticCommon->dataPool()->data(toSharedPointer(this));
    m_portAliases = resData.value<std::vector<QString>>(Qn::ONVIF_INPUT_PORT_ALIASES_PARAM_NAME);

    if (!m_portAliases.empty())
        return true;

    QAuthenticator auth = getAuth();
    DeviceIOWrapper soapWrapper(
        m_deviceIOUrl,
        auth.user(),
        auth.password(),
        m_timeDrift );

    _onvifDeviceIO__GetDigitalInputs request;
    _onvifDeviceIO__GetDigitalInputsResponse response;
    const int soapCallResult = soapWrapper.getDigitalInputs( request, response );
    if( soapCallResult != SOAP_OK && soapCallResult != SOAP_MUSTUNDERSTAND )
    {
        NX_LOGX( lit("Failed to get relay digital input list. endpoint %1")
            .arg(QString::fromLatin1(soapWrapper.endpoint())), cl_logDEBUG1 );
        return true;
    }

    m_portAliases.clear();
    for ( const auto& input: response.DigitalInputs)
        m_portAliases.push_back(QString::fromStdString(input->token));

    return true;
}

bool QnPlOnvifResource::fetchPtzInfo() {

    if(getPtzUrl().isEmpty())
        return false;

    QAuthenticator auth = getAuth();
    PtzSoapWrapper ptz (getPtzUrl().toStdString(), auth.user(), auth.password(), getTimeDrift());

    _onvifPtz__GetConfigurations request;
    _onvifPtz__GetConfigurationsResponse response;
    if (ptz.doGetConfigurations(request, response) == SOAP_OK && response.PTZConfiguration.size() > 0)
        m_ptzConfigurationToken = QString::fromStdString(response.PTZConfiguration[0]->token);

    return true;
}

//!Implementation of QnSecurityCamResource::setRelayOutputState
bool QnPlOnvifResource::setRelayOutputState(
    const QString& outputID,
    bool active,
    unsigned int autoResetTimeoutMS )
{
    QnMutexLocker lk( &m_ioPortMutex );

    using namespace std::placeholders;
    const quint64 timerID = nx::utils::TimerManager::instance()->addTimer(
        std::bind(&QnPlOnvifResource::setRelayOutputStateNonSafe, this, _1, outputID, active, autoResetTimeoutMS),
        std::chrono::milliseconds::zero());
    m_triggerOutputTasks[timerID] = TriggerOutputTask(outputID, active, autoResetTimeoutMS);
    return true;
}

int QnPlOnvifResource::getH264StreamProfile(const VideoOptionsLocal& videoOptionsLocal)
{
    auto resData = qnStaticCommon->dataPool()->data(toSharedPointer(this));

    auto desiredH264Profile = resData.value<QString>(Qn::DESIRED_H264_PROFILE_PARAM_NAME);

    if (videoOptionsLocal.h264Profiles.isEmpty())
        return -1;
    else if (!desiredH264Profile.isEmpty())
        return fromStringToH264Profile(desiredH264Profile);
    else
        return (int) videoOptionsLocal.h264Profiles[0];
}

bool QnPlOnvifResource::isH264Allowed() const
{
    return true;
    //bool blockH264 = getName().contains(QLatin1String("SEYEON TECH")) && getModel().contains(QLatin1String("FW3471"));
    //return !blockH264;
}

qreal QnPlOnvifResource::getBestSecondaryCoeff(const QList<QSize> resList, qreal aspectRatio) const
{
    int maxSquare = SECONDARY_STREAM_MAX_RESOLUTION.width()*SECONDARY_STREAM_MAX_RESOLUTION.height();
    QSize secondaryRes = getNearestResolution(SECONDARY_STREAM_DEFAULT_RESOLUTION, aspectRatio, maxSquare, resList);
    if (secondaryRes == EMPTY_RESOLUTION_PAIR)
        secondaryRes = getNearestResolution(SECONDARY_STREAM_DEFAULT_RESOLUTION, 0.0, maxSquare, resList);

    qreal secResSquare = SECONDARY_STREAM_DEFAULT_RESOLUTION.width() * SECONDARY_STREAM_DEFAULT_RESOLUTION.height();
    qreal findResSquare = secondaryRes.width() * secondaryRes.height();
    if (findResSquare > secResSquare)
        return findResSquare / secResSquare;
    else
        return secResSquare / findResSquare;
}

int QnPlOnvifResource::getSecondaryIndex(const QList<VideoOptionsLocal>& optList) const
{
    if (optList.size() < 2 || optList[0].resolutions.isEmpty())
        return 1; // default value

    qreal bestResCoeff = INT_MAX;
    int bestResIndex = 1;
    bool bestIsH264 = false;

    qreal aspectRation = (qreal) optList[0].resolutions[0].width() / (qreal) optList[0].resolutions[0].height();

    for (int i = 1; i < optList.size(); ++i)
    {
        qreal resCoeff = getBestSecondaryCoeff(optList[i].resolutions, aspectRation);
        if (resCoeff < bestResCoeff || (resCoeff == bestResCoeff && optList[i].isH264 && !bestIsH264)) {
            bestResCoeff = resCoeff;
            bestResIndex = i;
            bestIsH264 = optList[i].isH264;
        }
    }

    return bestResIndex;
}

bool QnPlOnvifResource::registerNotificationConsumer()
{
    if (m_appStopping)
        return false;

    QnMutexLocker lk( &m_ioPortMutex );

    //determining local address, accessible by onvif device
    QUrl eventServiceURL( QString::fromStdString(m_eventCapabilities->XAddr) );
    QString localAddress;

    // TODO: #ak should read local address only once
    std::unique_ptr<AbstractStreamSocket> sock( SocketFactory::createStreamSocket() );
    if( !sock->connect( eventServiceURL.host(), eventServiceURL.port(nx_http::DEFAULT_HTTP_PORT) ) )
    {
        NX_LOGX( lit("Failed to connect to %1:%2 to determine local address. %3").
            arg(eventServiceURL.host()).arg(eventServiceURL.port()).arg(SystemError::getLastOSErrorText()), cl_logWARNING );
        return false;
    }
    localAddress = sock->getLocalAddress().address.toString();

    QAuthenticator auth = getAuth();

    NotificationProducerSoapWrapper soapWrapper(
        m_eventCapabilities->XAddr,
        auth.user(),
        auth.password(),
        m_timeDrift );
    soapWrapper.getProxy()->soap->imode |= SOAP_XML_IGNORENS;

    char buf[512];

    //providing local gsoap server url
    _oasisWsnB2__Subscribe request;
    ns1__EndpointReferenceType notificationConsumerEndPoint;
    ns1__AttributedURIType notificationConsumerEndPointAddress;
    sprintf( buf, "http://%s:%d%s", localAddress.toLatin1().data(), QnSoapServer::instance()->port(), QnSoapServer::instance()->path().toLatin1().data() );
    notificationConsumerEndPointAddress.__item = buf;
    notificationConsumerEndPoint.Address = &notificationConsumerEndPointAddress;
    request.ConsumerReference = &notificationConsumerEndPoint;
    //setting InitialTerminationTime (if supported)
    sprintf( buf, "PT%dS", DEFAULT_NOTIFICATION_CONSUMER_REGISTRATION_TIMEOUT );
    std::string initialTerminationTime( buf );
    request.InitialTerminationTime = &initialTerminationTime;

    //creating filter
    //oasisWsnB2__FilterType topicFilter;
    //strcpy( buf, "<wsnt:TopicExpression Dialect=\"xsd:anyURI\">tns1:Device/Trigger/Relay</wsnt:TopicExpression>" );
    //topicFilter.__any.push_back( buf );
    //request.Filter = &topicFilter;

    _oasisWsnB2__SubscribeResponse response;
    const int soapCallResult = soapWrapper.Subscribe( &request, &response );
    if( soapCallResult != SOAP_OK && soapCallResult != SOAP_MUSTUNDERSTAND )    //TODO/IMPL find out which is error and which is not
    {
        NX_LOGX( lit("Failed to subscribe in NotificationProducer. endpoint %1").arg(QString::fromLatin1(soapWrapper.endpoint())), cl_logWARNING );
        return false;
    }

    NX_LOGX(lit("%1 subscribed to notifications").arg(getUrl()), cl_logDEBUG2);

    if (m_appStopping)
        return false;

    // TODO: #ak if this variable is unused following code may be deleted as well
    time_t utcTerminationTime; // = ::time(NULL) + DEFAULT_NOTIFICATION_CONSUMER_REGISTRATION_TIMEOUT;
    if( response.oasisWsnB2__TerminationTime )
    {
        if( response.oasisWsnB2__CurrentTime )
            utcTerminationTime = ::time(NULL) + *response.oasisWsnB2__TerminationTime - *response.oasisWsnB2__CurrentTime;
        else
            utcTerminationTime = *response.oasisWsnB2__TerminationTime; //hoping local and cam clocks are synchronized
    }
    //else: considering, that onvif device processed initialTerminationTime
    Q_UNUSED(utcTerminationTime)

    std::string subscriptionID;
    if( response.SubscriptionReference )
    {
        if( response.SubscriptionReference->ns1__ReferenceParameters &&
            response.SubscriptionReference->ns1__ReferenceParameters->__item )
        {
            //parsing to retrieve subscriptionId. Example: "<dom0:SubscriptionId xmlns:dom0=\"(null)\">0</dom0:SubscriptionId>"
            QXmlSimpleReader reader;
            SubscriptionReferenceParametersParseHandler handler;
            reader.setContentHandler( &handler );
            QBuffer srcDataBuffer;
            srcDataBuffer.setData(
                response.SubscriptionReference->ns1__ReferenceParameters->__item,
                (int) strlen(response.SubscriptionReference->ns1__ReferenceParameters->__item) );
            QXmlInputSource xmlSrc( &srcDataBuffer );
            if( reader.parse( &xmlSrc ) )
                m_onvifNotificationSubscriptionID = handler.subscriptionID;
        }

        if( response.SubscriptionReference->Address )
            m_onvifNotificationSubscriptionReference = fromOnvifDiscoveredUrl(response.SubscriptionReference->Address->__item);
    }

    //launching renew-subscription timer
    unsigned int renewSubsciptionTimeoutSec = 0;
    if( response.oasisWsnB2__CurrentTime && response.oasisWsnB2__TerminationTime )
        renewSubsciptionTimeoutSec = *response.oasisWsnB2__TerminationTime - *response.oasisWsnB2__CurrentTime;
    else
        renewSubsciptionTimeoutSec = DEFAULT_NOTIFICATION_CONSUMER_REGISTRATION_TIMEOUT;

    scheduleRenewSubscriptionTimer(renewSubsciptionTimeoutSec);

    if (m_appStopping)
        return false;

    /* Note that we don't pass shared pointer here as this would create a
     * cyclic reference and onvif resource will never be deleted. */
    QnSoapServer::instance()->getService()->registerResource(
        toSharedPointer().staticCast<QnPlOnvifResource>(),
        QUrl(QString::fromStdString(m_eventCapabilities->XAddr)).host(),
        m_onvifNotificationSubscriptionReference );

    m_eventMonitorType = emtNotification;

    NX_LOGX( lit("Successfully registered in NotificationProducer. endpoint %1").arg(QString::fromLatin1(soapWrapper.endpoint())), cl_logDEBUG1 );
    return true;
}

void QnPlOnvifResource::scheduleRenewSubscriptionTimer(unsigned int timeoutSec)
{
    if (timeoutSec > RENEW_NOTIFICATION_FORWARDING_SECS)
        timeoutSec -= RENEW_NOTIFICATION_FORWARDING_SECS;

    const std::chrono::seconds timeout(timeoutSec);
    NX_LOGX(lm("Schedule renew subscription in %1").arg(timeout), cl_logDEBUG2);
    updateTimer(&m_renewSubscriptionTimerID, timeout,
        std::bind(&QnPlOnvifResource::onRenewSubscriptionTimer, this, std::placeholders::_1));
}

CameraDiagnostics::Result QnPlOnvifResource::updateVEncoderUsage(QList<VideoOptionsLocal>& optionsList)
{
    QAuthenticator auth = getAuth();
    MediaSoapWrapper soapWrapper(getMediaUrl().toStdString().c_str(), auth.user(), auth.password(), m_timeDrift);

    ProfilesReq request;
    ProfilesResp response;

    int soapRes = soapWrapper.getProfiles(request, response);
    if (soapRes == SOAP_OK)
    {
        for (auto iter = response.Profiles.begin(); iter != response.Profiles.end(); ++iter)
        {
            Profile* profile = *iter;
            if (profile->token.empty() || !profile->VideoEncoderConfiguration)
                continue;
            QString vEncoderID = QString::fromStdString(profile->VideoEncoderConfiguration->token);
            for (int i = 0; i < optionsList.size(); ++i) {
                if (optionsList[i].id == vEncoderID)
                {
                    optionsList[i].usedInProfiles = true;
                    optionsList[i].currentProfile = QString::fromStdString(profile->Name);
                }
            }
        }
        return CameraDiagnostics::NoErrorResult();
    }
    else {
        return CameraDiagnostics::RequestFailedResult(QLatin1String("getProfiles"), soapWrapper.getLastError());
    }
}

bool QnPlOnvifResource::checkResultAndSetStatus(const CameraDiagnostics::Result& result)
{
    bool notAuthorized = result.errorCode == CameraDiagnostics::ErrorCode::notAuthorised;
    if (notAuthorized && getStatus() != Qn::Unauthorized)
        setStatus(Qn::Unauthorized);

    return !!result;
}

bool QnPlOnvifResource::trustMaxFPS()
{
    QnResourceData resourceData = qnStaticCommon->dataPool()->data(toSharedPointer(this));
    bool result = resourceData.value<bool>(QString("trustMaxFPS"), false);
    return result;
}

CameraDiagnostics::Result QnPlOnvifResource::getVideoEncoderTokens(MediaSoapWrapper& soapWrapper, QStringList* result, VideoConfigsResp *confResponse)
{
    VideoConfigsReq confRequest;
    result->clear();

    int soapRes = soapWrapper.getVideoEncoderConfigurations(confRequest, *confResponse); // get encoder list
    if (soapRes != SOAP_OK) {
#ifdef PL_ONVIF_DEBUG
        qCritical() << "QnPlOnvifResource::fetchAndSetVideoEncoderOptions: can't get list of video encoders from camera (URL: "
            << soapWrapper.getEndpointUrl() << ", UniqueId: " << getUniqueId() << "). GSoap error code: "
            << soapRes << ". " << soapWrapper.getLastError();
#endif
        return CameraDiagnostics::RequestFailedResult(QLatin1String("getVideoEncoderConfigurations"), soapWrapper.getLastError());
    }

    if(m_appStopping)
        return CameraDiagnostics::ServerTerminatedResult();


    int confRangeStart = 0;
    int confRangeEnd = (int) confResponse->Configurations.size();
    if (m_maxChannels > 1)
    {
        // determine amount encoder configurations per each video source
        confRangeStart = confRangeEnd/m_maxChannels * getChannel();
        confRangeEnd = confRangeStart + confRangeEnd/m_maxChannels;

        if (confRangeEnd > (int) confResponse->Configurations.size()) {
#ifdef PL_ONVIF_DEBUG
            qWarning() << "invalid channel number " << getChannel()+1 << "for camera" << getHostAddress() << "max channels=" << m_maxChannels;
#endif
            return CameraDiagnostics::RequestFailedResult(QLatin1String("getVideoEncoderConfigurationOptions"), soapWrapper.getLastError());
        }
    }

    for (int confNum = confRangeStart; confNum < confRangeEnd; ++confNum)
    {
        onvifXsd__VideoEncoderConfiguration* configuration = confResponse->Configurations[confNum];
        if (configuration)
            result->push_back(QString::fromStdString(configuration->token));
    }

    return CameraDiagnostics::NoErrorResult();
}

QString QnPlOnvifResource::getInputPortNumberFromString(const QString& portName)
{
    QString portIndex;
    bool canBeConvertedToNumber = false;

    if (portName.toLower().startsWith(lit("di")))
    {
        portIndex = portName.mid(2);

        auto portNum = portIndex.toInt(&canBeConvertedToNumber);

        if (canBeConvertedToNumber)
            return QString::number(portNum + 1);
    }
    else if (portName.startsWith("AlarmIn"))
    {
        portIndex = portName.mid(lit("AlarmIn_").length());

        auto portNum = portIndex.toInt(&canBeConvertedToNumber);

        if (canBeConvertedToNumber)
            return QString::number(portNum + 1);
    }

    return QString();
}

CameraDiagnostics::Result QnPlOnvifResource::fetchAndSetVideoEncoderOptions(MediaSoapWrapper& soapWrapper)
{

    QnResourceData resourceData = qnStaticCommon->dataPool()->data(toSharedPointer(this));
    QnOnvifConfigDataPtr forcedParams = resourceData.value<QnOnvifConfigDataPtr>(QString("forcedOnvifParams"));
    QStringList videoEncodersTokens;
    VideoConfigsResp confResponse;

    auto frameRateBounds = resourceData.value<QnBounds>(Qn::FPS_BOUNDS_PARAM_NAME, QnBounds());

    if (forcedParams && forcedParams->videoEncoders.size() > getChannel())
    {
        videoEncodersTokens = forcedParams->videoEncoders[getChannel()].split(L',');
    }
    else
    {
        auto error = getVideoEncoderTokens(soapWrapper, &videoEncodersTokens, &confResponse);
        if (error.errorCode != CameraDiagnostics::ErrorCode::noError)
            return error;
    }

    QString login = soapWrapper.getLogin();
    QString password = soapWrapper.getPassword();
    std::string endpoint = soapWrapper.getEndpointUrl().toStdString();

    QList<VideoOptionsLocal> optionsList;
    for(const QString& encoderToken: videoEncodersTokens)
    {

        int retryCount = getMaxOnvifRequestTries();
        int soapRes = SOAP_ERR;

        for (;soapRes != SOAP_OK && retryCount >= 0; --retryCount)
        {
            if(m_appStopping)
                return CameraDiagnostics::ServerTerminatedResult();

            VideoOptionsReq optRequest;
            VideoOptionsResp optResp;
            std::string tokenStdStr = encoderToken.toStdString();
            optRequest.ConfigurationToken = &tokenStdStr;

            MediaSoapWrapper soapWrapper(endpoint, login, password, m_timeDrift);

            soapRes = soapWrapper.getVideoEncoderConfigurationOptions(optRequest, optResp); // get options per encoder
            if (soapRes != SOAP_OK || !optResp.Options)
            {
#ifdef PL_ONVIF_DEBUG
                qCritical() << "QnPlOnvifResource::fetchAndSetVideoEncoderOptions: can't receive options (or data is empty) for video encoder '"
                    << QString::fromStdString(*(optRequest.ConfigurationToken)) << "' from camera (URL: "  << soapWrapper.getEndpointUrl() << ", UniqueId: " << getUniqueId()
                    << "). Root cause: SOAP request failed. GSoap error code: " << soapRes << ". " << soapWrapper.getLastError();

                qWarning() << "camera" << soapWrapper.getEndpointUrl() << "got soap error for configuration" << configuration->Name.c_str() << "skip configuration";
#endif
                continue;
            }

            if (optResp.Options->H264 || optResp.Options->JPEG)
            {
                optionsList << VideoOptionsLocal(encoderToken, optResp, isH264Allowed(), frameRateBounds);
            }
#ifdef PL_ONVIF_DEBUG
            else
                qWarning() << "QnPlOnvifResource::fetchAndSetVideoEncoderOptions: video encoder '" << encoderToken
                    << "' contains no data for H264/JPEG (URL: "  << soapWrapper.getEndpointUrl() << ", UniqueId: " << getUniqueId() << ")." << "Ignoring and use default codec list";
#endif
        }
        if (soapRes != SOAP_OK)
            return CameraDiagnostics::RequestFailedResult(QLatin1String("getVideoEncoderConfigurationOptions"), soapWrapper.getLastError());
    }

    if (optionsList.isEmpty())
    {
#ifdef PL_ONVIF_DEBUG
        qCritical() << "QnPlOnvifResource::fetchAndSetVideoEncoderOptions: all video options are empty. (URL: "
            << soapWrapper.getEndpointUrl() << ", UniqueId: " << getUniqueId() << ").";
#endif
        return CameraDiagnostics::RequestFailedResult(QLatin1String("fetchAndSetVideoEncoderOptions"), QLatin1String("no video options"));
    }

    if(m_appStopping)
        return CameraDiagnostics::ServerTerminatedResult();

    CameraDiagnostics::Result result = updateVEncoderUsage(optionsList);
    if (!result)
        return result;

    auto profiles = forcedParams ? forcedParams->profiles : QVector<QString>();
    auto channel = getChannel();
    QString channelProfiles;

    if (profiles.size() > channel)
        channelProfiles = profiles[channel];

    auto comparator = createComparator(channelProfiles);
    std::sort(optionsList.begin(), optionsList.end(), comparator);

    /*
    if (optionsList.size() <= m_channelNumer)
    {
        qCritical() << QString(QLatin1String("Not enough encoders for multichannel camera. required at least %1 encoder. URL: %2")).arg(m_channelNumer+1).arg(getUrl());
        return false;
    }
    */

    if (optionsList[0].isH264) {
        m_primaryH264Profile = getH264StreamProfile(optionsList[0]);
        setCodec(H264, true);
    }
    else {
        setCodec(JPEG, true);
    }

    setVideoEncoderOptions(optionsList[0]);
    if (m_maxChannels == 1 && !trustMaxFPS() && !isCameraControlDisabled())
        checkMaxFps(confResponse, optionsList[0].id);

    if(m_appStopping)
        return CameraDiagnostics::ServerTerminatedResult();

    m_mutex.lock();
    m_primaryVideoEncoderId = optionsList[0].id;
    m_secondaryResolutionList = m_resolutionList;
    m_mutex.unlock();

    NX_LOGX(QString(lit("ONVIF debug: got %1 encoders for camera %2")).arg(optionsList.size()).arg(getHostAddress()), cl_logDEBUG1);

    bool dualStreamingAllowed = optionsList.size() >= 2;
    if (dualStreamingAllowed)
    {
        int secondaryIndex = channelProfiles.isEmpty() ? getSecondaryIndex(optionsList) : 1;
        QnMutexLocker lock( &m_mutex );

        m_secondaryVideoEncoderId = optionsList[secondaryIndex].id;
        if (optionsList[secondaryIndex].isH264) {
            m_secondaryH264Profile = getH264StreamProfile(optionsList[secondaryIndex]);
                setCodec(H264, false);
                NX_LOGX(QString(lit("use H264 codec for secondary stream. camera=%1")).arg(getHostAddress()), cl_logDEBUG1);
            }
            else {
                setCodec(JPEG, false);
                NX_LOGX(QString(lit("use JPEG codec for secondary stream. camera=%1")).arg(getHostAddress()), cl_logDEBUG1);
            }
        updateSecondaryResolutionList(optionsList[secondaryIndex]);
    }

    return CameraDiagnostics::NoErrorResult();
}

bool QnPlOnvifResource::fetchAndSetDualStreaming(MediaSoapWrapper& /*soapWrapper*/)
{
    QnMutexLocker lock( &m_mutex );

    auto resData = qnStaticCommon->dataPool()->data(toSharedPointer(this));

    bool forceSingleStream = resData.value<bool>(Qn::FORCE_SINGLE_STREAM_PARAM_NAME, false);

    bool dualStreaming =
        !forceSingleStream
        && m_secondaryResolution != EMPTY_RESOLUTION_PAIR
        && !m_secondaryVideoEncoderId.isEmpty();

    if (dualStreaming)
    {
        NX_LOGX(
            lit("ONVIF debug: enable dualstreaming for camera %1")
                .arg(getHostAddress()),
            cl_logDEBUG1);
    }
    else
    {
        QString reason =
            forceSingleStream ?
                lit("single stream mode is forced by driver") :
            m_secondaryResolution == EMPTY_RESOLUTION_PAIR ?
                lit("no secondary resolution") :
                QLatin1String("no secondary encoder");

        NX_LOGX(
            lit("ONVIF debug: disable dualstreaming for camera %1 reason: %2")
                .arg(getHostAddress())
                .arg(reason),
            cl_logDEBUG1);
    }

    setProperty(Qn::HAS_DUAL_STREAMING_PARAM_NAME, dualStreaming ? 1 : 0);
    return true;
}

bool QnPlOnvifResource::fetchAndSetAudioEncoderOptions(MediaSoapWrapper& soapWrapper)
{
    AudioOptionsReq request;
    std::string token = m_audioEncoderId.toStdString();
    request.ConfigurationToken = &token;
    request.ProfileToken = NULL;

    AudioOptionsResp response;

    int soapRes = soapWrapper.getAudioEncoderConfigurationOptions(request, response);
    if (soapRes != SOAP_OK || !response.Options) {
#ifdef PL_ONVIF_DEBUG
        qWarning() << "QnPlOnvifResource::fetchAndSetAudioEncoderOptions: can't receive data from camera (or data is empty) (URL: "
            << soapWrapper.getEndpointUrl() << ", UniqueId: " << getUniqueId()
            << "). Root cause: SOAP request failed. GSoap error code: " << soapRes
            << ". " << soapWrapper.getLastError();
#endif
        return false;

    }

    AUDIO_CODECS codec = AUDIO_NONE;
    AudioOptions* options = NULL;

    std::vector<AudioOptions*>::const_iterator it = response.Options->Options.begin();

    while (it != response.Options->Options.end()) {

        AudioOptions* curOpts = *it;
        if (curOpts)
        {
            switch (curOpts->Encoding)
            {
                case onvifXsd__AudioEncoding__G711:
                    if (codec < G711) {
                        codec = G711;
                        options = curOpts;
                    }
                    break;
                case onvifXsd__AudioEncoding__G726:
                    if (codec < G726) {
                        codec = G726;
                        options = curOpts;
                    }
                    break;
                case onvifXsd__AudioEncoding__AAC:
                    if (codec < AAC) {
                        codec = AAC;
                        options = curOpts;
                    }
                    break;
                case onvifXsd__AudioEncoding__AMR:
                    if (codec < AMR) {
                        codec = AMR;
                        options = curOpts;
                    }
                    break;
                default:
#ifdef PL_ONVIF_DEBUG
                    qWarning() << "QnPlOnvifResource::fetchAndSetAudioEncoderOptions: got unknown codec type: "
                        << curOpts->Encoding << " (URL: " << soapWrapper.getEndpointUrl() << ", UniqueId: " << getUniqueId()
                        << "). Root cause: SOAP request failed. GSoap error code: " << soapRes << ". " << soapWrapper.getLastError();
#endif
                    break;
            }
        }

        ++it;
    }

    if (!options) {
#ifdef PL_ONVIF_DEBUG
        qWarning() << "QnPlOnvifResource::fetchAndSetAudioEncoderOptions: camera didn't return data for G711, G726 or ACC (URL: "
            << soapWrapper.getEndpointUrl() << ", UniqueId: " << getUniqueId()
            << "). Root cause: SOAP request failed. GSoap error code: " << soapRes
            << ". " << soapWrapper.getLastError();
#endif
        return false;

    }


    setAudioCodec(codec);

    setAudioEncoderOptions(*options);

    return true;
}

void QnPlOnvifResource::setAudioEncoderOptions(const AudioOptions& options)
{
    int bitRate = 0;
    if (options.BitrateList)
    {
        bitRate = findClosestRateFloor(options.BitrateList->Items, MAX_AUDIO_BITRATE);
    }
#ifdef PL_ONVIF_DEBUG
    else
    {
        qWarning() << "QnPlOnvifResource::fetchAndSetAudioEncoderOptions: camera didn't return Bitrate List ( UniqueId: "
            << getUniqueId() << ").";
    }
#endif

    int sampleRate = 0;
    if (options.SampleRateList)
    {
        sampleRate = findClosestRateFloor(options.SampleRateList->Items, MAX_AUDIO_SAMPLERATE);
    }
#ifdef PL_ONVIF_DEBUG
    else
    {
        qWarning() << "QnPlOnvifResource::fetchAndSetAudioEncoderOptions: camera didn't return Samplerate List ( UniqueId: "
            << getUniqueId() << ").";
    }
#endif

    {
        QnMutexLocker lock( &m_mutex );
        m_audioSamplerate = sampleRate;
        m_audioBitrate = bitRate;
    }
}

int QnPlOnvifResource::findClosestRateFloor(const std::vector<int>& values, int threshold) const
{
    int floor = threshold;
    int ceil = threshold;

    std::vector<int>::const_iterator it = values.begin();

    while (it != values.end())
    {
        if (*it == threshold) {
            return *it;
        }

        if (*it < threshold && *it > floor) {
            floor = *it;
        } else if (*it > threshold && *it < ceil) {
            ceil = *it;
        }

        ++it;
    }

    if (floor < threshold) {
        return floor;
    }

    if (ceil > threshold) {
        return ceil;
    }

    return 0;
}

CameraDiagnostics::Result QnPlOnvifResource::updateResourceCapabilities()
{
    QnMutexLocker lock( &m_mutex );

    auto resData = qnStaticCommon->dataPool()->data(toSharedPointer(this));

    if (!m_videoSourceSize.isValid())
        return CameraDiagnostics::NoErrorResult();


    NX_LOGX(QString(lit("ONVIF debug: videoSourceSize is %1x%2 for camera %3")).
        arg(m_videoSourceSize.width()).arg(m_videoSourceSize.height()).arg(getHostAddress()), cl_logDEBUG1);

    bool trustToVideoSourceSize = false;
    for (const auto& resolution: m_resolutionList)
    {
        if (resolution.width() <= m_videoSourceSize.width() && resolution.height() <= m_videoSourceSize.height())
            trustToVideoSourceSize = true; // trust to videoSourceSize if at least 1 appropriate resolution is exists.

    }

    bool videoSourceSizeIsRight = resData.value<bool>(Qn::TRUST_TO_VIDEO_SOURCE_SIZE_PARAM_NAME, true);
    if (!videoSourceSizeIsRight)
        trustToVideoSourceSize = false;

    if (!trustToVideoSourceSize)
    {
        NX_LOGX(QString(lit("ONVIF debug: do not trust to videoSourceSize is %1x%2 for camera %3 because it blocks all resolutions")).
            arg(m_videoSourceSize.width()).arg(m_videoSourceSize.height()).arg(getHostAddress()), cl_logDEBUG1);
        return CameraDiagnostics::NoErrorResult();
    }


    QList<QSize>::iterator it = m_resolutionList.begin();
    while (it != m_resolutionList.end())
    {
        if (it->width() > m_videoSourceSize.width() || it->height() > m_videoSourceSize.height())
        {

            NX_LOGX(QString(lit("ONVIF debug: drop resolution %1x%2 for camera %3 because resolution > videoSourceSize")).
                arg(it->width()).arg(it->width()).arg(getHostAddress()), cl_logDEBUG1);

            it = m_resolutionList.erase(it);
        }
        else
        {
            return CameraDiagnostics::NoErrorResult();
        }
    }

    return CameraDiagnostics::NoErrorResult();
}

int QnPlOnvifResource::getGovLength() const
{
    QnMutexLocker lock( &m_mutex );

    return m_iframeDistance;
}

bool QnPlOnvifResource::fetchAndSetAudioEncoder(MediaSoapWrapper& soapWrapper)
{
    AudioConfigsReq request;
    AudioConfigsResp response;

    int soapRes = soapWrapper.getAudioEncoderConfigurations(request, response);
    if (soapRes != SOAP_OK) {
#ifdef PL_ONVIF_DEBUG
        qWarning() << "QnPlOnvifResource::fetchAndSetAudioEncoder: can't receive data from camera (or data is empty) (URL: "
            << soapWrapper.getEndpointUrl() << ", UniqueId: " << getUniqueId()
            << "). Root cause: SOAP request failed. GSoap error code: " << soapRes
            << ". " << soapWrapper.getLastError();
#endif
        return false;

    }

    if (response.Configurations.empty()) {
#ifdef PL_ONVIF_DEBUG
        qWarning() << "QnPlOnvifResource::fetchAndSetAudioEncoder: empty data received from camera (or data is empty) (URL: "
            << soapWrapper.getEndpointUrl() << ", UniqueId: " << getUniqueId()
            << "). Root cause: SOAP request failed. GSoap error code: " << soapRes
            << ". " << soapWrapper.getLastError();
#endif
        return false;
    } else {
        if ((int)response.Configurations.size() > getChannel())
        {
            onvifXsd__AudioEncoderConfiguration* conf = response.Configurations.at(getChannel());
        if (conf) {
            QnMutexLocker lock( &m_mutex );
            // TODO: #vasilenko UTF unuse std::string
            m_audioEncoderId = QString::fromStdString(conf->token);
        }
    }
#ifdef PL_ONVIF_DEBUG
        else {
            qWarning() << "Can't find appropriate audio encoder. url=" << getUrl();
            return false;
        }
#endif
    }

    return true;
}

void QnPlOnvifResource::updateVideoSource(VideoSource* source, const QRect& maxRect) const
{
    //One name for primary and secondary
    //source.Name = NETOPTIX_PRIMARY_NAME;

    if (!source->Bounds) {
#ifdef PL_ONVIF_DEBUG
        qWarning() << "QnOnvifStreamReader::updateVideoSource: rectangle object is NULL. UniqueId: " << getUniqueId();
#endif
        return;
    }

    if (!m_videoSourceSize.isValid())
        return;

    source->Bounds->x = maxRect.left();
    source->Bounds->y = maxRect.top();
    source->Bounds->width = maxRect.width();
    source->Bounds->height = maxRect.height();
}

CameraDiagnostics::Result QnPlOnvifResource::sendVideoSourceToCamera(VideoSource* source)
{
    QAuthenticator auth = getAuth();
    MediaSoapWrapper soapWrapper(getMediaUrl().toStdString().c_str(), auth.user(), auth.password(), getTimeDrift());

    SetVideoSrcConfigReq request;
    SetVideoSrcConfigResp response;
    request.Configuration = source;
    request.ForcePersistence = false;

    int soapRes = soapWrapper.setVideoSourceConfiguration(request, response);
    if (soapRes != SOAP_OK) {
#ifdef PL_ONVIF_DEBUG
        qWarning() << "QnOnvifStreamReader::setVideoSourceConfiguration: can't set required values into ONVIF physical device (URL: "
            << soapWrapper.getEndpointUrl() << ", UniqueId: " << getUniqueId()
            << "). Root cause: SOAP failed. GSoap error code: " << soapRes << ". " << soapWrapper.getLastError();
#endif

        if (soapWrapper.isNotAuthenticated())
            setStatus(Qn::Unauthorized);

        return CameraDiagnostics::NoErrorResult(); // ignore error because of some cameras is not ONVIF profile S compatible and doesn't support this request
        //return CameraDiagnostics::RequestFailedResult(QLatin1String("setVideoSourceConfiguration"), soapWrapper.getLastError());
    }

    return CameraDiagnostics::NoErrorResult();
}

CameraDiagnostics::Result QnPlOnvifResource::fetchChannelCount(bool limitedByEncoders)
{
    QAuthenticator auth = getAuth();
    MediaSoapWrapper soapWrapper(getMediaUrl().toStdString(), auth.user(), auth.password(), m_timeDrift);

    _onvifMedia__GetVideoSources request;
    _onvifMedia__GetVideoSourcesResponse response;
    int soapRes = soapWrapper.getVideoSources(request, response);

    if (soapRes != SOAP_OK) {
#ifdef PL_ONVIF_DEBUG
        qWarning() << "QnPlOnvifResource::fetchAndSetVideoSource: can't receive data from camera (or data is empty) (URL: "
            << soapWrapper.getEndpointUrl() << ", UniqueId: " << getUniqueId()
            << "). Root cause: SOAP request failed. GSoap error code: " << soapRes
            << ". " << soapWrapper.getLastError();
#endif
        if (soapWrapper.isNotAuthenticated())
            return CameraDiagnostics::NotAuthorisedResult( getMediaUrl() );
        return CameraDiagnostics::RequestFailedResult(QLatin1String("getVideoSources"), soapWrapper.getLastError());

    }

    m_maxChannels = (int) response.VideoSources.size();

    if (m_maxChannels <= getChannel()) {
#ifdef PL_ONVIF_DEBUG
        qWarning() << "QnPlOnvifResource::fetchAndSetVideoSource: empty data received from camera (or data is empty) (URL: "
            << soapWrapper.getEndpointUrl() << ", UniqueId: " << getUniqueId()
            << "). Root cause: SOAP request failed. GSoap error code: " << soapRes
            << ". " << soapWrapper.getLastError();
#endif
        return CameraDiagnostics::RequestFailedResult(QLatin1String("getVideoSources"), QLatin1String("missing video source configuration (1)"));
    }

    onvifXsd__VideoSource* conf = response.VideoSources.at(getChannel());

    if (!conf)
        return CameraDiagnostics::RequestFailedResult(QLatin1String("getVideoSources"), QLatin1String("missing video source configuration (2)"));

    QnMutexLocker lock( &m_mutex );
    m_videoSourceToken = QString::fromStdString(conf->token);

    if (limitedByEncoders && m_maxChannels > 1)
    {
        VideoConfigsReq confRequest;
        VideoConfigsResp confResponse;
        soapRes = soapWrapper.getVideoEncoderConfigurations(confRequest, confResponse); // get encoder list
        if (soapRes != SOAP_OK)
            return CameraDiagnostics::RequestFailedResult(QLatin1String("getVideoEncoderConfigurations"), soapWrapper.getLastError());

        int encoderCount = (int)confResponse.Configurations.size();
        if (encoderCount < m_maxChannels)
            m_maxChannels = encoderCount;
    }

    return CameraDiagnostics::NoErrorResult();
}

QRect QnPlOnvifResource::getVideoSourceMaxSize(const QString& configToken)
{
    QAuthenticator auth = getAuth();
    MediaSoapWrapper soapWrapper(getMediaUrl().toStdString(), auth.user(), auth.password(), m_timeDrift);

    VideoSrcOptionsReq request;
    std::string token = configToken.toStdString();
    request.ConfigurationToken = &token;
    request.ProfileToken = NULL;

    VideoSrcOptionsResp response;

    int soapRes = soapWrapper.getVideoSourceConfigurationOptions(request, response);

    bool isValid = response.Options
        && response.Options->BoundsRange
        && response.Options->BoundsRange->XRange
        && response.Options->BoundsRange->YRange
        && response.Options->BoundsRange->WidthRange
        && response.Options->BoundsRange->HeightRange;

    if (soapRes != SOAP_OK || !isValid) {
#ifdef PL_ONVIF_DEBUG
        qWarning() << "QnPlOnvifResource::fetchAndSetVideoSourceOptions: can't receive data from camera (or data is empty) (URL: "
            << soapWrapper.getEndpointUrl() << ", UniqueId: " << getUniqueId()
            << "). Root cause: SOAP request failed. GSoap error code: " << soapRes
            << ". " << soapWrapper.getLastError();
#endif
        return QRect();
    }
    onvifXsd__IntRectangleRange* br = response.Options->BoundsRange;
    QRect result(qMax(0, br->XRange->Min), qMax(0, br->YRange->Min), br->WidthRange->Max, br->HeightRange->Max);
    if (result.isEmpty())
        return QRect();
    return result;
}

CameraDiagnostics::Result QnPlOnvifResource::fetchAndSetVideoSource()
{
    CameraDiagnostics::Result result = fetchChannelCount();
    if (!result)
    {
        if (result.errorCode == CameraDiagnostics::ErrorCode::notAuthorised)
            setStatus(Qn::Unauthorized);
        return result;
    }

    if (m_appStopping)
        return CameraDiagnostics::ServerTerminatedResult();

    QAuthenticator auth = getAuth();
    MediaSoapWrapper soapWrapper(getMediaUrl().toStdString(), auth.user(), auth.password(), m_timeDrift);

    VideoSrcConfigsReq request;
    VideoSrcConfigsResp response;

    int soapRes = soapWrapper.getVideoSourceConfigurations(request, response);
    if (soapRes != SOAP_OK) {
#ifdef PL_ONVIF_DEBUG
        qWarning() << "QnPlOnvifResource::fetchAndSetVideoSource: can't receive data from camera (or data is empty) (URL: "
            << soapWrapper.getEndpointUrl() << ", UniqueId: " << getUniqueId()
            << "). Root cause: SOAP request failed. GSoap error code: " << soapRes
            << ". " << soapWrapper.getLastError();
#endif
        return CameraDiagnostics::RequestFailedResult(QLatin1String("getVideoSourceConfigurations"), soapWrapper.getLastError());

    }

    if (m_appStopping)
        return CameraDiagnostics::ServerTerminatedResult();

    std::string srcToken = m_videoSourceToken.toStdString();
    for (uint i = 0; i < response.Configurations.size(); ++i)
    {
        onvifXsd__VideoSourceConfiguration* conf = response.Configurations.at(i);
        if (!conf || conf->SourceToken != srcToken || !(conf->Bounds))
            continue;

        {
            QnMutexLocker lock( &m_mutex );
            m_videoSourceId = QString::fromStdString(conf->token);
        }

        QRect currentRect(conf->Bounds->x, conf->Bounds->y, conf->Bounds->width, conf->Bounds->height);
        QRect maxRect = getVideoSourceMaxSize(QString::fromStdString(conf->token));
        if (maxRect.isValid())
            m_videoSourceSize = QSize(maxRect.width(), maxRect.height());
        if (maxRect.isValid() && currentRect != maxRect && !isCameraControlDisabled())
        {
            updateVideoSource(conf, maxRect);
            return sendVideoSourceToCamera(conf);
        }
        else {
            return CameraDiagnostics::NoErrorResult();
        }

        if (m_appStopping)
            return CameraDiagnostics::ServerTerminatedResult();
    }

    return CameraDiagnostics::UnknownErrorResult();
}

CameraDiagnostics::Result QnPlOnvifResource::fetchAndSetAudioSource()
{
    QAuthenticator auth = getAuth();
    MediaSoapWrapper soapWrapper(getMediaUrl().toStdString(), auth.user(), auth.password(), m_timeDrift);

    AudioSrcConfigsReq request;
    AudioSrcConfigsResp response;

    int soapRes = soapWrapper.getAudioSourceConfigurations(request, response);
    if (soapRes != SOAP_OK) {
#ifdef PL_ONVIF_DEBUG
        qWarning() << "QnPlOnvifResource::fetchAndSetAudioSource: can't receive data from camera (or data is empty) (URL: "
            << soapWrapper.getEndpointUrl() << ", UniqueId: " << getUniqueId()
            << "). Root cause: SOAP request failed. GSoap error code: " << soapRes
            << ". " << soapWrapper.getLastError();
#endif
        return CameraDiagnostics::RequestFailedResult(QLatin1String("getAudioSourceConfigurations"), soapWrapper.getLastError());

    }

    if ((int)response.Configurations.size() <= getChannel()) {
#ifdef PL_ONVIF_DEBUG
        qWarning() << "QnPlOnvifResource::fetchAndSetAudioSource: empty data received from camera (or data is empty) (URL: "
            << soapWrapper.getEndpointUrl() << ", UniqueId: " << getUniqueId()
            << "). Root cause: SOAP request failed. GSoap error code: " << soapRes
            << ". " << soapWrapper.getLastError();
#endif
        return CameraDiagnostics::RequestFailedResult(QLatin1String("getAudioSourceConfigurations"), QLatin1String("missing channel configuration (1)"));
    } else {
        onvifXsd__AudioSourceConfiguration* conf = response.Configurations.at(getChannel());
        if (conf) {
            QnMutexLocker lock( &m_mutex );
            // TODO: #vasilenko UTF unuse std::string
            m_audioSourceId = QString::fromStdString(conf->token);
            return CameraDiagnostics::NoErrorResult();
        }
    }

    return CameraDiagnostics::RequestFailedResult(QLatin1String("getAudioSourceConfigurations"), QLatin1String("missing channel configuration (2)"));
}

QnConstResourceAudioLayoutPtr QnPlOnvifResource::getAudioLayout(const QnAbstractStreamDataProvider* dataProvider) const
{
    if (isAudioEnabled()) {
        const QnOnvifStreamReader* onvifReader = dynamic_cast<const QnOnvifStreamReader*>(dataProvider);
        if (onvifReader && onvifReader->getDPAudioLayout())
            return onvifReader->getDPAudioLayout();
        else
            return QnPhysicalCameraResource::getAudioLayout(dataProvider);
    }
    else
        return QnPhysicalCameraResource::getAudioLayout(dataProvider);
}

bool QnPlOnvifResource::loadAdvancedParamsUnderLock(QnCameraAdvancedParamValueMap &values) {
    m_prevOnvifResultCode = CameraDiagnostics::NoErrorResult();

    if (!m_imagingParamsProxy) {
        m_prevOnvifResultCode = CameraDiagnostics::UnknownErrorResult();
        return false;
    }

    m_prevOnvifResultCode = m_imagingParamsProxy->loadValues(values);
    return m_prevOnvifResultCode.errorCode == CameraDiagnostics::ErrorCode::noError;
}

bool QnPlOnvifResource::getParamsPhysical(const QSet<QString> &idList, QnCameraAdvancedParamValueList& result)
{
    if (m_appStopping)
        return false;

    QnMutexLocker lock( &m_physicalParamsMutex );
    m_advancedParamsCache.clear();
    if (loadAdvancedParamsUnderLock(m_advancedParamsCache)) {
        m_advSettingsLastUpdated.restart();
    }
    else {
        m_advSettingsLastUpdated.invalidate();
        return false;
    }
    bool success = true;
    for(const QString &id: idList) {
        if (m_advancedParamsCache.contains(id))
            result << QnCameraAdvancedParamValue(id, m_advancedParamsCache[id]);
        else
            success = false;
    }

    return success;
}

bool QnPlOnvifResource::getParamPhysical(const QString &id, QString &value) {
    if (m_appStopping)
        return false;

    //Caching camera values during ADVANCED_SETTINGS_VALID_TIME to avoid multiple excessive 'get' requests to camera
    QnMutexLocker lock( &m_physicalParamsMutex );
    if (!m_advSettingsLastUpdated.isValid() || m_advSettingsLastUpdated.hasExpired(ADVANCED_SETTINGS_VALID_TIME * 1000)) {
        m_advancedParamsCache.clear();
        if (loadAdvancedParamsUnderLock(m_advancedParamsCache))
            m_advSettingsLastUpdated.restart();
    }

    if (!m_advancedParamsCache.contains(id))
        return false;
    value = m_advancedParamsCache[id];
    return true;
}

bool QnPlOnvifResource::setAdvancedParameterUnderLock(const QnCameraAdvancedParameter &parameter, const QString &value) {
    if (m_imagingParamsProxy && m_imagingParamsProxy->supportedParameters().contains(parameter.id))
        return m_imagingParamsProxy->setValue(parameter.id, value);

    if (m_maintenanceProxy && m_maintenanceProxy->supportedParameters().contains(parameter.id))
        return m_maintenanceProxy->callOperation(parameter.id);

    return false;
}

bool QnPlOnvifResource::setAdvancedParametersUnderLock(const QnCameraAdvancedParamValueList &values, QnCameraAdvancedParamValueList &result)
{
    bool success = true;
    for(const QnCameraAdvancedParamValue &value: values)
    {
        QnCameraAdvancedParameter parameter = m_advancedParameters.getParameterById(value.id);
        if (parameter.isValid() && setAdvancedParameterUnderLock(parameter, value.value))
            result << value;
        else
            success = false;
    }
    return success;
}


//positive number means timeout in seconds
//negative number - timeout in milliseconds
void QnPlOnvifResource::setOnvifRequestsRecieveTimeout(int timeout)
{
    m_onvifRecieveTimeout = timeout;
}

void QnPlOnvifResource::setOnvifRequestsSendTimeout(int timeout)
{
    m_onvifSendTimeout = timeout;
}

int QnPlOnvifResource::getOnvifRequestsRecieveTimeout() const
{
    if (m_onvifRecieveTimeout)
        return m_onvifRecieveTimeout;

    return DEFAULT_SOAP_TIMEOUT;
}

int QnPlOnvifResource::getOnvifRequestsSendTimeout() const
{
    if (m_onvifSendTimeout)
        return m_onvifSendTimeout;

    return DEFAULT_SOAP_TIMEOUT;
}

bool QnPlOnvifResource::setParamsPhysical(const QnCameraAdvancedParamValueList &values, QnCameraAdvancedParamValueList &result)
{
    bool success;
    {
        setParamsBegin();
        QnMutexLocker lock( &m_physicalParamsMutex );
        success = setAdvancedParametersUnderLock(values, result);
        for (const auto& updatedValue: result)
            m_advancedParamsCache[updatedValue.id] = updatedValue.value;
        setParamsEnd();
    }
    for (const auto& updatedValue: result)
        emit advancedParameterChanged(updatedValue.id, updatedValue.value);
    return success;
}

bool QnPlOnvifResource::setParamPhysical(const QString &id, const QString& value) {
    if (m_appStopping)
        return false;

    bool result = false;
    {
        QnMutexLocker lock( &m_physicalParamsMutex );
        //if (!m_advancedParamsCache.contains(id))
        //    return false; // there are no write-only parameters in a cache

        QnCameraAdvancedParameter parameter = m_advancedParameters.getParameterById(id);
        if (!parameter.isValid())
            return false;

        result = setAdvancedParameterUnderLock(parameter, value);
        if (result)
            m_advancedParamsCache[id] = value;
    }
    if (result)
        emit advancedParameterChanged(id, value);
    return result;
}

bool QnPlOnvifResource::loadAdvancedParametersTemplate(QnCameraAdvancedParams &params) const
{
    return loadXmlParametersInternal(params, lit(":/camera_advanced_params/onvif.xml"));
}

bool QnPlOnvifResource::loadXmlParametersInternal(QnCameraAdvancedParams &params, const QString& paramsTemplateFileName) const
{
    QFile paramsTemplateFile(paramsTemplateFileName);
#ifdef _DEBUG
    QnCameraAdvacedParamsXmlParser::validateXml(&paramsTemplateFile);
#endif
    bool result = QnCameraAdvacedParamsXmlParser::readXml(&paramsTemplateFile, params);

    if (!result)
    {
        NX_LOGX(lit("Error while parsing xml (onvif) %1").arg(paramsTemplateFileName), cl_logWARNING);
    }


    return result;
}

void QnPlOnvifResource::initAdvancedParametersProviders(QnCameraAdvancedParams &params) {
    QAuthenticator auth = getAuth();
    QString imagingUrl = getImagingUrl();
    if (!imagingUrl.isEmpty()) {
        m_imagingParamsProxy.reset(new QnOnvifImagingProxy(imagingUrl.toLatin1().data(),  auth.user(), auth.password(), m_videoSourceToken.toStdString(), m_timeDrift) );
        m_imagingParamsProxy->initParameters(params);
    }

    QString maintenanceUrl = getDeviceOnvifUrl();
    if (!maintenanceUrl.isEmpty()) {
        m_maintenanceProxy.reset(new QnOnvifMaintenanceProxy(maintenanceUrl, auth, m_videoSourceToken, m_timeDrift));
    }
}

QSet<QString> QnPlOnvifResource::calculateSupportedAdvancedParameters() const {
    QSet<QString> result;
    if (m_imagingParamsProxy)
        result.unite(m_imagingParamsProxy->supportedParameters());
    if (m_maintenanceProxy)
        result.unite(m_maintenanceProxy->supportedParameters());
    return result;
}

void QnPlOnvifResource::fetchAndSetAdvancedParameters() {
    QnMutexLocker lock( &m_physicalParamsMutex );
    m_advancedParameters.clear();

    QnCameraAdvancedParams params;
    if (!loadAdvancedParametersTemplate(params))
        return;

    initAdvancedParametersProviders(params);

    QSet<QString> supportedParams = calculateSupportedAdvancedParameters();
    m_advancedParameters = params.filtered(supportedParams);
    QnCameraAdvancedParamsReader::setParamsToResource(this->toSharedPointer(), m_advancedParameters);
}

CameraDiagnostics::Result QnPlOnvifResource::sendVideoEncoderToCamera(VideoEncoder& encoder)
{
    QAuthenticator auth = getAuth();
    MediaSoapWrapper soapWrapper(getMediaUrl().toStdString().c_str(), auth.user(), auth.password(), m_timeDrift);

    auto proxy = soapWrapper.getProxy();
    proxy->soap->recv_timeout = getOnvifRequestsRecieveTimeout();
    proxy->soap->send_timeout = getOnvifRequestsSendTimeout();

    SetVideoConfigReq request;
    SetVideoConfigResp response;
    request.Configuration = &encoder;
    request.ForcePersistence = false;

    int soapRes = soapWrapper.setVideoEncoderConfiguration(request, response);
    if (soapRes != SOAP_OK)
    {
        if (soapWrapper.isNotAuthenticated())
            setStatus(Qn::Unauthorized);

#ifdef PL_ONVIF_DEBUG
        qCritical() << "QnOnvifStreamReader::sendVideoEncoderToCamera: can't set required values into ONVIF physical device (URL: "
            << soapWrapper.getEndpointUrl() << ", UniqueId: " << getUniqueId()
            << "). Root cause: SOAP failed. GSoap error code: " << soapRes << ". " << soapWrapper.getLastError();
#endif
        if (soapWrapper.getLastError().contains(QLatin1String("not possible to set")))
            return CameraDiagnostics::CannotConfigureMediaStreamResult( QLatin1String("fps") );   // TODO: #ak find param name
        else
            return CameraDiagnostics::CannotConfigureMediaStreamResult( QString() );
    }
    return CameraDiagnostics::NoErrorResult();
}

void QnPlOnvifResource::onRenewSubscriptionTimer(quint64 timerID)
{
    QnMutexLocker lk( &m_ioPortMutex );

    if( !m_eventCapabilities.get() )
        return;
    if( timerID != m_renewSubscriptionTimerID )
        return;
    m_renewSubscriptionTimerID = 0;

    QAuthenticator auth = getAuth();
    SubscriptionManagerSoapWrapper soapWrapper(
        m_onvifNotificationSubscriptionReference.isEmpty()
            ? m_eventCapabilities->XAddr
            : m_onvifNotificationSubscriptionReference.toLatin1().constData(),
        auth.user(),
        auth.password(),
        m_timeDrift );
    soapWrapper.getProxy()->soap->imode |= SOAP_XML_IGNORENS;

    char buf[256];

    _oasisWsnB2__Renew request;
    sprintf( buf, "PT%dS", DEFAULT_NOTIFICATION_CONSUMER_REGISTRATION_TIMEOUT );
    std::string initialTerminationTime = buf;
    request.TerminationTime = &initialTerminationTime;
    if( !m_onvifNotificationSubscriptionID.isEmpty() )
    {
        sprintf( buf, "<dom0:SubscriptionId xmlns:dom0=\"http://www.onvifplus.org/event\">%s</dom0:SubscriptionId>", m_onvifNotificationSubscriptionID.toLatin1().data() );
        request.__any.push_back( buf );
    }
    _oasisWsnB2__RenewResponse response;
    //NOTE: renewing session does not work on vista. Should ignore error in that case
    const int soapCallResult = soapWrapper.renew( request, response );
    if( soapCallResult != SOAP_OK && soapCallResult != SOAP_MUSTUNDERSTAND )
    {
        if( m_eventCapabilities && m_eventCapabilities->WSPullPointSupport )
        {
            // Ignoring renew error since it does not work on some cameras (on Vista, particularly).
            NX_LOGX( lit("Ignoring renew error on %1").arg(getUrl()), cl_logDEBUG2 );
        }
        else
        {
            NX_LOGX( lit("Failed to renew subscription (endpoint %1). %2").
                arg(QString::fromLatin1(soapWrapper.endpoint())).arg(soapCallResult), cl_logDEBUG1 );
            lk.unlock();

            _oasisWsnB2__Unsubscribe request;
            _oasisWsnB2__UnsubscribeResponse response;
            soapWrapper.unsubscribe(request, response);

            QnSoapServer::instance()->getService()->removeResourceRegistration( toSharedPointer().staticCast<QnPlOnvifResource>() );
            if( !registerNotificationConsumer() )
            {
                lk.relock();
                scheduleRetrySubscriptionTimer();
            }
            return;
        }
    }
    else
    {
        NX_LOGX( lit("Renewed subscription to %1").arg(getUrl()), cl_logDEBUG2 );
    }

    unsigned int renewSubsciptionTimeoutSec = response.oasisWsnB2__CurrentTime
        ? (response.oasisWsnB2__TerminationTime - *response.oasisWsnB2__CurrentTime)
        : DEFAULT_NOTIFICATION_CONSUMER_REGISTRATION_TIMEOUT;

    scheduleRenewSubscriptionTimer( renewSubsciptionTimeoutSec );
}

void QnPlOnvifResource::checkMaxFps(VideoConfigsResp& response, const QString& encoderId)
{
    VideoEncoder* vEncoder = 0;
    for (uint i = 0; i < response.Configurations.size(); ++i)
    {
        auto configuration = response.Configurations[i];
        if (configuration && QString::fromStdString(configuration->token) == encoderId)
            vEncoder = configuration;
    }
    if (!vEncoder || !vEncoder->RateControl)
        return;

    int maxFpsOrig = getMaxFps();
    int rangeHi = getMaxFps()-2;
    int rangeLow = getMaxFps()/4;
    int currentFps = rangeHi;
    int prevFpsValue = -1;

    m_mutex.lock();
    vEncoder->Resolution->Width = m_resolutionList[0].width();
    vEncoder->Resolution->Height = m_resolutionList[0].height();
    m_mutex.unlock();

    while (currentFps != prevFpsValue)
    {
        vEncoder->RateControl->FrameRateLimit = currentFps;
        bool success = false;
        bool invalidFpsDetected = false;
        for (int i = 0; i < getMaxOnvifRequestTries(); ++i)
        {
            if(m_appStopping)
                return;

            vEncoder->RateControl->FrameRateLimit = currentFps;
            CameraDiagnostics::Result result = sendVideoEncoderToCamera(*vEncoder);
            if (result.errorCode == CameraDiagnostics::ErrorCode::noError)
            {
                if (currentFps >= maxFpsOrig-2) {
                    // If first try success, does not change maxFps at all. (HikVision has working range 0..15, and 25 fps, so try from max-1 checking)
                    return;
                }
                setMaxFps(currentFps);
                success = true;
                break;
            }
            else if (result.errorCode == CameraDiagnostics::ErrorCode::cannotConfigureMediaStream &&
                     result.errorParams.indexOf(QLatin1String("fps")) != -1 )
            {
                invalidFpsDetected = true;
                break; // invalid fps
            }
        }
        if (!invalidFpsDetected && !success)
        {
            // can't determine fps (cameras does not answer e.t.c)
            setMaxFps(maxFpsOrig);
            return;
        }

        prevFpsValue = currentFps;
        if (success) {
            rangeLow = currentFps;
            currentFps += (rangeHi-currentFps+1)/2;
        }
        else {
            rangeHi = currentFps-1;
            currentFps -= (currentFps-rangeLow+1)/2;
        }
    }
}

QnAbstractPtzController* QnPlOnvifResource::createSpecialPtzController()
{
    if (getModel() == lit("DCS-5615"))
        return new QnDlinkPtzController(toSharedPointer(this));
    else
        return 0;
}

QnAbstractPtzController *QnPlOnvifResource::createPtzControllerInternal()
{
    QScopedPointer<QnAbstractPtzController> result;
    result.reset(createSpecialPtzController());
    if (result)
        return result.take();

    if(getPtzUrl().isEmpty() || getPtzConfigurationToken().isEmpty())
        return NULL;

    result.reset(new QnOnvifPtzController(toSharedPointer(this)));
    if(result->getCapabilities() == Ptz::NoPtzCapabilities)
        return NULL;

    return result.take();
}

bool QnPlOnvifResource::startInputPortMonitoringAsync( std::function<void(bool)>&& /*completionHandler*/ )
{
    if( hasFlags(Qn::foreigner) ||      //we do not own camera
        !hasCameraCapabilities(Qn::RelayInputCapability) )
    {
        return false;
    }

    if( !m_eventCapabilities.get() )
        return false;

    {
        QnMutexLocker lk( &m_ioPortMutex );
        NX_ASSERT( !m_inputMonitored );
        m_inputMonitored = true;
    }

    const auto result = subscribeToCameraNotifications();
    NX_LOGX(lit("Port monitoring has started: %1").arg(result), cl_logDEBUG1);
    return result;
}

void QnPlOnvifResource::scheduleRetrySubscriptionTimer()
{
    static const std::chrono::seconds kTimeout(
        DEFAULT_NOTIFICATION_CONSUMER_REGISTRATION_TIMEOUT);

    NX_LOGX(lm("Schedule new subscription in %1").arg(kTimeout), cl_logDEBUG2);
    updateTimer(&m_renewSubscriptionTimerID, kTimeout,
        [this](quint64 timerId)
        {
            QnMutexLocker lock(&m_ioPortMutex);
            if (timerId != m_renewSubscriptionTimerID)
                return;

            bool isSubscribed = false;
            {
                QnMutexUnlocker unlock(&lock);
                isSubscribed = createPullPointSubscription();
            }

            if (isSubscribed)
                scheduleRetrySubscriptionTimer();
            else
                m_renewSubscriptionTimerID = 0;
        });
}

bool QnPlOnvifResource::subscribeToCameraNotifications()
{
    if( m_eventCapabilities->WSPullPointSupport )
        return createPullPointSubscription();
    else if( QnSoapServer::instance()->initialized() )
        return registerNotificationConsumer();
    else
        return false;
}

void QnPlOnvifResource::stopInputPortMonitoringAsync()
{
    //TODO #ak this method MUST become asynchronous
    quint64 nextPullMessagesTimerIDBak = 0;
    quint64 renewSubscriptionTimerIDBak = 0;
    {
        QnMutexLocker lk( &m_ioPortMutex );
        m_inputMonitored = false;
        nextPullMessagesTimerIDBak = m_nextPullMessagesTimerID;
        m_nextPullMessagesTimerID = 0;
        renewSubscriptionTimerIDBak = m_renewSubscriptionTimerID;
        m_renewSubscriptionTimerID = 0;
    }

    //removing timer
    if( nextPullMessagesTimerIDBak > 0 )
        nx::utils::TimerManager::instance()->joinAndDeleteTimer(nextPullMessagesTimerIDBak);
    if( renewSubscriptionTimerIDBak > 0 )
        nx::utils::TimerManager::instance()->joinAndDeleteTimer(renewSubscriptionTimerIDBak);
    //TODO #ak removing device event registration
        //if we do not remove event registration, camera will do it for us in some timeout

    QSharedPointer<GSoapAsyncPullMessagesCallWrapper> asyncPullMessagesCallWrapper;
    {
        QnMutexLocker lk( &m_ioPortMutex );
        std::swap(asyncPullMessagesCallWrapper, m_asyncPullMessagesCallWrapper);
    }

    if( asyncPullMessagesCallWrapper )
    {
        asyncPullMessagesCallWrapper->pleaseStop();
        asyncPullMessagesCallWrapper->join();
    }

    if (QnSoapServer::instance() && QnSoapServer::instance()->getService())
        QnSoapServer::instance()->getService()->removeResourceRegistration( toSharedPointer().staticCast<QnPlOnvifResource>() );

    NX_LOGX(lit("Port monitoring is stopped"), cl_logDEBUG1);
}


//////////////////////////////////////////////////////////
// QnPlOnvifResource::SubscriptionReferenceParametersParseHandler
//////////////////////////////////////////////////////////

QnPlOnvifResource::SubscriptionReferenceParametersParseHandler::SubscriptionReferenceParametersParseHandler()
:
    m_readingSubscriptionID( false )
{
}

bool QnPlOnvifResource::SubscriptionReferenceParametersParseHandler::characters( const QString& ch )
{
    if( m_readingSubscriptionID )
        subscriptionID = ch;
    return true;
}

bool QnPlOnvifResource::SubscriptionReferenceParametersParseHandler::startElement(
    const QString& /*namespaceURI*/,
    const QString& localName,
    const QString& /*qName*/,
    const QXmlAttributes& /*atts*/ )
{
    if( localName == QLatin1String("SubscriptionId") )
        m_readingSubscriptionID = true;
    return true;
}

bool QnPlOnvifResource::SubscriptionReferenceParametersParseHandler::endElement(
    const QString& /*namespaceURI*/,
    const QString& localName,
    const QString& /*qName*/ )
{
    if( localName == QLatin1String("SubscriptionId") )
        m_readingSubscriptionID = false;
    return true;
}


//////////////////////////////////////////////////////////
// QnPlOnvifResource::NotificationMessageParseHandler
//////////////////////////////////////////////////////////

QnPlOnvifResource::NotificationMessageParseHandler::NotificationMessageParseHandler(QTimeZone timeZone):
    timeZone(timeZone)
{
    m_parseStateStack.push( init );
}

bool QnPlOnvifResource::NotificationMessageParseHandler::startElement(
    const QString& /*namespaceURI*/,
    const QString& localName,
    const QString& /*qName*/,
    const QXmlAttributes& atts )
{
    switch( m_parseStateStack.top() )
    {
        case init:
        {
            if( localName != lit("Message") )
                return false;
            int utcTimeIndex = atts.index( lit("UtcTime") );
            if( utcTimeIndex == -1 )
                return false;   //missing required attribute

            utcTime = QDateTime::fromString( atts.value(utcTimeIndex), Qt::ISODate );
            if( utcTime.timeSpec() == Qt::LocalTime )
                utcTime.setTimeZone( timeZone );
            if( utcTime.timeSpec() != Qt::UTC )
                utcTime = utcTime.toUTC();

            propertyOperation = atts.value( lit("PropertyOperation") );
            m_parseStateStack.push( readingMessage );
            break;
        }

        case readingMessage:
        {
            if( localName == QLatin1String("Source") )
                m_parseStateStack.push( readingSource );
            else if( localName == QLatin1String("Data") )
                m_parseStateStack.push( readingData );
            else
                m_parseStateStack.push( skipping );
            break;
        }

        case readingSource:
        {
            if( localName != QLatin1String("SimpleItem") )
                return false;
            int nameIndex = atts.index( QLatin1String("Name") );
            if( nameIndex == -1 )
                return false;   //missing required attribute
            int valueIndex = atts.index( QLatin1String("Value") );
            if( valueIndex == -1 )
                return false;   //missing required attribute
            source.push_back( SimpleItem( atts.value(nameIndex), atts.value(valueIndex) ) );
            m_parseStateStack.push( readingSourceItem );
            break;
        }

        case readingSourceItem:
            return false;   //unexpected

        case readingData:
        {
            if( localName != QLatin1String("SimpleItem") )
                return false;
            int nameIndex = atts.index( QLatin1String("Name") );
            if( nameIndex == -1 )
                return false;   //missing required attribute
            int valueIndex = atts.index( QLatin1String("Value") );
            if( valueIndex == -1 )
                return false;   //missing required attribute
            data.name = atts.value(nameIndex);
            data.value = atts.value(valueIndex);
            m_parseStateStack.push( readingDataItem );
            break;
        }

        case readingDataItem:
            return false;   //unexpected

        case skipping:
            m_parseStateStack.push( skipping );

        default:
            return false;
    }

    return true;
}

bool QnPlOnvifResource::NotificationMessageParseHandler::endElement(
    const QString& /*namespaceURI*/,
    const QString& /*localName*/,
    const QString& /*qName*/ )
{
    if( m_parseStateStack.empty() )
        return false;
    m_parseStateStack.pop();
    return true;
}

//////////////////////////////////////////////////////////
// QnPlOnvifResource
//////////////////////////////////////////////////////////

bool QnPlOnvifResource::createPullPointSubscription()
{
    QAuthenticator auth = getAuth();
    EventSoapWrapper soapWrapper(
        m_eventCapabilities->XAddr,
        auth.user(),
        auth.password(),
        m_timeDrift );
    soapWrapper.getProxy()->soap->imode |= SOAP_XML_IGNORENS;

    _onvifEvents__CreatePullPointSubscription request;
    std::string initialTerminationTime = "PT600S";
    request.InitialTerminationTime = &initialTerminationTime;
    _onvifEvents__CreatePullPointSubscriptionResponse response;
    const int soapCallResult = soapWrapper.createPullPointSubscription( request, response );
    if( soapCallResult != SOAP_OK && soapCallResult != SOAP_MUSTUNDERSTAND )
    {
        NX_LOGX( lm("Failed to subscribe to %1").arg(soapWrapper.endpoint()), cl_logWARNING );
        scheduleRenewSubscriptionTimer(RENEW_NOTIFICATION_FORWARDING_SECS);
        return false;
    }

    NX_LOGX( lm("Successfuly created pool point to %1").arg(soapWrapper.endpoint()), cl_logDEBUG2 );
    std::string subscriptionID;
    if( response.SubscriptionReference )
    {
        if( response.SubscriptionReference->ns1__ReferenceParameters &&
            response.SubscriptionReference->ns1__ReferenceParameters->__item )
        {
            //parsing to retrieve subscriptionId. Example: "<dom0:SubscriptionId xmlns:dom0=\"(null)\">0</dom0:SubscriptionId>"
            QXmlSimpleReader reader;
            SubscriptionReferenceParametersParseHandler handler;
            reader.setContentHandler( &handler );
            QBuffer srcDataBuffer;
            srcDataBuffer.setData(
                response.SubscriptionReference->ns1__ReferenceParameters->__item,
                (int) strlen(response.SubscriptionReference->ns1__ReferenceParameters->__item) );
            QXmlInputSource xmlSrc( &srcDataBuffer );
            if( reader.parse( &xmlSrc ) )
                m_onvifNotificationSubscriptionID = handler.subscriptionID;
        }

        if( response.SubscriptionReference->Address )
            m_onvifNotificationSubscriptionReference = fromOnvifDiscoveredUrl(response.SubscriptionReference->Address->__item);
    }

    //adding task to refresh subscription
    unsigned int renewSubsciptionTimeoutSec = response.oasisWsnB2__TerminationTime - response.oasisWsnB2__CurrentTime;

    QnMutexLocker lk( &m_ioPortMutex );

    if( !m_inputMonitored )
        return true;

    if( qnStaticCommon->dataPool()->data(toSharedPointer(this)).value<bool>(lit("renewOnvifPullPointSubscriptionRequired"), true) )
    {
        // NOTE: Renewing session does not work on vista.
        scheduleRenewSubscriptionTimer(renewSubsciptionTimeoutSec);
    }

    m_eventMonitorType = emtPullPoint;
    m_prevPullMessageResponseClock = m_monotonicClock.elapsed();

    updateTimer( &m_nextPullMessagesTimerID,
        std::chrono::milliseconds(PULLPOINT_NOTIFICATION_CHECK_TIMEOUT_SEC * MS_PER_SECOND),
        std::bind(&QnPlOnvifResource::pullMessages, this, std::placeholders::_1) );
    return true;
}

void QnPlOnvifResource::removePullPointSubscription()
{
    QAuthenticator auth = getAuth();
    SubscriptionManagerSoapWrapper soapWrapper(
        m_onvifNotificationSubscriptionReference.isEmpty()
            ? m_eventCapabilities->XAddr
            : m_onvifNotificationSubscriptionReference.toLatin1().constData(),
        auth.user(),
        auth.password(),
        m_timeDrift );
    soapWrapper.getProxy()->soap->imode |= SOAP_XML_IGNORENS;

    char buf[256];

    _oasisWsnB2__Unsubscribe request;
    if( !m_onvifNotificationSubscriptionID.isEmpty() )
    {
        sprintf( buf, "<dom0:SubscriptionId xmlns:dom0=\"http://www.onvifplus.org/event\">%s</dom0:SubscriptionId>", m_onvifNotificationSubscriptionID.toLatin1().data() );
        request.__any.push_back( buf );
    }
    _oasisWsnB2__UnsubscribeResponse response;
    const int soapCallResult = soapWrapper.unsubscribe( request, response );
    if( soapCallResult != SOAP_OK && soapCallResult != SOAP_MUSTUNDERSTAND )
    {
        NX_LOGX( lit("Failed to unsubscuibe from %1, result code %2").
            arg(QString::fromLatin1(soapWrapper.endpoint())).arg(soapCallResult), cl_logDEBUG1 );
        return;
    }
}

bool QnPlOnvifResource::isInputPortMonitored() const
{
    QnMutexLocker lk( &m_ioPortMutex );
    return m_inputMonitored;
}

template<class _NumericInt>
_NumericInt roundUp( _NumericInt val, _NumericInt step, typename std::enable_if<std::is_integral<_NumericInt>::value>::type* = nullptr )
{
    if( step == 0 )
        return val;
    return (val + step - 1) / step * step;
}

void QnPlOnvifResource::pullMessages(quint64 timerID)
{
    static const int MAX_MESSAGES_TO_PULL = 10;

    QnMutexLocker lk( &m_ioPortMutex );

    if( timerID != m_nextPullMessagesTimerID )
        return; //not expected event. This can actually happen if we call
                //startInputPortMonitoring, stopInputPortMonitoring, startInputPortMonitoring really quick
    m_nextPullMessagesTimerID = 0;

    if( !m_inputMonitored )
        return;

    if( m_asyncPullMessagesCallWrapper )
        return; //previous request is still running, new timer will be added within completion handler

    QAuthenticator auth = getAuth();

    std::unique_ptr<PullPointSubscriptionWrapper> soapWrapper(
        new PullPointSubscriptionWrapper(
            m_onvifNotificationSubscriptionReference.isEmpty()
                ? m_eventCapabilities->XAddr
                : m_onvifNotificationSubscriptionReference.toStdString(),
            auth.user(),
            auth.password(),
            m_timeDrift ) );
    soapWrapper->getProxy()->soap->imode |= SOAP_XML_IGNORENS;

    std::vector<void*> memToFreeOnResponseDone;
    memToFreeOnResponseDone.reserve(3); //we have 3 memory allocation below

    char* buf = (char*)malloc(512);
    memToFreeOnResponseDone.push_back(buf);

    _onvifEvents__PullMessages request;
    sprintf( buf, "PT%lldS", roundUp<qint64>(m_monotonicClock.elapsed() - m_prevPullMessageResponseClock, MS_PER_SECOND) / MS_PER_SECOND );
    request.Timeout = buf;
    request.MessageLimit = MAX_MESSAGES_TO_PULL;
    QByteArray onvifNotificationSubscriptionIDLatin1 = m_onvifNotificationSubscriptionID.toLatin1();
    strcpy(buf, onvifNotificationSubscriptionIDLatin1.data());
    struct SOAP_ENV__Header* header = (struct SOAP_ENV__Header*)malloc(sizeof(SOAP_ENV__Header));
    memToFreeOnResponseDone.push_back(header);
    memset( header, 0, sizeof(*header) );
    soapWrapper->getProxy()->soap->header = header;
    soapWrapper->getProxy()->soap->header->subscriptionID = buf;
    //TODO #ak move away check for "Samsung"
    if( !m_onvifNotificationSubscriptionReference.isEmpty() && !getVendor().contains(lit("Samsung")) )
    {
        const QByteArray& onvifNotificationSubscriptionReferenceUtf8 = m_onvifNotificationSubscriptionReference.toUtf8();
        char* buf = (char*)malloc(onvifNotificationSubscriptionReferenceUtf8.size()+1);
        memToFreeOnResponseDone.push_back(buf);
        strcpy( buf, onvifNotificationSubscriptionReferenceUtf8.constData() );
        soapWrapper->getProxy()->soap->header->wsa__To = buf;
    }
    _onvifEvents__PullMessagesResponse response;

    auto resData = qnStaticCommon->dataPool()->data(toSharedPointer(this));
    const bool useHttpReader = resData.value<bool>(
        Qn::PARSE_ONVIF_NOTIFICATIONS_WITH_HTTP_READER,
        false);

    QSharedPointer<GSoapAsyncPullMessagesCallWrapper> asyncPullMessagesCallWrapper(
        new GSoapAsyncPullMessagesCallWrapper(
            std::move(soapWrapper),
            &PullPointSubscriptionWrapper::pullMessages,
            useHttpReader),
        [memToFreeOnResponseDone](GSoapAsyncPullMessagesCallWrapper* ptr){
            for( void* pObj: memToFreeOnResponseDone )
                ::free( pObj );
            delete ptr;
        }
    );

    NX_VERBOSE(this, lm("Pull messages from %1 with httpReader=%2").args(
        m_onvifNotificationSubscriptionReference, useHttpReader));

    using namespace std::placeholders;
    asyncPullMessagesCallWrapper->callAsync(
        request,
        std::bind(&QnPlOnvifResource::onPullMessagesDone, this, asyncPullMessagesCallWrapper.data(), _1));
    m_asyncPullMessagesCallWrapper = std::move(asyncPullMessagesCallWrapper);
}

void QnPlOnvifResource::onPullMessagesDone(GSoapAsyncPullMessagesCallWrapper* asyncWrapper, int resultCode)
{
    using namespace std::placeholders;

    auto SCOPED_GUARD_FUNC = [this]( QnPlOnvifResource* ){
        m_asyncPullMessagesCallWrapper.clear();
    };
    std::unique_ptr<QnPlOnvifResource, decltype(SCOPED_GUARD_FUNC)>
        SCOPED_GUARD( this, SCOPED_GUARD_FUNC );

    if( (resultCode != SOAP_OK && resultCode != SOAP_MUSTUNDERSTAND) ||  //error has been reported by camera
        (asyncWrapper->response().soap &&
            asyncWrapper->response().soap->header &&
            asyncWrapper->response().soap->header->wsa__Action &&
            strstr(asyncWrapper->response().soap->header->wsa__Action, "/soap/fault") != nullptr))
    {
        NX_LOGX( lit("Failed to pull messages from %1, result code %2").
            arg(QString::fromLatin1(asyncWrapper->syncWrapper()->endpoint())).
            arg(resultCode), cl_logDEBUG1 );
        //re-subscribing

        QnMutexLocker lk( &m_ioPortMutex );

        if( !m_inputMonitored )
            return;

        return updateTimer( &m_renewSubscriptionTimerID, std::chrono::milliseconds::zero(),
            std::bind(&QnPlOnvifResource::renewPullPointSubscriptionFallback, this, _1) );
    }

    onPullMessagesResponseReceived(asyncWrapper->syncWrapper(), resultCode, asyncWrapper->response());

    QnMutexLocker lk( &m_ioPortMutex );

    if( !m_inputMonitored )
        return;

    using namespace std::placeholders;
    NX_ASSERT( m_nextPullMessagesTimerID == 0 );
    if( m_nextPullMessagesTimerID == 0 )    //otherwise, we already have timer somehow
        m_nextPullMessagesTimerID = nx::utils::TimerManager::instance()->addTimer(
            std::bind(&QnPlOnvifResource::pullMessages, this, _1),
            std::chrono::milliseconds(PULLPOINT_NOTIFICATION_CHECK_TIMEOUT_SEC*MS_PER_SECOND));
}

void QnPlOnvifResource::renewPullPointSubscriptionFallback(quint64 timerId)
{
    QnMutexLocker lock(&m_ioPortMutex);
    if (timerId != m_renewSubscriptionTimerID)
        return;
    if (!m_inputMonitored)
        return;

    bool isSubscribed = false;
    {
        QnMutexUnlocker unlock(&lock);
        // TODO: Make removePullPointSubscription and createPullPointSubscription
        // asynchronous, so that it does not block timer thread.
        removePullPointSubscription();
        isSubscribed = createPullPointSubscription();
    }

    if (isSubscribed)
        m_renewSubscriptionTimerID = 0;
    else
        scheduleRetrySubscriptionTimer();
}

void QnPlOnvifResource::onPullMessagesResponseReceived(
    PullPointSubscriptionWrapper* /*soapWrapper*/,
    int resultCode,
    const _onvifEvents__PullMessagesResponse& response)
{
    NX_ASSERT( resultCode == SOAP_OK || resultCode == SOAP_MUSTUNDERSTAND );

    const qint64 currentRequestSendClock = m_monotonicClock.elapsed();

    const time_t minNotificationTime = response.CurrentTime - roundUp<qint64>(m_monotonicClock.elapsed() - m_prevPullMessageResponseClock, MS_PER_SECOND) / MS_PER_SECOND;
    if( response.oasisWsnB2__NotificationMessage.size() > 0 )
    {
        for( size_t i = 0;
            i < response.oasisWsnB2__NotificationMessage.size();
            ++i )
        {
            notificationReceived(*response.oasisWsnB2__NotificationMessage[i], minNotificationTime);
        }
    }

    m_prevPullMessageResponseClock = currentRequestSendClock;
}

bool QnPlOnvifResource::fetchRelayOutputs( std::vector<RelayOutputInfo>* const relayOutputs )
{
    QAuthenticator auth = getAuth();
    DeviceSoapWrapper soapWrapper(
        getDeviceOnvifUrl().toStdString(),
        auth.user(),
        auth.password(),
        m_timeDrift );

    _onvifDevice__GetRelayOutputs request;
    _onvifDevice__GetRelayOutputsResponse response;
    const int soapCallResult = soapWrapper.getRelayOutputs( request, response );
    if( soapCallResult != SOAP_OK && soapCallResult != SOAP_MUSTUNDERSTAND )
    {
        NX_LOGX( lit("Failed to get relay input/output info. endpoint %1").arg(QString::fromLatin1(soapWrapper.endpoint())), cl_logDEBUG1 );
        return false;
    }

    m_relayOutputInfo.clear();
    if (response.RelayOutputs.size() > MAX_IO_PORTS_PER_DEVICE)
    {
        NX_LOGX( lit("Device has too many relay outputs. endpoint %1")
            .arg(QString::fromLatin1(soapWrapper.endpoint())), cl_logDEBUG1 );
        return false;
    }

    for( size_t i = 0; i < response.RelayOutputs.size(); ++i )
    {
        m_relayOutputInfo.push_back( RelayOutputInfo(
            response.RelayOutputs[i]->token,
            response.RelayOutputs[i]->Properties->Mode == onvifXsd__RelayMode__Bistable,
            response.RelayOutputs[i]->Properties->DelayTime,
            response.RelayOutputs[i]->Properties->IdleState == onvifXsd__RelayIdleState__closed ) );
    }

    if( relayOutputs )
        *relayOutputs = m_relayOutputInfo;

    NX_LOGX( lit("Successfully got device (%1) output ports info. Found %2 relay output").
        arg(QString::fromLatin1(soapWrapper.endpoint())).arg(m_relayOutputInfo.size()), cl_logDEBUG1 );

    return true;
}

bool QnPlOnvifResource::fetchRelayOutputInfo( const std::string& outputID, RelayOutputInfo* const relayOutputInfo )
{
    fetchRelayOutputs( NULL );
    for( std::vector<RelayOutputInfo>::size_type
         i = 0;
         i < m_relayOutputInfo.size();
        ++i )
    {
        if( m_relayOutputInfo[i].token == outputID || outputID.empty() )
        {
            *relayOutputInfo = m_relayOutputInfo[i];
            return true;
        }
    }

    return false; //there is no output with id outputID
}

bool QnPlOnvifResource::setRelayOutputSettings( const RelayOutputInfo& relayOutputInfo )
{
    QAuthenticator auth = getAuth();
    DeviceSoapWrapper soapWrapper(
        getDeviceOnvifUrl().toStdString(),
        auth.user(),
        auth.password(),
        m_timeDrift );

    NX_LOGX( lit("Swiching camera %1 relay output %2 to monostable mode").
        arg(QString::fromLatin1(soapWrapper.endpoint())).arg(QString::fromStdString(relayOutputInfo.token)), cl_logDEBUG1 );

    //switching to monostable mode
    _onvifDevice__SetRelayOutputSettings setOutputSettingsRequest;
    setOutputSettingsRequest.RelayOutputToken = relayOutputInfo.token;
    onvifXsd__RelayOutputSettings relayOutputSettings;
    relayOutputSettings.Mode = relayOutputInfo.isBistable ? onvifXsd__RelayMode__Bistable : onvifXsd__RelayMode__Monostable;
    relayOutputSettings.DelayTime = !relayOutputInfo.delayTime.empty() ? relayOutputInfo.delayTime : "PT1S";
    relayOutputSettings.IdleState = relayOutputInfo.activeByDefault ? onvifXsd__RelayIdleState__closed : onvifXsd__RelayIdleState__open;
    setOutputSettingsRequest.Properties = &relayOutputSettings;
    _onvifDevice__SetRelayOutputSettingsResponse setOutputSettingsResponse;
    const int soapCallResult = soapWrapper.setRelayOutputSettings( setOutputSettingsRequest, setOutputSettingsResponse );
    if( soapCallResult != SOAP_OK && soapCallResult != SOAP_MUSTUNDERSTAND )
    {
        NX_LOGX( lit("Failed to switch camera %1 relay output %2 to monostable mode. %3").
            arg(QString::fromLatin1(soapWrapper.endpoint())).arg(QString::fromStdString(relayOutputInfo.token)).arg(soapCallResult), cl_logWARNING );
        return false;
    }

    return true;
}

int QnPlOnvifResource::getMaxChannels() const
{
    return m_maxChannels;
}

void QnPlOnvifResource::updateToChannel(int value)
{
    QString suffix = QString(QLatin1String("?channel=%1")).arg(value+1);
    setUrl(getUrl() + suffix);
    setPhysicalId(getPhysicalId() + suffix.replace(QLatin1String("?"), QLatin1String("_")));
    setName(getName() + QString(QLatin1String("-channel %1")).arg(value+1));
}

QnConstResourceVideoLayoutPtr QnPlOnvifResource::getVideoLayout(
        const QnAbstractStreamDataProvider* dataProvider) const
{
    if (m_videoLayout)
        return m_videoLayout;

    auto resData = qnStaticCommon->dataPool()->data(getVendor(), getModel());
    auto layoutStr = resData.value<QString>(Qn::VIDEO_LAYOUT_PARAM_NAME2);

    if (!layoutStr.isEmpty())
    {
        m_videoLayout = QnResourceVideoLayoutPtr(
            QnCustomResourceVideoLayout::fromString(layoutStr));
    }
    else
    {
        m_videoLayout = QnMediaResource::getVideoLayout(dataProvider)
            .constCast<QnResourceVideoLayout>();
    }

    auto resourceId = getId();

    auto nonConstThis = const_cast<QnPlOnvifResource*>(this);
    nonConstThis->setProperty(Qn::VIDEO_LAYOUT_PARAM_NAME, m_videoLayout->toString());
    nonConstThis->saveParams();

    return m_videoLayout;
}

bool QnPlOnvifResource::secondaryResolutionIsLarge() const
{
    return m_secondaryResolution.width() * m_secondaryResolution.height() > 720 * 480;
}

void QnPlOnvifResource::setRelayOutputStateNonSafe(
    quint64 timerID,
    const QString& outputID,
    bool active,
    unsigned int autoResetTimeoutMS )
{
    {
        QnMutexLocker lk( &m_ioPortMutex );
        m_triggerOutputTasks.erase( timerID );
    }

    //retrieving output info to check mode
    RelayOutputInfo relayOutputInfo;
    if( !fetchRelayOutputInfo( outputID.toStdString(), &relayOutputInfo ) )
    {
        NX_LOGX( lit("Cannot change relay output %1 state. Failed to get relay output info").arg(outputID), cl_logWARNING );
        return /*false*/;
    }

#ifdef SIMULATE_RELAY_PORT_MOMOSTABLE_MODE
    const bool isBistableModeRequired = true;
#else
    const bool isBistableModeRequired = autoResetTimeoutMS == 0;
#endif

#ifndef SIMULATE_RELAY_PORT_MOMOSTABLE_MODE
    std::string requiredDelayTime;
    if( autoResetTimeoutMS > 0 )
    {
        std::ostringstream ss;
        ss<<"PT"<<(autoResetTimeoutMS < 1000 ? 1 : autoResetTimeoutMS/1000)<<"S";
        requiredDelayTime = ss.str();
    }
#endif
    if( (relayOutputInfo.isBistable != isBistableModeRequired) ||
#ifndef SIMULATE_RELAY_PORT_MOMOSTABLE_MODE
        (!isBistableModeRequired && relayOutputInfo.delayTime != requiredDelayTime) ||
#endif
        relayOutputInfo.activeByDefault )
    {
        //switching output to required mode
        relayOutputInfo.isBistable = isBistableModeRequired;
#ifndef SIMULATE_RELAY_PORT_MOMOSTABLE_MODE
        relayOutputInfo.delayTime = requiredDelayTime;
#endif
        relayOutputInfo.activeByDefault = false;
        if( !setRelayOutputSettings( relayOutputInfo ) )
        {
            NX_LOGX( lit("Cannot set camera %1 output %2 to state %3 with timeout %4 msec. Cannot set mode to %5").
                arg(QString()).arg(QString::fromStdString(relayOutputInfo.token)).arg(QLatin1String(active ? "active" : "inactive")).arg(autoResetTimeoutMS).
                arg(QLatin1String(relayOutputInfo.isBistable ? "bistable" : "monostable")), cl_logWARNING );
            return /*false*/;
        }

        NX_LOGX( lit("Camera %1 output %2 has been switched to %3 mode").arg(QString()).arg(outputID).
            arg(QLatin1String(relayOutputInfo.isBistable ? "bistable" : "monostable")), cl_logWARNING );
    }

    //modifying output
    QAuthenticator auth = getAuth();

    DeviceSoapWrapper soapWrapper(
        getDeviceOnvifUrl().toStdString(),
        auth.user(),
        auth.password(),
        m_timeDrift );

    _onvifDevice__SetRelayOutputState request;
    request.RelayOutputToken = relayOutputInfo.token;

    const auto onvifActive = m_isRelayOutputInversed ? !active : active;
    request.LogicalState = onvifActive ? onvifXsd__RelayLogicalState__active : onvifXsd__RelayLogicalState__inactive;

    _onvifDevice__SetRelayOutputStateResponse response;
    const int soapCallResult = soapWrapper.setRelayOutputState( request, response );
    if( soapCallResult != SOAP_OK && soapCallResult != SOAP_MUSTUNDERSTAND )
    {
        NX_LOGX( lm("Failed to set relay %1 output state to %2. endpoint %3")
            .args(relayOutputInfo.token, onvifActive, soapWrapper.endpoint()), cl_logWARNING );
        return /*false*/;
    }

#ifdef SIMULATE_RELAY_PORT_MOMOSTABLE_MODE
    if( (autoResetTimeoutMS > 0) && active )
    {
        //adding task to reset port state
        using namespace std::placeholders;
        const quint64 timerID = nx::utils::TimerManager::instance()->addTimer(
            std::bind(&QnPlOnvifResource::setRelayOutputStateNonSafe, this, _1, outputID, !active, 0),
            std::chrono::milliseconds(autoResetTimeoutMS));
        m_triggerOutputTasks[timerID] = TriggerOutputTask(outputID, !active, 0);
    }
#endif

    NX_LOGX( lm("Successfully set relay %1 output state to %2. endpoint %3")
        .args(relayOutputInfo.token, onvifActive, soapWrapper.endpoint()), cl_logINFO );
    return /*true*/;
}

QnMutex* QnPlOnvifResource::getStreamConfMutex()
{
    return &m_streamConfMutex;
}

void QnPlOnvifResource::beforeConfigureStream(Qn::ConnectionRole /*role*/)
{
    QnMutexLocker lock( &m_streamConfMutex );
    ++m_streamConfCounter;
    while (m_streamConfCounter > 1)
        m_streamConfCond.wait(&m_streamConfMutex);
}

void QnPlOnvifResource::afterConfigureStream(Qn::ConnectionRole /*role*/)
{
    QnMutexLocker lock( &m_streamConfMutex );
    --m_streamConfCounter;
    m_streamConfCond.wakeAll();
    while (m_streamConfCounter > 0)
        m_streamConfCond.wait(&m_streamConfMutex);
}

CameraDiagnostics::Result QnPlOnvifResource::customStreamConfiguration(Qn::ConnectionRole role)
{
    return CameraDiagnostics::NoErrorResult();
}

double QnPlOnvifResource::getClosestAvailableFps(double desiredFps)
{
    auto resData = qnStaticCommon->dataPool()->data(toSharedPointer(this));
    bool useEncodingInterval = resData.value<bool>(
        Qn::CONTROL_FPS_VIA_ENCODING_INTERVAL_PARAM_NAME);

    if (useEncodingInterval)
    {
        int fpsBase = resData.value<int>(Qn::FPS_BASE_PARAM_NAME);
        int encodingInterval = 1;
        double bestDiff = fpsBase;
        double bestFps = 1;

        if (!fpsBase)
            return desiredFps;

        while (fpsBase > encodingInterval)
        {
            auto fpsCandidate = fpsBase / encodingInterval;
            auto currentDiff = desiredFps - fpsCandidate;
            if (currentDiff < bestDiff)
            {
                bestDiff = currentDiff;
                bestFps = fpsCandidate;
            }
            else
            {
                break;
            }

            encodingInterval++;
        }

        return bestFps;
    }
    else
    {
        return desiredFps;
    }
}

void QnPlOnvifResource::updateFirmware()
{
    QAuthenticator auth = getAuth();
    DeviceSoapWrapper soapWrapper(getDeviceOnvifUrl().toStdString(), auth.user(), auth.password(), m_timeDrift);

    DeviceInfoReq request;
    DeviceInfoResp response;
    int soapRes = soapWrapper.getDeviceInformation(request, response);
    if (soapRes == SOAP_OK)
    {
        QString firmware = QString::fromStdString(response.FirmwareVersion);
        if (!firmware.isEmpty())
            setFirmware(firmware);
    }
}

CameraDiagnostics::Result QnPlOnvifResource::getFullUrlInfo()
{
    QAuthenticator auth = getAuth();

    DeviceSoapWrapper soapWrapper(getDeviceOnvifUrl().toStdString(), auth.user(), auth.password(), m_timeDrift);
    CapabilitiesResp response;
    auto result = fetchOnvifCapabilities( &soapWrapper, &response );
    if( !result )
        return result;

    if (response.Capabilities)
        fillFullUrlInfo( response );

    return CameraDiagnostics::NoErrorResult();
}

void QnPlOnvifResource::updateOnvifUrls(const QnPlOnvifResourcePtr& other)
{
    setDeviceOnvifUrl(other->getDeviceOnvifUrl());
    setMediaUrl(other->getMediaUrl());
    setImagingUrl(other->getImagingUrl());
    setPtzUrl(other->getPtzUrl());
}

CameraDiagnostics::Result QnPlOnvifResource::fetchOnvifCapabilities(
    DeviceSoapWrapper* const soapWrapper,
    CapabilitiesResp* const response)
{
    QAuthenticator auth = getAuth();

    //Trying to get onvif URLs
    CapabilitiesReq request;

    int soapRes = soapWrapper->getCapabilities(request, *response);
    if (soapRes != SOAP_OK)
    {
#ifdef PL_ONVIF_DEBUG
        qWarning() << "QnPlOnvifResource::fetchAndSetDeviceInformation: can't fetch media and device URLs. Reason: SOAP to endpoint "
            << getDeviceOnvifUrl() << " failed. GSoap error code: " << soapRes << ". " << soapWrapper.getLastError();
#endif
        if (soapWrapper->isNotAuthenticated())
        {
            if (!getId().isNull())
                setStatus(Qn::Unauthorized);
            return CameraDiagnostics::NotAuthorisedResult( getDeviceOnvifUrl() );
        }
        return CameraDiagnostics::RequestFailedResult(lit("getCapabilities"), soapWrapper->getLastError());
    }

    return CameraDiagnostics::NoErrorResult();
}

void QnPlOnvifResource::fillFullUrlInfo( const CapabilitiesResp& response )
{
    if (!response.Capabilities)
        return;

    if (response.Capabilities->Events)
    {
        m_eventCapabilities.reset(new onvifXsd__EventCapabilities(*response.Capabilities->Events));
        m_eventCapabilities->XAddr = fromOnvifDiscoveredUrl(m_eventCapabilities->XAddr).toStdString();
    }

    if (response.Capabilities->Media)
    {
        setMediaUrl(fromOnvifDiscoveredUrl(response.Capabilities->Media->XAddr));
    }
    if (response.Capabilities->Imaging)
    {
        setImagingUrl(fromOnvifDiscoveredUrl(response.Capabilities->Imaging->XAddr));
    }
    if (response.Capabilities->Device)
    {
        setDeviceOnvifUrl(fromOnvifDiscoveredUrl(response.Capabilities->Device->XAddr));
    }
    if (response.Capabilities->PTZ)
    {
        setPtzUrl(fromOnvifDiscoveredUrl(response.Capabilities->PTZ->XAddr));
    }
    if (response.Capabilities->Extension && response.Capabilities->Extension->DeviceIO)
    {
        m_deviceIOUrl = fromOnvifDiscoveredUrl(response.Capabilities->Extension->DeviceIO->XAddr)
            .toStdString();
    }
    else
    {
        m_deviceIOUrl = getDeviceOnvifUrl().toStdString();
    }
}

/**
 * Some cameras provide model in a bit different way via native driver and ONVIF driver.
 * Try several variants to match json data.
 */
bool QnPlOnvifResource::isCameraForcedToOnvif(const QString& manufacturer, const QString& model)
{
    QnResourceData resourceData = qnStaticCommon->dataPool()->data(manufacturer, model);
    if (resourceData.value<bool>(Qn::FORCE_ONVIF_PARAM_NAME))
        return true;

    QString shortModel = model;
    shortModel.replace(QString(lit(" ")), QString());
    shortModel.replace(QString(lit("-")), QString());
    resourceData = qnStaticCommon->dataPool()->data(manufacturer, shortModel);
    if (resourceData.value<bool>(Qn::FORCE_ONVIF_PARAM_NAME))
        return true;

    if (shortModel.startsWith(manufacturer))
        shortModel = shortModel.mid(manufacturer.length()).trimmed();
    resourceData = qnStaticCommon->dataPool()->data(manufacturer, shortModel);
    if (resourceData.value<bool>(Qn::FORCE_ONVIF_PARAM_NAME))
        return true;

    return false;
}

bool QnPlOnvifResource::initializeTwoWayAudio()
{
    if (initializeTwoWayAudioByResourceData())
        return true;

    MediaSoapWrapper soapWrapper(getDeviceOnvifUrl().toStdString(),
        getAuth().user(), getAuth().password(), m_timeDrift);

    _onvifMedia__GetAudioOutputs request;
    _onvifMedia__GetAudioOutputsResponse response;
    const int result = soapWrapper.getAudioOutputs(request, response);
    if (result != SOAP_OK && result != SOAP_MUSTUNDERSTAND)
    {
        NX_DEBUG(this, lm("Filed to fetch audio outputs from %1").arg(soapWrapper.endpoint()));
        return false;
    }

    if (!response.AudioOutputs.empty())
    {
        m_audioTransmitter.reset(new nx::mediaserver_core::plugins::OnvifAudioTransmitter(this));
        return true;
    }

    NX_DEBUG(this, lm("No sutable audio outputs are detected on %1").arg(soapWrapper.endpoint()));
    return false;
}

bool QnPlOnvifResource::initializeTwoWayAudioByResourceData()
{
    const QnResourceData resourceData = qnStaticCommon->dataPool()->data(toSharedPointer(this));
    TwoWayAudioParams params = resourceData.value<TwoWayAudioParams>(Qn::TWO_WAY_AUDIO_PARAM_NAME);
    if (params.engine.toLower() == QString("onvif"))
    {
        m_audioTransmitter.reset(new nx::mediaserver_core::plugins::OnvifAudioTransmitter(this));
    }
    else if (params.engine.toLower() == QString("basic") || params.engine.isEmpty())
    {
        if (params.codec.isEmpty() || params.urlPath.isEmpty())
            return false;

        auto audioTransmitter = std::make_unique<QnBasicAudioTransmitter>(this);
        audioTransmitter->setContentType(params.contentType.toUtf8());

        if (params.noAuth)
            audioTransmitter->setAuthPolicy(QnBasicAudioTransmitter::AuthPolicy::noAuth);
        else if (params.useBasicAuth)
            audioTransmitter->setAuthPolicy(QnBasicAudioTransmitter::AuthPolicy::basicAuth);
        else
            audioTransmitter->setAuthPolicy(QnBasicAudioTransmitter::AuthPolicy::digestAndBasicAuth);

        QUrl srcUrl(getUrl());
        QUrl url(lit("http://%1:%2%3").arg(srcUrl.host()).arg(srcUrl.port()).arg(params.urlPath));
        audioTransmitter->setTransmissionUrl(url);

        m_audioTransmitter.reset(audioTransmitter.release());
    }
    else
    {
        NX_ASSERT(false, lm("Unsupported 2WayAudio engine: %1").arg(params.engine));
    }

    if (!params.codec.isEmpty())
    {
        QnAudioFormat format;
        format.setCodec(params.codec);
        format.setSampleRate(params.sampleRate * 1000);
        format.setChannelCount(params.channels);
        m_audioTransmitter->setOutputFormat(format);
    }

<<<<<<< HEAD
    nx::utils::Url srcUrl(getUrl());
    nx::utils::Url url(lit("http://%1:%2%3").arg(srcUrl.host()).arg(srcUrl.port()).arg(params.urlPath));
    audioTransmitter->setTransmissionUrl(url);
=======
    if (params.bitrateKbps != 0)
        m_audioTransmitter->setBitrateKbps(params.bitrateKbps * 1000);
>>>>>>> 8b4fa82c

    return true;
}

void QnPlOnvifResource::setMaxChannels(int value)
{
    m_maxChannels = value;
}

#endif //ENABLE_ONVIF<|MERGE_RESOLUTION|>--- conflicted
+++ resolved
@@ -4274,8 +4274,8 @@
         else
             audioTransmitter->setAuthPolicy(QnBasicAudioTransmitter::AuthPolicy::digestAndBasicAuth);
 
-        QUrl srcUrl(getUrl());
-        QUrl url(lit("http://%1:%2%3").arg(srcUrl.host()).arg(srcUrl.port()).arg(params.urlPath));
+        nx::utils::Url srcUrl(getUrl());
+        nx::utils::Url url(lit("http://%1:%2%3").arg(srcUrl.host()).arg(srcUrl.port()).arg(params.urlPath));
         audioTransmitter->setTransmissionUrl(url);
 
         m_audioTransmitter.reset(audioTransmitter.release());
@@ -4294,14 +4294,8 @@
         m_audioTransmitter->setOutputFormat(format);
     }
 
-<<<<<<< HEAD
-    nx::utils::Url srcUrl(getUrl());
-    nx::utils::Url url(lit("http://%1:%2%3").arg(srcUrl.host()).arg(srcUrl.port()).arg(params.urlPath));
-    audioTransmitter->setTransmissionUrl(url);
-=======
     if (params.bitrateKbps != 0)
         m_audioTransmitter->setBitrateKbps(params.bitrateKbps * 1000);
->>>>>>> 8b4fa82c
 
     return true;
 }
