#ifdef ENABLE_ONVIF

#include <algorithm>
#include <climits>
#include <cstring>
#include <cmath>
#include <sstream>
#include <type_traits>

#include <QtCore/QBuffer>
#include <QtCore/QDebug>
#include <QHash>
#include <QtCore/QTimer>

#include <onvif/soapDeviceBindingProxy.h>
#include <onvif/soapMediaBindingProxy.h>
#include <onvif/soapNotificationProducerBindingProxy.h>
#include <onvif/soapEventBindingProxy.h>
#include <onvif/soapPullPointSubscriptionBindingProxy.h>
#include <onvif/soapSubscriptionManagerBindingProxy.h>
#include <onvif/soapStub.h>

#include "onvif_resource.h"
#include "onvif_stream_reader.h"
#include "onvif_helper.h"
#include <nx/utils/log/log.h>
#include "utils/common/synctime.h"
#include "utils/math/math.h"
#include <nx/network/aio/aio_service.h>
#include <nx/network/http/http_types.h>
#include <nx/network/socket_global.h>
#include <nx/utils/timer_manager.h>
#include <nx/utils/system_error.h>
#include "api/app_server_connection.h"
#include "soap/soapserver.h"
#include "onvif_ptz_controller.h"
#include "core/resource/resource_data.h"
#include "core/resource_management/resource_data_pool.h"
#include "common/common_module.h"
#include <nx/utils/timer_manager.h>
#include "gsoap_async_call_wrapper.h"
#include "plugins/resource/d-link/dlink_ptz_controller.h"
#include "core/onvif/onvif_config_data.h"

#include <plugins/resource/onvif/imaging/onvif_imaging_proxy.h>
#include <plugins/resource/onvif/onvif_audio_transmitter.h>
#include <plugins/resource/onvif/onvif_maintenance_proxy.h>

#include <nx/fusion/model_functions.h>
#include <utils/xml/camera_advanced_param_reader.h>
#include <core/dataconsumer/basic_audio_transmitter.h>

#include <plugins/utils/multisensor_data_provider.h>
#include <core/resource_management/resource_properties.h>
#include <common/static_common_module.h>
#include <utils/media/av_codec_helper.h>

//!assumes that camera can only work in bistable mode (true for some (or all?) DW cameras)
#define SIMULATE_RELAY_PORT_MOMOSTABLE_MODE

namespace
{
    const QString kBaselineH264Profile("Baseline");
    const QString kMainH264Profile("Main");
    const QString kExtendedH264Profile("Extended");
    const QString kHighH264Profile("High");

    onvifXsd__H264Profile fromStringToH264Profile(const QString& str)
    {
        if (str == kMainH264Profile)
            return onvifXsd__H264Profile::onvifXsd__H264Profile__Main;
        else if (str == kExtendedH264Profile)
            return onvifXsd__H264Profile::onvifXsd__H264Profile__Extended;
        else if (str == kHighH264Profile)
            return onvifXsd__H264Profile::onvifXsd__H264Profile__High;
        else
            return onvifXsd__H264Profile::onvifXsd__H264Profile__Baseline;
    };
}

const QString QnPlOnvifResource::MANUFACTURE(lit("OnvifDevice"));
//static const quint64 MOTION_INFO_UPDATE_INTERVAL = 1000000ll * 60;
const char* QnPlOnvifResource::ONVIF_PROTOCOL_PREFIX = "http://";
const char* QnPlOnvifResource::ONVIF_URL_SUFFIX = ":80/onvif/device_service";
const int QnPlOnvifResource::DEFAULT_IFRAME_DISTANCE = 20;
QString QnPlOnvifResource::MEDIA_URL_PARAM_NAME = QLatin1String("MediaUrl");
QString QnPlOnvifResource::ONVIF_URL_PARAM_NAME = QLatin1String("DeviceUrl");
QString QnPlOnvifResource::ONVIF_ID_PARAM_NAME = QLatin1String("DeviceID");
const float QnPlOnvifResource::QUALITY_COEF = 0.2f;
const int QnPlOnvifResource::MAX_AUDIO_BITRATE = 64; //kbps
const int QnPlOnvifResource::MAX_AUDIO_SAMPLERATE = 32; //khz
const int QnPlOnvifResource::ADVANCED_SETTINGS_VALID_TIME = 60; //60s
static const unsigned int DEFAULT_NOTIFICATION_CONSUMER_REGISTRATION_TIMEOUT = 30;
// !If renew subscription exactly at termination time, camera can already terminate subscription,
// so have to do that a little bit earlier..
static const unsigned int RENEW_NOTIFICATION_FORWARDING_SECS = 5;
static const unsigned int MS_PER_SECOND = 1000;
static const unsigned int PULLPOINT_NOTIFICATION_CHECK_TIMEOUT_SEC = 1;
static const unsigned int MAX_IO_PORTS_PER_DEVICE = 200;
static const int DEFAULT_SOAP_TIMEOUT = 10;
static const quint32 MAX_TIME_DRIFT_UPDATE_PERIOD_MS = 15 * 60 * 1000; // 15 minutes

//Forth times greater than default = 320 x 240

/* Some cameras declare invalid max resolution */
struct StrictResolution {
    const char* model;
    QSize maxRes;
};

// strict maximum resolution for this models

// TODO: #Elric #VASILENKO move out to JSON
StrictResolution strictResolutionList[] =
{
    { "Brickcom-30xN", QSize(1920, 1080) }
};

//width > height is preferred
static bool resolutionGreaterThan(const QSize &s1, const QSize &s2)
{
    long long res1 = s1.width() * s1.height();
    long long res2 = s2.width() * s2.height();
    return res1 > res2? true: (res1 == res2 && s1.width() > s2.width()? true: false);
}

QnPlOnvifResource::VideoOptionsLocal::VideoOptionsLocal(
    const QString& id,
    const VideoOptionsResp& resp,
    QnBounds frameRateBounds)
    :
    id(id)
{
    std::vector<onvifXsd__VideoResolution*>* srcVector = 0;
    if (resp.Options->H264)
        srcVector = &resp.Options->H264->ResolutionsAvailable;
    else if (resp.Options->JPEG)
        srcVector = &resp.Options->JPEG->ResolutionsAvailable;
    if (srcVector)
    {
        for (uint i = 0; i < srcVector->size(); ++i)
            resolutions << QSize(srcVector->at(i)->Width, srcVector->at(i)->Height);
    }
    isH264 = resp.Options->H264;
    if (isH264)
    {
        for (uint i = 0; i < resp.Options->H264->H264ProfilesSupported.size(); ++i)
            h264Profiles << resp.Options->H264->H264ProfilesSupported[i];
        std::sort(h264Profiles.begin(), h264Profiles.end());

        if (resp.Options->H264->FrameRateRange)
        {
            frameRateMax = restrictFrameRate(
                resp.Options->H264->FrameRateRange->Max, frameRateBounds);
            frameRateMin = restrictFrameRate(
                resp.Options->H264->FrameRateRange->Min, frameRateBounds);
        }

        if (resp.Options->H264->GovLengthRange)
        {
            govMin = resp.Options->H264->GovLengthRange->Min;
            govMax = resp.Options->H264->GovLengthRange->Max;
        }
    }
    else if (resp.Options->JPEG)
    {
        if (resp.Options->JPEG->FrameRateRange)
        {
            frameRateMax = restrictFrameRate(
                resp.Options->JPEG->FrameRateRange->Max, frameRateBounds);
            frameRateMin = restrictFrameRate(
                resp.Options->JPEG->FrameRateRange->Min, frameRateBounds);
        }
    }
    if (resp.Options->QualityRange)
    {
        minQ = resp.Options->QualityRange->Min;
        maxQ = resp.Options->QualityRange->Max;
    }
}

int QnPlOnvifResource::VideoOptionsLocal::restrictFrameRate(
    int frameRate, QnBounds frameRateBounds) const
{
    if (frameRateBounds.isNull())
        return frameRate;

    return qBound((int)frameRateBounds.min, frameRate, (int)frameRateBounds.max);
}

typedef std::function<bool(
    const QnPlOnvifResource::VideoOptionsLocal&,
    const QnPlOnvifResource::VideoOptionsLocal&)> VideoOptionsComparator;

bool videoOptsGreaterThan(
    const QnPlOnvifResource::VideoOptionsLocal &s1,
    const QnPlOnvifResource::VideoOptionsLocal &s2)
{
    int square1Max = 0;
    QSize max1Res;
    for (int i = 0; i < s1.resolutions.size(); ++i)
    {
        int newMax = s1.resolutions[i].width() * s1.resolutions[i].height();
        if (newMax > square1Max)
        {
            square1Max = newMax;
            max1Res = s1.resolutions[i];
        }
    }

    int square2Max = 0;
    QSize max2Res;
    for (int i = 0; i < s2.resolutions.size(); ++i)
    {
        int newMax = s2.resolutions[i].width() * s2.resolutions[i].height();
        if (newMax > square2Max)
        {
            square2Max = newMax;
            max2Res = s2.resolutions[i];
        }
    }

    if (square1Max != square2Max)
        return square1Max > square2Max;

    // if some option doesn't have H264 it "less"
    if (!s1.isH264 && s2.isH264)
        return false;
    else if (s1.isH264 && !s2.isH264)
        return true;

    if (!s1.usedInProfiles && s2.usedInProfiles)
        return false;
    else if (s1.usedInProfiles && !s2.usedInProfiles)
        return true;

    return s1.id < s2.id; // sort by name
}

bool compareByProfiles(
    const QnPlOnvifResource::VideoOptionsLocal &s1,
    const QnPlOnvifResource::VideoOptionsLocal &s2,
    const QMap<QString, int>& profilePriorities)
{
    auto firstPriority = profilePriorities.contains(s1.currentProfile)
        ? profilePriorities[s1.currentProfile]
        : -1;

    auto secondPriority = profilePriorities.contains(s2.currentProfile)
        ? profilePriorities[s2.currentProfile]
        : -1;

    if (firstPriority != secondPriority)
        return firstPriority > secondPriority;

    return videoOptsGreaterThan(s1, s2);
}

VideoOptionsComparator createComparator(const QString& profiles)
{
    if (!profiles.isEmpty())
    {
        auto profileList = profiles.split(L',');
        QMap<QString, int> profilePriorities;
        for (auto i = 0; i < profileList.size(); ++i)
            profilePriorities[profileList[i]] = profileList.size() - i;

        return
            [profilePriorities](
                const QnPlOnvifResource::VideoOptionsLocal &s1,
                const QnPlOnvifResource::VideoOptionsLocal &s2) -> bool
            {
                return compareByProfiles(s1, s2, profilePriorities);
            };
    }

    return videoOptsGreaterThan;
}

static void updateTimer(nx::utils::TimerId* timerId, std::chrono::milliseconds timeout,
    nx::utils::MoveOnlyFunc<void(nx::utils::TimerId)> function)
{
    if (*timerId != 0)
    {
        nx::utils::TimerManager::instance()->deleteTimer(*timerId);
        *timerId = 0;
    }

    *timerId = nx::utils::TimerManager::instance()->addTimer(
        std::move(function), timeout);
}

//
// QnPlOnvifResource
//

QnPlOnvifResource::RelayOutputInfo::RelayOutputInfo()
:
    isBistable(false),
    activeByDefault(false)
{
}

QnPlOnvifResource::RelayOutputInfo::RelayOutputInfo(
    const std::string& _token,
    bool _isBistable,
    const std::string& _delayTime,
    bool _activeByDefault)
:
    token(_token),
    isBistable(_isBistable),
    delayTime(_delayTime),
    activeByDefault(_activeByDefault)
{
}

QnPlOnvifResource::QnPlOnvifResource(QnCommonModule* commonModule):
    base_type(commonModule),
    m_audioCodec(AUDIO_NONE),
    m_audioBitrate(0),
    m_audioSamplerate(0),
    m_timeDrift(0),
    m_isRelayOutputInversed(false),
    m_inputMonitored(false),
    m_clearInputsTimeoutUSec(0),
    m_eventMonitorType(emtNone),
    m_nextPullMessagesTimerID(0),
    m_renewSubscriptionTimerID(0),
    m_maxChannels(1),
    m_streamConfCounter(0),
    m_prevPullMessageResponseClock(0),
    m_inputPortCount(0),
    m_videoLayout(nullptr),
    m_advancedParametersProvider(this),
    m_onvifRecieveTimeout(DEFAULT_SOAP_TIMEOUT),
    m_onvifSendTimeout(DEFAULT_SOAP_TIMEOUT)
{
    m_tmpH264Conf.reset(new onvifXsd__H264Configuration());
    m_monotonicClock.start();
    m_advSettingsLastUpdated.restart();
}

QnPlOnvifResource::~QnPlOnvifResource()
{
    {
        QnMutexLocker lk(&m_ioPortMutex);
        while(!m_triggerOutputTasks.empty())
        {
            const quint64 timerID = m_triggerOutputTasks.begin()->first;
            const TriggerOutputTask outputTask = m_triggerOutputTasks.begin()->second;
            m_triggerOutputTasks.erase(m_triggerOutputTasks.begin());

            lk.unlock();

            // Garantees that no onTimer(timerID) is running on return.
            nx::utils::TimerManager::instance()->joinAndDeleteTimer(timerID);
            if(!outputTask.active)
            {
                //returning port to inactive state
                setRelayOutputStateNonSafe(
                    0,
                    outputTask.outputID,
                    outputTask.active,
                    0);
            }

            lk.relock();
        }
    }

    stopInputPortMonitoringAsync();

    QnMutexLocker lock(&m_physicalParamsMutex);
    m_imagingParamsProxy.reset();
}

const QString QnPlOnvifResource::fetchMacAddress(
    const NetIfacesResp& response,
    const QString& senderIpAddress)
{
    QString someMacAddress;
    std::vector<class onvifXsd__NetworkInterface*> ifaces = response.NetworkInterfaces;

    for (uint i = 0; i < ifaces.size(); ++i)
    {
        onvifXsd__NetworkInterface* ifacePtr = ifaces[i];

        if (!ifacePtr->Info)
            continue;

        if (ifacePtr->Enabled && ifacePtr->IPv4 && ifacePtr->IPv4->Enabled)
        {
            onvifXsd__IPv4Configuration* conf = ifacePtr->IPv4->Config;
            if (!conf)
                continue;

            if (conf->DHCP && conf->FromDHCP)
            {
                // TODO: #vasilenko UTF unuse std::string
                if (senderIpAddress == QString::fromStdString(conf->FromDHCP->Address))
                {
                    return QString::fromStdString(ifacePtr->Info->HwAddress).toUpper()
                        .replace(QLatin1Char(':'), QLatin1Char('-'));
                }
                if (someMacAddress.isEmpty())
                {
                    someMacAddress = QString::fromStdString(ifacePtr->Info->HwAddress);
                }
            }

            std::vector<class onvifXsd__PrefixedIPv4Address*> addresses = conf->Manual;
            std::vector<class onvifXsd__PrefixedIPv4Address*>::const_iterator addrPtrIter =
                addresses.begin();

            for (; addrPtrIter != addresses.end(); ++addrPtrIter)
            {
                onvifXsd__PrefixedIPv4Address* addrPtr = *addrPtrIter;
                if (!addrPtr)
                    continue;

                // TODO: #vasilenko UTF unuse std::string
                if (senderIpAddress == QString::fromStdString(addrPtr->Address))
                {
                    return QString::fromStdString(ifacePtr->Info->HwAddress).toUpper()
                        .replace(QLatin1Char(':'), QLatin1Char('-'));
                }
                if (someMacAddress.isEmpty())
                {
                    someMacAddress = QString::fromStdString(ifacePtr->Info->HwAddress);
                }
            }
        }
    }

    return someMacAddress.toUpper().replace(QLatin1Char(':'), QLatin1Char('-'));
}

void QnPlOnvifResource::setHostAddress(const QString &ip)
{
    //nx::mediaserver::resource::Camera::se
    {
        QnMutexLocker lock(&m_mutex);

        QString mediaUrl = getMediaUrl();
        if (!mediaUrl.isEmpty())
        {
            QUrl url(mediaUrl);
            url.setHost(ip);
            setMediaUrl(url.toString());
        }

        QString onvifUrl = getDeviceOnvifUrl();
        if (!onvifUrl.isEmpty())
        {
            QUrl url(onvifUrl);
            url.setHost(ip);
            setDeviceOnvifUrl(url.toString());
        }
    }

    nx::mediaserver::resource::Camera::setHostAddress(ip);
}

const QString QnPlOnvifResource::createOnvifEndpointUrl(const QString& ipAddress)
{
    return QLatin1String(ONVIF_PROTOCOL_PREFIX) + ipAddress + QLatin1String(ONVIF_URL_SUFFIX);
}

typedef GSoapAsyncCallWrapper <
    DeviceSoapWrapper,
    NetIfacesReq,
    NetIfacesResp
> GSoapDeviceGetNetworkIntfAsyncWrapper;

void QnPlOnvifResource::checkIfOnlineAsync(std::function<void(bool)> completionHandler)
{
    QAuthenticator auth = getAuth();

    const QString deviceUrl = getDeviceOnvifUrl();
    if(deviceUrl.isEmpty())
    {
        //calling completionHandler(false)
        nx::network::SocketGlobals::aioService().post(std::bind(completionHandler, false));
        return;
    }

    std::unique_ptr<DeviceSoapWrapper> soapWrapper(new DeviceSoapWrapper(
        deviceUrl.toStdString(),
        auth.user(),
        auth.password(),
        m_timeDrift));

    // Trying to get HardwareId.
    auto asyncWrapper = std::make_shared<GSoapDeviceGetNetworkIntfAsyncWrapper>(
        std::move(soapWrapper),
        &DeviceSoapWrapper::getNetworkInterfaces );

    const nx::network::QnMacAddress resourceMAC = getMAC();
    auto onvifCallCompletionFunc =
        [asyncWrapper, deviceUrl, resourceMAC, completionHandler]( int soapResultCode )
        {
            if( soapResultCode != SOAP_OK )
                return completionHandler( false );

            completionHandler(
                resourceMAC.toString() == QnPlOnvifResource::fetchMacAddress(
                    asyncWrapper->response(), QUrl(deviceUrl).host()));
        };

    NetIfacesReq request;
    asyncWrapper->callAsync(request, onvifCallCompletionFunc);
}

QString QnPlOnvifResource::getDriverName() const
{
    return MANUFACTURE;
}

const QSize QnPlOnvifResource::getVideoSourceSize() const
{
    QnMutexLocker lock(&m_mutex);
    return m_videoSourceSize;
}

int QnPlOnvifResource::getAudioBitrate() const
{
    return m_audioBitrate;
}

int QnPlOnvifResource::getAudioSamplerate() const
{
    return m_audioSamplerate;
}

QnPlOnvifResource::AUDIO_CODECS QnPlOnvifResource::getAudioCodec() const
{
    QnMutexLocker lock(&m_mutex);
    return m_audioCodec;
}

void QnPlOnvifResource::setAudioCodec(QnPlOnvifResource::AUDIO_CODECS c)
{
    QnMutexLocker lock(&m_mutex);
    m_audioCodec = c;
}

QnAbstractStreamDataProvider* QnPlOnvifResource::createLiveDataProvider()
{
    auto resData = qnStaticCommon->dataPool()->data(toSharedPointer(this));
    bool shouldAppearAsSingleChannel = resData.value<bool>(
        Qn::SHOULD_APPEAR_AS_SINGLE_CHANNEL_PARAM_NAME);

    if (shouldAppearAsSingleChannel)
        return new nx::plugins::utils::MultisensorDataProvider(toSharedPointer(this));

    return new QnOnvifStreamReader(toSharedPointer(this));
}

nx::mediaserver::resource::StreamCapabilityMap QnPlOnvifResource::getStreamCapabilityMapFromDrives(
    Qn::StreamIndex streamIndex)
{
    using namespace nx::mediaserver::resource;

    QnMutexLocker lock(&m_mutex);

    const auto& capabilities = streamIndex == Qn::StreamIndex::primary
        ? m_primaryStreamCapabilities: m_secondaryStreamCapabilities;

    StreamCapabilityKey key;
    key.codec = QnAvCodecHelper::codecIdToString(
        capabilities.isH264 ? AV_CODEC_ID_H264 : AV_CODEC_ID_MJPEG);

    StreamCapabilityMap result;
    for (const auto& resolution: capabilities.resolutions)
    {
        key.resolution = resolution;
        result.insert(key, nx::media::CameraStreamCapability());
    }
    return result;
}

CameraDiagnostics::Result QnPlOnvifResource::initializeCameraDriver()
{
    if (m_appStopping)
        return CameraDiagnostics::ServerTerminatedResult();

    CapabilitiesResp capabilitiesResponse;
    DeviceSoapWrapper* soapWrapper = nullptr;

    auto result = initOnvifCapabilitiesAndUrls(&capabilitiesResponse, &soapWrapper); //< step 1
    if(!checkResultAndSetStatus(result))
        return result;

    std::unique_ptr<DeviceSoapWrapper> guard(soapWrapper);

    result = initializeMedia(capabilitiesResponse); //< step 2
    if (!checkResultAndSetStatus(result))
        return result;

    if (m_appStopping)
        return CameraDiagnostics::ServerTerminatedResult();

    initializeAdvancedParameters(capabilitiesResponse); //< step 3

    if (m_appStopping)
        return CameraDiagnostics::ServerTerminatedResult();

    initializeIo(capabilitiesResponse); //< step 4

    if (m_appStopping)
        return CameraDiagnostics::ServerTerminatedResult();

    initializePtz(capabilitiesResponse); //< step 5

    if (m_appStopping)
        return CameraDiagnostics::ServerTerminatedResult();

    result = customInitialization(capabilitiesResponse);
    if (!checkResultAndSetStatus(result))
        return result;

    saveParams();

    return CameraDiagnostics::NoErrorResult();
}

CameraDiagnostics::Result QnPlOnvifResource::initOnvifCapabilitiesAndUrls(
    CapabilitiesResp* outCapabilitiesResponse,
    DeviceSoapWrapper** outDeviceSoapWrapper)
{
    *outDeviceSoapWrapper = nullptr;

    auto deviceOnvifUrl = getDeviceOnvifUrl();
    if (deviceOnvifUrl.isEmpty())
    {
        return m_prevOnvifResultCode.errorCode != CameraDiagnostics::ErrorCode::noError
            ? m_prevOnvifResultCode
            : CameraDiagnostics::RequestFailedResult(lit("getDeviceOnvifUrl"), QString());
    }

    calcTimeDrift();

    if (m_appStopping)
        return CameraDiagnostics::ServerTerminatedResult();

    QAuthenticator auth = getAuth();

    std::unique_ptr<DeviceSoapWrapper> deviceSoapWrapper =
        std::make_unique<DeviceSoapWrapper>(
            deviceOnvifUrl.toStdString(),
            auth.user(),
            auth.password(),
            m_timeDrift);

    auto result = fetchOnvifCapabilities(deviceSoapWrapper.get(), outCapabilitiesResponse);
    if (!result)
        return result;

    updateFirmware();
    fillFullUrlInfo(*outCapabilitiesResponse);

    if (getMediaUrl().isEmpty())
    {
        return CameraDiagnostics::CameraInvalidParams(
            lit("ONVIF media URL is not filled by camera"));
    }

    *outDeviceSoapWrapper = deviceSoapWrapper.release();

    return result;
}

CameraDiagnostics::Result QnPlOnvifResource::initializeMedia(
    const CapabilitiesResp& /*onvifCapabilities*/)
{
    auto result = fetchAndSetVideoSource();
    if (!result)
        return result;

    if (m_appStopping)
        return CameraDiagnostics::ServerTerminatedResult();

    fetchAndSetAudioSource();

    if (m_appStopping)
        return CameraDiagnostics::ServerTerminatedResult();

    result = fetchAndSetResourceOptions();
    if (!result)
        return result;

    m_audioTransmitter = initializeTwoWayAudio();
    if (m_audioTransmitter)
        setCameraCapabilities(getCameraCapabilities() | Qn::AudioTransmitCapability);

    return result;
}

CameraDiagnostics::Result QnPlOnvifResource::initializePtz(
    const CapabilitiesResp& onvifCapabilities)
{
    bool result = fetchPtzInfo();
    if (!result)
    {
        return CameraDiagnostics::RequestFailedResult(
            lit("Fetch Onvif PTZ configurations."),
            lit("Can not fetch Onvif PTZ configurations."));
    }

    return CameraDiagnostics::NoErrorResult();
}

CameraDiagnostics::Result QnPlOnvifResource::initializeIo(
    const CapabilitiesResp& onvifCapabilities)
{
    const QnResourceData resourceData = qnStaticCommon->dataPool()->data(toSharedPointer(this));
    m_isRelayOutputInversed = resourceData.value(QString("relayOutputInversed"), false);

    //registering onvif event handler
    std::vector<QnPlOnvifResource::RelayOutputInfo> relayOutputs;
    fetchRelayOutputs(&relayOutputs);
    if (!relayOutputs.empty())
    {
        setCameraCapability(Qn::RelayOutputCapability, true);
        // TODO #ak it's not clear yet how to get input port list for sure
        // (on DW cam getDigitalInputs returns nothing),
        // but all cameras I've seen have either both input & output or none.
        setCameraCapability(Qn::RelayInputCapability, true);

        //resetting all ports states to inactive
        for (std::vector<QnPlOnvifResource::RelayOutputInfo>::size_type
            i = 0;
            i < relayOutputs.size();
            ++i)
        {
            setRelayOutputStateNonSafe(0, QString::fromStdString(relayOutputs[i].token), false, 0);
        }
    }

    if (m_appStopping)
        return CameraDiagnostics::ServerTerminatedResult();

    fetchRelayInputInfo(onvifCapabilities);

    if (resourceData.contains(QString("relayInputCountForced")))
    {
        setCameraCapability(
            Qn::RelayInputCapability,
            resourceData.value<int>(QString("relayInputCountForced"), 0) > 0);
    }
    if (resourceData.contains(QString("relayOutputCountForced")))
    {
        setCameraCapability(
            Qn::RelayOutputCapability,
            resourceData.value<int>(QString("relayOutputCountForced"), 0) > 0);
    }
    if (resourceData.contains(QString("clearInputsTimeoutSec")))
    {
        m_clearInputsTimeoutUSec = resourceData.value<int>(
            QString("clearInputsTimeoutSec"), 0) * 1000 * 1000;
    }

    QnIOPortDataList allPorts = getRelayOutputList();

    if (onvifCapabilities.Capabilities &&
        onvifCapabilities.Capabilities->Device &&
        onvifCapabilities.Capabilities->Device->IO &&
        onvifCapabilities.Capabilities->Device->IO->InputConnectors &&
        *onvifCapabilities.Capabilities->Device->IO->InputConnectors > 0)
    {

        const auto portsCount = *onvifCapabilities.Capabilities
            ->Device
            ->IO
            ->InputConnectors;

        m_inputPortCount = portsCount;

        if (portsCount <= (int)MAX_IO_PORTS_PER_DEVICE)
        {
            for (int i = 1; i <= portsCount; ++i)
            {
                QnIOPortData inputPort;
                inputPort.portType = Qn::PT_Input;
                inputPort.id = lit("%1").arg(i);
                inputPort.inputName = tr("Input %1").arg(i);
                allPorts.emplace_back(std::move(inputPort));
            }
        }
        else
        {
            NX_LOGX(lit("Device has too many input ports. Url: %1")
                .arg(getUrl()), cl_logDEBUG1);
        }
    }

    setIOPorts(std::move(allPorts));

    m_portNamePrefixToIgnore = resourceData.value<QString>(
        lit("portNamePrefixToIgnore"), QString());

    return CameraDiagnostics::NoErrorResult();
}

CameraDiagnostics::Result QnPlOnvifResource::initializeAdvancedParameters(
    const CapabilitiesResp& /*onvifCapabilities*/)
{
    fetchAndSetAdvancedParameters();
    return CameraDiagnostics::NoErrorResult();
}

int QnPlOnvifResource::suggestBitrateKbps(
    const QnLiveStreamParams& streamParams, Qn::ConnectionRole role) const
{
    return strictBitrate(
        nx::mediaserver::resource::Camera::suggestBitrateKbps(streamParams, role), role);
}

int QnPlOnvifResource::strictBitrate(int bitrate, Qn::ConnectionRole role) const
{
    auto resData = qnStaticCommon->dataPool()->data(toSharedPointer(this));

    QString availableBitratesParamName;
    QString bitrateBoundsParamName;

    quint64 bestBitrate = bitrate;

    if (role == Qn::CR_LiveVideo)
    {
        bitrateBoundsParamName = Qn::HIGH_STREAM_BITRATE_BOUNDS_PARAM_NAME;
        availableBitratesParamName = Qn::HIGH_STREAM_AVAILABLE_BITRATES_PARAM_NAME;
    }
    else if (role == Qn::CR_SecondaryLiveVideo)
    {
        bitrateBoundsParamName = Qn::LOW_STREAM_AVAILABLE_BITRATES_PARAM_NAME;
        availableBitratesParamName = Qn::LOW_STREAM_AVAILABLE_BITRATES_PARAM_NAME;
    }

    if (!bitrateBoundsParamName.isEmpty())
    {
        auto bounds = resData.value<QnBounds>(bitrateBoundsParamName, QnBounds());
        if (!bounds.isNull())
            bestBitrate = qMin(bounds.max, qMax(bounds.min, bestBitrate));
    }

    if (availableBitratesParamName.isEmpty())
        return bestBitrate;

    auto availableBitrates =
        resData.value<QnBitrateList>(availableBitratesParamName, QnBitrateList());

    quint64 bestDiff = std::numeric_limits<quint64>::max();
    for (const auto& bitrateOption: availableBitrates)
    {
        auto diff = qMax<quint64>(bitrateOption, bitrate) - qMin<quint64>(bitrateOption, bitrate);

        if (diff < bestDiff)
        {
            bestDiff = diff;
            bestBitrate = bitrateOption;
        }
    }

    return bestBitrate;
}

void QnPlOnvifResource::checkPrimaryResolution(QSize& primaryResolution)
{
    for (uint i = 0; i < sizeof(strictResolutionList) / sizeof(StrictResolution); ++i)
    {
        if (getModel() == QLatin1String(strictResolutionList[i].model))
            primaryResolution = strictResolutionList[i].maxRes;
    }
}

QSize QnPlOnvifResource::findSecondaryResolution(
    const QSize& primaryRes, const QList<QSize>& secondaryResList, double* matchCoeff)
{
    auto resData = qnStaticCommon->dataPool()->data(toSharedPointer(this));

    auto forcedSecondaryResolution = resData.value<QString>(
        Qn::FORCED_SECONDARY_STREAM_RESOLUTION_PARAM_NAME);

    if (!forcedSecondaryResolution.isEmpty())
    {
        auto split = forcedSecondaryResolution.split('x');
        if (split.size() == 2)
        {
            QSize res;
            res.setWidth(split[0].toInt());
            res.setHeight(split[1].toInt());
            return res;
        }
        else
        {
            qWarning()
                << "QnPlOnvifResource::findSecondaryResolution(). "
                << "Wrong parameter format (FORCED_SECONDARY_STREAM_RESOLUTION_PARAM_NAME) "
                << forcedSecondaryResolution;
        }
    }

    auto result = closestResolution(
        SECONDARY_STREAM_DEFAULT_RESOLUTION,
        getResolutionAspectRatio(primaryRes),
        SECONDARY_STREAM_MAX_RESOLUTION,
        secondaryResList,
        matchCoeff);

    return result;
}

void QnPlOnvifResource::setMaxFps(int f)
{
    setProperty(Qn::MAX_FPS_PARAM_NAME, f);
}

const QString QnPlOnvifResource::getAudioEncoderId() const
{
    QnMutexLocker lock(&m_mutex);
    return m_audioEncoderId;
}

const QString QnPlOnvifResource::getVideoSourceId() const
{
    QnMutexLocker lock(&m_mutex);
    return m_videoSourceId;
}

const QString QnPlOnvifResource::getAudioSourceId() const
{
    QnMutexLocker lock(&m_mutex);
    return m_audioSourceId;
}

QString QnPlOnvifResource::getDeviceOnvifUrl() const
{
    QnMutexLocker lock(&m_mutex);
    if (m_serviceUrls.deviceServiceUrl.isEmpty())
        m_serviceUrls.deviceServiceUrl = getProperty(ONVIF_URL_PARAM_NAME);

    return m_serviceUrls.deviceServiceUrl;
}

void QnPlOnvifResource::setDeviceOnvifUrl(const QString& src)
{
    {
        QnMutexLocker lock(&m_mutex);
        m_serviceUrls.deviceServiceUrl = src;
    }

    setProperty(ONVIF_URL_PARAM_NAME, src);
}
QString QnPlOnvifResource::fromOnvifDiscoveredUrl(const std::string& onvifUrl, bool updatePort)
{
    QUrl url(QString::fromStdString(onvifUrl));
    QUrl mediaUrl(getUrl());
    url.setHost(getHostAddress());
    if (updatePort && mediaUrl.port(-1) != -1)
        url.setPort(mediaUrl.port());
    return url.toString();
}

CameraDiagnostics::Result QnPlOnvifResource::readDeviceInformation()
{
    OnvifResExtInfo extInfo;

    QAuthenticator auth = getAuth();
    CameraDiagnostics::Result result =
        readDeviceInformation(getDeviceOnvifUrl(), auth, m_timeDrift, &extInfo);
    if (result)
    {
        if (getName().isEmpty())
            setName(extInfo.name);
        if (getModel().isEmpty())
            setModel(extInfo.model);
        if (getFirmware().isEmpty())
            setFirmware(extInfo.firmware);
        if (getMAC().isNull())
            setMAC(nx::network::QnMacAddress(extInfo.mac));
        if (getVendor() == lit("ONVIF") && !extInfo.vendor.isNull())
            setVendor(extInfo.vendor); // update default vendor
        if (getPhysicalId().isEmpty())
        {
            QString id = extInfo.hardwareId;
            if (!extInfo.serial.isEmpty())
                id += QString(L'_') + extInfo.serial;
            setPhysicalId(id);
        }
    }
    return result;
}

CameraDiagnostics::Result QnPlOnvifResource::readDeviceInformation(
    const QString& onvifUrl, const QAuthenticator& auth, int timeDrift, OnvifResExtInfo* extInfo)
{
    if (timeDrift == INT_MAX)
        timeDrift = calcTimeDrift(onvifUrl);

    DeviceSoapWrapper soapWrapper(onvifUrl.toStdString(), auth.user(), auth.password(), timeDrift);

    DeviceInfoReq request;
    DeviceInfoResp response;

    if (m_appStopping)
        return CameraDiagnostics::ServerTerminatedResult();

    int soapRes = soapWrapper.getDeviceInformation(request, response);
    if (soapRes != SOAP_OK)
    {
#ifdef PL_ONVIF_DEBUG
        qWarning() << "QnPlOnvifResource::fetchAndSetDeviceInformation: GetDeviceInformation SOAP to endpoint "
            << soapWrapper.getEndpointUrl() << " failed. Camera name will remain 'Unknown'. GSoap error code: " << soapRes
            << ". " << soapWrapper.getLastError();
#endif
        if (soapWrapper.isNotAuthenticated())
            return CameraDiagnostics::NotAuthorisedResult(onvifUrl);

        return CameraDiagnostics::RequestFailedResult(
            QLatin1String("getDeviceInformation"), soapWrapper.getLastError());
    }
    else
    {
        extInfo->name = QString::fromStdString(response.Manufacturer) + QLatin1String(" - ")
            + QString::fromStdString(response.Model);
        extInfo->model = QString::fromStdString(response.Model);
        extInfo->firmware = QString::fromStdString(response.FirmwareVersion);
        extInfo->vendor = QString::fromStdString(response.Manufacturer);
        extInfo->hardwareId = QString::fromStdString(response.HardwareId);
        extInfo->serial = QString::fromStdString(response.SerialNumber);
    }

    if (m_appStopping)
        return CameraDiagnostics::ServerTerminatedResult();

    //Trying to get MAC
    NetIfacesReq requestIfList;
    NetIfacesResp responseIfList;

    // This request is optional.
    soapRes = soapWrapper.getNetworkInterfaces(requestIfList, responseIfList);
    if(soapRes != SOAP_OK)
    {
#ifdef PL_ONVIF_DEBUG
        qWarning() << "QnPlOnvifResource::fetchAndSetDeviceInformation: can't fetch MAC address. Reason: SOAP to endpoint "
            << onvifUrl << " failed. GSoap error code: " << soapRes << ". " << soapWrapper.getLastError();
#endif
    }
    else
    {
        extInfo->mac = fetchMacAddress(responseIfList, QUrl(onvifUrl).host());
    }

    return CameraDiagnostics::NoErrorResult();
}

void QnPlOnvifResource::notificationReceived(
    const oasisWsnB2__NotificationMessageHolderType& notification, time_t minNotificationTime)
{
    const auto now = qnSyncTime->currentUSecsSinceEpoch();
    if(m_clearInputsTimeoutUSec > 0)
    {
        for(auto& state: m_relayInputStates)
        {
            if(state.second.value && state.second.timestamp + m_clearInputsTimeoutUSec < now)
            {
                state.second.value = false;
                state.second.timestamp = now;
                onRelayInputStateChange(state.first, state.second);
            }
        }
    }

    if(!notification.Message.__any)
    {
        NX_LOGX(lit("Received notification with empty message. Ignoring..."), cl_logDEBUG2);
        return;
    }

    if(!notification.oasisWsnB2__Topic ||
        !notification.oasisWsnB2__Topic->__item)
    {
        NX_LOGX(lit("Received notification with no topic specified. Ignoring..."), cl_logDEBUG2);
        return;
    }

    QString eventTopic(QLatin1String(notification.oasisWsnB2__Topic->__item));

    NX_LOGX(lit("%1 Recevied notification %2").arg(getUrl()).arg(eventTopic), cl_logDEBUG2);

    //eventTopic may have namespaces. E.g., ns:Device/ns:Trigger/ns:Relay,
        //but we want Device/Trigger/Relay. Fixing...
    QStringList eventTopicTokens = eventTopic.split(QLatin1Char('/'));
    for(QString& token: eventTopicTokens)
    {
        int nsSepIndex = token.indexOf(QLatin1Char(':'));
        if(nsSepIndex != -1)
            token.remove(0, nsSepIndex+1);
    }
    eventTopic = eventTopicTokens.join(QLatin1Char('/'));

    if(eventTopic.indexOf(lit("Trigger/Relay")) == -1 &&
        eventTopic.indexOf(lit("IO/Port")) == -1 &&
        eventTopic.indexOf(lit("Trigger/DigitalInput")) == -1 &&
        eventTopic.indexOf(lit("Device/IO/VirtualPort")) == -1)
    {
        NX_LOGX(lit("Received notification with unknown topic: %1. Ignoring...").
            arg(QLatin1String(notification.oasisWsnB2__Topic->__item)), cl_logDEBUG2);
        return;
    }

    //parsing Message
    QXmlSimpleReader reader;
    NotificationMessageParseHandler handler(m_cameraTimeZone);
    reader.setContentHandler(&handler);
    QBuffer srcDataBuffer;
    srcDataBuffer.setData(
        notification.Message.__any,
        (int) strlen(notification.Message.__any));
    QXmlInputSource xmlSrc(&srcDataBuffer);
    if(!reader.parse(&xmlSrc))
        return;

    if((minNotificationTime != (time_t)-1) && (handler.utcTime.toTime_t() < minNotificationTime))
        return; //ignoring old notifications: DW camera can deliver old cached notifications

    bool sourceIsExplicitRelayInput = false;

    //checking that there is single source and this source is a relay port
    auto portSourceIter = handler.source.cend();
    for(auto it = handler.source.cbegin(); it != handler.source.cend(); ++it)
    {
        if(it->name == lit("port") ||
            it->name == lit("RelayToken") ||
            it->name == lit("Index"))
        {
            portSourceIter = it;
            break;
        }
        else if (it->name == lit("InputToken") || it->name == lit("RelayInputToken"))
        {
            sourceIsExplicitRelayInput = true;
            portSourceIter = it;
            break;
        }
    }

    if(portSourceIter == handler.source.end()  //< source is not port
        || (handler.data.name != lit("LogicalState") &&
            handler.data.name != lit("state") &&
            handler.data.name != lit("Level") &&
            handler.data.name != lit("RelayLogicalState")))
    {
        return;
    }

    //some cameras (especially, Vista) send here events on output port, filtering them out
    const bool sourceNameMatchesRelayOutPortName =
        std::find_if(
            m_relayOutputInfo.begin(),
            m_relayOutputInfo.end(),
            [&handler](const RelayOutputInfo& outputInfo)
            {
                return QString::fromStdString(outputInfo.token) == handler.source.front().value;
            }) != m_relayOutputInfo.end();
    const bool sourceIsRelayOutPort = (!m_portNamePrefixToIgnore.isEmpty()
        && handler.source.front().value.startsWith(m_portNamePrefixToIgnore))
        || sourceNameMatchesRelayOutPortName;

    if (!sourceIsExplicitRelayInput && !handler.source.empty() && sourceIsRelayOutPort)
    {
        return; //< This is notification about output port.
    }

    // saving port state
    const bool newValue = (handler.data.value == lit("true"))
        || (handler.data.value == lit("active")) || (handler.data.value.toInt() > 0);
    auto& state = m_relayInputStates[portSourceIter->value];
    state.timestamp = now;
    if(state.value != newValue)
    {
        state.value = newValue;
        onRelayInputStateChange(portSourceIter->value, state);
    }
}

void QnPlOnvifResource::onRelayInputStateChange(const QString& name, const RelayInputState& state)
{
    QString portId = name;
    {
        bool success = false;
        int intPortId = portId.toInt(&success);
        // Onvif device enumerates ports from 1. see 'allPorts' filling code.
        if (success)
            portId = QString::number(intPortId + 1);
    }

    size_t aliasesCount = m_portAliases.size();
    if (aliasesCount && aliasesCount == m_inputPortCount)
    {
        for (size_t i = 0; i < aliasesCount; i++)
        {
            if (m_portAliases[i] == name)
            {
                portId = lit("%1").arg(i + 1);
                break;
            }
        }
    }
    else
    {
        auto portIndex = getInputPortNumberFromString(name);

        if (!portIndex.isEmpty())
            portId = portIndex;
    }

    NX_DEBUG(this, lm("Input port '%1' = %2").args(portId, state.value));
    emit cameraInput(
        toSharedPointer(),
        portId,
        state.value,
        state.timestamp);
}

CameraDiagnostics::Result QnPlOnvifResource::fetchAndSetResourceOptions()
{
    QAuthenticator auth = getAuth();
    MediaSoapWrapper soapWrapper(
        getMediaUrl().toStdString().c_str(), auth.user(), auth.password(), m_timeDrift);

    CameraDiagnostics::Result result = fetchAndSetVideoEncoderOptions(soapWrapper);
    if (!result)
        return result;

    result = updateResourceCapabilities();
    if (!result)
        return result;

    // Before invoking <fetchAndSetHasDualStreaming> Primary and Secondary Resolutions MUST be set.
    fetchAndSetDualStreaming(soapWrapper);

    if (fetchAndSetAudioEncoder(soapWrapper) && fetchAndSetAudioEncoderOptions(soapWrapper))
        setProperty(Qn::IS_AUDIO_SUPPORTED_PARAM_NAME, 1);
    else
        setProperty(Qn::IS_AUDIO_SUPPORTED_PARAM_NAME, QString(lit("0")));

    return CameraDiagnostics::NoErrorResult();
}

int QnPlOnvifResource::innerQualityToOnvif(
    Qn::StreamQuality quality, int minQuality, int maxQuality) const
{
    if (quality > Qn::StreamQuality::highest)
    {
<<<<<<< HEAD
        NX_VERBOSE(this, lm("QnPlOnvifResource::innerQualityToOnvif: got unexpected quality (too big): %1").arg((int)quality));
=======
        NX_VERBOSE(this,
            lm("QnPlOnvifResource::innerQualityToOnvif: got unexpected quality (too big): %1")
            .arg(quality));
>>>>>>> d74ee1c6
        return maxQuality;
    }
    if (quality < Qn::StreamQuality::lowest)
    {
<<<<<<< HEAD
        NX_VERBOSE(this, lm("QnPlOnvifResource::innerQualityToOnvif: got unexpected quality (too small): %1").arg((int)quality));
=======
        NX_VERBOSE(this,
            lm("QnPlOnvifResource::innerQualityToOnvif: got unexpected quality (too small): %1")
            .arg(quality));
>>>>>>> d74ee1c6
        return minQuality;
    }

    int onvifQuality = minQuality
        + (maxQuality - minQuality)
        * ((int)quality - (int)Qn::StreamQuality::lowest)
        / ((int)Qn::StreamQuality::highest - (int)Qn::StreamQuality::lowest);
    NX_LOGX(QString(lit("QnPlOnvifResource::innerQualityToOnvif: in quality = %1, out qualty = %2, minOnvifQuality = %3, maxOnvifQuality = %4"))
            .arg((int)quality)
            .arg(onvifQuality)
            .arg(minQuality)
            .arg(maxQuality), cl_logDEBUG1);

    return onvifQuality;
}

/*
bool QnPlOnvifResource::isSoapAuthorized() const
{
    QAuthenticator auth(getAuth());
    DeviceSoapWrapper soapWrapper(getDeviceOnvifUrl().toStdString(), auth.user(), auth.password(), m_timeDrift);

    qDebug() << "QnPlOnvifResource::isSoapAuthorized: m_deviceOnvifUrl is '" << getDeviceOnvifUrl() << "'";
    qDebug() << "QnPlOnvifResource::isSoapAuthorized: login = " << soapWrapper.getLogin() << ", password = " << soapWrapper.getPassword();

    NetIfacesReq request;
    NetIfacesResp response;
    int soapRes = soapWrapper.getNetworkInterfaces(request, response);

    if (soapRes != SOAP_OK && soapWrapper.isNotAuthenticated())
    {
        return false;
    }

    return true;
}
*/

int QnPlOnvifResource::getTimeDrift() const
{
    if (m_timeDriftTimer.elapsed() > MAX_TIME_DRIFT_UPDATE_PERIOD_MS)
        calcTimeDrift();

    return m_timeDrift;
}

void QnPlOnvifResource::setTimeDrift(int value)
{
    m_timeDrift = value;
    m_timeDriftTimer.restart();
}

void QnPlOnvifResource::calcTimeDrift(int* outSoapRes) const
{
    m_timeDrift = calcTimeDrift(getDeviceOnvifUrl(), outSoapRes, &m_cameraTimeZone);
    m_timeDriftTimer.restart();
}

int QnPlOnvifResource::calcTimeDrift(
    const QString& deviceUrl, int* outSoapRes, QTimeZone* timeZone)
{
    DeviceSoapWrapper soapWrapper(deviceUrl.toStdString(), QString(), QString(), 0);

    _onvifDevice__GetSystemDateAndTime request;
    _onvifDevice__GetSystemDateAndTimeResponse response;
    int soapRes = soapWrapper.GetSystemDateAndTime(request, response);
    if (outSoapRes)
        *outSoapRes = soapRes;

    if (soapRes == SOAP_OK && response.SystemDateAndTime
        && response.SystemDateAndTime->UTCDateTime)
    {
        if (timeZone && response.SystemDateAndTime->TimeZone)
            *timeZone = QTimeZone(response.SystemDateAndTime->TimeZone->TZ.c_str());

        onvifXsd__Date* date = response.SystemDateAndTime->UTCDateTime->Date;
        onvifXsd__Time* time = response.SystemDateAndTime->UTCDateTime->Time;
        if (!date || !time)
            return 0;

        QDateTime datetime(
            QDate(date->Year, date->Month, date->Day),
            QTime(time->Hour, time->Minute, time->Second),
            Qt::UTC);
        int drift = datetime.toMSecsSinceEpoch()/MS_PER_SECOND
            - QDateTime::currentMSecsSinceEpoch()/MS_PER_SECOND;
        return drift;
    }
    return 0;
}

QString QnPlOnvifResource::getMediaUrl() const
{
    QnMutexLocker lock(&m_mutex);
    return m_serviceUrls.mediaServiceUrl;

    //return getProperty(MEDIA_URL_PARAM_NAME);
}

void QnPlOnvifResource::setMediaUrl(const QString& src)
{
    QnMutexLocker lock(&m_mutex);
    m_serviceUrls.mediaServiceUrl = src;

    //setProperty(MEDIA_URL_PARAM_NAME, src);
}

QString QnPlOnvifResource::getImagingUrl() const
{
    QnMutexLocker lock(&m_mutex);
    return m_serviceUrls.imagingServiceUrl;
}

void QnPlOnvifResource::setImagingUrl(const QString& src)
{
    QnMutexLocker lock(&m_mutex);
    m_serviceUrls.imagingServiceUrl = src;
}

QString QnPlOnvifResource::getVideoSourceToken() const
{
    QnMutexLocker lock(&m_mutex);
    return m_videoSourceToken;
}

void QnPlOnvifResource::setVideoSourceToken(const QString &src)
{
    QnMutexLocker lock(&m_mutex);
    m_videoSourceToken = src;
}

QString QnPlOnvifResource::getPtzUrl() const
{
    QnMutexLocker lock(&m_mutex);
    return m_serviceUrls.ptzServiceUrl;
}

void QnPlOnvifResource::setPtzUrl(const QString& src)
{
    QnMutexLocker lock(&m_mutex);
    m_serviceUrls.ptzServiceUrl = src;
}

QString QnPlOnvifResource::getPtzConfigurationToken() const
{
    QnMutexLocker lock(&m_mutex);
    return m_ptzConfigurationToken;
}

void QnPlOnvifResource::setPtzConfigurationToken(const QString &src)
{
    QnMutexLocker lock(&m_mutex);
    m_ptzConfigurationToken = src;
}

QString QnPlOnvifResource::getPtzProfileToken() const
{
    QnMutexLocker lock(&m_mutex);
    return m_ptzProfileToken;
}

void QnPlOnvifResource::setPtzProfileToken(const QString& src)
{
    QnMutexLocker lock(&m_mutex);
    m_ptzProfileToken = src;
}

int QnPlOnvifResource::round(float value)
{
    float floorVal = floorf(value);
    return floorVal - value < 0.5? (int)value: (int)value + 1;
}

bool QnPlOnvifResource::mergeResourcesIfNeeded(const QnNetworkResourcePtr &source)
{
    QnPlOnvifResourcePtr onvifR = source.dynamicCast<QnPlOnvifResource>();
    if (!onvifR)
        return false;

    bool result = nx::mediaserver::resource::Camera::mergeResourcesIfNeeded(source);

    QString onvifUrlSource = onvifR->getDeviceOnvifUrl();
    if (!onvifUrlSource.isEmpty() && getDeviceOnvifUrl() != onvifUrlSource)
    {
        setDeviceOnvifUrl(onvifUrlSource);
        result = true;
    }

    return result;
}

static QString getRelayOutpuToken(const QnPlOnvifResource::RelayOutputInfo& relayInfo)
{
    return QString::fromStdString(relayInfo.token);
}

// !Implementation of QnSecurityCamResource::getRelayOutputList
QnIOPortDataList QnPlOnvifResource::getRelayOutputList() const
{
    QStringList idList;
    std::transform(
        m_relayOutputInfo.begin(),
        m_relayOutputInfo.end(),
        std::back_inserter(idList),
        getRelayOutpuToken);
    QnIOPortDataList result;
    for (const auto& data: idList)
    {
        QnIOPortData value;
        value.portType = Qn::PT_Output;
        value.id = data;
        value.outputName = tr("Output %1").arg(data);
        result.push_back(value);
    }
    return result;
}

QnIOPortDataList QnPlOnvifResource::getInputPortList() const
{
    //TODO/IMPL
    return QnIOPortDataList();
}

bool QnPlOnvifResource::fetchRelayInputInfo(const CapabilitiesResp& capabilitiesResponse)
{
    if(m_deviceIOUrl.empty())
        return false;

    if(capabilitiesResponse.Capabilities
        && capabilitiesResponse.Capabilities->Device
        && capabilitiesResponse.Capabilities->Device->IO
        && capabilitiesResponse.Capabilities->Device->IO->InputConnectors
        && *capabilitiesResponse.Capabilities->Device->IO->InputConnectors > 0
        && *capabilitiesResponse.Capabilities->Device->IO->InputConnectors
        < (int) MAX_IO_PORTS_PER_DEVICE)
    {
        // Camera has input port.
        setCameraCapability(Qn::RelayInputCapability, true);
    }

    auto resData = qnStaticCommon->dataPool()->data(toSharedPointer(this));
    m_portAliases = resData.value<std::vector<QString>>(Qn::ONVIF_INPUT_PORT_ALIASES_PARAM_NAME);

    if (!m_portAliases.empty())
        return true;

    QAuthenticator auth = getAuth();
    DeviceIOWrapper soapWrapper(
        m_deviceIOUrl,
        auth.user(),
        auth.password(),
        m_timeDrift);

    _onvifDeviceIO__GetDigitalInputs request;
    _onvifDeviceIO__GetDigitalInputsResponse response;
    const int soapCallResult = soapWrapper.getDigitalInputs(request, response);
    if(soapCallResult != SOAP_OK && soapCallResult != SOAP_MUSTUNDERSTAND)
    {
        NX_LOGX(lit("Failed to get relay digital input list. endpoint %1")
            .arg(QString::fromLatin1(soapWrapper.endpoint())), cl_logDEBUG1);
        return true;
    }

    m_portAliases.clear();
    for (const auto& input: response.DigitalInputs)
        m_portAliases.push_back(QString::fromStdString(input->token));

    return true;
}

bool QnPlOnvifResource::fetchPtzInfo()
{

    if(getPtzUrl().isEmpty())
        return false;

    QAuthenticator auth = getAuth();
    PtzSoapWrapper ptz (getPtzUrl().toStdString(), auth.user(), auth.password(), getTimeDrift());

    _onvifPtz__GetConfigurations request;
    _onvifPtz__GetConfigurationsResponse response;
    if (ptz.doGetConfigurations(request, response) == SOAP_OK && response.PTZConfiguration.size() > 0)
        m_ptzConfigurationToken = QString::fromStdString(response.PTZConfiguration[0]->token);

    return true;
}

//!Implementation of QnSecurityCamResource::setRelayOutputState
bool QnPlOnvifResource::setRelayOutputState(
    const QString& outputID,
    bool active,
    unsigned int autoResetTimeoutMS)
{
    QnMutexLocker lk(&m_ioPortMutex);

    using namespace std::placeholders;
    const quint64 timerID = nx::utils::TimerManager::instance()->addTimer(
        std::bind(&QnPlOnvifResource::setRelayOutputStateNonSafe, this, _1, outputID, active,
            autoResetTimeoutMS),
        std::chrono::milliseconds::zero());
    m_triggerOutputTasks[timerID] = TriggerOutputTask(outputID, active, autoResetTimeoutMS);
    return true;
}

boost::optional<onvifXsd__H264Profile> QnPlOnvifResource::getH264StreamProfile(
    const VideoOptionsLocal& videoOptionsLocal)
{
    auto resData = qnStaticCommon->dataPool()->data(toSharedPointer(this));

    auto desiredH264Profile = resData.value<QString>(Qn::DESIRED_H264_PROFILE_PARAM_NAME);

    if (videoOptionsLocal.h264Profiles.isEmpty())
        return boost::optional<onvifXsd__H264Profile>();
    else if (!desiredH264Profile.isEmpty())
        return fromStringToH264Profile(desiredH264Profile);
    else
        return videoOptionsLocal.h264Profiles[0];
}

qreal QnPlOnvifResource::getBestSecondaryCoeff(const QList<QSize> resList, qreal aspectRatio) const
{
    int maxSquare =
        SECONDARY_STREAM_MAX_RESOLUTION.width() * SECONDARY_STREAM_MAX_RESOLUTION.height();
    QSize secondaryRes = getNearestResolution(
        SECONDARY_STREAM_DEFAULT_RESOLUTION, aspectRatio, maxSquare, resList);
    if (secondaryRes == EMPTY_RESOLUTION_PAIR)
    {
        secondaryRes =
            getNearestResolution(SECONDARY_STREAM_DEFAULT_RESOLUTION, 0.0, maxSquare, resList);
    }
    qreal secResSquare =
        SECONDARY_STREAM_DEFAULT_RESOLUTION.width() * SECONDARY_STREAM_DEFAULT_RESOLUTION.height();
    qreal findResSquare = secondaryRes.width() * secondaryRes.height();
    if (findResSquare > secResSquare)
        return findResSquare / secResSquare;
    else
        return secResSquare / findResSquare;
}

int QnPlOnvifResource::getSecondaryIndex(const QList<VideoOptionsLocal>& optList) const
{
    if (optList.size() < 2 || optList[0].resolutions.isEmpty())
        return 1; // default value

    qreal bestResCoeff = INT_MAX;
    int bestResIndex = 1;
    bool bestIsH264 = false;

    qreal aspectRation = (qreal) optList[0].resolutions[0].width()
        / (qreal) optList[0].resolutions[0].height();

    for (int i = 1; i < optList.size(); ++i)
    {
        qreal resCoeff = getBestSecondaryCoeff(optList[i].resolutions, aspectRation);
        if (resCoeff < bestResCoeff
            || (resCoeff == bestResCoeff && optList[i].isH264 && !bestIsH264))
        {
            bestResCoeff = resCoeff;
            bestResIndex = i;
            bestIsH264 = optList[i].isH264;
        }
    }

    return bestResIndex;
}

bool QnPlOnvifResource::registerNotificationConsumer()
{
    if (m_appStopping)
        return false;

    QnMutexLocker lk(&m_ioPortMutex);

    //determining local address, accessible by onvif device
    QUrl eventServiceURL(QString::fromStdString(m_eventCapabilities->XAddr));
    QString localAddress;

    // TODO: #ak should read local address only once
    std::unique_ptr<nx::network::AbstractStreamSocket> sock( nx::network::SocketFactory::createStreamSocket() );
    if( !sock->connect(
            eventServiceURL.host(), eventServiceURL.port(nx::network::http::DEFAULT_HTTP_PORT),
            nx::network::deprecated::kDefaultConnectTimeout) )
    {
        NX_LOGX(lit("Failed to connect to %1:%2 to determine local address. %3")
            .arg(eventServiceURL.host()).arg(eventServiceURL.port())
            .arg(SystemError::getLastOSErrorText()), cl_logWARNING);
        return false;
    }
    localAddress = sock->getLocalAddress().address.toString();

    QAuthenticator auth = getAuth();

    NotificationProducerSoapWrapper soapWrapper(
        m_eventCapabilities->XAddr,
        auth.user(),
        auth.password(),
        m_timeDrift);
    soapWrapper.getProxy()->soap->imode |= SOAP_XML_IGNORENS;

    char buf[512];

    //providing local gsoap server url
    _oasisWsnB2__Subscribe request;
    ns1__EndpointReferenceType notificationConsumerEndPoint;
    ns1__AttributedURIType notificationConsumerEndPointAddress;
    sprintf(buf, "http://%s:%d%s", localAddress.toLatin1().data(),
        QnSoapServer::instance()->port(), QnSoapServer::instance()->path().toLatin1().data());
    notificationConsumerEndPointAddress.__item = buf;
    notificationConsumerEndPoint.Address = &notificationConsumerEndPointAddress;
    request.ConsumerReference = &notificationConsumerEndPoint;
    //setting InitialTerminationTime (if supported)
    sprintf(buf, "PT%dS", DEFAULT_NOTIFICATION_CONSUMER_REGISTRATION_TIMEOUT);
    std::string initialTerminationTime(buf);
    request.InitialTerminationTime = &initialTerminationTime;

    //creating filter
    //oasisWsnB2__FilterType topicFilter;
    //strcpy(buf, "<wsnt:TopicExpression Dialect=\"xsd:anyURI\">tns1:Device/Trigger/Relay</wsnt:TopicExpression>");
    //topicFilter.__any.push_back(buf);
    //request.Filter = &topicFilter;

    _oasisWsnB2__SubscribeResponse response;
    const int soapCallResult = soapWrapper.Subscribe(&request, &response);

    // TODO/IMPL: find out which is error and which is not.
    if(soapCallResult != SOAP_OK && soapCallResult != SOAP_MUSTUNDERSTAND)
    {
        NX_LOGX(lit("Failed to subscribe in NotificationProducer. endpoint %1")
            .arg(QString::fromLatin1(soapWrapper.endpoint())), cl_logWARNING);
        return false;
    }

    NX_LOGX(lit("%1 subscribed to notifications").arg(getUrl()), cl_logDEBUG2);

    if (m_appStopping)
        return false;

    // TODO: #ak if this variable is unused following code may be deleted as well
    time_t utcTerminationTime; // = ::time(NULL) + DEFAULT_NOTIFICATION_CONSUMER_REGISTRATION_TIMEOUT;
    if(response.oasisWsnB2__TerminationTime)
    {
        if (response.oasisWsnB2__CurrentTime)
        {
            utcTerminationTime = ::time(NULL)
                + *response.oasisWsnB2__TerminationTime
                - *response.oasisWsnB2__CurrentTime;
        }
        else
        {
            // Hoping local and cam clocks are synchronized.
            utcTerminationTime = *response.oasisWsnB2__TerminationTime;
        }
    }
    // Else: considering, that onvif device processed initialTerminationTime.
    Q_UNUSED(utcTerminationTime)

    std::string subscriptionID;
    if(response.SubscriptionReference)
    {
        if(response.SubscriptionReference->ns1__ReferenceParameters &&
            response.SubscriptionReference->ns1__ReferenceParameters->__item)
        {
            //parsing to retrieve subscriptionId. Example: "<dom0:SubscriptionId xmlns:dom0=\"(null)\">0</dom0:SubscriptionId>"
            QXmlSimpleReader reader;
            SubscriptionReferenceParametersParseHandler handler;
            reader.setContentHandler(&handler);
            QBuffer srcDataBuffer;
            srcDataBuffer.setData(
                response.SubscriptionReference->ns1__ReferenceParameters->__item,
                (int) strlen(response.SubscriptionReference->ns1__ReferenceParameters->__item));
            QXmlInputSource xmlSrc(&srcDataBuffer);
            if(reader.parse(&xmlSrc))
                m_onvifNotificationSubscriptionID = handler.subscriptionID;
        }

        if (response.SubscriptionReference->Address)
        {
            m_onvifNotificationSubscriptionReference =
                fromOnvifDiscoveredUrl(response.SubscriptionReference->Address->__item);
        }
    }

    // Launching renew-subscription timer.
    unsigned int renewSubsciptionTimeoutSec = 0;
    if (response.oasisWsnB2__CurrentTime && response.oasisWsnB2__TerminationTime)
    {
        renewSubsciptionTimeoutSec =
            *response.oasisWsnB2__TerminationTime - *response.oasisWsnB2__CurrentTime;
    }
    else
        renewSubsciptionTimeoutSec = DEFAULT_NOTIFICATION_CONSUMER_REGISTRATION_TIMEOUT;

    scheduleRenewSubscriptionTimer(renewSubsciptionTimeoutSec);

    if (m_appStopping)
        return false;

    /* Note that we don't pass shared pointer here as this would create a
     * cyclic reference and onvif resource will never be deleted. */
    QnSoapServer::instance()->getService()->registerResource(
        toSharedPointer(this),
        QUrl(QString::fromStdString(m_eventCapabilities->XAddr)).host(),
        m_onvifNotificationSubscriptionReference);

    m_eventMonitorType = emtNotification;

    NX_LOGX(lit("Successfully registered in NotificationProducer. endpoint %1")
        .arg(QString::fromLatin1(soapWrapper.endpoint())), cl_logDEBUG1);
    return true;
}

void QnPlOnvifResource::scheduleRenewSubscriptionTimer(unsigned int timeoutSec)
{
    if (timeoutSec > RENEW_NOTIFICATION_FORWARDING_SECS)
        timeoutSec -= RENEW_NOTIFICATION_FORWARDING_SECS;

    const std::chrono::seconds timeout(timeoutSec);
    NX_LOGX(lm("Schedule renew subscription in %1").arg(timeout), cl_logDEBUG2);
    updateTimer(&m_renewSubscriptionTimerID, timeout,
        std::bind(&QnPlOnvifResource::onRenewSubscriptionTimer, this, std::placeholders::_1));
}

CameraDiagnostics::Result QnPlOnvifResource::updateVEncoderUsage(
    QList<VideoOptionsLocal>& optionsList)
{
    QAuthenticator auth = getAuth();
    MediaSoapWrapper soapWrapper(
        getMediaUrl().toStdString().c_str(), auth.user(), auth.password(), m_timeDrift);

    ProfilesReq request;
    ProfilesResp response;

    int soapRes = soapWrapper.getProfiles(request, response);
    if (soapRes == SOAP_OK)
    {
        for (auto iter = response.Profiles.begin(); iter != response.Profiles.end(); ++iter)
        {
            Profile* profile = *iter;
            if (profile->token.empty() || !profile->VideoEncoderConfiguration)
                continue;
            QString vEncoderID = QString::fromStdString(profile->VideoEncoderConfiguration->token);
            for (int i = 0; i < optionsList.size(); ++i)
            {
                if (optionsList[i].id == vEncoderID)
                {
                    optionsList[i].usedInProfiles = true;
                    optionsList[i].currentProfile = QString::fromStdString(profile->Name);
                }
            }
        }
        return CameraDiagnostics::NoErrorResult();
    }
    else
    {
        return CameraDiagnostics::RequestFailedResult(
            QLatin1String("getProfiles"), soapWrapper.getLastError());
    }
}

bool QnPlOnvifResource::checkResultAndSetStatus(const CameraDiagnostics::Result& result)
{
    bool notAuthorized = result.errorCode == CameraDiagnostics::ErrorCode::notAuthorised;
    if (notAuthorized && getStatus() != Qn::Unauthorized)
        setStatus(Qn::Unauthorized);

    return !!result;
}

bool QnPlOnvifResource::trustMaxFPS()
{
    QnResourceData resourceData = qnStaticCommon->dataPool()->data(toSharedPointer(this));
    bool result = resourceData.value<bool>(QString("trustMaxFPS"), false);
    return result;
}

CameraDiagnostics::Result QnPlOnvifResource::getVideoEncoderTokens(
    MediaSoapWrapper& soapWrapper, QStringList* result, VideoConfigsResp *confResponse)
{
    VideoConfigsReq confRequest;
    result->clear();

    // Get encoder list.
    int soapRes = soapWrapper.getVideoEncoderConfigurations(confRequest, *confResponse);
    if (soapRes != SOAP_OK)
    {
        #ifdef PL_ONVIF_DEBUG
            qCritical() << "QnPlOnvifResource::fetchAndSetVideoEncoderOptions: "
                << "can't get list of video encoders from camera (URL: "
                << soapWrapper.getEndpointUrl()
                << ", UniqueId: " << getUniqueId()
                << "). GSoap error code: " << soapRes << ". " << soapWrapper.getLastError();
        #endif
        return CameraDiagnostics::RequestFailedResult(
            QLatin1String("getVideoEncoderConfigurations"), soapWrapper.getLastError());
    }

    if(m_appStopping)
        return CameraDiagnostics::ServerTerminatedResult();

    int confRangeStart = 0;
    int confRangeEnd = (int) confResponse->Configurations.size();
    if (m_maxChannels > 1)
    {
        // Determine amount encoder configurations per each video source.
        confRangeStart = confRangeEnd/m_maxChannels * getChannel();
        confRangeEnd = confRangeStart + confRangeEnd/m_maxChannels;

        if (confRangeEnd > (int) confResponse->Configurations.size())
        {
            #ifdef PL_ONVIF_DEBUG
                qWarning() << "invalid channel number " << getChannel()+1
                    << "for camera" << getHostAddress() << "max channels=" << m_maxChannels;
            #endif
            return CameraDiagnostics::RequestFailedResult(
                QLatin1String("getVideoEncoderConfigurationOptions"), soapWrapper.getLastError());
        }
    }

    for (int confNum = confRangeStart; confNum < confRangeEnd; ++confNum)
    {
        onvifXsd__VideoEncoderConfiguration* configuration = confResponse->Configurations[confNum];
        if (configuration)
            result->push_back(QString::fromStdString(configuration->token));
    }

    return CameraDiagnostics::NoErrorResult();
}

QString QnPlOnvifResource::getInputPortNumberFromString(const QString& portName)
{
    QString portIndex;
    bool canBeConvertedToNumber = false;

    if (portName.toLower().startsWith(lit("di")))
    {
        portIndex = portName.mid(2);

        auto portNum = portIndex.toInt(&canBeConvertedToNumber);

        if (canBeConvertedToNumber)
            return QString::number(portNum + 1);
    }
    else if (portName.startsWith("AlarmIn"))
    {
        portIndex = portName.mid(lit("AlarmIn_").length());

        auto portNum = portIndex.toInt(&canBeConvertedToNumber);

        if (canBeConvertedToNumber)
            return QString::number(portNum + 1);
    }

    return QString();
}

CameraDiagnostics::Result QnPlOnvifResource::fetchAndSetVideoEncoderOptions(
    MediaSoapWrapper& soapWrapper)
{
    QnResourceData resourceData = qnStaticCommon->dataPool()->data(toSharedPointer(this));
    QnOnvifConfigDataPtr forcedParams =
        resourceData.value<QnOnvifConfigDataPtr>(QString("forcedOnvifParams"));
    QStringList videoEncodersTokens;
    VideoConfigsResp confResponse;

    auto frameRateBounds = resourceData.value<QnBounds>(Qn::FPS_BOUNDS_PARAM_NAME, QnBounds());

    if (forcedParams && forcedParams->videoEncoders.size() > getChannel())
    {
        videoEncodersTokens = forcedParams->videoEncoders[getChannel()].split(L',');
    }
    else
    {
        auto error = getVideoEncoderTokens(soapWrapper, &videoEncodersTokens, &confResponse);
        if (error.errorCode != CameraDiagnostics::ErrorCode::noError)
            return error;
    }

    QString login = soapWrapper.getLogin();
    QString password = soapWrapper.getPassword();
    std::string endpoint = soapWrapper.getEndpointUrl().toStdString();

    QList<VideoOptionsLocal> optionsList;
    for(const QString& encoderToken: videoEncodersTokens)
    {

        int retryCount = getMaxOnvifRequestTries();
        int soapRes = SOAP_ERR;

        for (;soapRes != SOAP_OK && retryCount >= 0; --retryCount)
        {
            if(m_appStopping)
                return CameraDiagnostics::ServerTerminatedResult();

            VideoOptionsReq optRequest;
            VideoOptionsResp optResp;
            std::string tokenStdStr = encoderToken.toStdString();
            optRequest.ConfigurationToken = &tokenStdStr;

            MediaSoapWrapper soapWrapper(endpoint, login, password, m_timeDrift);

            // Get options per encoder.
            soapRes = soapWrapper.getVideoEncoderConfigurationOptions(optRequest, optResp);
            if (soapRes != SOAP_OK || !optResp.Options)
            {
#ifdef PL_ONVIF_DEBUG
                qCritical() << "QnPlOnvifResource::fetchAndSetVideoEncoderOptions: can't receive options (or data is empty) for video encoder '"
                    << QString::fromStdString(*(optRequest.ConfigurationToken)) << "' from camera (URL: "  << soapWrapper.getEndpointUrl() << ", UniqueId: " << getUniqueId()
                    << "). Root cause: SOAP request failed. GSoap error code: " << soapRes << ". " << soapWrapper.getLastError();

                qWarning() << "camera" << soapWrapper.getEndpointUrl() << "got soap error for configuration" << configuration->Name.c_str() << "skip configuration";
#endif
                continue;
            }

            if (optResp.Options->H264 || optResp.Options->JPEG)
            {
                optionsList << VideoOptionsLocal(encoderToken, optResp, frameRateBounds);
            }
#ifdef PL_ONVIF_DEBUG
            else
                qWarning() << "QnPlOnvifResource::fetchAndSetVideoEncoderOptions: video encoder '" << encoderToken
                    << "' contains no data for H264/JPEG (URL: "  << soapWrapper.getEndpointUrl() << ", UniqueId: " << getUniqueId() << ")." << "Ignoring and use default codec list";
#endif
        }
        if (soapRes != SOAP_OK)
            return CameraDiagnostics::RequestFailedResult(
                QLatin1String("getVideoEncoderConfigurationOptions"), soapWrapper.getLastError());
    }

    if (optionsList.isEmpty())
    {
#ifdef PL_ONVIF_DEBUG
        qCritical() << "QnPlOnvifResource::fetchAndSetVideoEncoderOptions: all video options are empty. (URL: "
            << soapWrapper.getEndpointUrl() << ", UniqueId: " << getUniqueId() << ").";
#endif
        return CameraDiagnostics::RequestFailedResult(
            QLatin1String("fetchAndSetVideoEncoderOptions"), QLatin1String("no video options"));
    }

    if(m_appStopping)
        return CameraDiagnostics::ServerTerminatedResult();

    CameraDiagnostics::Result result = updateVEncoderUsage(optionsList);
    if (!result)
        return result;

    auto profiles = forcedParams ? forcedParams->profiles : QVector<QString>();
    auto channel = getChannel();
    QString channelProfiles;

    if (profiles.size() > channel)
        channelProfiles = profiles[channel];

    auto comparator = createComparator(channelProfiles);
    std::sort(optionsList.begin(), optionsList.end(), comparator);

    if (optionsList[0].frameRateMax > 0)
        setMaxFps(optionsList[0].frameRateMax);
    if (m_maxChannels == 1 && !trustMaxFPS() && !isCameraControlDisabled())
        checkMaxFps(confResponse, optionsList[0].id);

    if(m_appStopping)
        return CameraDiagnostics::ServerTerminatedResult();

    {
        QnMutexLocker lock(&m_mutex);
        m_primaryStreamCapabilities = optionsList[0];
    }

    NX_LOGX(QString(lit("ONVIF debug: got %1 encoders for camera %2"))
        .arg(optionsList.size()).arg(getHostAddress()), cl_logDEBUG1);

    bool dualStreamingAllowed = optionsList.size() >= 2;

    QnMutexLocker lock(&m_mutex);
    m_secondaryStreamCapabilities = VideoOptionsLocal();
    if (dualStreamingAllowed)
    {
        int secondaryIndex = channelProfiles.isEmpty() ? getSecondaryIndex(optionsList) : 1;
            m_secondaryStreamCapabilities = optionsList[secondaryIndex];
    }

    return CameraDiagnostics::NoErrorResult();
}

bool QnPlOnvifResource::fetchAndSetDualStreaming(MediaSoapWrapper& /*soapWrapper*/)
{
    QnMutexLocker lock(&m_mutex);

    auto resData = qnStaticCommon->dataPool()->data(toSharedPointer(this));

    bool forceSingleStream = resData.value<bool>(Qn::FORCE_SINGLE_STREAM_PARAM_NAME, false);

    const bool dualStreaming =
        !forceSingleStream
        && !m_secondaryStreamCapabilities.resolutions.isEmpty()
        && !m_secondaryStreamCapabilities.id.isEmpty();

    if (dualStreaming)
    {
        NX_LOGX(
            lit("ONVIF debug: enable dualstreaming for camera %1")
                .arg(getHostAddress()),
            cl_logDEBUG1);
    }
    else
    {
        QString reason =
            forceSingleStream ?
                lit("single stream mode is forced by driver") :
            m_secondaryStreamCapabilities.resolutions.isEmpty() ?
                lit("no secondary resolution") :
                QLatin1String("no secondary encoder");

        NX_LOGX(
            lit("ONVIF debug: disable dualstreaming for camera %1 reason: %2")
                .arg(getHostAddress())
                .arg(reason),
            cl_logDEBUG1);
    }

    setProperty(Qn::HAS_DUAL_STREAMING_PARAM_NAME, dualStreaming ? 1 : 0);
    return true;
}

bool QnPlOnvifResource::fetchAndSetAudioEncoderOptions(MediaSoapWrapper& soapWrapper)
{
    AudioOptionsReq request;
    std::string token = m_audioEncoderId.toStdString();
    request.ConfigurationToken = &token;
    request.ProfileToken = NULL;

    AudioOptionsResp response;

    int soapRes = soapWrapper.getAudioEncoderConfigurationOptions(request, response);
    if (soapRes != SOAP_OK || !response.Options)
    {
#ifdef PL_ONVIF_DEBUG
        qWarning() << "QnPlOnvifResource::fetchAndSetAudioEncoderOptions: can't receive data from camera (or data is empty) (URL: "
            << soapWrapper.getEndpointUrl() << ", UniqueId: " << getUniqueId()
            << "). Root cause: SOAP request failed. GSoap error code: " << soapRes
            << ". " << soapWrapper.getLastError();
#endif
        return false;

    }

    AUDIO_CODECS codec = AUDIO_NONE;
    AudioOptions* options = NULL;

    std::vector<AudioOptions*>::const_iterator it = response.Options->Options.begin();

    while (it != response.Options->Options.end())
    {

        AudioOptions* curOpts = *it;
        if (curOpts)
        {
            switch (curOpts->Encoding)
            {
                case onvifXsd__AudioEncoding__G711:
                    if (codec < G711)
                    {
                        codec = G711;
                        options = curOpts;
                    }
                    break;
                case onvifXsd__AudioEncoding__G726:
                    if (codec < G726)
                    {
                        codec = G726;
                        options = curOpts;
                    }
                    break;
                case onvifXsd__AudioEncoding__AAC:
                    if (codec < AAC)
                    {
                        codec = AAC;
                        options = curOpts;
                    }
                    break;
                case onvifXsd__AudioEncoding__AMR:
                    if (codec < AMR)
                    {
                        codec = AMR;
                        options = curOpts;
                    }
                    break;
                default:
#ifdef PL_ONVIF_DEBUG
                    qWarning() << "QnPlOnvifResource::fetchAndSetAudioEncoderOptions: got unknown codec type: "
                        << curOpts->Encoding << " (URL: " << soapWrapper.getEndpointUrl() << ", UniqueId: " << getUniqueId()
                        << "). Root cause: SOAP request failed. GSoap error code: " << soapRes << ". " << soapWrapper.getLastError();
#endif
                    break;
            }
        }

        ++it;
    }

    if (!options)
    {
#ifdef PL_ONVIF_DEBUG
        qWarning() << "QnPlOnvifResource::fetchAndSetAudioEncoderOptions: camera didn't return data for G711, G726 or ACC (URL: "
            << soapWrapper.getEndpointUrl() << ", UniqueId: " << getUniqueId()
            << "). Root cause: SOAP request failed. GSoap error code: " << soapRes
            << ". " << soapWrapper.getLastError();
#endif
        return false;

    }

    setAudioCodec(codec);

    setAudioEncoderOptions(*options);

    return true;
}

void QnPlOnvifResource::setAudioEncoderOptions(const AudioOptions& options)
{
    int bitRate = 0;
    if (options.BitrateList)
    {
        bitRate = findClosestRateFloor(options.BitrateList->Items, MAX_AUDIO_BITRATE);
    }
#ifdef PL_ONVIF_DEBUG
    else
    {
        qWarning() << "QnPlOnvifResource::fetchAndSetAudioEncoderOptions: camera didn't return Bitrate List (UniqueId: "
            << getUniqueId() << ").";
    }
#endif

    int sampleRate = 0;
    if (options.SampleRateList)
    {
        sampleRate = findClosestRateFloor(options.SampleRateList->Items, MAX_AUDIO_SAMPLERATE);
    }
#ifdef PL_ONVIF_DEBUG
    else
    {
        qWarning() << "QnPlOnvifResource::fetchAndSetAudioEncoderOptions: camera didn't return Samplerate List (UniqueId: "
            << getUniqueId() << ").";
    }
#endif

    {
        QnMutexLocker lock(&m_mutex);
        m_audioSamplerate = sampleRate;
        m_audioBitrate = bitRate;
    }
}

int QnPlOnvifResource::findClosestRateFloor(const std::vector<int>& values, int threshold) const
{
    int floor = threshold;
    int ceil = threshold;

    std::vector<int>::const_iterator it = values.begin();

    while (it != values.end())
    {
        if (*it == threshold)
        {
            return *it;
        }

        if (*it < threshold && *it > floor)
        {
            floor = *it;
        } else if (*it > threshold && *it < ceil)
        {
            ceil = *it;
        }

        ++it;
    }

    if (floor < threshold)
    {
        return floor;
    }

    if (ceil > threshold)
    {
        return ceil;
    }

    return 0;
}

CameraDiagnostics::Result QnPlOnvifResource::updateResourceCapabilities()
{
    QnMutexLocker lock(&m_mutex);

    auto resData = qnStaticCommon->dataPool()->data(toSharedPointer(this));

    if (!m_videoSourceSize.isValid())
        return CameraDiagnostics::NoErrorResult();

    NX_LOGX(QString(lit("ONVIF debug: videoSourceSize is %1x%2 for camera %3")).
        arg(m_videoSourceSize.width()).arg(m_videoSourceSize.height())
        .arg(getHostAddress()), cl_logDEBUG1);

    bool trustToVideoSourceSize = false;
    for (const auto& resolution: m_primaryStreamCapabilities.resolutions)
    {
        if (resolution.width() <= m_videoSourceSize.width()
            && resolution.height() <= m_videoSourceSize.height())
        {
            // Trust to videoSourceSize if at least 1 appropriate resolution is exists.
            trustToVideoSourceSize = true;
        }

    }

    bool videoSourceSizeIsRight = resData.value<bool>(
        Qn::TRUST_TO_VIDEO_SOURCE_SIZE_PARAM_NAME, true);
    if (!videoSourceSizeIsRight)
        trustToVideoSourceSize = false;

    if (!trustToVideoSourceSize)
    {
        NX_LOGX(QString(lit("ONVIF debug: do not trust to videoSourceSize is %1x%2 for camera %3 because it blocks all resolutions")).
            arg(m_videoSourceSize.width()).arg(m_videoSourceSize.height()).arg(getHostAddress()), cl_logDEBUG1);
        return CameraDiagnostics::NoErrorResult();
    }

    QList<QSize>::iterator it = m_primaryStreamCapabilities.resolutions.begin();
    while (it != m_primaryStreamCapabilities.resolutions.end())
    {
        if (it->width() > m_videoSourceSize.width() || it->height() > m_videoSourceSize.height())
        {

            NX_LOGX(QString(lit("ONVIF debug: drop resolution %1x%2 for camera %3 because resolution > videoSourceSize")).
                arg(it->width()).arg(it->width()).arg(getHostAddress()), cl_logDEBUG1);

            it = m_primaryStreamCapabilities.resolutions.erase(it);
        }
        else
        {
            return CameraDiagnostics::NoErrorResult();
        }
    }

    return CameraDiagnostics::NoErrorResult();
}

bool QnPlOnvifResource::fetchAndSetAudioEncoder(MediaSoapWrapper& soapWrapper)
{
    AudioConfigsReq request;
    AudioConfigsResp response;

    int soapRes = soapWrapper.getAudioEncoderConfigurations(request, response);
    if (soapRes != SOAP_OK)
    {
#ifdef PL_ONVIF_DEBUG
        qWarning() << "QnPlOnvifResource::fetchAndSetAudioEncoder: can't receive data from camera (or data is empty) (URL: "
            << soapWrapper.getEndpointUrl() << ", UniqueId: " << getUniqueId()
            << "). Root cause: SOAP request failed. GSoap error code: " << soapRes
            << ". " << soapWrapper.getLastError();
#endif
        return false;

    }

    if (response.Configurations.empty())
    {
#ifdef PL_ONVIF_DEBUG
        qWarning() << "QnPlOnvifResource::fetchAndSetAudioEncoder: empty data received from camera (or data is empty) (URL: "
            << soapWrapper.getEndpointUrl() << ", UniqueId: " << getUniqueId()
            << "). Root cause: SOAP request failed. GSoap error code: " << soapRes
            << ". " << soapWrapper.getLastError();
#endif
        return false;
    }
    else
    {
        if ((int)response.Configurations.size() > getChannel())
        {
            onvifXsd__AudioEncoderConfiguration* conf = response.Configurations.at(getChannel());
        if (conf)
        {
            QnMutexLocker lock(&m_mutex);
            // TODO: #vasilenko UTF unuse std::string
            m_audioEncoderId = QString::fromStdString(conf->token);
        }
    }
#ifdef PL_ONVIF_DEBUG
        else
        {
            qWarning() << "Can't find appropriate audio encoder. url=" << getUrl();
            return false;
        }
#endif
    }

    return true;
}

void QnPlOnvifResource::updateVideoSource(VideoSource* source, const QRect& maxRect) const
{
    //One name for primary and secondary
    //source.Name = NETOPTIX_PRIMARY_NAME;

    if (!source->Bounds)
    {
#ifdef PL_ONVIF_DEBUG
        qWarning() << "QnOnvifStreamReader::updateVideoSource: rectangle object is NULL. UniqueId: " << getUniqueId();
#endif
        return;
    }

    if (!m_videoSourceSize.isValid())
        return;

    source->Bounds->x = maxRect.left();
    source->Bounds->y = maxRect.top();
    source->Bounds->width = maxRect.width();
    source->Bounds->height = maxRect.height();
}

CameraDiagnostics::Result QnPlOnvifResource::sendVideoSourceToCamera(VideoSource* source)
{
    QAuthenticator auth = getAuth();
    MediaSoapWrapper soapWrapper(
        getMediaUrl().toStdString().c_str(), auth.user(), auth.password(), getTimeDrift());

    SetVideoSrcConfigReq request;
    SetVideoSrcConfigResp response;
    request.Configuration = source;
    request.ForcePersistence = false;

    int soapRes = soapWrapper.setVideoSourceConfiguration(request, response);
    if (soapRes != SOAP_OK)
    {
#ifdef PL_ONVIF_DEBUG
        qWarning() << "QnOnvifStreamReader::setVideoSourceConfiguration: can't set required values into ONVIF physical device (URL: "
            << soapWrapper.getEndpointUrl() << ", UniqueId: " << getUniqueId()
            << "). Root cause: SOAP failed. GSoap error code: " << soapRes << ". " << soapWrapper.getLastError();
#endif

        if (soapWrapper.isNotAuthenticated())
            setStatus(Qn::Unauthorized);

        // Ignore error because of some cameras is not ONVIF profile S compatible
        // and doesn't support this request.
        return CameraDiagnostics::NoErrorResult();
        //return CameraDiagnostics::RequestFailedResult(QLatin1String("setVideoSourceConfiguration"), soapWrapper.getLastError());
    }

    return CameraDiagnostics::NoErrorResult();
}

CameraDiagnostics::Result QnPlOnvifResource::fetchChannelCount(bool limitedByEncoders)
{
    QAuthenticator auth = getAuth();
    MediaSoapWrapper soapWrapper(
        getMediaUrl().toStdString(), auth.user(), auth.password(), m_timeDrift);

    _onvifMedia__GetVideoSources request;
    _onvifMedia__GetVideoSourcesResponse response;
    int soapRes = soapWrapper.getVideoSources(request, response);

    if (soapRes != SOAP_OK)
    {
        #ifdef PL_ONVIF_DEBUG
            qWarning() << "QnPlOnvifResource::fetchAndSetVideoSource: "
                "can't receive data from camera (or data is empty) (URL: "
                << soapWrapper.getEndpointUrl() << ", UniqueId: " << getUniqueId()
                << "). Root cause: SOAP request failed. GSoap error code: " << soapRes
                << ". " << soapWrapper.getLastError();
        #endif
        if (soapWrapper.isNotAuthenticated())
            return CameraDiagnostics::NotAuthorisedResult(getMediaUrl());
        return CameraDiagnostics::RequestFailedResult(
            QLatin1String("getVideoSources"), soapWrapper.getLastError());

    }

    m_maxChannels = (int) response.VideoSources.size();

    if (m_maxChannels <= getChannel())
    {
        #ifdef PL_ONVIF_DEBUG
            qWarning() << "QnPlOnvifResource::fetchAndSetVideoSource: "
                << "empty data received from camera (or data is empty) (URL: "
                << soapWrapper.getEndpointUrl() << ", UniqueId: " << getUniqueId()
                << "). Root cause: SOAP request failed. GSoap error code: " << soapRes
                << ". " << soapWrapper.getLastError();
        #endif
        return CameraDiagnostics::RequestFailedResult(
            QLatin1String("getVideoSources"),
            QLatin1String("missing video source configuration (1)"));
    }

    onvifXsd__VideoSource* conf = response.VideoSources.at(getChannel());

    if (!conf)
    {
        return CameraDiagnostics::RequestFailedResult(
            QLatin1String("getVideoSources"),
            QLatin1String("missing video source configuration (2)"));
    }
    QnMutexLocker lock(&m_mutex);
    m_videoSourceToken = QString::fromStdString(conf->token);

    if (limitedByEncoders && m_maxChannels > 1)
    {
        VideoConfigsReq confRequest;
        VideoConfigsResp confResponse;
        // Get encoder list.
        soapRes = soapWrapper.getVideoEncoderConfigurations(confRequest, confResponse);
        if (soapRes != SOAP_OK)
        {
            return CameraDiagnostics::RequestFailedResult(
                QLatin1String("getVideoEncoderConfigurations"), soapWrapper.getLastError());
        }
        int encoderCount = (int)confResponse.Configurations.size();
        if (encoderCount < m_maxChannels)
            m_maxChannels = encoderCount;
    }

    return CameraDiagnostics::NoErrorResult();
}

QRect QnPlOnvifResource::getVideoSourceMaxSize(const QString& configToken)
{
    QAuthenticator auth = getAuth();
    MediaSoapWrapper soapWrapper(
        getMediaUrl().toStdString(), auth.user(), auth.password(), m_timeDrift);

    VideoSrcOptionsReq request;
    std::string token = configToken.toStdString();
    request.ConfigurationToken = &token;
    request.ProfileToken = NULL;

    VideoSrcOptionsResp response;

    int soapRes = soapWrapper.getVideoSourceConfigurationOptions(request, response);

    bool isValid = response.Options
        && response.Options->BoundsRange
        && response.Options->BoundsRange->XRange
        && response.Options->BoundsRange->YRange
        && response.Options->BoundsRange->WidthRange
        && response.Options->BoundsRange->HeightRange;

    if (soapRes != SOAP_OK || !isValid)
    {
        #ifdef PL_ONVIF_DEBUG
            qWarning() << "QnPlOnvifResource::fetchAndSetVideoSourceOptions: "
                << "can't receive data from camera (or data is empty) (URL: "
                << soapWrapper.getEndpointUrl() << ", UniqueId: " << getUniqueId()
                << "). Root cause: SOAP request failed. GSoap error code: " << soapRes
                << ". " << soapWrapper.getLastError();
        #endif
        return QRect();
    }
    onvifXsd__IntRectangleRange* br = response.Options->BoundsRange;
    QRect result(qMax(0, br->XRange->Min), qMax(0, br->YRange->Min),
        br->WidthRange->Max, br->HeightRange->Max);
    if (result.isEmpty())
        return QRect();
    return result;
}

CameraDiagnostics::Result QnPlOnvifResource::fetchAndSetVideoSource()
{
    CameraDiagnostics::Result result = fetchChannelCount();
    if (!result)
    {
        if (result.errorCode == CameraDiagnostics::ErrorCode::notAuthorised)
            setStatus(Qn::Unauthorized);
        return result;
    }

    if (m_appStopping)
        return CameraDiagnostics::ServerTerminatedResult();

    QAuthenticator auth = getAuth();
    MediaSoapWrapper soapWrapper(
        getMediaUrl().toStdString(), auth.user(), auth.password(), m_timeDrift);

    VideoSrcConfigsReq request;
    VideoSrcConfigsResp response;

    int soapRes = soapWrapper.getVideoSourceConfigurations(request, response);
    if (soapRes != SOAP_OK)
    {
        #ifdef PL_ONVIF_DEBUG
            qWarning() << "QnPlOnvifResource::fetchAndSetVideoSource: "
                << "can't receive data from camera (or data is empty) (URL: "
                << soapWrapper.getEndpointUrl() << ", UniqueId: " << getUniqueId()
                << "). Root cause: SOAP request failed. GSoap error code: " << soapRes
                << ". " << soapWrapper.getLastError();
        #endif
        return CameraDiagnostics::RequestFailedResult(
            QLatin1String("getVideoSourceConfigurations"), soapWrapper.getLastError());
    }

    if (m_appStopping)
        return CameraDiagnostics::ServerTerminatedResult();

    std::string srcToken = m_videoSourceToken.toStdString();
    for (uint i = 0; i < response.Configurations.size(); ++i)
    {
        onvifXsd__VideoSourceConfiguration* conf = response.Configurations.at(i);
        if (!conf || conf->SourceToken != srcToken || !(conf->Bounds))
            continue;

        {
            QnMutexLocker lock(&m_mutex);
            m_videoSourceId = QString::fromStdString(conf->token);
        }

        QRect currentRect(
            conf->Bounds->x, conf->Bounds->y, conf->Bounds->width, conf->Bounds->height);
        QRect maxRect = getVideoSourceMaxSize(QString::fromStdString(conf->token));
        if (maxRect.isValid())
            m_videoSourceSize = QSize(maxRect.width(), maxRect.height());
        if (maxRect.isValid() && currentRect != maxRect && !isCameraControlDisabled())
        {
            updateVideoSource(conf, maxRect);
            return sendVideoSourceToCamera(conf);
        }
        else
        {
            return CameraDiagnostics::NoErrorResult();
        }

        if (m_appStopping)
            return CameraDiagnostics::ServerTerminatedResult();
    }

    return CameraDiagnostics::UnknownErrorResult();
}

CameraDiagnostics::Result QnPlOnvifResource::fetchAndSetAudioSource()
{
    QAuthenticator auth = getAuth();
    MediaSoapWrapper soapWrapper(
        getMediaUrl().toStdString(), auth.user(), auth.password(), m_timeDrift);

    AudioSrcConfigsReq request;
    AudioSrcConfigsResp response;

    int soapRes = soapWrapper.getAudioSourceConfigurations(request, response);
    if (soapRes != SOAP_OK)
    {
        #ifdef PL_ONVIF_DEBUG
            qWarning() << "QnPlOnvifResource::fetchAndSetAudioSource: "
                << "can't receive data from camera (or data is empty) (URL: "
                << soapWrapper.getEndpointUrl() << ", UniqueId: " << getUniqueId()
                << "). Root cause: SOAP request failed. GSoap error code: " << soapRes
                << ". " << soapWrapper.getLastError();
        #endif
        return CameraDiagnostics::RequestFailedResult(
            QLatin1String("getAudioSourceConfigurations"), soapWrapper.getLastError());
    }

    if ((int)response.Configurations.size() <= getChannel())
    {
        #ifdef PL_ONVIF_DEBUG
            qWarning() << "QnPlOnvifResource::fetchAndSetAudioSource: "
                << "empty data received from camera (or data is empty) (URL: "
                << soapWrapper.getEndpointUrl() << ", UniqueId: " << getUniqueId()
                << "). Root cause: SOAP request failed. GSoap error code: " << soapRes
                << ". " << soapWrapper.getLastError();
        #endif
        return CameraDiagnostics::RequestFailedResult(
            QLatin1String("getAudioSourceConfigurations"),
            QLatin1String("missing channel configuration (1)"));
    }
    else
    {
        onvifXsd__AudioSourceConfiguration* conf = response.Configurations.at(getChannel());
        if (conf)
        {
            QnMutexLocker lock(&m_mutex);
            // TODO: #vasilenko UTF unuse std::string
            m_audioSourceId = QString::fromStdString(conf->token);
            return CameraDiagnostics::NoErrorResult();
        }
    }

    return CameraDiagnostics::RequestFailedResult(
        QLatin1String("getAudioSourceConfigurations"),
        QLatin1String("missing channel configuration (2)"));
}

bool QnPlOnvifResource::loadAdvancedParamsUnderLock(QnCameraAdvancedParamValueMap &values)
{
    m_prevOnvifResultCode = CameraDiagnostics::NoErrorResult();

    if (!m_imagingParamsProxy)
    {
        m_prevOnvifResultCode = CameraDiagnostics::UnknownErrorResult();
        return false;
    }

    m_prevOnvifResultCode = m_imagingParamsProxy->loadValues(values);
    return m_prevOnvifResultCode.errorCode == CameraDiagnostics::ErrorCode::noError;
}

std::vector<nx::mediaserver::resource::Camera::AdvancedParametersProvider*>
    QnPlOnvifResource::advancedParametersProviders()
{
    return {&m_advancedParametersProvider};
}

QnCameraAdvancedParamValueMap QnPlOnvifResource::getApiParameters(const QSet<QString>& ids)
{
    if (m_appStopping)
        return {};

    QnMutexLocker lock(&m_physicalParamsMutex);
    m_advancedParamsCache.clear();
    if (loadAdvancedParamsUnderLock(m_advancedParamsCache))
    {
        m_advSettingsLastUpdated.restart();
    }
    else
    {
        m_advSettingsLastUpdated.invalidate();
        return {};
    }

    QnCameraAdvancedParamValueMap result;
    for(const QString &id: ids)
    {
        if (m_advancedParamsCache.contains(id))
            result.insert(id, m_advancedParamsCache[id]);
    }

    return result;
}

QSet<QString> QnPlOnvifResource::setApiParameters(const QnCameraAdvancedParamValueMap& values)
{
    QnCameraAdvancedParamValueList result;
    {
        QnMutexLocker lock(&m_physicalParamsMutex);
        setAdvancedParametersUnderLock(values.toValueList(), result);
        for (const auto& updatedValue: result)
            m_advancedParamsCache[updatedValue.id] = updatedValue.value;
    }

    QSet<QString> ids;
    for (const auto& updatedValue: result)
    {
        emit advancedParameterChanged(updatedValue.id, updatedValue.value);
        ids << updatedValue.id;
    }

    return ids;
}

bool QnPlOnvifResource::setAdvancedParameterUnderLock(
    const QnCameraAdvancedParameter &parameter, const QString &value)
{
    if (m_imagingParamsProxy && m_imagingParamsProxy->supportedParameters().contains(parameter.id))
        return m_imagingParamsProxy->setValue(parameter.id, value);

    if (m_maintenanceProxy && m_maintenanceProxy->supportedParameters().contains(parameter.id))
        return m_maintenanceProxy->callOperation(parameter.id);

    return false;
}

bool QnPlOnvifResource::setAdvancedParametersUnderLock(
    const QnCameraAdvancedParamValueList &values, QnCameraAdvancedParamValueList &result)
{
    bool success = true;
    for(const QnCameraAdvancedParamValue &value: values)
    {
        QnCameraAdvancedParameter parameter =
            m_advancedParametersProvider.getParameterById(value.id);
        if (parameter.isValid() && setAdvancedParameterUnderLock(parameter, value.value))
            result << value;
        else
            success = false;
    }
    return success;
}

/*
 * Positive number means timeout in seconds,
 * negative number - timeout in milliseconds.
 */
void QnPlOnvifResource::setOnvifRequestsRecieveTimeout(int timeout)
{
    m_onvifRecieveTimeout = timeout;
}

void QnPlOnvifResource::setOnvifRequestsSendTimeout(int timeout)
{
    m_onvifSendTimeout = timeout;
}

int QnPlOnvifResource::getOnvifRequestsRecieveTimeout() const
{
    if (m_onvifRecieveTimeout)
        return m_onvifRecieveTimeout;

    return DEFAULT_SOAP_TIMEOUT;
}

int QnPlOnvifResource::getOnvifRequestsSendTimeout() const
{
    if (m_onvifSendTimeout)
        return m_onvifSendTimeout;

    return DEFAULT_SOAP_TIMEOUT;
}

bool QnPlOnvifResource::loadAdvancedParametersTemplate(QnCameraAdvancedParams &params) const
{
    return loadXmlParametersInternal(params, lit(":/camera_advanced_params/onvif.xml"));
}

bool QnPlOnvifResource::loadXmlParametersInternal(
    QnCameraAdvancedParams &params, const QString& paramsTemplateFileName) const
{
    QFile paramsTemplateFile(paramsTemplateFileName);
#ifdef _DEBUG
    QnCameraAdvacedParamsXmlParser::validateXml(&paramsTemplateFile);
#endif
    bool result = QnCameraAdvacedParamsXmlParser::readXml(&paramsTemplateFile, params);

    if (!result)
    {
        NX_LOGX(lit("Error while parsing xml (onvif) %1")
            .arg(paramsTemplateFileName), cl_logWARNING);
    }

    return result;
}

void QnPlOnvifResource::initAdvancedParametersProviders(QnCameraAdvancedParams &params)
{
    QAuthenticator auth = getAuth();
    QString imagingUrl = getImagingUrl();
    if (!imagingUrl.isEmpty())
    {
        m_imagingParamsProxy.reset(new QnOnvifImagingProxy(
            imagingUrl.toLatin1().data(),  auth.user(), auth.password(),
            m_videoSourceToken.toStdString(), m_timeDrift));
        m_imagingParamsProxy->initParameters(params);
    }

    QString maintenanceUrl = getDeviceOnvifUrl();
    if (!maintenanceUrl.isEmpty())
    {
        m_maintenanceProxy.reset(
            new QnOnvifMaintenanceProxy(maintenanceUrl, auth, m_videoSourceToken, m_timeDrift));
    }
}

QSet<QString> QnPlOnvifResource::calculateSupportedAdvancedParameters() const
{
    QSet<QString> result;
    if (m_imagingParamsProxy)
        result.unite(m_imagingParamsProxy->supportedParameters());
    if (m_maintenanceProxy)
        result.unite(m_maintenanceProxy->supportedParameters());
    return result;
}

void QnPlOnvifResource::fetchAndSetAdvancedParameters()
{
    m_advancedParametersProvider.clear();

    QnCameraAdvancedParams params;
    if (!loadAdvancedParametersTemplate(params))
        return;

    initAdvancedParametersProviders(params);

    QSet<QString> supportedParams = calculateSupportedAdvancedParameters();
    m_advancedParametersProvider.assign(params.filtered(supportedParams));
}

CameraDiagnostics::Result QnPlOnvifResource::sendVideoEncoderToCameraEx(
    VideoEncoder& encoder,
    Qn::StreamIndex /*streamIndex*/,
    const QnLiveStreamParams& /*params*/)
{
    return sendVideoEncoderToCamera(encoder);
}

CameraDiagnostics::Result QnPlOnvifResource::sendVideoEncoderToCamera(VideoEncoder& encoder)
{
    QAuthenticator auth = getAuth();
    MediaSoapWrapper soapWrapper(
        getMediaUrl().toStdString().c_str(), auth.user(), auth.password(), m_timeDrift);

    auto proxy = soapWrapper.getProxy();
    proxy->soap->recv_timeout = getOnvifRequestsRecieveTimeout();
    proxy->soap->send_timeout = getOnvifRequestsSendTimeout();

    SetVideoConfigReq request;
    SetVideoConfigResp response;
    request.Configuration = &encoder;
    request.ForcePersistence = false;

    int soapRes = soapWrapper.setVideoEncoderConfiguration(request, response);
    if (soapRes != SOAP_OK)
    {
        if (soapWrapper.isNotAuthenticated())
            setStatus(Qn::Unauthorized);

#ifdef PL_ONVIF_DEBUG
        qCritical() << "QnOnvifStreamReader::sendVideoEncoderToCamera: can't set required values into ONVIF physical device (URL: "
            << soapWrapper.getEndpointUrl() << ", UniqueId: " << getUniqueId()
            << "). Root cause: SOAP failed. GSoap error code: " << soapRes << ". " << soapWrapper.getLastError();
#endif
        if (soapWrapper.getLastError().contains(QLatin1String("not possible to set")))
            return CameraDiagnostics::CannotConfigureMediaStreamResult(QLatin1String("fps"));   // TODO: #ak find param name
        else
            return CameraDiagnostics::CannotConfigureMediaStreamResult(QString("'stream profile parameters'"));
    }
    return CameraDiagnostics::NoErrorResult();
}

void QnPlOnvifResource::onRenewSubscriptionTimer(quint64 timerID)
{
    QnMutexLocker lk(&m_ioPortMutex);

    if(!m_eventCapabilities.get())
        return;
    if(timerID != m_renewSubscriptionTimerID)
        return;
    m_renewSubscriptionTimerID = 0;

    QAuthenticator auth = getAuth();
    SubscriptionManagerSoapWrapper soapWrapper(
        m_onvifNotificationSubscriptionReference.isEmpty()
            ? m_eventCapabilities->XAddr
            : m_onvifNotificationSubscriptionReference.toLatin1().constData(),
        auth.user(),
        auth.password(),
        m_timeDrift);
    soapWrapper.getProxy()->soap->imode |= SOAP_XML_IGNORENS;

    char buf[256];

    _oasisWsnB2__Renew request;
    sprintf(buf, "PT%dS", DEFAULT_NOTIFICATION_CONSUMER_REGISTRATION_TIMEOUT);
    std::string initialTerminationTime = buf;
    request.TerminationTime = &initialTerminationTime;
    if(!m_onvifNotificationSubscriptionID.isEmpty())
    {
        sprintf(buf, "<dom0:SubscriptionId xmlns:dom0=\"http://www.onvifplus.org/event\">%s</dom0:SubscriptionId>", m_onvifNotificationSubscriptionID.toLatin1().data());
        request.__any.push_back(buf);
    }
    _oasisWsnB2__RenewResponse response;
    //NOTE: renewing session does not work on vista. Should ignore error in that case
    const int soapCallResult = soapWrapper.renew(request, response);
    if(soapCallResult != SOAP_OK && soapCallResult != SOAP_MUSTUNDERSTAND)
    {
        if(m_eventCapabilities && m_eventCapabilities->WSPullPointSupport)
        {
            // Ignoring renew error since it does not work on some cameras (on Vista, particularly).
            NX_LOGX(lit("Ignoring renew error on %1").arg(getUrl()), cl_logDEBUG2);
        }
        else
        {
            NX_LOGX(lit("Failed to renew subscription (endpoint %1). %2").
                arg(QString::fromLatin1(soapWrapper.endpoint())).arg(soapCallResult), cl_logDEBUG1);
            lk.unlock();

            _oasisWsnB2__Unsubscribe request;
            _oasisWsnB2__UnsubscribeResponse response;
            soapWrapper.unsubscribe(request, response);

            QnSoapServer::instance()->getService()->removeResourceRegistration(toSharedPointer(this));
            if(!registerNotificationConsumer())
            {
                lk.relock();
                scheduleRetrySubscriptionTimer();
            }
            return;
        }
    }
    else
    {
        NX_LOGX(lit("Renewed subscription to %1").arg(getUrl()), cl_logDEBUG2);
    }

    unsigned int renewSubsciptionTimeoutSec = response.oasisWsnB2__CurrentTime
        ? (response.oasisWsnB2__TerminationTime - *response.oasisWsnB2__CurrentTime)
        : DEFAULT_NOTIFICATION_CONSUMER_REGISTRATION_TIMEOUT;

    scheduleRenewSubscriptionTimer(renewSubsciptionTimeoutSec);
}

void QnPlOnvifResource::checkMaxFps(VideoConfigsResp& response, const QString& encoderId)
{
    VideoEncoder* vEncoder = 0;
    for (uint i = 0; i < response.Configurations.size(); ++i)
    {
        auto configuration = response.Configurations[i];
        if (configuration && QString::fromStdString(configuration->token) == encoderId)
            vEncoder = configuration;
    }
    if (!vEncoder || !vEncoder->RateControl)
        return;
    if (m_primaryStreamCapabilities.resolutions.isEmpty())
        return;

    int maxFpsOrig = getMaxFps();
    int rangeHi = getMaxFps()-2;
    int rangeLow = getMaxFps()/4;
    int currentFps = rangeHi;
    int prevFpsValue = -1;

    QSize resolution = m_primaryStreamCapabilities.resolutions[0];
    vEncoder->Resolution->Width = resolution.width();
    vEncoder->Resolution->Height = resolution.height();

    while (currentFps != prevFpsValue)
    {
        vEncoder->RateControl->FrameRateLimit = currentFps;
        bool success = false;
        bool invalidFpsDetected = false;
        for (int i = 0; i < getMaxOnvifRequestTries(); ++i)
        {
            if(m_appStopping)
                return;

            vEncoder->RateControl->FrameRateLimit = currentFps;
            CameraDiagnostics::Result result = sendVideoEncoderToCamera(*vEncoder);
            if (result.errorCode == CameraDiagnostics::ErrorCode::noError)
            {
                if (currentFps >= maxFpsOrig-2)
                {
                    // If first try success, does not change maxFps at all. (HikVision has working range 0..15, and 25 fps, so try from max-1 checking)
                    return;
                }
                setMaxFps(currentFps);
                success = true;
                break;
            }
            else if (result.errorCode == CameraDiagnostics::ErrorCode::cannotConfigureMediaStream
                && result.errorParams.indexOf(QLatin1String("fps")) != -1)
            {
                invalidFpsDetected = true;
                break; // invalid fps
            }
        }
        if (!invalidFpsDetected && !success)
        {
            // can't determine fps (cameras does not answer e.t.c)
            setMaxFps(maxFpsOrig);
            return;
        }

        prevFpsValue = currentFps;
        if (success)
        {
            rangeLow = currentFps;
            currentFps += (rangeHi-currentFps+1)/2;
        }
        else
        {
            rangeHi = currentFps-1;
            currentFps -= (currentFps-rangeLow+1)/2;
        }
    }
}

QnAbstractPtzController* QnPlOnvifResource::createSpecialPtzController() const
{
    if (getModel() == lit("DCS-5615"))
        return new QnDlinkPtzController(toSharedPointer(this));

    return 0;
}

QnAbstractPtzController *QnPlOnvifResource::createPtzControllerInternal() const
{
    QScopedPointer<QnAbstractPtzController> result;
    result.reset(createSpecialPtzController());
    if (result)
        return result.take();

    if(getPtzUrl().isEmpty() || getPtzConfigurationToken().isEmpty())
        return NULL;

    result.reset(new QnOnvifPtzController(toSharedPointer(this)));
    if(result->getCapabilities() == Ptz::NoPtzCapabilities)
        return NULL;

    return result.take();
}

bool QnPlOnvifResource::startInputPortMonitoringAsync(std::function<void(bool)>&& /*completionHandler*/)
{
    if(hasFlags(Qn::foreigner) ||      //we do not own camera
        !hasCameraCapabilities(Qn::RelayInputCapability))
    {
        return false;
    }

    if(!m_eventCapabilities.get())
        return false;

    {
        QnMutexLocker lk(&m_ioPortMutex);
        NX_ASSERT(!m_inputMonitored);
        m_inputMonitored = true;
    }

    const auto result = subscribeToCameraNotifications();
    NX_LOGX(lit("Port monitoring has started: %1").arg(result), cl_logDEBUG1);
    return result;
}

void QnPlOnvifResource::scheduleRetrySubscriptionTimer()
{
    static const std::chrono::seconds kTimeout(
        DEFAULT_NOTIFICATION_CONSUMER_REGISTRATION_TIMEOUT);

    NX_LOGX(lm("Schedule new subscription in %1").arg(kTimeout), cl_logDEBUG2);
    updateTimer(&m_renewSubscriptionTimerID, kTimeout,
        [this](quint64 timerId)
        {
            QnMutexLocker lock(&m_ioPortMutex);
            if (timerId != m_renewSubscriptionTimerID)
                return;

            bool isSubscribed = false;
            {
                QnMutexUnlocker unlock(&lock);
                isSubscribed = createPullPointSubscription();
            }

            if (isSubscribed)
                scheduleRetrySubscriptionTimer();
            else
                m_renewSubscriptionTimerID = 0;
        });
}

bool QnPlOnvifResource::subscribeToCameraNotifications()
{
    if(m_eventCapabilities->WSPullPointSupport)
        return createPullPointSubscription();
    else if(QnSoapServer::instance()->initialized())
        return registerNotificationConsumer();
    else
        return false;
}

void QnPlOnvifResource::stopInputPortMonitoringAsync()
{
    //TODO #ak this method MUST become asynchronous
    quint64 nextPullMessagesTimerIDBak = 0;
    quint64 renewSubscriptionTimerIDBak = 0;
    {
        QnMutexLocker lk(&m_ioPortMutex);
        m_inputMonitored = false;
        nextPullMessagesTimerIDBak = m_nextPullMessagesTimerID;
        m_nextPullMessagesTimerID = 0;
        renewSubscriptionTimerIDBak = m_renewSubscriptionTimerID;
        m_renewSubscriptionTimerID = 0;
    }

    //removing timer
    if(nextPullMessagesTimerIDBak > 0)
        nx::utils::TimerManager::instance()->joinAndDeleteTimer(nextPullMessagesTimerIDBak);
    if(renewSubscriptionTimerIDBak > 0)
        nx::utils::TimerManager::instance()->joinAndDeleteTimer(renewSubscriptionTimerIDBak);
    //TODO #ak removing device event registration
        //if we do not remove event registration, camera will do it for us in some timeout

    QSharedPointer<GSoapAsyncPullMessagesCallWrapper> asyncPullMessagesCallWrapper;
    {
        QnMutexLocker lk(&m_ioPortMutex);
        std::swap(asyncPullMessagesCallWrapper, m_asyncPullMessagesCallWrapper);
    }

    if(asyncPullMessagesCallWrapper)
    {
        asyncPullMessagesCallWrapper->pleaseStop();
        asyncPullMessagesCallWrapper->join();
    }

    if (QnSoapServer::instance() && QnSoapServer::instance()->getService())
        QnSoapServer::instance()->getService()->removeResourceRegistration(toSharedPointer(this));

    NX_LOGX(lit("Port monitoring is stopped"), cl_logDEBUG1);
}

//////////////////////////////////////////////////////////
// QnPlOnvifResource::SubscriptionReferenceParametersParseHandler
//////////////////////////////////////////////////////////

QnPlOnvifResource::SubscriptionReferenceParametersParseHandler::SubscriptionReferenceParametersParseHandler()
:
    m_readingSubscriptionID(false)
{
}

bool QnPlOnvifResource::SubscriptionReferenceParametersParseHandler::characters(const QString& ch)
{
    if(m_readingSubscriptionID)
        subscriptionID = ch;
    return true;
}

bool QnPlOnvifResource::SubscriptionReferenceParametersParseHandler::startElement(
    const QString& /*namespaceURI*/,
    const QString& localName,
    const QString& /*qName*/,
    const QXmlAttributes& /*atts*/)
{
    if(localName == QLatin1String("SubscriptionId"))
        m_readingSubscriptionID = true;
    return true;
}

bool QnPlOnvifResource::SubscriptionReferenceParametersParseHandler::endElement(
    const QString& /*namespaceURI*/,
    const QString& localName,
    const QString& /*qName*/)
{
    if(localName == QLatin1String("SubscriptionId"))
        m_readingSubscriptionID = false;
    return true;
}

//////////////////////////////////////////////////////////
// QnPlOnvifResource::NotificationMessageParseHandler
//////////////////////////////////////////////////////////

QnPlOnvifResource::NotificationMessageParseHandler::NotificationMessageParseHandler(QTimeZone timeZone):
    timeZone(timeZone)
{
    m_parseStateStack.push(init);
}

bool QnPlOnvifResource::NotificationMessageParseHandler::startElement(
    const QString& /*namespaceURI*/,
    const QString& localName,
    const QString& /*qName*/,
    const QXmlAttributes& atts)
{
    switch(m_parseStateStack.top())
    {
        case init:
        {
            if(localName != lit("Message"))
                return false;
            int utcTimeIndex = atts.index(lit("UtcTime"));
            if(utcTimeIndex == -1)
                return false;   //missing required attribute

            utcTime = QDateTime::fromString(atts.value(utcTimeIndex), Qt::ISODate);
            if(utcTime.timeSpec() == Qt::LocalTime)
                utcTime.setTimeZone(timeZone);
            if(utcTime.timeSpec() != Qt::UTC)
                utcTime = utcTime.toUTC();

            propertyOperation = atts.value(lit("PropertyOperation"));
            m_parseStateStack.push(readingMessage);
            break;
        }

        case readingMessage:
        {
            if(localName == QLatin1String("Source"))
                m_parseStateStack.push(readingSource);
            else if(localName == QLatin1String("Data"))
                m_parseStateStack.push(readingData);
            else
                m_parseStateStack.push(skipping);
            break;
        }

        case readingSource:
        {
            if(localName != QLatin1String("SimpleItem"))
                return false;
            int nameIndex = atts.index(QLatin1String("Name"));
            if(nameIndex == -1)
                return false;   //missing required attribute
            int valueIndex = atts.index(QLatin1String("Value"));
            if(valueIndex == -1)
                return false;   //missing required attribute
            source.push_back(SimpleItem(atts.value(nameIndex), atts.value(valueIndex)));
            m_parseStateStack.push(readingSourceItem);
            break;
        }

        case readingSourceItem:
            return false;   //unexpected

        case readingData:
        {
            if(localName != QLatin1String("SimpleItem"))
                return false;
            int nameIndex = atts.index(QLatin1String("Name"));
            if(nameIndex == -1)
                return false;   //missing required attribute
            int valueIndex = atts.index(QLatin1String("Value"));
            if(valueIndex == -1)
                return false;   //missing required attribute
            data.name = atts.value(nameIndex);
            data.value = atts.value(valueIndex);
            m_parseStateStack.push(readingDataItem);
            break;
        }

        case readingDataItem:
            return false;   //unexpected

        case skipping:
            m_parseStateStack.push(skipping);

        default:
            return false;
    }

    return true;
}

bool QnPlOnvifResource::NotificationMessageParseHandler::endElement(
    const QString& /*namespaceURI*/,
    const QString& /*localName*/,
    const QString& /*qName*/)
{
    if(m_parseStateStack.empty())
        return false;
    m_parseStateStack.pop();
    return true;
}

//////////////////////////////////////////////////////////
// QnPlOnvifResource
//////////////////////////////////////////////////////////

bool QnPlOnvifResource::createPullPointSubscription()
{
    QAuthenticator auth = getAuth();
    EventSoapWrapper soapWrapper(
        m_eventCapabilities->XAddr,
        auth.user(),
        auth.password(),
        m_timeDrift);
    soapWrapper.getProxy()->soap->imode |= SOAP_XML_IGNORENS;

    _onvifEvents__CreatePullPointSubscription request;
    std::string initialTerminationTime = "PT600S";
    request.InitialTerminationTime = &initialTerminationTime;
    _onvifEvents__CreatePullPointSubscriptionResponse response;
    const int soapCallResult = soapWrapper.createPullPointSubscription(request, response);
    if(soapCallResult != SOAP_OK && soapCallResult != SOAP_MUSTUNDERSTAND)
    {
        NX_LOGX(lm("Failed to subscribe to %1").arg(soapWrapper.endpoint()), cl_logWARNING);
        scheduleRenewSubscriptionTimer(RENEW_NOTIFICATION_FORWARDING_SECS);
        return false;
    }

    NX_LOGX(lm("Successfuly created pool point to %1").arg(soapWrapper.endpoint()), cl_logDEBUG2);
    std::string subscriptionID;
    if(response.SubscriptionReference)
    {
        if(response.SubscriptionReference->ns1__ReferenceParameters &&
            response.SubscriptionReference->ns1__ReferenceParameters->__item)
        {
            //parsing to retrieve subscriptionId. Example: "<dom0:SubscriptionId xmlns:dom0=\"(null)\">0</dom0:SubscriptionId>"
            QXmlSimpleReader reader;
            SubscriptionReferenceParametersParseHandler handler;
            reader.setContentHandler(&handler);
            QBuffer srcDataBuffer;
            srcDataBuffer.setData(
                response.SubscriptionReference->ns1__ReferenceParameters->__item,
                (int) strlen(response.SubscriptionReference->ns1__ReferenceParameters->__item));
            QXmlInputSource xmlSrc(&srcDataBuffer);
            if(reader.parse(&xmlSrc))
                m_onvifNotificationSubscriptionID = handler.subscriptionID;
        }

        if(response.SubscriptionReference->Address)
            m_onvifNotificationSubscriptionReference = fromOnvifDiscoveredUrl(response.SubscriptionReference->Address->__item);
    }

    //adding task to refresh subscription
    unsigned int renewSubsciptionTimeoutSec = response.oasisWsnB2__TerminationTime - response.oasisWsnB2__CurrentTime;

    QnMutexLocker lk(&m_ioPortMutex);

    if(!m_inputMonitored)
        return true;

    if(qnStaticCommon->dataPool()->data(toSharedPointer(this)).value<bool>(lit("renewOnvifPullPointSubscriptionRequired"), true))
    {
        // NOTE: Renewing session does not work on vista.
        scheduleRenewSubscriptionTimer(renewSubsciptionTimeoutSec);
    }

    m_eventMonitorType = emtPullPoint;
    m_prevPullMessageResponseClock = m_monotonicClock.elapsed();

    updateTimer(&m_nextPullMessagesTimerID,
        std::chrono::milliseconds(PULLPOINT_NOTIFICATION_CHECK_TIMEOUT_SEC * MS_PER_SECOND),
        std::bind(&QnPlOnvifResource::pullMessages, this, std::placeholders::_1));
    return true;
}

void QnPlOnvifResource::removePullPointSubscription()
{
    QAuthenticator auth = getAuth();
    SubscriptionManagerSoapWrapper soapWrapper(
        m_onvifNotificationSubscriptionReference.isEmpty()
            ? m_eventCapabilities->XAddr
            : m_onvifNotificationSubscriptionReference.toLatin1().constData(),
        auth.user(),
        auth.password(),
        m_timeDrift);
    soapWrapper.getProxy()->soap->imode |= SOAP_XML_IGNORENS;

    char buf[256];

    _oasisWsnB2__Unsubscribe request;
    if(!m_onvifNotificationSubscriptionID.isEmpty())
    {
        sprintf(buf, "<dom0:SubscriptionId xmlns:dom0=\"http://www.onvifplus.org/event\">%s</dom0:SubscriptionId>", m_onvifNotificationSubscriptionID.toLatin1().data());
        request.__any.push_back(buf);
    }
    _oasisWsnB2__UnsubscribeResponse response;
    const int soapCallResult = soapWrapper.unsubscribe(request, response);
    if(soapCallResult != SOAP_OK && soapCallResult != SOAP_MUSTUNDERSTAND)
    {
        NX_LOGX(lit("Failed to unsubscuibe from %1, result code %2").
            arg(QString::fromLatin1(soapWrapper.endpoint())).arg(soapCallResult), cl_logDEBUG1);
        return;
    }
}

bool QnPlOnvifResource::isInputPortMonitored() const
{
    QnMutexLocker lk(&m_ioPortMutex);
    return m_inputMonitored;
}

template<class _NumericInt>
_NumericInt roundUp(_NumericInt val, _NumericInt step, typename std::enable_if<std::is_integral<_NumericInt>::value>::type* = nullptr)
{
    if(step == 0)
        return val;
    return (val + step - 1) / step * step;
}

void QnPlOnvifResource::pullMessages(quint64 timerID)
{
    static const int MAX_MESSAGES_TO_PULL = 10;

    QnMutexLocker lk(&m_ioPortMutex);

    if(timerID != m_nextPullMessagesTimerID)
        return; //not expected event. This can actually happen if we call
                //startInputPortMonitoring, stopInputPortMonitoring, startInputPortMonitoring really quick
    m_nextPullMessagesTimerID = 0;

    if(!m_inputMonitored)
        return;

    if(m_asyncPullMessagesCallWrapper)
        return; //previous request is still running, new timer will be added within completion handler

    QAuthenticator auth = getAuth();

    std::unique_ptr<PullPointSubscriptionWrapper> soapWrapper(
        new PullPointSubscriptionWrapper(
            m_onvifNotificationSubscriptionReference.isEmpty()
                ? m_eventCapabilities->XAddr
                : m_onvifNotificationSubscriptionReference.toStdString(),
            auth.user(),
            auth.password(),
            m_timeDrift));
    soapWrapper->getProxy()->soap->imode |= SOAP_XML_IGNORENS;

    std::vector<void*> memToFreeOnResponseDone;
    memToFreeOnResponseDone.reserve(3); //we have 3 memory allocation below

    char* buf = (char*)malloc(512);
    memToFreeOnResponseDone.push_back(buf);

    _onvifEvents__PullMessages request;
    sprintf(buf, "PT%lldS", roundUp<qint64>(m_monotonicClock.elapsed() - m_prevPullMessageResponseClock, MS_PER_SECOND) / MS_PER_SECOND);
    request.Timeout = buf;
    request.MessageLimit = MAX_MESSAGES_TO_PULL;
    QByteArray onvifNotificationSubscriptionIDLatin1 = m_onvifNotificationSubscriptionID.toLatin1();
    strcpy(buf, onvifNotificationSubscriptionIDLatin1.data());
    struct SOAP_ENV__Header* header = (struct SOAP_ENV__Header*)malloc(sizeof(SOAP_ENV__Header));
    memToFreeOnResponseDone.push_back(header);
    memset(header, 0, sizeof(*header));
    soapWrapper->getProxy()->soap->header = header;
    soapWrapper->getProxy()->soap->header->subscriptionID = buf;
    //TODO #ak move away check for "Samsung"
    if(!m_onvifNotificationSubscriptionReference.isEmpty() && !getVendor().contains(lit("Samsung")))
    {
        const QByteArray& onvifNotificationSubscriptionReferenceUtf8 = m_onvifNotificationSubscriptionReference.toUtf8();
        char* buf = (char*)malloc(onvifNotificationSubscriptionReferenceUtf8.size()+1);
        memToFreeOnResponseDone.push_back(buf);
        strcpy(buf, onvifNotificationSubscriptionReferenceUtf8.constData());
        soapWrapper->getProxy()->soap->header->wsa__To = buf;
    }
    _onvifEvents__PullMessagesResponse response;

    auto resData = qnStaticCommon->dataPool()->data(toSharedPointer(this));
    const bool useHttpReader = resData.value<bool>(
        Qn::PARSE_ONVIF_NOTIFICATIONS_WITH_HTTP_READER,
        false);

    QSharedPointer<GSoapAsyncPullMessagesCallWrapper> asyncPullMessagesCallWrapper(
        new GSoapAsyncPullMessagesCallWrapper(
            std::move(soapWrapper),
            &PullPointSubscriptionWrapper::pullMessages,
            useHttpReader),
        [memToFreeOnResponseDone](GSoapAsyncPullMessagesCallWrapper* ptr){
            for(void* pObj: memToFreeOnResponseDone)
                ::free(pObj);
            delete ptr;
        }
   );

    NX_VERBOSE(this, lm("Pull messages from %1 with httpReader=%2").args(
        m_onvifNotificationSubscriptionReference, useHttpReader));

    using namespace std::placeholders;
    asyncPullMessagesCallWrapper->callAsync(
        request,
        std::bind(&QnPlOnvifResource::onPullMessagesDone, this, asyncPullMessagesCallWrapper.data(), _1));
    m_asyncPullMessagesCallWrapper = std::move(asyncPullMessagesCallWrapper);
}

void QnPlOnvifResource::onPullMessagesDone(GSoapAsyncPullMessagesCallWrapper* asyncWrapper, int resultCode)
{
    using namespace std::placeholders;

    auto SCOPED_GUARD_FUNC = [this](QnPlOnvifResource*){
        m_asyncPullMessagesCallWrapper.clear();
    };
    std::unique_ptr<QnPlOnvifResource, decltype(SCOPED_GUARD_FUNC)>
        SCOPED_GUARD(this, SCOPED_GUARD_FUNC);

    if((resultCode != SOAP_OK && resultCode != SOAP_MUSTUNDERSTAND) ||  //error has been reported by camera
        (asyncWrapper->response().soap &&
            asyncWrapper->response().soap->header &&
            asyncWrapper->response().soap->header->wsa__Action &&
            strstr(asyncWrapper->response().soap->header->wsa__Action, "/soap/fault") != nullptr))
    {
        NX_LOGX(lit("Failed to pull messages from %1, result code %2").
            arg(QString::fromLatin1(asyncWrapper->syncWrapper()->endpoint())).
            arg(resultCode), cl_logDEBUG1);
        //re-subscribing

        QnMutexLocker lk(&m_ioPortMutex);

        if(!m_inputMonitored)
            return;

        return updateTimer(&m_renewSubscriptionTimerID, std::chrono::milliseconds::zero(),
            std::bind(&QnPlOnvifResource::renewPullPointSubscriptionFallback, this, _1));
    }

    onPullMessagesResponseReceived(asyncWrapper->syncWrapper(), resultCode, asyncWrapper->response());

    QnMutexLocker lk(&m_ioPortMutex);

    if(!m_inputMonitored)
        return;

    using namespace std::placeholders;
    NX_ASSERT(m_nextPullMessagesTimerID == 0);
    if(m_nextPullMessagesTimerID == 0)    //otherwise, we already have timer somehow
        m_nextPullMessagesTimerID = nx::utils::TimerManager::instance()->addTimer(
            std::bind(&QnPlOnvifResource::pullMessages, this, _1),
            std::chrono::milliseconds(PULLPOINT_NOTIFICATION_CHECK_TIMEOUT_SEC*MS_PER_SECOND));
}

void QnPlOnvifResource::renewPullPointSubscriptionFallback(quint64 timerId)
{
    QnMutexLocker lock(&m_ioPortMutex);
    if (timerId != m_renewSubscriptionTimerID)
        return;
    if (!m_inputMonitored)
        return;

    bool isSubscribed = false;
    {
        QnMutexUnlocker unlock(&lock);
        // TODO: Make removePullPointSubscription and createPullPointSubscription
        // asynchronous, so that it does not block timer thread.
        removePullPointSubscription();
        isSubscribed = createPullPointSubscription();
    }

    if (isSubscribed)
        m_renewSubscriptionTimerID = 0;
    else
        scheduleRetrySubscriptionTimer();
}

void QnPlOnvifResource::onPullMessagesResponseReceived(
    PullPointSubscriptionWrapper* /*soapWrapper*/,
    int resultCode,
    const _onvifEvents__PullMessagesResponse& response)
{
    NX_ASSERT(resultCode == SOAP_OK || resultCode == SOAP_MUSTUNDERSTAND);

    const qint64 currentRequestSendClock = m_monotonicClock.elapsed();

    const time_t minNotificationTime = response.CurrentTime - roundUp<qint64>(m_monotonicClock.elapsed() - m_prevPullMessageResponseClock, MS_PER_SECOND) / MS_PER_SECOND;
    if(response.oasisWsnB2__NotificationMessage.size() > 0)
    {
        for(size_t i = 0;
            i < response.oasisWsnB2__NotificationMessage.size();
            ++i)
        {
            notificationReceived(*response.oasisWsnB2__NotificationMessage[i], minNotificationTime);
        }
    }

    m_prevPullMessageResponseClock = currentRequestSendClock;
}

bool QnPlOnvifResource::fetchRelayOutputs(std::vector<RelayOutputInfo>* const relayOutputs)
{
    QAuthenticator auth = getAuth();
    DeviceSoapWrapper soapWrapper(
        getDeviceOnvifUrl().toStdString(),
        auth.user(),
        auth.password(),
        m_timeDrift);

    _onvifDevice__GetRelayOutputs request;
    _onvifDevice__GetRelayOutputsResponse response;
    const int soapCallResult = soapWrapper.getRelayOutputs(request, response);
    if(soapCallResult != SOAP_OK && soapCallResult != SOAP_MUSTUNDERSTAND)
    {
        NX_LOGX(lit("Failed to get relay input/output info. endpoint %1").arg(QString::fromLatin1(soapWrapper.endpoint())), cl_logDEBUG1);
        return false;
    }

    m_relayOutputInfo.clear();
    if (response.RelayOutputs.size() > MAX_IO_PORTS_PER_DEVICE)
    {
        NX_LOGX(lit("Device has too many relay outputs. endpoint %1")
            .arg(QString::fromLatin1(soapWrapper.endpoint())), cl_logDEBUG1);
        return false;
    }

    for(size_t i = 0; i < response.RelayOutputs.size(); ++i)
    {
        m_relayOutputInfo.push_back(RelayOutputInfo(
            response.RelayOutputs[i]->token,
            response.RelayOutputs[i]->Properties->Mode == onvifXsd__RelayMode__Bistable,
            response.RelayOutputs[i]->Properties->DelayTime,
            response.RelayOutputs[i]->Properties->IdleState == onvifXsd__RelayIdleState__closed));
    }

    if(relayOutputs)
        *relayOutputs = m_relayOutputInfo;

    NX_LOGX(lit("Successfully got device (%1) output ports info. Found %2 relay output").
        arg(QString::fromLatin1(soapWrapper.endpoint())).arg(m_relayOutputInfo.size()), cl_logDEBUG1);

    return true;
}

bool QnPlOnvifResource::fetchRelayOutputInfo(const std::string& outputID, RelayOutputInfo* const relayOutputInfo)
{
    fetchRelayOutputs(NULL);
    for(std::vector<RelayOutputInfo>::size_type
         i = 0;
         i < m_relayOutputInfo.size();
        ++i)
    {
        if(m_relayOutputInfo[i].token == outputID || outputID.empty())
        {
            *relayOutputInfo = m_relayOutputInfo[i];
            return true;
        }
    }

    return false; //there is no output with id outputID
}

bool QnPlOnvifResource::setRelayOutputSettings(const RelayOutputInfo& relayOutputInfo)
{
    QAuthenticator auth = getAuth();
    DeviceSoapWrapper soapWrapper(
        getDeviceOnvifUrl().toStdString(),
        auth.user(),
        auth.password(),
        m_timeDrift);

    NX_LOGX(lit("Swiching camera %1 relay output %2 to monostable mode").
        arg(QString::fromLatin1(soapWrapper.endpoint())).arg(QString::fromStdString(relayOutputInfo.token)), cl_logDEBUG1);

    //switching to monostable mode
    _onvifDevice__SetRelayOutputSettings setOutputSettingsRequest;
    setOutputSettingsRequest.RelayOutputToken = relayOutputInfo.token;
    onvifXsd__RelayOutputSettings relayOutputSettings;
    relayOutputSettings.Mode = relayOutputInfo.isBistable ? onvifXsd__RelayMode__Bistable : onvifXsd__RelayMode__Monostable;
    relayOutputSettings.DelayTime = !relayOutputInfo.delayTime.empty() ? relayOutputInfo.delayTime : "PT1S";
    relayOutputSettings.IdleState = relayOutputInfo.activeByDefault ? onvifXsd__RelayIdleState__closed : onvifXsd__RelayIdleState__open;
    setOutputSettingsRequest.Properties = &relayOutputSettings;
    _onvifDevice__SetRelayOutputSettingsResponse setOutputSettingsResponse;
    const int soapCallResult = soapWrapper.setRelayOutputSettings(setOutputSettingsRequest, setOutputSettingsResponse);
    if(soapCallResult != SOAP_OK && soapCallResult != SOAP_MUSTUNDERSTAND)
    {
        NX_LOGX(lit("Failed to switch camera %1 relay output %2 to monostable mode. %3").
            arg(QString::fromLatin1(soapWrapper.endpoint())).arg(QString::fromStdString(relayOutputInfo.token)).arg(soapCallResult), cl_logWARNING);
        return false;
    }

    return true;
}

int QnPlOnvifResource::getMaxChannels() const
{
    return m_maxChannels;
}

void QnPlOnvifResource::updateToChannel(int value)
{
    QString suffix = QString(QLatin1String("?channel=%1")).arg(value+1);
    setUrl(getUrl() + suffix);
    setPhysicalId(getPhysicalId() + suffix.replace(QLatin1String("?"), QLatin1String("_")));
    setName(getName() + QString(QLatin1String("-channel %1")).arg(value+1));
}

QnConstResourceVideoLayoutPtr QnPlOnvifResource::getVideoLayout(
        const QnAbstractStreamDataProvider* dataProvider) const
{
    if (m_videoLayout)
        return m_videoLayout;

    auto resData = qnStaticCommon->dataPool()->data(getVendor(), getModel());
    auto layoutStr = resData.value<QString>(Qn::VIDEO_LAYOUT_PARAM_NAME2);

    if (!layoutStr.isEmpty())
    {
        m_videoLayout = QnResourceVideoLayoutPtr(
            QnCustomResourceVideoLayout::fromString(layoutStr));
    }
    else
    {
        m_videoLayout = QnMediaResource::getVideoLayout(dataProvider)
            .constCast<QnResourceVideoLayout>();
    }

    auto resourceId = getId();

    auto nonConstThis = const_cast<QnPlOnvifResource*>(this);
    nonConstThis->setProperty(Qn::VIDEO_LAYOUT_PARAM_NAME, m_videoLayout->toString());
    nonConstThis->saveParams();

    return m_videoLayout;
}

void QnPlOnvifResource::setRelayOutputStateNonSafe(
    quint64 timerID,
    const QString& outputID,
    bool active,
    unsigned int autoResetTimeoutMS)
{
    {
        QnMutexLocker lk(&m_ioPortMutex);
        m_triggerOutputTasks.erase(timerID);
    }

    //retrieving output info to check mode
    RelayOutputInfo relayOutputInfo;
    if(!fetchRelayOutputInfo(outputID.toStdString(), &relayOutputInfo))
    {
        NX_LOGX(lit("Cannot change relay output %1 state. Failed to get relay output info").arg(outputID), cl_logWARNING);
        return /*false*/;
    }

#ifdef SIMULATE_RELAY_PORT_MOMOSTABLE_MODE
    const bool isBistableModeRequired = true;
#else
    const bool isBistableModeRequired = autoResetTimeoutMS == 0;
#endif

#ifndef SIMULATE_RELAY_PORT_MOMOSTABLE_MODE
    std::string requiredDelayTime;
    if(autoResetTimeoutMS > 0)
    {
        std::ostringstream ss;
        ss<<"PT"<<(autoResetTimeoutMS < 1000 ? 1 : autoResetTimeoutMS/1000)<<"S";
        requiredDelayTime = ss.str();
    }
#endif
    if((relayOutputInfo.isBistable != isBistableModeRequired) ||
#ifndef SIMULATE_RELAY_PORT_MOMOSTABLE_MODE
        (!isBistableModeRequired && relayOutputInfo.delayTime != requiredDelayTime) ||
#endif
        relayOutputInfo.activeByDefault)
    {
        //switching output to required mode
        relayOutputInfo.isBistable = isBistableModeRequired;
#ifndef SIMULATE_RELAY_PORT_MOMOSTABLE_MODE
        relayOutputInfo.delayTime = requiredDelayTime;
#endif
        relayOutputInfo.activeByDefault = false;
        if(!setRelayOutputSettings(relayOutputInfo))
        {
            NX_LOGX(lit("Cannot set camera %1 output %2 to state %3 with timeout %4 msec. Cannot set mode to %5").
                arg(QString()).arg(QString::fromStdString(relayOutputInfo.token)).arg(QLatin1String(active ? "active" : "inactive")).arg(autoResetTimeoutMS).
                arg(QLatin1String(relayOutputInfo.isBistable ? "bistable" : "monostable")), cl_logWARNING);
            return /*false*/;
        }

        NX_LOGX(lit("Camera %1 output %2 has been switched to %3 mode").arg(QString()).arg(outputID).
            arg(QLatin1String(relayOutputInfo.isBistable ? "bistable" : "monostable")), cl_logWARNING);
    }

    //modifying output
    QAuthenticator auth = getAuth();

    DeviceSoapWrapper soapWrapper(
        getDeviceOnvifUrl().toStdString(),
        auth.user(),
        auth.password(),
        m_timeDrift);

    _onvifDevice__SetRelayOutputState request;
    request.RelayOutputToken = relayOutputInfo.token;

    const auto onvifActive = m_isRelayOutputInversed ? !active : active;
    request.LogicalState = onvifActive ? onvifXsd__RelayLogicalState__active : onvifXsd__RelayLogicalState__inactive;

    _onvifDevice__SetRelayOutputStateResponse response;
    const int soapCallResult = soapWrapper.setRelayOutputState(request, response);
    if(soapCallResult != SOAP_OK && soapCallResult != SOAP_MUSTUNDERSTAND)
    {
        NX_LOGX(lm("Failed to set relay %1 output state to %2. endpoint %3")
            .args(relayOutputInfo.token, onvifActive, soapWrapper.endpoint()), cl_logWARNING);
        return /*false*/;
    }

#ifdef SIMULATE_RELAY_PORT_MOMOSTABLE_MODE
    if((autoResetTimeoutMS > 0) && active)
    {
        //adding task to reset port state
        using namespace std::placeholders;
        const quint64 timerID = nx::utils::TimerManager::instance()->addTimer(
            std::bind(&QnPlOnvifResource::setRelayOutputStateNonSafe, this, _1, outputID, !active, 0),
            std::chrono::milliseconds(autoResetTimeoutMS));
        m_triggerOutputTasks[timerID] = TriggerOutputTask(outputID, !active, 0);
    }
#endif

    NX_LOGX(lm("Successfully set relay %1 output state to %2. endpoint %3")
        .args(relayOutputInfo.token, onvifActive, soapWrapper.endpoint()), cl_logINFO);
    return /*true*/;
}

QnMutex* QnPlOnvifResource::getStreamConfMutex()
{
    return &m_streamConfMutex;
}

void QnPlOnvifResource::beforeConfigureStream(Qn::ConnectionRole /*role*/)
{
    QnMutexLocker lock(&m_streamConfMutex);
    ++m_streamConfCounter;
    while (m_streamConfCounter > 1)
        m_streamConfCond.wait(&m_streamConfMutex);
}

void QnPlOnvifResource::afterConfigureStream(Qn::ConnectionRole /*role*/)
{
    QnMutexLocker lock(&m_streamConfMutex);
    --m_streamConfCounter;
    m_streamConfCond.wakeAll();
    while (m_streamConfCounter > 0)
        m_streamConfCond.wait(&m_streamConfMutex);
}

CameraDiagnostics::Result QnPlOnvifResource::customStreamConfiguration(Qn::ConnectionRole role)
{
    return CameraDiagnostics::NoErrorResult();
}

double QnPlOnvifResource::getClosestAvailableFps(double desiredFps)
{
    auto resData = qnStaticCommon->dataPool()->data(toSharedPointer(this));
    bool useEncodingInterval = resData.value<bool>(
        Qn::CONTROL_FPS_VIA_ENCODING_INTERVAL_PARAM_NAME);

    if (useEncodingInterval)
    {
        int fpsBase = resData.value<int>(Qn::FPS_BASE_PARAM_NAME);
        int encodingInterval = 1;
        double bestDiff = fpsBase;
        double bestFps = 1;

        if (!fpsBase)
            return desiredFps;

        while (fpsBase > encodingInterval)
        {
            auto fpsCandidate = fpsBase / encodingInterval;
            auto currentDiff = desiredFps - fpsCandidate;
            if (currentDiff < bestDiff)
            {
                bestDiff = currentDiff;
                bestFps = fpsCandidate;
            }
            else
            {
                break;
            }

            encodingInterval++;
        }

        return bestFps;
    }
    else
    {
        return desiredFps;
    }
}

void QnPlOnvifResource::updateFirmware()
{
    QAuthenticator auth = getAuth();
    DeviceSoapWrapper soapWrapper(getDeviceOnvifUrl().toStdString(), auth.user(), auth.password(), m_timeDrift);

    DeviceInfoReq request;
    DeviceInfoResp response;
    int soapRes = soapWrapper.getDeviceInformation(request, response);
    if (soapRes == SOAP_OK)
    {
        QString firmware = QString::fromStdString(response.FirmwareVersion);
        if (!firmware.isEmpty())
            setFirmware(firmware);
    }
}

CameraDiagnostics::Result QnPlOnvifResource::getFullUrlInfo()
{
    QAuthenticator auth = getAuth();

    DeviceSoapWrapper soapWrapper(getDeviceOnvifUrl().toStdString(), auth.user(), auth.password(), m_timeDrift);
    CapabilitiesResp response;
    auto result = fetchOnvifCapabilities(&soapWrapper, &response);
    if(!result)
        return result;

    if (response.Capabilities)
        fillFullUrlInfo(response);

    return CameraDiagnostics::NoErrorResult();
}

void QnPlOnvifResource::updateOnvifUrls(const QnPlOnvifResourcePtr& other)
{
    setDeviceOnvifUrl(other->getDeviceOnvifUrl());
    setMediaUrl(other->getMediaUrl());
    setImagingUrl(other->getImagingUrl());
    setPtzUrl(other->getPtzUrl());
}

CameraDiagnostics::Result QnPlOnvifResource::fetchOnvifCapabilities(
    DeviceSoapWrapper* const soapWrapper,
    CapabilitiesResp* const response)
{
    QAuthenticator auth = getAuth();

    //Trying to get onvif URLs
    CapabilitiesReq request;

    int soapRes = soapWrapper->getCapabilities(request, *response);
    if (soapRes != SOAP_OK)
    {
#ifdef PL_ONVIF_DEBUG
        qWarning() << "QnPlOnvifResource::fetchAndSetDeviceInformation: can't fetch media and device URLs. Reason: SOAP to endpoint "
            << getDeviceOnvifUrl() << " failed. GSoap error code: " << soapRes << ". " << soapWrapper.getLastError();
#endif
        if (soapWrapper->isNotAuthenticated())
        {
            if (!getId().isNull())
                setStatus(Qn::Unauthorized);
            return CameraDiagnostics::NotAuthorisedResult(getDeviceOnvifUrl());
        }
        return CameraDiagnostics::RequestFailedResult(lit("getCapabilities"), soapWrapper->getLastError());
    }

    return CameraDiagnostics::NoErrorResult();
}

void QnPlOnvifResource::fillFullUrlInfo(const CapabilitiesResp& response)
{
    if (!response.Capabilities)
        return;

    if (response.Capabilities->Events)
    {
        m_eventCapabilities.reset(new onvifXsd__EventCapabilities(*response.Capabilities->Events));
        m_eventCapabilities->XAddr = fromOnvifDiscoveredUrl(m_eventCapabilities->XAddr).toStdString();
    }

    if (response.Capabilities->Media)
    {
        setMediaUrl(fromOnvifDiscoveredUrl(response.Capabilities->Media->XAddr));
    }
    if (response.Capabilities->Imaging)
    {
        setImagingUrl(fromOnvifDiscoveredUrl(response.Capabilities->Imaging->XAddr));
    }
    if (response.Capabilities->Device)
    {
        setDeviceOnvifUrl(fromOnvifDiscoveredUrl(response.Capabilities->Device->XAddr));
    }
    if (response.Capabilities->PTZ)
    {
        setPtzUrl(fromOnvifDiscoveredUrl(response.Capabilities->PTZ->XAddr));
    }
    if (response.Capabilities->Extension && response.Capabilities->Extension->DeviceIO)
    {
        m_deviceIOUrl = fromOnvifDiscoveredUrl(response.Capabilities->Extension->DeviceIO->XAddr)
            .toStdString();
    }
    else
    {
        m_deviceIOUrl = getDeviceOnvifUrl().toStdString();
    }
}

/**
 * Some cameras provide model in a bit different way via native driver and ONVIF driver.
 * Try several variants to match json data.
 */
bool QnPlOnvifResource::isCameraForcedToOnvif(const QString& manufacturer, const QString& model)
{
    QnResourceData resourceData = qnStaticCommon->dataPool()->data(manufacturer, model);
    if (resourceData.value<bool>(Qn::FORCE_ONVIF_PARAM_NAME))
        return true;

    QString shortModel = model;
    shortModel.replace(QString(lit(" ")), QString());
    shortModel.replace(QString(lit("-")), QString());
    resourceData = qnStaticCommon->dataPool()->data(manufacturer, shortModel);
    if (resourceData.value<bool>(Qn::FORCE_ONVIF_PARAM_NAME))
        return true;

    if (shortModel.startsWith(manufacturer))
        shortModel = shortModel.mid(manufacturer.length()).trimmed();
    resourceData = qnStaticCommon->dataPool()->data(manufacturer, shortModel);
    if (resourceData.value<bool>(Qn::FORCE_ONVIF_PARAM_NAME))
        return true;

    return false;
}

QnAudioTransmitterPtr QnPlOnvifResource::initializeTwoWayAudio()
{
    if (auto result = initializeTwoWayAudioByResourceData())
        return result;

    MediaSoapWrapper soapWrapper(getMediaUrl().toStdString(),
        getAuth().user(), getAuth().password(), m_timeDrift);

    _onvifMedia__GetAudioOutputs request;
    _onvifMedia__GetAudioOutputsResponse response;
    const int result = soapWrapper.getAudioOutputs(request, response);
    if (result != SOAP_OK && result != SOAP_MUSTUNDERSTAND)
    {
        NX_VERBOSE(this, lm("Filed to fetch audio outputs from %1").arg(soapWrapper.endpoint()));
        return QnAudioTransmitterPtr();
    }

    if (!response.AudioOutputs.empty())
    {
        NX_VERBOSE(this, lm("Detected audio output %1 on %2").args(
            response.AudioOutputs.front()->token, soapWrapper.endpoint()));

        return std::make_shared<nx::mediaserver_core::plugins::OnvifAudioTransmitter>(this);
    }

    NX_VERBOSE(this, lm("No sutable audio outputs are detected on %1").arg(soapWrapper.endpoint()));
    return QnAudioTransmitterPtr();
}

QnAudioTransmitterPtr QnPlOnvifResource::initializeTwoWayAudioByResourceData()
{
    QnAudioTransmitterPtr result;
    const QnResourceData resourceData = qnStaticCommon->dataPool()->data(toSharedPointer(this));
    TwoWayAudioParams params = resourceData.value<TwoWayAudioParams>(Qn::TWO_WAY_AUDIO_PARAM_NAME);
    if (params.engine.toLower() == QString("onvif"))
    {
        result.reset(new nx::mediaserver_core::plugins::OnvifAudioTransmitter(this));
    }
    else if (params.engine.toLower() == QString("basic") || params.engine.isEmpty())
    {
        if (params.codec.isEmpty() || params.urlPath.isEmpty())
            return result;

        auto audioTransmitter = std::make_unique<QnBasicAudioTransmitter>(this);
        audioTransmitter->setContentType(params.contentType.toUtf8());

        if (params.noAuth)
            audioTransmitter->setAuthPolicy(QnBasicAudioTransmitter::AuthPolicy::noAuth);
        else if (params.useBasicAuth)
            audioTransmitter->setAuthPolicy(QnBasicAudioTransmitter::AuthPolicy::basicAuth);
        else
            audioTransmitter->setAuthPolicy(QnBasicAudioTransmitter::AuthPolicy::digestAndBasicAuth);

        nx::utils::Url srcUrl(getUrl());
        nx::utils::Url url(lit("http://%1:%2%3")
            .arg(srcUrl.host())
            .arg(srcUrl.port(nx::network::http::DEFAULT_HTTP_PORT))
            .arg(params.urlPath));
        audioTransmitter->setTransmissionUrl(url);

        result.reset(audioTransmitter.release());
    }
    else
    {
        NX_ASSERT(false, lm("Unsupported 2WayAudio engine: %1").arg(params.engine));
        return result;
    }

    if (!params.codec.isEmpty())
    {
        QnAudioFormat format;
        format.setCodec(params.codec);
        format.setSampleRate(params.sampleRate * 1000);
        format.setChannelCount(params.channels);
        result->setOutputFormat(format);
    }

    if (params.bitrateKbps != 0)
        result->setBitrateKbps(params.bitrateKbps * 1000);

    return result;
}

void QnPlOnvifResource::setMaxChannels(int value)
{
    m_maxChannels = value;
}

void QnPlOnvifResource::updateVideoEncoder(
    VideoEncoder& encoder,
    Qn::StreamIndex streamIndex,
    const QnLiveStreamParams& streamParams)
{
    QnLiveStreamParams params = streamParams;
    const QnResourceData resourceData = qnStaticCommon->dataPool()->data(toSharedPointer(this));

    bool useEncodingInterval = resourceData.value<bool>
        (Qn::CONTROL_FPS_VIA_ENCODING_INTERVAL_PARAM_NAME);

    if (getProperty(QnMediaResource::customAspectRatioKey()).isEmpty())
    {
        bool forcedAR = resourceData.value<bool>(QString("forceArFromPrimaryStream"), false);
        if (forcedAR && params.resolution.height() > 0)
        {
            QnAspectRatio ar(params.resolution.width(), params.resolution.height());
            setCustomAspectRatio(ar);
        }

        QString defaultAR = resourceData.value<QString>(QString("defaultAR"));
        QStringList parts = defaultAR.split(L'x');
        if (parts.size() == 2)
        {
            QnAspectRatio ar(parts[0].toInt(), parts[1].toInt());
            setCustomAspectRatio(ar);
        }
        saveParams();
    }
    const auto capabilities = (streamIndex == Qn::StreamIndex::primary)
        ? m_primaryStreamCapabilities : m_secondaryStreamCapabilities;

    const auto codecId = QnAvCodecHelper::codecIdFromString(streamParams.codec);
    encoder.Encoding = capabilities.isH264 && codecId != AV_CODEC_ID_MJPEG
        ? onvifXsd__VideoEncoding__H264 : onvifXsd__VideoEncoding__JPEG;

    Qn::StreamQuality quality = params.quality;

    if (encoder.Encoding == onvifXsd__VideoEncoding__H264)
    {
        if (encoder.H264 == 0)
            encoder.H264 = m_tmpH264Conf.get();

        encoder.H264->GovLength = qBound(capabilities.govMin, DEFAULT_IFRAME_DISTANCE, capabilities.govMax);
        auto h264Profile = getH264StreamProfile(capabilities);
        if (h264Profile.is_initialized())
            encoder.H264->H264Profile = *h264Profile;
        if (encoder.RateControl)
            encoder.RateControl->EncodingInterval = 1;
    }

    if (!encoder.RateControl)
    {
#ifdef PL_ONVIF_DEBUG
        qWarning() << "QnOnvifStreamReader::updateVideoEncoderParams: RateControl is NULL. UniqueId: " << m_onvifRes->getUniqueId();
#endif
    }
    else
    {
        if (!useEncodingInterval)
        {
            encoder.RateControl->FrameRateLimit = params.fps;
        }
        else
        {
            int fpsBase = resourceData.value<int>(Qn::FPS_BASE_PARAM_NAME);
            params.fps = getClosestAvailableFps(params.fps);
            encoder.RateControl->FrameRateLimit = fpsBase;
            encoder.RateControl->EncodingInterval = static_cast<int>(
                fpsBase / params.fps + 0.5);
        }

        encoder.RateControl->BitrateLimit = params.bitrateKbps;
    }

    if (quality != Qn::StreamQuality::preset)
        encoder.Quality = innerQualityToOnvif(quality, capabilities.minQ, capabilities.maxQ);

    if (!encoder.Resolution)
    {
#ifdef PL_ONVIF_DEBUG
        qWarning() << "QnOnvifStreamReader::updateVideoEncoderParams: Resolution is NULL. UniqueId: " << m_onvifRes->getUniqueId();
#endif
    }
    else
    {
        encoder.Resolution->Width = params.resolution.width();
        encoder.Resolution->Height = params.resolution.height();
    }
}

QnPlOnvifResource::VideoOptionsLocal QnPlOnvifResource::primaryVideoCapabilities() const
{
    QnMutexLocker lock(&m_mutex);
    return m_primaryStreamCapabilities;
}

QnPlOnvifResource::VideoOptionsLocal QnPlOnvifResource::secondaryVideoCapabilities() const
{
    QnMutexLocker lock(&m_mutex);
    return m_secondaryStreamCapabilities;
}

#endif //ENABLE_ONVIF<|MERGE_RESOLUTION|>--- conflicted
+++ resolved
@@ -1253,24 +1253,16 @@
 {
     if (quality > Qn::StreamQuality::highest)
     {
-<<<<<<< HEAD
-        NX_VERBOSE(this, lm("QnPlOnvifResource::innerQualityToOnvif: got unexpected quality (too big): %1").arg((int)quality));
-=======
         NX_VERBOSE(this,
             lm("QnPlOnvifResource::innerQualityToOnvif: got unexpected quality (too big): %1")
-            .arg(quality));
->>>>>>> d74ee1c6
+            .arg((int)quality));
         return maxQuality;
     }
     if (quality < Qn::StreamQuality::lowest)
     {
-<<<<<<< HEAD
-        NX_VERBOSE(this, lm("QnPlOnvifResource::innerQualityToOnvif: got unexpected quality (too small): %1").arg((int)quality));
-=======
         NX_VERBOSE(this,
             lm("QnPlOnvifResource::innerQualityToOnvif: got unexpected quality (too small): %1")
-            .arg(quality));
->>>>>>> d74ee1c6
+            .arg((int)quality));
         return minQuality;
     }
 
