--- conflicted
+++ resolved
@@ -50,11 +50,8 @@
 
 #include <plugins/utils/multisensor_data_provider.h>
 #include <core/resource_management/resource_properties.h>
-<<<<<<< HEAD
 #include <common/static_common_module.h>
-=======
 #include <core/dataconsumer/basic_audio_transmitter.h>
->>>>>>> c06ed7bb
 
 //!assumes that camera can only work in bistable mode (true for some (or all?) DW cameras)
 #define SIMULATE_RELAY_PORT_MOMOSTABLE_MODE
@@ -249,7 +246,7 @@
 
     if (firstPriority != secondPriority)
         return firstPriority > secondPriority;
-    
+
     return videoOptsGreaterThan(s1, s2);
 }
 
@@ -262,7 +259,7 @@
         for (auto i = 0; i < profileList.size(); ++i)
             profilePriorities[profileList[i]] = profileList.size() - i;
 
-        return 
+        return
             [profilePriorities](const VideoOptionsLocal &s1, const VideoOptionsLocal &s2) -> bool
             {
                 return compareByProfiles(s1, s2, profilePriorities);
@@ -2051,7 +2048,7 @@
 
     auto frameRateBounds = resourceData.value<QnBounds>(Qn::FPS_BOUNDS_PARAM_NAME, QnBounds());
 
-    if (forcedParams && forcedParams->videoEncoders.size() > getChannel()) 
+    if (forcedParams && forcedParams->videoEncoders.size() > getChannel())
     {
         videoEncodersTokens = forcedParams->videoEncoders[getChannel()].split(L',');
     }
@@ -2171,7 +2168,7 @@
     bool dualStreamingAllowed = optionsList.size() >= 2;
     if (dualStreamingAllowed)
     {
-        int secondaryIndex = channelProfiles.isEmpty() ? getSecondaryIndex(optionsList) : 1; 
+        int secondaryIndex = channelProfiles.isEmpty() ? getSecondaryIndex(optionsList) : 1;
         QnMutexLocker lock( &m_mutex );
 
         m_secondaryVideoEncoderId = optionsList[secondaryIndex].id;
@@ -4152,7 +4149,7 @@
 bool QnPlOnvifResource::initializeTwoWayAudio()
 {
     // TODO: move this function to the PhysicalCamResource class
-    const QnResourceData resourceData = qnCommon->dataPool()->data(toSharedPointer(this));
+    const QnResourceData resourceData = qnStaticCommon->dataPool()->data(toSharedPointer(this));
     TwoWayAudioParams params = resourceData.value<TwoWayAudioParams>(Qn::TWO_WAY_AUDIO_PARAM_NAME);
     if (params.codec.isEmpty() || params.urlPath.isEmpty())
         return false;
