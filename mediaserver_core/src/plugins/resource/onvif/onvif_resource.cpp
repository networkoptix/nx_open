#ifdef ENABLE_ONVIF

#include <algorithm>
#include <climits>
#include <cstring>
#include <cmath>
#include <sstream>
#include <type_traits>

#include <QtCore/QBuffer>
#include <QtCore/QDebug>
#include <QHash>
#include <QtCore/QTimer>

#include <onvif/soapDeviceBindingProxy.h>
#include <onvif/soapMediaBindingProxy.h>
#include <onvif/soapNotificationProducerBindingProxy.h>
#include <onvif/soapEventBindingProxy.h>
#include <onvif/soapPullPointSubscriptionBindingProxy.h>
#include <onvif/soapSubscriptionManagerBindingProxy.h>
#include <onvif/soapStub.h>

#include "onvif_resource.h"
#include "onvif_stream_reader.h"
#include "onvif_helper.h"
#include <nx/utils/log/log.h>
#include "utils/common/synctime.h"
#include "utils/math/math.h"
#include <nx/network/http/http_types.h>
#include <nx/network/socket_global.h>
#include <nx/utils/timer_manager.h>
#include <nx/utils/system_error.h>
#include "api/app_server_connection.h"
#include "soap/soapserver.h"
#include "onvif_ptz_controller.h"
#include "core/resource/resource_data.h"
#include "core/resource_management/resource_data_pool.h"
#include "common/common_module.h"
#include <nx/utils/timer_manager.h>
#include "gsoap_async_call_wrapper.h"
#include "plugins/resource/d-link/dlink_ptz_controller.h"
#include "core/onvif/onvif_config_data.h"

#include <plugins/resource/onvif/imaging/onvif_imaging_proxy.h>
#include <plugins/resource/onvif/onvif_maintenance_proxy.h>

#include <nx/fusion/model_functions.h>
#include <utils/xml/camera_advanced_param_reader.h>
#include <core/resource/resource_data_structures.h>

#include <plugins/utils/multisensor_data_provider.h>
#include <core/resource_management/resource_properties.h>
#include <common/static_common_module.h>
#include <core/dataconsumer/basic_audio_transmitter.h>

//!assumes that camera can only work in bistable mode (true for some (or all?) DW cameras)
#define SIMULATE_RELAY_PORT_MOMOSTABLE_MODE

namespace
{
    const QString kBaselineH264Profile("Baseline");
    const QString kMainH264Profile("Main");
    const QString kExtendedH264Profile("Extended");
    const QString kHighH264Profile("High");

    onvifXsd__H264Profile fromStringToH264Profile(const QString& str)
    {
        if (str == kMainH264Profile)
            return onvifXsd__H264Profile::onvifXsd__H264Profile__Main;
        else if (str == kExtendedH264Profile)
            return onvifXsd__H264Profile::onvifXsd__H264Profile__Extended;
        else if (str == kHighH264Profile)
            return onvifXsd__H264Profile::onvifXsd__H264Profile__High;
        else
            return onvifXsd__H264Profile::onvifXsd__H264Profile__Baseline;
    };
}


const QString QnPlOnvifResource::MANUFACTURE(lit("OnvifDevice"));
static const float MAX_EPS = 0.01f;
//static const quint64 MOTION_INFO_UPDATE_INTERVAL = 1000000ll * 60;
const char* QnPlOnvifResource::ONVIF_PROTOCOL_PREFIX = "http://";
const char* QnPlOnvifResource::ONVIF_URL_SUFFIX = ":80/onvif/device_service";
const int QnPlOnvifResource::DEFAULT_IFRAME_DISTANCE = 20;
QString QnPlOnvifResource::MEDIA_URL_PARAM_NAME = QLatin1String("MediaUrl");
QString QnPlOnvifResource::ONVIF_URL_PARAM_NAME = QLatin1String("DeviceUrl");
QString QnPlOnvifResource::ONVIF_ID_PARAM_NAME = QLatin1String("DeviceID");
const float QnPlOnvifResource::QUALITY_COEF = 0.2f;
const int QnPlOnvifResource::MAX_AUDIO_BITRATE = 64; //kbps
const int QnPlOnvifResource::MAX_AUDIO_SAMPLERATE = 32; //khz
const int QnPlOnvifResource::ADVANCED_SETTINGS_VALID_TIME = 60; //60s
static const unsigned int DEFAULT_NOTIFICATION_CONSUMER_REGISTRATION_TIMEOUT = 60;
//!if renew subscription exactly at termination time, camera can already terminate subscription, so have to do that a little bit earlier..
static const unsigned int RENEW_NOTIFICATION_FORWARDING_SECS = 5;
static const unsigned int MS_PER_SECOND = 1000;
static const unsigned int PULLPOINT_NOTIFICATION_CHECK_TIMEOUT_SEC = 1;
static const unsigned int MAX_IO_PORTS_PER_DEVICE = 200;
static const int DEFAULT_SOAP_TIMEOUT = 10;
static const quint32 MAX_TIME_DRIFT_UPDATE_PERIOD_MS = 15 * 60 * 1000; // 15 minutes

//Forth times greater than default = 320 x 240

/* Some cameras declare invalid max resolution */
struct StrictResolution {
    const char* model;
    QSize maxRes;
};

// strict maximum resolution for this models

// TODO: #Elric #VASILENKO move out to JSON
StrictResolution strictResolutionList[] =
{
    { "Brickcom-30xN", QSize(1920, 1080) }
};

//width > height is preferred
static bool resolutionGreaterThan(const QSize &s1, const QSize &s2)
{
    long long res1 = s1.width() * s1.height();
    long long res2 = s2.width() * s2.height();
    return res1 > res2? true: (res1 == res2 && s1.width() > s2.width()? true: false);
}

class VideoOptionsLocal
{
public:
    VideoOptionsLocal(): isH264(false), minQ(-1), maxQ(-1), frameRateMin(-1), frameRateMax(-1), govMin(-1), govMax(-1), usedInProfiles(false) {}
    VideoOptionsLocal(const QString& _id, const VideoOptionsResp& resp, bool isH264Allowed, QnBounds frameRateBounds = QnBounds())
    {
        usedInProfiles = false;
        id = _id;

        std::vector<onvifXsd__VideoResolution*>* srcVector = 0;
        if (resp.Options->H264)
            srcVector = &resp.Options->H264->ResolutionsAvailable;
        else if (resp.Options->JPEG)
            srcVector = &resp.Options->JPEG->ResolutionsAvailable;
        if (srcVector) {
            for (uint i = 0; i < srcVector->size(); ++i)
                resolutions << QSize(srcVector->at(i)->Width, srcVector->at(i)->Height);
        }
        isH264 = resp.Options->H264 && isH264Allowed;
        if (isH264) {
            for (uint i = 0; i < resp.Options->H264->H264ProfilesSupported.size(); ++i)
                h264Profiles << resp.Options->H264->H264ProfilesSupported[i];
            std::sort(h264Profiles.begin(), h264Profiles.end());

            if (resp.Options->H264->FrameRateRange)
            {
                frameRateMax = restrictFrameRate(resp.Options->H264->FrameRateRange->Max, frameRateBounds);
                frameRateMin = restrictFrameRate(resp.Options->H264->FrameRateRange->Min, frameRateBounds);
            }

            if (resp.Options->H264->GovLengthRange) {
                govMin = resp.Options->H264->GovLengthRange->Min;
                govMax = resp.Options->H264->GovLengthRange->Max;
            }
        }
        else if (resp.Options->JPEG) {
            if (resp.Options->JPEG->FrameRateRange)
            {
                frameRateMax = restrictFrameRate(resp.Options->JPEG->FrameRateRange->Max, frameRateBounds);
                frameRateMin = restrictFrameRate(resp.Options->JPEG->FrameRateRange->Min, frameRateBounds);
            }
        }
        if (resp.Options->QualityRange) {
            minQ = resp.Options->QualityRange->Min;
            maxQ = resp.Options->QualityRange->Max;
        }
    }
    QVector<onvifXsd__H264Profile> h264Profiles;
    QString id;
    QList<QSize> resolutions;
    bool isH264;
    int minQ;
    int maxQ;
    int frameRateMin;
    int frameRateMax;
    int govMin;
    int govMax;
    bool usedInProfiles;
    QString currentProfile;

private:
    int restrictFrameRate(int frameRate, QnBounds frameRateBounds) const
    {
        if (frameRateBounds.isNull())
            return frameRate;

        return qBound((int)frameRateBounds.min, frameRate, (int)frameRateBounds.max);
    }
};

typedef std::function<bool(const VideoOptionsLocal&, const VideoOptionsLocal&)> VideoOptionsComparator;

bool videoOptsGreaterThan(const VideoOptionsLocal &s1, const VideoOptionsLocal &s2)
{
    int square1Max = 0;
    QSize max1Res;
    for (int i = 0; i < s1.resolutions.size(); ++i) {
        int newMax = s1.resolutions[i].width() * s1.resolutions[i].height();
        if (newMax > square1Max) {
            square1Max = newMax;
            max1Res = s1.resolutions[i];
        }
    }

    int square2Max = 0;
    QSize max2Res;
    for (int i = 0; i < s2.resolutions.size(); ++i) {
        int newMax = s2.resolutions[i].width() * s2.resolutions[i].height();
        if (newMax > square2Max) {
            square2Max = newMax;
            max2Res = s2.resolutions[i];
        }
    }

    if (square1Max != square2Max)
        return square1Max > square2Max;

    // if some option doesn't have H264 it "less"
    if (!s1.isH264 && s2.isH264)
        return false;
    else if (s1.isH264 && !s2.isH264)
        return true;

    if (!s1.usedInProfiles && s2.usedInProfiles)
        return false;
    else if (s1.usedInProfiles && !s2.usedInProfiles)
        return true;

    return s1.id < s2.id; // sort by name
}

bool compareByProfiles(const VideoOptionsLocal &s1, const VideoOptionsLocal &s2, const QMap<QString, int>& profilePriorities)
{
    auto firstPriority = profilePriorities.contains(s1.currentProfile)
        ? profilePriorities[s1.currentProfile]
        : -1;

    auto secondPriority = profilePriorities.contains(s2.currentProfile)
        ? profilePriorities[s2.currentProfile]
        : -1;

    if (firstPriority != secondPriority)
        return firstPriority > secondPriority;

    return videoOptsGreaterThan(s1, s2);
}

VideoOptionsComparator createComparator(const QString& profiles)
{
    if (!profiles.isEmpty())
    {
        auto profileList = profiles.split(L',');
        QMap<QString, int> profilePriorities;
        for (auto i = 0; i < profileList.size(); ++i)
            profilePriorities[profileList[i]] = profileList.size() - i;

        return
            [profilePriorities](const VideoOptionsLocal &s1, const VideoOptionsLocal &s2) -> bool
            {
                return compareByProfiles(s1, s2, profilePriorities);
            };
    }

    return videoOptsGreaterThan;
}

//
// QnPlOnvifResource
//

QnPlOnvifResource::RelayOutputInfo::RelayOutputInfo()
:
    isBistable( false ),
    activeByDefault( false )
{
}

QnPlOnvifResource::RelayOutputInfo::RelayOutputInfo(
    const std::string& _token,
    bool _isBistable,
    const std::string& _delayTime,
    bool _activeByDefault )
:
    token( _token ),
    isBistable( _isBistable ),
    delayTime( _delayTime ),
    activeByDefault( _activeByDefault )
{
}

QnPlOnvifResource::QnPlOnvifResource(QnCommonModule* commonModule):
    base_type(commonModule),
    m_iframeDistance(-1),
    m_minQuality(0),
    m_maxQuality(0),
    m_primaryCodec(H264),
    m_secondaryCodec(H264),
    m_audioCodec(AUDIO_NONE),
    m_primaryResolution(EMPTY_RESOLUTION_PAIR),
    m_secondaryResolution(EMPTY_RESOLUTION_PAIR),
    m_primaryH264Profile(-1),
    m_secondaryH264Profile(-1),
    m_audioBitrate(0),
    m_audioSamplerate(0),
    m_timeDrift(0),
    m_inputMonitored(false),
    m_clearInputsTimeoutUSec(0),
    m_eventMonitorType(emtNone),
    m_nextPullMessagesTimerID(0),
    m_renewSubscriptionTimerID(0),
    m_maxChannels(1),
    m_streamConfCounter(0),
    m_prevPullMessageResponseClock(0),
    m_inputPortCount(0),
    m_videoLayout(nullptr),
    m_onvifRecieveTimeout(DEFAULT_SOAP_TIMEOUT),
    m_onvifSendTimeout(DEFAULT_SOAP_TIMEOUT)
{
    m_monotonicClock.start();
    m_advSettingsLastUpdated.restart();
}

QnPlOnvifResource::~QnPlOnvifResource()
{
    {
        QnMutexLocker lk( &m_ioPortMutex );
        while( !m_triggerOutputTasks.empty() )
        {
            const quint64 timerID = m_triggerOutputTasks.begin()->first;
            const TriggerOutputTask outputTask = m_triggerOutputTasks.begin()->second;
            m_triggerOutputTasks.erase( m_triggerOutputTasks.begin() );

            lk.unlock();

            nx::utils::TimerManager::instance()->joinAndDeleteTimer( timerID );    //garantees that no onTimer(timerID) is running on return
            if( !outputTask.active )
            {
                //returning port to inactive state
                setRelayOutputStateNonSafe(
                    0,
                    outputTask.outputID,
                    outputTask.active,
                    0);
            }

            lk.relock();
        }
    }

    stopInputPortMonitoringAsync();

    QnMutexLocker lock(&m_physicalParamsMutex);
    m_imagingParamsProxy.reset();
}

const QString QnPlOnvifResource::fetchMacAddress(
    const NetIfacesResp& response,
    const QString& senderIpAddress)
{
    QString someMacAddress;
    std::vector<class onvifXsd__NetworkInterface*> ifaces = response.NetworkInterfaces;

    for (uint i = 0; i < ifaces.size(); ++i)
    {
        onvifXsd__NetworkInterface* ifacePtr = ifaces[i];

        if (!ifacePtr->Info)
            continue;

        if (ifacePtr->Enabled && ifacePtr->IPv4 && ifacePtr->IPv4->Enabled)
        {
            onvifXsd__IPv4Configuration* conf = ifacePtr->IPv4->Config;
            if (!conf)
                continue;

            if (conf->DHCP && conf->FromDHCP) {
                //TODO: #vasilenko UTF unuse std::string
                if (senderIpAddress == QString::fromStdString(conf->FromDHCP->Address)) {
                    return QString::fromStdString(ifacePtr->Info->HwAddress).toUpper().replace(QLatin1Char(':'), QLatin1Char('-'));
                }
                if (someMacAddress.isEmpty()) {
                    someMacAddress = QString::fromStdString(ifacePtr->Info->HwAddress);
                }
            }

            std::vector<class onvifXsd__PrefixedIPv4Address*> addresses = conf->Manual;
            std::vector<class onvifXsd__PrefixedIPv4Address*>::const_iterator addrPtrIter = addresses.begin();

            for (; addrPtrIter != addresses.end(); ++addrPtrIter)
            {
                onvifXsd__PrefixedIPv4Address* addrPtr = *addrPtrIter;
                if (!addrPtr)
                    continue;

                //TODO: #vasilenko UTF unuse std::string
                if (senderIpAddress == QString::fromStdString(addrPtr->Address)) {
                    return QString::fromStdString(ifacePtr->Info->HwAddress).toUpper().replace(QLatin1Char(':'), QLatin1Char('-'));
                }
                if (someMacAddress.isEmpty()) {
                    someMacAddress = QString::fromStdString(ifacePtr->Info->HwAddress);
                }
            }
        }
    }

    return someMacAddress.toUpper().replace(QLatin1Char(':'), QLatin1Char('-'));
}

void QnPlOnvifResource::setHostAddress(const QString &ip)
{
    //QnPhysicalCameraResource::se
    {
        QnMutexLocker lock( &m_mutex );

        QString mediaUrl = getMediaUrl();
        if (!mediaUrl.isEmpty())
        {
            QUrl url(mediaUrl);
            url.setHost(ip);
            setMediaUrl(url.toString());
        }

        QString onvifUrl = getDeviceOnvifUrl();
        if (!onvifUrl.isEmpty())
        {
            QUrl url(onvifUrl);
            url.setHost(ip);
            setDeviceOnvifUrl(url.toString());
        }
    }

    QnPhysicalCameraResource::setHostAddress(ip);
}

const QString QnPlOnvifResource::createOnvifEndpointUrl(const QString& ipAddress) {
    return QLatin1String(ONVIF_PROTOCOL_PREFIX) + ipAddress + QLatin1String(ONVIF_URL_SUFFIX);
}


typedef GSoapAsyncCallWrapper <
    DeviceSoapWrapper,
    NetIfacesReq,
    NetIfacesResp
> GSoapDeviceGetNetworkIntfAsyncWrapper;

void QnPlOnvifResource::checkIfOnlineAsync( std::function<void(bool)> completionHandler )
{
    QAuthenticator auth = getAuth();

    const QString deviceUrl = getDeviceOnvifUrl();
    if( deviceUrl.isEmpty() )
    {
        //calling completionHandler(false)
        nx::network::SocketGlobals::aioService().post(std::bind(completionHandler, false));
        return;
    }

    std::unique_ptr<DeviceSoapWrapper> soapWrapper( new DeviceSoapWrapper(
        deviceUrl.toStdString(),
        auth.user(),
        auth.password(),
        m_timeDrift ) );

    //Trying to get HardwareId
    auto asyncWrapper = std::make_shared<GSoapDeviceGetNetworkIntfAsyncWrapper>(
        std::move(soapWrapper),
        &DeviceSoapWrapper::getNetworkInterfaces );

    const QnMacAddress resourceMAC = getMAC();
    auto onvifCallCompletionFunc =
        [asyncWrapper, deviceUrl, resourceMAC, completionHandler]( int soapResultCode )
        {
            if( soapResultCode != SOAP_OK )
                return completionHandler( false );

            completionHandler(
                resourceMAC.toString() ==
                QnPlOnvifResource::fetchMacAddress( asyncWrapper->response(), QUrl(deviceUrl).host() ) );
        };

    NetIfacesReq request;
    asyncWrapper->callAsync(
        request,
        onvifCallCompletionFunc );
}

QString QnPlOnvifResource::getDriverName() const
{
    return MANUFACTURE;
}

const QSize QnPlOnvifResource::getVideoSourceSize() const
{
    QnMutexLocker lock( &m_mutex );
    return m_videoSourceSize;
}

int QnPlOnvifResource::getAudioBitrate() const
{
    return m_audioBitrate;
}

int QnPlOnvifResource::getAudioSamplerate() const
{
    return m_audioSamplerate;
}

QnPlOnvifResource::CODECS QnPlOnvifResource::getCodec(bool isPrimary) const
{
    QnMutexLocker lock( &m_mutex );
    return isPrimary ? m_primaryCodec : m_secondaryCodec;
}

void QnPlOnvifResource::setCodec(QnPlOnvifResource::CODECS c, bool isPrimary)
{
    QnMutexLocker lock( &m_mutex );
    if (isPrimary)
        m_primaryCodec = c;
    else
        m_secondaryCodec = c;
}

QnPlOnvifResource::AUDIO_CODECS QnPlOnvifResource::getAudioCodec() const
{
    QnMutexLocker lock( &m_mutex );
    return m_audioCodec;
}

void QnPlOnvifResource::setAudioCodec(QnPlOnvifResource::AUDIO_CODECS c)
{
    QnMutexLocker lock( &m_mutex );
    m_audioCodec = c;
}

QnAbstractStreamDataProvider* QnPlOnvifResource::createLiveDataProvider()
{
    auto resData = qnStaticCommon->dataPool()->data(toSharedPointer(this));
    bool shouldAppearAsSingleChannel = resData.value<bool>(
        Qn::SHOULD_APPEAR_AS_SINGLE_CHANNEL_PARAM_NAME);


    if (shouldAppearAsSingleChannel)
        return new nx::plugins::utils::MultisensorDataProvider(toSharedPointer(this));

    return new QnOnvifStreamReader(toSharedPointer());
}

void QnPlOnvifResource::setCroppingPhysical(QRect /*cropping*/)
{

}

CameraDiagnostics::Result QnPlOnvifResource::initInternal()
{
<<<<<<< HEAD
    QnPhysicalCameraResource::initInternal();
=======
    auto result = QnPhysicalCameraResource::initInternal();
    if (!result)
        return result;

    setCodec(H264, true);
    setCodec(H264, false);
>>>>>>> dddcc744

    if (m_appStopping)
        return CameraDiagnostics::ServerTerminatedResult();

    CapabilitiesResp capabilitiesResponse;
    DeviceSoapWrapper* soapWrapper = nullptr;

    auto result = initOnvifCapabilitiesAndUrls(&capabilitiesResponse, &soapWrapper);
    if(!checkResultAndSetStatus(result))
        return result;

    std::unique_ptr<DeviceSoapWrapper> guard(soapWrapper);

    result = initializeMedia(capabilitiesResponse);
    if (!checkResultAndSetStatus(result))
        return result;

    if (m_appStopping)
        return CameraDiagnostics::ServerTerminatedResult();

    initializeAdvancedParameters(capabilitiesResponse);

    if (m_appStopping)
        return CameraDiagnostics::ServerTerminatedResult();

    initializeIo(capabilitiesResponse);

    if (m_appStopping)
        return CameraDiagnostics::ServerTerminatedResult();

    initializePtz(capabilitiesResponse);
    
    if (m_appStopping)
        return CameraDiagnostics::ServerTerminatedResult();

    result = customInitialization(capabilitiesResponse);
    if (!checkResultAndSetStatus(result))
        return result;

    saveParams();

    return CameraDiagnostics::NoErrorResult();
}

CameraDiagnostics::Result QnPlOnvifResource::initOnvifCapabilitiesAndUrls(
    CapabilitiesResp* outCapabilitiesResponse,
    DeviceSoapWrapper** outDeviceSoapWrapper)
{
    *outDeviceSoapWrapper = nullptr;

    auto deviceOnvifUrl = getDeviceOnvifUrl();
    if (deviceOnvifUrl.isEmpty())
    {
        return m_prevOnvifResultCode.errorCode != CameraDiagnostics::ErrorCode::noError
            ? m_prevOnvifResultCode
            : CameraDiagnostics::RequestFailedResult(lit("getDeviceOnvifUrl"), QString());
    }
    calcTimeDrift();

    if (m_appStopping)
        return CameraDiagnostics::ServerTerminatedResult();

    QAuthenticator auth = getAuth();

<<<<<<< HEAD
    std::unique_ptr<DeviceSoapWrapper> deviceSoapWrapper = 
        std::make_unique<DeviceSoapWrapper>(
            deviceOnvifUrl.toStdString(),
            auth.user(),
            auth.password(),
            m_timeDrift);

    auto result = fetchOnvifCapabilities(deviceSoapWrapper.get(), outCapabilitiesResponse);
    if (!result)
=======
    DeviceSoapWrapper deviceSoapWrapper(deviceOnvifUrl.toStdString(), auth.user(), auth.password(), m_timeDrift);
    CapabilitiesResp capabilitiesResponse;
    result = fetchOnvifCapabilities( &deviceSoapWrapper, &capabilitiesResponse );
    if( !result )
>>>>>>> dddcc744
        return result;
    
    updateFirmware();
    fillFullUrlInfo(*outCapabilitiesResponse);

    if (getMediaUrl().isEmpty())
    {
        return CameraDiagnostics::CameraInvalidParams(
            lit("ONVIF media URL is not filled by camera"));
    }

    *outDeviceSoapWrapper = deviceSoapWrapper.release();

    return result;
}

CameraDiagnostics::Result QnPlOnvifResource::initializeMedia(
    const CapabilitiesResp& /*onvifCapabilities*/)
{
    setCodec(H264, true);
    setCodec(H264, false);

    auto result = fetchAndSetVideoSource();
    if (!result)
        return result;

    if (m_appStopping)
        return CameraDiagnostics::ServerTerminatedResult();

    fetchAndSetAudioSource();

    if (m_appStopping)
        return CameraDiagnostics::ServerTerminatedResult();

    result = fetchAndSetResourceOptions();
    if (!result)
        return result;

    Qn::CameraCapabilities addFlags = Qn::NoCapabilities;
    int resolutionArea = m_primaryResolution.width() * m_primaryResolution.height();
    bool gotPrimaryStreamSoftMotionCapability = !m_primaryResolution.isEmpty()
        && resolutionArea <= MAX_PRIMARY_RES_FOR_SOFT_MOTION;

    if (gotPrimaryStreamSoftMotionCapability)
        addFlags |= Qn::PrimaryStreamSoftMotionCapability;

    if (addFlags != Qn::NoCapabilities)
        setCameraCapabilities(getCameraCapabilities() | addFlags);


    auto resourceData = qnStaticCommon->dataPool()->data(toSharedPointer(this));
    if (getProperty(QnMediaResource::customAspectRatioKey()).isEmpty())
    {
        bool forcedAR = resourceData.value<bool>(QString("forceArFromPrimaryStream"), false);
        if (forcedAR && m_primaryResolution.height() > 0)
        {
            qreal ar = m_primaryResolution.width() / (qreal)m_primaryResolution.height();
            setCustomAspectRatio(ar);
        }

        QString defaultAR = resourceData.value<QString>(QString("defaultAR"));
        QStringList parts = defaultAR.split(L'x');
        if (parts.size() == 2)
        {
            qreal ar = parts[0].toFloat() / parts[1].toFloat();
            setCustomAspectRatio(ar);
        }
    }

    return result;
}

CameraDiagnostics::Result QnPlOnvifResource::initializePtz(const CapabilitiesResp& onvifCapabilities)
{
    bool result = fetchPtzInfo();
    if (!result)
    {
        return CameraDiagnostics::RequestFailedResult(
            lit("Fetch Onvif PTZ configurations."),
            lit("Can not fetch Onvif PTZ configurations."));
    }

    return CameraDiagnostics::NoErrorResult();
}

CameraDiagnostics::Result QnPlOnvifResource::initializeIo(const CapabilitiesResp& onvifCapabilities)
{
    //registering onvif event handler
    std::vector<QnPlOnvifResource::RelayOutputInfo> relayOutputs;
    fetchRelayOutputs(&relayOutputs);
    if (!relayOutputs.empty())
    {
        setCameraCapability(Qn::RelayOutputCapability, true);
        //TODO #ak it's not clear yet how to get input port list for sure (on DW cam getDigitalInputs returns nothing)
        //but all cameras I've seen have either both input & output or none
        setCameraCapability(Qn::RelayInputCapability, true);

        //resetting all ports states to inactive
        for (std::vector<QnPlOnvifResource::RelayOutputInfo>::size_type
            i = 0;
            i < relayOutputs.size();
            ++i)
        {
            setRelayOutputStateNonSafe(0, QString::fromStdString(relayOutputs[i].token), false, 0);
        }
    }

    if (m_appStopping)
        return CameraDiagnostics::ServerTerminatedResult();

    fetchRelayInputInfo(onvifCapabilities);

    const QnResourceData resourceData = qnStaticCommon->dataPool()->data(toSharedPointer(this));
    if (resourceData.contains(QString("relayInputCountForced")))
    {
        setCameraCapability(
            Qn::RelayInputCapability,
            resourceData.value<int>(QString("relayInputCountForced"), 0) > 0);
    }
    if (resourceData.contains(QString("relayOutputCountForced")))
    {
        setCameraCapability(
            Qn::RelayOutputCapability,
            resourceData.value<int>(QString("relayOutputCountForced"), 0) > 0);
    }
    if (resourceData.contains(QString("clearInputsTimeoutSec")))
    {
        m_clearInputsTimeoutUSec = resourceData.value<int>(
            QString("clearInputsTimeoutSec"), 0) * 1000 * 1000;
    }

    QnIOPortDataList allPorts = getRelayOutputList();

    if (onvifCapabilities.Capabilities &&
        onvifCapabilities.Capabilities->Device &&
        onvifCapabilities.Capabilities->Device->IO &&
        onvifCapabilities.Capabilities->Device->IO->InputConnectors &&
        *onvifCapabilities.Capabilities->Device->IO->InputConnectors > 0)
    {

        const auto portsCount = *onvifCapabilities.Capabilities
            ->Device
            ->IO
            ->InputConnectors;

        m_inputPortCount = portsCount;

        if (portsCount <= (int)MAX_IO_PORTS_PER_DEVICE)
        {
            for (int i = 1; i <= portsCount; ++i)
            {
                QnIOPortData inputPort;
                inputPort.portType = Qn::PT_Input;
                inputPort.id = lit("%1").arg(i);
                inputPort.inputName = tr("Input %1").arg(i);
                allPorts.emplace_back(std::move(inputPort));
            }
        }
        else
        {
            NX_LOG(lit("Device has too many input ports. Url: %1")
                .arg(getUrl()), cl_logDEBUG1);
        }
    }

    setIOPorts(std::move(allPorts));

    m_portNamePrefixToIgnore = resourceData.value<QString>(
        lit("portNamePrefixToIgnore"), QString());
    m_portNamePrefixToIgnore = resourceData.value<QString>(
        lit("portNamePrefixToIgnore"), QString());

<<<<<<< HEAD
    return CameraDiagnostics::NoErrorResult();
}
=======
        QString defaultAR = resourceData.value<QString>(QString("defaultAR"));
        QStringList parts = defaultAR.split(L'x');
        if (parts.size() == 2) {
            qreal ar = parts[0].toFloat() / parts[1].toFloat();
            setCustomAspectRatio(ar);
        }
    }

    const auto customInitResult = customInitialization(capabilitiesResponse);
    if (customInitResult.errorCode != CameraDiagnostics::ErrorCode::noError)
        return customInitResult;

    m_portNamePrefixToIgnore = resourceData.value<QString>(QString("portNamePrefixToIgnore"), QString());

    m_portNamePrefixToIgnore = resourceData.value<QString>(QString("portNamePrefixToIgnore"), QString());

    if (initializeTwoWayAudio())
        setCameraCapabilities(getCameraCapabilities() | Qn::AudioTransmitCapability);

    saveParams();
>>>>>>> dddcc744

CameraDiagnostics::Result QnPlOnvifResource::initializeAdvancedParameters(
    const CapabilitiesResp& /*onvifCapabilities*/)
{
    fetchAndSetAdvancedParameters();
    return CameraDiagnostics::NoErrorResult();
}

QSize QnPlOnvifResource::getMaxResolution() const
{
    QnMutexLocker lock( &m_mutex );
    return m_resolutionList.isEmpty()? EMPTY_RESOLUTION_PAIR: m_resolutionList.front();
}

QSize QnPlOnvifResource::getNearestResolutionForSecondary(const QSize& resolution, float aspectRatio) const
{
    QnMutexLocker lock( &m_mutex );
    return getNearestResolution(resolution, aspectRatio, SECONDARY_STREAM_MAX_RESOLUTION.width()*SECONDARY_STREAM_MAX_RESOLUTION.height(), m_secondaryResolutionList);
}

int QnPlOnvifResource::suggestBitrateKbps(Qn::StreamQuality quality, QSize resolution, int fps, Qn::ConnectionRole role) const
{
    return strictBitrate(QnPhysicalCameraResource::suggestBitrateKbps(quality, resolution, fps), role);
}

int QnPlOnvifResource::strictBitrate(int bitrate, Qn::ConnectionRole role) const
{
    auto resData = qnStaticCommon->dataPool()->data(toSharedPointer(this));

    QString availableBitratesParamName;
    QString bitrateBoundsParamName;

    quint64 bestBitrate = bitrate;

    if (role == Qn::CR_LiveVideo)
    {
        bitrateBoundsParamName = Qn::HIGH_STREAM_BITRATE_BOUNDS_PARAM_NAME;
        availableBitratesParamName = Qn::HIGH_STREAM_AVAILABLE_BITRATES_PARAM_NAME;
    }
    else if (role == Qn::CR_SecondaryLiveVideo)
    {
        bitrateBoundsParamName = Qn::LOW_STREAM_AVAILABLE_BITRATES_PARAM_NAME;
        availableBitratesParamName = Qn::LOW_STREAM_AVAILABLE_BITRATES_PARAM_NAME;
    }

    if (!bitrateBoundsParamName.isEmpty())
    {
        auto bounds = resData.value<QnBounds>(bitrateBoundsParamName, QnBounds());
        if (!bounds.isNull())
            bestBitrate = qMin(bounds.max, qMax(bounds.min, bestBitrate));
    }

    if (availableBitratesParamName.isEmpty())
        return bestBitrate;

    auto availableBitrates = resData.value<QnBitrateList>(availableBitratesParamName, QnBitrateList());

    quint64 bestDiff = std::numeric_limits<quint64>::max();
    for (const auto& bitrateOption: availableBitrates)
    {
        auto diff = qMax<quint64>(bitrateOption, bitrate) - qMin<quint64>(bitrateOption, bitrate);

        if (diff < bestDiff)
        {
            bestDiff = diff;
            bestBitrate = bitrateOption;
        }
    }

    return bestBitrate;
}

void QnPlOnvifResource::checkPrimaryResolution(QSize& primaryResolution)
{
    for (uint i = 0; i < sizeof(strictResolutionList) / sizeof(StrictResolution); ++i)
    {
        if (getModel() == QLatin1String(strictResolutionList[i].model))
            primaryResolution = strictResolutionList[i].maxRes;
    }
}

QSize QnPlOnvifResource::findSecondaryResolution(const QSize& primaryRes, const QList<QSize>& secondaryResList, double* matchCoeff)
{
    auto resData = qnStaticCommon->dataPool()->data(toSharedPointer(this));

    auto forcedSecondaryResolution = resData.value<QString>(
        Qn::FORCED_SECONDARY_STREAM_RESOLUTION_PARAM_NAME);

    if (!forcedSecondaryResolution.isEmpty())
    {
        auto split = forcedSecondaryResolution.split('x');
        if (split.size() == 2)
        {
            QSize res;
            res.setWidth(split[0].toInt());
            res.setHeight(split[1].toInt());
            return res;
        }
        else
        {
            qWarning()
                << "QnPlOnvifResource::findSecondaryResolution(). "
                << "Wrong parameter format (FORCED_SECONDARY_STREAM_RESOLUTION_PARAM_NAME) "
                << forcedSecondaryResolution;
        }
    }

    float currentAspect = getResolutionAspectRatio(primaryRes);
    int maxSquare = SECONDARY_STREAM_MAX_RESOLUTION.width()*SECONDARY_STREAM_MAX_RESOLUTION.height();
    QSize result = getNearestResolution(SECONDARY_STREAM_DEFAULT_RESOLUTION, currentAspect, maxSquare, secondaryResList, matchCoeff);
    if (result == EMPTY_RESOLUTION_PAIR)
        result = getNearestResolution(SECONDARY_STREAM_DEFAULT_RESOLUTION, 0.0, maxSquare, secondaryResList, matchCoeff); // try to get resolution ignoring aspect ration
    return result;
}

void QnPlOnvifResource::fetchAndSetPrimarySecondaryResolution()
{
    QnMutexLocker lock( &m_mutex );

    if (m_resolutionList.isEmpty()) {
        return;
    }

    m_primaryResolution = m_resolutionList.front();
    checkPrimaryResolution(m_primaryResolution);

    m_secondaryResolution = findSecondaryResolution(m_primaryResolution, m_secondaryResolutionList);
    float currentAspect = getResolutionAspectRatio(m_primaryResolution);


    if (m_secondaryResolution != EMPTY_RESOLUTION_PAIR) {
        NX_ASSERT(m_secondaryResolution.width() <= SECONDARY_STREAM_MAX_RESOLUTION.width() &&
            m_secondaryResolution.height() <= SECONDARY_STREAM_MAX_RESOLUTION.height());
        return;
    }

    double maxSquare = m_primaryResolution.width() * m_primaryResolution.height();

    for (const QSize& resolution: m_resolutionList) {
        float aspect = getResolutionAspectRatio(resolution);

        if (std::abs(aspect - currentAspect) < MAX_EPS) {
            continue;
        }
        currentAspect = aspect;

        double square = resolution.width() * resolution.height();
        if (square <= 0.90 * maxSquare) {
            break;
        }

        QSize tmp = getNearestResolutionForSecondary(SECONDARY_STREAM_DEFAULT_RESOLUTION, currentAspect);
        if (tmp != EMPTY_RESOLUTION_PAIR) {
            m_primaryResolution = resolution;
            m_secondaryResolution = tmp;

            NX_ASSERT(m_secondaryResolution.width() <= SECONDARY_STREAM_MAX_RESOLUTION.width() &&
                m_secondaryResolution.height() <= SECONDARY_STREAM_MAX_RESOLUTION.height());

            return;
        }
    }
}

QSize QnPlOnvifResource::getPrimaryResolution() const
{
    QnMutexLocker lock( &m_mutex );
    return m_primaryResolution;
}

QSize QnPlOnvifResource::getSecondaryResolution() const
{
    QnMutexLocker lock( &m_mutex );
    return m_secondaryResolution;
}

int QnPlOnvifResource::getPrimaryH264Profile() const
{
    QnMutexLocker lock( &m_mutex );
    return m_primaryH264Profile;
}

int QnPlOnvifResource::getSecondaryH264Profile() const
{
    QnMutexLocker lock( &m_mutex );
    return m_secondaryH264Profile;
}

void QnPlOnvifResource::setMaxFps(int f)
{
    setProperty(Qn::MAX_FPS_PARAM_NAME, f);
}

const QString QnPlOnvifResource::getPrimaryVideoEncoderId() const
{
    QnMutexLocker lock( &m_mutex );
    return m_primaryVideoEncoderId;
}

const QString QnPlOnvifResource::getSecondaryVideoEncoderId() const
{
    QnMutexLocker lock( &m_mutex );
    return m_secondaryVideoEncoderId;
}

const QString QnPlOnvifResource::getAudioEncoderId() const
{
    QnMutexLocker lock( &m_mutex );
    return m_audioEncoderId;
}

const QString QnPlOnvifResource::getVideoSourceId() const
{
    QnMutexLocker lock( &m_mutex );
    return m_videoSourceId;
}

const QString QnPlOnvifResource::getAudioSourceId() const
{
    QnMutexLocker lock( &m_mutex );
    return m_audioSourceId;
}

QString QnPlOnvifResource::getDeviceOnvifUrl() const
{
	QnMutexLocker lock(&m_mutex);
	if (m_serviceUrls.deviceServiceUrl.isEmpty())
		m_serviceUrls.deviceServiceUrl = getProperty(ONVIF_URL_PARAM_NAME);

	return m_serviceUrls.deviceServiceUrl;
}

void QnPlOnvifResource::setDeviceOnvifUrl(const QString& src)
{
    {
        QnMutexLocker lock(&m_mutex);
        m_serviceUrls.deviceServiceUrl = src;
    }

    setProperty(ONVIF_URL_PARAM_NAME, src);
}
QString QnPlOnvifResource::fromOnvifDiscoveredUrl(const std::string& onvifUrl, bool updatePort)
{
    QUrl url(QString::fromStdString(onvifUrl));
    QUrl mediaUrl(getUrl());
    url.setHost(getHostAddress());
    if (updatePort && mediaUrl.port(-1) != -1)
        url.setPort(mediaUrl.port());
    return url.toString();
}

CameraDiagnostics::Result QnPlOnvifResource::readDeviceInformation()
{
    OnvifResExtInfo extInfo;

    QAuthenticator auth = getAuth();
    CameraDiagnostics::Result result =  readDeviceInformation(getDeviceOnvifUrl(), auth, m_timeDrift, &extInfo);
    if (result) {
        if (getName().isEmpty())
            setName(extInfo.name);
        if (getModel().isEmpty())
            setModel(extInfo.model);
        if (getFirmware().isEmpty())
            setFirmware(extInfo.firmware);
        if (getMAC().isNull())
            setMAC(QnMacAddress(extInfo.mac));
        if (getVendor() == lit("ONVIF") && !extInfo.vendor.isNull())
            setVendor(extInfo.vendor); // update default vendor
        if (getPhysicalId().isEmpty()) {
            QString id = extInfo.hardwareId;
            if (!extInfo.serial.isEmpty())
                id += QString(L'_') + extInfo.serial;
            setPhysicalId(id);
        }
    }
    return result;
}

CameraDiagnostics::Result QnPlOnvifResource::readDeviceInformation(const QString& onvifUrl, const QAuthenticator& auth, int timeDrift, OnvifResExtInfo* extInfo)
{
    if (timeDrift == INT_MAX)
        timeDrift = calcTimeDrift(onvifUrl);

    DeviceSoapWrapper soapWrapper(onvifUrl.toStdString(), auth.user(), auth.password(), timeDrift);

    DeviceInfoReq request;
    DeviceInfoResp response;

    if (m_appStopping)
        return CameraDiagnostics::ServerTerminatedResult();

    int soapRes = soapWrapper.getDeviceInformation(request, response);
    if (soapRes != SOAP_OK)
    {
#ifdef PL_ONVIF_DEBUG
        qWarning() << "QnPlOnvifResource::fetchAndSetDeviceInformation: GetDeviceInformation SOAP to endpoint "
            << soapWrapper.getEndpointUrl() << " failed. Camera name will remain 'Unknown'. GSoap error code: " << soapRes
            << ". " << soapWrapper.getLastError();
#endif
        if (soapWrapper.isNotAuthenticated())
            return CameraDiagnostics::NotAuthorisedResult( onvifUrl );

        return CameraDiagnostics::RequestFailedResult(QLatin1String("getDeviceInformation"), soapWrapper.getLastError());
    }
    else
    {
        extInfo->name = QString::fromStdString(response.Manufacturer) + QLatin1String(" - ") + QString::fromStdString(response.Model);
        extInfo->model = QString::fromStdString(response.Model);
        extInfo->firmware = QString::fromStdString(response.FirmwareVersion);
        extInfo->vendor = QString::fromStdString(response.Manufacturer);
        extInfo->hardwareId = QString::fromStdString(response.HardwareId);
        extInfo->serial = QString::fromStdString(response.SerialNumber);
    }

    if (m_appStopping)
        return CameraDiagnostics::ServerTerminatedResult();

    //Trying to get MAC
    NetIfacesReq requestIfList;
    NetIfacesResp responseIfList;

    soapRes = soapWrapper.getNetworkInterfaces(requestIfList, responseIfList); // this request is optional
    if( soapRes != SOAP_OK )
    {
#ifdef PL_ONVIF_DEBUG
        qWarning() << "QnPlOnvifResource::fetchAndSetDeviceInformation: can't fetch MAC address. Reason: SOAP to endpoint "
            << onvifUrl << " failed. GSoap error code: " << soapRes << ". " << soapWrapper.getLastError();
#endif
    }
    else {
        extInfo->mac = fetchMacAddress(responseIfList, QUrl(onvifUrl).host());
    }

    return CameraDiagnostics::NoErrorResult();
}

void QnPlOnvifResource::notificationReceived(
    const oasisWsnB2__NotificationMessageHolderType& notification,
    time_t minNotificationTime )
{
    const auto now = qnSyncTime->currentUSecsSinceEpoch();
    if( m_clearInputsTimeoutUSec > 0 )
    {
        for( auto& state: m_relayInputStates )
        {
            if( state.second.value && state.second.timestamp + m_clearInputsTimeoutUSec < now)
            {
                state.second.value = false;
                state.second.timestamp = now;
                onRelayInputStateChange( state.first, state.second );
            }
        }
    }

    if( !notification.Message.__any )
    {
        NX_LOG( lit("Received notification with empty message. Ignoring..."), cl_logDEBUG2 );
        return;
    }

    if( !notification.oasisWsnB2__Topic ||
        !notification.oasisWsnB2__Topic->__item )
    {
        NX_LOG( lit("Received notification with no topic specified. Ignoring..."), cl_logDEBUG2 );
        return;
    }

    QString eventTopic( QLatin1String(notification.oasisWsnB2__Topic->__item) );

    NX_LOG(lit("QnPlOnvifResource %1. Recevied notification %2").arg(getUrl()).arg(eventTopic), cl_logDEBUG2);

    //eventTopic may have namespaces. E.g., ns:Device/ns:Trigger/ns:Relay,
        //but we want Device/Trigger/Relay. Fixing...
    QStringList eventTopicTokens = eventTopic.split( QLatin1Char('/') );
    for( QString& token: eventTopicTokens )
    {
        int nsSepIndex = token.indexOf( QLatin1Char(':') );
        if( nsSepIndex != -1 )
            token.remove( 0, nsSepIndex+1 );
    }
    eventTopic = eventTopicTokens.join( QLatin1Char('/') );

    if( eventTopic.indexOf( lit("Trigger/Relay") ) == -1 &&
        eventTopic.indexOf( lit("IO/Port") ) == -1 &&
        eventTopic.indexOf( lit("Trigger/DigitalInput") ) == -1 &&
        eventTopic.indexOf( lit("Device/IO/VirtualPort") ) == -1)
    {
        NX_LOG( lit("Received notification with unknown topic: %1. Ignoring...").
            arg(QLatin1String(notification.oasisWsnB2__Topic->__item)), cl_logDEBUG2 );
        return;
    }

    //parsing Message
    QXmlSimpleReader reader;
    NotificationMessageParseHandler handler( m_cameraTimeZone );
    reader.setContentHandler( &handler );
    QBuffer srcDataBuffer;
    srcDataBuffer.setData(
        notification.Message.__any,
        (int) strlen(notification.Message.__any) );
    QXmlInputSource xmlSrc( &srcDataBuffer );
    if( !reader.parse( &xmlSrc ) )
        return;

    if( (minNotificationTime != (time_t)-1) && (handler.utcTime.toTime_t() < minNotificationTime) )
        return; //ignoring old notifications: DW camera can deliver old cached notifications

    bool sourceIsExplicitRelayInput = false;

    //checking that there is single source and this source is a relay port
    std::list<NotificationMessageParseHandler::SimpleItem>::const_iterator portSourceIter = handler.source.end();
    for( std::list<NotificationMessageParseHandler::SimpleItem>::const_iterator
        it = handler.source.begin();
        it != handler.source.end();
        ++it )
    {
        if( it->name == lit("port") ||
            it->name == lit("RelayToken") ||
            it->name == lit("Index") )
        {
            portSourceIter = it;
            break;
        }
        else if (it->name == lit("InputToken") ||
                 it->name == lit("RelayInputToken"))
        {
            sourceIsExplicitRelayInput = true;
            portSourceIter = it;
            break;
        }
    }

    if( portSourceIter == handler.source.end()  //source is not port
        || (handler.data.name != lit("LogicalState") &&
            handler.data.name != lit("state") &&
            handler.data.name != lit("Level") &&
            handler.data.name != lit("RelayLogicalState"))
        )
    {
        return;
    }

    //some cameras (especially, Vista) send here events on output port, filtering them out
    const bool sourceNameMatchesRelayOutPortName =
        std::find_if(
            m_relayOutputInfo.begin(),
            m_relayOutputInfo.end(),
            [&handler](const RelayOutputInfo& outputInfo) {
                return QString::fromStdString(outputInfo.token) == handler.source.front().value;
            }) != m_relayOutputInfo.end();
    const bool sourceIsRelayOutPort =
        (!m_portNamePrefixToIgnore.isEmpty() && handler.source.front().value.startsWith(m_portNamePrefixToIgnore)) ||
        sourceNameMatchesRelayOutPortName;
    if (!sourceIsExplicitRelayInput &&
        !handler.source.empty() &&
        sourceIsRelayOutPort)
    {
        return; //this is notification about output port
    }

    //saving port state
    const bool newValue = (handler.data.value == lit("true")) || (handler.data.value == lit("active")) || (handler.data.value.toInt() > 0);
    auto& state = m_relayInputStates[portSourceIter->value];
    state.timestamp = now;
    if( state.value != newValue )
    {
        state.value = newValue;
        onRelayInputStateChange( portSourceIter->value, state );
    }
}

void QnPlOnvifResource::onRelayInputStateChange(const QString& name, const RelayInputState& state)
{
    QString portId = name;
    {
        bool success = false;
        int intPortId = portId.toInt(&success);
        // Onvif device enumerates ports from 1. see 'allPorts' filling code.
        if (success)
            portId = QString::number(intPortId + 1);
    }

    size_t aliasesCount = m_portAliases.size();
    if (aliasesCount && aliasesCount == m_inputPortCount)
    {
        for (size_t i = 0; i < aliasesCount; i++)
        {
            if (m_portAliases[i] == name)
            {
                portId = lit("%1").arg(i + 1);
                break;
            }
        }
    }
    else
    {
        auto portIndex = getInputPortNumberFromString(name);

        if (!portIndex.isEmpty())
            portId = portIndex;
    }

    emit cameraInput(
        toSharedPointer(),
        portId,
        state.value,
        state.timestamp);
}

CameraDiagnostics::Result QnPlOnvifResource::fetchAndSetResourceOptions()
{
    QAuthenticator auth = getAuth();
    MediaSoapWrapper soapWrapper(getMediaUrl().toStdString().c_str(), auth.user(), auth.password(), m_timeDrift);

    CameraDiagnostics::Result result = fetchAndSetVideoEncoderOptions(soapWrapper);
    if (!result)
        return result;

    result = updateResourceCapabilities();
    if (!result)
        return result;

    //All VideoEncoder options are set, so we can calculate resolutions for the streams
    fetchAndSetPrimarySecondaryResolution();

    NX_LOG(QString(lit("ONVIF debug: got primary resolution %1x%2 for camera %3")).
        arg(m_primaryResolution.width()).arg(m_primaryResolution.height()).arg(getHostAddress()), cl_logDEBUG1);
    NX_LOG(QString(lit("ONVIF debug: got secondary resolution %1x%2 for camera %3")).
        arg(m_secondaryResolution.width()).arg(m_secondaryResolution.height()).arg(getHostAddress()), cl_logDEBUG1);


    //Before invoking <fetchAndSetHasDualStreaming> Primary and Secondary Resolutions MUST be set
    fetchAndSetDualStreaming(soapWrapper);

    if (fetchAndSetAudioEncoder(soapWrapper) && fetchAndSetAudioEncoderOptions(soapWrapper))
        setProperty(Qn::IS_AUDIO_SUPPORTED_PARAM_NAME, 1);
    else
        setProperty(Qn::IS_AUDIO_SUPPORTED_PARAM_NAME, QString(lit("0")));

    return CameraDiagnostics::NoErrorResult();
}

void QnPlOnvifResource::updateSecondaryResolutionList(const VideoOptionsLocal& opts)
{
    QnMutexLocker lock( &m_mutex );
    m_secondaryResolutionList = opts.resolutions;
    std::sort(m_secondaryResolutionList.begin(), m_secondaryResolutionList.end(), resolutionGreaterThan);
}

void QnPlOnvifResource::setVideoEncoderOptions(const VideoOptionsLocal& opts) {
    if (opts.minQ != -1)
    {
        setMinMaxQuality(opts.minQ, opts.maxQ);

        NX_LOG(QString(lit("ONVIF quality range [%1, %2]")).arg(m_minQuality).arg(m_maxQuality), cl_logDEBUG1);

    }
#ifdef PL_ONVIF_DEBUG
    else
    {
        qCritical() << "QnPlOnvifResource::setVideoEncoderOptions: camera didn't return quality range. UniqueId: " << getUniqueId();
    }
#endif

    if (opts.isH264)
        setVideoEncoderOptionsH264(opts);
    else
        setVideoEncoderOptionsJpeg(opts);
}

void QnPlOnvifResource::setVideoEncoderOptionsH264(const VideoOptionsLocal& opts)
{

    if (opts.frameRateMax > 0)
        setMaxFps(opts.frameRateMax);
#ifdef PL_ONVIF_DEBUG
    else
        qCritical() << "QnPlOnvifResource::setVideoEncoderOptionsH264: can't fetch Max FPS. UniqueId: " << getUniqueId();
#endif

    if (opts.govMin >= 0)
    {
        QnMutexLocker lock( &m_mutex );
        m_iframeDistance = DEFAULT_IFRAME_DISTANCE <= opts.govMin ? opts.govMin : (DEFAULT_IFRAME_DISTANCE >= opts.govMax ? opts.govMax: DEFAULT_IFRAME_DISTANCE);
        NX_LOG(QString(lit("ONVIF iframe distance: %1")).arg(m_iframeDistance), cl_logDEBUG1);
    }
#ifdef PL_ONVIF_DEBUG
    else
    {
        qCritical() << "QnPlOnvifResource::setVideoEncoderOptionsH264: can't fetch Iframe Distance. UniqueId: " << getUniqueId();
    }
#endif

    if (opts.resolutions.isEmpty())
    {
#ifdef PL_ONVIF_DEBUG
        qCritical() << "QnPlOnvifResource::setVideoEncoderOptionsH264: can't fetch Resolutions. UniqueId: " << getUniqueId();
#endif
    }
    else
    {
        QnMutexLocker lock( &m_mutex );
        m_resolutionList = opts.resolutions;
        std::sort(m_resolutionList.begin(), m_resolutionList.end(), resolutionGreaterThan);

    }

    QnMutexLocker lock( &m_mutex );

    //Printing fetched resolutions
    if (nx::utils::log::isToBeLogged(nx::utils::log::Level::debug))
    {
        NX_LOG(QString(lit("ONVIF resolutions:")), cl_logDEBUG1);
        for (const QSize& resolution: m_resolutionList)
        {
            NX_LOG(QString(lit("%1x%2"))
                .arg(resolution.width())
                .arg(resolution.height()), cl_logDEBUG1);
        }
    }
}

void QnPlOnvifResource::setVideoEncoderOptionsJpeg(const VideoOptionsLocal& opts)
{
    if (opts.frameRateMax > 0)
        setMaxFps(opts.frameRateMax);
#ifdef PL_ONVIF_DEBUG
    else
        qCritical() << "QnPlOnvifResource::setVideoEncoderOptionsJpeg: can't fetch Max FPS. UniqueId: " << getUniqueId();
#endif

    if (opts.resolutions.isEmpty())
    {
#ifdef PL_ONVIF_DEBUG
        qCritical() << "QnPlOnvifResource::setVideoEncoderOptionsJpeg: can't fetch Resolutions. UniqueId: " << getUniqueId();
#endif
    }
    else
    {
        QnMutexLocker lock( &m_mutex );
        m_resolutionList = opts.resolutions;
        std::sort(m_resolutionList.begin(), m_resolutionList.end(), resolutionGreaterThan);
    }

    QnMutexLocker lock( &m_mutex );
    //Printing fetched resolutions
    if (nx::utils::log::isToBeLogged(nx::utils::log::Level::debug))
    {
        NX_LOG(QString(lit("ONVIF resolutions:")), cl_logDEBUG1);
        for (const QSize& resolution: m_resolutionList) {
            NX_LOG(QString(lit("%1x%2")).arg(resolution.width()).arg(resolution.height()), cl_logDEBUG1);
        }
    }
}

int QnPlOnvifResource::innerQualityToOnvif(Qn::StreamQuality quality) const
{
    if (quality > Qn::QualityHighest) {
#ifdef PL_ONVIF_DEBUG
        qWarning() << "QnPlOnvifResource::innerQualityToOnvif: got unexpected quality (too big): " << quality;
#endif
        return m_maxQuality;
    }
    if (quality < Qn::QualityLowest) {
#ifdef PL_ONVIF_DEBUG
        qWarning() << "QnPlOnvifResource::innerQualityToOnvif: got unexpected quality (too small): " << quality;
#endif
        return m_minQuality;
    }

    NX_LOG(QString(lit("QnPlOnvifResource::innerQualityToOnvif: in quality = %1, out qualty = %2, minOnvifQuality = %3, maxOnvifQuality = %4"))
            .arg(quality)
            .arg(m_minQuality + (m_maxQuality - m_minQuality) * (quality - Qn::QualityLowest) / (Qn::QualityHighest - Qn::QualityLowest))
            .arg(m_minQuality)
            .arg(m_maxQuality), cl_logDEBUG1);

    return m_minQuality + (m_maxQuality - m_minQuality) * (quality - Qn::QualityLowest) / (Qn::QualityHighest - Qn::QualityLowest);
}

/*
bool QnPlOnvifResource::isSoapAuthorized() const
{
    QAuthenticator auth(getAuth());
    DeviceSoapWrapper soapWrapper(getDeviceOnvifUrl().toStdString(), auth.user(), auth.password(), m_timeDrift);

    qDebug() << "QnPlOnvifResource::isSoapAuthorized: m_deviceOnvifUrl is '" << getDeviceOnvifUrl() << "'";
    qDebug() << "QnPlOnvifResource::isSoapAuthorized: login = " << soapWrapper.getLogin() << ", password = " << soapWrapper.getPassword();

    NetIfacesReq request;
    NetIfacesResp response;
    int soapRes = soapWrapper.getNetworkInterfaces(request, response);

    if (soapRes != SOAP_OK && soapWrapper.isNotAuthenticated())
    {
        return false;
    }

    return true;
}
*/

int QnPlOnvifResource::getTimeDrift() const
{
    if (m_timeDriftTimer.elapsed() > MAX_TIME_DRIFT_UPDATE_PERIOD_MS)
        calcTimeDrift();

    return m_timeDrift;
}

void QnPlOnvifResource::setTimeDrift(int value)
{
    m_timeDrift = value;
    m_timeDriftTimer.restart();
}

void QnPlOnvifResource::calcTimeDrift(int* outSoapRes) const
{
    m_timeDrift = calcTimeDrift(getDeviceOnvifUrl(), outSoapRes, &m_cameraTimeZone);
    m_timeDriftTimer.restart();
}

int QnPlOnvifResource::calcTimeDrift(const QString& deviceUrl, int* outSoapRes, QTimeZone* timeZone)
{
    DeviceSoapWrapper soapWrapper(deviceUrl.toStdString(), QString(), QString(), 0);

    _onvifDevice__GetSystemDateAndTime request;
    _onvifDevice__GetSystemDateAndTimeResponse response;
    int soapRes = soapWrapper.GetSystemDateAndTime(request, response);
    if (outSoapRes)
        *outSoapRes = soapRes;

    if (soapRes == SOAP_OK && response.SystemDateAndTime && response.SystemDateAndTime->UTCDateTime)
    {
        if (timeZone && response.SystemDateAndTime->TimeZone)
            *timeZone = QTimeZone(response.SystemDateAndTime->TimeZone->TZ.c_str());

        onvifXsd__Date* date = response.SystemDateAndTime->UTCDateTime->Date;
        onvifXsd__Time* time = response.SystemDateAndTime->UTCDateTime->Time;
        if (!date || !time)
            return 0;

        QDateTime datetime(QDate(date->Year, date->Month, date->Day), QTime(time->Hour, time->Minute, time->Second), Qt::UTC);
        int drift = datetime.toMSecsSinceEpoch()/MS_PER_SECOND - QDateTime::currentMSecsSinceEpoch()/MS_PER_SECOND;
        return drift;
    }
    return 0;
}

QString QnPlOnvifResource::getMediaUrl() const
{
	QnMutexLocker lock(&m_mutex);
	return m_serviceUrls.mediaServiceUrl;

    //return getProperty(MEDIA_URL_PARAM_NAME);
}

void QnPlOnvifResource::setMediaUrl(const QString& src)
{
	QnMutexLocker lock(&m_mutex);
	m_serviceUrls.mediaServiceUrl = src;

    //setProperty(MEDIA_URL_PARAM_NAME, src);
}

QString QnPlOnvifResource::getImagingUrl() const
{
    QnMutexLocker lock( &m_mutex );
    return m_serviceUrls.imagingServiceUrl;
}

void QnPlOnvifResource::setImagingUrl(const QString& src)
{
    QnMutexLocker lock( &m_mutex );
    m_serviceUrls.imagingServiceUrl = src;
}

QString QnPlOnvifResource::getVideoSourceToken() const {
    QnMutexLocker lock( &m_mutex );
    return m_videoSourceToken;
}

void QnPlOnvifResource::setVideoSourceToken(const QString &src) {
    QnMutexLocker lock( &m_mutex );
    m_videoSourceToken = src;
}

QString QnPlOnvifResource::getPtzUrl() const
{
    QnMutexLocker lock( &m_mutex );
    return m_serviceUrls.ptzServiceUrl;
}

void QnPlOnvifResource::setPtzUrl(const QString& src)
{
    QnMutexLocker lock( &m_mutex );
    m_serviceUrls.ptzServiceUrl = src;
}

QString QnPlOnvifResource::getPtzConfigurationToken() const {
    QnMutexLocker lock( &m_mutex );
    return m_ptzConfigurationToken;
}

void QnPlOnvifResource::setPtzConfigurationToken(const QString &src) {
    QnMutexLocker lock( &m_mutex );
    m_ptzConfigurationToken = src;
}

QString QnPlOnvifResource::getPtzProfileToken() const
{
    QnMutexLocker lock( &m_mutex );
    return m_ptzProfileToken;
}

void QnPlOnvifResource::setPtzProfileToken(const QString& src)
{
    QnMutexLocker lock( &m_mutex );
    m_ptzProfileToken = src;
}

void QnPlOnvifResource::setMinMaxQuality(int min, int max)
{
    int netoptixDelta = Qn::QualityHighest - Qn::QualityLowest;
    int onvifDelta = max - min;

    if (netoptixDelta < 0 || onvifDelta < 0)
    {
#ifdef PL_ONVIF_DEBUG
        qWarning() << "QnPlOnvifResource::setMinMaxQuality: incorrect values: min > max: onvif ["
                   << min << ", " << max << "] netoptix [" << Qn::QualityLowest << ", " << Qn::QualityHighest << "]";
#endif
        return;
    }

    float coef = (1 - ((float)netoptixDelta) / onvifDelta) * 0.5;
    coef = coef <= 0? 0.0: (coef <= QUALITY_COEF? coef: QUALITY_COEF);
    int shift = round(onvifDelta * coef);

    m_minQuality = min + shift;
    m_maxQuality = max - shift;
}

int QnPlOnvifResource::round(float value)
{
    float floorVal = floorf(value);
    return floorVal - value < 0.5? (int)value: (int)value + 1;
}


bool QnPlOnvifResource::mergeResourcesIfNeeded(const QnNetworkResourcePtr &source)
{
    QnPlOnvifResourcePtr onvifR = source.dynamicCast<QnPlOnvifResource>();
    if (!onvifR)
        return false;

    bool result = QnPhysicalCameraResource::mergeResourcesIfNeeded(source);

    QString onvifUrlSource = onvifR->getDeviceOnvifUrl();
    if (!onvifUrlSource.isEmpty() && getDeviceOnvifUrl() != onvifUrlSource)
    {
        setDeviceOnvifUrl(onvifUrlSource);
        result = true;
    }

    return result;
}

static QString getRelayOutpuToken( const QnPlOnvifResource::RelayOutputInfo& relayInfo )
{
    return QString::fromStdString( relayInfo.token );
}

//!Implementation of QnSecurityCamResource::getRelayOutputList
QnIOPortDataList QnPlOnvifResource::getRelayOutputList() const
{
    QStringList idList;
    std::transform(
        m_relayOutputInfo.begin(),
        m_relayOutputInfo.end(),
        std::back_inserter(idList),
        getRelayOutpuToken );
    QnIOPortDataList result;
    for (const auto& data: idList) {
        QnIOPortData value;
        value.portType = Qn::PT_Output;
        value.id = data;
        value.outputName = tr("Output %1").arg(data);
        result.push_back(value);
    }
    return result;
}

QnIOPortDataList QnPlOnvifResource::getInputPortList() const
{
    //TODO/IMPL
    return QnIOPortDataList();
}

bool QnPlOnvifResource::fetchRelayInputInfo( const CapabilitiesResp& capabilitiesResponse )
{
    if( m_deviceIOUrl.empty() )
        return false;

    if( capabilitiesResponse.Capabilities &&
        capabilitiesResponse.Capabilities->Device &&
        capabilitiesResponse.Capabilities->Device->IO &&
        capabilitiesResponse.Capabilities->Device->IO->InputConnectors &&
        *capabilitiesResponse.Capabilities->Device->IO->InputConnectors > 0  &&
        *capabilitiesResponse.Capabilities->Device->IO->InputConnectors < (int) MAX_IO_PORTS_PER_DEVICE)
    {
        //camera has input port
        setCameraCapability( Qn::RelayInputCapability, true );
    }

    auto resData = qnStaticCommon->dataPool()->data(toSharedPointer(this));
    m_portAliases = resData.value<std::vector<QString>>(Qn::ONVIF_INPUT_PORT_ALIASES_PARAM_NAME);

    if (!m_portAliases.empty())
        return true;

    QAuthenticator auth = getAuth();
    DeviceIOWrapper soapWrapper(
        m_deviceIOUrl,
        auth.user(),
        auth.password(),
        m_timeDrift );

    _onvifDeviceIO__GetDigitalInputs request;
    _onvifDeviceIO__GetDigitalInputsResponse response;
    const int soapCallResult = soapWrapper.getDigitalInputs( request, response );
    if( soapCallResult != SOAP_OK && soapCallResult != SOAP_MUSTUNDERSTAND )
    {
        NX_LOG( lit("Failed to get relay digital input list. endpoint %1")
            .arg(QString::fromLatin1(soapWrapper.endpoint())), cl_logDEBUG1 );
        return true;
    }

    m_portAliases.clear();
    for ( const auto& input: response.DigitalInputs)
        m_portAliases.push_back(QString::fromStdString(input->token));

    return true;
}

bool QnPlOnvifResource::fetchPtzInfo() {

    if(getPtzUrl().isEmpty())
        return false;

    QAuthenticator auth = getAuth();
    PtzSoapWrapper ptz (getPtzUrl().toStdString(), auth.user(), auth.password(), getTimeDrift());

    _onvifPtz__GetConfigurations request;
    _onvifPtz__GetConfigurationsResponse response;
    if (ptz.doGetConfigurations(request, response) == SOAP_OK && response.PTZConfiguration.size() > 0)
        m_ptzConfigurationToken = QString::fromStdString(response.PTZConfiguration[0]->token);

    return true;
}

//!Implementation of QnSecurityCamResource::setRelayOutputState
bool QnPlOnvifResource::setRelayOutputState(
    const QString& outputID,
    bool active,
    unsigned int autoResetTimeoutMS )
{
    QnMutexLocker lk( &m_ioPortMutex );

    using namespace std::placeholders;
    const quint64 timerID = nx::utils::TimerManager::instance()->addTimer(
        std::bind(&QnPlOnvifResource::setRelayOutputStateNonSafe, this, _1, outputID, active, autoResetTimeoutMS),
        std::chrono::milliseconds::zero());
    m_triggerOutputTasks[timerID] = TriggerOutputTask(outputID, active, autoResetTimeoutMS);
    return true;
}

int QnPlOnvifResource::getH264StreamProfile(const VideoOptionsLocal& videoOptionsLocal)
{
    auto resData = qnStaticCommon->dataPool()->data(toSharedPointer(this));

    auto desiredH264Profile = resData.value<QString>(Qn::DESIRED_H264_PROFILE_PARAM_NAME);

    if (videoOptionsLocal.h264Profiles.isEmpty())
        return -1;
    else if (!desiredH264Profile.isEmpty())
        return fromStringToH264Profile(desiredH264Profile);
    else
        return (int) videoOptionsLocal.h264Profiles[0];
}

bool QnPlOnvifResource::isH264Allowed() const
{
    return true;
    //bool blockH264 = getName().contains(QLatin1String("SEYEON TECH")) && getModel().contains(QLatin1String("FW3471"));
    //return !blockH264;
}

qreal QnPlOnvifResource::getBestSecondaryCoeff(const QList<QSize> resList, qreal aspectRatio) const
{
    int maxSquare = SECONDARY_STREAM_MAX_RESOLUTION.width()*SECONDARY_STREAM_MAX_RESOLUTION.height();
    QSize secondaryRes = getNearestResolution(SECONDARY_STREAM_DEFAULT_RESOLUTION, aspectRatio, maxSquare, resList);
    if (secondaryRes == EMPTY_RESOLUTION_PAIR)
        secondaryRes = getNearestResolution(SECONDARY_STREAM_DEFAULT_RESOLUTION, 0.0, maxSquare, resList);

    qreal secResSquare = SECONDARY_STREAM_DEFAULT_RESOLUTION.width() * SECONDARY_STREAM_DEFAULT_RESOLUTION.height();
    qreal findResSquare = secondaryRes.width() * secondaryRes.height();
    if (findResSquare > secResSquare)
        return findResSquare / secResSquare;
    else
        return secResSquare / findResSquare;
}

int QnPlOnvifResource::getSecondaryIndex(const QList<VideoOptionsLocal>& optList) const
{
    if (optList.size() < 2 || optList[0].resolutions.isEmpty())
        return 1; // default value

    qreal bestResCoeff = INT_MAX;
    int bestResIndex = 1;
    bool bestIsH264 = false;

    qreal aspectRation = (qreal) optList[0].resolutions[0].width() / (qreal) optList[0].resolutions[0].height();

    for (int i = 1; i < optList.size(); ++i)
    {
        qreal resCoeff = getBestSecondaryCoeff(optList[i].resolutions, aspectRation);
        if (resCoeff < bestResCoeff || (resCoeff == bestResCoeff && optList[i].isH264 && !bestIsH264)) {
            bestResCoeff = resCoeff;
            bestResIndex = i;
            bestIsH264 = optList[i].isH264;
        }
    }

    return bestResIndex;
}

bool QnPlOnvifResource::registerNotificationConsumer()
{
    if (m_appStopping)
        return false;

    QnMutexLocker lk( &m_ioPortMutex );

    //determining local address, accessible by onvif device
    QUrl eventServiceURL( QString::fromStdString(m_eventCapabilities->XAddr) );
    QString localAddress;

    //TODO: #ak should read local address only once
    std::unique_ptr<AbstractStreamSocket> sock( SocketFactory::createStreamSocket() );
    if( !sock->connect( eventServiceURL.host(), eventServiceURL.port(nx_http::DEFAULT_HTTP_PORT) ) )
    {
        NX_LOG( lit("Failed to connect to %1:%2 to determine local address. %3").
            arg(eventServiceURL.host()).arg(eventServiceURL.port()).arg(SystemError::getLastOSErrorText()), cl_logWARNING );
        return false;
    }
    localAddress = sock->getLocalAddress().address.toString();

    QAuthenticator auth = getAuth();

    NotificationProducerSoapWrapper soapWrapper(
        m_eventCapabilities->XAddr,
        auth.user(),
        auth.password(),
        m_timeDrift );
    soapWrapper.getProxy()->soap->imode |= SOAP_XML_IGNORENS;

    char buf[512];

    //providing local gsoap server url
    _oasisWsnB2__Subscribe request;
    ns1__EndpointReferenceType notificationConsumerEndPoint;
    ns1__AttributedURIType notificationConsumerEndPointAddress;
    sprintf( buf, "http://%s:%d%s", localAddress.toLatin1().data(), QnSoapServer::instance()->port(), QnSoapServer::instance()->path().toLatin1().data() );
    notificationConsumerEndPointAddress.__item = buf;
    notificationConsumerEndPoint.Address = &notificationConsumerEndPointAddress;
    request.ConsumerReference = &notificationConsumerEndPoint;
    //setting InitialTerminationTime (if supported)
    sprintf( buf, "PT%dS", DEFAULT_NOTIFICATION_CONSUMER_REGISTRATION_TIMEOUT );
    std::string initialTerminationTime( buf );
    request.InitialTerminationTime = &initialTerminationTime;

    //creating filter
    //oasisWsnB2__FilterType topicFilter;
    //strcpy( buf, "<wsnt:TopicExpression Dialect=\"xsd:anyURI\">tns1:Device/Trigger/Relay</wsnt:TopicExpression>" );
    //topicFilter.__any.push_back( buf );
    //request.Filter = &topicFilter;

    _oasisWsnB2__SubscribeResponse response;
    const int soapCallResult = soapWrapper.Subscribe( &request, &response );
    if( soapCallResult != SOAP_OK && soapCallResult != SOAP_MUSTUNDERSTAND )    //TODO/IMPL find out which is error and which is not
    {
        NX_LOG( lit("Failed to subscribe in NotificationProducer. endpoint %1").arg(QString::fromLatin1(soapWrapper.endpoint())), cl_logWARNING );
        return false;
    }

    NX_LOG(lit("QnPlOnvifResource %1. subscribed to notifications").arg(getUrl()), cl_logDEBUG2);

    if (m_appStopping)
        return false;

    //TODO: #ak if this variable is unused following code may be deleted as well
    time_t utcTerminationTime; // = ::time(NULL) + DEFAULT_NOTIFICATION_CONSUMER_REGISTRATION_TIMEOUT;
    if( response.oasisWsnB2__TerminationTime )
    {
        if( response.oasisWsnB2__CurrentTime )
            utcTerminationTime = ::time(NULL) + *response.oasisWsnB2__TerminationTime - *response.oasisWsnB2__CurrentTime;
        else
            utcTerminationTime = *response.oasisWsnB2__TerminationTime; //hoping local and cam clocks are synchronized
    }
    //else: considering, that onvif device processed initialTerminationTime
    Q_UNUSED(utcTerminationTime)

    std::string subscriptionID;
    if( response.SubscriptionReference )
    {
        if( response.SubscriptionReference->ns1__ReferenceParameters &&
            response.SubscriptionReference->ns1__ReferenceParameters->__item )
        {
            //parsing to retrieve subscriptionId. Example: "<dom0:SubscriptionId xmlns:dom0=\"(null)\">0</dom0:SubscriptionId>"
            QXmlSimpleReader reader;
            SubscriptionReferenceParametersParseHandler handler;
            reader.setContentHandler( &handler );
            QBuffer srcDataBuffer;
            srcDataBuffer.setData(
                response.SubscriptionReference->ns1__ReferenceParameters->__item,
                (int) strlen(response.SubscriptionReference->ns1__ReferenceParameters->__item) );
            QXmlInputSource xmlSrc( &srcDataBuffer );
            if( reader.parse( &xmlSrc ) )
                m_onvifNotificationSubscriptionID = handler.subscriptionID;
        }

        if( response.SubscriptionReference->Address )
            m_onvifNotificationSubscriptionReference = fromOnvifDiscoveredUrl(response.SubscriptionReference->Address->__item);
    }

    //launching renew-subscription timer
    unsigned int renewSubsciptionTimeoutSec = 0;
    if( response.oasisWsnB2__CurrentTime && response.oasisWsnB2__TerminationTime )
        renewSubsciptionTimeoutSec = *response.oasisWsnB2__TerminationTime - *response.oasisWsnB2__CurrentTime;
    else
        renewSubsciptionTimeoutSec = DEFAULT_NOTIFICATION_CONSUMER_REGISTRATION_TIMEOUT;

    if( m_renewSubscriptionTimerID )
    {
        nx::utils::TimerManager::instance()->deleteTimer( m_renewSubscriptionTimerID );
        m_renewSubscriptionTimerID = 0;
    }
    m_renewSubscriptionTimerID = nx::utils::TimerManager::instance()->addTimer(
        std::bind(&QnPlOnvifResource::onRenewSubscriptionTimer, this, std::placeholders::_1),
        std::chrono::milliseconds(
            (renewSubsciptionTimeoutSec > RENEW_NOTIFICATION_FORWARDING_SECS
            ? renewSubsciptionTimeoutSec-RENEW_NOTIFICATION_FORWARDING_SECS
            : renewSubsciptionTimeoutSec)*MS_PER_SECOND));

    if (m_appStopping)
        return false;

    /* Note that we don't pass shared pointer here as this would create a
     * cyclic reference and onvif resource will never be deleted. */
    QnSoapServer::instance()->getService()->registerResource(
        toSharedPointer().staticCast<QnPlOnvifResource>(),
        QUrl(QString::fromStdString(m_eventCapabilities->XAddr)).host(),
        m_onvifNotificationSubscriptionReference );

    m_eventMonitorType = emtNotification;

    NX_LOG( lit("Successfully registered in NotificationProducer. endpoint %1").arg(QString::fromLatin1(soapWrapper.endpoint())), cl_logDEBUG1 );
    return true;
}

CameraDiagnostics::Result QnPlOnvifResource::updateVEncoderUsage(QList<VideoOptionsLocal>& optionsList)
{
    QAuthenticator auth = getAuth();
    MediaSoapWrapper soapWrapper(getMediaUrl().toStdString().c_str(), auth.user(), auth.password(), m_timeDrift);

    ProfilesReq request;
    ProfilesResp response;

    int soapRes = soapWrapper.getProfiles(request, response);
    if (soapRes == SOAP_OK)
    {
        for (auto iter = response.Profiles.begin(); iter != response.Profiles.end(); ++iter)
        {
            Profile* profile = *iter;
            if (profile->token.empty() || !profile->VideoEncoderConfiguration)
                continue;
            QString vEncoderID = QString::fromStdString(profile->VideoEncoderConfiguration->token);
            for (int i = 0; i < optionsList.size(); ++i) {
                if (optionsList[i].id == vEncoderID)
                {
                    optionsList[i].usedInProfiles = true;
                    optionsList[i].currentProfile = QString::fromStdString(profile->Name);
                }
            }
        }
        return CameraDiagnostics::NoErrorResult();
    }
    else {
        return CameraDiagnostics::RequestFailedResult(QLatin1String("getProfiles"), soapWrapper.getLastError());
    }
}

bool QnPlOnvifResource::checkResultAndSetStatus(const CameraDiagnostics::Result& result)
{
    bool notAuthorized = result.errorCode == CameraDiagnostics::ErrorCode::notAuthorised;
    if (notAuthorized && getStatus() != Qn::Unauthorized)
        setStatus(Qn::Unauthorized);
        
    return !!result;
}

bool QnPlOnvifResource::trustMaxFPS()
{
    QnResourceData resourceData = qnStaticCommon->dataPool()->data(toSharedPointer(this));
    bool result = resourceData.value<bool>(QString("trustMaxFPS"), false);
    return result;
}

CameraDiagnostics::Result QnPlOnvifResource::getVideoEncoderTokens(MediaSoapWrapper& soapWrapper, QStringList* result, VideoConfigsResp *confResponse)
{
    VideoConfigsReq confRequest;
    result->clear();

    int soapRes = soapWrapper.getVideoEncoderConfigurations(confRequest, *confResponse); // get encoder list
    if (soapRes != SOAP_OK) {
#ifdef PL_ONVIF_DEBUG
        qCritical() << "QnPlOnvifResource::fetchAndSetVideoEncoderOptions: can't get list of video encoders from camera (URL: "
            << soapWrapper.getEndpointUrl() << ", UniqueId: " << getUniqueId() << "). GSoap error code: "
            << soapRes << ". " << soapWrapper.getLastError();
#endif
        return CameraDiagnostics::RequestFailedResult(QLatin1String("getVideoEncoderConfigurations"), soapWrapper.getLastError());
    }

    if(m_appStopping)
        return CameraDiagnostics::ServerTerminatedResult();


    int confRangeStart = 0;
    int confRangeEnd = (int) confResponse->Configurations.size();
    if (m_maxChannels > 1)
    {
        // determine amount encoder configurations per each video source
        confRangeStart = confRangeEnd/m_maxChannels * getChannel();
        confRangeEnd = confRangeStart + confRangeEnd/m_maxChannels;

        if (confRangeEnd > (int) confResponse->Configurations.size()) {
#ifdef PL_ONVIF_DEBUG
            qWarning() << "invalid channel number " << getChannel()+1 << "for camera" << getHostAddress() << "max channels=" << m_maxChannels;
#endif
            return CameraDiagnostics::RequestFailedResult(QLatin1String("getVideoEncoderConfigurationOptions"), soapWrapper.getLastError());
        }
    }

    for (int confNum = confRangeStart; confNum < confRangeEnd; ++confNum)
    {
        onvifXsd__VideoEncoderConfiguration* configuration = confResponse->Configurations[confNum];
        if (configuration)
            result->push_back(QString::fromStdString(configuration->token));
    }

    return CameraDiagnostics::NoErrorResult();
}

QString QnPlOnvifResource::getInputPortNumberFromString(const QString& portName)
{
    QString portIndex;
    bool canBeConvertedToNumber = false;

    if (portName.toLower().startsWith(lit("di")))
    {
        portIndex = portName.mid(2);

        auto portNum = portIndex.toInt(&canBeConvertedToNumber);

        if (canBeConvertedToNumber)
            return QString::number(portNum + 1);
    }
    else if (portName.startsWith("AlarmIn"))
    {
        portIndex = portName.mid(lit("AlarmIn_").length());

        auto portNum = portIndex.toInt(&canBeConvertedToNumber);

        if (canBeConvertedToNumber)
            return QString::number(portNum + 1);
    }

    return QString();
}

CameraDiagnostics::Result QnPlOnvifResource::fetchAndSetVideoEncoderOptions(MediaSoapWrapper& soapWrapper)
{

    QnResourceData resourceData = qnStaticCommon->dataPool()->data(toSharedPointer(this));
    QnOnvifConfigDataPtr forcedParams = resourceData.value<QnOnvifConfigDataPtr>(QString("forcedOnvifParams"));
    QStringList videoEncodersTokens;
    VideoConfigsResp confResponse;

    auto frameRateBounds = resourceData.value<QnBounds>(Qn::FPS_BOUNDS_PARAM_NAME, QnBounds());

    if (forcedParams && forcedParams->videoEncoders.size() > getChannel())
    {
        videoEncodersTokens = forcedParams->videoEncoders[getChannel()].split(L',');
    }
    else
    {
        auto error = getVideoEncoderTokens(soapWrapper, &videoEncodersTokens, &confResponse);
        if (error.errorCode != CameraDiagnostics::ErrorCode::noError)
            return error;
    }

    QString login = soapWrapper.getLogin();
    QString password = soapWrapper.getPassword();
    std::string endpoint = soapWrapper.getEndpointUrl().toStdString();

    QList<VideoOptionsLocal> optionsList;
    for(const QString& encoderToken: videoEncodersTokens)
    {

        int retryCount = getMaxOnvifRequestTries();
        int soapRes = SOAP_ERR;

        for (;soapRes != SOAP_OK && retryCount >= 0; --retryCount)
        {
            if(m_appStopping)
                return CameraDiagnostics::ServerTerminatedResult();

            VideoOptionsReq optRequest;
            VideoOptionsResp optResp;
            std::string tokenStdStr = encoderToken.toStdString();
            optRequest.ConfigurationToken = &tokenStdStr;

            MediaSoapWrapper soapWrapper(endpoint, login, password, m_timeDrift);

            soapRes = soapWrapper.getVideoEncoderConfigurationOptions(optRequest, optResp); // get options per encoder
            if (soapRes != SOAP_OK || !optResp.Options)
            {
#ifdef PL_ONVIF_DEBUG
                qCritical() << "QnPlOnvifResource::fetchAndSetVideoEncoderOptions: can't receive options (or data is empty) for video encoder '"
                    << QString::fromStdString(*(optRequest.ConfigurationToken)) << "' from camera (URL: "  << soapWrapper.getEndpointUrl() << ", UniqueId: " << getUniqueId()
                    << "). Root cause: SOAP request failed. GSoap error code: " << soapRes << ". " << soapWrapper.getLastError();

                qWarning() << "camera" << soapWrapper.getEndpointUrl() << "got soap error for configuration" << configuration->Name.c_str() << "skip configuration";
#endif
                continue;
            }

            if (optResp.Options->H264 || optResp.Options->JPEG)
            {
                optionsList << VideoOptionsLocal(encoderToken, optResp, isH264Allowed(), frameRateBounds);
            }
#ifdef PL_ONVIF_DEBUG
            else
                qWarning() << "QnPlOnvifResource::fetchAndSetVideoEncoderOptions: video encoder '" << encoderToken
                    << "' contains no data for H264/JPEG (URL: "  << soapWrapper.getEndpointUrl() << ", UniqueId: " << getUniqueId() << ")." << "Ignoring and use default codec list";
#endif
        }
        if (soapRes != SOAP_OK)
            return CameraDiagnostics::RequestFailedResult(QLatin1String("getVideoEncoderConfigurationOptions"), soapWrapper.getLastError());
    }

    if (optionsList.isEmpty())
    {
#ifdef PL_ONVIF_DEBUG
        qCritical() << "QnPlOnvifResource::fetchAndSetVideoEncoderOptions: all video options are empty. (URL: "
            << soapWrapper.getEndpointUrl() << ", UniqueId: " << getUniqueId() << ").";
#endif
        return CameraDiagnostics::RequestFailedResult(QLatin1String("fetchAndSetVideoEncoderOptions"), QLatin1String("no video options"));
    }

    if(m_appStopping)
        return CameraDiagnostics::ServerTerminatedResult();

    CameraDiagnostics::Result result = updateVEncoderUsage(optionsList);
    if (!result)
        return result;

    auto profiles = forcedParams ? forcedParams->profiles : QVector<QString>();
    auto channel = getChannel();
    QString channelProfiles;

    if (profiles.size() > channel)
        channelProfiles = profiles[channel];

    auto comparator = createComparator(channelProfiles);
    std::sort(optionsList.begin(), optionsList.end(), comparator);

    /*
    if (optionsList.size() <= m_channelNumer)
    {
        qCritical() << QString(QLatin1String("Not enough encoders for multichannel camera. required at least %1 encoder. URL: %2")).arg(m_channelNumer+1).arg(getUrl());
        return false;
    }
    */

    if (optionsList[0].isH264) {
        m_primaryH264Profile = getH264StreamProfile(optionsList[0]);
        setCodec(H264, true);
    }
    else {
        setCodec(JPEG, true);
    }

    setVideoEncoderOptions(optionsList[0]);
    if (m_maxChannels == 1 && !trustMaxFPS() && !isCameraControlDisabled())
        checkMaxFps(confResponse, optionsList[0].id);

    if(m_appStopping)
        return CameraDiagnostics::ServerTerminatedResult();

    m_mutex.lock();
    m_primaryVideoEncoderId = optionsList[0].id;
    m_secondaryResolutionList = m_resolutionList;
    m_mutex.unlock();

    NX_LOG(QString(lit("ONVIF debug: got %1 encoders for camera %2")).arg(optionsList.size()).arg(getHostAddress()), cl_logDEBUG1);

    bool dualStreamingAllowed = optionsList.size() >= 2;
    if (dualStreamingAllowed)
    {
        int secondaryIndex = channelProfiles.isEmpty() ? getSecondaryIndex(optionsList) : 1;
        QnMutexLocker lock( &m_mutex );

        m_secondaryVideoEncoderId = optionsList[secondaryIndex].id;
        if (optionsList[secondaryIndex].isH264) {
            m_secondaryH264Profile = getH264StreamProfile(optionsList[secondaryIndex]);
                setCodec(H264, false);
                NX_LOG(QString(lit("use H264 codec for secondary stream. camera=%1")).arg(getHostAddress()), cl_logDEBUG1);
            }
            else {
                setCodec(JPEG, false);
                NX_LOG(QString(lit("use JPEG codec for secondary stream. camera=%1")).arg(getHostAddress()), cl_logDEBUG1);
            }
        updateSecondaryResolutionList(optionsList[secondaryIndex]);
    }

    return CameraDiagnostics::NoErrorResult();
}

bool QnPlOnvifResource::fetchAndSetDualStreaming(MediaSoapWrapper& /*soapWrapper*/)
{
    QnMutexLocker lock( &m_mutex );

    auto resData = qnStaticCommon->dataPool()->data(toSharedPointer(this));

    bool forceSingleStream = resData.value<bool>(Qn::FORCE_SINGLE_STREAM_PARAM_NAME, false);

    bool dualStreaming =
        !forceSingleStream
        && m_secondaryResolution != EMPTY_RESOLUTION_PAIR
        && !m_secondaryVideoEncoderId.isEmpty();

    if (dualStreaming)
    {
        NX_LOG(
            lit("ONVIF debug: enable dualstreaming for camera %1")
                .arg(getHostAddress()),
            cl_logDEBUG1);
    }
    else
    {
        QString reason =
            forceSingleStream ?
                lit("single stream mode is forced by driver") :
            m_secondaryResolution == EMPTY_RESOLUTION_PAIR ?
                lit("no secondary resolution") :
                QLatin1String("no secondary encoder");

        NX_LOG(
            lit("ONVIF debug: disable dualstreaming for camera %1 reason: %2")
                .arg(getHostAddress())
                .arg(reason),
            cl_logDEBUG1);
    }

    setProperty(Qn::HAS_DUAL_STREAMING_PARAM_NAME, dualStreaming ? 1 : 0);
    return true;
}

bool QnPlOnvifResource::fetchAndSetAudioEncoderOptions(MediaSoapWrapper& soapWrapper)
{
    AudioOptionsReq request;
    std::string token = m_audioEncoderId.toStdString();
    request.ConfigurationToken = &token;
    request.ProfileToken = NULL;

    AudioOptionsResp response;

    int soapRes = soapWrapper.getAudioEncoderConfigurationOptions(request, response);
    if (soapRes != SOAP_OK || !response.Options) {
#ifdef PL_ONVIF_DEBUG
        qWarning() << "QnPlOnvifResource::fetchAndSetAudioEncoderOptions: can't receive data from camera (or data is empty) (URL: "
            << soapWrapper.getEndpointUrl() << ", UniqueId: " << getUniqueId()
            << "). Root cause: SOAP request failed. GSoap error code: " << soapRes
            << ". " << soapWrapper.getLastError();
#endif
        return false;

    }

    AUDIO_CODECS codec = AUDIO_NONE;
    AudioOptions* options = NULL;

    std::vector<AudioOptions*>::const_iterator it = response.Options->Options.begin();

    while (it != response.Options->Options.end()) {

        AudioOptions* curOpts = *it;
        if (curOpts)
        {
            switch (curOpts->Encoding)
            {
                case onvifXsd__AudioEncoding__G711:
                    if (codec < G711) {
                        codec = G711;
                        options = curOpts;
                    }
                    break;
                case onvifXsd__AudioEncoding__G726:
                    if (codec < G726) {
                        codec = G726;
                        options = curOpts;
                    }
                    break;
                case onvifXsd__AudioEncoding__AAC:
                    if (codec < AAC) {
                        codec = AAC;
                        options = curOpts;
                    }
                    break;
                case onvifXsd__AudioEncoding__AMR:
                    if (codec < AMR) {
                        codec = AMR;
                        options = curOpts;
                    }
                    break;
                default:
#ifdef PL_ONVIF_DEBUG
                    qWarning() << "QnPlOnvifResource::fetchAndSetAudioEncoderOptions: got unknown codec type: "
                        << curOpts->Encoding << " (URL: " << soapWrapper.getEndpointUrl() << ", UniqueId: " << getUniqueId()
                        << "). Root cause: SOAP request failed. GSoap error code: " << soapRes << ". " << soapWrapper.getLastError();
#endif
                    break;
            }
        }

        ++it;
    }

    if (!options) {
#ifdef PL_ONVIF_DEBUG
        qWarning() << "QnPlOnvifResource::fetchAndSetAudioEncoderOptions: camera didn't return data for G711, G726 or ACC (URL: "
            << soapWrapper.getEndpointUrl() << ", UniqueId: " << getUniqueId()
            << "). Root cause: SOAP request failed. GSoap error code: " << soapRes
            << ". " << soapWrapper.getLastError();
#endif
        return false;

    }


    setAudioCodec(codec);

    setAudioEncoderOptions(*options);

    return true;
}

void QnPlOnvifResource::setAudioEncoderOptions(const AudioOptions& options)
{
    int bitRate = 0;
    if (options.BitrateList)
    {
        bitRate = findClosestRateFloor(options.BitrateList->Items, MAX_AUDIO_BITRATE);
    }
#ifdef PL_ONVIF_DEBUG
    else
    {
        qWarning() << "QnPlOnvifResource::fetchAndSetAudioEncoderOptions: camera didn't return Bitrate List ( UniqueId: "
            << getUniqueId() << ").";
    }
#endif

    int sampleRate = 0;
    if (options.SampleRateList)
    {
        sampleRate = findClosestRateFloor(options.SampleRateList->Items, MAX_AUDIO_SAMPLERATE);
    }
#ifdef PL_ONVIF_DEBUG
    else
    {
        qWarning() << "QnPlOnvifResource::fetchAndSetAudioEncoderOptions: camera didn't return Samplerate List ( UniqueId: "
            << getUniqueId() << ").";
    }
#endif

    {
        QnMutexLocker lock( &m_mutex );
        m_audioSamplerate = sampleRate;
        m_audioBitrate = bitRate;
    }
}

int QnPlOnvifResource::findClosestRateFloor(const std::vector<int>& values, int threshold) const
{
    int floor = threshold;
    int ceil = threshold;

    std::vector<int>::const_iterator it = values.begin();

    while (it != values.end())
    {
        if (*it == threshold) {
            return *it;
        }

        if (*it < threshold && *it > floor) {
            floor = *it;
        } else if (*it > threshold && *it < ceil) {
            ceil = *it;
        }

        ++it;
    }

    if (floor < threshold) {
        return floor;
    }

    if (ceil > threshold) {
        return ceil;
    }

    return 0;
}

CameraDiagnostics::Result QnPlOnvifResource::updateResourceCapabilities()
{
    QnMutexLocker lock( &m_mutex );

    auto resData = qnStaticCommon->dataPool()->data(toSharedPointer(this));

    if (!m_videoSourceSize.isValid())
        return CameraDiagnostics::NoErrorResult();


    NX_LOG(QString(lit("ONVIF debug: videoSourceSize is %1x%2 for camera %3")).
        arg(m_videoSourceSize.width()).arg(m_videoSourceSize.height()).arg(getHostAddress()), cl_logDEBUG1);

    bool trustToVideoSourceSize = false;
    for (const auto& resolution: m_resolutionList)
    {
        if (resolution.width() <= m_videoSourceSize.width() && resolution.height() <= m_videoSourceSize.height())
            trustToVideoSourceSize = true; // trust to videoSourceSize if at least 1 appropriate resolution is exists.

    }

    bool videoSourceSizeIsRight = resData.value<bool>(Qn::TRUST_TO_VIDEO_SOURCE_SIZE_PARAM_NAME, true);
    if (!videoSourceSizeIsRight)
        trustToVideoSourceSize = false;

    if (!trustToVideoSourceSize)
    {
        NX_LOG(QString(lit("ONVIF debug: do not trust to videoSourceSize is %1x%2 for camera %3 because it blocks all resolutions")).
            arg(m_videoSourceSize.width()).arg(m_videoSourceSize.height()).arg(getHostAddress()), cl_logDEBUG1);
        return CameraDiagnostics::NoErrorResult();
    }


    QList<QSize>::iterator it = m_resolutionList.begin();
    while (it != m_resolutionList.end())
    {
        if (it->width() > m_videoSourceSize.width() || it->height() > m_videoSourceSize.height())
        {

            NX_LOG(QString(lit("ONVIF debug: drop resolution %1x%2 for camera %3 because resolution > videoSourceSize")).
                arg(it->width()).arg(it->width()).arg(getHostAddress()), cl_logDEBUG1);

            it = m_resolutionList.erase(it);
        }
        else
        {
            return CameraDiagnostics::NoErrorResult();
        }
    }

    return CameraDiagnostics::NoErrorResult();
}

int QnPlOnvifResource::getGovLength() const
{
    QnMutexLocker lock( &m_mutex );

    return m_iframeDistance;
}

bool QnPlOnvifResource::fetchAndSetAudioEncoder(MediaSoapWrapper& soapWrapper)
{
    AudioConfigsReq request;
    AudioConfigsResp response;

    int soapRes = soapWrapper.getAudioEncoderConfigurations(request, response);
    if (soapRes != SOAP_OK) {
#ifdef PL_ONVIF_DEBUG
        qWarning() << "QnPlOnvifResource::fetchAndSetAudioEncoder: can't receive data from camera (or data is empty) (URL: "
            << soapWrapper.getEndpointUrl() << ", UniqueId: " << getUniqueId()
            << "). Root cause: SOAP request failed. GSoap error code: " << soapRes
            << ". " << soapWrapper.getLastError();
#endif
        return false;

    }

    if (response.Configurations.empty()) {
#ifdef PL_ONVIF_DEBUG
        qWarning() << "QnPlOnvifResource::fetchAndSetAudioEncoder: empty data received from camera (or data is empty) (URL: "
            << soapWrapper.getEndpointUrl() << ", UniqueId: " << getUniqueId()
            << "). Root cause: SOAP request failed. GSoap error code: " << soapRes
            << ". " << soapWrapper.getLastError();
#endif
        return false;
    } else {
        if ((int)response.Configurations.size() > getChannel())
        {
            onvifXsd__AudioEncoderConfiguration* conf = response.Configurations.at(getChannel());
        if (conf) {
            QnMutexLocker lock( &m_mutex );
            //TODO: #vasilenko UTF unuse std::string
            m_audioEncoderId = QString::fromStdString(conf->token);
        }
    }
#ifdef PL_ONVIF_DEBUG
        else {
            qWarning() << "Can't find appropriate audio encoder. url=" << getUrl();
            return false;
        }
#endif
    }

    return true;
}

void QnPlOnvifResource::updateVideoSource(VideoSource* source, const QRect& maxRect) const
{
    //One name for primary and secondary
    //source.Name = NETOPTIX_PRIMARY_NAME;

    if (!source->Bounds) {
#ifdef PL_ONVIF_DEBUG
        qWarning() << "QnOnvifStreamReader::updateVideoSource: rectangle object is NULL. UniqueId: " << getUniqueId();
#endif
        return;
    }

    if (!m_videoSourceSize.isValid())
        return;

    source->Bounds->x = maxRect.left();
    source->Bounds->y = maxRect.top();
    source->Bounds->width = maxRect.width();
    source->Bounds->height = maxRect.height();
}

CameraDiagnostics::Result QnPlOnvifResource::sendVideoSourceToCamera(VideoSource* source)
{
    QAuthenticator auth = getAuth();
    MediaSoapWrapper soapWrapper(getMediaUrl().toStdString().c_str(), auth.user(), auth.password(), getTimeDrift());

    SetVideoSrcConfigReq request;
    SetVideoSrcConfigResp response;
    request.Configuration = source;
    request.ForcePersistence = false;

    int soapRes = soapWrapper.setVideoSourceConfiguration(request, response);
    if (soapRes != SOAP_OK) {
#ifdef PL_ONVIF_DEBUG
        qWarning() << "QnOnvifStreamReader::setVideoSourceConfiguration: can't set required values into ONVIF physical device (URL: "
            << soapWrapper.getEndpointUrl() << ", UniqueId: " << getUniqueId()
            << "). Root cause: SOAP failed. GSoap error code: " << soapRes << ". " << soapWrapper.getLastError();
#endif

        if (soapWrapper.isNotAuthenticated())
            setStatus(Qn::Unauthorized);

        return CameraDiagnostics::NoErrorResult(); // ignore error because of some cameras is not ONVIF profile S compatible and doesn't support this request
        //return CameraDiagnostics::RequestFailedResult(QLatin1String("setVideoSourceConfiguration"), soapWrapper.getLastError());
    }

    return CameraDiagnostics::NoErrorResult();
}

bool QnPlOnvifResource::detectVideoSourceCount()
{
    QAuthenticator auth = getAuth();
    MediaSoapWrapper soapWrapper(getMediaUrl().toStdString(), auth.user(), auth.password(), m_timeDrift);

    _onvifMedia__GetVideoSources request;
    _onvifMedia__GetVideoSourcesResponse response;
    int soapRes = soapWrapper.getVideoSources(request, response);

    if (soapRes != SOAP_OK) {
#ifdef PL_ONVIF_DEBUG
        qWarning() << "QnPlOnvifResource::fetchAndSetVideoSource: can't receive data from camera (or data is empty) (URL: "
            << soapWrapper.getEndpointUrl() << ", UniqueId: " << getUniqueId()
            << "). Root cause: SOAP request failed. GSoap error code: " << soapRes
            << ". " << soapWrapper.getLastError();
#endif
        return false;
    }
    m_maxChannels = (int) response.VideoSources.size();

    if (m_maxChannels > 1)
    {
        VideoConfigsReq confRequest;
        VideoConfigsResp confResponse;
        soapRes = soapWrapper.getVideoEncoderConfigurations(confRequest, confResponse); // get encoder list
        if (soapRes != SOAP_OK)
            return false;
        if ( (int)confResponse.Configurations.size() < m_maxChannels)
            m_maxChannels = static_cast<int>(confResponse.Configurations.size());
    }

    return true;
}

CameraDiagnostics::Result QnPlOnvifResource::fetchVideoSourceToken()
{
    QAuthenticator auth = getAuth();
    MediaSoapWrapper soapWrapper(getMediaUrl().toStdString(), auth.user(), auth.password(), m_timeDrift);

    _onvifMedia__GetVideoSources request;
    _onvifMedia__GetVideoSourcesResponse response;
    int soapRes = soapWrapper.getVideoSources(request, response);

    if (soapRes != SOAP_OK) {
#ifdef PL_ONVIF_DEBUG
        qWarning() << "QnPlOnvifResource::fetchAndSetVideoSource: can't receive data from camera (or data is empty) (URL: "
            << soapWrapper.getEndpointUrl() << ", UniqueId: " << getUniqueId()
            << "). Root cause: SOAP request failed. GSoap error code: " << soapRes
            << ". " << soapWrapper.getLastError();
#endif
        if (soapWrapper.isNotAuthenticated())
        {
            setStatus(Qn::Unauthorized);
            return CameraDiagnostics::NotAuthorisedResult( getMediaUrl() );
        }
        return CameraDiagnostics::RequestFailedResult(QLatin1String("getVideoSources"), soapWrapper.getLastError());

    }

    m_maxChannels = (int) response.VideoSources.size();

    if (m_maxChannels <= getChannel()) {
#ifdef PL_ONVIF_DEBUG
        qWarning() << "QnPlOnvifResource::fetchAndSetVideoSource: empty data received from camera (or data is empty) (URL: "
            << soapWrapper.getEndpointUrl() << ", UniqueId: " << getUniqueId()
            << "). Root cause: SOAP request failed. GSoap error code: " << soapRes
            << ". " << soapWrapper.getLastError();
#endif
        return CameraDiagnostics::RequestFailedResult(QLatin1String("getVideoSources"), QLatin1String("missing video source configuration (1)"));
    }

    onvifXsd__VideoSource* conf = response.VideoSources.at(getChannel());

    if (!conf)
        return CameraDiagnostics::RequestFailedResult(QLatin1String("getVideoSources"), QLatin1String("missing video source configuration (2)"));

    QnMutexLocker lock( &m_mutex );
    m_videoSourceToken = QString::fromStdString(conf->token);
    //m_videoSourceSize = QSize(conf->Resolution->Width, conf->Resolution->Height);

    if (m_maxChannels > 1)
    {
        VideoConfigsReq confRequest;
        VideoConfigsResp confResponse;
        soapRes = soapWrapper.getVideoEncoderConfigurations(confRequest, confResponse); // get encoder list
        if (soapRes != SOAP_OK)
            return CameraDiagnostics::RequestFailedResult(QLatin1String("getVideoEncoderConfigurations"), soapWrapper.getLastError());

        if ( (int)confResponse.Configurations.size() < m_maxChannels)
            m_maxChannels = static_cast<int>(confResponse.Configurations.size());
    }

    return CameraDiagnostics::NoErrorResult();
}

QRect QnPlOnvifResource::getVideoSourceMaxSize(const QString& configToken)
{
    QAuthenticator auth = getAuth();
    MediaSoapWrapper soapWrapper(getMediaUrl().toStdString(), auth.user(), auth.password(), m_timeDrift);

    VideoSrcOptionsReq request;
    std::string token = configToken.toStdString();
    request.ConfigurationToken = &token;
    request.ProfileToken = NULL;

    VideoSrcOptionsResp response;

    int soapRes = soapWrapper.getVideoSourceConfigurationOptions(request, response);

    bool isValid = response.Options
        && response.Options->BoundsRange
        && response.Options->BoundsRange->XRange
        && response.Options->BoundsRange->YRange
        && response.Options->BoundsRange->WidthRange
        && response.Options->BoundsRange->HeightRange;

    if (soapRes != SOAP_OK || !isValid) {
#ifdef PL_ONVIF_DEBUG
        qWarning() << "QnPlOnvifResource::fetchAndSetVideoSourceOptions: can't receive data from camera (or data is empty) (URL: "
            << soapWrapper.getEndpointUrl() << ", UniqueId: " << getUniqueId()
            << "). Root cause: SOAP request failed. GSoap error code: " << soapRes
            << ". " << soapWrapper.getLastError();
#endif
        return QRect();
    }
    onvifXsd__IntRectangleRange* br = response.Options->BoundsRange;
    QRect result(qMax(0, br->XRange->Min), qMax(0, br->YRange->Min), br->WidthRange->Max, br->HeightRange->Max);
    if (result.isEmpty())
        return QRect();
    return result;
}

CameraDiagnostics::Result QnPlOnvifResource::fetchAndSetVideoSource()
{
    CameraDiagnostics::Result result = fetchVideoSourceToken();
    if (!result)
        return result;

    if (m_appStopping)
        return CameraDiagnostics::ServerTerminatedResult();

    QAuthenticator auth = getAuth();
    MediaSoapWrapper soapWrapper(getMediaUrl().toStdString(), auth.user(), auth.password(), m_timeDrift);

    VideoSrcConfigsReq request;
    VideoSrcConfigsResp response;

    int soapRes = soapWrapper.getVideoSourceConfigurations(request, response);
    if (soapRes != SOAP_OK) {
#ifdef PL_ONVIF_DEBUG
        qWarning() << "QnPlOnvifResource::fetchAndSetVideoSource: can't receive data from camera (or data is empty) (URL: "
            << soapWrapper.getEndpointUrl() << ", UniqueId: " << getUniqueId()
            << "). Root cause: SOAP request failed. GSoap error code: " << soapRes
            << ". " << soapWrapper.getLastError();
#endif
        return CameraDiagnostics::RequestFailedResult(QLatin1String("getVideoSourceConfigurations"), soapWrapper.getLastError());

    }

    if (m_appStopping)
        return CameraDiagnostics::ServerTerminatedResult();

    std::string srcToken = m_videoSourceToken.toStdString();
    for (uint i = 0; i < response.Configurations.size(); ++i)
    {
        onvifXsd__VideoSourceConfiguration* conf = response.Configurations.at(i);
        if (!conf || conf->SourceToken != srcToken || !(conf->Bounds))
            continue;

        {
            QnMutexLocker lock( &m_mutex );
            m_videoSourceId = QString::fromStdString(conf->token);
        }

        QRect currentRect(conf->Bounds->x, conf->Bounds->y, conf->Bounds->width, conf->Bounds->height);
        QRect maxRect = getVideoSourceMaxSize(QString::fromStdString(conf->token));
        if (maxRect.isValid())
            m_videoSourceSize = QSize(maxRect.width(), maxRect.height());
        if (maxRect.isValid() && currentRect != maxRect && !isCameraControlDisabled())
        {
            updateVideoSource(conf, maxRect);
            return sendVideoSourceToCamera(conf);
        }
        else {
            return CameraDiagnostics::NoErrorResult();
        }

        if (m_appStopping)
            return CameraDiagnostics::ServerTerminatedResult();
    }

    return CameraDiagnostics::UnknownErrorResult();
}

CameraDiagnostics::Result QnPlOnvifResource::fetchAndSetAudioSource()
{
    QAuthenticator auth = getAuth();
    MediaSoapWrapper soapWrapper(getMediaUrl().toStdString(), auth.user(), auth.password(), m_timeDrift);

    AudioSrcConfigsReq request;
    AudioSrcConfigsResp response;

    int soapRes = soapWrapper.getAudioSourceConfigurations(request, response);
    if (soapRes != SOAP_OK) {
#ifdef PL_ONVIF_DEBUG
        qWarning() << "QnPlOnvifResource::fetchAndSetAudioSource: can't receive data from camera (or data is empty) (URL: "
            << soapWrapper.getEndpointUrl() << ", UniqueId: " << getUniqueId()
            << "). Root cause: SOAP request failed. GSoap error code: " << soapRes
            << ". " << soapWrapper.getLastError();
#endif
        return CameraDiagnostics::RequestFailedResult(QLatin1String("getAudioSourceConfigurations"), soapWrapper.getLastError());

    }

    if ((int)response.Configurations.size() <= getChannel()) {
#ifdef PL_ONVIF_DEBUG
        qWarning() << "QnPlOnvifResource::fetchAndSetAudioSource: empty data received from camera (or data is empty) (URL: "
            << soapWrapper.getEndpointUrl() << ", UniqueId: " << getUniqueId()
            << "). Root cause: SOAP request failed. GSoap error code: " << soapRes
            << ". " << soapWrapper.getLastError();
#endif
        return CameraDiagnostics::RequestFailedResult(QLatin1String("getAudioSourceConfigurations"), QLatin1String("missing channel configuration (1)"));
    } else {
        onvifXsd__AudioSourceConfiguration* conf = response.Configurations.at(getChannel());
        if (conf) {
            QnMutexLocker lock( &m_mutex );
            //TODO: #vasilenko UTF unuse std::string
            m_audioSourceId = QString::fromStdString(conf->token);
            return CameraDiagnostics::NoErrorResult();
        }
    }

    return CameraDiagnostics::RequestFailedResult(QLatin1String("getAudioSourceConfigurations"), QLatin1String("missing channel configuration (2)"));
}

QnConstResourceAudioLayoutPtr QnPlOnvifResource::getAudioLayout(const QnAbstractStreamDataProvider* dataProvider) const
{
    if (isAudioEnabled()) {
        const QnOnvifStreamReader* onvifReader = dynamic_cast<const QnOnvifStreamReader*>(dataProvider);
        if (onvifReader && onvifReader->getDPAudioLayout())
            return onvifReader->getDPAudioLayout();
        else
            return QnPhysicalCameraResource::getAudioLayout(dataProvider);
    }
    else
        return QnPhysicalCameraResource::getAudioLayout(dataProvider);
}

bool QnPlOnvifResource::loadAdvancedParamsUnderLock(QnCameraAdvancedParamValueMap &values) {
    m_prevOnvifResultCode = CameraDiagnostics::NoErrorResult();

    if (!m_imagingParamsProxy) {
        m_prevOnvifResultCode = CameraDiagnostics::UnknownErrorResult();
        return false;
    }

    m_prevOnvifResultCode = m_imagingParamsProxy->loadValues(values);
    return m_prevOnvifResultCode.errorCode == CameraDiagnostics::ErrorCode::noError;
}

bool QnPlOnvifResource::getParamsPhysical(const QSet<QString> &idList, QnCameraAdvancedParamValueList& result)
{
    if (m_appStopping)
        return false;

    QnMutexLocker lock( &m_physicalParamsMutex );
    m_advancedParamsCache.clear();
    if (loadAdvancedParamsUnderLock(m_advancedParamsCache)) {
        m_advSettingsLastUpdated.restart();
    }
    else {
        m_advSettingsLastUpdated.invalidate();
        return false;
    }
    bool success = true;
    for(const QString &id: idList) {
        if (m_advancedParamsCache.contains(id))
            result << QnCameraAdvancedParamValue(id, m_advancedParamsCache[id]);
        else
            success = false;
    }

    return success;
}

bool QnPlOnvifResource::getParamPhysical(const QString &id, QString &value) {
    if (m_appStopping)
        return false;

    //Caching camera values during ADVANCED_SETTINGS_VALID_TIME to avoid multiple excessive 'get' requests to camera
    QnMutexLocker lock( &m_physicalParamsMutex );
    if (!m_advSettingsLastUpdated.isValid() || m_advSettingsLastUpdated.hasExpired(ADVANCED_SETTINGS_VALID_TIME * 1000)) {
        m_advancedParamsCache.clear();
        if (loadAdvancedParamsUnderLock(m_advancedParamsCache))
            m_advSettingsLastUpdated.restart();
    }

    if (!m_advancedParamsCache.contains(id))
        return false;
    value = m_advancedParamsCache[id];
    return true;
}

bool QnPlOnvifResource::setAdvancedParameterUnderLock(const QnCameraAdvancedParameter &parameter, const QString &value) {
    if (m_imagingParamsProxy && m_imagingParamsProxy->supportedParameters().contains(parameter.id))
        return m_imagingParamsProxy->setValue(parameter.id, value);

    if (m_maintenanceProxy && m_maintenanceProxy->supportedParameters().contains(parameter.id))
        return m_maintenanceProxy->callOperation(parameter.id);

    return false;
}

bool QnPlOnvifResource::setAdvancedParametersUnderLock(const QnCameraAdvancedParamValueList &values, QnCameraAdvancedParamValueList &result)
{
    bool success = true;
    for(const QnCameraAdvancedParamValue &value: values)
    {
        QnCameraAdvancedParameter parameter = m_advancedParameters.getParameterById(value.id);
        if (parameter.isValid() && setAdvancedParameterUnderLock(parameter, value.value))
            result << value;
        else
            success = false;
    }
    return success;
}


//positive number means timeout in seconds
//negative number - timeout in milliseconds
void QnPlOnvifResource::setOnvifRequestsRecieveTimeout(int timeout)
{
    m_onvifRecieveTimeout = timeout;
}

void QnPlOnvifResource::setOnvifRequestsSendTimeout(int timeout)
{
    m_onvifSendTimeout = timeout;
}

int QnPlOnvifResource::getOnvifRequestsRecieveTimeout() const
{
    if (m_onvifRecieveTimeout)
        return m_onvifRecieveTimeout;

    return DEFAULT_SOAP_TIMEOUT;
}

int QnPlOnvifResource::getOnvifRequestsSendTimeout() const
{
    if (m_onvifSendTimeout)
        return m_onvifSendTimeout;

    return DEFAULT_SOAP_TIMEOUT;
}

bool QnPlOnvifResource::setParamsPhysical(const QnCameraAdvancedParamValueList &values, QnCameraAdvancedParamValueList &result)
{
    bool success;
    {
        setParamsBegin();
        QnMutexLocker lock( &m_physicalParamsMutex );
        success = setAdvancedParametersUnderLock(values, result);
        for (const auto& updatedValue: result)
            m_advancedParamsCache[updatedValue.id] = updatedValue.value;
        setParamsEnd();
    }
    for (const auto& updatedValue: result)
        emit advancedParameterChanged(updatedValue.id, updatedValue.value);
    return success;
}

bool QnPlOnvifResource::setParamPhysical(const QString &id, const QString& value) {
    if (m_appStopping)
        return false;

    bool result = false;
    {
        QnMutexLocker lock( &m_physicalParamsMutex );
        //if (!m_advancedParamsCache.contains(id))
        //    return false; // there are no write-only parameters in a cache

        QnCameraAdvancedParameter parameter = m_advancedParameters.getParameterById(id);
        if (!parameter.isValid())
            return false;

        result = setAdvancedParameterUnderLock(parameter, value);
        if (result)
            m_advancedParamsCache[id] = value;
    }
    if (result)
        emit advancedParameterChanged(id, value);
    return result;
}

bool QnPlOnvifResource::loadAdvancedParametersTemplate(QnCameraAdvancedParams &params) const
{
    return loadXmlParametersInternal(params, lit(":/camera_advanced_params/onvif.xml"));
}

bool QnPlOnvifResource::loadXmlParametersInternal(QnCameraAdvancedParams &params, const QString& paramsTemplateFileName) const
{
    QFile paramsTemplateFile(paramsTemplateFileName);
#ifdef _DEBUG
    QnCameraAdvacedParamsXmlParser::validateXml(&paramsTemplateFile);
#endif
    bool result = QnCameraAdvacedParamsXmlParser::readXml(&paramsTemplateFile, params);

    if (!result)
    {
        NX_LOG(lit("Error while parsing xml (onvif) %1").arg(paramsTemplateFileName), cl_logWARNING);
    }


    return result;
}

void QnPlOnvifResource::initAdvancedParametersProviders(QnCameraAdvancedParams &params) {
    QAuthenticator auth = getAuth();
    QString imagingUrl = getImagingUrl();
    if (!imagingUrl.isEmpty()) {
        m_imagingParamsProxy.reset(new QnOnvifImagingProxy(imagingUrl.toLatin1().data(),  auth.user(), auth.password(), m_videoSourceToken.toStdString(), m_timeDrift) );
        m_imagingParamsProxy->initParameters(params);
    }

    QString maintenanceUrl = getDeviceOnvifUrl();
    if (!maintenanceUrl.isEmpty()) {
        m_maintenanceProxy.reset(new QnOnvifMaintenanceProxy(maintenanceUrl, auth, m_videoSourceToken, m_timeDrift));
    }
}

QSet<QString> QnPlOnvifResource::calculateSupportedAdvancedParameters() const {
    QSet<QString> result;
    if (m_imagingParamsProxy)
        result.unite(m_imagingParamsProxy->supportedParameters());
    if (m_maintenanceProxy)
        result.unite(m_maintenanceProxy->supportedParameters());
    return result;
}

void QnPlOnvifResource::fetchAndSetAdvancedParameters() {
    QnMutexLocker lock( &m_physicalParamsMutex );
    m_advancedParameters.clear();

    QnCameraAdvancedParams params;
    if (!loadAdvancedParametersTemplate(params))
        return;

    initAdvancedParametersProviders(params);

    QSet<QString> supportedParams = calculateSupportedAdvancedParameters();
    m_advancedParameters = params.filtered(supportedParams);
    QnCameraAdvancedParamsReader::setParamsToResource(this->toSharedPointer(), m_advancedParameters);
}

CameraDiagnostics::Result QnPlOnvifResource::sendVideoEncoderToCamera(VideoEncoder& encoder)
{
    QAuthenticator auth = getAuth();
    MediaSoapWrapper soapWrapper(getMediaUrl().toStdString().c_str(), auth.user(), auth.password(), m_timeDrift);

    auto proxy = soapWrapper.getProxy();
    proxy->soap->recv_timeout = getOnvifRequestsRecieveTimeout();
    proxy->soap->send_timeout = getOnvifRequestsSendTimeout();

    SetVideoConfigReq request;
    SetVideoConfigResp response;
    request.Configuration = &encoder;
    request.ForcePersistence = false;

    int soapRes = soapWrapper.setVideoEncoderConfiguration(request, response);
    if (soapRes != SOAP_OK)
    {
        if (soapWrapper.isNotAuthenticated())
            setStatus(Qn::Unauthorized);

#ifdef PL_ONVIF_DEBUG
        qCritical() << "QnOnvifStreamReader::sendVideoEncoderToCamera: can't set required values into ONVIF physical device (URL: "
            << soapWrapper.getEndpointUrl() << ", UniqueId: " << getUniqueId()
            << "). Root cause: SOAP failed. GSoap error code: " << soapRes << ". " << soapWrapper.getLastError();
#endif
        if (soapWrapper.getLastError().contains(QLatin1String("not possible to set")))
            return CameraDiagnostics::CannotConfigureMediaStreamResult( QLatin1String("fps") );   //TODO: #ak find param name
        else
            return CameraDiagnostics::CannotConfigureMediaStreamResult( QString() );
    }
    return CameraDiagnostics::NoErrorResult();
}

void QnPlOnvifResource::onRenewSubscriptionTimer(quint64 timerID)
{
    QnMutexLocker lk( &m_ioPortMutex );

    if( !m_eventCapabilities.get() )
        return;
    if( timerID != m_renewSubscriptionTimerID )
        return;
    m_renewSubscriptionTimerID = 0;

    QAuthenticator auth = getAuth();
    SubscriptionManagerSoapWrapper soapWrapper(
        m_onvifNotificationSubscriptionReference.isEmpty()
            ? m_eventCapabilities->XAddr
            : m_onvifNotificationSubscriptionReference.toLatin1().constData(),
        auth.user(),
        auth.password(),
        m_timeDrift );
    soapWrapper.getProxy()->soap->imode |= SOAP_XML_IGNORENS;

    char buf[256];

    _oasisWsnB2__Renew request;
    sprintf( buf, "PT%dS", DEFAULT_NOTIFICATION_CONSUMER_REGISTRATION_TIMEOUT );
    std::string initialTerminationTime = buf;
    request.TerminationTime = &initialTerminationTime;
    if( !m_onvifNotificationSubscriptionID.isEmpty() )
    {
        sprintf( buf, "<dom0:SubscriptionId xmlns:dom0=\"http://www.onvifplus.org/event\">%s</dom0:SubscriptionId>", m_onvifNotificationSubscriptionID.toLatin1().data() );
        request.__any.push_back( buf );
    }
    _oasisWsnB2__RenewResponse response;
    //NOTE: renewing session does not work on vista. Should ignore error in that case
    const int soapCallResult = soapWrapper.renew( request, response );
    if( soapCallResult != SOAP_OK && soapCallResult != SOAP_MUSTUNDERSTAND )
    {
        NX_LOG(lit("QnPlOnvifResource %1. failed to renew subscription").arg(getUrl()), cl_logDEBUG2);

        if( m_eventCapabilities && m_eventCapabilities->WSPullPointSupport )
        {
            //ignoring renew error since it does not work on some cameras (on Vista, particulary)
        }
        else
        {
            NX_LOG( lit("Failed to renew subscription (endpoint %1). %2").
                arg(QString::fromLatin1(soapWrapper.endpoint())).arg(soapCallResult), cl_logDEBUG1 );
            lk.unlock();

            _oasisWsnB2__Unsubscribe request;
            _oasisWsnB2__UnsubscribeResponse response;
            soapWrapper.unsubscribe(request, response);

            QnSoapServer::instance()->getService()->removeResourceRegistration( toSharedPointer().staticCast<QnPlOnvifResource>() );
            registerNotificationConsumer();
            return;
        }
    }

    NX_LOG(lit("QnPlOnvifResource %1. renewed subscription").arg(getUrl()), cl_logDEBUG2);

    unsigned int renewSubsciptionTimeoutSec = response.oasisWsnB2__CurrentTime
        ? (response.oasisWsnB2__TerminationTime - *response.oasisWsnB2__CurrentTime)
        : DEFAULT_NOTIFICATION_CONSUMER_REGISTRATION_TIMEOUT;
    using namespace std::placeholders;
    m_renewSubscriptionTimerID = nx::utils::TimerManager::instance()->addTimer(
        std::bind(&QnPlOnvifResource::onRenewSubscriptionTimer, this, _1),
        std::chrono::milliseconds(
            (renewSubsciptionTimeoutSec > RENEW_NOTIFICATION_FORWARDING_SECS
            ? renewSubsciptionTimeoutSec-RENEW_NOTIFICATION_FORWARDING_SECS
            : renewSubsciptionTimeoutSec)*MS_PER_SECOND));
}

void QnPlOnvifResource::checkMaxFps(VideoConfigsResp& response, const QString& encoderId)
{
    VideoEncoder* vEncoder = 0;
    for (uint i = 0; i < response.Configurations.size(); ++i)
    {
        auto configuration = response.Configurations[i];
        if (configuration && QString::fromStdString(configuration->token) == encoderId)
            vEncoder = configuration;
    }
    if (!vEncoder || !vEncoder->RateControl)
        return;

    int maxFpsOrig = getMaxFps();
    int rangeHi = getMaxFps()-2;
    int rangeLow = getMaxFps()/4;
    int currentFps = rangeHi;
    int prevFpsValue = -1;

    m_mutex.lock();
    vEncoder->Resolution->Width = m_resolutionList[0].width();
    vEncoder->Resolution->Height = m_resolutionList[0].height();
    m_mutex.unlock();

    while (currentFps != prevFpsValue)
    {
        vEncoder->RateControl->FrameRateLimit = currentFps;
        bool success = false;
        bool invalidFpsDetected = false;
        for (int i = 0; i < getMaxOnvifRequestTries(); ++i)
        {
            if(m_appStopping)
                return;

            vEncoder->RateControl->FrameRateLimit = currentFps;
            CameraDiagnostics::Result result = sendVideoEncoderToCamera(*vEncoder);
            if (result.errorCode == CameraDiagnostics::ErrorCode::noError)
            {
                if (currentFps >= maxFpsOrig-2) {
                    // If first try success, does not change maxFps at all. (HikVision has working range 0..15, and 25 fps, so try from max-1 checking)
                    return;
                }
                setMaxFps(currentFps);
                success = true;
                break;
            }
            else if (result.errorCode == CameraDiagnostics::ErrorCode::cannotConfigureMediaStream &&
                     result.errorParams.indexOf(QLatin1String("fps")) != -1 )
            {
                invalidFpsDetected = true;
                break; // invalid fps
            }
        }
        if (!invalidFpsDetected && !success)
        {
            // can't determine fps (cameras does not answer e.t.c)
            setMaxFps(maxFpsOrig);
            return;
        }

        prevFpsValue = currentFps;
        if (success) {
            rangeLow = currentFps;
            currentFps += (rangeHi-currentFps+1)/2;
        }
        else {
            rangeHi = currentFps-1;
            currentFps -= (currentFps-rangeLow+1)/2;
        }
    }
}

QnAbstractPtzController* QnPlOnvifResource::createSpecialPtzController()
{
    if (getModel() == lit("DCS-5615"))
        return new QnDlinkPtzController(toSharedPointer(this));
    else
        return 0;
}

QnAbstractPtzController *QnPlOnvifResource::createPtzControllerInternal()
{
    QScopedPointer<QnAbstractPtzController> result;
    result.reset(createSpecialPtzController());
    if (result)
        return result.take();

    if(getPtzUrl().isEmpty() || getPtzConfigurationToken().isEmpty())
        return NULL;

    result.reset(new QnOnvifPtzController(toSharedPointer(this)));
    if(result->getCapabilities() == Ptz::NoPtzCapabilities)
        return NULL;

    return result.take();
}

bool QnPlOnvifResource::startInputPortMonitoringAsync( std::function<void(bool)>&& /*completionHandler*/ )
{
    if( hasFlags(Qn::foreigner) ||      //we do not own camera
        !hasCameraCapabilities(Qn::RelayInputCapability) )
    {
        return false;
    }

    if( !m_eventCapabilities.get() )
        return false;

    {
        QnMutexLocker lk( &m_ioPortMutex );
        NX_ASSERT( !m_inputMonitored );
        m_inputMonitored = true;
    }

    return subscribeToCameraNotifications();
}

bool QnPlOnvifResource::subscribeToCameraNotifications()
{
    if( m_eventCapabilities->WSPullPointSupport )
        return createPullPointSubscription();
    else if( QnSoapServer::instance()->initialized() )
        return registerNotificationConsumer();
    else
        return false;
}

void QnPlOnvifResource::stopInputPortMonitoringAsync()
{
    //TODO #ak this method MUST become asynchronous
    quint64 nextPullMessagesTimerIDBak = 0;
    quint64 renewSubscriptionTimerIDBak = 0;
    {
        QnMutexLocker lk( &m_ioPortMutex );
        m_inputMonitored = false;
        nextPullMessagesTimerIDBak = m_nextPullMessagesTimerID;
        m_nextPullMessagesTimerID = 0;
        renewSubscriptionTimerIDBak = m_renewSubscriptionTimerID;
        m_renewSubscriptionTimerID = 0;
    }

    //removing timer
    if( nextPullMessagesTimerIDBak > 0 )
        nx::utils::TimerManager::instance()->joinAndDeleteTimer(nextPullMessagesTimerIDBak);
    if( renewSubscriptionTimerIDBak > 0 )
        nx::utils::TimerManager::instance()->joinAndDeleteTimer(renewSubscriptionTimerIDBak);
    //TODO #ak removing device event registration
        //if we do not remove event registration, camera will do it for us in some timeout

    QSharedPointer<GSoapAsyncPullMessagesCallWrapper> asyncPullMessagesCallWrapper;
    {
        QnMutexLocker lk( &m_ioPortMutex );
        std::swap(asyncPullMessagesCallWrapper, m_asyncPullMessagesCallWrapper);
    }

    if( asyncPullMessagesCallWrapper )
    {
        asyncPullMessagesCallWrapper->pleaseStop();
        asyncPullMessagesCallWrapper->join();
    }

    if (QnSoapServer::instance() && QnSoapServer::instance()->getService())
        QnSoapServer::instance()->getService()->removeResourceRegistration( toSharedPointer().staticCast<QnPlOnvifResource>() );
}


//////////////////////////////////////////////////////////
// QnPlOnvifResource::SubscriptionReferenceParametersParseHandler
//////////////////////////////////////////////////////////

QnPlOnvifResource::SubscriptionReferenceParametersParseHandler::SubscriptionReferenceParametersParseHandler()
:
    m_readingSubscriptionID( false )
{
}

bool QnPlOnvifResource::SubscriptionReferenceParametersParseHandler::characters( const QString& ch )
{
    if( m_readingSubscriptionID )
        subscriptionID = ch;
    return true;
}

bool QnPlOnvifResource::SubscriptionReferenceParametersParseHandler::startElement(
    const QString& /*namespaceURI*/,
    const QString& localName,
    const QString& /*qName*/,
    const QXmlAttributes& /*atts*/ )
{
    if( localName == QLatin1String("SubscriptionId") )
        m_readingSubscriptionID = true;
    return true;
}

bool QnPlOnvifResource::SubscriptionReferenceParametersParseHandler::endElement(
    const QString& /*namespaceURI*/,
    const QString& localName,
    const QString& /*qName*/ )
{
    if( localName == QLatin1String("SubscriptionId") )
        m_readingSubscriptionID = false;
    return true;
}


//////////////////////////////////////////////////////////
// QnPlOnvifResource::NotificationMessageParseHandler
//////////////////////////////////////////////////////////

QnPlOnvifResource::NotificationMessageParseHandler::NotificationMessageParseHandler(QTimeZone timeZone):
    timeZone(timeZone)
{
    m_parseStateStack.push( init );
}

bool QnPlOnvifResource::NotificationMessageParseHandler::startElement(
    const QString& /*namespaceURI*/,
    const QString& localName,
    const QString& /*qName*/,
    const QXmlAttributes& atts )
{
    switch( m_parseStateStack.top() )
    {
        case init:
        {
            if( localName != lit("Message") )
                return false;
            int utcTimeIndex = atts.index( lit("UtcTime") );
            if( utcTimeIndex == -1 )
                return false;   //missing required attribute

            utcTime = QDateTime::fromString( atts.value(utcTimeIndex), Qt::ISODate );
            if( utcTime.timeSpec() == Qt::LocalTime )
                utcTime.setTimeZone( timeZone );
            if( utcTime.timeSpec() != Qt::UTC )
                utcTime = utcTime.toUTC();

            propertyOperation = atts.value( lit("PropertyOperation") );
            m_parseStateStack.push( readingMessage );
            break;
        }

        case readingMessage:
        {
            if( localName == QLatin1String("Source") )
                m_parseStateStack.push( readingSource );
            else if( localName == QLatin1String("Data") )
                m_parseStateStack.push( readingData );
            else
                m_parseStateStack.push( skipping );
            break;
        }

        case readingSource:
        {
            if( localName != QLatin1String("SimpleItem") )
                return false;
            int nameIndex = atts.index( QLatin1String("Name") );
            if( nameIndex == -1 )
                return false;   //missing required attribute
            int valueIndex = atts.index( QLatin1String("Value") );
            if( valueIndex == -1 )
                return false;   //missing required attribute
            source.push_back( SimpleItem( atts.value(nameIndex), atts.value(valueIndex) ) );
            m_parseStateStack.push( readingSourceItem );
            break;
        }

        case readingSourceItem:
            return false;   //unexpected

        case readingData:
        {
            if( localName != QLatin1String("SimpleItem") )
                return false;
            int nameIndex = atts.index( QLatin1String("Name") );
            if( nameIndex == -1 )
                return false;   //missing required attribute
            int valueIndex = atts.index( QLatin1String("Value") );
            if( valueIndex == -1 )
                return false;   //missing required attribute
            data.name = atts.value(nameIndex);
            data.value = atts.value(valueIndex);
            m_parseStateStack.push( readingDataItem );
            break;
        }

        case readingDataItem:
            return false;   //unexpected

        case skipping:
            m_parseStateStack.push( skipping );

        default:
            return false;
    }

    return true;
}

bool QnPlOnvifResource::NotificationMessageParseHandler::endElement(
    const QString& /*namespaceURI*/,
    const QString& /*localName*/,
    const QString& /*qName*/ )
{
    if( m_parseStateStack.empty() )
        return false;
    m_parseStateStack.pop();
    return true;
}

//////////////////////////////////////////////////////////
// QnPlOnvifResource
//////////////////////////////////////////////////////////

bool QnPlOnvifResource::createPullPointSubscription()
{
    QAuthenticator auth = getAuth();
    EventSoapWrapper soapWrapper(
        m_eventCapabilities->XAddr,
        auth.user(),
        auth.password(),
        m_timeDrift );
    soapWrapper.getProxy()->soap->imode |= SOAP_XML_IGNORENS;

    _onvifEvents__CreatePullPointSubscription request;
    std::string initialTerminationTime = "PT600S";
    request.InitialTerminationTime = &initialTerminationTime;
    _onvifEvents__CreatePullPointSubscriptionResponse response;
    const int soapCallResult = soapWrapper.createPullPointSubscription( request, response );
    if( soapCallResult != SOAP_OK && soapCallResult != SOAP_MUSTUNDERSTAND )
    {
        NX_LOG( lit("Failed to subscribe in NotificationProducer. endpoint %1").arg(QString::fromLatin1(soapWrapper.endpoint())), cl_logWARNING );
        return false;
    }

    std::string subscriptionID;
    if( response.SubscriptionReference )
    {
        if( response.SubscriptionReference->ns1__ReferenceParameters &&
            response.SubscriptionReference->ns1__ReferenceParameters->__item )
        {
            //parsing to retrieve subscriptionId. Example: "<dom0:SubscriptionId xmlns:dom0=\"(null)\">0</dom0:SubscriptionId>"
            QXmlSimpleReader reader;
            SubscriptionReferenceParametersParseHandler handler;
            reader.setContentHandler( &handler );
            QBuffer srcDataBuffer;
            srcDataBuffer.setData(
                response.SubscriptionReference->ns1__ReferenceParameters->__item,
                (int) strlen(response.SubscriptionReference->ns1__ReferenceParameters->__item) );
            QXmlInputSource xmlSrc( &srcDataBuffer );
            if( reader.parse( &xmlSrc ) )
                m_onvifNotificationSubscriptionID = handler.subscriptionID;
        }

        if( response.SubscriptionReference->Address )
            m_onvifNotificationSubscriptionReference = fromOnvifDiscoveredUrl(response.SubscriptionReference->Address->__item);
    }

    //adding task to refresh subscription
    unsigned int renewSubsciptionTimeoutSec = response.oasisWsnB2__TerminationTime - response.oasisWsnB2__CurrentTime;

    QnMutexLocker lk( &m_ioPortMutex );

    if( !m_inputMonitored )
        return true;

    if( qnStaticCommon->dataPool()->data(toSharedPointer(this)).value<bool>(lit("renewOnvifPullPointSubscriptionRequired"), true) )
    {
        //NOTE: renewing session does not work on vista
        using namespace std::placeholders;
        if( m_renewSubscriptionTimerID )
        {
            nx::utils::TimerManager::instance()->deleteTimer( m_renewSubscriptionTimerID );
            m_renewSubscriptionTimerID = 0;
        }

        m_renewSubscriptionTimerID = nx::utils::TimerManager::instance()->addTimer(
            std::bind(&QnPlOnvifResource::onRenewSubscriptionTimer, this, _1),
            std::chrono::milliseconds(
                (renewSubsciptionTimeoutSec > RENEW_NOTIFICATION_FORWARDING_SECS
                ? renewSubsciptionTimeoutSec-RENEW_NOTIFICATION_FORWARDING_SECS
                : renewSubsciptionTimeoutSec)*MS_PER_SECOND));
    }

    m_eventMonitorType = emtPullPoint;
    m_prevPullMessageResponseClock = m_monotonicClock.elapsed();

    if( m_nextPullMessagesTimerID != 0 )
    {
        nx::utils::TimerManager::instance()->deleteTimer( m_nextPullMessagesTimerID );
        m_nextPullMessagesTimerID = 0;
    }

    m_nextPullMessagesTimerID = nx::utils::TimerManager::instance()->addTimer(
        std::bind(&QnPlOnvifResource::pullMessages, this, std::placeholders::_1),
        std::chrono::milliseconds(PULLPOINT_NOTIFICATION_CHECK_TIMEOUT_SEC*MS_PER_SECOND));
    return true;
}

void QnPlOnvifResource::removePullPointSubscription()
{
    QAuthenticator auth = getAuth();
    SubscriptionManagerSoapWrapper soapWrapper(
        m_onvifNotificationSubscriptionReference.isEmpty()
            ? m_eventCapabilities->XAddr
            : m_onvifNotificationSubscriptionReference.toLatin1().constData(),
        auth.user(),
        auth.password(),
        m_timeDrift );
    soapWrapper.getProxy()->soap->imode |= SOAP_XML_IGNORENS;

    char buf[256];

    _oasisWsnB2__Unsubscribe request;
    if( !m_onvifNotificationSubscriptionID.isEmpty() )
    {
        sprintf( buf, "<dom0:SubscriptionId xmlns:dom0=\"http://www.onvifplus.org/event\">%s</dom0:SubscriptionId>", m_onvifNotificationSubscriptionID.toLatin1().data() );
        request.__any.push_back( buf );
    }
    _oasisWsnB2__UnsubscribeResponse response;
    const int soapCallResult = soapWrapper.unsubscribe( request, response );
    if( soapCallResult != SOAP_OK && soapCallResult != SOAP_MUSTUNDERSTAND )
    {
        NX_LOG( lit("Failed to unsubscuibe subscription (endpoint %1). %2").
            arg(QString::fromLatin1(soapWrapper.endpoint())).arg(soapCallResult), cl_logDEBUG1 );
        return;
    }
}

bool QnPlOnvifResource::isInputPortMonitored() const
{
    QnMutexLocker lk( &m_ioPortMutex );
    return m_inputMonitored;
}

template<class _NumericInt>
_NumericInt roundUp( _NumericInt val, _NumericInt step, typename std::enable_if<std::is_integral<_NumericInt>::value>::type* = nullptr )
{
    if( step == 0 )
        return val;
    return (val + step - 1) / step * step;
}

void QnPlOnvifResource::pullMessages(quint64 timerID)
{
    static const int MAX_MESSAGES_TO_PULL = 10;

    QnMutexLocker lk( &m_ioPortMutex );

    if( timerID != m_nextPullMessagesTimerID )
        return; //not expected event. This can actually happen if we call
                //startInputPortMonitoring, stopInputPortMonitoring, startInputPortMonitoring really quick
    m_nextPullMessagesTimerID = 0;

    if( !m_inputMonitored )
        return;

    if( m_asyncPullMessagesCallWrapper )
        return; //previous request is still running, new timer will be added within completion handler

    QAuthenticator auth = getAuth();

    std::unique_ptr<PullPointSubscriptionWrapper> soapWrapper(
        new PullPointSubscriptionWrapper(
            m_onvifNotificationSubscriptionReference.isEmpty()
                ? m_eventCapabilities->XAddr
                : m_onvifNotificationSubscriptionReference.toStdString(),
            auth.user(),
            auth.password(),
            m_timeDrift ) );
    soapWrapper->getProxy()->soap->imode |= SOAP_XML_IGNORENS;

    std::vector<void*> memToFreeOnResponseDone;
    memToFreeOnResponseDone.reserve(3); //we have 3 memory allocation below

    char* buf = (char*)malloc(512);
    memToFreeOnResponseDone.push_back(buf);

    _onvifEvents__PullMessages request;
    sprintf( buf, "PT%lldS", roundUp<qint64>(m_monotonicClock.elapsed() - m_prevPullMessageResponseClock, MS_PER_SECOND) / MS_PER_SECOND );
    request.Timeout = buf;
    request.MessageLimit = MAX_MESSAGES_TO_PULL;
    QByteArray onvifNotificationSubscriptionIDLatin1 = m_onvifNotificationSubscriptionID.toLatin1();
    strcpy(buf, onvifNotificationSubscriptionIDLatin1.data());
    struct SOAP_ENV__Header* header = (struct SOAP_ENV__Header*)malloc(sizeof(SOAP_ENV__Header));
    memToFreeOnResponseDone.push_back(header);
    memset( header, 0, sizeof(*header) );
    soapWrapper->getProxy()->soap->header = header;
    soapWrapper->getProxy()->soap->header->subscriptionID = buf;
    //TODO #ak move away check for "Samsung"
    if( !m_onvifNotificationSubscriptionReference.isEmpty() && !getVendor().contains(lit("Samsung")) )
    {
        const QByteArray& onvifNotificationSubscriptionReferenceUtf8 = m_onvifNotificationSubscriptionReference.toUtf8();
        char* buf = (char*)malloc(onvifNotificationSubscriptionReferenceUtf8.size()+1);
        memToFreeOnResponseDone.push_back(buf);
        strcpy( buf, onvifNotificationSubscriptionReferenceUtf8.constData() );
        soapWrapper->getProxy()->soap->header->wsa__To = buf;
    }
    _onvifEvents__PullMessagesResponse response;

    auto resData = qnStaticCommon->dataPool()->data(toSharedPointer(this));
    const bool useHttpReader = resData.value<bool>(
        Qn::PARSE_ONVIF_NOTIFICATIONS_WITH_HTTP_READER,
        false);

    QSharedPointer<GSoapAsyncPullMessagesCallWrapper> asyncPullMessagesCallWrapper(
        new GSoapAsyncPullMessagesCallWrapper(
            std::move(soapWrapper),
            &PullPointSubscriptionWrapper::pullMessages,
            useHttpReader),
        [memToFreeOnResponseDone](GSoapAsyncPullMessagesCallWrapper* ptr){
            for( void* pObj: memToFreeOnResponseDone )
                ::free( pObj );
            delete ptr;
        }
    );

    using namespace std::placeholders;
    asyncPullMessagesCallWrapper->callAsync(
        request,
        std::bind(&QnPlOnvifResource::onPullMessagesDone, this, asyncPullMessagesCallWrapper.data(), _1));
    m_asyncPullMessagesCallWrapper = std::move(asyncPullMessagesCallWrapper);
}

void QnPlOnvifResource::onPullMessagesDone(GSoapAsyncPullMessagesCallWrapper* asyncWrapper, int resultCode)
{
    using namespace std::placeholders;

    auto SCOPED_GUARD_FUNC = [this]( QnPlOnvifResource* ){
        m_asyncPullMessagesCallWrapper.clear();
    };
    std::unique_ptr<QnPlOnvifResource, decltype(SCOPED_GUARD_FUNC)>
        SCOPED_GUARD( this, SCOPED_GUARD_FUNC );

    if( (resultCode != SOAP_OK && resultCode != SOAP_MUSTUNDERSTAND) ||  //error has been reported by camera
        (asyncWrapper->response().soap &&
            asyncWrapper->response().soap->header &&
            asyncWrapper->response().soap->header->wsa__Action &&
            strstr(asyncWrapper->response().soap->header->wsa__Action, "/soap/fault") != nullptr))
    {
        NX_LOG( lit("Failed to pull messages in NotificationProducer. endpoint %1, result code %2").
            arg(QString::fromLatin1(asyncWrapper->syncWrapper()->endpoint())).
            arg(resultCode), cl_logDEBUG1 );
        //re-subscribing

        QnMutexLocker lk( &m_ioPortMutex );

        if( !m_inputMonitored )
            return;

        if( m_renewSubscriptionTimerID )
        {
            nx::utils::TimerManager::instance()->deleteTimer( m_renewSubscriptionTimerID );
            m_renewSubscriptionTimerID = 0;
        }

        m_renewSubscriptionTimerID = nx::utils::TimerManager::instance()->addTimer(
            std::bind(&QnPlOnvifResource::renewPullPointSubscriptionFallback, this, _1),
            std::chrono::milliseconds::zero() );
        return;
    }

    onPullMessagesResponseReceived(asyncWrapper->syncWrapper(), resultCode, asyncWrapper->response());

    QnMutexLocker lk( &m_ioPortMutex );

    if( !m_inputMonitored )
        return;

    using namespace std::placeholders;
    NX_ASSERT( m_nextPullMessagesTimerID == 0 );
    if( m_nextPullMessagesTimerID == 0 )    //otherwise, we already have timer somehow
        m_nextPullMessagesTimerID = nx::utils::TimerManager::instance()->addTimer(
            std::bind(&QnPlOnvifResource::pullMessages, this, _1),
            std::chrono::milliseconds(PULLPOINT_NOTIFICATION_CHECK_TIMEOUT_SEC*MS_PER_SECOND));
}

void QnPlOnvifResource::renewPullPointSubscriptionFallback(quint64 timerId)
{
    QnMutexLocker lk(&m_ioPortMutex);
    if (timerId != m_renewSubscriptionTimerID)
        return;
    if (!m_inputMonitored)
        return;
    lk.unlock();
    //TODO #ak make removePullPointSubscription and createPullPointSubscription asynchronous, so that it does not block timer thread
    removePullPointSubscription();
    createPullPointSubscription();
    lk.relock();
    m_renewSubscriptionTimerID = 0;
}

void QnPlOnvifResource::onPullMessagesResponseReceived(
    PullPointSubscriptionWrapper* /*soapWrapper*/,
    int resultCode,
    const _onvifEvents__PullMessagesResponse& response)
{
    NX_ASSERT( resultCode == SOAP_OK || resultCode == SOAP_MUSTUNDERSTAND );

    const qint64 currentRequestSendClock = m_monotonicClock.elapsed();

    const time_t minNotificationTime = response.CurrentTime - roundUp<qint64>(m_monotonicClock.elapsed() - m_prevPullMessageResponseClock, MS_PER_SECOND) / MS_PER_SECOND;
    if( response.oasisWsnB2__NotificationMessage.size() > 0 )
    {
        for( size_t i = 0;
            i < response.oasisWsnB2__NotificationMessage.size();
            ++i )
        {
            notificationReceived(*response.oasisWsnB2__NotificationMessage[i], minNotificationTime);
        }
    }

    m_prevPullMessageResponseClock = currentRequestSendClock;
}

bool QnPlOnvifResource::fetchRelayOutputs( std::vector<RelayOutputInfo>* const relayOutputs )
{
    QAuthenticator auth = getAuth();
    DeviceSoapWrapper soapWrapper(
        getDeviceOnvifUrl().toStdString(),
        auth.user(),
        auth.password(),
        m_timeDrift );

    _onvifDevice__GetRelayOutputs request;
    _onvifDevice__GetRelayOutputsResponse response;
    const int soapCallResult = soapWrapper.getRelayOutputs( request, response );
    if( soapCallResult != SOAP_OK && soapCallResult != SOAP_MUSTUNDERSTAND )
    {
        NX_LOG( lit("Failed to get relay input/output info. endpoint %1").arg(QString::fromLatin1(soapWrapper.endpoint())), cl_logDEBUG1 );
        return false;
    }

    m_relayOutputInfo.clear();
    if (response.RelayOutputs.size() > MAX_IO_PORTS_PER_DEVICE)
    {
        NX_LOG( lit("Device has too many relay outputs. endpoint %1")
            .arg(QString::fromLatin1(soapWrapper.endpoint())), cl_logDEBUG1 );
        return false;
    }

    for( size_t i = 0; i < response.RelayOutputs.size(); ++i )
    {
        m_relayOutputInfo.push_back( RelayOutputInfo(
            response.RelayOutputs[i]->token,
            response.RelayOutputs[i]->Properties->Mode == onvifXsd__RelayMode__Bistable,
            response.RelayOutputs[i]->Properties->DelayTime,
            response.RelayOutputs[i]->Properties->IdleState == onvifXsd__RelayIdleState__closed ) );
    }

    if( relayOutputs )
        *relayOutputs = m_relayOutputInfo;

    NX_LOG( lit("Successfully got device (%1) output ports info. Found %2 relay output").
        arg(QString::fromLatin1(soapWrapper.endpoint())).arg(m_relayOutputInfo.size()), cl_logDEBUG1 );

    return true;
}

bool QnPlOnvifResource::fetchRelayOutputInfo( const std::string& outputID, RelayOutputInfo* const relayOutputInfo )
{
    fetchRelayOutputs( NULL );
    for( std::vector<RelayOutputInfo>::size_type
         i = 0;
         i < m_relayOutputInfo.size();
        ++i )
    {
        if( m_relayOutputInfo[i].token == outputID || outputID.empty() )
        {
            *relayOutputInfo = m_relayOutputInfo[i];
            return true;
        }
    }

    return false; //there is no output with id outputID
}

bool QnPlOnvifResource::setRelayOutputSettings( const RelayOutputInfo& relayOutputInfo )
{
    QAuthenticator auth = getAuth();
    DeviceSoapWrapper soapWrapper(
        getDeviceOnvifUrl().toStdString(),
        auth.user(),
        auth.password(),
        m_timeDrift );

    NX_LOG( lit("Swiching camera %1 relay output %2 to monostable mode").
        arg(QString::fromLatin1(soapWrapper.endpoint())).arg(QString::fromStdString(relayOutputInfo.token)), cl_logDEBUG1 );

    //switching to monostable mode
    _onvifDevice__SetRelayOutputSettings setOutputSettingsRequest;
    setOutputSettingsRequest.RelayOutputToken = relayOutputInfo.token;
    onvifXsd__RelayOutputSettings relayOutputSettings;
    relayOutputSettings.Mode = relayOutputInfo.isBistable ? onvifXsd__RelayMode__Bistable : onvifXsd__RelayMode__Monostable;
    relayOutputSettings.DelayTime = !relayOutputInfo.delayTime.empty() ? relayOutputInfo.delayTime : "PT1S";
    relayOutputSettings.IdleState = relayOutputInfo.activeByDefault ? onvifXsd__RelayIdleState__closed : onvifXsd__RelayIdleState__open;
    setOutputSettingsRequest.Properties = &relayOutputSettings;
    _onvifDevice__SetRelayOutputSettingsResponse setOutputSettingsResponse;
    const int soapCallResult = soapWrapper.setRelayOutputSettings( setOutputSettingsRequest, setOutputSettingsResponse );
    if( soapCallResult != SOAP_OK && soapCallResult != SOAP_MUSTUNDERSTAND )
    {
        NX_LOG( lit("Failed to switch camera %1 relay output %2 to monostable mode. %3").
            arg(QString::fromLatin1(soapWrapper.endpoint())).arg(QString::fromStdString(relayOutputInfo.token)).arg(soapCallResult), cl_logWARNING );
        return false;
    }

    return true;
}

int QnPlOnvifResource::getMaxChannels() const
{
    return m_maxChannels;
}

void QnPlOnvifResource::updateToChannel(int value)
{
    QString suffix = QString(QLatin1String("?channel=%1")).arg(value+1);
    setUrl(getUrl() + suffix);
    setPhysicalId(getPhysicalId() + suffix.replace(QLatin1String("?"), QLatin1String("_")));
    setName(getName() + QString(QLatin1String("-channel %1")).arg(value+1));
}

QnConstResourceVideoLayoutPtr QnPlOnvifResource::getVideoLayout(
        const QnAbstractStreamDataProvider* dataProvider) const
{
    if (m_videoLayout)
        return m_videoLayout;

    auto resData = qnStaticCommon->dataPool()->data(getVendor(), getModel());
    auto layoutStr = resData.value<QString>(Qn::VIDEO_LAYOUT_PARAM_NAME2);

    if (!layoutStr.isEmpty())
    {
        m_videoLayout = QnResourceVideoLayoutPtr(
            QnCustomResourceVideoLayout::fromString(layoutStr));
    }
    else
    {
        m_videoLayout = QnMediaResource::getVideoLayout(dataProvider)
            .constCast<QnResourceVideoLayout>();
    }

    auto resourceId = getId();

    auto nonConstThis = const_cast<QnPlOnvifResource*>(this);
    nonConstThis->setProperty(Qn::VIDEO_LAYOUT_PARAM_NAME, m_videoLayout->toString());
    nonConstThis->saveParams();

    return m_videoLayout;
}

bool QnPlOnvifResource::secondaryResolutionIsLarge() const
{
    return m_secondaryResolution.width() * m_secondaryResolution.height() > 720 * 480;
}

void QnPlOnvifResource::setRelayOutputStateNonSafe(
    quint64 timerID,
    const QString& outputID,
    bool active,
    unsigned int autoResetTimeoutMS )
{
    {
        QnMutexLocker lk( &m_ioPortMutex );
        m_triggerOutputTasks.erase( timerID );
    }

    //retrieving output info to check mode
    RelayOutputInfo relayOutputInfo;
    if( !fetchRelayOutputInfo( outputID.toStdString(), &relayOutputInfo ) )
    {
        NX_LOG( lit("Cannot change relay output %1 state. Failed to get relay output info").arg(outputID), cl_logWARNING );
        return /*false*/;
    }

#ifdef SIMULATE_RELAY_PORT_MOMOSTABLE_MODE
    const bool isBistableModeRequired = true;
#else
    const bool isBistableModeRequired = autoResetTimeoutMS == 0;
#endif

#ifndef SIMULATE_RELAY_PORT_MOMOSTABLE_MODE
    std::string requiredDelayTime;
    if( autoResetTimeoutMS > 0 )
    {
        std::ostringstream ss;
        ss<<"PT"<<(autoResetTimeoutMS < 1000 ? 1 : autoResetTimeoutMS/1000)<<"S";
        requiredDelayTime = ss.str();
    }
#endif
    if( (relayOutputInfo.isBistable != isBistableModeRequired) ||
#ifndef SIMULATE_RELAY_PORT_MOMOSTABLE_MODE
        (!isBistableModeRequired && relayOutputInfo.delayTime != requiredDelayTime) ||
#endif
        relayOutputInfo.activeByDefault )
    {
        //switching output to required mode
        relayOutputInfo.isBistable = isBistableModeRequired;
#ifndef SIMULATE_RELAY_PORT_MOMOSTABLE_MODE
        relayOutputInfo.delayTime = requiredDelayTime;
#endif
        relayOutputInfo.activeByDefault = false;
        if( !setRelayOutputSettings( relayOutputInfo ) )
        {
            NX_LOG( lit("Cannot set camera %1 output %2 to state %3 with timeout %4 msec. Cannot set mode to %5").
                arg(QString()).arg(QString::fromStdString(relayOutputInfo.token)).arg(QLatin1String(active ? "active" : "inactive")).arg(autoResetTimeoutMS).
                arg(QLatin1String(relayOutputInfo.isBistable ? "bistable" : "monostable")), cl_logWARNING );
            return /*false*/;
        }

        NX_LOG( lit("Camera %1 output %2 has been switched to %3 mode").arg(QString()).arg(outputID).
            arg(QLatin1String(relayOutputInfo.isBistable ? "bistable" : "monostable")), cl_logWARNING );
    }

    //modifying output
    QAuthenticator auth = getAuth();

    DeviceSoapWrapper soapWrapper(
        getDeviceOnvifUrl().toStdString(),
        auth.user(),
        auth.password(),
        m_timeDrift );

    _onvifDevice__SetRelayOutputState request;
    request.RelayOutputToken = relayOutputInfo.token;
    request.LogicalState = active ? onvifXsd__RelayLogicalState__active : onvifXsd__RelayLogicalState__inactive;
    _onvifDevice__SetRelayOutputStateResponse response;
    const int soapCallResult = soapWrapper.setRelayOutputState( request, response );
    if( soapCallResult != SOAP_OK && soapCallResult != SOAP_MUSTUNDERSTAND )
    {
        NX_LOG( lit("Failed to set relay %1 output state to %2. endpoint %3").
            arg(QString::fromStdString(relayOutputInfo.token)).arg(active).arg(QString::fromLatin1(soapWrapper.endpoint())), cl_logWARNING );
        return /*false*/;
    }

#ifdef SIMULATE_RELAY_PORT_MOMOSTABLE_MODE
    if( (autoResetTimeoutMS > 0) && active )
    {
        //adding task to reset port state
        using namespace std::placeholders;
        const quint64 timerID = nx::utils::TimerManager::instance()->addTimer(
            std::bind(&QnPlOnvifResource::setRelayOutputStateNonSafe, this, _1, outputID, !active, 0),
            std::chrono::milliseconds(autoResetTimeoutMS));
        m_triggerOutputTasks[timerID] = TriggerOutputTask(outputID, !active, 0);
    }
#endif

    NX_LOG( lit("Successfully set relay %1 output state to %2. endpoint %3").
        arg(QString::fromStdString(relayOutputInfo.token)).arg(active).arg(QString::fromLatin1(soapWrapper.endpoint())), cl_logWARNING );
    return /*true*/;
}

QnMutex* QnPlOnvifResource::getStreamConfMutex()
{
    return &m_streamConfMutex;
}

void QnPlOnvifResource::beforeConfigureStream(Qn::ConnectionRole /*role*/)
{
    QnMutexLocker lock( &m_streamConfMutex );
    ++m_streamConfCounter;
    while (m_streamConfCounter > 1)
        m_streamConfCond.wait(&m_streamConfMutex);
}

void QnPlOnvifResource::afterConfigureStream(Qn::ConnectionRole /*role*/)
{
    QnMutexLocker lock( &m_streamConfMutex );
    --m_streamConfCounter;
    m_streamConfCond.wakeAll();
    while (m_streamConfCounter > 0)
        m_streamConfCond.wait(&m_streamConfMutex);
}

CameraDiagnostics::Result QnPlOnvifResource::customStreamConfiguration(Qn::ConnectionRole role)
{
    return CameraDiagnostics::NoErrorResult();
}

double QnPlOnvifResource::getClosestAvailableFps(double desiredFps)
{
    auto resData = qnStaticCommon->dataPool()->data(toSharedPointer(this));
    bool useEncodingInterval = resData.value<bool>(
        Qn::CONTROL_FPS_VIA_ENCODING_INTERVAL_PARAM_NAME);

    if (useEncodingInterval)
    {
        int fpsBase = resData.value<int>(Qn::FPS_BASE_PARAM_NAME);
        int encodingInterval = 1;
        double bestDiff = fpsBase;
        double bestFps = 1;

        if (!fpsBase)
            return desiredFps;

        while (fpsBase > encodingInterval)
        {
            auto fpsCandidate = fpsBase / encodingInterval;
            auto currentDiff = desiredFps - fpsCandidate;
            if (currentDiff < bestDiff)
            {
                bestDiff = currentDiff;
                bestFps = fpsCandidate;
            }
            else
            {
                break;
            }

            encodingInterval++;
        }

        return bestFps;
    }
    else
    {
        return desiredFps;
    }
}

void QnPlOnvifResource::updateFirmware()
{
    QAuthenticator auth = getAuth();
    DeviceSoapWrapper soapWrapper(getDeviceOnvifUrl().toStdString(), auth.user(), auth.password(), m_timeDrift);

    DeviceInfoReq request;
    DeviceInfoResp response;
    int soapRes = soapWrapper.getDeviceInformation(request, response);
    if (soapRes == SOAP_OK)
    {
        QString firmware = QString::fromStdString(response.FirmwareVersion);
        if (!firmware.isEmpty())
            setFirmware(firmware);
    }
}

CameraDiagnostics::Result QnPlOnvifResource::getFullUrlInfo()
{
    QAuthenticator auth = getAuth();

    DeviceSoapWrapper soapWrapper(getDeviceOnvifUrl().toStdString(), auth.user(), auth.password(), m_timeDrift);
    CapabilitiesResp response;
    auto result = fetchOnvifCapabilities( &soapWrapper, &response );
    if( !result )
        return result;

    if (response.Capabilities)
        fillFullUrlInfo( response );

    return CameraDiagnostics::NoErrorResult();
}

void QnPlOnvifResource::updateOnvifUrls(const QnPlOnvifResourcePtr& other)
{
    setDeviceOnvifUrl(other->getDeviceOnvifUrl());
    setMediaUrl(other->getMediaUrl());
    setImagingUrl(other->getImagingUrl());
    setPtzUrl(other->getPtzUrl());
}

CameraDiagnostics::Result QnPlOnvifResource::fetchOnvifCapabilities(
    DeviceSoapWrapper* const soapWrapper,
    CapabilitiesResp* const response)
{
    QAuthenticator auth = getAuth();

    //Trying to get onvif URLs
    CapabilitiesReq request;

    int soapRes = soapWrapper->getCapabilities(request, *response);
    if (soapRes != SOAP_OK)
    {
#ifdef PL_ONVIF_DEBUG
        qWarning() << "QnPlOnvifResource::fetchAndSetDeviceInformation: can't fetch media and device URLs. Reason: SOAP to endpoint "
            << getDeviceOnvifUrl() << " failed. GSoap error code: " << soapRes << ". " << soapWrapper.getLastError();
#endif
        if (soapWrapper->isNotAuthenticated())
        {
            if (!getId().isNull())
                setStatus(Qn::Unauthorized);
            return CameraDiagnostics::NotAuthorisedResult( getDeviceOnvifUrl() );
        }
        return CameraDiagnostics::RequestFailedResult(lit("getCapabilities"), soapWrapper->getLastError());
    }

    return CameraDiagnostics::NoErrorResult();
}

void QnPlOnvifResource::fillFullUrlInfo( const CapabilitiesResp& response )
{
    if (!response.Capabilities)
        return;

    if (response.Capabilities->Events)
    {
        m_eventCapabilities.reset(new onvifXsd__EventCapabilities(*response.Capabilities->Events));
        m_eventCapabilities->XAddr = fromOnvifDiscoveredUrl(m_eventCapabilities->XAddr).toStdString();
    }

    if (response.Capabilities->Media)
    {
        setMediaUrl(fromOnvifDiscoveredUrl(response.Capabilities->Media->XAddr));
    }
    if (response.Capabilities->Imaging)
    {
        setImagingUrl(fromOnvifDiscoveredUrl(response.Capabilities->Imaging->XAddr));
    }
    if (response.Capabilities->Device)
    {
        setDeviceOnvifUrl(fromOnvifDiscoveredUrl(response.Capabilities->Device->XAddr));
    }
    if (response.Capabilities->PTZ)
    {
        setPtzUrl(fromOnvifDiscoveredUrl(response.Capabilities->PTZ->XAddr));
    }
    if (response.Capabilities->Extension && response.Capabilities->Extension->DeviceIO)
    {
        m_deviceIOUrl = fromOnvifDiscoveredUrl(response.Capabilities->Extension->DeviceIO->XAddr)
            .toStdString();
    }
    else
    {
        m_deviceIOUrl = getDeviceOnvifUrl().toStdString();
    }
}

/**
 * Some cameras provide model in a bit different way via native driver and ONVIF driver.
 * Try several variants to match json data.
 */
bool QnPlOnvifResource::isCameraForcedToOnvif(const QString& manufacturer, const QString& model)
{
    QnResourceData resourceData = qnStaticCommon->dataPool()->data(manufacturer, model);
    if (resourceData.value<bool>(Qn::FORCE_ONVIF_PARAM_NAME))
        return true;

    QString shortModel = model;
    shortModel.replace(QString(lit(" ")), QString());
    shortModel.replace(QString(lit("-")), QString());
    resourceData = qnStaticCommon->dataPool()->data(manufacturer, shortModel);
    if (resourceData.value<bool>(Qn::FORCE_ONVIF_PARAM_NAME))
        return true;

    if (shortModel.startsWith(manufacturer))
        shortModel = shortModel.mid(manufacturer.length()).trimmed();
    resourceData = qnStaticCommon->dataPool()->data(manufacturer, shortModel);
    if (resourceData.value<bool>(Qn::FORCE_ONVIF_PARAM_NAME))
        return true;

    return false;
}

bool QnPlOnvifResource::initializeTwoWayAudio()
{
    // TODO: move this function to the PhysicalCamResource class
    const QnResourceData resourceData = qnStaticCommon->dataPool()->data(toSharedPointer(this));
    TwoWayAudioParams params = resourceData.value<TwoWayAudioParams>(Qn::TWO_WAY_AUDIO_PARAM_NAME);
    if (params.codec.isEmpty() || params.urlPath.isEmpty())
        return false;

    QnAudioFormat format;
    format.setCodec(params.codec);
    format.setSampleRate(params.sampleRate * 1000);
    format.setChannelCount(params.channels);
    auto audioTransmitter = new QnBasicAudioTransmitter(this);
    m_audioTransmitter.reset(audioTransmitter);
    m_audioTransmitter->setOutputFormat(format);
    m_audioTransmitter->setBitrateKbps(params.bitrateKbps * 1000);
    audioTransmitter->setContentType(params.contentType.toUtf8());
    audioTransmitter->setNoAuth(params.noAuth);

    QUrl srcUrl(getUrl());
    QUrl url(lit("http://%1:%2%3").arg(srcUrl.host()).arg(srcUrl.port()).arg(params.urlPath));
    audioTransmitter->setTransmissionUrl(url);

    return true;
}

#endif //ENABLE_ONVIF<|MERGE_RESOLUTION|>--- conflicted
+++ resolved
@@ -557,24 +557,17 @@
 
 CameraDiagnostics::Result QnPlOnvifResource::initInternal()
 {
-<<<<<<< HEAD
-    QnPhysicalCameraResource::initInternal();
-=======
     auto result = QnPhysicalCameraResource::initInternal();
     if (!result)
         return result;
 
-    setCodec(H264, true);
-    setCodec(H264, false);
->>>>>>> dddcc744
-
     if (m_appStopping)
         return CameraDiagnostics::ServerTerminatedResult();
 
     CapabilitiesResp capabilitiesResponse;
     DeviceSoapWrapper* soapWrapper = nullptr;
 
-    auto result = initOnvifCapabilitiesAndUrls(&capabilitiesResponse, &soapWrapper);
+    result = initOnvifCapabilitiesAndUrls(&capabilitiesResponse, &soapWrapper);
     if(!checkResultAndSetStatus(result))
         return result;
 
@@ -624,6 +617,7 @@
             ? m_prevOnvifResultCode
             : CameraDiagnostics::RequestFailedResult(lit("getDeviceOnvifUrl"), QString());
     }
+
     calcTimeDrift();
 
     if (m_appStopping)
@@ -631,7 +625,6 @@
 
     QAuthenticator auth = getAuth();
 
-<<<<<<< HEAD
     std::unique_ptr<DeviceSoapWrapper> deviceSoapWrapper = 
         std::make_unique<DeviceSoapWrapper>(
             deviceOnvifUrl.toStdString(),
@@ -641,12 +634,6 @@
 
     auto result = fetchOnvifCapabilities(deviceSoapWrapper.get(), outCapabilitiesResponse);
     if (!result)
-=======
-    DeviceSoapWrapper deviceSoapWrapper(deviceOnvifUrl.toStdString(), auth.user(), auth.password(), m_timeDrift);
-    CapabilitiesResp capabilitiesResponse;
-    result = fetchOnvifCapabilities( &deviceSoapWrapper, &capabilitiesResponse );
-    if( !result )
->>>>>>> dddcc744
         return result;
     
     updateFirmware();
@@ -715,6 +702,9 @@
             setCustomAspectRatio(ar);
         }
     }
+
+	if (initializeTwoWayAudio())
+        setCameraCapabilities(getCameraCapabilities() | Qn::AudioTransmitCapability);
 
     return result;
 }
@@ -819,31 +809,8 @@
     m_portNamePrefixToIgnore = resourceData.value<QString>(
         lit("portNamePrefixToIgnore"), QString());
 
-<<<<<<< HEAD
     return CameraDiagnostics::NoErrorResult();
 }
-=======
-        QString defaultAR = resourceData.value<QString>(QString("defaultAR"));
-        QStringList parts = defaultAR.split(L'x');
-        if (parts.size() == 2) {
-            qreal ar = parts[0].toFloat() / parts[1].toFloat();
-            setCustomAspectRatio(ar);
-        }
-    }
-
-    const auto customInitResult = customInitialization(capabilitiesResponse);
-    if (customInitResult.errorCode != CameraDiagnostics::ErrorCode::noError)
-        return customInitResult;
-
-    m_portNamePrefixToIgnore = resourceData.value<QString>(QString("portNamePrefixToIgnore"), QString());
-
-    m_portNamePrefixToIgnore = resourceData.value<QString>(QString("portNamePrefixToIgnore"), QString());
-
-    if (initializeTwoWayAudio())
-        setCameraCapabilities(getCameraCapabilities() | Qn::AudioTransmitCapability);
-
-    saveParams();
->>>>>>> dddcc744
 
 CameraDiagnostics::Result QnPlOnvifResource::initializeAdvancedParameters(
     const CapabilitiesResp& /*onvifCapabilities*/)
