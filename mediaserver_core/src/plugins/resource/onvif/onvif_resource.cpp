#ifdef ENABLE_ONVIF

#include <algorithm>
#include <climits>
#include <cstring>
#include <cmath>
#include <sstream>
#include <type_traits>

#include <QtCore/QBuffer>
#include <QtCore/QDebug>
#include <QHash>
#include <QtCore/QTimer>

#include <onvif/soapDeviceBindingProxy.h>
#include <onvif/soapMediaBindingProxy.h>
#include <onvif/soapNotificationProducerBindingProxy.h>
#include <onvif/soapEventBindingProxy.h>
#include <onvif/soapPullPointSubscriptionBindingProxy.h>
#include <onvif/soapSubscriptionManagerBindingProxy.h>
#include <onvif/soapStub.h>

#include "onvif_resource.h"
#include "onvif_stream_reader.h"
#include "onvif_helper.h"
#include <nx/utils/log/log.h>
#include "utils/common/synctime.h"
#include "utils/math/math.h"
#include <nx/network/aio/aio_service.h>
#include <nx/network/http/http_types.h>
#include <nx/network/socket_global.h>
#include <nx/utils/timer_manager.h>
#include <nx/utils/system_error.h>
#include "api/app_server_connection.h"
#include "soap/soapserver.h"
#include "onvif_ptz_controller.h"
#include "core/resource/resource_data.h"
#include "core/resource_management/resource_data_pool.h"
#include "common/common_module.h"
#include <nx/utils/timer_manager.h>
#include "gsoap_async_call_wrapper.h"
#include "plugins/resource/d-link/dlink_ptz_controller.h"
#include "core/onvif/onvif_config_data.h"

#include <plugins/resource/onvif/imaging/onvif_imaging_proxy.h>
#include <plugins/resource/onvif/onvif_audio_transmitter.h>
#include <plugins/resource/onvif/onvif_maintenance_proxy.h>

#include <nx/fusion/model_functions.h>
#include <utils/xml/camera_advanced_param_reader.h>
#include <core/dataconsumer/basic_audio_transmitter.h>

#include <plugins/utils/multisensor_data_provider.h>
#include <core/resource_management/resource_properties.h>
#include <common/static_common_module.h>
#include <utils/media/av_codec_helper.h>

//!assumes that camera can only work in bistable mode (true for some (or all?) DW cameras)
#define SIMULATE_RELAY_PORT_MOMOSTABLE_MODE

namespace
{
    const QString kBaselineH264Profile("Baseline");
    const QString kMainH264Profile("Main");
    const QString kExtendedH264Profile("Extended");
    const QString kHighH264Profile("High");

    onvifXsd__H264Profile fromStringToH264Profile(const QString& str)
    {
        if (str == kMainH264Profile)
            return onvifXsd__H264Profile::onvifXsd__H264Profile__Main;
        else if (str == kExtendedH264Profile)
            return onvifXsd__H264Profile::onvifXsd__H264Profile__Extended;
        else if (str == kHighH264Profile)
            return onvifXsd__H264Profile::onvifXsd__H264Profile__High;
        else
            return onvifXsd__H264Profile::onvifXsd__H264Profile__Baseline;
    };
}

const QString QnPlOnvifResource::MANUFACTURE(lit("OnvifDevice"));
//static const quint64 MOTION_INFO_UPDATE_INTERVAL = 1000000ll * 60;
const char* QnPlOnvifResource::ONVIF_PROTOCOL_PREFIX = "http://";
const char* QnPlOnvifResource::ONVIF_URL_SUFFIX = ":80/onvif/device_service";
const int QnPlOnvifResource::DEFAULT_IFRAME_DISTANCE = 20;
QString QnPlOnvifResource::MEDIA_URL_PARAM_NAME = QLatin1String("MediaUrl");
QString QnPlOnvifResource::ONVIF_URL_PARAM_NAME = QLatin1String("DeviceUrl");
QString QnPlOnvifResource::ONVIF_ID_PARAM_NAME = QLatin1String("DeviceID");
const float QnPlOnvifResource::QUALITY_COEF = 0.2f;
const int QnPlOnvifResource::MAX_AUDIO_BITRATE = 64; //kbps
const int QnPlOnvifResource::MAX_AUDIO_SAMPLERATE = 32; //khz
const int QnPlOnvifResource::ADVANCED_SETTINGS_VALID_TIME = 60; //60s
static const unsigned int DEFAULT_NOTIFICATION_CONSUMER_REGISTRATION_TIMEOUT = 30;
// !If renew subscription exactly at termination time, camera can already terminate subscription,
// so have to do that a little bit earlier..
static const unsigned int RENEW_NOTIFICATION_FORWARDING_SECS = 5;
static const unsigned int MS_PER_SECOND = 1000;
static const unsigned int PULLPOINT_NOTIFICATION_CHECK_TIMEOUT_SEC = 1;
static const unsigned int MAX_IO_PORTS_PER_DEVICE = 200;
static const int DEFAULT_SOAP_TIMEOUT = 10;
static const quint32 MAX_TIME_DRIFT_UPDATE_PERIOD_MS = 15 * 60 * 1000; // 15 minutes

//Forth times greater than default = 320 x 240

/* Some cameras declare invalid max resolution */
struct StrictResolution {
    const char* model;
    QSize maxRes;
};

// strict maximum resolution for this models

// TODO: #Elric #VASILENKO move out to JSON
StrictResolution strictResolutionList[] =
{
    { "Brickcom-30xN", QSize(1920, 1080) }
};

//width > height is preferred
static bool resolutionGreaterThan(const QSize &s1, const QSize &s2)
{
    long long res1 = s1.width() * s1.height();
    long long res2 = s2.width() * s2.height();
    return res1 > res2? true: (res1 == res2 && s1.width() > s2.width()? true: false);
}

QnPlOnvifResource::VideoOptionsLocal::VideoOptionsLocal(
    const QString& id,
    const VideoOptionsResp& resp,
    QnBounds frameRateBounds)
    :
    id(id)
{
    std::vector<onvifXsd__VideoResolution*>* srcVector = 0;
    if (resp.Options->H264)
        srcVector = &resp.Options->H264->ResolutionsAvailable;
    else if (resp.Options->JPEG)
        srcVector = &resp.Options->JPEG->ResolutionsAvailable;
    if (srcVector)
    {
        for (uint i = 0; i < srcVector->size(); ++i)
            resolutions << QSize(srcVector->at(i)->Width, srcVector->at(i)->Height);
    }
    isH264 = resp.Options->H264;
    if (isH264)
    {
        for (uint i = 0; i < resp.Options->H264->H264ProfilesSupported.size(); ++i)
            h264Profiles << resp.Options->H264->H264ProfilesSupported[i];
        std::sort(h264Profiles.begin(), h264Profiles.end());

        if (resp.Options->H264->FrameRateRange)
        {
            frameRateMax = restrictFrameRate(
                resp.Options->H264->FrameRateRange->Max, frameRateBounds);
            frameRateMin = restrictFrameRate(
                resp.Options->H264->FrameRateRange->Min, frameRateBounds);
        }

        if (resp.Options->H264->GovLengthRange)
        {
            govMin = resp.Options->H264->GovLengthRange->Min;
            govMax = resp.Options->H264->GovLengthRange->Max;
        }
    }
    else if (resp.Options->JPEG)
    {
        if (resp.Options->JPEG->FrameRateRange)
        {
            frameRateMax = restrictFrameRate(
                resp.Options->JPEG->FrameRateRange->Max, frameRateBounds);
            frameRateMin = restrictFrameRate(
                resp.Options->JPEG->FrameRateRange->Min, frameRateBounds);
        }
    }
    if (resp.Options->QualityRange)
    {
        minQ = resp.Options->QualityRange->Min;
        maxQ = resp.Options->QualityRange->Max;
    }
}

int QnPlOnvifResource::VideoOptionsLocal::restrictFrameRate(
    int frameRate, QnBounds frameRateBounds) const
{
    if (frameRateBounds.isNull())
        return frameRate;

    return qBound((int)frameRateBounds.min, frameRate, (int)frameRateBounds.max);
}

typedef std::function<bool(
    const QnPlOnvifResource::VideoOptionsLocal&,
    const QnPlOnvifResource::VideoOptionsLocal&)> VideoOptionsComparator;

bool videoOptsGreaterThan(
    const QnPlOnvifResource::VideoOptionsLocal &s1,
    const QnPlOnvifResource::VideoOptionsLocal &s2)
{
    int square1Max = 0;
    QSize max1Res;
    for (int i = 0; i < s1.resolutions.size(); ++i)
    {
        int newMax = s1.resolutions[i].width() * s1.resolutions[i].height();
        if (newMax > square1Max)
        {
            square1Max = newMax;
            max1Res = s1.resolutions[i];
        }
    }

    int square2Max = 0;
    QSize max2Res;
    for (int i = 0; i < s2.resolutions.size(); ++i)
    {
        int newMax = s2.resolutions[i].width() * s2.resolutions[i].height();
        if (newMax > square2Max)
        {
            square2Max = newMax;
            max2Res = s2.resolutions[i];
        }
    }

    if (square1Max != square2Max)
        return square1Max > square2Max;

    // if some option doesn't have H264 it "less"
    if (!s1.isH264 && s2.isH264)
        return false;
    else if (s1.isH264 && !s2.isH264)
        return true;

    if (!s1.usedInProfiles && s2.usedInProfiles)
        return false;
    else if (s1.usedInProfiles && !s2.usedInProfiles)
        return true;

    return s1.id < s2.id; // sort by name
}

bool compareByProfiles(
    const QnPlOnvifResource::VideoOptionsLocal &s1,
    const QnPlOnvifResource::VideoOptionsLocal &s2,
    const QMap<QString, int>& profilePriorities)
{
    auto firstPriority = profilePriorities.contains(s1.currentProfile)
        ? profilePriorities[s1.currentProfile]
        : -1;

    auto secondPriority = profilePriorities.contains(s2.currentProfile)
        ? profilePriorities[s2.currentProfile]
        : -1;

    if (firstPriority != secondPriority)
        return firstPriority > secondPriority;

    return videoOptsGreaterThan(s1, s2);
}

VideoOptionsComparator createComparator(const QString& profiles)
{
    if (!profiles.isEmpty())
    {
        auto profileList = profiles.split(L',');
        QMap<QString, int> profilePriorities;
        for (auto i = 0; i < profileList.size(); ++i)
            profilePriorities[profileList[i]] = profileList.size() - i;

        return
            [profilePriorities](
                const QnPlOnvifResource::VideoOptionsLocal &s1,
                const QnPlOnvifResource::VideoOptionsLocal &s2) -> bool
            {
                return compareByProfiles(s1, s2, profilePriorities);
            };
    }

    return videoOptsGreaterThan;
}

static void updateTimer(nx::utils::TimerId* timerId, std::chrono::milliseconds timeout,
    nx::utils::MoveOnlyFunc<void(nx::utils::TimerId)> function)
{
    if (*timerId != 0)
    {
        nx::utils::TimerManager::instance()->deleteTimer(*timerId);
        *timerId = 0;
    }

    *timerId = nx::utils::TimerManager::instance()->addTimer(
        std::move(function), timeout);
}

//
// QnPlOnvifResource
//

QnPlOnvifResource::RelayOutputInfo::RelayOutputInfo(
    std::string _token,
    bool _isBistable,
    std::string _delayTime,
    bool _activeByDefault)
    :
    token(std::move(_token)),
    isBistable(_isBistable),
    delayTime(std::move(_delayTime)),
    activeByDefault(_activeByDefault)
{
}

QnPlOnvifResource::QnPlOnvifResource(QnCommonModule* commonModule):
    base_type(commonModule),
    m_audioCodec(AUDIO_NONE),
    m_audioBitrate(0),
    m_audioSamplerate(0),
    m_timeDrift(0),
    m_isRelayOutputInversed(false),
    m_fixWrongInputPortNumber(false),
    m_inputMonitored(false),
    m_clearInputsTimeoutUSec(0),
    m_eventMonitorType(emtNone),
    m_nextPullMessagesTimerID(0),
    m_renewSubscriptionTimerID(0),
    m_maxChannels(1),
    m_streamConfCounter(0),
    m_prevPullMessageResponseClock(0),
    m_inputPortCount(0),
    m_videoLayout(nullptr),
    m_advancedParametersProvider(this),
    m_onvifRecieveTimeout(DEFAULT_SOAP_TIMEOUT),
    m_onvifSendTimeout(DEFAULT_SOAP_TIMEOUT)
{
    m_tmpH264Conf.reset(new onvifXsd__H264Configuration());
    m_monotonicClock.start();
    m_advSettingsLastUpdated.restart();
}

QnPlOnvifResource::~QnPlOnvifResource()
{
    {
        QnMutexLocker lk(&m_ioPortMutex);
        while(!m_triggerOutputTasks.empty())
        {
            const quint64 timerID = m_triggerOutputTasks.begin()->first;
            const TriggerOutputTask outputTask = m_triggerOutputTasks.begin()->second;
            m_triggerOutputTasks.erase(m_triggerOutputTasks.begin());

            lk.unlock();

            // Garantees that no onTimer(timerID) is running on return.
            nx::utils::TimerManager::instance()->joinAndDeleteTimer(timerID);
            if (!outputTask.active)
            {
                //returning port to inactive state
                setRelayOutputStateNonSafe(
                    0,
                    outputTask.outputID,
                    outputTask.active,
                    0);
            }

            lk.relock();
        }
    }

    stopInputPortMonitoringAsync();

    QnMutexLocker lock(&m_physicalParamsMutex);
    m_imagingParamsProxy.reset();
}

const QString QnPlOnvifResource::fetchMacAddress(
    const NetIfacesResp& response,
    const QString& senderIpAddress)
{
    QString someMacAddress;
    std::vector<class onvifXsd__NetworkInterface*> ifaces = response.NetworkInterfaces;

    for (uint i = 0; i < ifaces.size(); ++i)
    {
        onvifXsd__NetworkInterface* ifacePtr = ifaces[i];

        if (!ifacePtr->Info)
            continue;

        if (ifacePtr->Enabled && ifacePtr->IPv4 && ifacePtr->IPv4->Enabled)
        {
            onvifXsd__IPv4Configuration* conf = ifacePtr->IPv4->Config;
            if (!conf)
                continue;

            if (conf->DHCP && conf->FromDHCP)
            {
                // TODO: #vasilenko UTF unuse std::string
                if (senderIpAddress == QString::fromStdString(conf->FromDHCP->Address))
                {
                    return QString::fromStdString(ifacePtr->Info->HwAddress).toUpper()
                        .replace(QLatin1Char(':'), QLatin1Char('-'));
                }
                if (someMacAddress.isEmpty())
                {
                    someMacAddress = QString::fromStdString(ifacePtr->Info->HwAddress);
                }
            }

            std::vector<class onvifXsd__PrefixedIPv4Address*> addresses = conf->Manual;
            std::vector<class onvifXsd__PrefixedIPv4Address*>::const_iterator addrPtrIter =
                addresses.begin();

            for (; addrPtrIter != addresses.end(); ++addrPtrIter)
            {
                onvifXsd__PrefixedIPv4Address* addrPtr = *addrPtrIter;
                if (!addrPtr)
                    continue;

                // TODO: #vasilenko UTF unuse std::string
                if (senderIpAddress == QString::fromStdString(addrPtr->Address))
                {
                    return QString::fromStdString(ifacePtr->Info->HwAddress).toUpper()
                        .replace(QLatin1Char(':'), QLatin1Char('-'));
                }
                if (someMacAddress.isEmpty())
                {
                    someMacAddress = QString::fromStdString(ifacePtr->Info->HwAddress);
                }
            }
        }
    }

    return someMacAddress.toUpper().replace(QLatin1Char(':'), QLatin1Char('-'));
}

void QnPlOnvifResource::setHostAddress(const QString &ip)
{
    //nx::mediaserver::resource::Camera::se
    {
        QnMutexLocker lock(&m_mutex);

        QString mediaUrl = getMediaUrl();
        if (!mediaUrl.isEmpty())
        {
            QUrl url(mediaUrl);
            url.setHost(ip);
            setMediaUrl(url.toString());
        }

        QString onvifUrl = getDeviceOnvifUrl();
        if (!onvifUrl.isEmpty())
        {
            QUrl url(onvifUrl);
            url.setHost(ip);
            setDeviceOnvifUrl(url.toString());
        }
    }

    nx::mediaserver::resource::Camera::setHostAddress(ip);
}

const QString QnPlOnvifResource::createOnvifEndpointUrl(const QString& ipAddress)
{
    return QLatin1String(ONVIF_PROTOCOL_PREFIX) + ipAddress + QLatin1String(ONVIF_URL_SUFFIX);
}

typedef GSoapAsyncCallWrapper <
    DeviceSoapWrapper,
    NetIfacesReq,
    NetIfacesResp
> GSoapDeviceGetNetworkIntfAsyncWrapper;

void QnPlOnvifResource::checkIfOnlineAsync(std::function<void(bool)> completionHandler)
{
    QAuthenticator auth = getAuth();

    const QString deviceUrl = getDeviceOnvifUrl();
    if (deviceUrl.isEmpty())
    {
        //calling completionHandler(false)
        nx::network::SocketGlobals::aioService().post(std::bind(completionHandler, false));
        return;
    }

    std::unique_ptr<DeviceSoapWrapper> soapWrapper(new DeviceSoapWrapper(
        deviceUrl.toStdString(),
        auth.user(),
        auth.password(),
        m_timeDrift));

    // Trying to get HardwareId.
    auto asyncWrapper = std::make_shared<GSoapDeviceGetNetworkIntfAsyncWrapper>(
        std::move(soapWrapper),
        &DeviceSoapWrapper::getNetworkInterfaces );

    const nx::network::QnMacAddress resourceMAC = getMAC();
    auto onvifCallCompletionFunc =
        [asyncWrapper, deviceUrl, resourceMAC, completionHandler]( int soapResultCode )
        {
<<<<<<< HEAD
            if( soapResultCode != SOAP_OK )
                return completionHandler( false );
=======
            if (soapResultCode != SOAP_OK)
                return completionHandler(false);
>>>>>>> 90113371

            completionHandler(
                resourceMAC.toString() == QnPlOnvifResource::fetchMacAddress(
                    asyncWrapper->response(), QUrl(deviceUrl).host()));
        };

    NetIfacesReq request;
    asyncWrapper->callAsync(request, onvifCallCompletionFunc);
}

QString QnPlOnvifResource::getDriverName() const
{
    return MANUFACTURE;
}

const QSize QnPlOnvifResource::getVideoSourceSize() const
{
    QnMutexLocker lock(&m_mutex);
    return m_videoSourceSize;
}

int QnPlOnvifResource::getAudioBitrate() const
{
    return m_audioBitrate;
}

int QnPlOnvifResource::getAudioSamplerate() const
{
    return m_audioSamplerate;
}

QnPlOnvifResource::AUDIO_CODECS QnPlOnvifResource::getAudioCodec() const
{
    QnMutexLocker lock(&m_mutex);
    return m_audioCodec;
}

void QnPlOnvifResource::setAudioCodec(QnPlOnvifResource::AUDIO_CODECS c)
{
    QnMutexLocker lock(&m_mutex);
    m_audioCodec = c;
}

QnAbstractStreamDataProvider* QnPlOnvifResource::createLiveDataProvider()
{
    auto resData = qnStaticCommon->dataPool()->data(toSharedPointer(this));
    bool shouldAppearAsSingleChannel = resData.value<bool>(
        Qn::SHOULD_APPEAR_AS_SINGLE_CHANNEL_PARAM_NAME);

    if (shouldAppearAsSingleChannel)
        return new nx::plugins::utils::MultisensorDataProvider(toSharedPointer(this));

    return new QnOnvifStreamReader(toSharedPointer(this));
}

nx::mediaserver::resource::StreamCapabilityMap QnPlOnvifResource::getStreamCapabilityMapFromDrives(
    Qn::StreamIndex streamIndex)
{
    using namespace nx::mediaserver::resource;

    QnMutexLocker lock(&m_mutex);

    const auto& capabilities = streamIndex == Qn::StreamIndex::primary
        ? m_primaryStreamCapabilities: m_secondaryStreamCapabilities;

    StreamCapabilityKey key;
    key.codec = QnAvCodecHelper::codecIdToString(
        capabilities.isH264 ? AV_CODEC_ID_H264 : AV_CODEC_ID_MJPEG);

    StreamCapabilityMap result;
    for (const auto& resolution: capabilities.resolutions)
    {
        key.resolution = resolution;
        result.insert(key, nx::media::CameraStreamCapability());
    }
    return result;
}

CameraDiagnostics::Result QnPlOnvifResource::initializeCameraDriver()
{
    if (m_appStopping)
        return CameraDiagnostics::ServerTerminatedResult();

    CapabilitiesResp capabilitiesResponse;
    DeviceSoapWrapper* soapWrapper = nullptr;

    auto result = initOnvifCapabilitiesAndUrls(&capabilitiesResponse, &soapWrapper); //< step 1
    if (!checkResultAndSetStatus(result))
        return result;

    std::unique_ptr<DeviceSoapWrapper> guard(soapWrapper);

    result = initializeMedia(capabilitiesResponse); //< step 2
    if (!checkResultAndSetStatus(result))
        return result;

    if (m_appStopping)
        return CameraDiagnostics::ServerTerminatedResult();

    initializeAdvancedParameters(capabilitiesResponse); //< step 3

    if (m_appStopping)
        return CameraDiagnostics::ServerTerminatedResult();

    initializeIo(capabilitiesResponse); //< step 4

    if (m_appStopping)
        return CameraDiagnostics::ServerTerminatedResult();

    initializePtz(capabilitiesResponse); //< step 5

    if (m_appStopping)
        return CameraDiagnostics::ServerTerminatedResult();

    result = customInitialization(capabilitiesResponse);
    if (!checkResultAndSetStatus(result))
        return result;

    saveParams();

    return CameraDiagnostics::NoErrorResult();
}

CameraDiagnostics::Result QnPlOnvifResource::initOnvifCapabilitiesAndUrls(
    CapabilitiesResp* outCapabilitiesResponse,
    DeviceSoapWrapper** outDeviceSoapWrapper)
{
    *outDeviceSoapWrapper = nullptr;

    auto deviceOnvifUrl = getDeviceOnvifUrl();
    if (deviceOnvifUrl.isEmpty())
    {
        return m_prevOnvifResultCode.errorCode != CameraDiagnostics::ErrorCode::noError
            ? m_prevOnvifResultCode
            : CameraDiagnostics::RequestFailedResult(lit("getDeviceOnvifUrl"), QString());
    }

    calcTimeDrift();

    if (m_appStopping)
        return CameraDiagnostics::ServerTerminatedResult();

    QAuthenticator auth = getAuth();

    std::unique_ptr<DeviceSoapWrapper> deviceSoapWrapper =
        std::make_unique<DeviceSoapWrapper>(
            deviceOnvifUrl.toStdString(),
            auth.user(),
            auth.password(),
            m_timeDrift);

    auto result = fetchOnvifCapabilities(deviceSoapWrapper.get(), outCapabilitiesResponse);
    if (!result)
        return result;

    updateFirmware();
    fillFullUrlInfo(*outCapabilitiesResponse);

    if (getMediaUrl().isEmpty())
    {
        return CameraDiagnostics::CameraInvalidParams(
            lit("ONVIF media URL is not filled by camera"));
    }

    *outDeviceSoapWrapper = deviceSoapWrapper.release();

    return result;
}

CameraDiagnostics::Result QnPlOnvifResource::initializeMedia(
    const CapabilitiesResp& /*onvifCapabilities*/)
{
    auto result = fetchAndSetVideoSource();
    if (!result)
        return result;

    if (m_appStopping)
        return CameraDiagnostics::ServerTerminatedResult();

    fetchAndSetAudioSource();

    if (m_appStopping)
        return CameraDiagnostics::ServerTerminatedResult();

    result = fetchAndSetResourceOptions();
    if (!result)
        return result;

    m_audioTransmitter = initializeTwoWayAudio();
    if (m_audioTransmitter)
        setCameraCapabilities(getCameraCapabilities() | Qn::AudioTransmitCapability);

    return result;
}

CameraDiagnostics::Result QnPlOnvifResource::initializePtz(
    const CapabilitiesResp& onvifCapabilities)
{
    bool result = fetchPtzInfo();
    if (!result)
    {
        return CameraDiagnostics::RequestFailedResult(
            lit("Fetch Onvif PTZ configurations."),
            lit("Can not fetch Onvif PTZ configurations."));
    }

    return CameraDiagnostics::NoErrorResult();
}

CameraDiagnostics::Result QnPlOnvifResource::initializeIo(
    const CapabilitiesResp& onvifCapabilities)
{
    const QnResourceData resourceData = qnStaticCommon->dataPool()->data(toSharedPointer(this));
    m_isRelayOutputInversed = resourceData.value(QString("relayOutputInversed"), false);
    m_fixWrongInputPortNumber = resourceData.value(QString("fixWrongInputPortNumber"), false);
    //registering onvif event handler
    std::vector<QnPlOnvifResource::RelayOutputInfo> relayOutputs;
    fetchRelayOutputs(&relayOutputs);
    if (!relayOutputs.empty())
    {
        setCameraCapability(Qn::RelayOutputCapability, true);
        // TODO #ak it's not clear yet how to get input port list for sure
        // (on DW cam getDigitalInputs returns nothing),
        // but all cameras I've seen have either both input & output or none.
        setCameraCapability(Qn::RelayInputCapability, true);

        //resetting all ports states to inactive
        for (std::vector<QnPlOnvifResource::RelayOutputInfo>::size_type
            i = 0;
            i < relayOutputs.size();
            ++i)
        {
            setRelayOutputStateNonSafe(0, QString::fromStdString(relayOutputs[i].token), false, 0);
        }
    }

    if (m_appStopping)
        return CameraDiagnostics::ServerTerminatedResult();

    fetchRelayInputInfo(onvifCapabilities);

    if (resourceData.contains(QString("relayInputCountForced")))
    {
        setCameraCapability(
            Qn::RelayInputCapability,
            resourceData.value<int>(QString("relayInputCountForced"), 0) > 0);
    }
    if (resourceData.contains(QString("relayOutputCountForced")))
    {
        setCameraCapability(
            Qn::RelayOutputCapability,
            resourceData.value<int>(QString("relayOutputCountForced"), 0) > 0);
    }
    if (resourceData.contains(QString("clearInputsTimeoutSec")))
    {
        m_clearInputsTimeoutUSec = resourceData.value<int>(
            QString("clearInputsTimeoutSec"), 0) * 1000 * 1000;
    }

    QnIOPortDataList allPorts = getRelayOutputList();

    if (onvifCapabilities.Capabilities &&
        onvifCapabilities.Capabilities->Device &&
        onvifCapabilities.Capabilities->Device->IO &&
        onvifCapabilities.Capabilities->Device->IO->InputConnectors &&
        *onvifCapabilities.Capabilities->Device->IO->InputConnectors > 0)
    {

        const auto portsCount = *onvifCapabilities.Capabilities
            ->Device
            ->IO
            ->InputConnectors;

        m_inputPortCount = portsCount;

        if (portsCount <= (int)MAX_IO_PORTS_PER_DEVICE)
        {
            for (int i = 1; i <= portsCount; ++i)
            {
                QnIOPortData inputPort;
                inputPort.portType = Qn::PT_Input;
                inputPort.id = lit("%1").arg(i);
                inputPort.inputName = tr("Input %1").arg(i);
                allPorts.emplace_back(std::move(inputPort));
            }
        }
        else
        {
            NX_LOGX(lit("Device has too many input ports. Url: %1")
                .arg(getUrl()), cl_logDEBUG1);
        }
    }

    setIOPorts(std::move(allPorts));

    m_portNamePrefixToIgnore = resourceData.value<QString>(
        lit("portNamePrefixToIgnore"), QString());

    return CameraDiagnostics::NoErrorResult();
}

CameraDiagnostics::Result QnPlOnvifResource::initializeAdvancedParameters(
    const CapabilitiesResp& /*onvifCapabilities*/)
{
    fetchAndSetAdvancedParameters();
    return CameraDiagnostics::NoErrorResult();
}

int QnPlOnvifResource::suggestBitrateKbps(
    const QnLiveStreamParams& streamParams, Qn::ConnectionRole role) const
{
    return strictBitrate(
        nx::mediaserver::resource::Camera::suggestBitrateKbps(streamParams, role), role);
}

int QnPlOnvifResource::strictBitrate(int bitrate, Qn::ConnectionRole role) const
{
    auto resData = qnStaticCommon->dataPool()->data(toSharedPointer(this));

    QString availableBitratesParamName;
    QString bitrateBoundsParamName;

    quint64 bestBitrate = bitrate;

    if (role == Qn::CR_LiveVideo)
    {
        bitrateBoundsParamName = Qn::HIGH_STREAM_BITRATE_BOUNDS_PARAM_NAME;
        availableBitratesParamName = Qn::HIGH_STREAM_AVAILABLE_BITRATES_PARAM_NAME;
    }
    else if (role == Qn::CR_SecondaryLiveVideo)
    {
        bitrateBoundsParamName = Qn::LOW_STREAM_AVAILABLE_BITRATES_PARAM_NAME;
        availableBitratesParamName = Qn::LOW_STREAM_AVAILABLE_BITRATES_PARAM_NAME;
    }

    if (!bitrateBoundsParamName.isEmpty())
    {
        auto bounds = resData.value<QnBounds>(bitrateBoundsParamName, QnBounds());
        if (!bounds.isNull())
            bestBitrate = qMin(bounds.max, qMax(bounds.min, bestBitrate));
    }

    if (availableBitratesParamName.isEmpty())
        return bestBitrate;

    auto availableBitrates =
        resData.value<QnBitrateList>(availableBitratesParamName, QnBitrateList());

    quint64 bestDiff = std::numeric_limits<quint64>::max();
    for (const auto& bitrateOption: availableBitrates)
    {
        auto diff = qMax<quint64>(bitrateOption, bitrate) - qMin<quint64>(bitrateOption, bitrate);

        if (diff < bestDiff)
        {
            bestDiff = diff;
            bestBitrate = bitrateOption;
        }
    }

    return bestBitrate;
}

void QnPlOnvifResource::checkPrimaryResolution(QSize& primaryResolution)
{
    for (uint i = 0; i < sizeof(strictResolutionList) / sizeof(StrictResolution); ++i)
    {
        if (getModel() == QLatin1String(strictResolutionList[i].model))
            primaryResolution = strictResolutionList[i].maxRes;
    }
}

QSize QnPlOnvifResource::findSecondaryResolution(
    const QSize& primaryRes, const QList<QSize>& secondaryResList, double* matchCoeff)
{
    auto resData = qnStaticCommon->dataPool()->data(toSharedPointer(this));

    auto forcedSecondaryResolution = resData.value<QString>(
        Qn::FORCED_SECONDARY_STREAM_RESOLUTION_PARAM_NAME);

    if (!forcedSecondaryResolution.isEmpty())
    {
        auto split = forcedSecondaryResolution.split('x');
        if (split.size() == 2)
        {
            QSize res;
            res.setWidth(split[0].toInt());
            res.setHeight(split[1].toInt());
            return res;
        }
        else
        {
            qWarning()
                << "QnPlOnvifResource::findSecondaryResolution(). "
                << "Wrong parameter format (FORCED_SECONDARY_STREAM_RESOLUTION_PARAM_NAME) "
                << forcedSecondaryResolution;
        }
    }

    auto result = closestResolution(
        SECONDARY_STREAM_DEFAULT_RESOLUTION,
        getResolutionAspectRatio(primaryRes),
        SECONDARY_STREAM_MAX_RESOLUTION,
        secondaryResList,
        matchCoeff);

    return result;
}

void QnPlOnvifResource::setMaxFps(int f)
{
    setProperty(Qn::MAX_FPS_PARAM_NAME, f);
}

const QString QnPlOnvifResource::getAudioEncoderId() const
{
    QnMutexLocker lock(&m_mutex);
    return m_audioEncoderId;
}

const QString QnPlOnvifResource::getVideoSourceId() const
{
    QnMutexLocker lock(&m_mutex);
    return m_videoSourceId;
}

const QString QnPlOnvifResource::getAudioSourceId() const
{
    QnMutexLocker lock(&m_mutex);
    return m_audioSourceId;
}

QString QnPlOnvifResource::getDeviceOnvifUrl() const
{
    QnMutexLocker lock(&m_mutex);
    if (m_serviceUrls.deviceServiceUrl.isEmpty())
        m_serviceUrls.deviceServiceUrl = getProperty(ONVIF_URL_PARAM_NAME);

    return m_serviceUrls.deviceServiceUrl;
}

void QnPlOnvifResource::setDeviceOnvifUrl(const QString& src)
{
    {
        QnMutexLocker lock(&m_mutex);
        m_serviceUrls.deviceServiceUrl = src;
    }

    setProperty(ONVIF_URL_PARAM_NAME, src);
}
QString QnPlOnvifResource::fromOnvifDiscoveredUrl(const std::string& onvifUrl, bool updatePort)
{
    QUrl url(QString::fromStdString(onvifUrl));
    QUrl mediaUrl(getUrl());
    url.setHost(getHostAddress());
    if (updatePort && mediaUrl.port(-1) != -1)
        url.setPort(mediaUrl.port());
    return url.toString();
}

CameraDiagnostics::Result QnPlOnvifResource::readDeviceInformation()
{
    OnvifResExtInfo extInfo;

    QAuthenticator auth = getAuth();
    CameraDiagnostics::Result result =
        readDeviceInformation(getDeviceOnvifUrl(), auth, m_timeDrift, &extInfo);
    if (result)
    {
        if (getName().isEmpty())
            setName(extInfo.name);
        if (getModel().isEmpty())
            setModel(extInfo.model);
        if (getFirmware().isEmpty())
            setFirmware(extInfo.firmware);
        if (getMAC().isNull())
            setMAC(nx::network::QnMacAddress(extInfo.mac));
        if (getVendor() == lit("ONVIF") && !extInfo.vendor.isNull())
            setVendor(extInfo.vendor); // update default vendor
        if (getPhysicalId().isEmpty())
        {
            QString id = extInfo.hardwareId;
            if (!extInfo.serial.isEmpty())
                id += QString(L'_') + extInfo.serial;
            setPhysicalId(id);
        }
    }
    return result;
}

CameraDiagnostics::Result QnPlOnvifResource::readDeviceInformation(
    const QString& onvifUrl, const QAuthenticator& auth, int timeDrift, OnvifResExtInfo* extInfo)
{
    if (timeDrift == INT_MAX)
        timeDrift = calcTimeDrift(onvifUrl);

    DeviceSoapWrapper soapWrapper(onvifUrl.toStdString(), auth.user(), auth.password(), timeDrift);

    DeviceInfoReq request;
    DeviceInfoResp response;

    if (m_appStopping)
        return CameraDiagnostics::ServerTerminatedResult();

    int soapRes = soapWrapper.getDeviceInformation(request, response);
    if (soapRes != SOAP_OK)
    {
#ifdef PL_ONVIF_DEBUG
        qWarning() << "QnPlOnvifResource::fetchAndSetDeviceInformation: GetDeviceInformation SOAP to endpoint "
            << soapWrapper.getEndpointUrl() << " failed. Camera name will remain 'Unknown'. GSoap error code: " << soapRes
            << ". " << soapWrapper.getLastError();
#endif
        if (soapWrapper.isNotAuthenticated())
            return CameraDiagnostics::NotAuthorisedResult(onvifUrl);

        return CameraDiagnostics::RequestFailedResult(
            QLatin1String("getDeviceInformation"), soapWrapper.getLastError());
    }
    else
    {
        extInfo->name = QString::fromStdString(response.Manufacturer) + QLatin1String(" - ")
            + QString::fromStdString(response.Model);
        extInfo->model = QString::fromStdString(response.Model);
        extInfo->firmware = QString::fromStdString(response.FirmwareVersion);
        extInfo->vendor = QString::fromStdString(response.Manufacturer);
        extInfo->hardwareId = QString::fromStdString(response.HardwareId);
        extInfo->serial = QString::fromStdString(response.SerialNumber);
    }

    if (m_appStopping)
        return CameraDiagnostics::ServerTerminatedResult();

    //Trying to get MAC
    NetIfacesReq requestIfList;
    NetIfacesResp responseIfList;

    // This request is optional.
    soapRes = soapWrapper.getNetworkInterfaces(requestIfList, responseIfList);
    if (soapRes != SOAP_OK)
    {
#ifdef PL_ONVIF_DEBUG
        qWarning() << "QnPlOnvifResource::fetchAndSetDeviceInformation: can't fetch MAC address. Reason: SOAP to endpoint "
            << onvifUrl << " failed. GSoap error code: " << soapRes << ". " << soapWrapper.getLastError();
#endif
    }
    else
    {
        extInfo->mac = fetchMacAddress(responseIfList, QUrl(onvifUrl).host());
    }

    return CameraDiagnostics::NoErrorResult();
}

void QnPlOnvifResource::notificationReceived(
    const oasisWsnB2__NotificationMessageHolderType& notification, time_t minNotificationTime)
{
    const auto now = qnSyncTime->currentUSecsSinceEpoch();
    if (m_clearInputsTimeoutUSec > 0)
    {
        for(auto& state: m_relayInputStates)
        {
            if (state.second.value && state.second.timestamp + m_clearInputsTimeoutUSec < now)
            {
                state.second.value = false;
                state.second.timestamp = now;
                onRelayInputStateChange(state.first, state.second);
            }
        }
    }

    if (!notification.Message.__any)
    {
        NX_LOGX(lit("Received notification with empty message. Ignoring..."), cl_logDEBUG2);
        return;
    }

    if (!notification.oasisWsnB2__Topic ||
        !notification.oasisWsnB2__Topic->__item)
    {
        NX_LOGX(lit("Received notification with no topic specified. Ignoring..."), cl_logDEBUG2);
        return;
    }

    QString eventTopic(QLatin1String(notification.oasisWsnB2__Topic->__item));

    NX_LOGX(lit("%1 Recevied notification %2").arg(getUrl()).arg(eventTopic), cl_logDEBUG2);

    //eventTopic may have namespaces. E.g., ns:Device/ns:Trigger/ns:Relay,
        //but we want Device/Trigger/Relay. Fixing...
    QStringList eventTopicTokens = eventTopic.split(QLatin1Char('/'));
    for(QString& token: eventTopicTokens)
    {
        int nsSepIndex = token.indexOf(QLatin1Char(':'));
        if (nsSepIndex != -1)
            token.remove(0, nsSepIndex+1);
    }
    eventTopic = eventTopicTokens.join(QLatin1Char('/'));

    if (eventTopic.indexOf(lit("Trigger/Relay")) == -1 &&
        eventTopic.indexOf(lit("IO/Port")) == -1 &&
        eventTopic.indexOf(lit("Trigger/DigitalInput")) == -1 &&
        eventTopic.indexOf(lit("Device/IO/VirtualPort")) == -1)
    {
        NX_LOGX(lit("Received notification with unknown topic: %1. Ignoring...").
            arg(QLatin1String(notification.oasisWsnB2__Topic->__item)), cl_logDEBUG2);
        return;
    }

    //parsing Message
    QXmlSimpleReader reader;
    NotificationMessageParseHandler handler(m_cameraTimeZone);
    reader.setContentHandler(&handler);
    QBuffer srcDataBuffer;
    srcDataBuffer.setData(
        notification.Message.__any,
        (int) strlen(notification.Message.__any));
    QXmlInputSource xmlSrc(&srcDataBuffer);
    if (!reader.parse(&xmlSrc))
        return;

    if ((minNotificationTime != (time_t)-1) && (handler.utcTime.toTime_t() < minNotificationTime))
        return; //ignoring old notifications: DW camera can deliver old cached notifications

    bool sourceIsExplicitRelayInput = false;

    //checking that there is single source and this source is a relay port
    auto portSourceIter = handler.source.cend();
    for (auto it = handler.source.cbegin(); it != handler.source.cend(); ++it)
    {
        if (it->name == lit("port") ||
            it->name == lit("RelayToken") ||
            it->name == lit("Index"))
        {
            portSourceIter = it;
            break;
        }
        else if (it->name == lit("InputToken") || it->name == lit("RelayInputToken"))
        {
            sourceIsExplicitRelayInput = true;
            portSourceIter = it;
            break;
        }
    }

    if (portSourceIter == handler.source.end()  //< source is not port
        || (handler.data.name != lit("LogicalState") &&
            handler.data.name != lit("state") &&
            handler.data.name != lit("Level") &&
            handler.data.name != lit("RelayLogicalState")))
    {
        return;
    }

    // Some cameras (especially, Vista) send here events on output port, filtering them out.
    // And some cameras, e.g. DW-PF5M1TIR correctly send here events on input port,
    // but set port number to output port, so to distinguish these two situations we use
    // "fixWrongInputPortNumber" parameter from resource_data.json.

    const bool sourceNameMatchesRelayOutPortName =
        std::find_if(
            m_relayOutputInfo.begin(),
            m_relayOutputInfo.end(),
            [&handler](const RelayOutputInfo& outputInfo)
            {
                return QString::fromStdString(outputInfo.token) == handler.source.front().value;
            }) != m_relayOutputInfo.end();

    const bool sourceNameHasPrefixToIgnore = (!m_portNamePrefixToIgnore.isEmpty()
         && handler.source.front().value.startsWith(m_portNamePrefixToIgnore));

    const bool sourceIsRelayOutPort = sourceNameHasPrefixToIgnore
        || (sourceNameMatchesRelayOutPortName && !m_fixWrongInputPortNumber);

    if (!sourceIsExplicitRelayInput && !handler.source.empty() && sourceIsRelayOutPort)
        return; //< This is notification about output port.

    // saving port state
    const bool newValue = (handler.data.value == lit("true"))
        || (handler.data.value == lit("active")) || (handler.data.value.toInt() > 0);
    auto& state = m_relayInputStates[portSourceIter->value];
    state.timestamp = now;
    if (state.value != newValue)
    {
        state.value = newValue;
        onRelayInputStateChange(portSourceIter->value, state);
    }
}

void QnPlOnvifResource::onRelayInputStateChange(const QString& name, const RelayInputState& state)
{
    QString portId = name;
    {
        bool success = false;
        int intPortId = portId.toInt(&success);
        // Onvif device enumerates ports from 1. see 'allPorts' filling code.
        if (success)
            portId = QString::number(intPortId + 1);
    }

    size_t aliasesCount = m_portAliases.size();
    if (aliasesCount && aliasesCount == m_inputPortCount)
    {
        for (size_t i = 0; i < aliasesCount; i++)
        {
            if (m_portAliases[i] == name)
            {
                portId = lit("%1").arg(i + 1);
                break;
            }
        }
    }
    else
    {
        auto portIndex = getInputPortNumberFromString(name);

        if (!portIndex.isEmpty())
            portId = portIndex;
    }

    NX_DEBUG(this, lm("Input port '%1' = %2").args(portId, state.value));
    emit cameraInput(
        toSharedPointer(),
        portId,
        state.value,
        state.timestamp);
}

CameraDiagnostics::Result QnPlOnvifResource::fetchAndSetResourceOptions()
{
    QAuthenticator auth = getAuth();
    MediaSoapWrapper soapWrapper(
        getMediaUrl().toStdString().c_str(), auth.user(), auth.password(), m_timeDrift);

    CameraDiagnostics::Result result = fetchAndSetVideoEncoderOptions(soapWrapper);
    if (!result)
        return result;

    result = updateResourceCapabilities();
    if (!result)
        return result;

    // Before invoking <fetchAndSetHasDualStreaming> Primary and Secondary Resolutions MUST be set.
    fetchAndSetDualStreaming(soapWrapper);

    if (fetchAndSetAudioEncoder(soapWrapper) && fetchAndSetAudioEncoderOptions(soapWrapper))
        setProperty(Qn::IS_AUDIO_SUPPORTED_PARAM_NAME, 1);
    else
        setProperty(Qn::IS_AUDIO_SUPPORTED_PARAM_NAME, QString(lit("0")));

    return CameraDiagnostics::NoErrorResult();
}

int QnPlOnvifResource::innerQualityToOnvif(
    Qn::StreamQuality quality, int minQuality, int maxQuality) const
{
    if (quality > Qn::StreamQuality::highest)
    {
        NX_VERBOSE(this,
            lm("QnPlOnvifResource::innerQualityToOnvif: got unexpected quality (too big): %1")
            .arg((int)quality));
        return maxQuality;
    }
    if (quality < Qn::StreamQuality::lowest)
    {
        NX_VERBOSE(this,
            lm("QnPlOnvifResource::innerQualityToOnvif: got unexpected quality (too small): %1")
            .arg((int)quality));
        return minQuality;
    }

    int onvifQuality = minQuality
        + (maxQuality - minQuality)
        * ((int)quality - (int)Qn::StreamQuality::lowest)
        / ((int)Qn::StreamQuality::highest - (int)Qn::StreamQuality::lowest);
    NX_LOGX(QString(lit("QnPlOnvifResource::innerQualityToOnvif: in quality = %1, out qualty = %2, minOnvifQuality = %3, maxOnvifQuality = %4"))
            .arg((int)quality)
            .arg(onvifQuality)
            .arg(minQuality)
            .arg(maxQuality), cl_logDEBUG1);

    return onvifQuality;
}

/*
bool QnPlOnvifResource::isSoapAuthorized() const
{
    QAuthenticator auth(getAuth());
    DeviceSoapWrapper soapWrapper(getDeviceOnvifUrl().toStdString(), auth.user(), auth.password(), m_timeDrift);

    qDebug() << "QnPlOnvifResource::isSoapAuthorized: m_deviceOnvifUrl is '" << getDeviceOnvifUrl() << "'";
    qDebug() << "QnPlOnvifResource::isSoapAuthorized: login = " << soapWrapper.getLogin() << ", password = " << soapWrapper.getPassword();

    NetIfacesReq request;
    NetIfacesResp response;
    int soapRes = soapWrapper.getNetworkInterfaces(request, response);

    if (soapRes != SOAP_OK && soapWrapper.isNotAuthenticated())
    {
        return false;
    }

    return true;
}
*/

int QnPlOnvifResource::getTimeDrift() const
{
    if (m_timeDriftTimer.elapsed() > MAX_TIME_DRIFT_UPDATE_PERIOD_MS)
        calcTimeDrift();

    return m_timeDrift;
}

void QnPlOnvifResource::setTimeDrift(int value)
{
    m_timeDrift = value;
    m_timeDriftTimer.restart();
}

void QnPlOnvifResource::calcTimeDrift(int* outSoapRes) const
{
    m_timeDrift = calcTimeDrift(getDeviceOnvifUrl(), outSoapRes, &m_cameraTimeZone);
    m_timeDriftTimer.restart();
}

int QnPlOnvifResource::calcTimeDrift(
    const QString& deviceUrl, int* outSoapRes, QTimeZone* timeZone)
{
    DeviceSoapWrapper soapWrapper(deviceUrl.toStdString(), QString(), QString(), 0);

    _onvifDevice__GetSystemDateAndTime request;
    _onvifDevice__GetSystemDateAndTimeResponse response;
    int soapRes = soapWrapper.GetSystemDateAndTime(request, response);
    if (outSoapRes)
        *outSoapRes = soapRes;

    if (soapRes == SOAP_OK && response.SystemDateAndTime
        && response.SystemDateAndTime->UTCDateTime)
    {
        if (timeZone && response.SystemDateAndTime->TimeZone)
            *timeZone = QTimeZone(response.SystemDateAndTime->TimeZone->TZ.c_str());

        onvifXsd__Date* date = response.SystemDateAndTime->UTCDateTime->Date;
        onvifXsd__Time* time = response.SystemDateAndTime->UTCDateTime->Time;
        if (!date || !time)
            return 0;

        QDateTime datetime(
            QDate(date->Year, date->Month, date->Day),
            QTime(time->Hour, time->Minute, time->Second),
            Qt::UTC);
        int drift = datetime.toMSecsSinceEpoch()/MS_PER_SECOND
            - QDateTime::currentMSecsSinceEpoch()/MS_PER_SECOND;
        return drift;
    }
    return 0;
}

QString QnPlOnvifResource::getMediaUrl() const
{
    QnMutexLocker lock(&m_mutex);
    return m_serviceUrls.mediaServiceUrl;

    //return getProperty(MEDIA_URL_PARAM_NAME);
}

void QnPlOnvifResource::setMediaUrl(const QString& src)
{
    QnMutexLocker lock(&m_mutex);
    m_serviceUrls.mediaServiceUrl = src;

    //setProperty(MEDIA_URL_PARAM_NAME, src);
}

QString QnPlOnvifResource::getImagingUrl() const
{
    QnMutexLocker lock(&m_mutex);
    return m_serviceUrls.imagingServiceUrl;
}

void QnPlOnvifResource::setImagingUrl(const QString& src)
{
    QnMutexLocker lock(&m_mutex);
    m_serviceUrls.imagingServiceUrl = src;
}

QString QnPlOnvifResource::getVideoSourceToken() const
{
    QnMutexLocker lock(&m_mutex);
    return m_videoSourceToken;
}

void QnPlOnvifResource::setVideoSourceToken(const QString &src)
{
    QnMutexLocker lock(&m_mutex);
    m_videoSourceToken = src;
}

QString QnPlOnvifResource::getPtzUrl() const
{
    QnMutexLocker lock(&m_mutex);
    return m_serviceUrls.ptzServiceUrl;
}

void QnPlOnvifResource::setPtzUrl(const QString& src)
{
    QnMutexLocker lock(&m_mutex);
    m_serviceUrls.ptzServiceUrl = src;
}

QString QnPlOnvifResource::getPtzConfigurationToken() const
{
    QnMutexLocker lock(&m_mutex);
    return m_ptzConfigurationToken;
}

void QnPlOnvifResource::setPtzConfigurationToken(const QString &src)
{
    QnMutexLocker lock(&m_mutex);
    m_ptzConfigurationToken = src;
}

QString QnPlOnvifResource::getPtzProfileToken() const
{
    QnMutexLocker lock(&m_mutex);
    return m_ptzProfileToken;
}

void QnPlOnvifResource::setPtzProfileToken(const QString& src)
{
    QnMutexLocker lock(&m_mutex);
    m_ptzProfileToken = src;
}

int QnPlOnvifResource::round(float value)
{
    float floorVal = floorf(value);
    return floorVal - value < 0.5? (int)value: (int)value + 1;
}

bool QnPlOnvifResource::mergeResourcesIfNeeded(const QnNetworkResourcePtr &source)
{
    QnPlOnvifResourcePtr onvifR = source.dynamicCast<QnPlOnvifResource>();
    if (!onvifR)
        return false;

    bool result = nx::mediaserver::resource::Camera::mergeResourcesIfNeeded(source);

    QString onvifUrlSource = onvifR->getDeviceOnvifUrl();
    if (!onvifUrlSource.isEmpty() && getDeviceOnvifUrl() != onvifUrlSource)
    {
        setDeviceOnvifUrl(onvifUrlSource);
        result = true;
    }

    return result;
}

static QString getRelayOutpuToken(const QnPlOnvifResource::RelayOutputInfo& relayInfo)
{
    return QString::fromStdString(relayInfo.token);
}

// !Implementation of QnSecurityCamResource::getRelayOutputList
QnIOPortDataList QnPlOnvifResource::getRelayOutputList() const
{
    QStringList idList;
    std::transform(
        m_relayOutputInfo.begin(),
        m_relayOutputInfo.end(),
        std::back_inserter(idList),
        getRelayOutpuToken);
    QnIOPortDataList result;
    for (const auto& data: idList)
    {
        QnIOPortData value;
        value.portType = Qn::PT_Output;
        value.id = data;
        value.outputName = tr("Output %1").arg(data);
        result.push_back(value);
    }
    return result;
}

QnIOPortDataList QnPlOnvifResource::getInputPortList() const
{
    //TODO/IMPL
    return QnIOPortDataList();
}

bool QnPlOnvifResource::fetchRelayInputInfo(const CapabilitiesResp& capabilitiesResponse)
{
    if (m_deviceIOUrl.empty())
        return false;

    if (capabilitiesResponse.Capabilities
        && capabilitiesResponse.Capabilities->Device
        && capabilitiesResponse.Capabilities->Device->IO
        && capabilitiesResponse.Capabilities->Device->IO->InputConnectors
        && *capabilitiesResponse.Capabilities->Device->IO->InputConnectors > 0
        && *capabilitiesResponse.Capabilities->Device->IO->InputConnectors
        < (int) MAX_IO_PORTS_PER_DEVICE)
    {
        // Camera has input port.
        setCameraCapability(Qn::RelayInputCapability, true);
    }

    auto resData = qnStaticCommon->dataPool()->data(toSharedPointer(this));
    m_portAliases = resData.value<std::vector<QString>>(Qn::ONVIF_INPUT_PORT_ALIASES_PARAM_NAME);

    if (!m_portAliases.empty())
        return true;

    QAuthenticator auth = getAuth();
    DeviceIOWrapper soapWrapper(
        m_deviceIOUrl,
        auth.user(),
        auth.password(),
        m_timeDrift);

    _onvifDeviceIO__GetDigitalInputs request;
    _onvifDeviceIO__GetDigitalInputsResponse response;
    const int soapCallResult = soapWrapper.getDigitalInputs(request, response);
    if (soapCallResult != SOAP_OK && soapCallResult != SOAP_MUSTUNDERSTAND)
    {
        NX_LOGX(lit("Failed to get relay digital input list. endpoint %1")
            .arg(QString::fromLatin1(soapWrapper.endpoint())), cl_logDEBUG1);
        return true;
    }

    m_portAliases.clear();
    for (const auto& input: response.DigitalInputs)
        m_portAliases.push_back(QString::fromStdString(input->token));

    return true;
}

bool QnPlOnvifResource::fetchPtzInfo()
{

    if (getPtzUrl().isEmpty())
        return false;

    QAuthenticator auth = getAuth();
    PtzSoapWrapper ptz (getPtzUrl().toStdString(), auth.user(), auth.password(), getTimeDrift());

    _onvifPtz__GetConfigurations request;
    _onvifPtz__GetConfigurationsResponse response;
    if (ptz.doGetConfigurations(request, response) == SOAP_OK
        && response.PTZConfiguration.size() > 0)
    {
        m_ptzConfigurationToken = QString::fromStdString(response.PTZConfiguration[0]->token);
    }
    return true;
}

//!Implementation of QnSecurityCamResource::setRelayOutputState
bool QnPlOnvifResource::setRelayOutputState(
    const QString& outputID,
    bool active,
    unsigned int autoResetTimeoutMS)
{
    QnMutexLocker lk(&m_ioPortMutex);

    using namespace std::placeholders;
    const quint64 timerID = nx::utils::TimerManager::instance()->addTimer(
        std::bind(&QnPlOnvifResource::setRelayOutputStateNonSafe, this, _1, outputID, active,
            autoResetTimeoutMS),
        std::chrono::milliseconds::zero());
    m_triggerOutputTasks[timerID] = TriggerOutputTask(outputID, active, autoResetTimeoutMS);
    return true;
}

boost::optional<onvifXsd__H264Profile> QnPlOnvifResource::getH264StreamProfile(
    const VideoOptionsLocal& videoOptionsLocal)
{
    auto resData = qnStaticCommon->dataPool()->data(toSharedPointer(this));

    auto desiredH264Profile = resData.value<QString>(Qn::DESIRED_H264_PROFILE_PARAM_NAME);

    if (videoOptionsLocal.h264Profiles.isEmpty())
        return boost::optional<onvifXsd__H264Profile>();
    else if (!desiredH264Profile.isEmpty())
        return fromStringToH264Profile(desiredH264Profile);
    else
        return videoOptionsLocal.h264Profiles[0];
}

qreal QnPlOnvifResource::getBestSecondaryCoeff(const QList<QSize> resList, qreal aspectRatio) const
{
    int maxSquare =
        SECONDARY_STREAM_MAX_RESOLUTION.width() * SECONDARY_STREAM_MAX_RESOLUTION.height();
    QSize secondaryRes = getNearestResolution(
        SECONDARY_STREAM_DEFAULT_RESOLUTION, aspectRatio, maxSquare, resList);
    if (secondaryRes == EMPTY_RESOLUTION_PAIR)
    {
        secondaryRes =
            getNearestResolution(SECONDARY_STREAM_DEFAULT_RESOLUTION, 0.0, maxSquare, resList);
    }
    qreal secResSquare =
        SECONDARY_STREAM_DEFAULT_RESOLUTION.width() * SECONDARY_STREAM_DEFAULT_RESOLUTION.height();
    qreal findResSquare = secondaryRes.width() * secondaryRes.height();
    if (findResSquare > secResSquare)
        return findResSquare / secResSquare;
    else
        return secResSquare / findResSquare;
}

int QnPlOnvifResource::getSecondaryIndex(const QList<VideoOptionsLocal>& optList) const
{
    if (optList.size() < 2 || optList[0].resolutions.isEmpty())
        return 1; // default value

    qreal bestResCoeff = INT_MAX;
    int bestResIndex = 1;
    bool bestIsH264 = false;

    qreal aspectRation = (qreal) optList[0].resolutions[0].width()
        / (qreal) optList[0].resolutions[0].height();

    for (int i = 1; i < optList.size(); ++i)
    {
        qreal resCoeff = getBestSecondaryCoeff(optList[i].resolutions, aspectRation);
        if (resCoeff < bestResCoeff
            || (resCoeff == bestResCoeff && optList[i].isH264 && !bestIsH264))
        {
            bestResCoeff = resCoeff;
            bestResIndex = i;
            bestIsH264 = optList[i].isH264;
        }
    }

    return bestResIndex;
}

bool QnPlOnvifResource::registerNotificationConsumer()
{
    if (m_appStopping)
        return false;

    QnMutexLocker lk(&m_ioPortMutex);

    //determining local address, accessible by onvif device
    QUrl eventServiceURL(QString::fromStdString(m_eventCapabilities->XAddr));
    QString localAddress;

    // TODO: #ak should read local address only once
<<<<<<< HEAD
    std::unique_ptr<nx::network::AbstractStreamSocket> sock( nx::network::SocketFactory::createStreamSocket() );
    if( !sock->connect(
            eventServiceURL.host(), eventServiceURL.port(nx::network::http::DEFAULT_HTTP_PORT),
            nx::network::deprecated::kDefaultConnectTimeout) )
=======
    std::unique_ptr<AbstractStreamSocket> sock(SocketFactory::createStreamSocket());
    if (!sock->connect(eventServiceURL.host(), eventServiceURL.port(nx_http::DEFAULT_HTTP_PORT)))
>>>>>>> 90113371
    {
        NX_LOGX(lit("Failed to connect to %1:%2 to determine local address. %3")
            .arg(eventServiceURL.host()).arg(eventServiceURL.port())
            .arg(SystemError::getLastOSErrorText()), cl_logWARNING);
        return false;
    }
    localAddress = sock->getLocalAddress().address.toString();

    QAuthenticator auth = getAuth();

    NotificationProducerSoapWrapper soapWrapper(
        m_eventCapabilities->XAddr,
        auth.user(),
        auth.password(),
        m_timeDrift);
    soapWrapper.getProxy()->soap->imode |= SOAP_XML_IGNORENS;

    char buf[512];

    //providing local gsoap server url
    _oasisWsnB2__Subscribe request;
    ns1__EndpointReferenceType notificationConsumerEndPoint;
    ns1__AttributedURIType notificationConsumerEndPointAddress;
    sprintf(buf, "http://%s:%d%s", localAddress.toLatin1().data(),
        QnSoapServer::instance()->port(), QnSoapServer::instance()->path().toLatin1().data());
    notificationConsumerEndPointAddress.__item = buf;
    notificationConsumerEndPoint.Address = &notificationConsumerEndPointAddress;
    request.ConsumerReference = &notificationConsumerEndPoint;
    //setting InitialTerminationTime (if supported)
    sprintf(buf, "PT%dS", DEFAULT_NOTIFICATION_CONSUMER_REGISTRATION_TIMEOUT);
    std::string initialTerminationTime(buf);
    request.InitialTerminationTime = &initialTerminationTime;

    //creating filter
    //oasisWsnB2__FilterType topicFilter;
    //strcpy(buf, "<wsnt:TopicExpression Dialect=\"xsd:anyURI\">tns1:Device/Trigger/Relay</wsnt:TopicExpression>");
    //topicFilter.__any.push_back(buf);
    //request.Filter = &topicFilter;

    _oasisWsnB2__SubscribeResponse response;
    const int soapCallResult = soapWrapper.Subscribe(&request, &response);

    // TODO/IMPL: find out which is error and which is not.
    if (soapCallResult != SOAP_OK && soapCallResult != SOAP_MUSTUNDERSTAND)
    {
        NX_LOGX(lit("Failed to subscribe in NotificationProducer. endpoint %1")
            .arg(QString::fromLatin1(soapWrapper.endpoint())), cl_logWARNING);
        return false;
    }

    NX_LOGX(lit("%1 subscribed to notifications").arg(getUrl()), cl_logDEBUG2);

    if (m_appStopping)
        return false;

    // TODO: #ak if this variable is unused following code may be deleted as well
    time_t utcTerminationTime; // = ::time(NULL) + DEFAULT_NOTIFICATION_CONSUMER_REGISTRATION_TIMEOUT;
    if (response.oasisWsnB2__TerminationTime)
    {
        if (response.oasisWsnB2__CurrentTime)
        {
            utcTerminationTime = ::time(NULL)
                + *response.oasisWsnB2__TerminationTime
                - *response.oasisWsnB2__CurrentTime;
        }
        else
        {
            // Hoping local and cam clocks are synchronized.
            utcTerminationTime = *response.oasisWsnB2__TerminationTime;
        }
    }
    // Else: considering, that onvif device processed initialTerminationTime.
    Q_UNUSED(utcTerminationTime)

    std::string subscriptionID;
    if (response.SubscriptionReference)
    {
        if (response.SubscriptionReference->ns1__ReferenceParameters &&
            response.SubscriptionReference->ns1__ReferenceParameters->__item)
        {
            //parsing to retrieve subscriptionId. Example: "<dom0:SubscriptionId xmlns:dom0=\"(null)\">0</dom0:SubscriptionId>"
            QXmlSimpleReader reader;
            SubscriptionReferenceParametersParseHandler handler;
            reader.setContentHandler(&handler);
            QBuffer srcDataBuffer;
            srcDataBuffer.setData(
                response.SubscriptionReference->ns1__ReferenceParameters->__item,
                (int) strlen(response.SubscriptionReference->ns1__ReferenceParameters->__item));
            QXmlInputSource xmlSrc(&srcDataBuffer);
            if (reader.parse(&xmlSrc))
                m_onvifNotificationSubscriptionID = handler.subscriptionID;
        }

        if (response.SubscriptionReference->Address)
        {
            m_onvifNotificationSubscriptionReference =
                fromOnvifDiscoveredUrl(response.SubscriptionReference->Address->__item);
        }
    }

    // Launching renew-subscription timer.
    unsigned int renewSubsciptionTimeoutSec = 0;
    if (response.oasisWsnB2__CurrentTime && response.oasisWsnB2__TerminationTime)
    {
        renewSubsciptionTimeoutSec =
            *response.oasisWsnB2__TerminationTime - *response.oasisWsnB2__CurrentTime;
    }
    else
        renewSubsciptionTimeoutSec = DEFAULT_NOTIFICATION_CONSUMER_REGISTRATION_TIMEOUT;

    scheduleRenewSubscriptionTimer(renewSubsciptionTimeoutSec);

    if (m_appStopping)
        return false;

    /* Note that we don't pass shared pointer here as this would create a
     * cyclic reference and onvif resource will never be deleted. */
    QnSoapServer::instance()->getService()->registerResource(
        toSharedPointer(this),
        QUrl(QString::fromStdString(m_eventCapabilities->XAddr)).host(),
        m_onvifNotificationSubscriptionReference);

    m_eventMonitorType = emtNotification;

    NX_LOGX(lit("Successfully registered in NotificationProducer. endpoint %1")
        .arg(QString::fromLatin1(soapWrapper.endpoint())), cl_logDEBUG1);
    return true;
}

void QnPlOnvifResource::scheduleRenewSubscriptionTimer(unsigned int timeoutSec)
{
    if (timeoutSec > RENEW_NOTIFICATION_FORWARDING_SECS)
        timeoutSec -= RENEW_NOTIFICATION_FORWARDING_SECS;

    const std::chrono::seconds timeout(timeoutSec);
    NX_LOGX(lm("Schedule renew subscription in %1").arg(timeout), cl_logDEBUG2);
    updateTimer(&m_renewSubscriptionTimerID, timeout,
        std::bind(&QnPlOnvifResource::onRenewSubscriptionTimer, this, std::placeholders::_1));
}

CameraDiagnostics::Result QnPlOnvifResource::updateVEncoderUsage(
    QList<VideoOptionsLocal>& optionsList)
{
    QAuthenticator auth = getAuth();
    MediaSoapWrapper soapWrapper(
        getMediaUrl().toStdString().c_str(), auth.user(), auth.password(), m_timeDrift);

    ProfilesReq request;
    ProfilesResp response;

    int soapRes = soapWrapper.getProfiles(request, response);
    if (soapRes == SOAP_OK)
    {
        for (auto iter = response.Profiles.begin(); iter != response.Profiles.end(); ++iter)
        {
            Profile* profile = *iter;
            if (profile->token.empty() || !profile->VideoEncoderConfiguration)
                continue;
            QString vEncoderID = QString::fromStdString(profile->VideoEncoderConfiguration->token);
            for (int i = 0; i < optionsList.size(); ++i)
            {
                if (optionsList[i].id == vEncoderID)
                {
                    optionsList[i].usedInProfiles = true;
                    optionsList[i].currentProfile = QString::fromStdString(profile->Name);
                }
            }
        }
        return CameraDiagnostics::NoErrorResult();
    }
    else
    {
        return CameraDiagnostics::RequestFailedResult(
            QLatin1String("getProfiles"), soapWrapper.getLastError());
    }
}

bool QnPlOnvifResource::checkResultAndSetStatus(const CameraDiagnostics::Result& result)
{
    bool notAuthorized = result.errorCode == CameraDiagnostics::ErrorCode::notAuthorised;
    if (notAuthorized && getStatus() != Qn::Unauthorized)
        setStatus(Qn::Unauthorized);

    return !!result;
}

bool QnPlOnvifResource::trustMaxFPS()
{
    QnResourceData resourceData = qnStaticCommon->dataPool()->data(toSharedPointer(this));
    bool result = resourceData.value<bool>(QString("trustMaxFPS"), false);
    return result;
}

CameraDiagnostics::Result QnPlOnvifResource::getVideoEncoderTokens(
    MediaSoapWrapper& soapWrapper, QStringList* result, VideoConfigsResp *confResponse)
{
    VideoConfigsReq confRequest;
    result->clear();

    // Get encoder list.
    int soapRes = soapWrapper.getVideoEncoderConfigurations(confRequest, *confResponse);
    if (soapRes != SOAP_OK)
    {
        #ifdef PL_ONVIF_DEBUG
            qCritical() << "QnPlOnvifResource::fetchAndSetVideoEncoderOptions: "
                << "can't get list of video encoders from camera (URL: "
                << soapWrapper.getEndpointUrl()
                << ", UniqueId: " << getUniqueId()
                << "). GSoap error code: " << soapRes << ". " << soapWrapper.getLastError();
        #endif
        return CameraDiagnostics::RequestFailedResult(
            QLatin1String("getVideoEncoderConfigurations"), soapWrapper.getLastError());
    }

    if (m_appStopping)
        return CameraDiagnostics::ServerTerminatedResult();

    int confRangeStart = 0;
    int confRangeEnd = (int) confResponse->Configurations.size();
    if (m_maxChannels > 1)
    {
        // Determine amount encoder configurations per each video source.
        confRangeStart = confRangeEnd/m_maxChannels * getChannel();
        confRangeEnd = confRangeStart + confRangeEnd/m_maxChannels;

        if (confRangeEnd > (int) confResponse->Configurations.size())
        {
            #ifdef PL_ONVIF_DEBUG
                qWarning() << "invalid channel number " << getChannel()+1
                    << "for camera" << getHostAddress() << "max channels=" << m_maxChannels;
            #endif
            return CameraDiagnostics::RequestFailedResult(
                QLatin1String("getVideoEncoderConfigurationOptions"), soapWrapper.getLastError());
        }
    }

    for (int confNum = confRangeStart; confNum < confRangeEnd; ++confNum)
    {
        onvifXsd__VideoEncoderConfiguration* configuration = confResponse->Configurations[confNum];
        if (configuration)
            result->push_back(QString::fromStdString(configuration->token));
    }

    return CameraDiagnostics::NoErrorResult();
}

QString QnPlOnvifResource::getInputPortNumberFromString(const QString& portName)
{
    QString portIndex;
    bool canBeConvertedToNumber = false;

    if (portName.toLower().startsWith(lit("di")))
    {
        portIndex = portName.mid(2);

        auto portNum = portIndex.toInt(&canBeConvertedToNumber);

        if (canBeConvertedToNumber)
            return QString::number(portNum + 1);
    }
    else if (portName.startsWith("AlarmIn"))
    {
        portIndex = portName.mid(lit("AlarmIn_").length());

        auto portNum = portIndex.toInt(&canBeConvertedToNumber);

        if (canBeConvertedToNumber)
            return QString::number(portNum + 1);
    }

    return QString();
}

CameraDiagnostics::Result QnPlOnvifResource::fetchAndSetVideoEncoderOptions(
    MediaSoapWrapper& soapWrapper)
{
    QnResourceData resourceData = qnStaticCommon->dataPool()->data(toSharedPointer(this));
    QnOnvifConfigDataPtr forcedParams =
        resourceData.value<QnOnvifConfigDataPtr>(QString("forcedOnvifParams"));
    QStringList videoEncodersTokens;
    VideoConfigsResp confResponse;

    auto frameRateBounds = resourceData.value<QnBounds>(Qn::FPS_BOUNDS_PARAM_NAME, QnBounds());

    if (forcedParams && forcedParams->videoEncoders.size() > getChannel())
    {
        videoEncodersTokens = forcedParams->videoEncoders[getChannel()].split(L',');
    }
    else
    {
        auto error = getVideoEncoderTokens(soapWrapper, &videoEncodersTokens, &confResponse);
        if (error.errorCode != CameraDiagnostics::ErrorCode::noError)
            return error;
    }

    QString login = soapWrapper.getLogin();
    QString password = soapWrapper.getPassword();
    std::string endpoint = soapWrapper.getEndpointUrl().toStdString();

    QList<VideoOptionsLocal> optionsList;
    for(const QString& encoderToken: videoEncodersTokens)
    {

        int retryCount = getMaxOnvifRequestTries();
        int soapRes = SOAP_ERR;

        for (;soapRes != SOAP_OK && retryCount >= 0; --retryCount)
        {
            if (m_appStopping)
                return CameraDiagnostics::ServerTerminatedResult();

            VideoOptionsReq optRequest;
            VideoOptionsResp optResp;
            std::string tokenStdStr = encoderToken.toStdString();
            optRequest.ConfigurationToken = &tokenStdStr;

            MediaSoapWrapper soapWrapper(endpoint, login, password, m_timeDrift);

            // Get options per encoder.
            soapRes = soapWrapper.getVideoEncoderConfigurationOptions(optRequest, optResp);
            if (soapRes != SOAP_OK || !optResp.Options)
            {
#ifdef PL_ONVIF_DEBUG
                qCritical() << "QnPlOnvifResource::fetchAndSetVideoEncoderOptions: can't receive options (or data is empty) for video encoder '"
                    << QString::fromStdString(*(optRequest.ConfigurationToken)) << "' from camera (URL: "  << soapWrapper.getEndpointUrl() << ", UniqueId: " << getUniqueId()
                    << "). Root cause: SOAP request failed. GSoap error code: " << soapRes << ". " << soapWrapper.getLastError();

                qWarning() << "camera" << soapWrapper.getEndpointUrl() << "got soap error for configuration" << configuration->Name.c_str() << "skip configuration";
#endif
                continue;
            }

            if (optResp.Options->H264 || optResp.Options->JPEG)
            {
                optionsList << VideoOptionsLocal(encoderToken, optResp, frameRateBounds);
            }
#ifdef PL_ONVIF_DEBUG
            else
                qWarning() << "QnPlOnvifResource::fetchAndSetVideoEncoderOptions: video encoder '" << encoderToken
                    << "' contains no data for H264/JPEG (URL: "  << soapWrapper.getEndpointUrl() << ", UniqueId: " << getUniqueId() << ")." << "Ignoring and use default codec list";
#endif
        }
        if (soapRes != SOAP_OK)
            return CameraDiagnostics::RequestFailedResult(
                QLatin1String("getVideoEncoderConfigurationOptions"), soapWrapper.getLastError());
    }

    if (optionsList.isEmpty())
    {
#ifdef PL_ONVIF_DEBUG
        qCritical() << "QnPlOnvifResource::fetchAndSetVideoEncoderOptions: all video options are empty. (URL: "
            << soapWrapper.getEndpointUrl() << ", UniqueId: " << getUniqueId() << ").";
#endif
        return CameraDiagnostics::RequestFailedResult(
            QLatin1String("fetchAndSetVideoEncoderOptions"), QLatin1String("no video options"));
    }

    if (m_appStopping)
        return CameraDiagnostics::ServerTerminatedResult();

    CameraDiagnostics::Result result = updateVEncoderUsage(optionsList);
    if (!result)
        return result;

    auto profiles = forcedParams ? forcedParams->profiles : QVector<QString>();
    auto channel = getChannel();
    QString channelProfiles;

    if (profiles.size() > channel)
        channelProfiles = profiles[channel];

    auto comparator = createComparator(channelProfiles);
    std::sort(optionsList.begin(), optionsList.end(), comparator);

    if (optionsList[0].frameRateMax > 0)
        setMaxFps(optionsList[0].frameRateMax);
    if (m_maxChannels == 1 && !trustMaxFPS() && !isCameraControlDisabled())
        checkMaxFps(confResponse, optionsList[0].id);

    if (m_appStopping)
        return CameraDiagnostics::ServerTerminatedResult();

    {
        QnMutexLocker lock(&m_mutex);
        m_primaryStreamCapabilities = optionsList[0];
    }

    NX_LOGX(QString(lit("ONVIF debug: got %1 encoders for camera %2"))
        .arg(optionsList.size()).arg(getHostAddress()), cl_logDEBUG1);

    bool dualStreamingAllowed = optionsList.size() >= 2;

    QnMutexLocker lock(&m_mutex);
    m_secondaryStreamCapabilities = VideoOptionsLocal();
    if (dualStreamingAllowed)
    {
        int secondaryIndex = channelProfiles.isEmpty() ? getSecondaryIndex(optionsList) : 1;
            m_secondaryStreamCapabilities = optionsList[secondaryIndex];
    }

    return CameraDiagnostics::NoErrorResult();
}

bool QnPlOnvifResource::fetchAndSetDualStreaming(MediaSoapWrapper& /*soapWrapper*/)
{
    QnMutexLocker lock(&m_mutex);

    auto resData = qnStaticCommon->dataPool()->data(toSharedPointer(this));

    bool forceSingleStream = resData.value<bool>(Qn::FORCE_SINGLE_STREAM_PARAM_NAME, false);

    const bool dualStreaming =
        !forceSingleStream
        && !m_secondaryStreamCapabilities.resolutions.isEmpty()
        && !m_secondaryStreamCapabilities.id.isEmpty();

    if (dualStreaming)
    {
        NX_LOGX(
            lit("ONVIF debug: enable dualstreaming for camera %1")
                .arg(getHostAddress()),
            cl_logDEBUG1);
    }
    else
    {
        QString reason =
            forceSingleStream ?
                lit("single stream mode is forced by driver") :
            m_secondaryStreamCapabilities.resolutions.isEmpty() ?
                lit("no secondary resolution") :
                QLatin1String("no secondary encoder");

        NX_LOGX(
            lit("ONVIF debug: disable dualstreaming for camera %1 reason: %2")
                .arg(getHostAddress())
                .arg(reason),
            cl_logDEBUG1);
    }

    setProperty(Qn::HAS_DUAL_STREAMING_PARAM_NAME, dualStreaming ? 1 : 0);
    return true;
}

bool QnPlOnvifResource::fetchAndSetAudioEncoderOptions(MediaSoapWrapper& soapWrapper)
{
    AudioOptionsReq request;
    std::string token = m_audioEncoderId.toStdString();
    request.ConfigurationToken = &token;
    request.ProfileToken = NULL;

    AudioOptionsResp response;

    int soapRes = soapWrapper.getAudioEncoderConfigurationOptions(request, response);
    if (soapRes != SOAP_OK || !response.Options)
    {
#ifdef PL_ONVIF_DEBUG
        qWarning() << "QnPlOnvifResource::fetchAndSetAudioEncoderOptions: can't receive data from camera (or data is empty) (URL: "
            << soapWrapper.getEndpointUrl() << ", UniqueId: " << getUniqueId()
            << "). Root cause: SOAP request failed. GSoap error code: " << soapRes
            << ". " << soapWrapper.getLastError();
#endif
        return false;

    }

    AUDIO_CODECS codec = AUDIO_NONE;
    AudioOptions* options = NULL;

    std::vector<AudioOptions*>::const_iterator it = response.Options->Options.begin();

    while (it != response.Options->Options.end())
    {
        AudioOptions* curOpts = *it;
        if (curOpts)
        {
            switch (curOpts->Encoding)
            {
                case onvifXsd__AudioEncoding__G711:
                    if (codec < G711)
                    {
                        codec = G711;
                        options = curOpts;
                    }
                    break;
                case onvifXsd__AudioEncoding__G726:
                    if (codec < G726)
                    {
                        codec = G726;
                        options = curOpts;
                    }
                    break;
                case onvifXsd__AudioEncoding__AAC:
                    if (codec < AAC)
                    {
                        codec = AAC;
                        options = curOpts;
                    }
                    break;
                case onvifXsd__AudioEncoding__AMR:
                    if (codec < AMR)
                    {
                        codec = AMR;
                        options = curOpts;
                    }
                    break;
                default:
#ifdef PL_ONVIF_DEBUG
                    qWarning() << "QnPlOnvifResource::fetchAndSetAudioEncoderOptions: got unknown codec type: "
                        << curOpts->Encoding << " (URL: " << soapWrapper.getEndpointUrl() << ", UniqueId: " << getUniqueId()
                        << "). Root cause: SOAP request failed. GSoap error code: " << soapRes << ". " << soapWrapper.getLastError();
#endif
                    break;
            }
        }

        ++it;
    }

    if (!options)
    {
#ifdef PL_ONVIF_DEBUG
        qWarning() << "QnPlOnvifResource::fetchAndSetAudioEncoderOptions: camera didn't return data for G711, G726 or ACC (URL: "
            << soapWrapper.getEndpointUrl() << ", UniqueId: " << getUniqueId()
            << "). Root cause: SOAP request failed. GSoap error code: " << soapRes
            << ". " << soapWrapper.getLastError();
#endif
        return false;

    }

    setAudioCodec(codec);

    setAudioEncoderOptions(*options);

    return true;
}

void QnPlOnvifResource::setAudioEncoderOptions(const AudioOptions& options)
{
    int bitRate = 0;
    if (options.BitrateList)
    {
        bitRate = findClosestRateFloor(options.BitrateList->Items, MAX_AUDIO_BITRATE);
    }
#ifdef PL_ONVIF_DEBUG
    else
    {
        qWarning() << "QnPlOnvifResource::fetchAndSetAudioEncoderOptions: camera didn't return Bitrate List (UniqueId: "
            << getUniqueId() << ").";
    }
#endif

    int sampleRate = 0;
    if (options.SampleRateList)
    {
        sampleRate = findClosestRateFloor(options.SampleRateList->Items, MAX_AUDIO_SAMPLERATE);
    }
#ifdef PL_ONVIF_DEBUG
    else
    {
        qWarning() << "QnPlOnvifResource::fetchAndSetAudioEncoderOptions: camera didn't return Samplerate List (UniqueId: "
            << getUniqueId() << ").";
    }
#endif

    {
        QnMutexLocker lock(&m_mutex);
        m_audioSamplerate = sampleRate;
        m_audioBitrate = bitRate;
    }
}

int QnPlOnvifResource::findClosestRateFloor(const std::vector<int>& values, int threshold) const
{
    int floor = threshold;
    int ceil = threshold;

    std::vector<int>::const_iterator it = values.begin();

    while (it != values.end())
    {
        if (*it == threshold)
        {
            return *it;
        }

        if (*it < threshold && *it > floor)
        {
            floor = *it;
        } else if (*it > threshold && *it < ceil)
        {
            ceil = *it;
        }

        ++it;
    }

    if (floor < threshold)
    {
        return floor;
    }

    if (ceil > threshold)
    {
        return ceil;
    }

    return 0;
}

CameraDiagnostics::Result QnPlOnvifResource::updateResourceCapabilities()
{
    QnMutexLocker lock(&m_mutex);

    auto resData = qnStaticCommon->dataPool()->data(toSharedPointer(this));

    if (!m_videoSourceSize.isValid())
        return CameraDiagnostics::NoErrorResult();

    NX_LOGX(QString(lit("ONVIF debug: videoSourceSize is %1x%2 for camera %3")).
        arg(m_videoSourceSize.width()).arg(m_videoSourceSize.height())
        .arg(getHostAddress()), cl_logDEBUG1);

    bool trustToVideoSourceSize = false;
    for (const auto& resolution: m_primaryStreamCapabilities.resolutions)
    {
        if (resolution.width() <= m_videoSourceSize.width()
            && resolution.height() <= m_videoSourceSize.height())
        {
            // Trust to videoSourceSize if at least 1 appropriate resolution is exists.
            trustToVideoSourceSize = true;
        }

    }

    bool videoSourceSizeIsRight = resData.value<bool>(
        Qn::TRUST_TO_VIDEO_SOURCE_SIZE_PARAM_NAME, true);
    if (!videoSourceSizeIsRight)
        trustToVideoSourceSize = false;

    if (!trustToVideoSourceSize)
    {
        NX_LOGX(QString(lit("ONVIF debug: do not trust to videoSourceSize is %1x%2 for camera %3 because it blocks all resolutions")).
            arg(m_videoSourceSize.width()).arg(m_videoSourceSize.height()).arg(getHostAddress()), cl_logDEBUG1);
        return CameraDiagnostics::NoErrorResult();
    }

    QList<QSize>::iterator it = m_primaryStreamCapabilities.resolutions.begin();
    while (it != m_primaryStreamCapabilities.resolutions.end())
    {
        if (it->width() > m_videoSourceSize.width() || it->height() > m_videoSourceSize.height())
        {

            NX_LOGX(QString(lit("ONVIF debug: drop resolution %1x%2 for camera %3 because resolution > videoSourceSize")).
                arg(it->width()).arg(it->width()).arg(getHostAddress()), cl_logDEBUG1);

            it = m_primaryStreamCapabilities.resolutions.erase(it);
        }
        else
        {
            return CameraDiagnostics::NoErrorResult();
        }
    }

    return CameraDiagnostics::NoErrorResult();
}

bool QnPlOnvifResource::fetchAndSetAudioEncoder(MediaSoapWrapper& soapWrapper)
{
    AudioConfigsReq request;
    AudioConfigsResp response;

    int soapRes = soapWrapper.getAudioEncoderConfigurations(request, response);
    if (soapRes != SOAP_OK)
    {
#ifdef PL_ONVIF_DEBUG
        qWarning() << "QnPlOnvifResource::fetchAndSetAudioEncoder: can't receive data from camera (or data is empty) (URL: "
            << soapWrapper.getEndpointUrl() << ", UniqueId: " << getUniqueId()
            << "). Root cause: SOAP request failed. GSoap error code: " << soapRes
            << ". " << soapWrapper.getLastError();
#endif
        return false;

    }

    if (response.Configurations.empty())
    {
#ifdef PL_ONVIF_DEBUG
        qWarning() << "QnPlOnvifResource::fetchAndSetAudioEncoder: empty data received from camera (or data is empty) (URL: "
            << soapWrapper.getEndpointUrl() << ", UniqueId: " << getUniqueId()
            << "). Root cause: SOAP request failed. GSoap error code: " << soapRes
            << ". " << soapWrapper.getLastError();
#endif
        return false;
    }
    else
    {
        if ((int)response.Configurations.size() > getChannel())
        {
            onvifXsd__AudioEncoderConfiguration* conf = response.Configurations.at(getChannel());
        if (conf)
        {
            QnMutexLocker lock(&m_mutex);
            // TODO: #vasilenko UTF unuse std::string
            m_audioEncoderId = QString::fromStdString(conf->token);
        }
    }
#ifdef PL_ONVIF_DEBUG
        else
        {
            qWarning() << "Can't find appropriate audio encoder. url=" << getUrl();
            return false;
        }
#endif
    }

    return true;
}

void QnPlOnvifResource::updateVideoSource(VideoSource* source, const QRect& maxRect) const
{
    //One name for primary and secondary
    //source.Name = NETOPTIX_PRIMARY_NAME;

    if (!source->Bounds)
    {
#ifdef PL_ONVIF_DEBUG
        qWarning() << "QnOnvifStreamReader::updateVideoSource: rectangle object is NULL. UniqueId: " << getUniqueId();
#endif
        return;
    }

    if (!m_videoSourceSize.isValid())
        return;

    source->Bounds->x = maxRect.left();
    source->Bounds->y = maxRect.top();
    source->Bounds->width = maxRect.width();
    source->Bounds->height = maxRect.height();
}

CameraDiagnostics::Result QnPlOnvifResource::sendVideoSourceToCamera(VideoSource* source)
{
    QAuthenticator auth = getAuth();
    MediaSoapWrapper soapWrapper(
        getMediaUrl().toStdString().c_str(), auth.user(), auth.password(), getTimeDrift());

    SetVideoSrcConfigReq request;
    SetVideoSrcConfigResp response;
    request.Configuration = source;
    request.ForcePersistence = false;

    int soapRes = soapWrapper.setVideoSourceConfiguration(request, response);
    if (soapRes != SOAP_OK)
    {
#ifdef PL_ONVIF_DEBUG
        qWarning() << "QnOnvifStreamReader::setVideoSourceConfiguration: can't set required values into ONVIF physical device (URL: "
            << soapWrapper.getEndpointUrl() << ", UniqueId: " << getUniqueId()
            << "). Root cause: SOAP failed. GSoap error code: " << soapRes << ". " << soapWrapper.getLastError();
#endif

        if (soapWrapper.isNotAuthenticated())
            setStatus(Qn::Unauthorized);

        // Ignore error because of some cameras is not ONVIF profile S compatible
        // and doesn't support this request.
        return CameraDiagnostics::NoErrorResult();
        //return CameraDiagnostics::RequestFailedResult(QLatin1String("setVideoSourceConfiguration"), soapWrapper.getLastError());
    }

    return CameraDiagnostics::NoErrorResult();
}

CameraDiagnostics::Result QnPlOnvifResource::fetchChannelCount(bool limitedByEncoders)
{
    QAuthenticator auth = getAuth();
    MediaSoapWrapper soapWrapper(
        getMediaUrl().toStdString(), auth.user(), auth.password(), m_timeDrift);

    _onvifMedia__GetVideoSources request;
    _onvifMedia__GetVideoSourcesResponse response;
    int soapRes = soapWrapper.getVideoSources(request, response);

    if (soapRes != SOAP_OK)
    {
        #ifdef PL_ONVIF_DEBUG
            qWarning() << "QnPlOnvifResource::fetchAndSetVideoSource: "
                "can't receive data from camera (or data is empty) (URL: "
                << soapWrapper.getEndpointUrl() << ", UniqueId: " << getUniqueId()
                << "). Root cause: SOAP request failed. GSoap error code: " << soapRes
                << ". " << soapWrapper.getLastError();
        #endif
        if (soapWrapper.isNotAuthenticated())
            return CameraDiagnostics::NotAuthorisedResult(getMediaUrl());
        return CameraDiagnostics::RequestFailedResult(
            QLatin1String("getVideoSources"), soapWrapper.getLastError());

    }

    m_maxChannels = (int) response.VideoSources.size();

    if (m_maxChannels <= getChannel())
    {
        #ifdef PL_ONVIF_DEBUG
            qWarning() << "QnPlOnvifResource::fetchAndSetVideoSource: "
                << "empty data received from camera (or data is empty) (URL: "
                << soapWrapper.getEndpointUrl() << ", UniqueId: " << getUniqueId()
                << "). Root cause: SOAP request failed. GSoap error code: " << soapRes
                << ". " << soapWrapper.getLastError();
        #endif
        return CameraDiagnostics::RequestFailedResult(
            QLatin1String("getVideoSources"),
            QLatin1String("missing video source configuration (1)"));
    }

    onvifXsd__VideoSource* conf = response.VideoSources.at(getChannel());

    if (!conf)
    {
        return CameraDiagnostics::RequestFailedResult(
            QLatin1String("getVideoSources"),
            QLatin1String("missing video source configuration (2)"));
    }
    QnMutexLocker lock(&m_mutex);
    m_videoSourceToken = QString::fromStdString(conf->token);

    if (limitedByEncoders && m_maxChannels > 1)
    {
        VideoConfigsReq confRequest;
        VideoConfigsResp confResponse;
        // Get encoder list.
        soapRes = soapWrapper.getVideoEncoderConfigurations(confRequest, confResponse);
        if (soapRes != SOAP_OK)
        {
            return CameraDiagnostics::RequestFailedResult(
                QLatin1String("getVideoEncoderConfigurations"), soapWrapper.getLastError());
        }
        int encoderCount = (int)confResponse.Configurations.size();
        if (encoderCount < m_maxChannels)
            m_maxChannels = encoderCount;
    }

    return CameraDiagnostics::NoErrorResult();
}

QRect QnPlOnvifResource::getVideoSourceMaxSize(const QString& configToken)
{
    QAuthenticator auth = getAuth();
    MediaSoapWrapper soapWrapper(
        getMediaUrl().toStdString(), auth.user(), auth.password(), m_timeDrift);

    VideoSrcOptionsReq request;
    std::string token = configToken.toStdString();
    request.ConfigurationToken = &token;
    request.ProfileToken = NULL;

    VideoSrcOptionsResp response;

    int soapRes = soapWrapper.getVideoSourceConfigurationOptions(request, response);

    bool isValid = response.Options
        && response.Options->BoundsRange
        && response.Options->BoundsRange->XRange
        && response.Options->BoundsRange->YRange
        && response.Options->BoundsRange->WidthRange
        && response.Options->BoundsRange->HeightRange;

    if (soapRes != SOAP_OK || !isValid)
    {
        #ifdef PL_ONVIF_DEBUG
            qWarning() << "QnPlOnvifResource::fetchAndSetVideoSourceOptions: "
                << "can't receive data from camera (or data is empty) (URL: "
                << soapWrapper.getEndpointUrl() << ", UniqueId: " << getUniqueId()
                << "). Root cause: SOAP request failed. GSoap error code: " << soapRes
                << ". " << soapWrapper.getLastError();
        #endif
        return QRect();
    }
    onvifXsd__IntRectangleRange* br = response.Options->BoundsRange;
    QRect result(qMax(0, br->XRange->Min), qMax(0, br->YRange->Min),
        br->WidthRange->Max, br->HeightRange->Max);
    if (result.isEmpty())
        return QRect();
    return result;
}

CameraDiagnostics::Result QnPlOnvifResource::fetchAndSetVideoSource()
{
    CameraDiagnostics::Result result = fetchChannelCount();
    if (!result)
    {
        if (result.errorCode == CameraDiagnostics::ErrorCode::notAuthorised)
            setStatus(Qn::Unauthorized);
        return result;
    }

    if (m_appStopping)
        return CameraDiagnostics::ServerTerminatedResult();

    QAuthenticator auth = getAuth();
    MediaSoapWrapper soapWrapper(
        getMediaUrl().toStdString(), auth.user(), auth.password(), m_timeDrift);

    VideoSrcConfigsReq request;
    VideoSrcConfigsResp response;

    int soapRes = soapWrapper.getVideoSourceConfigurations(request, response);
    if (soapRes != SOAP_OK)
    {
        #ifdef PL_ONVIF_DEBUG
            qWarning() << "QnPlOnvifResource::fetchAndSetVideoSource: "
                << "can't receive data from camera (or data is empty) (URL: "
                << soapWrapper.getEndpointUrl() << ", UniqueId: " << getUniqueId()
                << "). Root cause: SOAP request failed. GSoap error code: " << soapRes
                << ". " << soapWrapper.getLastError();
        #endif
        return CameraDiagnostics::RequestFailedResult(
            QLatin1String("getVideoSourceConfigurations"), soapWrapper.getLastError());
    }

    if (m_appStopping)
        return CameraDiagnostics::ServerTerminatedResult();

    std::string srcToken = m_videoSourceToken.toStdString();
    for (uint i = 0; i < response.Configurations.size(); ++i)
    {
        onvifXsd__VideoSourceConfiguration* conf = response.Configurations.at(i);
        if (!conf || conf->SourceToken != srcToken || !(conf->Bounds))
            continue;

        {
            QnMutexLocker lock(&m_mutex);
            m_videoSourceId = QString::fromStdString(conf->token);
        }

        QRect currentRect(
            conf->Bounds->x, conf->Bounds->y, conf->Bounds->width, conf->Bounds->height);
        QRect maxRect = getVideoSourceMaxSize(QString::fromStdString(conf->token));
        if (maxRect.isValid())
            m_videoSourceSize = QSize(maxRect.width(), maxRect.height());
        if (maxRect.isValid() && currentRect != maxRect && !isCameraControlDisabled())
        {
            updateVideoSource(conf, maxRect);
            return sendVideoSourceToCamera(conf);
        }
        else
        {
            return CameraDiagnostics::NoErrorResult();
        }

        if (m_appStopping)
            return CameraDiagnostics::ServerTerminatedResult();
    }

    return CameraDiagnostics::UnknownErrorResult();
}

CameraDiagnostics::Result QnPlOnvifResource::fetchAndSetAudioSource()
{
    QAuthenticator auth = getAuth();
    MediaSoapWrapper soapWrapper(
        getMediaUrl().toStdString(), auth.user(), auth.password(), m_timeDrift);

    AudioSrcConfigsReq request;
    AudioSrcConfigsResp response;

    int soapRes = soapWrapper.getAudioSourceConfigurations(request, response);
    if (soapRes != SOAP_OK)
    {
        #ifdef PL_ONVIF_DEBUG
            qWarning() << "QnPlOnvifResource::fetchAndSetAudioSource: "
                << "can't receive data from camera (or data is empty) (URL: "
                << soapWrapper.getEndpointUrl() << ", UniqueId: " << getUniqueId()
                << "). Root cause: SOAP request failed. GSoap error code: " << soapRes
                << ". " << soapWrapper.getLastError();
        #endif
        return CameraDiagnostics::RequestFailedResult(
            QLatin1String("getAudioSourceConfigurations"), soapWrapper.getLastError());
    }

    if ((int)response.Configurations.size() <= getChannel())
    {
        #ifdef PL_ONVIF_DEBUG
            qWarning() << "QnPlOnvifResource::fetchAndSetAudioSource: "
                << "empty data received from camera (or data is empty) (URL: "
                << soapWrapper.getEndpointUrl() << ", UniqueId: " << getUniqueId()
                << "). Root cause: SOAP request failed. GSoap error code: " << soapRes
                << ". " << soapWrapper.getLastError();
        #endif
        return CameraDiagnostics::RequestFailedResult(
            QLatin1String("getAudioSourceConfigurations"),
            QLatin1String("missing channel configuration (1)"));
    }
    else
    {
        onvifXsd__AudioSourceConfiguration* conf = response.Configurations.at(getChannel());
        if (conf)
        {
            QnMutexLocker lock(&m_mutex);
            // TODO: #vasilenko UTF unuse std::string
            m_audioSourceId = QString::fromStdString(conf->token);
            return CameraDiagnostics::NoErrorResult();
        }
    }

    return CameraDiagnostics::RequestFailedResult(
        QLatin1String("getAudioSourceConfigurations"),
        QLatin1String("missing channel configuration (2)"));
}

bool QnPlOnvifResource::loadAdvancedParamsUnderLock(QnCameraAdvancedParamValueMap &values)
{
    m_prevOnvifResultCode = CameraDiagnostics::NoErrorResult();

    if (!m_imagingParamsProxy)
    {
        m_prevOnvifResultCode = CameraDiagnostics::UnknownErrorResult();
        return false;
    }

    m_prevOnvifResultCode = m_imagingParamsProxy->loadValues(values);
    return m_prevOnvifResultCode.errorCode == CameraDiagnostics::ErrorCode::noError;
}

std::vector<nx::mediaserver::resource::Camera::AdvancedParametersProvider*>
    QnPlOnvifResource::advancedParametersProviders()
{
    return {&m_advancedParametersProvider};
}

QnCameraAdvancedParamValueMap QnPlOnvifResource::getApiParameters(const QSet<QString>& ids)
{
    if (m_appStopping)
        return {};

    QnMutexLocker lock(&m_physicalParamsMutex);
    m_advancedParamsCache.clear();
    if (loadAdvancedParamsUnderLock(m_advancedParamsCache))
    {
        m_advSettingsLastUpdated.restart();
    }
    else
    {
        m_advSettingsLastUpdated.invalidate();
        return {};
    }

    QnCameraAdvancedParamValueMap result;
    for(const QString &id: ids)
    {
        if (m_advancedParamsCache.contains(id))
            result.insert(id, m_advancedParamsCache[id]);
    }

    return result;
}

QSet<QString> QnPlOnvifResource::setApiParameters(const QnCameraAdvancedParamValueMap& values)
{
    QnCameraAdvancedParamValueList result;
    {
        QnMutexLocker lock(&m_physicalParamsMutex);
        setAdvancedParametersUnderLock(values.toValueList(), result);
        for (const auto& updatedValue: result)
            m_advancedParamsCache[updatedValue.id] = updatedValue.value;
    }

    QSet<QString> ids;
    for (const auto& updatedValue: result)
    {
        emit advancedParameterChanged(updatedValue.id, updatedValue.value);
        ids << updatedValue.id;
    }

    return ids;
}

bool QnPlOnvifResource::setAdvancedParameterUnderLock(
    const QnCameraAdvancedParameter &parameter, const QString &value)
{
    if (m_imagingParamsProxy && m_imagingParamsProxy->supportedParameters().contains(parameter.id))
        return m_imagingParamsProxy->setValue(parameter.id, value);

    if (m_maintenanceProxy && m_maintenanceProxy->supportedParameters().contains(parameter.id))
        return m_maintenanceProxy->callOperation(parameter.id);

    return false;
}

bool QnPlOnvifResource::setAdvancedParametersUnderLock(
    const QnCameraAdvancedParamValueList &values, QnCameraAdvancedParamValueList &result)
{
    bool success = true;
    for(const QnCameraAdvancedParamValue &value: values)
    {
        QnCameraAdvancedParameter parameter =
            m_advancedParametersProvider.getParameterById(value.id);
        if (parameter.isValid() && setAdvancedParameterUnderLock(parameter, value.value))
            result << value;
        else
            success = false;
    }
    return success;
}

/*
 * Positive number means timeout in seconds,
 * negative number - timeout in milliseconds.
 */
void QnPlOnvifResource::setOnvifRequestsRecieveTimeout(int timeout)
{
    m_onvifRecieveTimeout = timeout;
}

void QnPlOnvifResource::setOnvifRequestsSendTimeout(int timeout)
{
    m_onvifSendTimeout = timeout;
}

int QnPlOnvifResource::getOnvifRequestsRecieveTimeout() const
{
    if (m_onvifRecieveTimeout)
        return m_onvifRecieveTimeout;

    return DEFAULT_SOAP_TIMEOUT;
}

int QnPlOnvifResource::getOnvifRequestsSendTimeout() const
{
    if (m_onvifSendTimeout)
        return m_onvifSendTimeout;

    return DEFAULT_SOAP_TIMEOUT;
}

bool QnPlOnvifResource::loadAdvancedParametersTemplate(QnCameraAdvancedParams &params) const
{
    return loadXmlParametersInternal(params, lit(":/camera_advanced_params/onvif.xml"));
}

bool QnPlOnvifResource::loadXmlParametersInternal(
    QnCameraAdvancedParams &params, const QString& paramsTemplateFileName) const
{
    QFile paramsTemplateFile(paramsTemplateFileName);
#ifdef _DEBUG
    QnCameraAdvacedParamsXmlParser::validateXml(&paramsTemplateFile);
#endif
    bool result = QnCameraAdvacedParamsXmlParser::readXml(&paramsTemplateFile, params);

    if (!result)
    {
        NX_LOGX(lit("Error while parsing xml (onvif) %1")
            .arg(paramsTemplateFileName), cl_logWARNING);
    }

    return result;
}

void QnPlOnvifResource::initAdvancedParametersProviders(QnCameraAdvancedParams &params)
{
    QAuthenticator auth = getAuth();
    QString imagingUrl = getImagingUrl();
    if (!imagingUrl.isEmpty())
    {
        m_imagingParamsProxy.reset(new QnOnvifImagingProxy(
            imagingUrl.toLatin1().data(),  auth.user(), auth.password(),
            m_videoSourceToken.toStdString(), m_timeDrift));
        m_imagingParamsProxy->initParameters(params);
    }

    QString maintenanceUrl = getDeviceOnvifUrl();
    if (!maintenanceUrl.isEmpty())
    {
        m_maintenanceProxy.reset(
            new QnOnvifMaintenanceProxy(maintenanceUrl, auth, m_videoSourceToken, m_timeDrift));
    }
}

QSet<QString> QnPlOnvifResource::calculateSupportedAdvancedParameters() const
{
    QSet<QString> result;
    if (m_imagingParamsProxy)
        result.unite(m_imagingParamsProxy->supportedParameters());
    if (m_maintenanceProxy)
        result.unite(m_maintenanceProxy->supportedParameters());
    return result;
}

void QnPlOnvifResource::fetchAndSetAdvancedParameters()
{
    m_advancedParametersProvider.clear();

    QnCameraAdvancedParams params;
    if (!loadAdvancedParametersTemplate(params))
        return;

    initAdvancedParametersProviders(params);

    QSet<QString> supportedParams = calculateSupportedAdvancedParameters();
    m_advancedParametersProvider.assign(params.filtered(supportedParams));
}

CameraDiagnostics::Result QnPlOnvifResource::sendVideoEncoderToCameraEx(
    VideoEncoder& encoder,
    Qn::StreamIndex /*streamIndex*/,
    const QnLiveStreamParams& /*params*/)
{
    return sendVideoEncoderToCamera(encoder);
}

CameraDiagnostics::Result QnPlOnvifResource::sendVideoEncoderToCamera(VideoEncoder& encoder)
{
    QAuthenticator auth = getAuth();
    MediaSoapWrapper soapWrapper(
        getMediaUrl().toStdString().c_str(), auth.user(), auth.password(), m_timeDrift);

    auto proxy = soapWrapper.getProxy();
    proxy->soap->recv_timeout = getOnvifRequestsRecieveTimeout();
    proxy->soap->send_timeout = getOnvifRequestsSendTimeout();

    SetVideoConfigReq request;
    SetVideoConfigResp response;
    request.Configuration = &encoder;
    request.ForcePersistence = false;

    int soapRes = soapWrapper.setVideoEncoderConfiguration(request, response);
    if (soapRes != SOAP_OK)
    {
        if (soapWrapper.isNotAuthenticated())
            setStatus(Qn::Unauthorized);

#ifdef PL_ONVIF_DEBUG
        qCritical() << "QnOnvifStreamReader::sendVideoEncoderToCamera: can't set required values into ONVIF physical device (URL: "
            << soapWrapper.getEndpointUrl() << ", UniqueId: " << getUniqueId()
            << "). Root cause: SOAP failed. GSoap error code: " << soapRes << ". " << soapWrapper.getLastError();
#endif
        if (soapWrapper.getLastError().contains(QLatin1String("not possible to set")))
            return CameraDiagnostics::CannotConfigureMediaStreamResult(QLatin1String("fps"));   // TODO: #ak find param name
        else
            return CameraDiagnostics::CannotConfigureMediaStreamResult(QString("'stream profile parameters'"));
    }
    return CameraDiagnostics::NoErrorResult();
}

void QnPlOnvifResource::onRenewSubscriptionTimer(quint64 timerID)
{
    QnMutexLocker lk(&m_ioPortMutex);

    if (!m_eventCapabilities.get())
        return;
    if (timerID != m_renewSubscriptionTimerID)
        return;
    m_renewSubscriptionTimerID = 0;

    QAuthenticator auth = getAuth();
    SubscriptionManagerSoapWrapper soapWrapper(
        m_onvifNotificationSubscriptionReference.isEmpty()
            ? m_eventCapabilities->XAddr
            : m_onvifNotificationSubscriptionReference.toLatin1().constData(),
        auth.user(),
        auth.password(),
        m_timeDrift);
    soapWrapper.getProxy()->soap->imode |= SOAP_XML_IGNORENS;

    char buf[256];

    _oasisWsnB2__Renew request;
    sprintf(buf, "PT%dS", DEFAULT_NOTIFICATION_CONSUMER_REGISTRATION_TIMEOUT);
    std::string initialTerminationTime = buf;
    request.TerminationTime = &initialTerminationTime;
    if (!m_onvifNotificationSubscriptionID.isEmpty())
    {
        sprintf(buf, "<dom0:SubscriptionId xmlns:dom0=\"http://www.onvifplus.org/event\">%s</dom0:SubscriptionId>", m_onvifNotificationSubscriptionID.toLatin1().data());
        request.__any.push_back(buf);
    }
    _oasisWsnB2__RenewResponse response;
    //NOTE: renewing session does not work on vista. Should ignore error in that case
    const int soapCallResult = soapWrapper.renew(request, response);
    if (soapCallResult != SOAP_OK && soapCallResult != SOAP_MUSTUNDERSTAND)
    {
        if (m_eventCapabilities && m_eventCapabilities->WSPullPointSupport)
        {
            // Ignoring renew error since it does not work on some cameras (on Vista, particularly).
            NX_LOGX(lit("Ignoring renew error on %1").arg(getUrl()), cl_logDEBUG2);
        }
        else
        {
            NX_LOGX(lit("Failed to renew subscription (endpoint %1). %2").
                arg(QString::fromLatin1(soapWrapper.endpoint())).arg(soapCallResult), cl_logDEBUG1);
            lk.unlock();

            _oasisWsnB2__Unsubscribe request;
            _oasisWsnB2__UnsubscribeResponse response;
            soapWrapper.unsubscribe(request, response);

            QnSoapServer::instance()->getService()->removeResourceRegistration(toSharedPointer(this));
            if (!registerNotificationConsumer())
            {
                lk.relock();
                scheduleRetrySubscriptionTimer();
            }
            return;
        }
    }
    else
    {
        NX_LOGX(lit("Renewed subscription to %1").arg(getUrl()), cl_logDEBUG2);
    }

    unsigned int renewSubsciptionTimeoutSec = response.oasisWsnB2__CurrentTime
        ? (response.oasisWsnB2__TerminationTime - *response.oasisWsnB2__CurrentTime)
        : DEFAULT_NOTIFICATION_CONSUMER_REGISTRATION_TIMEOUT;

    scheduleRenewSubscriptionTimer(renewSubsciptionTimeoutSec);
}

void QnPlOnvifResource::checkMaxFps(VideoConfigsResp& response, const QString& encoderId)
{
    VideoEncoder* vEncoder = 0;
    for (uint i = 0; i < response.Configurations.size(); ++i)
    {
        auto configuration = response.Configurations[i];
        if (configuration && QString::fromStdString(configuration->token) == encoderId)
            vEncoder = configuration;
    }
    if (!vEncoder || !vEncoder->RateControl)
        return;
    if (m_primaryStreamCapabilities.resolutions.isEmpty())
        return;

    int maxFpsOrig = getMaxFps();
    int rangeHi = getMaxFps()-2;
    int rangeLow = getMaxFps()/4;
    int currentFps = rangeHi;
    int prevFpsValue = -1;

    QSize resolution = m_primaryStreamCapabilities.resolutions[0];
    vEncoder->Resolution->Width = resolution.width();
    vEncoder->Resolution->Height = resolution.height();

    while (currentFps != prevFpsValue)
    {
        vEncoder->RateControl->FrameRateLimit = currentFps;
        bool success = false;
        bool invalidFpsDetected = false;
        for (int i = 0; i < getMaxOnvifRequestTries(); ++i)
        {
            if (m_appStopping)
                return;

            vEncoder->RateControl->FrameRateLimit = currentFps;
            CameraDiagnostics::Result result = sendVideoEncoderToCamera(*vEncoder);
            if (result.errorCode == CameraDiagnostics::ErrorCode::noError)
            {
                if (currentFps >= maxFpsOrig-2)
                {
                    // If first try success, does not change maxFps at all. (HikVision has
                    // working range 0..15, and 25 fps, so try from max-1 checking).
                    return;
                }
                setMaxFps(currentFps);
                success = true;
                break;
            }
            else if (result.errorCode == CameraDiagnostics::ErrorCode::cannotConfigureMediaStream
                && result.errorParams.indexOf(QLatin1String("fps")) != -1)
            {
                invalidFpsDetected = true;
                break; // invalid fps
            }
        }
        if (!invalidFpsDetected && !success)
        {
            // can't determine fps (cameras does not answer e.t.c)
            setMaxFps(maxFpsOrig);
            return;
        }

        prevFpsValue = currentFps;
        if (success)
        {
            rangeLow = currentFps;
            currentFps += (rangeHi-currentFps+1)/2;
        }
        else
        {
            rangeHi = currentFps-1;
            currentFps -= (currentFps-rangeLow+1)/2;
        }
    }
}

QnAbstractPtzController* QnPlOnvifResource::createSpecialPtzController() const
{
    if (getModel() == lit("DCS-5615"))
        return new QnDlinkPtzController(toSharedPointer(this));

    return 0;
}

QnAbstractPtzController *QnPlOnvifResource::createPtzControllerInternal() const
{
    QScopedPointer<QnAbstractPtzController> result;
    result.reset(createSpecialPtzController());
    if (result)
        return result.take();

    if (getPtzUrl().isEmpty() || getPtzConfigurationToken().isEmpty())
        return NULL;

    result.reset(new QnOnvifPtzController(toSharedPointer(this)));
    if (result->getCapabilities() == Ptz::NoPtzCapabilities)
        return NULL;

    return result.take();
}

bool QnPlOnvifResource::startInputPortMonitoringAsync(
    std::function<void(bool)>&& /*completionHandler*/)
{
    if (hasFlags(Qn::foreigner) ||      //we do not own camera
        !hasCameraCapabilities(Qn::RelayInputCapability))
    {
        return false;
    }

    if (!m_eventCapabilities.get())
        return false;

    {
        QnMutexLocker lk(&m_ioPortMutex);
        NX_ASSERT(!m_inputMonitored);
        m_inputMonitored = true;
    }

    const auto result = subscribeToCameraNotifications();
    NX_LOGX(lit("Port monitoring has started: %1").arg(result), cl_logDEBUG1);
    return result;
}

void QnPlOnvifResource::scheduleRetrySubscriptionTimer()
{
    static const std::chrono::seconds kTimeout(
        DEFAULT_NOTIFICATION_CONSUMER_REGISTRATION_TIMEOUT);

    NX_LOGX(lm("Schedule new subscription in %1").arg(kTimeout), cl_logDEBUG2);
    updateTimer(&m_renewSubscriptionTimerID, kTimeout,
        [this](quint64 timerId)
        {
            QnMutexLocker lock(&m_ioPortMutex);
            if (timerId != m_renewSubscriptionTimerID)
                return;

            bool isSubscribed = false;
            {
                QnMutexUnlocker unlock(&lock);
                isSubscribed = createPullPointSubscription();
            }

            if (isSubscribed)
                scheduleRetrySubscriptionTimer();
            else
                m_renewSubscriptionTimerID = 0;
        });
}

bool QnPlOnvifResource::subscribeToCameraNotifications()
{
    if (m_eventCapabilities->WSPullPointSupport)
        return createPullPointSubscription();
    else if (QnSoapServer::instance()->initialized())
        return registerNotificationConsumer();
    else
        return false;
}

void QnPlOnvifResource::stopInputPortMonitoringAsync()
{
    //TODO #ak this method MUST become asynchronous
    quint64 nextPullMessagesTimerIDBak = 0;
    quint64 renewSubscriptionTimerIDBak = 0;
    {
        QnMutexLocker lk(&m_ioPortMutex);
        m_inputMonitored = false;
        nextPullMessagesTimerIDBak = m_nextPullMessagesTimerID;
        m_nextPullMessagesTimerID = 0;
        renewSubscriptionTimerIDBak = m_renewSubscriptionTimerID;
        m_renewSubscriptionTimerID = 0;
    }

    //removing timer
    if (nextPullMessagesTimerIDBak > 0)
        nx::utils::TimerManager::instance()->joinAndDeleteTimer(nextPullMessagesTimerIDBak);
    if (renewSubscriptionTimerIDBak > 0)
        nx::utils::TimerManager::instance()->joinAndDeleteTimer(renewSubscriptionTimerIDBak);
    //TODO #ak removing device event registration
        //if we do not remove event registration, camera will do it for us in some timeout

    QSharedPointer<GSoapAsyncPullMessagesCallWrapper> asyncPullMessagesCallWrapper;
    {
        QnMutexLocker lk(&m_ioPortMutex);
        std::swap(asyncPullMessagesCallWrapper, m_asyncPullMessagesCallWrapper);
    }

    if (asyncPullMessagesCallWrapper)
    {
        asyncPullMessagesCallWrapper->pleaseStop();
        asyncPullMessagesCallWrapper->join();
    }

    if (QnSoapServer::instance() && QnSoapServer::instance()->getService())
        QnSoapServer::instance()->getService()->removeResourceRegistration(toSharedPointer(this));

    NX_LOGX(lit("Port monitoring is stopped"), cl_logDEBUG1);
}

//////////////////////////////////////////////////////////
// QnPlOnvifResource::SubscriptionReferenceParametersParseHandler
//////////////////////////////////////////////////////////

QnPlOnvifResource::SubscriptionReferenceParametersParseHandler::SubscriptionReferenceParametersParseHandler()
:
    m_readingSubscriptionID(false)
{
}

bool QnPlOnvifResource::SubscriptionReferenceParametersParseHandler::characters(const QString& ch)
{
    if (m_readingSubscriptionID)
        subscriptionID = ch;
    return true;
}

bool QnPlOnvifResource::SubscriptionReferenceParametersParseHandler::startElement(
    const QString& /*namespaceURI*/,
    const QString& localName,
    const QString& /*qName*/,
    const QXmlAttributes& /*atts*/)
{
    if (localName == QLatin1String("SubscriptionId"))
        m_readingSubscriptionID = true;
    return true;
}

bool QnPlOnvifResource::SubscriptionReferenceParametersParseHandler::endElement(
    const QString& /*namespaceURI*/,
    const QString& localName,
    const QString& /*qName*/)
{
    if (localName == QLatin1String("SubscriptionId"))
        m_readingSubscriptionID = false;
    return true;
}

//////////////////////////////////////////////////////////
// QnPlOnvifResource::NotificationMessageParseHandler
//////////////////////////////////////////////////////////

QnPlOnvifResource::NotificationMessageParseHandler::NotificationMessageParseHandler(QTimeZone timeZone):
    timeZone(timeZone)
{
    m_parseStateStack.push(init);
}

bool QnPlOnvifResource::NotificationMessageParseHandler::startElement(
    const QString& /*namespaceURI*/,
    const QString& localName,
    const QString& /*qName*/,
    const QXmlAttributes& atts)
{
    switch(m_parseStateStack.top())
    {
        case init:
        {
            if (localName != lit("Message"))
                return false;
            int utcTimeIndex = atts.index(lit("UtcTime"));
            if (utcTimeIndex == -1)
                return false;   //missing required attribute

            utcTime = QDateTime::fromString(atts.value(utcTimeIndex), Qt::ISODate);
            if (utcTime.timeSpec() == Qt::LocalTime)
                utcTime.setTimeZone(timeZone);
            if (utcTime.timeSpec() != Qt::UTC)
                utcTime = utcTime.toUTC();

            propertyOperation = atts.value(lit("PropertyOperation"));
            m_parseStateStack.push(readingMessage);
            break;
        }

        case readingMessage:
        {
            if (localName == QLatin1String("Source"))
                m_parseStateStack.push(readingSource);
            else if (localName == QLatin1String("Data"))
                m_parseStateStack.push(readingData);
            else
                m_parseStateStack.push(skipping);
            break;
        }

        case readingSource:
        {
            if (localName != QLatin1String("SimpleItem"))
                return false;
            int nameIndex = atts.index(QLatin1String("Name"));
            if (nameIndex == -1)
                return false;   //missing required attribute
            int valueIndex = atts.index(QLatin1String("Value"));
            if (valueIndex == -1)
                return false;   //missing required attribute
            source.push_back(SimpleItem(atts.value(nameIndex), atts.value(valueIndex)));
            m_parseStateStack.push(readingSourceItem);
            break;
        }

        case readingSourceItem:
            return false;   //unexpected

        case readingData:
        {
            if (localName != QLatin1String("SimpleItem"))
                return false;
            int nameIndex = atts.index(QLatin1String("Name"));
            if (nameIndex == -1)
                return false;   //missing required attribute
            int valueIndex = atts.index(QLatin1String("Value"));
            if (valueIndex == -1)
                return false;   //missing required attribute
            data.name = atts.value(nameIndex);
            data.value = atts.value(valueIndex);
            m_parseStateStack.push(readingDataItem);
            break;
        }

        case readingDataItem:
            return false;   //unexpected

        case skipping:
            m_parseStateStack.push(skipping);

        default:
            return false;
    }

    return true;
}

bool QnPlOnvifResource::NotificationMessageParseHandler::endElement(
    const QString& /*namespaceURI*/,
    const QString& /*localName*/,
    const QString& /*qName*/)
{
    if (m_parseStateStack.empty())
        return false;
    m_parseStateStack.pop();
    return true;
}

//////////////////////////////////////////////////////////
// QnPlOnvifResource
//////////////////////////////////////////////////////////

bool QnPlOnvifResource::createPullPointSubscription()
{
    QAuthenticator auth = getAuth();
    EventSoapWrapper soapWrapper(
        m_eventCapabilities->XAddr,
        auth.user(),
        auth.password(),
        m_timeDrift);
    soapWrapper.getProxy()->soap->imode |= SOAP_XML_IGNORENS;

    _onvifEvents__CreatePullPointSubscription request;
    std::string initialTerminationTime = "PT600S";
    request.InitialTerminationTime = &initialTerminationTime;
    _onvifEvents__CreatePullPointSubscriptionResponse response;
    const int soapCallResult = soapWrapper.createPullPointSubscription(request, response);
    if (soapCallResult != SOAP_OK && soapCallResult != SOAP_MUSTUNDERSTAND)
    {
        NX_LOGX(lm("Failed to subscribe to %1").arg(soapWrapper.endpoint()), cl_logWARNING);
        scheduleRenewSubscriptionTimer(RENEW_NOTIFICATION_FORWARDING_SECS);
        return false;
    }

    NX_LOGX(lm("Successfuly created pool point to %1").arg(soapWrapper.endpoint()), cl_logDEBUG2);
    std::string subscriptionID;
    if (response.SubscriptionReference)
    {
        if (response.SubscriptionReference->ns1__ReferenceParameters &&
            response.SubscriptionReference->ns1__ReferenceParameters->__item)
        {
            //parsing to retrieve subscriptionId. Example: "<dom0:SubscriptionId xmlns:dom0=\"(null)\">0</dom0:SubscriptionId>"
            QXmlSimpleReader reader;
            SubscriptionReferenceParametersParseHandler handler;
            reader.setContentHandler(&handler);
            QBuffer srcDataBuffer;
            srcDataBuffer.setData(
                response.SubscriptionReference->ns1__ReferenceParameters->__item,
                (int) strlen(response.SubscriptionReference->ns1__ReferenceParameters->__item));
            QXmlInputSource xmlSrc(&srcDataBuffer);
            if (reader.parse(&xmlSrc))
                m_onvifNotificationSubscriptionID = handler.subscriptionID;
        }

        if (response.SubscriptionReference->Address)
            m_onvifNotificationSubscriptionReference = fromOnvifDiscoveredUrl(response.SubscriptionReference->Address->__item);
    }

    //adding task to refresh subscription
    unsigned int renewSubsciptionTimeoutSec = response.oasisWsnB2__TerminationTime - response.oasisWsnB2__CurrentTime;

    QnMutexLocker lk(&m_ioPortMutex);

    if (!m_inputMonitored)
        return true;

    if (qnStaticCommon->dataPool()->data(toSharedPointer(this)).value<bool>(lit("renewOnvifPullPointSubscriptionRequired"), true))
    {
        // NOTE: Renewing session does not work on vista.
        scheduleRenewSubscriptionTimer(renewSubsciptionTimeoutSec);
    }

    m_eventMonitorType = emtPullPoint;
    m_prevPullMessageResponseClock = m_monotonicClock.elapsed();

    updateTimer(&m_nextPullMessagesTimerID,
        std::chrono::milliseconds(PULLPOINT_NOTIFICATION_CHECK_TIMEOUT_SEC * MS_PER_SECOND),
        std::bind(&QnPlOnvifResource::pullMessages, this, std::placeholders::_1));
    return true;
}

void QnPlOnvifResource::removePullPointSubscription()
{
    QAuthenticator auth = getAuth();
    SubscriptionManagerSoapWrapper soapWrapper(
        m_onvifNotificationSubscriptionReference.isEmpty()
            ? m_eventCapabilities->XAddr
            : m_onvifNotificationSubscriptionReference.toLatin1().constData(),
        auth.user(),
        auth.password(),
        m_timeDrift);
    soapWrapper.getProxy()->soap->imode |= SOAP_XML_IGNORENS;

    char buf[256];

    _oasisWsnB2__Unsubscribe request;
    if (!m_onvifNotificationSubscriptionID.isEmpty())
    {
        sprintf(buf, "<dom0:SubscriptionId xmlns:dom0=\"http://www.onvifplus.org/event\">%s</dom0:SubscriptionId>", m_onvifNotificationSubscriptionID.toLatin1().data());
        request.__any.push_back(buf);
    }
    _oasisWsnB2__UnsubscribeResponse response;
    const int soapCallResult = soapWrapper.unsubscribe(request, response);
    if (soapCallResult != SOAP_OK && soapCallResult != SOAP_MUSTUNDERSTAND)
    {
        NX_LOGX(lit("Failed to unsubscuibe from %1, result code %2").
            arg(QString::fromLatin1(soapWrapper.endpoint())).arg(soapCallResult), cl_logDEBUG1);
        return;
    }
}

bool QnPlOnvifResource::isInputPortMonitored() const
{
    QnMutexLocker lk(&m_ioPortMutex);
    return m_inputMonitored;
}

template<class _NumericInt>
_NumericInt roundUp(_NumericInt val, _NumericInt step, typename std::enable_if<std::is_integral<_NumericInt>::value>::type* = nullptr)
{
    if (step == 0)
        return val;
    return (val + step - 1) / step * step;
}

void QnPlOnvifResource::pullMessages(quint64 timerID)
{
    static const int MAX_MESSAGES_TO_PULL = 10;

    QnMutexLocker lk(&m_ioPortMutex);

    if (timerID != m_nextPullMessagesTimerID)
        return; //not expected event. This can actually happen if we call
                //startInputPortMonitoring, stopInputPortMonitoring, startInputPortMonitoring really quick
    m_nextPullMessagesTimerID = 0;

    if (!m_inputMonitored)
        return;

    if (m_asyncPullMessagesCallWrapper)
        return; //previous request is still running, new timer will be added within completion handler

    QAuthenticator auth = getAuth();

    std::unique_ptr<PullPointSubscriptionWrapper> soapWrapper(
        new PullPointSubscriptionWrapper(
            m_onvifNotificationSubscriptionReference.isEmpty()
                ? m_eventCapabilities->XAddr
                : m_onvifNotificationSubscriptionReference.toStdString(),
            auth.user(),
            auth.password(),
            m_timeDrift));
    soapWrapper->getProxy()->soap->imode |= SOAP_XML_IGNORENS;

    std::vector<void*> memToFreeOnResponseDone;
    memToFreeOnResponseDone.reserve(3); //we have 3 memory allocation below

    char* buf = (char*)malloc(512);
    memToFreeOnResponseDone.push_back(buf);

    _onvifEvents__PullMessages request;
    sprintf(buf, "PT%lldS", roundUp<qint64>(m_monotonicClock.elapsed() - m_prevPullMessageResponseClock, MS_PER_SECOND) / MS_PER_SECOND);
    request.Timeout = buf;
    request.MessageLimit = MAX_MESSAGES_TO_PULL;
    QByteArray onvifNotificationSubscriptionIDLatin1 = m_onvifNotificationSubscriptionID.toLatin1();
    strcpy(buf, onvifNotificationSubscriptionIDLatin1.data());
    struct SOAP_ENV__Header* header = (struct SOAP_ENV__Header*)malloc(sizeof(SOAP_ENV__Header));
    memToFreeOnResponseDone.push_back(header);
    memset(header, 0, sizeof(*header));
    soapWrapper->getProxy()->soap->header = header;
    soapWrapper->getProxy()->soap->header->subscriptionID = buf;
    //TODO #ak move away check for "Samsung"
    if (!m_onvifNotificationSubscriptionReference.isEmpty() && !getVendor().contains(lit("Samsung")))
    {
        const QByteArray& onvifNotificationSubscriptionReferenceUtf8 = m_onvifNotificationSubscriptionReference.toUtf8();
        char* buf = (char*)malloc(onvifNotificationSubscriptionReferenceUtf8.size()+1);
        memToFreeOnResponseDone.push_back(buf);
        strcpy(buf, onvifNotificationSubscriptionReferenceUtf8.constData());
        soapWrapper->getProxy()->soap->header->wsa__To = buf;
    }
    _onvifEvents__PullMessagesResponse response;

    auto resData = qnStaticCommon->dataPool()->data(toSharedPointer(this));
    const bool useHttpReader = resData.value<bool>(
        Qn::PARSE_ONVIF_NOTIFICATIONS_WITH_HTTP_READER,
        false);

    QSharedPointer<GSoapAsyncPullMessagesCallWrapper> asyncPullMessagesCallWrapper(
        new GSoapAsyncPullMessagesCallWrapper(
            std::move(soapWrapper),
            &PullPointSubscriptionWrapper::pullMessages,
            useHttpReader),
        [memToFreeOnResponseDone](GSoapAsyncPullMessagesCallWrapper* ptr){
            for(void* pObj: memToFreeOnResponseDone)
                ::free(pObj);
            delete ptr;
        }
   );

    NX_VERBOSE(this, lm("Pull messages from %1 with httpReader=%2").args(
        m_onvifNotificationSubscriptionReference, useHttpReader));

    using namespace std::placeholders;
    asyncPullMessagesCallWrapper->callAsync(
        request,
        std::bind(&QnPlOnvifResource::onPullMessagesDone, this, asyncPullMessagesCallWrapper.data(), _1));
    m_asyncPullMessagesCallWrapper = std::move(asyncPullMessagesCallWrapper);
}

void QnPlOnvifResource::onPullMessagesDone(GSoapAsyncPullMessagesCallWrapper* asyncWrapper, int resultCode)
{
    using namespace std::placeholders;

    auto SCOPED_GUARD_FUNC = [this](QnPlOnvifResource*){
        m_asyncPullMessagesCallWrapper.clear();
    };
    std::unique_ptr<QnPlOnvifResource, decltype(SCOPED_GUARD_FUNC)>
        SCOPED_GUARD(this, SCOPED_GUARD_FUNC);

    if ((resultCode != SOAP_OK && resultCode != SOAP_MUSTUNDERSTAND) ||  //error has been reported by camera
        (asyncWrapper->response().soap &&
            asyncWrapper->response().soap->header &&
            asyncWrapper->response().soap->header->wsa__Action &&
            strstr(asyncWrapper->response().soap->header->wsa__Action, "/soap/fault") != nullptr))
    {
        NX_LOGX(lit("Failed to pull messages from %1, result code %2").
            arg(QString::fromLatin1(asyncWrapper->syncWrapper()->endpoint())).
            arg(resultCode), cl_logDEBUG1);
        //re-subscribing

        QnMutexLocker lk(&m_ioPortMutex);

        if (!m_inputMonitored)
            return;

        return updateTimer(&m_renewSubscriptionTimerID, std::chrono::milliseconds::zero(),
            std::bind(&QnPlOnvifResource::renewPullPointSubscriptionFallback, this, _1));
    }

    onPullMessagesResponseReceived(asyncWrapper->syncWrapper(), resultCode, asyncWrapper->response());

    QnMutexLocker lk(&m_ioPortMutex);

    if (!m_inputMonitored)
        return;

    using namespace std::placeholders;
    NX_ASSERT(m_nextPullMessagesTimerID == 0);
    if (m_nextPullMessagesTimerID == 0)    //otherwise, we already have timer somehow
        m_nextPullMessagesTimerID = nx::utils::TimerManager::instance()->addTimer(
            std::bind(&QnPlOnvifResource::pullMessages, this, _1),
            std::chrono::milliseconds(PULLPOINT_NOTIFICATION_CHECK_TIMEOUT_SEC*MS_PER_SECOND));
}

void QnPlOnvifResource::renewPullPointSubscriptionFallback(quint64 timerId)
{
    QnMutexLocker lock(&m_ioPortMutex);
    if (timerId != m_renewSubscriptionTimerID)
        return;
    if (!m_inputMonitored)
        return;

    bool isSubscribed = false;
    {
        QnMutexUnlocker unlock(&lock);
        // TODO: Make removePullPointSubscription and createPullPointSubscription
        // asynchronous, so that it does not block timer thread.
        removePullPointSubscription();
        isSubscribed = createPullPointSubscription();
    }

    if (isSubscribed)
        m_renewSubscriptionTimerID = 0;
    else
        scheduleRetrySubscriptionTimer();
}

void QnPlOnvifResource::onPullMessagesResponseReceived(
    PullPointSubscriptionWrapper* /*soapWrapper*/,
    int resultCode,
    const _onvifEvents__PullMessagesResponse& response)
{
    NX_ASSERT(resultCode == SOAP_OK || resultCode == SOAP_MUSTUNDERSTAND);

    const qint64 currentRequestSendClock = m_monotonicClock.elapsed();

    const time_t minNotificationTime = response.CurrentTime - roundUp<qint64>(m_monotonicClock.elapsed() - m_prevPullMessageResponseClock, MS_PER_SECOND) / MS_PER_SECOND;
    if (response.oasisWsnB2__NotificationMessage.size() > 0)
    {
        for(size_t i = 0; i < response.oasisWsnB2__NotificationMessage.size(); ++i)
        {
            notificationReceived(
                *response.oasisWsnB2__NotificationMessage[i], minNotificationTime);
        }
    }

    m_prevPullMessageResponseClock = currentRequestSendClock;
}

bool QnPlOnvifResource::fetchRelayOutputs(std::vector<RelayOutputInfo>* const relayOutputs)
{
    QAuthenticator auth = getAuth();
    DeviceSoapWrapper soapWrapper(
        getDeviceOnvifUrl().toStdString(),
        auth.user(),
        auth.password(),
        m_timeDrift);

    _onvifDevice__GetRelayOutputs request;
    _onvifDevice__GetRelayOutputsResponse response;
    const int soapCallResult = soapWrapper.getRelayOutputs(request, response);
    if (soapCallResult != SOAP_OK && soapCallResult != SOAP_MUSTUNDERSTAND)
    {
        NX_LOGX(lit("Failed to get relay input/output info. endpoint %1").arg(QString::fromLatin1(soapWrapper.endpoint())), cl_logDEBUG1);
        return false;
    }

    m_relayOutputInfo.clear();
    if (response.RelayOutputs.size() > MAX_IO_PORTS_PER_DEVICE)
    {
        NX_LOGX(lit("Device has too many relay outputs. endpoint %1")
            .arg(QString::fromLatin1(soapWrapper.endpoint())), cl_logDEBUG1);
        return false;
    }

    for(size_t i = 0; i < response.RelayOutputs.size(); ++i)
    {
        m_relayOutputInfo.push_back(RelayOutputInfo(
            response.RelayOutputs[i]->token,
            response.RelayOutputs[i]->Properties->Mode == onvifXsd__RelayMode__Bistable,
            response.RelayOutputs[i]->Properties->DelayTime,
            response.RelayOutputs[i]->Properties->IdleState == onvifXsd__RelayIdleState__closed));
    }

    if (relayOutputs)
        *relayOutputs = m_relayOutputInfo;

    NX_LOGX(lit("Successfully got device (%1) output ports info. Found %2 relay output").
        arg(QString::fromLatin1(soapWrapper.endpoint())).arg(m_relayOutputInfo.size()), cl_logDEBUG1);

    return true;
}

bool QnPlOnvifResource::fetchRelayOutputInfo(const std::string& outputID, RelayOutputInfo* const relayOutputInfo)
{
    fetchRelayOutputs(NULL);
    for(std::vector<RelayOutputInfo>::size_type
         i = 0;
         i < m_relayOutputInfo.size();
        ++i)
    {
        if (m_relayOutputInfo[i].token == outputID || outputID.empty())
        {
            *relayOutputInfo = m_relayOutputInfo[i];
            return true;
        }
    }

    return false; //there is no output with id outputID
}

bool QnPlOnvifResource::setRelayOutputSettings(const RelayOutputInfo& relayOutputInfo)
{
    QAuthenticator auth = getAuth();
    DeviceSoapWrapper soapWrapper(
        getDeviceOnvifUrl().toStdString(),
        auth.user(),
        auth.password(),
        m_timeDrift);

    NX_LOGX(lit("Swiching camera %1 relay output %2 to monostable mode").
        arg(QString::fromLatin1(soapWrapper.endpoint())).arg(QString::fromStdString(relayOutputInfo.token)), cl_logDEBUG1);

    //switching to monostable mode
    _onvifDevice__SetRelayOutputSettings setOutputSettingsRequest;
    setOutputSettingsRequest.RelayOutputToken = relayOutputInfo.token;
    onvifXsd__RelayOutputSettings relayOutputSettings;
    relayOutputSettings.Mode = relayOutputInfo.isBistable ? onvifXsd__RelayMode__Bistable : onvifXsd__RelayMode__Monostable;
    relayOutputSettings.DelayTime = !relayOutputInfo.delayTime.empty() ? relayOutputInfo.delayTime : "PT1S";
    relayOutputSettings.IdleState = relayOutputInfo.activeByDefault ? onvifXsd__RelayIdleState__closed : onvifXsd__RelayIdleState__open;
    setOutputSettingsRequest.Properties = &relayOutputSettings;
    _onvifDevice__SetRelayOutputSettingsResponse setOutputSettingsResponse;
    const int soapCallResult = soapWrapper.setRelayOutputSettings(setOutputSettingsRequest, setOutputSettingsResponse);
    if (soapCallResult != SOAP_OK && soapCallResult != SOAP_MUSTUNDERSTAND)
    {
        NX_LOGX(lit("Failed to switch camera %1 relay output %2 to monostable mode. %3").
            arg(QString::fromLatin1(soapWrapper.endpoint())).arg(QString::fromStdString(relayOutputInfo.token)).arg(soapCallResult), cl_logWARNING);
        return false;
    }

    return true;
}

int QnPlOnvifResource::getMaxChannels() const
{
    return m_maxChannels;
}

void QnPlOnvifResource::updateToChannel(int value)
{
    QString suffix = QString(QLatin1String("?channel=%1")).arg(value+1);
    setUrl(getUrl() + suffix);
    setPhysicalId(getPhysicalId() + suffix.replace(QLatin1String("?"), QLatin1String("_")));
    setName(getName() + QString(QLatin1String("-channel %1")).arg(value+1));
}

QnConstResourceVideoLayoutPtr QnPlOnvifResource::getVideoLayout(
        const QnAbstractStreamDataProvider* dataProvider) const
{
    if (m_videoLayout)
        return m_videoLayout;

    auto resData = qnStaticCommon->dataPool()->data(getVendor(), getModel());
    auto layoutStr = resData.value<QString>(Qn::VIDEO_LAYOUT_PARAM_NAME2);

    if (!layoutStr.isEmpty())
    {
        m_videoLayout = QnResourceVideoLayoutPtr(
            QnCustomResourceVideoLayout::fromString(layoutStr));
    }
    else
    {
        m_videoLayout = QnMediaResource::getVideoLayout(dataProvider)
            .constCast<QnResourceVideoLayout>();
    }

    auto resourceId = getId();

    auto nonConstThis = const_cast<QnPlOnvifResource*>(this);
    nonConstThis->setProperty(Qn::VIDEO_LAYOUT_PARAM_NAME, m_videoLayout->toString());
    nonConstThis->saveParams();

    return m_videoLayout;
}

void QnPlOnvifResource::setRelayOutputStateNonSafe(
    quint64 timerID,
    const QString& outputID,
    bool active,
    unsigned int autoResetTimeoutMS)
{
    {
        QnMutexLocker lk(&m_ioPortMutex);
        m_triggerOutputTasks.erase(timerID);
    }

    //retrieving output info to check mode
    RelayOutputInfo relayOutputInfo;
    if (!fetchRelayOutputInfo(outputID.toStdString(), &relayOutputInfo))
    {
        NX_LOGX(lit("Cannot change relay output %1 state. Failed to get relay output info").arg(outputID), cl_logWARNING);
        return /*false*/;
    }

#ifdef SIMULATE_RELAY_PORT_MOMOSTABLE_MODE
    const bool isBistableModeRequired = true;
#else
    const bool isBistableModeRequired = autoResetTimeoutMS == 0;
#endif

#ifndef SIMULATE_RELAY_PORT_MOMOSTABLE_MODE
    std::string requiredDelayTime;
    if (autoResetTimeoutMS > 0)
    {
        std::ostringstream ss;
        ss<<"PT"<<(autoResetTimeoutMS < 1000 ? 1 : autoResetTimeoutMS/1000)<<"S";
        requiredDelayTime = ss.str();
    }
#endif
    if ((relayOutputInfo.isBistable != isBistableModeRequired) ||
#ifndef SIMULATE_RELAY_PORT_MOMOSTABLE_MODE
        (!isBistableModeRequired && relayOutputInfo.delayTime != requiredDelayTime) ||
#endif
        relayOutputInfo.activeByDefault)
    {
        //switching output to required mode
        relayOutputInfo.isBistable = isBistableModeRequired;
#ifndef SIMULATE_RELAY_PORT_MOMOSTABLE_MODE
        relayOutputInfo.delayTime = requiredDelayTime;
#endif
        relayOutputInfo.activeByDefault = false;
        if (!setRelayOutputSettings(relayOutputInfo))
        {
            NX_LOGX(lit("Cannot set camera %1 output %2 to state %3 with timeout %4 msec. Cannot set mode to %5").
                arg(QString()).arg(QString::fromStdString(relayOutputInfo.token)).arg(QLatin1String(active ? "active" : "inactive")).arg(autoResetTimeoutMS).
                arg(QLatin1String(relayOutputInfo.isBistable ? "bistable" : "monostable")), cl_logWARNING);
            return /*false*/;
        }

        NX_LOGX(lit("Camera %1 output %2 has been switched to %3 mode").arg(QString()).arg(outputID).
            arg(QLatin1String(relayOutputInfo.isBistable ? "bistable" : "monostable")), cl_logWARNING);
    }

    //modifying output
    QAuthenticator auth = getAuth();

    DeviceSoapWrapper soapWrapper(
        getDeviceOnvifUrl().toStdString(),
        auth.user(),
        auth.password(),
        m_timeDrift);

    _onvifDevice__SetRelayOutputState request;
    request.RelayOutputToken = relayOutputInfo.token;

    const auto onvifActive = m_isRelayOutputInversed ? !active : active;
    request.LogicalState = onvifActive ? onvifXsd__RelayLogicalState__active : onvifXsd__RelayLogicalState__inactive;

    _onvifDevice__SetRelayOutputStateResponse response;
    const int soapCallResult = soapWrapper.setRelayOutputState(request, response);
    if (soapCallResult != SOAP_OK && soapCallResult != SOAP_MUSTUNDERSTAND)
    {
        NX_LOGX(lm("Failed to set relay %1 output state to %2. endpoint %3")
            .args(relayOutputInfo.token, onvifActive, soapWrapper.endpoint()), cl_logWARNING);
        return /*false*/;
    }

#ifdef SIMULATE_RELAY_PORT_MOMOSTABLE_MODE
    if ((autoResetTimeoutMS > 0) && active)
    {
        //adding task to reset port state
        using namespace std::placeholders;
        const quint64 timerID = nx::utils::TimerManager::instance()->addTimer(
            std::bind(&QnPlOnvifResource::setRelayOutputStateNonSafe, this, _1, outputID, !active, 0),
            std::chrono::milliseconds(autoResetTimeoutMS));
        m_triggerOutputTasks[timerID] = TriggerOutputTask(outputID, !active, 0);
    }
#endif

    NX_LOGX(lm("Successfully set relay %1 output state to %2. endpoint %3")
        .args(relayOutputInfo.token, onvifActive, soapWrapper.endpoint()), cl_logINFO);
    return /*true*/;
}

QnMutex* QnPlOnvifResource::getStreamConfMutex()
{
    return &m_streamConfMutex;
}

void QnPlOnvifResource::beforeConfigureStream(Qn::ConnectionRole /*role*/)
{
    QnMutexLocker lock(&m_streamConfMutex);
    ++m_streamConfCounter;
    while (m_streamConfCounter > 1)
        m_streamConfCond.wait(&m_streamConfMutex);
}

void QnPlOnvifResource::afterConfigureStream(Qn::ConnectionRole /*role*/)
{
    QnMutexLocker lock(&m_streamConfMutex);
    --m_streamConfCounter;
    m_streamConfCond.wakeAll();
    while (m_streamConfCounter > 0)
        m_streamConfCond.wait(&m_streamConfMutex);
}

CameraDiagnostics::Result QnPlOnvifResource::customStreamConfiguration(Qn::ConnectionRole role)
{
    return CameraDiagnostics::NoErrorResult();
}

double QnPlOnvifResource::getClosestAvailableFps(double desiredFps)
{
    auto resData = qnStaticCommon->dataPool()->data(toSharedPointer(this));
    bool useEncodingInterval = resData.value<bool>(
        Qn::CONTROL_FPS_VIA_ENCODING_INTERVAL_PARAM_NAME);

    if (useEncodingInterval)
    {
        int fpsBase = resData.value<int>(Qn::FPS_BASE_PARAM_NAME);
        int encodingInterval = 1;
        double bestDiff = fpsBase;
        double bestFps = 1;

        if (!fpsBase)
            return desiredFps;

        while (fpsBase > encodingInterval)
        {
            auto fpsCandidate = fpsBase / encodingInterval;
            auto currentDiff = desiredFps - fpsCandidate;
            if (currentDiff < bestDiff)
            {
                bestDiff = currentDiff;
                bestFps = fpsCandidate;
            }
            else
            {
                break;
            }

            encodingInterval++;
        }

        return bestFps;
    }
    else
    {
        return desiredFps;
    }
}

void QnPlOnvifResource::updateFirmware()
{
    QAuthenticator auth = getAuth();
    DeviceSoapWrapper soapWrapper(getDeviceOnvifUrl().toStdString(), auth.user(), auth.password(), m_timeDrift);

    DeviceInfoReq request;
    DeviceInfoResp response;
    int soapRes = soapWrapper.getDeviceInformation(request, response);
    if (soapRes == SOAP_OK)
    {
        QString firmware = QString::fromStdString(response.FirmwareVersion);
        if (!firmware.isEmpty())
            setFirmware(firmware);
    }
}

CameraDiagnostics::Result QnPlOnvifResource::getFullUrlInfo()
{
    QAuthenticator auth = getAuth();

    DeviceSoapWrapper soapWrapper(getDeviceOnvifUrl().toStdString(), auth.user(), auth.password(), m_timeDrift);
    CapabilitiesResp response;
    auto result = fetchOnvifCapabilities(&soapWrapper, &response);
    if (!result)
        return result;

    if (response.Capabilities)
        fillFullUrlInfo(response);

    return CameraDiagnostics::NoErrorResult();
}

void QnPlOnvifResource::updateOnvifUrls(const QnPlOnvifResourcePtr& other)
{
    setDeviceOnvifUrl(other->getDeviceOnvifUrl());
    setMediaUrl(other->getMediaUrl());
    setImagingUrl(other->getImagingUrl());
    setPtzUrl(other->getPtzUrl());
}

CameraDiagnostics::Result QnPlOnvifResource::fetchOnvifCapabilities(
    DeviceSoapWrapper* const soapWrapper,
    CapabilitiesResp* const response)
{
    QAuthenticator auth = getAuth();

    //Trying to get onvif URLs
    CapabilitiesReq request;

    int soapRes = soapWrapper->getCapabilities(request, *response);
    if (soapRes != SOAP_OK)
    {
#ifdef PL_ONVIF_DEBUG
        qWarning() << "QnPlOnvifResource::fetchAndSetDeviceInformation: can't fetch media and device URLs. Reason: SOAP to endpoint "
            << getDeviceOnvifUrl() << " failed. GSoap error code: " << soapRes << ". " << soapWrapper.getLastError();
#endif
        if (soapWrapper->isNotAuthenticated())
        {
            if (!getId().isNull())
                setStatus(Qn::Unauthorized);
            return CameraDiagnostics::NotAuthorisedResult(getDeviceOnvifUrl());
        }
        return CameraDiagnostics::RequestFailedResult(lit("getCapabilities"), soapWrapper->getLastError());
    }

    return CameraDiagnostics::NoErrorResult();
}

void QnPlOnvifResource::fillFullUrlInfo(const CapabilitiesResp& response)
{
    if (!response.Capabilities)
        return;

    if (response.Capabilities->Events)
    {
        m_eventCapabilities.reset(new onvifXsd__EventCapabilities(*response.Capabilities->Events));
        m_eventCapabilities->XAddr = fromOnvifDiscoveredUrl(m_eventCapabilities->XAddr).toStdString();
    }

    if (response.Capabilities->Media)
    {
        setMediaUrl(fromOnvifDiscoveredUrl(response.Capabilities->Media->XAddr));
    }
    if (response.Capabilities->Imaging)
    {
        setImagingUrl(fromOnvifDiscoveredUrl(response.Capabilities->Imaging->XAddr));
    }
    if (response.Capabilities->Device)
    {
        setDeviceOnvifUrl(fromOnvifDiscoveredUrl(response.Capabilities->Device->XAddr));
    }
    if (response.Capabilities->PTZ)
    {
        setPtzUrl(fromOnvifDiscoveredUrl(response.Capabilities->PTZ->XAddr));
    }
    if (response.Capabilities->Extension && response.Capabilities->Extension->DeviceIO)
    {
        m_deviceIOUrl = fromOnvifDiscoveredUrl(response.Capabilities->Extension->DeviceIO->XAddr)
            .toStdString();
    }
    else
    {
        m_deviceIOUrl = getDeviceOnvifUrl().toStdString();
    }
}

/**
 * Some cameras provide model in a bit different way via native driver and ONVIF driver.
 * Try several variants to match json data.
 */
bool QnPlOnvifResource::isCameraForcedToOnvif(const QString& manufacturer, const QString& model)
{
    QnResourceData resourceData = qnStaticCommon->dataPool()->data(manufacturer, model);
    if (resourceData.value<bool>(Qn::FORCE_ONVIF_PARAM_NAME))
        return true;

    QString shortModel = model;
    shortModel.replace(QString(lit(" ")), QString());
    shortModel.replace(QString(lit("-")), QString());
    resourceData = qnStaticCommon->dataPool()->data(manufacturer, shortModel);
    if (resourceData.value<bool>(Qn::FORCE_ONVIF_PARAM_NAME))
        return true;

    if (shortModel.startsWith(manufacturer))
        shortModel = shortModel.mid(manufacturer.length()).trimmed();
    resourceData = qnStaticCommon->dataPool()->data(manufacturer, shortModel);
    if (resourceData.value<bool>(Qn::FORCE_ONVIF_PARAM_NAME))
        return true;

    return false;
}

QnAudioTransmitterPtr QnPlOnvifResource::initializeTwoWayAudio()
{
    if (auto result = initializeTwoWayAudioByResourceData())
        return result;

    MediaSoapWrapper soapWrapper(getMediaUrl().toStdString(),
        getAuth().user(), getAuth().password(), m_timeDrift);

    _onvifMedia__GetAudioOutputs request;
    _onvifMedia__GetAudioOutputsResponse response;
    const int result = soapWrapper.getAudioOutputs(request, response);
    if (result != SOAP_OK && result != SOAP_MUSTUNDERSTAND)
    {
        NX_VERBOSE(this, lm("Filed to fetch audio outputs from %1").arg(soapWrapper.endpoint()));
        return QnAudioTransmitterPtr();
    }

    if (!response.AudioOutputs.empty())
    {
        NX_VERBOSE(this, lm("Detected audio output %1 on %2").args(
            response.AudioOutputs.front()->token, soapWrapper.endpoint()));

        return std::make_shared<nx::mediaserver_core::plugins::OnvifAudioTransmitter>(this);
    }

    NX_VERBOSE(this, lm("No sutable audio outputs are detected on %1").arg(soapWrapper.endpoint()));
    return QnAudioTransmitterPtr();
}

QnAudioTransmitterPtr QnPlOnvifResource::initializeTwoWayAudioByResourceData()
{
    QnAudioTransmitterPtr result;
    const QnResourceData resourceData = qnStaticCommon->dataPool()->data(toSharedPointer(this));
    TwoWayAudioParams params = resourceData.value<TwoWayAudioParams>(Qn::TWO_WAY_AUDIO_PARAM_NAME);
    if (params.engine.toLower() == QString("onvif"))
    {
        result.reset(new nx::mediaserver_core::plugins::OnvifAudioTransmitter(this));
    }
    else if (params.engine.toLower() == QString("basic") || params.engine.isEmpty())
    {
        if (params.codec.isEmpty() || params.urlPath.isEmpty())
            return result;

        auto audioTransmitter = std::make_unique<QnBasicAudioTransmitter>(this);
        audioTransmitter->setContentType(params.contentType.toUtf8());

        if (params.noAuth)
            audioTransmitter->setAuthPolicy(QnBasicAudioTransmitter::AuthPolicy::noAuth);
        else if (params.useBasicAuth)
            audioTransmitter->setAuthPolicy(QnBasicAudioTransmitter::AuthPolicy::basicAuth);
        else
            audioTransmitter->setAuthPolicy(QnBasicAudioTransmitter::AuthPolicy::digestAndBasicAuth);

        nx::utils::Url srcUrl(getUrl());
        nx::utils::Url url(lit("http://%1:%2%3")
            .arg(srcUrl.host())
            .arg(srcUrl.port(nx::network::http::DEFAULT_HTTP_PORT))
            .arg(params.urlPath));
        audioTransmitter->setTransmissionUrl(url);

        result.reset(audioTransmitter.release());
    }
    else
    {
        NX_ASSERT(false, lm("Unsupported 2WayAudio engine: %1").arg(params.engine));
        return result;
    }

    if (!params.codec.isEmpty())
    {
        QnAudioFormat format;
        format.setCodec(params.codec);
        format.setSampleRate(params.sampleRate * 1000);
        format.setChannelCount(params.channels);
        result->setOutputFormat(format);
    }

    if (params.bitrateKbps != 0)
        result->setBitrateKbps(params.bitrateKbps * 1000);

    return result;
}

void QnPlOnvifResource::setMaxChannels(int value)
{
    m_maxChannels = value;
}

void QnPlOnvifResource::updateVideoEncoder(
    VideoEncoder& encoder,
    Qn::StreamIndex streamIndex,
    const QnLiveStreamParams& streamParams)
{
    QnLiveStreamParams params = streamParams;
    const QnResourceData resourceData = qnStaticCommon->dataPool()->data(toSharedPointer(this));

    bool useEncodingInterval = resourceData.value<bool>
        (Qn::CONTROL_FPS_VIA_ENCODING_INTERVAL_PARAM_NAME);

    if (getProperty(QnMediaResource::customAspectRatioKey()).isEmpty())
    {
        bool forcedAR = resourceData.value<bool>(QString("forceArFromPrimaryStream"), false);
        if (forcedAR && params.resolution.height() > 0)
        {
            QnAspectRatio ar(params.resolution.width(), params.resolution.height());
            setCustomAspectRatio(ar);
        }

        QString defaultAR = resourceData.value<QString>(QString("defaultAR"));
        QStringList parts = defaultAR.split(L'x');
        if (parts.size() == 2)
        {
            QnAspectRatio ar(parts[0].toInt(), parts[1].toInt());
            setCustomAspectRatio(ar);
        }
        saveParams();
    }
    const auto capabilities = (streamIndex == Qn::StreamIndex::primary)
        ? m_primaryStreamCapabilities : m_secondaryStreamCapabilities;

    const auto codecId = QnAvCodecHelper::codecIdFromString(streamParams.codec);
    encoder.Encoding = capabilities.isH264 && codecId != AV_CODEC_ID_MJPEG
        ? onvifXsd__VideoEncoding__H264 : onvifXsd__VideoEncoding__JPEG;

    Qn::StreamQuality quality = params.quality;

    if (encoder.Encoding == onvifXsd__VideoEncoding__H264)
    {
        if (encoder.H264 == 0)
            encoder.H264 = m_tmpH264Conf.get();

        encoder.H264->GovLength = qBound(capabilities.govMin, DEFAULT_IFRAME_DISTANCE, capabilities.govMax);
        auto h264Profile = getH264StreamProfile(capabilities);
        if (h264Profile.is_initialized())
            encoder.H264->H264Profile = *h264Profile;
        if (encoder.RateControl)
            encoder.RateControl->EncodingInterval = 1;
    }

    if (!encoder.RateControl)
    {
#ifdef PL_ONVIF_DEBUG
        qWarning() << "QnOnvifStreamReader::updateVideoEncoderParams: RateControl is NULL. UniqueId: " << m_onvifRes->getUniqueId();
#endif
    }
    else
    {
        if (!useEncodingInterval)
        {
            encoder.RateControl->FrameRateLimit = params.fps;
        }
        else
        {
            int fpsBase = resourceData.value<int>(Qn::FPS_BASE_PARAM_NAME);
            params.fps = getClosestAvailableFps(params.fps);
            encoder.RateControl->FrameRateLimit = fpsBase;
            encoder.RateControl->EncodingInterval = static_cast<int>(
                fpsBase / params.fps + 0.5);
        }

        encoder.RateControl->BitrateLimit = params.bitrateKbps;
    }

    if (quality != Qn::StreamQuality::preset)
        encoder.Quality = innerQualityToOnvif(quality, capabilities.minQ, capabilities.maxQ);

    if (!encoder.Resolution)
    {
#ifdef PL_ONVIF_DEBUG
        qWarning() << "QnOnvifStreamReader::updateVideoEncoderParams: Resolution is NULL. UniqueId: " << m_onvifRes->getUniqueId();
#endif
    }
    else
    {
        encoder.Resolution->Width = params.resolution.width();
        encoder.Resolution->Height = params.resolution.height();
    }
}

QnPlOnvifResource::VideoOptionsLocal QnPlOnvifResource::primaryVideoCapabilities() const
{
    QnMutexLocker lock(&m_mutex);
    return m_primaryStreamCapabilities;
}

QnPlOnvifResource::VideoOptionsLocal QnPlOnvifResource::secondaryVideoCapabilities() const
{
    QnMutexLocker lock(&m_mutex);
    return m_secondaryStreamCapabilities;
}

#endif //ENABLE_ONVIF<|MERGE_RESOLUTION|>--- conflicted
+++ resolved
@@ -493,13 +493,8 @@
     auto onvifCallCompletionFunc =
         [asyncWrapper, deviceUrl, resourceMAC, completionHandler]( int soapResultCode )
         {
-<<<<<<< HEAD
-            if( soapResultCode != SOAP_OK )
+            if (soapResultCode != SOAP_OK)
                 return completionHandler( false );
-=======
-            if (soapResultCode != SOAP_OK)
-                return completionHandler(false);
->>>>>>> 90113371
 
             completionHandler(
                 resourceMAC.toString() == QnPlOnvifResource::fetchMacAddress(
@@ -1647,15 +1642,10 @@
     QString localAddress;
 
     // TODO: #ak should read local address only once
-<<<<<<< HEAD
     std::unique_ptr<nx::network::AbstractStreamSocket> sock( nx::network::SocketFactory::createStreamSocket() );
     if( !sock->connect(
             eventServiceURL.host(), eventServiceURL.port(nx::network::http::DEFAULT_HTTP_PORT),
             nx::network::deprecated::kDefaultConnectTimeout) )
-=======
-    std::unique_ptr<AbstractStreamSocket> sock(SocketFactory::createStreamSocket());
-    if (!sock->connect(eventServiceURL.host(), eventServiceURL.port(nx_http::DEFAULT_HTTP_PORT)))
->>>>>>> 90113371
     {
         NX_LOGX(lit("Failed to connect to %1:%2 to determine local address. %3")
             .arg(eventServiceURL.host()).arg(eventServiceURL.port())
