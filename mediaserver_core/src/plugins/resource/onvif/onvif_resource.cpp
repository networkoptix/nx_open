
#ifdef ENABLE_ONVIF

#include <algorithm>
#include <climits>
#include <cstring>
#include <cmath>
#include <sstream>
#include <type_traits>

#include <QtCore/QBuffer>
#include <QtCore/QDebug>
#include <QHash>
#include <QtCore/QTimer>

#include <onvif/soapDeviceBindingProxy.h>
#include <onvif/soapMediaBindingProxy.h>
#include <onvif/soapNotificationProducerBindingProxy.h>
#include <onvif/soapEventBindingProxy.h>
#include <onvif/soapPullPointSubscriptionBindingProxy.h>
#include <onvif/soapSubscriptionManagerBindingProxy.h>
#include <onvif/soapStub.h>

#include "onvif_resource.h"
#include "onvif_stream_reader.h"
#include "onvif_helper.h"
#include <nx/utils/log/log.h>
#include "utils/common/synctime.h"
#include "utils/math/math.h"
#include <nx/network/http/httptypes.h>
#include <nx/network/socket_global.h>
#include <nx/utils/timer_manager.h>
#include "utils/common/systemerror.h"
#include "api/app_server_connection.h"
#include "soap/soapserver.h"
#include "onvif_ptz_controller.h"
#include "core/resource/resource_data.h"
#include "core/resource_management/resource_data_pool.h"
#include "common/common_module.h"
#include <nx/utils/timer_manager.h>
#include "gsoap_async_call_wrapper.h"
#include "plugins/resource/d-link/dlink_ptz_controller.h"
#include "core/onvif/onvif_config_data.h"

#include <plugins/resource/onvif/imaging/onvif_imaging_proxy.h>
#include <plugins/resource/onvif/onvif_maintenance_proxy.h>

#include <nx/fusion/model_functions.h>
#include <utils/xml/camera_advanced_param_reader.h>
#include <core/resource/resource_data_structures.h>

#include <plugins/utils/multisensor_data_provider.h>
#include <core/resource_management/resource_properties.h>

//!assumes that camera can only work in bistable mode (true for some (or all?) DW cameras)
#define SIMULATE_RELAY_PORT_MOMOSTABLE_MODE

namespace
{
    const QString kBaselineH264Profile("Baseline");
    const QString kMainH264Profile("Main");
    const QString kExtendedH264Profile("Extended");
    const QString kHighH264Profile("High");

    onvifXsd__H264Profile fromStringToH264Profile(const QString& str)
    {
        if (str == kMainH264Profile)
            return onvifXsd__H264Profile::onvifXsd__H264Profile__Main;
        else if (str == kExtendedH264Profile)
            return onvifXsd__H264Profile::onvifXsd__H264Profile__Extended;
        else if (str == kHighH264Profile)
            return onvifXsd__H264Profile::onvifXsd__H264Profile__High;
        else
            return onvifXsd__H264Profile::onvifXsd__H264Profile__Baseline;
    };
}


const QString QnPlOnvifResource::MANUFACTURE(lit("OnvifDevice"));
static const float MAX_EPS = 0.01f;
//static const quint64 MOTION_INFO_UPDATE_INTERVAL = 1000000ll * 60;
const char* QnPlOnvifResource::ONVIF_PROTOCOL_PREFIX = "http://";
const char* QnPlOnvifResource::ONVIF_URL_SUFFIX = ":80/onvif/device_service";
const int QnPlOnvifResource::DEFAULT_IFRAME_DISTANCE = 20;
QString QnPlOnvifResource::MEDIA_URL_PARAM_NAME = QLatin1String("MediaUrl");
QString QnPlOnvifResource::ONVIF_URL_PARAM_NAME = QLatin1String("DeviceUrl");
QString QnPlOnvifResource::ONVIF_ID_PARAM_NAME = QLatin1String("DeviceID");
const float QnPlOnvifResource::QUALITY_COEF = 0.2f;
const int QnPlOnvifResource::MAX_AUDIO_BITRATE = 64; //kbps
const int QnPlOnvifResource::MAX_AUDIO_SAMPLERATE = 32; //khz
const int QnPlOnvifResource::ADVANCED_SETTINGS_VALID_TIME = 60; //60s
static const unsigned int DEFAULT_NOTIFICATION_CONSUMER_REGISTRATION_TIMEOUT = 60;
//!if renew subscription exactly at termination time, camera can already terminate subscription, so have to do that a little bit earlier..
static const unsigned int RENEW_NOTIFICATION_FORWARDING_SECS = 5;
static const unsigned int MS_PER_SECOND = 1000;
static const unsigned int PULLPOINT_NOTIFICATION_CHECK_TIMEOUT_SEC = 1;
static const unsigned int MAX_IO_PORTS_PER_DEVICE = 200;
static const int DEFAULT_SOAP_TIMEOUT = 10;
static const quint32 MAX_TIME_DRIFT_UPDATE_PERIOD_MS = 15 * 60 * 1000; // 15 minutes

//Forth times greater than default = 320 x 240

/* Some cameras declare invalid max resolution */
struct StrictResolution {
    const char* model;
    QSize maxRes;
};

// strict maximum resolution for this models

// TODO: #Elric #VASILENKO move out to JSON
StrictResolution strictResolutionList[] =
{
    { "Brickcom-30xN", QSize(1920, 1080) }
};

//width > height is preferred
static bool resolutionGreaterThan(const QSize &s1, const QSize &s2)
{
    long long res1 = s1.width() * s1.height();
    long long res2 = s2.width() * s2.height();
    return res1 > res2? true: (res1 == res2 && s1.width() > s2.width()? true: false);
}

class VideoOptionsLocal
{
public:
    VideoOptionsLocal(): isH264(false), minQ(-1), maxQ(-1), frameRateMax(-1), govMin(-1), govMax(-1), usedInProfiles(false) {}
    VideoOptionsLocal(const QString& _id, const VideoOptionsResp& resp, bool isH264Allowed, QnBounds frameRateBounds = QnBounds())
    {
        usedInProfiles = false;
        id = _id;

        std::vector<onvifXsd__VideoResolution*>* srcVector = 0;
        if (resp.Options->H264)
            srcVector = &resp.Options->H264->ResolutionsAvailable;
        else if (resp.Options->JPEG)
            srcVector = &resp.Options->JPEG->ResolutionsAvailable;
        if (srcVector) {
            for (uint i = 0; i < srcVector->size(); ++i)
                resolutions << QSize(srcVector->at(i)->Width, srcVector->at(i)->Height);
        }
        isH264 = resp.Options->H264 && isH264Allowed;
        if (isH264) {
            for (uint i = 0; i < resp.Options->H264->H264ProfilesSupported.size(); ++i)
                h264Profiles << resp.Options->H264->H264ProfilesSupported[i];
            std::sort(h264Profiles.begin(), h264Profiles.end());

            if (resp.Options->H264->FrameRateRange)
            {
                frameRateMax = restrictFrameRate(resp.Options->H264->FrameRateRange->Max, frameRateBounds);
                frameRateMin = restrictFrameRate(resp.Options->H264->FrameRateRange->Min, frameRateBounds);
            }

            if (resp.Options->H264->GovLengthRange) {
                govMin = resp.Options->H264->GovLengthRange->Min;
                govMax = resp.Options->H264->GovLengthRange->Max;
            }
        }
        else if (resp.Options->JPEG) {
            if (resp.Options->JPEG->FrameRateRange)
            {
                frameRateMax = restrictFrameRate(resp.Options->JPEG->FrameRateRange->Max, frameRateBounds);
                frameRateMin = restrictFrameRate(resp.Options->JPEG->FrameRateRange->Min, frameRateBounds);
            }
        }
        if (resp.Options->QualityRange) {
            minQ = resp.Options->QualityRange->Min;
            maxQ = resp.Options->QualityRange->Max;
        }
    }
    QVector<onvifXsd__H264Profile> h264Profiles;
    QString id;
    QList<QSize> resolutions;
    bool isH264;
    int minQ;
    int maxQ;
    int frameRateMax;
    int frameRateMin;
    int govMin;
    int govMax;
    bool usedInProfiles;

private:
    int restrictFrameRate(int frameRate, QnBounds frameRateBounds) const
    {
        if (frameRateBounds.isNull())
            return frameRate;

        if (frameRate > frameRateBounds.max);
            return frameRateBounds.max;
        
        if (frameRate < frameRateBounds.min)
            return frameRateBounds.min;

        return frameRate;
    }
};

bool videoOptsGreaterThan(const VideoOptionsLocal &s1, const VideoOptionsLocal &s2)
{
    int square1Max = 0;
    QSize max1Res;
    for (int i = 0; i < s1.resolutions.size(); ++i) {
        int newMax = s1.resolutions[i].width() * s1.resolutions[i].height();
        if (newMax > square1Max) {
            square1Max = newMax;
            max1Res = s1.resolutions[i];
        }
    }

    int square2Max = 0;
    QSize max2Res;
    for (int i = 0; i < s2.resolutions.size(); ++i) {
        int newMax = s2.resolutions[i].width() * s2.resolutions[i].height();
        if (newMax > square2Max) {
            square2Max = newMax;
            max2Res = s2.resolutions[i];
        }
    }

    if (square1Max != square2Max)
        return square1Max > square2Max;

    // if some option doesn't have H264 it "less"
    if (!s1.isH264 && s2.isH264)
        return false;
    else if (s1.isH264 && !s2.isH264)
        return true;

    if (!s1.usedInProfiles && s2.usedInProfiles)
        return false;
    else if (s1.usedInProfiles && !s2.usedInProfiles)
        return true;

    return s1.id < s2.id; // sort by name
}

//
// QnPlOnvifResource
//

QnPlOnvifResource::RelayOutputInfo::RelayOutputInfo()
:
    isBistable( false ),
    activeByDefault( false )
{
}

QnPlOnvifResource::RelayOutputInfo::RelayOutputInfo(
    const std::string& _token,
    bool _isBistable,
    const std::string& _delayTime,
    bool _activeByDefault )
:
    token( _token ),
    isBistable( _isBistable ),
    delayTime( _delayTime ),
    activeByDefault( _activeByDefault )
{
}

QnPlOnvifResource::QnPlOnvifResource()
:
    m_iframeDistance(-1),
    m_minQuality(0),
    m_maxQuality(0),
    m_primaryCodec(H264),
    m_secondaryCodec(H264),
    m_audioCodec(AUDIO_NONE),
    m_primaryResolution(EMPTY_RESOLUTION_PAIR),
    m_secondaryResolution(EMPTY_RESOLUTION_PAIR),
    m_primaryH264Profile(-1),
    m_secondaryH264Profile(-1),
    m_audioBitrate(0),
    m_audioSamplerate(0),
    m_timeDrift(0),
    m_inputMonitored(false),
    m_eventMonitorType(emtNone),
    m_nextPullMessagesTimerID(0),
    m_renewSubscriptionTimerID(0),
    m_maxChannels(1),
    m_streamConfCounter(0),
    m_prevPullMessageResponseClock(0),
    m_inputPortCount(0),
    m_videoLayout(nullptr),
    m_onvifRecieveTimeout(DEFAULT_SOAP_TIMEOUT),
    m_onvifSendTimeout(DEFAULT_SOAP_TIMEOUT)
{
    m_monotonicClock.start();
    m_advSettingsLastUpdated.restart();
}

QnPlOnvifResource::~QnPlOnvifResource()
{
    {
        QnMutexLocker lk( &m_ioPortMutex );
        while( !m_triggerOutputTasks.empty() )
        {
            const quint64 timerID = m_triggerOutputTasks.begin()->first;
            const TriggerOutputTask outputTask = m_triggerOutputTasks.begin()->second;
            m_triggerOutputTasks.erase( m_triggerOutputTasks.begin() );

            lk.unlock();

            nx::utils::TimerManager::instance()->joinAndDeleteTimer( timerID );    //garantees that no onTimer(timerID) is running on return
            if( !outputTask.active )
            {
                //returning port to inactive state
                setRelayOutputStateNonSafe(
                    0,
                    outputTask.outputID,
                    outputTask.active,
                    0);
            }

            lk.relock();
        }
    }

    stopInputPortMonitoringAsync();

    QnMutexLocker lock(&m_physicalParamsMutex);
    m_imagingParamsProxy.reset();
}

const QString QnPlOnvifResource::fetchMacAddress(
    const NetIfacesResp& response,
    const QString& senderIpAddress)
{
    QString someMacAddress;
    std::vector<class onvifXsd__NetworkInterface*> ifaces = response.NetworkInterfaces;

    for (uint i = 0; i < ifaces.size(); ++i)
    {
        onvifXsd__NetworkInterface* ifacePtr = ifaces[i];

        if (!ifacePtr->Info)
            continue;

        if (ifacePtr->Enabled && ifacePtr->IPv4 && ifacePtr->IPv4->Enabled)
        {
            onvifXsd__IPv4Configuration* conf = ifacePtr->IPv4->Config;
            if (!conf)
                continue;

            if (conf->DHCP && conf->FromDHCP) {
                //TODO: #vasilenko UTF unuse std::string
                if (senderIpAddress == QString::fromStdString(conf->FromDHCP->Address)) {
                    return QString::fromStdString(ifacePtr->Info->HwAddress).toUpper().replace(QLatin1Char(':'), QLatin1Char('-'));
                }
                if (someMacAddress.isEmpty()) {
                    someMacAddress = QString::fromStdString(ifacePtr->Info->HwAddress);
                }
            }

            std::vector<class onvifXsd__PrefixedIPv4Address*> addresses = conf->Manual;
            std::vector<class onvifXsd__PrefixedIPv4Address*>::const_iterator addrPtrIter = addresses.begin();

            for (; addrPtrIter != addresses.end(); ++addrPtrIter)
            {
                onvifXsd__PrefixedIPv4Address* addrPtr = *addrPtrIter;
                if (!addrPtr)
                    continue;

                //TODO: #vasilenko UTF unuse std::string
                if (senderIpAddress == QString::fromStdString(addrPtr->Address)) {
                    return QString::fromStdString(ifacePtr->Info->HwAddress).toUpper().replace(QLatin1Char(':'), QLatin1Char('-'));
                }
                if (someMacAddress.isEmpty()) {
                    someMacAddress = QString::fromStdString(ifacePtr->Info->HwAddress);
                }
            }
        }
    }

    return someMacAddress.toUpper().replace(QLatin1Char(':'), QLatin1Char('-'));
}

void QnPlOnvifResource::setHostAddress(const QString &ip)
{
    //QnPhysicalCameraResource::se
    {
        QnMutexLocker lock( &m_mutex );

        QString mediaUrl = getMediaUrl();
        if (!mediaUrl.isEmpty())
        {
            QUrl url(mediaUrl);
            url.setHost(ip);
            setMediaUrl(url.toString());
        }

        QString onvifUrl = getDeviceOnvifUrl();
        if (!onvifUrl.isEmpty())
        {
            QUrl url(onvifUrl);
            url.setHost(ip);
            setDeviceOnvifUrl(url.toString());
        }
    }

    QnPhysicalCameraResource::setHostAddress(ip);
}

const QString QnPlOnvifResource::createOnvifEndpointUrl(const QString& ipAddress) {
    return QLatin1String(ONVIF_PROTOCOL_PREFIX) + ipAddress + QLatin1String(ONVIF_URL_SUFFIX);
}


typedef GSoapAsyncCallWrapper <
    DeviceSoapWrapper,
    NetIfacesReq,
    NetIfacesResp
> GSoapDeviceGetNetworkIntfAsyncWrapper;

void QnPlOnvifResource::checkIfOnlineAsync( std::function<void(bool)> completionHandler )
{
    QAuthenticator auth = getAuth();

    const QString deviceUrl = getDeviceOnvifUrl();
    if( deviceUrl.isEmpty() )
    {
        //calling completionHandler(false)
        nx::network::SocketGlobals::aioService().post(std::bind(completionHandler, false));
        return;
    }

    std::unique_ptr<DeviceSoapWrapper> soapWrapper( new DeviceSoapWrapper(
        deviceUrl.toStdString(),
        auth.user(),
        auth.password(),
        m_timeDrift ) );

    //Trying to get HardwareId
    auto asyncWrapper = std::make_shared<GSoapDeviceGetNetworkIntfAsyncWrapper>(
        std::move(soapWrapper),
        &DeviceSoapWrapper::getNetworkInterfaces );

    const QnMacAddress resourceMAC = getMAC();
    auto onvifCallCompletionFunc =
        [asyncWrapper, deviceUrl, resourceMAC, completionHandler]( int soapResultCode )
        {
            if( soapResultCode != SOAP_OK )
                return completionHandler( false );

            completionHandler(
                resourceMAC.toString() ==
                QnPlOnvifResource::fetchMacAddress( asyncWrapper->response(), QUrl(deviceUrl).host() ) );
        };

    NetIfacesReq request;
    asyncWrapper->callAsync(
        request,
        onvifCallCompletionFunc );
}

QString QnPlOnvifResource::getDriverName() const
{
    return MANUFACTURE;
}

const QSize QnPlOnvifResource::getVideoSourceSize() const
{
    QnMutexLocker lock( &m_mutex );
    return m_videoSourceSize;
}

int QnPlOnvifResource::getAudioBitrate() const
{
    return m_audioBitrate;
}

int QnPlOnvifResource::getAudioSamplerate() const
{
    return m_audioSamplerate;
}

QnPlOnvifResource::CODECS QnPlOnvifResource::getCodec(bool isPrimary) const
{
    QnMutexLocker lock( &m_mutex );
    return isPrimary ? m_primaryCodec : m_secondaryCodec;
}

void QnPlOnvifResource::setCodec(QnPlOnvifResource::CODECS c, bool isPrimary)
{
    QnMutexLocker lock( &m_mutex );
    if (isPrimary)
        m_primaryCodec = c;
    else
        m_secondaryCodec = c;
}

QnPlOnvifResource::AUDIO_CODECS QnPlOnvifResource::getAudioCodec() const
{
    QnMutexLocker lock( &m_mutex );
    return m_audioCodec;
}

void QnPlOnvifResource::setAudioCodec(QnPlOnvifResource::AUDIO_CODECS c)
{
    QnMutexLocker lock( &m_mutex );
    m_audioCodec = c;
}

QnAbstractStreamDataProvider* QnPlOnvifResource::createLiveDataProvider()
{
    auto resData = qnCommon->dataPool()->data(toSharedPointer(this));
    bool shouldAppearAsSingleChannel = resData.value<bool>(
        Qn::SHOULD_APPEAR_AS_SINGLE_CHANNEL_PARAM_NAME);


    if (shouldAppearAsSingleChannel)
        return new nx::plugins::utils::MultisensorDataProvider(toSharedPointer(this));

    return new QnOnvifStreamReader(toSharedPointer());
}

void QnPlOnvifResource::setCroppingPhysical(QRect /*cropping*/)
{

}

CameraDiagnostics::Result QnPlOnvifResource::initInternal()
{
    QnPhysicalCameraResource::initInternal();
    setCodec(H264, true);
    setCodec(H264, false);

	auto deviceOnvifUrl = getDeviceOnvifUrl();

    if (deviceOnvifUrl.isEmpty()) {
#ifdef PL_ONVIF_DEBUG
        qCritical() << "QnPlOnvifResource::initInternal: Can't do anything: ONVIF device url is absent. Id: " << getPhysicalId();
#endif
        return m_prevOnvifResultCode.errorCode != CameraDiagnostics::ErrorCode::noError
            ? m_prevOnvifResultCode
            : CameraDiagnostics::RequestFailedResult(lit("getDeviceOnvifUrl"), QString());
    }

    calcTimeDrift();

    if (m_appStopping)
        return CameraDiagnostics::ServerTerminatedResult();

    QAuthenticator auth = getAuth();

    DeviceSoapWrapper deviceSoapWrapper(deviceOnvifUrl.toStdString(), auth.user(), auth.password(), m_timeDrift);
    CapabilitiesResp capabilitiesResponse;
    auto result = fetchOnvifCapabilities( &deviceSoapWrapper, &capabilitiesResponse );
    if( !result )
        return result;

    //if (getImagingUrl().isEmpty() || getMediaUrl().isEmpty() || getName().contains(QLatin1String("Unknown")) || getMAC().isNull() || m_needUpdateOnvifUrl)
    {
        updateFirmware();
        fillFullUrlInfo( capabilitiesResponse );

        if( getMediaUrl().isEmpty() )
        {
#ifdef PL_ONVIF_DEBUG
            qCritical() << "QnPlOnvifResource::initInternal: ONVIF media url is absent. Id: " << getPhysicalId();
#endif
            return CameraDiagnostics::CameraInvalidParams(lit("ONVIF media URL is not filled by camera"));
        }
    }

    if (m_appStopping)
        return CameraDiagnostics::ServerTerminatedResult();

    result = fetchAndSetVideoSource();
    if (!result)
        return result;

    if (m_appStopping)
        return CameraDiagnostics::ServerTerminatedResult();

    fetchAndSetAudioSource();

    if (m_appStopping)
        return CameraDiagnostics::ServerTerminatedResult();

    result = fetchAndSetResourceOptions();
    if (!result)
        return result;

    if (m_appStopping)
        return CameraDiagnostics::ServerTerminatedResult();

    //if (getStatus() == Qn::Offline || getStatus() == Qn::Unauthorized)
    //    setStatus(Qn::Online, true); // to avoid infinit status loop in this version

    //Additional camera settings
    fetchAndSetAdvancedParameters();

    if (m_appStopping)
        return CameraDiagnostics::ServerTerminatedResult();

    Qn::CameraCapabilities addFlags = Qn::NoCapabilities;
    if (m_primaryResolution.width() * m_primaryResolution.height() <= MAX_PRIMARY_RES_FOR_SOFT_MOTION && !m_primaryResolution.isEmpty())
        addFlags |= Qn::PrimaryStreamSoftMotionCapability;

    if (addFlags != Qn::NoCapabilities)
        setCameraCapabilities(getCameraCapabilities() | addFlags);

    //registering onvif event handler
    std::vector<QnPlOnvifResource::RelayOutputInfo> relayOutputs;
    fetchRelayOutputs( &relayOutputs );
    if( !relayOutputs.empty() )
    {
        setCameraCapability( Qn::RelayOutputCapability, true );
        //TODO #ak it's not clear yet how to get input port list for sure (on DW cam getDigitalInputs returns nothing)
            //but all cameras i've seen have either both input & output or none
        setCameraCapability( Qn::RelayInputCapability, true );

        //resetting all ports states to inactive
        for( std::vector<QnPlOnvifResource::RelayOutputInfo>::size_type
            i = 0;
            i < relayOutputs.size();
            ++i )
        {
            setRelayOutputStateNonSafe( 0, QString::fromStdString(relayOutputs[i].token), false, 0 );
        }
    }

    if (m_appStopping)
        return CameraDiagnostics::ServerTerminatedResult();

    fetchRelayInputInfo( capabilitiesResponse );

    const QnResourceData resourceData = qnCommon->dataPool()->data(toSharedPointer(this));
    if (resourceData.contains(QString("relayInputCountForced")))
    {
        setCameraCapability(
            Qn::RelayInputCapability,
            resourceData.value<int>(QString("relayInputCountForced"), 0) > 0);
    }
    if (resourceData.contains(QString("relayOutputCountForced")))
    {
        setCameraCapability(
            Qn::RelayOutputCapability,
            resourceData.value<int>(QString("relayOutputCountForced"), 0) > 0);
    }

    QnIOPortDataList allPorts = getRelayOutputList();

    if (capabilitiesResponse.Capabilities &&
        capabilitiesResponse.Capabilities->Device &&
        capabilitiesResponse.Capabilities->Device->IO &&
        capabilitiesResponse.Capabilities->Device->IO->InputConnectors &&
        *capabilitiesResponse.Capabilities->Device->IO->InputConnectors > 0)
    {

        const auto portsCount = *capabilitiesResponse.Capabilities
            ->Device
            ->IO
            ->InputConnectors;

        m_inputPortCount = portsCount;

        if (portsCount <= (int) MAX_IO_PORTS_PER_DEVICE)
        {
            for (int i = 1; i <= portsCount; ++i)
            {
                QnIOPortData inputPort;
                inputPort.portType = Qn::PT_Input;
                inputPort.id = lit("%1").arg(i);
                inputPort.inputName = tr("Input %1").arg(i);
                allPorts.emplace_back(std::move(inputPort));
            }
        }
        else
        {
            NX_LOG( lit("Device has too many input ports. Url: %1")
                .arg(getUrl()), cl_logDEBUG1 );
        }


    }

    setIOPorts(std::move(allPorts));

    if (m_appStopping)
        return CameraDiagnostics::ServerTerminatedResult();

    fetchPtzInfo();

    if (m_appStopping)
        return CameraDiagnostics::ServerTerminatedResult();

    if (getProperty(QnMediaResource::customAspectRatioKey()).isEmpty())
    {
        bool forcedAR = resourceData.value<bool>(QString("forceArFromPrimaryStream"), false);
        if (forcedAR && m_primaryResolution.height() > 0)
        {
            qreal ar = m_primaryResolution.width() / (qreal) m_primaryResolution.height();
            setCustomAspectRatio(ar);
        }

        QString defaultAR = resourceData.value<QString>(QString("defaultAR"));
        QStringList parts = defaultAR.split(L'x');
        if (parts.size() == 2) {
            qreal ar = parts[0].toFloat() / parts[1].toFloat();
            setCustomAspectRatio(ar);
        }
    }

    const auto customInitResult = customInitialization(capabilitiesResponse);
    if (customInitResult.errorCode != CameraDiagnostics::ErrorCode::noError)
        return customInitResult;

    m_portNamePrefixToIgnore = resourceData.value<QString>(QString("portNamePrefixToIgnore"), QString());

    m_portNamePrefixToIgnore = resourceData.value<QString>(QString("portNamePrefixToIgnore"), QString());

    saveParams();

    return CameraDiagnostics::NoErrorResult();
}

QSize QnPlOnvifResource::getMaxResolution() const
{
    QnMutexLocker lock( &m_mutex );
    return m_resolutionList.isEmpty()? EMPTY_RESOLUTION_PAIR: m_resolutionList.front();
}

QSize QnPlOnvifResource::getNearestResolutionForSecondary(const QSize& resolution, float aspectRatio) const
{
    QnMutexLocker lock( &m_mutex );
    return getNearestResolution(resolution, aspectRatio, SECONDARY_STREAM_MAX_RESOLUTION.width()*SECONDARY_STREAM_MAX_RESOLUTION.height(), m_secondaryResolutionList);
}

int QnPlOnvifResource::suggestBitrateKbps(Qn::StreamQuality quality, QSize resolution, int fps, Qn::ConnectionRole role) const
{
    return strictBitrate(QnPhysicalCameraResource::suggestBitrateKbps(quality, resolution, fps), role);
}

int QnPlOnvifResource::strictBitrate(int bitrate, Qn::ConnectionRole role) const
{
    auto resData = qnCommon->dataPool()->data(toSharedPointer(this));

    QString availableBitratesParamName;
    QString bitrateBoundsParamName;

    quint64 bestBitrate = bitrate;

    if (role == Qn::CR_LiveVideo)
    {
        bitrateBoundsParamName = Qn::HIGH_STREAM_BITRATE_BOUNDS_PARAM_NAME;
        availableBitratesParamName = Qn::HIGH_STREAM_AVAILABLE_BITRATES_PARAM_NAME;
    }
    else if (role == Qn::CR_SecondaryLiveVideo)
    {
        bitrateBoundsParamName = Qn::LOW_STREAM_AVAILABLE_BITRATES_PARAM_NAME;
        availableBitratesParamName = Qn::LOW_STREAM_AVAILABLE_BITRATES_PARAM_NAME;
    }

    if (!bitrateBoundsParamName.isEmpty())
    {
        auto bounds = resData.value<QnBounds>(bitrateBoundsParamName, QnBounds());
        if (!bounds.isNull())
            bestBitrate = qMin(bounds.max, qMax(bounds.min, bestBitrate));
    }

    if (availableBitratesParamName.isEmpty())
        return bestBitrate;

    auto availableBitrates = resData.value<QnBitrateList>(availableBitratesParamName, QnBitrateList());

    quint64 bestDiff = std::numeric_limits<quint64>::max();
    for (const auto& bitrateOption: availableBitrates)
    {
        auto diff = qMax<quint64>(bitrateOption, bitrate) - qMin<quint64>(bitrateOption, bitrate);

        if (diff < bestDiff)
        {
            bestDiff = diff;
            bestBitrate = bitrateOption;
        }
    }

    return bestBitrate;
}

void QnPlOnvifResource::checkPrimaryResolution(QSize& primaryResolution)
{
    for (uint i = 0; i < sizeof(strictResolutionList) / sizeof(StrictResolution); ++i)
    {
        if (getModel() == QLatin1String(strictResolutionList[i].model))
            primaryResolution = strictResolutionList[i].maxRes;
    }
}

QSize QnPlOnvifResource::findSecondaryResolution(const QSize& primaryRes, const QList<QSize>& secondaryResList, double* matchCoeff)
{
    auto resData = qnCommon->dataPool()->data(toSharedPointer(this));

    auto forcedSecondaryResolution = resData.value<QString>(
        Qn::FORCED_SECONDARY_STREAM_RESOLUTION_PARAM_NAME);

    if (!forcedSecondaryResolution.isEmpty())
    {
        auto split = forcedSecondaryResolution.split('x');
        if (split.size() == 2)
        {
            QSize res;
            res.setWidth(split[0].toInt());
            res.setHeight(split[1].toInt());
            return res;
        }
        else
        {
            qWarning()
                << "QnPlOnvifResource::findSecondaryResolution(). "
                << "Wrong parameter format (FORCED_SECONDARY_STREAM_RESOLUTION_PARAM_NAME) "
                << forcedSecondaryResolution;
        }
    }

    float currentAspect = getResolutionAspectRatio(primaryRes);
    int maxSquare = SECONDARY_STREAM_MAX_RESOLUTION.width()*SECONDARY_STREAM_MAX_RESOLUTION.height();
    QSize result = getNearestResolution(SECONDARY_STREAM_DEFAULT_RESOLUTION, currentAspect, maxSquare, secondaryResList, matchCoeff);
    if (result == EMPTY_RESOLUTION_PAIR)
        result = getNearestResolution(SECONDARY_STREAM_DEFAULT_RESOLUTION, 0.0, maxSquare, secondaryResList, matchCoeff); // try to get resolution ignoring aspect ration
    return result;
}

void QnPlOnvifResource::fetchAndSetPrimarySecondaryResolution()
{
    QnMutexLocker lock( &m_mutex );

    if (m_resolutionList.isEmpty()) {
        return;
    }

    m_primaryResolution = m_resolutionList.front();
    checkPrimaryResolution(m_primaryResolution);

    m_secondaryResolution = findSecondaryResolution(m_primaryResolution, m_secondaryResolutionList);
    float currentAspect = getResolutionAspectRatio(m_primaryResolution);


    if (m_secondaryResolution != EMPTY_RESOLUTION_PAIR) {
        NX_ASSERT(m_secondaryResolution.width() <= SECONDARY_STREAM_MAX_RESOLUTION.width() &&
            m_secondaryResolution.height() <= SECONDARY_STREAM_MAX_RESOLUTION.height());
        return;
    }

    double maxSquare = m_primaryResolution.width() * m_primaryResolution.height();

    for (const QSize& resolution: m_resolutionList) {
        float aspect = getResolutionAspectRatio(resolution);

        if (std::abs(aspect - currentAspect) < MAX_EPS) {
            continue;
        }
        currentAspect = aspect;

        double square = resolution.width() * resolution.height();
        if (square <= 0.90 * maxSquare) {
            break;
        }

        QSize tmp = getNearestResolutionForSecondary(SECONDARY_STREAM_DEFAULT_RESOLUTION, currentAspect);
        if (tmp != EMPTY_RESOLUTION_PAIR) {
            m_primaryResolution = resolution;
            m_secondaryResolution = tmp;

            NX_ASSERT(m_secondaryResolution.width() <= SECONDARY_STREAM_MAX_RESOLUTION.width() &&
                m_secondaryResolution.height() <= SECONDARY_STREAM_MAX_RESOLUTION.height());

            return;
        }
    }
}

QSize QnPlOnvifResource::getPrimaryResolution() const
{
    QnMutexLocker lock( &m_mutex );
    return m_primaryResolution;
}

QSize QnPlOnvifResource::getSecondaryResolution() const
{
    QnMutexLocker lock( &m_mutex );
    return m_secondaryResolution;
}

int QnPlOnvifResource::getPrimaryH264Profile() const
{
    QnMutexLocker lock( &m_mutex );
    return m_primaryH264Profile;
}

int QnPlOnvifResource::getSecondaryH264Profile() const
{
    QnMutexLocker lock( &m_mutex );
    return m_secondaryH264Profile;
}

void QnPlOnvifResource::setMaxFps(int f)
{
    setProperty(Qn::MAX_FPS_PARAM_NAME, f);
}

const QString QnPlOnvifResource::getPrimaryVideoEncoderId() const
{
    QnMutexLocker lock( &m_mutex );
    return m_primaryVideoEncoderId;
}

const QString QnPlOnvifResource::getSecondaryVideoEncoderId() const
{
    QnMutexLocker lock( &m_mutex );
    return m_secondaryVideoEncoderId;
}

const QString QnPlOnvifResource::getAudioEncoderId() const
{
    QnMutexLocker lock( &m_mutex );
    return m_audioEncoderId;
}

const QString QnPlOnvifResource::getVideoSourceId() const
{
    QnMutexLocker lock( &m_mutex );
    return m_videoSourceId;
}

const QString QnPlOnvifResource::getAudioSourceId() const
{
    QnMutexLocker lock( &m_mutex );
    return m_audioSourceId;
}

QString QnPlOnvifResource::getDeviceOnvifUrl() const
{
	QnMutexLocker lock(&m_mutex);
	if (m_serviceUrls.deviceServiceUrl.isEmpty())
		m_serviceUrls.deviceServiceUrl = getProperty(ONVIF_URL_PARAM_NAME);

	return m_serviceUrls.deviceServiceUrl;
}

void QnPlOnvifResource::setDeviceOnvifUrl(const QString& src)
{
	QnMutexLocker lock(&m_mutex);
	m_serviceUrls.deviceServiceUrl = src;
    setProperty(ONVIF_URL_PARAM_NAME, src);
}
QString QnPlOnvifResource::fromOnvifDiscoveredUrl(const std::string& onvifUrl, bool updatePort)
{
    QUrl url(QString::fromStdString(onvifUrl));
    QUrl mediaUrl(getUrl());
    url.setHost(getHostAddress());
    if (updatePort && mediaUrl.port(-1) != -1)
        url.setPort(mediaUrl.port());
    return url.toString();
}

CameraDiagnostics::Result QnPlOnvifResource::readDeviceInformation()
{
    OnvifResExtInfo extInfo;

    QAuthenticator auth = getAuth();
    CameraDiagnostics::Result result =  readDeviceInformation(getDeviceOnvifUrl(), auth, m_timeDrift, &extInfo);
    if (result) {
        if (getName().isEmpty())
            setName(extInfo.name);
        if (getModel().isEmpty())
            setModel(extInfo.model);
        if (getFirmware().isEmpty())
            setFirmware(extInfo.firmware);
        if (getMAC().isNull())
            setMAC(QnMacAddress(extInfo.mac));
        if (getVendor() == lit("ONVIF") && !extInfo.vendor.isNull())
            setVendor(extInfo.vendor); // update default vendor
        if (getPhysicalId().isEmpty()) {
            QString id = extInfo.hardwareId;
            if (!extInfo.serial.isEmpty())
                id += QString(L'_') + extInfo.serial;
            setPhysicalId(id);
        }
    }
    return result;
}

CameraDiagnostics::Result QnPlOnvifResource::readDeviceInformation(const QString& onvifUrl, const QAuthenticator& auth, int timeDrift, OnvifResExtInfo* extInfo)
{
    if (timeDrift == INT_MAX)
        timeDrift = calcTimeDrift(onvifUrl);

    DeviceSoapWrapper soapWrapper(onvifUrl.toStdString(), auth.user(), auth.password(), timeDrift);

    DeviceInfoReq request;
    DeviceInfoResp response;

    if (m_appStopping)
        return CameraDiagnostics::ServerTerminatedResult();

    int soapRes = soapWrapper.getDeviceInformation(request, response);
    if (soapRes != SOAP_OK)
    {
#ifdef PL_ONVIF_DEBUG
        qWarning() << "QnPlOnvifResource::fetchAndSetDeviceInformation: GetDeviceInformation SOAP to endpoint "
            << soapWrapper.getEndpointUrl() << " failed. Camera name will remain 'Unknown'. GSoap error code: " << soapRes
            << ". " << soapWrapper.getLastError();
#endif
        if (soapWrapper.isNotAuthenticated())
            return CameraDiagnostics::NotAuthorisedResult( onvifUrl );

        return CameraDiagnostics::RequestFailedResult(QLatin1String("getDeviceInformation"), soapWrapper.getLastError());
    }
    else
    {
        extInfo->name = QString::fromStdString(response.Manufacturer) + QLatin1String(" - ") + QString::fromStdString(response.Model);
        extInfo->model = QString::fromStdString(response.Model);
        extInfo->firmware = QString::fromStdString(response.FirmwareVersion);
        extInfo->vendor = QString::fromStdString(response.Manufacturer);
        extInfo->hardwareId = QString::fromStdString(response.HardwareId);
        extInfo->serial = QString::fromStdString(response.SerialNumber);
    }

    if (m_appStopping)
        return CameraDiagnostics::ServerTerminatedResult();

    //Trying to get MAC
    NetIfacesReq requestIfList;
    NetIfacesResp responseIfList;

    soapRes = soapWrapper.getNetworkInterfaces(requestIfList, responseIfList); // this request is optional
    if( soapRes != SOAP_OK )
    {
#ifdef PL_ONVIF_DEBUG
        qWarning() << "QnPlOnvifResource::fetchAndSetDeviceInformation: can't fetch MAC address. Reason: SOAP to endpoint "
            << onvifUrl << " failed. GSoap error code: " << soapRes << ". " << soapWrapper.getLastError();
#endif
    }
    else {
        extInfo->mac = fetchMacAddress(responseIfList, QUrl(onvifUrl).host());
    }

    return CameraDiagnostics::NoErrorResult();
}


void QnPlOnvifResource::notificationReceived(
    const oasisWsnB2__NotificationMessageHolderType& notification,
    time_t minNotificationTime )
{
    if( !notification.Message.__any )
    {
        NX_LOG( lit("Received notification with empty message. Ignoring..."), cl_logDEBUG2 );
        return;
    }

    if( !notification.oasisWsnB2__Topic ||
        !notification.oasisWsnB2__Topic->__item )
    {
        NX_LOG( lit("Received notification with no topic specified. Ignoring..."), cl_logDEBUG2 );
        return;
    }

    QString eventTopic( QLatin1String(notification.oasisWsnB2__Topic->__item) );

    NX_LOG(lit("QnPlOnvifResource %1. Recevied notification %2").arg(getUrl()).arg(eventTopic), cl_logDEBUG2);

    //eventTopic may have namespaces. E.g., ns:Device/ns:Trigger/ns:Relay,
        //but we want Device/Trigger/Relay. Fixing...
    QStringList eventTopicTokens = eventTopic.split( QLatin1Char('/') );
    for( QString& token: eventTopicTokens )
    {
        int nsSepIndex = token.indexOf( QLatin1Char(':') );
        if( nsSepIndex != -1 )
            token.remove( 0, nsSepIndex+1 );
    }
    eventTopic = eventTopicTokens.join( QLatin1Char('/') );

    if( eventTopic.indexOf( lit("Trigger/Relay") ) == -1 &&
        eventTopic.indexOf( lit("IO/Port") ) == -1 &&
        eventTopic.indexOf( lit("Trigger/DigitalInput") ) == -1 &&
        eventTopic.indexOf( lit("Device/IO/VirtualPort") ) == -1)
    {
        NX_LOG( lit("Received notification with unknown topic: %1. Ignoring...").
            arg(QLatin1String(notification.oasisWsnB2__Topic->__item)), cl_logDEBUG2 );
        return;
    }

    //parsing Message
    QXmlSimpleReader reader;
    NotificationMessageParseHandler handler;
    reader.setContentHandler( &handler );
    QBuffer srcDataBuffer;
    srcDataBuffer.setData(
        notification.Message.__any,
        (int) strlen(notification.Message.__any) );
    QXmlInputSource xmlSrc( &srcDataBuffer );
    if( !reader.parse( &xmlSrc ) )
        return;

    if( (minNotificationTime != (time_t)-1) && (handler.utcTime.toTime_t() < minNotificationTime) )
        return; //ignoring old notifications: DW camera can deliver old cached notifications

    bool sourceIsExplicitRelayInput = false;

    //checking that there is single source and this source is a relay port
    std::list<NotificationMessageParseHandler::SimpleItem>::const_iterator portSourceIter = handler.source.end();
    for( std::list<NotificationMessageParseHandler::SimpleItem>::const_iterator
        it = handler.source.begin();
        it != handler.source.end();
        ++it )
    {
        if( it->name == lit("port") ||
            it->name == lit("RelayToken") ||
            it->name == lit("Index") )
        {
            portSourceIter = it;
            break;
        }
        else if (it->name == lit("InputToken") ||
                 it->name == lit("RelayInputToken"))
        {
            sourceIsExplicitRelayInput = true;
            portSourceIter = it;
            break;
        }
    }

    if( portSourceIter == handler.source.end()  //source is not port
        || (handler.data.name != lit("LogicalState") &&
            handler.data.name != lit("state") &&
            handler.data.name != lit("Level") &&
            handler.data.name != lit("RelayLogicalState"))
        )
    {
        return;
    }

    //some cameras (especially, Vista) send here events on output port, filtering them out
    const bool sourceNameMatchesRelayOutPortName =
        std::find_if(
            m_relayOutputInfo.begin(),
            m_relayOutputInfo.end(),
            [&handler](const RelayOutputInfo& outputInfo) {
                return QString::fromStdString(outputInfo.token) == handler.source.front().value;
            }) != m_relayOutputInfo.end();
    const bool sourceIsRelayOutPort =
        (!m_portNamePrefixToIgnore.isEmpty() && handler.source.front().value.startsWith(m_portNamePrefixToIgnore)) ||
        sourceNameMatchesRelayOutPortName;
    if (!sourceIsExplicitRelayInput &&
        !handler.source.empty() &&
        sourceIsRelayOutPort)
    {
        return; //this is notification about output port
    }

    //saving port state
    const bool newPortState = (handler.data.value == lit("true")) || (handler.data.value == lit("active")) || (handler.data.value.toInt() > 0);
    bool& currentPortState = m_relayInputStates[portSourceIter->value];
    if( currentPortState != newPortState )
    {
        QString portId = portSourceIter->value;
        size_t aliasesCount = m_portAliases.size();
        if (aliasesCount && aliasesCount == m_inputPortCount)
        {
            for (size_t i = 0; i < aliasesCount; i++)
            {
                if (m_portAliases[i] == portSourceIter->value)
                {
                    portId = lit("%1").arg(i + 1);
                    break;
                }
            }
        }
        else
        {
            auto portIndex = getInputPortNumberFromString(portSourceIter->value);

            if (!portIndex.isEmpty())
                portId = portIndex;
        }

        currentPortState = newPortState;
        emit cameraInput(
            toSharedPointer(),
            portId,
            newPortState,
            qnSyncTime->currentUSecsSinceEpoch() );   //it is not absolutely correct, but better than de-synchronized timestamp from camera
    }
}

CameraDiagnostics::Result QnPlOnvifResource::fetchAndSetResourceOptions()
{
    QAuthenticator auth = getAuth();
    MediaSoapWrapper soapWrapper(getMediaUrl().toStdString().c_str(), auth.user(), auth.password(), m_timeDrift);

    CameraDiagnostics::Result result = fetchAndSetVideoEncoderOptions(soapWrapper);
    if (!result)
        return result;

    result = updateResourceCapabilities();
    if (!result)
        return result;

    //All VideoEncoder options are set, so we can calculate resolutions for the streams
    fetchAndSetPrimarySecondaryResolution();

    NX_LOG(QString(lit("ONVIF debug: got primary resolution %1x%2 for camera %3")).
        arg(m_primaryResolution.width()).arg(m_primaryResolution.height()).arg(getHostAddress()), cl_logDEBUG1);
    NX_LOG(QString(lit("ONVIF debug: got secondary resolution %1x%2 for camera %3")).
        arg(m_secondaryResolution.width()).arg(m_secondaryResolution.height()).arg(getHostAddress()), cl_logDEBUG1);


    //Before invoking <fetchAndSetHasDualStreaming> Primary and Secondary Resolutions MUST be set
    fetchAndSetDualStreaming(soapWrapper);

    if (fetchAndSetAudioEncoder(soapWrapper) && fetchAndSetAudioEncoderOptions(soapWrapper))
        setProperty(Qn::IS_AUDIO_SUPPORTED_PARAM_NAME, 1);
    else
        setProperty(Qn::IS_AUDIO_SUPPORTED_PARAM_NAME, QString(lit("0")));

    return CameraDiagnostics::NoErrorResult();
}

void QnPlOnvifResource::updateSecondaryResolutionList(const VideoOptionsLocal& opts)
{
    QnMutexLocker lock( &m_mutex );
    m_secondaryResolutionList = opts.resolutions;
    std::sort(m_secondaryResolutionList.begin(), m_secondaryResolutionList.end(), resolutionGreaterThan);
}

void QnPlOnvifResource::setVideoEncoderOptions(const VideoOptionsLocal& opts) {
    if (opts.minQ != -1)
    {
        setMinMaxQuality(opts.minQ, opts.maxQ);

        NX_LOG(QString(lit("ONVIF quality range [%1, %2]")).arg(m_minQuality).arg(m_maxQuality), cl_logDEBUG1);

    }
#ifdef PL_ONVIF_DEBUG
    else
    {
        qCritical() << "QnPlOnvifResource::setVideoEncoderOptions: camera didn't return quality range. UniqueId: " << getUniqueId();
    }
#endif

    if (opts.isH264)
        setVideoEncoderOptionsH264(opts);
    else
        setVideoEncoderOptionsJpeg(opts);
}

void QnPlOnvifResource::setVideoEncoderOptionsH264(const VideoOptionsLocal& opts)
{

    if (opts.frameRateMax > 0)
        setMaxFps(opts.frameRateMax);
#ifdef PL_ONVIF_DEBUG
    else
        qCritical() << "QnPlOnvifResource::setVideoEncoderOptionsH264: can't fetch Max FPS. UniqueId: " << getUniqueId();
#endif

    if (opts.govMin >= 0)
    {
        QnMutexLocker lock( &m_mutex );
        m_iframeDistance = DEFAULT_IFRAME_DISTANCE <= opts.govMin ? opts.govMin : (DEFAULT_IFRAME_DISTANCE >= opts.govMax ? opts.govMax: DEFAULT_IFRAME_DISTANCE);
        NX_LOG(QString(lit("ONVIF iframe distance: %1")).arg(m_iframeDistance), cl_logDEBUG1);
    }
#ifdef PL_ONVIF_DEBUG
    else
    {
        qCritical() << "QnPlOnvifResource::setVideoEncoderOptionsH264: can't fetch Iframe Distance. UniqueId: " << getUniqueId();
    }
#endif

    if (opts.resolutions.isEmpty())
    {
#ifdef PL_ONVIF_DEBUG
        qCritical() << "QnPlOnvifResource::setVideoEncoderOptionsH264: can't fetch Resolutions. UniqueId: " << getUniqueId();
#endif
    }
    else
    {
        QnMutexLocker lock( &m_mutex );
        m_resolutionList = opts.resolutions;
        std::sort(m_resolutionList.begin(), m_resolutionList.end(), resolutionGreaterThan);

    }

    QnMutexLocker lock( &m_mutex );

    //Printing fetched resolutions
    if (cl_log.logLevel() > cl_logDEBUG1)
    {
        NX_LOG(QString(lit("ONVIF resolutions:")), cl_logDEBUG1);
        for (const QSize& resolution: m_resolutionList)
        {
            NX_LOG(QString(lit("%1x%2"))
                .arg(resolution.width())
                .arg(resolution.height()), cl_logDEBUG1);
        }
    }
}

void QnPlOnvifResource::setVideoEncoderOptionsJpeg(const VideoOptionsLocal& opts)
{
    if (opts.frameRateMax > 0)
        setMaxFps(opts.frameRateMax);
#ifdef PL_ONVIF_DEBUG
    else
        qCritical() << "QnPlOnvifResource::setVideoEncoderOptionsJpeg: can't fetch Max FPS. UniqueId: " << getUniqueId();
#endif

    if (opts.resolutions.isEmpty())
    {
#ifdef PL_ONVIF_DEBUG
        qCritical() << "QnPlOnvifResource::setVideoEncoderOptionsJpeg: can't fetch Resolutions. UniqueId: " << getUniqueId();
#endif
    }
    else
    {
        QnMutexLocker lock( &m_mutex );
        m_resolutionList = opts.resolutions;
        std::sort(m_resolutionList.begin(), m_resolutionList.end(), resolutionGreaterThan);
    }

    QnMutexLocker lock( &m_mutex );
    //Printing fetched resolutions
    if (cl_log.logLevel() > cl_logDEBUG1) {
        NX_LOG(QString(lit("ONVIF resolutions:")), cl_logDEBUG1);
        for (const QSize& resolution: m_resolutionList) {
            NX_LOG(QString(lit("%1x%2")).arg(resolution.width()).arg(resolution.height()), cl_logDEBUG1);
        }
    }
}

int QnPlOnvifResource::innerQualityToOnvif(Qn::StreamQuality quality) const
{
    if (quality > Qn::QualityHighest) {
#ifdef PL_ONVIF_DEBUG
        qWarning() << "QnPlOnvifResource::innerQualityToOnvif: got unexpected quality (too big): " << quality;
#endif
        return m_maxQuality;
    }
    if (quality < Qn::QualityLowest) {
#ifdef PL_ONVIF_DEBUG
        qWarning() << "QnPlOnvifResource::innerQualityToOnvif: got unexpected quality (too small): " << quality;
#endif
        return m_minQuality;
    }

    NX_LOG(QString(lit("QnPlOnvifResource::innerQualityToOnvif: in quality = %1, out qualty = %2, minOnvifQuality = %3, maxOnvifQuality = %4"))
            .arg(quality)
            .arg(m_minQuality + (m_maxQuality - m_minQuality) * (quality - Qn::QualityLowest) / (Qn::QualityHighest - Qn::QualityLowest))
            .arg(m_minQuality)
            .arg(m_maxQuality), cl_logDEBUG1);

    return m_minQuality + (m_maxQuality - m_minQuality) * (quality - Qn::QualityLowest) / (Qn::QualityHighest - Qn::QualityLowest);
}

/*
bool QnPlOnvifResource::isSoapAuthorized() const
{
    QAuthenticator auth(getAuth());
    DeviceSoapWrapper soapWrapper(getDeviceOnvifUrl().toStdString(), auth.user(), auth.password(), m_timeDrift);

    qDebug() << "QnPlOnvifResource::isSoapAuthorized: m_deviceOnvifUrl is '" << getDeviceOnvifUrl() << "'";
    qDebug() << "QnPlOnvifResource::isSoapAuthorized: login = " << soapWrapper.getLogin() << ", password = " << soapWrapper.getPassword();

    NetIfacesReq request;
    NetIfacesResp response;
    int soapRes = soapWrapper.getNetworkInterfaces(request, response);

    if (soapRes != SOAP_OK && soapWrapper.isNotAuthenticated())
    {
        return false;
    }

    return true;
}
*/

int QnPlOnvifResource::getTimeDrift() const
{
    if (m_timeDriftTimer.elapsed() > MAX_TIME_DRIFT_UPDATE_PERIOD_MS)
        calcTimeDrift();

    return m_timeDrift;
}

void QnPlOnvifResource::setTimeDrift(int value)
{
    m_timeDrift = value;
    m_timeDriftTimer.restart();
}

void QnPlOnvifResource::calcTimeDrift(int* outSoapRes) const
{
    m_timeDrift = calcTimeDrift(getDeviceOnvifUrl(), outSoapRes);
    m_timeDriftTimer.restart();
}

int QnPlOnvifResource::calcTimeDrift(const QString& deviceUrl, int* outSoapRes)
{
    DeviceSoapWrapper soapWrapper(deviceUrl.toStdString(), QString(), QString(), 0);

    _onvifDevice__GetSystemDateAndTime request;
    _onvifDevice__GetSystemDateAndTimeResponse response;
    int soapRes = soapWrapper.GetSystemDateAndTime(request, response);
    if (outSoapRes)
        *outSoapRes = soapRes;

    if (soapRes == SOAP_OK && response.SystemDateAndTime && response.SystemDateAndTime->UTCDateTime)
    {
        onvifXsd__Date* date = response.SystemDateAndTime->UTCDateTime->Date;
        onvifXsd__Time* time = response.SystemDateAndTime->UTCDateTime->Time;
        if (!date || !time)
            return 0;

        QDateTime datetime(QDate(date->Year, date->Month, date->Day), QTime(time->Hour, time->Minute, time->Second), Qt::UTC);
        int drift = datetime.toMSecsSinceEpoch()/MS_PER_SECOND - QDateTime::currentMSecsSinceEpoch()/MS_PER_SECOND;
        return drift;
    }
    return 0;
}

QString QnPlOnvifResource::getMediaUrl() const
{
	QnMutexLocker lock(&m_mutex);
	return m_serviceUrls.mediaServiceUrl;

    //return getProperty(MEDIA_URL_PARAM_NAME);
}

void QnPlOnvifResource::setMediaUrl(const QString& src)
{
	QnMutexLocker lock(&m_mutex);
	m_serviceUrls.mediaServiceUrl = src;

    //setProperty(MEDIA_URL_PARAM_NAME, src);
}

QString QnPlOnvifResource::getImagingUrl() const
{
    QnMutexLocker lock( &m_mutex );
    return m_serviceUrls.imagingServiceUrl;
}

void QnPlOnvifResource::setImagingUrl(const QString& src)
{
    QnMutexLocker lock( &m_mutex );
    m_serviceUrls.imagingServiceUrl = src;
}

QString QnPlOnvifResource::getVideoSourceToken() const {
    QnMutexLocker lock( &m_mutex );
    return m_videoSourceToken;
}

void QnPlOnvifResource::setVideoSourceToken(const QString &src) {
    QnMutexLocker lock( &m_mutex );
    m_videoSourceToken = src;
}

QString QnPlOnvifResource::getPtzUrl() const
{
    QnMutexLocker lock( &m_mutex );
    return m_serviceUrls.ptzServiceUrl;
}

void QnPlOnvifResource::setPtzUrl(const QString& src)
{
    QnMutexLocker lock( &m_mutex );
    m_serviceUrls.ptzServiceUrl = src;
}

QString QnPlOnvifResource::getPtzConfigurationToken() const {
    QnMutexLocker lock( &m_mutex );
    return m_ptzConfigurationToken;
}

void QnPlOnvifResource::setPtzConfigurationToken(const QString &src) {
    QnMutexLocker lock( &m_mutex );
    m_ptzConfigurationToken = src;
}

QString QnPlOnvifResource::getPtzProfileToken() const
{
    QnMutexLocker lock( &m_mutex );
    return m_ptzProfileToken;
}

void QnPlOnvifResource::setPtzProfileToken(const QString& src)
{
    QnMutexLocker lock( &m_mutex );
    m_ptzProfileToken = src;
}

void QnPlOnvifResource::setMinMaxQuality(int min, int max)
{
    int netoptixDelta = Qn::QualityHighest - Qn::QualityLowest;
    int onvifDelta = max - min;

    if (netoptixDelta < 0 || onvifDelta < 0)
    {
#ifdef PL_ONVIF_DEBUG
        qWarning() << "QnPlOnvifResource::setMinMaxQuality: incorrect values: min > max: onvif ["
                   << min << ", " << max << "] netoptix [" << Qn::QualityLowest << ", " << Qn::QualityHighest << "]";
#endif
        return;
    }

    float coef = (1 - ((float)netoptixDelta) / onvifDelta) * 0.5;
    coef = coef <= 0? 0.0: (coef <= QUALITY_COEF? coef: QUALITY_COEF);
    int shift = round(onvifDelta * coef);

    m_minQuality = min + shift;
    m_maxQuality = max - shift;
}

int QnPlOnvifResource::round(float value)
{
    float floorVal = floorf(value);
    return floorVal - value < 0.5? (int)value: (int)value + 1;
}


bool QnPlOnvifResource::mergeResourcesIfNeeded(const QnNetworkResourcePtr &source)
{
    QnPlOnvifResourcePtr onvifR = source.dynamicCast<QnPlOnvifResource>();
    if (!onvifR)
        return false;

    bool result = QnPhysicalCameraResource::mergeResourcesIfNeeded(source);

    QString onvifUrlSource = onvifR->getDeviceOnvifUrl();
    if (!onvifUrlSource.isEmpty() && getDeviceOnvifUrl() != onvifUrlSource)
    {
        setDeviceOnvifUrl(onvifUrlSource);
        result = true;
    }

    QString localParams = QnCameraAdvancedParamsReader::encodedParamsFromResource(this->toSharedPointer());
    QString sourceParams = QnCameraAdvancedParamsReader::encodedParamsFromResource(source);
    if (localParams != sourceParams) {
        QnCameraAdvancedParamsReader::setEncodedParamsToResource(this->toSharedPointer(), sourceParams);
        result = true;
    }

    return result;
}

static QString getRelayOutpuToken( const QnPlOnvifResource::RelayOutputInfo& relayInfo )
{
    return QString::fromStdString( relayInfo.token );
}

//!Implementation of QnSecurityCamResource::getRelayOutputList
QnIOPortDataList QnPlOnvifResource::getRelayOutputList() const
{
    QStringList idList;
    std::transform(
        m_relayOutputInfo.begin(),
        m_relayOutputInfo.end(),
        std::back_inserter(idList),
        getRelayOutpuToken );
    QnIOPortDataList result;
    for (const auto& data: idList) {
        QnIOPortData value;
        value.portType = Qn::PT_Output;
        value.id = data;
        value.outputName = tr("Output %1").arg(data);
        result.push_back(value);
    }
    return result;
}

QnIOPortDataList QnPlOnvifResource::getInputPortList() const
{
    //TODO/IMPL
    return QnIOPortDataList();
}

bool QnPlOnvifResource::fetchRelayInputInfo( const CapabilitiesResp& capabilitiesResponse )
{
    if( m_deviceIOUrl.empty() )
        return false;

    if( capabilitiesResponse.Capabilities &&
        capabilitiesResponse.Capabilities->Device &&
        capabilitiesResponse.Capabilities->Device->IO &&
        capabilitiesResponse.Capabilities->Device->IO->InputConnectors &&
        *capabilitiesResponse.Capabilities->Device->IO->InputConnectors > 0  &&
        *capabilitiesResponse.Capabilities->Device->IO->InputConnectors < (int) MAX_IO_PORTS_PER_DEVICE)
    {
        //camera has input port
        setCameraCapability( Qn::RelayInputCapability, true );
    }

    auto resData = qnCommon->dataPool()->data(toSharedPointer(this));
    m_portAliases = resData.value<std::vector<QString>>(Qn::ONVIF_INPUT_PORT_ALIASES_PARAM_NAME);

    if (!m_portAliases.empty())
        return true;

    QAuthenticator auth = getAuth();
    DeviceIOWrapper soapWrapper(
        m_deviceIOUrl,
        auth.user(),
        auth.password(),
        m_timeDrift );

    _onvifDeviceIO__GetDigitalInputs request;
    _onvifDeviceIO__GetDigitalInputsResponse response;
    const int soapCallResult = soapWrapper.getDigitalInputs( request, response );
    if( soapCallResult != SOAP_OK && soapCallResult != SOAP_MUSTUNDERSTAND )
    {
        NX_LOG( lit("Failed to get relay digital input list. endpoint %1")
            .arg(QString::fromLatin1(soapWrapper.endpoint())), cl_logDEBUG1 );
        return true;
    }

    m_portAliases.clear();
    for ( const auto& input: response.DigitalInputs)
        m_portAliases.push_back(QString::fromStdString(input->token));

    return true;
}

bool QnPlOnvifResource::fetchPtzInfo() {

    if(getPtzUrl().isEmpty())
        return false;

    QAuthenticator auth = getAuth();
    PtzSoapWrapper ptz (getPtzUrl().toStdString(), auth.user(), auth.password(), getTimeDrift());

    _onvifPtz__GetConfigurations request;
    _onvifPtz__GetConfigurationsResponse response;
    if (ptz.doGetConfigurations(request, response) == SOAP_OK && response.PTZConfiguration.size() > 0)
        m_ptzConfigurationToken = QString::fromStdString(response.PTZConfiguration[0]->token);

    return true;
}

//!Implementation of QnSecurityCamResource::setRelayOutputState
bool QnPlOnvifResource::setRelayOutputState(
    const QString& outputID,
    bool active,
    unsigned int autoResetTimeoutMS )
{
    QnMutexLocker lk( &m_ioPortMutex );

    using namespace std::placeholders;
    const quint64 timerID = nx::utils::TimerManager::instance()->addTimer(
        std::bind(&QnPlOnvifResource::setRelayOutputStateNonSafe, this, _1, outputID, active, autoResetTimeoutMS),
        std::chrono::milliseconds::zero());
    m_triggerOutputTasks[timerID] = TriggerOutputTask(outputID, active, autoResetTimeoutMS);
    return true;
}

int QnPlOnvifResource::getH264StreamProfile(const VideoOptionsLocal& videoOptionsLocal)
{
    auto resData = qnCommon->dataPool()->data(toSharedPointer(this));

    auto desiredH264Profile = resData.value<QString>(Qn::DESIRED_H264_PROFILE_PARAM_NAME);

    if (videoOptionsLocal.h264Profiles.isEmpty())
        return -1;
    else if (!desiredH264Profile.isEmpty())
        return fromStringToH264Profile(desiredH264Profile);
    else
        return (int) videoOptionsLocal.h264Profiles[0];
}

bool QnPlOnvifResource::isH264Allowed() const
{
    return true;
    //bool blockH264 = getName().contains(QLatin1String("SEYEON TECH")) && getModel().contains(QLatin1String("FW3471"));
    //return !blockH264;
}

qreal QnPlOnvifResource::getBestSecondaryCoeff(const QList<QSize> resList, qreal aspectRatio) const
{
    int maxSquare = SECONDARY_STREAM_MAX_RESOLUTION.width()*SECONDARY_STREAM_MAX_RESOLUTION.height();
    QSize secondaryRes = getNearestResolution(SECONDARY_STREAM_DEFAULT_RESOLUTION, aspectRatio, maxSquare, resList);
    if (secondaryRes == EMPTY_RESOLUTION_PAIR)
        secondaryRes = getNearestResolution(SECONDARY_STREAM_DEFAULT_RESOLUTION, 0.0, maxSquare, resList);

    qreal secResSquare = SECONDARY_STREAM_DEFAULT_RESOLUTION.width() * SECONDARY_STREAM_DEFAULT_RESOLUTION.height();
    qreal findResSquare = secondaryRes.width() * secondaryRes.height();
    if (findResSquare > secResSquare)
        return findResSquare / secResSquare;
    else
        return secResSquare / findResSquare;
}

int QnPlOnvifResource::getSecondaryIndex(const QList<VideoOptionsLocal>& optList) const
{
    if (optList.size() < 2 || optList[0].resolutions.isEmpty())
        return 1; // default value

    qreal bestResCoeff = INT_MAX;
    int bestResIndex = 1;
    bool bestIsH264 = false;

    qreal aspectRation = (qreal) optList[0].resolutions[0].width() / (qreal) optList[0].resolutions[0].height();

    for (int i = 1; i < optList.size(); ++i)
    {
        qreal resCoeff = getBestSecondaryCoeff(optList[i].resolutions, aspectRation);
        if (resCoeff < bestResCoeff || (resCoeff == bestResCoeff && optList[i].isH264 && !bestIsH264)) {
            bestResCoeff = resCoeff;
            bestResIndex = i;
            bestIsH264 = optList[i].isH264;
        }
    }

    return bestResIndex;
}

bool QnPlOnvifResource::registerNotificationConsumer()
{
    if (m_appStopping)
        return false;

    QnMutexLocker lk( &m_ioPortMutex );

    //determining local address, accessible by onvif device
    QUrl eventServiceURL( QString::fromStdString(m_eventCapabilities->XAddr) );
    QString localAddress;

    //TODO: #ak should read local address only once
    std::unique_ptr<AbstractStreamSocket> sock( SocketFactory::createStreamSocket() );
    if( !sock->connect( eventServiceURL.host(), eventServiceURL.port(nx_http::DEFAULT_HTTP_PORT) ) )
    {
        NX_LOG( lit("Failed to connect to %1:%2 to determine local address. %3").
            arg(eventServiceURL.host()).arg(eventServiceURL.port()).arg(SystemError::getLastOSErrorText()), cl_logWARNING );
        return false;
    }
    localAddress = sock->getLocalAddress().address.toString();

    QAuthenticator auth = getAuth();

    NotificationProducerSoapWrapper soapWrapper(
        m_eventCapabilities->XAddr,
        auth.user(),
        auth.password(),
        m_timeDrift );
    soapWrapper.getProxy()->soap->imode |= SOAP_XML_IGNORENS;

    char buf[512];

    //providing local gsoap server url
    _oasisWsnB2__Subscribe request;
    ns1__EndpointReferenceType notificationConsumerEndPoint;
    ns1__AttributedURIType notificationConsumerEndPointAddress;
    sprintf( buf, "http://%s:%d%s", localAddress.toLatin1().data(), QnSoapServer::instance()->port(), QnSoapServer::instance()->path().toLatin1().data() );
    notificationConsumerEndPointAddress.__item = buf;
    notificationConsumerEndPoint.Address = &notificationConsumerEndPointAddress;
    request.ConsumerReference = &notificationConsumerEndPoint;
    //setting InitialTerminationTime (if supported)
    sprintf( buf, "PT%dS", DEFAULT_NOTIFICATION_CONSUMER_REGISTRATION_TIMEOUT );
    std::string initialTerminationTime( buf );
    request.InitialTerminationTime = &initialTerminationTime;

    //creating filter
    //oasisWsnB2__FilterType topicFilter;
    //strcpy( buf, "<wsnt:TopicExpression Dialect=\"xsd:anyURI\">tns1:Device/Trigger/Relay</wsnt:TopicExpression>" );
    //topicFilter.__any.push_back( buf );
    //request.Filter = &topicFilter;

    _oasisWsnB2__SubscribeResponse response;
    const int soapCallResult = soapWrapper.Subscribe( &request, &response );
    if( soapCallResult != SOAP_OK && soapCallResult != SOAP_MUSTUNDERSTAND )    //TODO/IMPL find out which is error and which is not
    {
        NX_LOG( lit("Failed to subscribe in NotificationProducer. endpoint %1").arg(QString::fromLatin1(soapWrapper.endpoint())), cl_logWARNING );
        return false;
    }

    NX_LOG(lit("QnPlOnvifResource %1. subscribed to notifications").arg(getUrl()), cl_logDEBUG2);

    if (m_appStopping)
        return false;

    //TODO: #ak if this variable is unused following code may be deleted as well
    time_t utcTerminationTime; // = ::time(NULL) + DEFAULT_NOTIFICATION_CONSUMER_REGISTRATION_TIMEOUT;
    if( response.oasisWsnB2__TerminationTime )
    {
        if( response.oasisWsnB2__CurrentTime )
            utcTerminationTime = ::time(NULL) + *response.oasisWsnB2__TerminationTime - *response.oasisWsnB2__CurrentTime;
        else
            utcTerminationTime = *response.oasisWsnB2__TerminationTime; //hoping local and cam clocks are synchronized
    }
    //else: considering, that onvif device processed initialTerminationTime
    Q_UNUSED(utcTerminationTime)

    std::string subscriptionID;
    if( response.SubscriptionReference )
    {
        if( response.SubscriptionReference->ns1__ReferenceParameters &&
            response.SubscriptionReference->ns1__ReferenceParameters->__item )
        {
            //parsing to retrieve subscriptionId. Example: "<dom0:SubscriptionId xmlns:dom0=\"(null)\">0</dom0:SubscriptionId>"
            QXmlSimpleReader reader;
            SubscriptionReferenceParametersParseHandler handler;
            reader.setContentHandler( &handler );
            QBuffer srcDataBuffer;
            srcDataBuffer.setData(
                response.SubscriptionReference->ns1__ReferenceParameters->__item,
                (int) strlen(response.SubscriptionReference->ns1__ReferenceParameters->__item) );
            QXmlInputSource xmlSrc( &srcDataBuffer );
            if( reader.parse( &xmlSrc ) )
                m_onvifNotificationSubscriptionID = handler.subscriptionID;
        }

        if( response.SubscriptionReference->Address )
            m_onvifNotificationSubscriptionReference = QString::fromStdString(response.SubscriptionReference->Address->__item);
    }

    //launching renew-subscription timer
    unsigned int renewSubsciptionTimeoutSec = 0;
    if( response.oasisWsnB2__CurrentTime && response.oasisWsnB2__TerminationTime )
        renewSubsciptionTimeoutSec = *response.oasisWsnB2__TerminationTime - *response.oasisWsnB2__CurrentTime;
    else
        renewSubsciptionTimeoutSec = DEFAULT_NOTIFICATION_CONSUMER_REGISTRATION_TIMEOUT;

    if( m_renewSubscriptionTimerID )
    {
        nx::utils::TimerManager::instance()->deleteTimer( m_renewSubscriptionTimerID );
        m_renewSubscriptionTimerID = 0;
    }
    m_renewSubscriptionTimerID = nx::utils::TimerManager::instance()->addTimer(
        std::bind(&QnPlOnvifResource::onRenewSubscriptionTimer, this, std::placeholders::_1),
        std::chrono::milliseconds(
            (renewSubsciptionTimeoutSec > RENEW_NOTIFICATION_FORWARDING_SECS
            ? renewSubsciptionTimeoutSec-RENEW_NOTIFICATION_FORWARDING_SECS
            : renewSubsciptionTimeoutSec)*MS_PER_SECOND));

    if (m_appStopping)
        return false;

    /* Note that we don't pass shared pointer here as this would create a
     * cyclic reference and onvif resource will never be deleted. */
    QnSoapServer::instance()->getService()->registerResource(
        toSharedPointer().staticCast<QnPlOnvifResource>(),
        QUrl(QString::fromStdString(m_eventCapabilities->XAddr)).host(),
        m_onvifNotificationSubscriptionReference );

    m_eventMonitorType = emtNotification;

    NX_LOG( lit("Successfully registered in NotificationProducer. endpoint %1").arg(QString::fromLatin1(soapWrapper.endpoint())), cl_logDEBUG1 );
    return true;
}

CameraDiagnostics::Result QnPlOnvifResource::updateVEncoderUsage(QList<VideoOptionsLocal>& optionsList)
{
    QAuthenticator auth = getAuth();
    MediaSoapWrapper soapWrapper(getMediaUrl().toStdString().c_str(), auth.user(), auth.password(), m_timeDrift);

    ProfilesReq request;
    ProfilesResp response;

    int soapRes = soapWrapper.getProfiles(request, response);
    if (soapRes == SOAP_OK)
    {
        for (auto iter = response.Profiles.begin(); iter != response.Profiles.end(); ++iter)
        {
            Profile* profile = *iter;
            if (profile->token.empty() || !profile->VideoEncoderConfiguration)
                continue;
            QString vEncoderID = QString::fromStdString(profile->VideoEncoderConfiguration->token);
            for (int i = 0; i < optionsList.size(); ++i) {
                if (optionsList[i].id == vEncoderID)
                    optionsList[i].usedInProfiles = true;
            }
        }
        return CameraDiagnostics::NoErrorResult();
    }
    else {
        return CameraDiagnostics::RequestFailedResult(QLatin1String("getProfiles"), soapWrapper.getLastError());
    }
}

bool QnPlOnvifResource::trustMaxFPS()
{
    QnResourceData resourceData = qnCommon->dataPool()->data(toSharedPointer(this));
    bool result = resourceData.value<bool>(QString("trustMaxFPS"), false);
    return result;
}

CameraDiagnostics::Result QnPlOnvifResource::getVideoEncoderTokens(MediaSoapWrapper& soapWrapper, QStringList* result, VideoConfigsResp *confResponse)
{
    VideoConfigsReq confRequest;
    result->clear();

    int soapRes = soapWrapper.getVideoEncoderConfigurations(confRequest, *confResponse); // get encoder list
    if (soapRes != SOAP_OK) {
#ifdef PL_ONVIF_DEBUG
        qCritical() << "QnPlOnvifResource::fetchAndSetVideoEncoderOptions: can't get list of video encoders from camera (URL: "
            << soapWrapper.getEndpointUrl() << ", UniqueId: " << getUniqueId() << "). GSoap error code: "
            << soapRes << ". " << soapWrapper.getLastError();
#endif
        return CameraDiagnostics::RequestFailedResult(QLatin1String("getVideoEncoderConfigurations"), soapWrapper.getLastError());
    }

    if(m_appStopping)
        return CameraDiagnostics::ServerTerminatedResult();


    int confRangeStart = 0;
    int confRangeEnd = (int) confResponse->Configurations.size();
    if (m_maxChannels > 1)
    {
        // determine amount encoder configurations per each video source
        confRangeStart = confRangeEnd/m_maxChannels * getChannel();
        confRangeEnd = confRangeStart + confRangeEnd/m_maxChannels;

        if (confRangeEnd > (int) confResponse->Configurations.size()) {
#ifdef PL_ONVIF_DEBUG
            qWarning() << "invalid channel number " << getChannel()+1 << "for camera" << getHostAddress() << "max channels=" << m_maxChannels;
#endif
            return CameraDiagnostics::RequestFailedResult(QLatin1String("getVideoEncoderConfigurationOptions"), soapWrapper.getLastError());
        }
    }

    for (int confNum = confRangeStart; confNum < confRangeEnd; ++confNum)
    {
        onvifXsd__VideoEncoderConfiguration* configuration = confResponse->Configurations[confNum];
        if (configuration)
            result->push_back(QString::fromStdString(configuration->token));
    }

    return CameraDiagnostics::NoErrorResult();
}

QString QnPlOnvifResource::getInputPortNumberFromString(const QString& portName)
{
    QString portIndex;
    bool canBeConvertedToNumber = false;

    if (portName.toLower().startsWith(lit("di")))
    {
        portIndex = portName.mid(2);

        auto portNum = portIndex.toInt(&canBeConvertedToNumber);

        if (canBeConvertedToNumber)
            return QString::number(portNum + 1);
    }
    else if (portName.startsWith("AlarmIn"))
    {
        portIndex = portName.mid(lit("AlarmIn_").length());

        auto portNum = portIndex.toInt(&canBeConvertedToNumber);

        if (canBeConvertedToNumber)
            return QString::number(portNum);
    }

    return QString();
}

CameraDiagnostics::Result QnPlOnvifResource::fetchAndSetVideoEncoderOptions(MediaSoapWrapper& soapWrapper)
{

    QnResourceData resourceData = qnCommon->dataPool()->data(toSharedPointer(this));
    QnOnvifConfigDataPtr forcedParams = resourceData.value<QnOnvifConfigDataPtr>(QString("forcedOnvifParams"));
    QStringList videoEncodersTokens;
    VideoConfigsResp confResponse;

<<<<<<< HEAD
    if (forcedParams && forcedParams->videoEncoders.size() >= getChannel())
=======
    auto frameRateBounds = resourceData.value<QnBounds>(Qn::FPS_BOUNDS_PARAM_NAME, QnBounds());

    if (forcedParams && forcedParams->videoEncoders.size() >= getChannel()) 
>>>>>>> 08da334e
    {
        videoEncodersTokens = forcedParams->videoEncoders[getChannel()].split(L',');
    }
    else
    {
        auto error = getVideoEncoderTokens(soapWrapper, &videoEncodersTokens, &confResponse);
        if (error.errorCode != CameraDiagnostics::ErrorCode::noError)
            return error;
    }

    QString login = soapWrapper.getLogin();
    QString password = soapWrapper.getPassword();
    std::string endpoint = soapWrapper.getEndpointUrl().toStdString();

    QList<VideoOptionsLocal> optionsList;
    for(const QString& encoderToken: videoEncodersTokens)
    {

        int retryCount = getMaxOnvifRequestTries();
        int soapRes = SOAP_ERR;

        for (;soapRes != SOAP_OK && retryCount >= 0; --retryCount)
        {
            if(m_appStopping)
                return CameraDiagnostics::ServerTerminatedResult();

            VideoOptionsReq optRequest;
            VideoOptionsResp optResp;
            std::string tokenStdStr = encoderToken.toStdString();
            optRequest.ConfigurationToken = &tokenStdStr;

            MediaSoapWrapper soapWrapper(endpoint, login, password, m_timeDrift);

            soapRes = soapWrapper.getVideoEncoderConfigurationOptions(optRequest, optResp); // get options per encoder
            if (soapRes != SOAP_OK || !optResp.Options)
            {
#ifdef PL_ONVIF_DEBUG
                qCritical() << "QnPlOnvifResource::fetchAndSetVideoEncoderOptions: can't receive options (or data is empty) for video encoder '"
                    << QString::fromStdString(*(optRequest.ConfigurationToken)) << "' from camera (URL: "  << soapWrapper.getEndpointUrl() << ", UniqueId: " << getUniqueId()
                    << "). Root cause: SOAP request failed. GSoap error code: " << soapRes << ". " << soapWrapper.getLastError();

                qWarning() << "camera" << soapWrapper.getEndpointUrl() << "got soap error for configuration" << configuration->Name.c_str() << "skip configuration";
#endif
                continue;
            }

            if (optResp.Options->H264 || optResp.Options->JPEG)
            {
                optionsList << VideoOptionsLocal(encoderToken, optResp, isH264Allowed(), frameRateBounds);
            }
#ifdef PL_ONVIF_DEBUG
            else
                qWarning() << "QnPlOnvifResource::fetchAndSetVideoEncoderOptions: video encoder '" << encoderToken
                    << "' contains no data for H264/JPEG (URL: "  << soapWrapper.getEndpointUrl() << ", UniqueId: " << getUniqueId() << ")." << "Ignoring and use default codec list";
#endif
        }
        if (soapRes != SOAP_OK)
            return CameraDiagnostics::RequestFailedResult(QLatin1String("getVideoEncoderConfigurationOptions"), soapWrapper.getLastError());
    }

    if (optionsList.isEmpty())
    {
#ifdef PL_ONVIF_DEBUG
        qCritical() << "QnPlOnvifResource::fetchAndSetVideoEncoderOptions: all video options are empty. (URL: "
            << soapWrapper.getEndpointUrl() << ", UniqueId: " << getUniqueId() << ").";
#endif
        return CameraDiagnostics::RequestFailedResult(QLatin1String("fetchAndSetVideoEncoderOptions"), QLatin1String("no video options"));
    }

    if(m_appStopping)
        return CameraDiagnostics::ServerTerminatedResult();

    CameraDiagnostics::Result result = updateVEncoderUsage(optionsList);
    if (!result)
        return result;
    std::sort(optionsList.begin(), optionsList.end(), videoOptsGreaterThan);

    /*
    if (optionsList.size() <= m_channelNumer)
    {
        qCritical() << QString(QLatin1String("Not enough encoders for multichannel camera. required at least %1 encoder. URL: %2")).arg(m_channelNumer+1).arg(getUrl());
        return false;
    }
    */

    if (optionsList[0].isH264) {
        m_primaryH264Profile = getH264StreamProfile(optionsList[0]);
        setCodec(H264, true);
    }
    else {
        setCodec(JPEG, true);
    }

    setVideoEncoderOptions(optionsList[0]);
    if (m_maxChannels == 1 && !trustMaxFPS() && !isCameraControlDisabled())
        checkMaxFps(confResponse, optionsList[0].id);

    if(m_appStopping)
        return CameraDiagnostics::ServerTerminatedResult();

    m_mutex.lock();
    m_primaryVideoEncoderId = optionsList[0].id;
    m_secondaryResolutionList = m_resolutionList;
    m_mutex.unlock();

    NX_LOG(QString(lit("ONVIF debug: got %1 encoders for camera %2")).arg(optionsList.size()).arg(getHostAddress()), cl_logDEBUG1);

    bool dualStreamingAllowed = optionsList.size() >= 2;
    if (dualStreamingAllowed)
    {
        int secondaryIndex = getSecondaryIndex(optionsList);
        QnMutexLocker lock( &m_mutex );

        m_secondaryVideoEncoderId = optionsList[secondaryIndex].id;
        if (optionsList[secondaryIndex].isH264) {
            m_secondaryH264Profile = getH264StreamProfile(optionsList[secondaryIndex]);
                setCodec(H264, false);
                NX_LOG(QString(lit("use H264 codec for secondary stream. camera=%1")).arg(getHostAddress()), cl_logDEBUG1);
            }
            else {
                setCodec(JPEG, false);
                NX_LOG(QString(lit("use JPEG codec for secondary stream. camera=%1")).arg(getHostAddress()), cl_logDEBUG1);
            }
        updateSecondaryResolutionList(optionsList[secondaryIndex]);
    }

    return CameraDiagnostics::NoErrorResult();
}

bool QnPlOnvifResource::fetchAndSetDualStreaming(MediaSoapWrapper& /*soapWrapper*/)
{
    QnMutexLocker lock( &m_mutex );

    auto resData = qnCommon->dataPool()->data(toSharedPointer(this));

    bool forceSingleStream = resData.value<bool>(Qn::FORCE_SINGLE_STREAM_PARAM_NAME, false);

    bool dualStreaming =
        !forceSingleStream
        && m_secondaryResolution != EMPTY_RESOLUTION_PAIR
        && !m_secondaryVideoEncoderId.isEmpty();

    if (dualStreaming)
    {
        NX_LOG(
            lit("ONVIF debug: enable dualstreaming for camera %1")
                .arg(getHostAddress()),
            cl_logDEBUG1);
    }
    else
    {
        QString reason =
            forceSingleStream ?
                lit("single stream mode is forced by driver") :
            m_secondaryResolution == EMPTY_RESOLUTION_PAIR ?
                lit("no secondary resolution") :
                QLatin1String("no secondary encoder");

        NX_LOG(
            lit("ONVIF debug: disable dualstreaming for camera %1 reason: %2")
                .arg(getHostAddress())
                .arg(reason),
            cl_logDEBUG1);
    }

    setProperty(Qn::HAS_DUAL_STREAMING_PARAM_NAME, dualStreaming ? 1 : 0);
    return true;
}

bool QnPlOnvifResource::fetchAndSetAudioEncoderOptions(MediaSoapWrapper& soapWrapper)
{
    AudioOptionsReq request;
    std::string token = m_audioEncoderId.toStdString();
    request.ConfigurationToken = &token;
    request.ProfileToken = NULL;

    AudioOptionsResp response;

    int soapRes = soapWrapper.getAudioEncoderConfigurationOptions(request, response);
    if (soapRes != SOAP_OK || !response.Options) {
#ifdef PL_ONVIF_DEBUG
        qWarning() << "QnPlOnvifResource::fetchAndSetAudioEncoderOptions: can't receive data from camera (or data is empty) (URL: "
            << soapWrapper.getEndpointUrl() << ", UniqueId: " << getUniqueId()
            << "). Root cause: SOAP request failed. GSoap error code: " << soapRes
            << ". " << soapWrapper.getLastError();
#endif
        return false;

    }

    AUDIO_CODECS codec = AUDIO_NONE;
    AudioOptions* options = NULL;

    std::vector<AudioOptions*>::const_iterator it = response.Options->Options.begin();

    while (it != response.Options->Options.end()) {

        AudioOptions* curOpts = *it;
        if (curOpts)
        {
            switch (curOpts->Encoding)
            {
                case onvifXsd__AudioEncoding__G711:
                    if (codec < G711) {
                        codec = G711;
                        options = curOpts;
                    }
                    break;
                case onvifXsd__AudioEncoding__G726:
                    if (codec < G726) {
                        codec = G726;
                        options = curOpts;
                    }
                    break;
                case onvifXsd__AudioEncoding__AAC:
                    if (codec < AAC) {
                        codec = AAC;
                        options = curOpts;
                    }
                    break;
                case onvifXsd__AudioEncoding__AMR:
                    if (codec < AMR) {
                        codec = AMR;
                        options = curOpts;
                    }
                    break;
                default:
#ifdef PL_ONVIF_DEBUG
                    qWarning() << "QnPlOnvifResource::fetchAndSetAudioEncoderOptions: got unknown codec type: "
                        << curOpts->Encoding << " (URL: " << soapWrapper.getEndpointUrl() << ", UniqueId: " << getUniqueId()
                        << "). Root cause: SOAP request failed. GSoap error code: " << soapRes << ". " << soapWrapper.getLastError();
#endif
                    break;
            }
        }

        ++it;
    }

    if (!options) {
#ifdef PL_ONVIF_DEBUG
        qWarning() << "QnPlOnvifResource::fetchAndSetAudioEncoderOptions: camera didn't return data for G711, G726 or ACC (URL: "
            << soapWrapper.getEndpointUrl() << ", UniqueId: " << getUniqueId()
            << "). Root cause: SOAP request failed. GSoap error code: " << soapRes
            << ". " << soapWrapper.getLastError();
#endif
        return false;

    }


    setAudioCodec(codec);

    setAudioEncoderOptions(*options);

    return true;
}

void QnPlOnvifResource::setAudioEncoderOptions(const AudioOptions& options)
{
    int bitRate = 0;
    if (options.BitrateList)
    {
        bitRate = findClosestRateFloor(options.BitrateList->Items, MAX_AUDIO_BITRATE);
    }
#ifdef PL_ONVIF_DEBUG
    else
    {
        qWarning() << "QnPlOnvifResource::fetchAndSetAudioEncoderOptions: camera didn't return Bitrate List ( UniqueId: "
            << getUniqueId() << ").";
    }
#endif

    int sampleRate = 0;
    if (options.SampleRateList)
    {
        sampleRate = findClosestRateFloor(options.SampleRateList->Items, MAX_AUDIO_SAMPLERATE);
    }
#ifdef PL_ONVIF_DEBUG
    else
    {
        qWarning() << "QnPlOnvifResource::fetchAndSetAudioEncoderOptions: camera didn't return Samplerate List ( UniqueId: "
            << getUniqueId() << ").";
    }
#endif

    {
        QnMutexLocker lock( &m_mutex );
        m_audioSamplerate = sampleRate;
        m_audioBitrate = bitRate;
    }
}

int QnPlOnvifResource::findClosestRateFloor(const std::vector<int>& values, int threshold) const
{
    int floor = threshold;
    int ceil = threshold;

    std::vector<int>::const_iterator it = values.begin();

    while (it != values.end())
    {
        if (*it == threshold) {
            return *it;
        }

        if (*it < threshold && *it > floor) {
            floor = *it;
        } else if (*it > threshold && *it < ceil) {
            ceil = *it;
        }

        ++it;
    }

    if (floor < threshold) {
        return floor;
    }

    if (ceil > threshold) {
        return ceil;
    }

    return 0;
}

CameraDiagnostics::Result QnPlOnvifResource::updateResourceCapabilities()
{
    QnMutexLocker lock( &m_mutex );

    auto resData = qnCommon->dataPool()->data(toSharedPointer(this));

    if (!m_videoSourceSize.isValid())
        return CameraDiagnostics::NoErrorResult();


    NX_LOG(QString(lit("ONVIF debug: videoSourceSize is %1x%2 for camera %3")).
        arg(m_videoSourceSize.width()).arg(m_videoSourceSize.height()).arg(getHostAddress()), cl_logDEBUG1);

    bool trustToVideoSourceSize = false;
    for (const auto& resolution: m_resolutionList)
    {
        if (resolution.width() <= m_videoSourceSize.width() && resolution.height() <= m_videoSourceSize.height())
            trustToVideoSourceSize = true; // trust to videoSourceSize if at least 1 appropriate resolution is exists.

    }

    bool videoSourceSizeIsRight = resData.value<bool>(Qn::TRUST_TO_VIDEO_SOURCE_SIZE_PARAM_NAME, true);
    if (!videoSourceSizeIsRight)
        trustToVideoSourceSize = false;

    if (!trustToVideoSourceSize)
    {
        NX_LOG(QString(lit("ONVIF debug: do not trust to videoSourceSize is %1x%2 for camera %3 because it blocks all resolutions")).
            arg(m_videoSourceSize.width()).arg(m_videoSourceSize.height()).arg(getHostAddress()), cl_logDEBUG1);
        return CameraDiagnostics::NoErrorResult();
    }


    QList<QSize>::iterator it = m_resolutionList.begin();
    while (it != m_resolutionList.end())
    {
        if (it->width() > m_videoSourceSize.width() || it->height() > m_videoSourceSize.height())
        {

            NX_LOG(QString(lit("ONVIF debug: drop resolution %1x%2 for camera %3 because resolution > videoSourceSize")).
                arg(it->width()).arg(it->width()).arg(getHostAddress()), cl_logDEBUG1);

            it = m_resolutionList.erase(it);
        }
        else
        {
            return CameraDiagnostics::NoErrorResult();
        }
    }

    return CameraDiagnostics::NoErrorResult();
}

int QnPlOnvifResource::getGovLength() const
{
    QnMutexLocker lock( &m_mutex );

    return m_iframeDistance;
}

bool QnPlOnvifResource::fetchAndSetAudioEncoder(MediaSoapWrapper& soapWrapper)
{
    AudioConfigsReq request;
    AudioConfigsResp response;

    int soapRes = soapWrapper.getAudioEncoderConfigurations(request, response);
    if (soapRes != SOAP_OK) {
#ifdef PL_ONVIF_DEBUG
        qWarning() << "QnPlOnvifResource::fetchAndSetAudioEncoder: can't receive data from camera (or data is empty) (URL: "
            << soapWrapper.getEndpointUrl() << ", UniqueId: " << getUniqueId()
            << "). Root cause: SOAP request failed. GSoap error code: " << soapRes
            << ". " << soapWrapper.getLastError();
#endif
        return false;

    }

    if (response.Configurations.empty()) {
#ifdef PL_ONVIF_DEBUG
        qWarning() << "QnPlOnvifResource::fetchAndSetAudioEncoder: empty data received from camera (or data is empty) (URL: "
            << soapWrapper.getEndpointUrl() << ", UniqueId: " << getUniqueId()
            << "). Root cause: SOAP request failed. GSoap error code: " << soapRes
            << ". " << soapWrapper.getLastError();
#endif
        return false;
    } else {
        if ((int)response.Configurations.size() > getChannel())
        {
            onvifXsd__AudioEncoderConfiguration* conf = response.Configurations.at(getChannel());
        if (conf) {
            QnMutexLocker lock( &m_mutex );
            //TODO: #vasilenko UTF unuse std::string
            m_audioEncoderId = QString::fromStdString(conf->token);
        }
    }
#ifdef PL_ONVIF_DEBUG
        else {
            qWarning() << "Can't find appropriate audio encoder. url=" << getUrl();
            return false;
        }
#endif
    }

    return true;
}

void QnPlOnvifResource::updateVideoSource(VideoSource* source, const QRect& maxRect) const
{
    //One name for primary and secondary
    //source.Name = NETOPTIX_PRIMARY_NAME;

    if (!source->Bounds) {
#ifdef PL_ONVIF_DEBUG
        qWarning() << "QnOnvifStreamReader::updateVideoSource: rectangle object is NULL. UniqueId: " << getUniqueId();
#endif
        return;
    }

    if (!m_videoSourceSize.isValid())
        return;

    source->Bounds->x = maxRect.left();
    source->Bounds->y = maxRect.top();
    source->Bounds->width = maxRect.width();
    source->Bounds->height = maxRect.height();
}

CameraDiagnostics::Result QnPlOnvifResource::sendVideoSourceToCamera(VideoSource* source)
{
    QAuthenticator auth = getAuth();
    MediaSoapWrapper soapWrapper(getMediaUrl().toStdString().c_str(), auth.user(), auth.password(), getTimeDrift());

    SetVideoSrcConfigReq request;
    SetVideoSrcConfigResp response;
    request.Configuration = source;
    request.ForcePersistence = false;

    int soapRes = soapWrapper.setVideoSourceConfiguration(request, response);
    if (soapRes != SOAP_OK) {
#ifdef PL_ONVIF_DEBUG
        qWarning() << "QnOnvifStreamReader::setVideoSourceConfiguration: can't set required values into ONVIF physical device (URL: "
            << soapWrapper.getEndpointUrl() << ", UniqueId: " << getUniqueId()
            << "). Root cause: SOAP failed. GSoap error code: " << soapRes << ". " << soapWrapper.getLastError();
#endif

        if (soapWrapper.isNotAuthenticated())
            setStatus(Qn::Unauthorized);

        return CameraDiagnostics::NoErrorResult(); // ignore error because of some cameras is not ONVIF profile S compatible and doesn't support this request
        //return CameraDiagnostics::RequestFailedResult(QLatin1String("setVideoSourceConfiguration"), soapWrapper.getLastError());
    }

    return CameraDiagnostics::NoErrorResult();
}

bool QnPlOnvifResource::detectVideoSourceCount()
{
    QAuthenticator auth = getAuth();
    MediaSoapWrapper soapWrapper(getMediaUrl().toStdString(), auth.user(), auth.password(), m_timeDrift);

    _onvifMedia__GetVideoSources request;
    _onvifMedia__GetVideoSourcesResponse response;
    int soapRes = soapWrapper.getVideoSources(request, response);

    if (soapRes != SOAP_OK) {
#ifdef PL_ONVIF_DEBUG
        qWarning() << "QnPlOnvifResource::fetchAndSetVideoSource: can't receive data from camera (or data is empty) (URL: "
            << soapWrapper.getEndpointUrl() << ", UniqueId: " << getUniqueId()
            << "). Root cause: SOAP request failed. GSoap error code: " << soapRes
            << ". " << soapWrapper.getLastError();
#endif
        return false;
    }
    m_maxChannels = (int) response.VideoSources.size();

    if (m_maxChannels > 1)
    {
        VideoConfigsReq confRequest;
        VideoConfigsResp confResponse;
        soapRes = soapWrapper.getVideoEncoderConfigurations(confRequest, confResponse); // get encoder list
        if (soapRes != SOAP_OK)
            return false;
        if ( (int)confResponse.Configurations.size() < m_maxChannels)
            m_maxChannels = static_cast<int>(confResponse.Configurations.size());
    }

    return true;
}

CameraDiagnostics::Result QnPlOnvifResource::fetchVideoSourceToken()
{
    QAuthenticator auth = getAuth();
    MediaSoapWrapper soapWrapper(getMediaUrl().toStdString(), auth.user(), auth.password(), m_timeDrift);

    _onvifMedia__GetVideoSources request;
    _onvifMedia__GetVideoSourcesResponse response;
    int soapRes = soapWrapper.getVideoSources(request, response);

    if (soapRes != SOAP_OK) {
#ifdef PL_ONVIF_DEBUG
        qWarning() << "QnPlOnvifResource::fetchAndSetVideoSource: can't receive data from camera (or data is empty) (URL: "
            << soapWrapper.getEndpointUrl() << ", UniqueId: " << getUniqueId()
            << "). Root cause: SOAP request failed. GSoap error code: " << soapRes
            << ". " << soapWrapper.getLastError();
#endif
        if (soapWrapper.isNotAuthenticated())
        {
            setStatus(Qn::Unauthorized);
            return CameraDiagnostics::NotAuthorisedResult( getMediaUrl() );
        }
        return CameraDiagnostics::RequestFailedResult(QLatin1String("getVideoSources"), soapWrapper.getLastError());

    }

    m_maxChannels = (int) response.VideoSources.size();

    if (m_maxChannels <= getChannel()) {
#ifdef PL_ONVIF_DEBUG
        qWarning() << "QnPlOnvifResource::fetchAndSetVideoSource: empty data received from camera (or data is empty) (URL: "
            << soapWrapper.getEndpointUrl() << ", UniqueId: " << getUniqueId()
            << "). Root cause: SOAP request failed. GSoap error code: " << soapRes
            << ". " << soapWrapper.getLastError();
#endif
        return CameraDiagnostics::RequestFailedResult(QLatin1String("getVideoSources"), QLatin1String("missing video source configuration (1)"));
    }

    onvifXsd__VideoSource* conf = response.VideoSources.at(getChannel());

    if (!conf)
        return CameraDiagnostics::RequestFailedResult(QLatin1String("getVideoSources"), QLatin1String("missing video source configuration (2)"));

    QnMutexLocker lock( &m_mutex );
    m_videoSourceToken = QString::fromStdString(conf->token);
    //m_videoSourceSize = QSize(conf->Resolution->Width, conf->Resolution->Height);

    if (m_maxChannels > 1)
    {
        VideoConfigsReq confRequest;
        VideoConfigsResp confResponse;
        soapRes = soapWrapper.getVideoEncoderConfigurations(confRequest, confResponse); // get encoder list
        if (soapRes != SOAP_OK)
            return CameraDiagnostics::RequestFailedResult(QLatin1String("getVideoEncoderConfigurations"), soapWrapper.getLastError());

        if ( (int)confResponse.Configurations.size() < m_maxChannels)
            m_maxChannels = static_cast<int>(confResponse.Configurations.size());
    }

    return CameraDiagnostics::NoErrorResult();
}

QRect QnPlOnvifResource::getVideoSourceMaxSize(const QString& configToken)
{
    QAuthenticator auth = getAuth();
    MediaSoapWrapper soapWrapper(getMediaUrl().toStdString(), auth.user(), auth.password(), m_timeDrift);

    VideoSrcOptionsReq request;
    std::string token = configToken.toStdString();
    request.ConfigurationToken = &token;
    request.ProfileToken = NULL;

    VideoSrcOptionsResp response;

    int soapRes = soapWrapper.getVideoSourceConfigurationOptions(request, response);

    bool isValid = response.Options
        && response.Options->BoundsRange
        && response.Options->BoundsRange->XRange
        && response.Options->BoundsRange->YRange
        && response.Options->BoundsRange->WidthRange
        && response.Options->BoundsRange->HeightRange;

    if (soapRes != SOAP_OK || !isValid) {
#ifdef PL_ONVIF_DEBUG
        qWarning() << "QnPlOnvifResource::fetchAndSetVideoSourceOptions: can't receive data from camera (or data is empty) (URL: "
            << soapWrapper.getEndpointUrl() << ", UniqueId: " << getUniqueId()
            << "). Root cause: SOAP request failed. GSoap error code: " << soapRes
            << ". " << soapWrapper.getLastError();
#endif
        return QRect();
    }
    onvifXsd__IntRectangleRange* br = response.Options->BoundsRange;
    QRect result(qMax(0, br->XRange->Min), qMax(0, br->YRange->Min), br->WidthRange->Max, br->HeightRange->Max);
    if (result.isEmpty())
        return QRect();
    return result;
}

CameraDiagnostics::Result QnPlOnvifResource::fetchAndSetVideoSource()
{
    CameraDiagnostics::Result result = fetchVideoSourceToken();
    if (!result)
        return result;

    if (m_appStopping)
        return CameraDiagnostics::ServerTerminatedResult();

    QAuthenticator auth = getAuth();
    MediaSoapWrapper soapWrapper(getMediaUrl().toStdString(), auth.user(), auth.password(), m_timeDrift);

    VideoSrcConfigsReq request;
    VideoSrcConfigsResp response;

    int soapRes = soapWrapper.getVideoSourceConfigurations(request, response);
    if (soapRes != SOAP_OK) {
#ifdef PL_ONVIF_DEBUG
        qWarning() << "QnPlOnvifResource::fetchAndSetVideoSource: can't receive data from camera (or data is empty) (URL: "
            << soapWrapper.getEndpointUrl() << ", UniqueId: " << getUniqueId()
            << "). Root cause: SOAP request failed. GSoap error code: " << soapRes
            << ". " << soapWrapper.getLastError();
#endif
        return CameraDiagnostics::RequestFailedResult(QLatin1String("getVideoSourceConfigurations"), soapWrapper.getLastError());

    }

    if (m_appStopping)
        return CameraDiagnostics::ServerTerminatedResult();

    std::string srcToken = m_videoSourceToken.toStdString();
    for (uint i = 0; i < response.Configurations.size(); ++i)
    {
        onvifXsd__VideoSourceConfiguration* conf = response.Configurations.at(i);
        if (!conf || conf->SourceToken != srcToken || !(conf->Bounds))
            continue;

        {
            QnMutexLocker lock( &m_mutex );
            m_videoSourceId = QString::fromStdString(conf->token);
        }

        QRect currentRect(conf->Bounds->x, conf->Bounds->y, conf->Bounds->width, conf->Bounds->height);
        QRect maxRect = getVideoSourceMaxSize(QString::fromStdString(conf->token));
        if (maxRect.isValid())
            m_videoSourceSize = QSize(maxRect.width(), maxRect.height());
        if (maxRect.isValid() && currentRect != maxRect && !isCameraControlDisabled())
        {
            updateVideoSource(conf, maxRect);
            return sendVideoSourceToCamera(conf);
        }
        else {
            return CameraDiagnostics::NoErrorResult();
        }

        if (m_appStopping)
            return CameraDiagnostics::ServerTerminatedResult();
    }

    return CameraDiagnostics::UnknownErrorResult();
}

CameraDiagnostics::Result QnPlOnvifResource::fetchAndSetAudioSource()
{
    QAuthenticator auth = getAuth();
    MediaSoapWrapper soapWrapper(getMediaUrl().toStdString(), auth.user(), auth.password(), m_timeDrift);

    AudioSrcConfigsReq request;
    AudioSrcConfigsResp response;

    int soapRes = soapWrapper.getAudioSourceConfigurations(request, response);
    if (soapRes != SOAP_OK) {
#ifdef PL_ONVIF_DEBUG
        qWarning() << "QnPlOnvifResource::fetchAndSetAudioSource: can't receive data from camera (or data is empty) (URL: "
            << soapWrapper.getEndpointUrl() << ", UniqueId: " << getUniqueId()
            << "). Root cause: SOAP request failed. GSoap error code: " << soapRes
            << ". " << soapWrapper.getLastError();
#endif
        return CameraDiagnostics::RequestFailedResult(QLatin1String("getAudioSourceConfigurations"), soapWrapper.getLastError());

    }

    if ((int)response.Configurations.size() <= getChannel()) {
#ifdef PL_ONVIF_DEBUG
        qWarning() << "QnPlOnvifResource::fetchAndSetAudioSource: empty data received from camera (or data is empty) (URL: "
            << soapWrapper.getEndpointUrl() << ", UniqueId: " << getUniqueId()
            << "). Root cause: SOAP request failed. GSoap error code: " << soapRes
            << ". " << soapWrapper.getLastError();
#endif
        return CameraDiagnostics::RequestFailedResult(QLatin1String("getAudioSourceConfigurations"), QLatin1String("missing channel configuration (1)"));
    } else {
        onvifXsd__AudioSourceConfiguration* conf = response.Configurations.at(getChannel());
        if (conf) {
            QnMutexLocker lock( &m_mutex );
            //TODO: #vasilenko UTF unuse std::string
            m_audioSourceId = QString::fromStdString(conf->token);
            return CameraDiagnostics::NoErrorResult();
        }
    }

    return CameraDiagnostics::RequestFailedResult(QLatin1String("getAudioSourceConfigurations"), QLatin1String("missing channel configuration (2)"));
}

QnConstResourceAudioLayoutPtr QnPlOnvifResource::getAudioLayout(const QnAbstractStreamDataProvider* dataProvider) const
{
    if (isAudioEnabled()) {
        const QnOnvifStreamReader* onvifReader = dynamic_cast<const QnOnvifStreamReader*>(dataProvider);
        if (onvifReader && onvifReader->getDPAudioLayout())
            return onvifReader->getDPAudioLayout();
        else
            return QnPhysicalCameraResource::getAudioLayout(dataProvider);
    }
    else
        return QnPhysicalCameraResource::getAudioLayout(dataProvider);
}

bool QnPlOnvifResource::loadAdvancedParamsUnderLock(QnCameraAdvancedParamValueMap &values) {
    m_prevOnvifResultCode = CameraDiagnostics::NoErrorResult();

    if (!m_imagingParamsProxy) {
        m_prevOnvifResultCode = CameraDiagnostics::UnknownErrorResult();
        return false;
    }

    m_prevOnvifResultCode = m_imagingParamsProxy->loadValues(values);
    return m_prevOnvifResultCode.errorCode == CameraDiagnostics::ErrorCode::noError;
}

bool QnPlOnvifResource::getParamsPhysical(const QSet<QString> &idList, QnCameraAdvancedParamValueList& result)
{
    if (m_appStopping)
        return false;

    QnMutexLocker lock( &m_physicalParamsMutex );
    m_advancedParamsCache.clear();
    if (loadAdvancedParamsUnderLock(m_advancedParamsCache)) {
        m_advSettingsLastUpdated.restart();
    }
    else {
        m_advSettingsLastUpdated.invalidate();
        return false;
    }
    bool success = true;
    for(const QString &id: idList) {
        if (m_advancedParamsCache.contains(id))
            result << QnCameraAdvancedParamValue(id, m_advancedParamsCache[id]);
        else
            success = false;
    }

    return success;
}

bool QnPlOnvifResource::getParamPhysical(const QString &id, QString &value) {
    if (m_appStopping)
        return false;

    //Caching camera values during ADVANCED_SETTINGS_VALID_TIME to avoid multiple excessive 'get' requests to camera
    QnMutexLocker lock( &m_physicalParamsMutex );
    if (!m_advSettingsLastUpdated.isValid() || m_advSettingsLastUpdated.hasExpired(ADVANCED_SETTINGS_VALID_TIME * 1000)) {
        m_advancedParamsCache.clear();
        if (loadAdvancedParamsUnderLock(m_advancedParamsCache))
            m_advSettingsLastUpdated.restart();
    }

    if (!m_advancedParamsCache.contains(id))
        return false;
    value = m_advancedParamsCache[id];
    return true;
}

bool QnPlOnvifResource::setAdvancedParameterUnderLock(const QnCameraAdvancedParameter &parameter, const QString &value) {
    if (m_imagingParamsProxy && m_imagingParamsProxy->supportedParameters().contains(parameter.id))
        return m_imagingParamsProxy->setValue(parameter.id, value);

    if (m_maintenanceProxy && m_maintenanceProxy->supportedParameters().contains(parameter.id))
        return m_maintenanceProxy->callOperation(parameter.id);

    return false;
}

bool QnPlOnvifResource::setAdvancedParametersUnderLock(const QnCameraAdvancedParamValueList &values, QnCameraAdvancedParamValueList &result)
{
    bool success = true;
    for(const QnCameraAdvancedParamValue &value: values)
    {
        QnCameraAdvancedParameter parameter = m_advancedParameters.getParameterById(value.id);
        if (parameter.isValid() && setAdvancedParameterUnderLock(parameter, value.value))
            result << value;
        else
            success = false;
    }
    return success;
}


//positive number means timeout in seconds
//negative number - timeout in milliseconds
void QnPlOnvifResource::setOnvifRequestsRecieveTimeout(int timeout)
{
    m_onvifRecieveTimeout = timeout;
}

void QnPlOnvifResource::setOnvifRequestsSendTimeout(int timeout)
{
    m_onvifSendTimeout = timeout;
}

int QnPlOnvifResource::getOnvifRequestsRecieveTimeout() const
{
    if (m_onvifRecieveTimeout)
        return m_onvifRecieveTimeout;

    return DEFAULT_SOAP_TIMEOUT;
}

int QnPlOnvifResource::getOnvifRequestsSendTimeout() const
{
    if (m_onvifSendTimeout)
        return m_onvifSendTimeout;

    return DEFAULT_SOAP_TIMEOUT;
}

bool QnPlOnvifResource::setParamsPhysical(const QnCameraAdvancedParamValueList &values, QnCameraAdvancedParamValueList &result)
{
    bool success;
    {
        setParamsBegin();
        QnMutexLocker lock( &m_physicalParamsMutex );
        success = setAdvancedParametersUnderLock(values, result);
        for (const auto& updatedValue: result)
            m_advancedParamsCache[updatedValue.id] = updatedValue.value;
        setParamsEnd();
    }
    for (const auto& updatedValue: result)
        emit advancedParameterChanged(updatedValue.id, updatedValue.value);
    return success;
}

bool QnPlOnvifResource::setParamPhysical(const QString &id, const QString& value) {
    if (m_appStopping)
        return false;

    bool result = false;
    {
        QnMutexLocker lock( &m_physicalParamsMutex );
        //if (!m_advancedParamsCache.contains(id))
        //    return false; // there are no write-only parameters in a cache

        QnCameraAdvancedParameter parameter = m_advancedParameters.getParameterById(id);
        if (!parameter.isValid())
            return false;

        result = setAdvancedParameterUnderLock(parameter, value);
        if (result)
            m_advancedParamsCache[id] = value;
    }
    if (result)
        emit advancedParameterChanged(id, value);
    return result;
}

bool QnPlOnvifResource::loadAdvancedParametersTemplate(QnCameraAdvancedParams &params) const
{
    return loadXmlParametersInternal(params, lit(":/camera_advanced_params/onvif.xml"));
}

bool QnPlOnvifResource::loadXmlParametersInternal(QnCameraAdvancedParams &params, const QString& paramsTemplateFileName) const
{
    QFile paramsTemplateFile(paramsTemplateFileName);
#ifdef _DEBUG
    QnCameraAdvacedParamsXmlParser::validateXml(&paramsTemplateFile);
#endif
    bool result = QnCameraAdvacedParamsXmlParser::readXml(&paramsTemplateFile, params);

    if (!result)
    {
        NX_LOG(lit("Error while parsing xml (onvif) %1").arg(paramsTemplateFileName), cl_logWARNING);
    }


    return result;
}

void QnPlOnvifResource::initAdvancedParametersProviders(QnCameraAdvancedParams &params) {
    QAuthenticator auth = getAuth();
    QString imagingUrl = getImagingUrl();
    if (!imagingUrl.isEmpty()) {
        m_imagingParamsProxy.reset(new QnOnvifImagingProxy(imagingUrl.toLatin1().data(),  auth.user(), auth.password(), m_videoSourceToken.toStdString(), m_timeDrift) );
        m_imagingParamsProxy->initParameters(params);
    }

    QString maintenanceUrl = getDeviceOnvifUrl();
    if (!maintenanceUrl.isEmpty()) {
        m_maintenanceProxy.reset(new QnOnvifMaintenanceProxy(maintenanceUrl, auth, m_videoSourceToken, m_timeDrift));
    }
}

QSet<QString> QnPlOnvifResource::calculateSupportedAdvancedParameters() const {
    QSet<QString> result;
    if (m_imagingParamsProxy)
        result.unite(m_imagingParamsProxy->supportedParameters());
    if (m_maintenanceProxy)
        result.unite(m_maintenanceProxy->supportedParameters());
    return result;
}

void QnPlOnvifResource::fetchAndSetAdvancedParameters() {
    QnMutexLocker lock( &m_physicalParamsMutex );
    m_advancedParameters.clear();

    QnCameraAdvancedParams params;
    if (!loadAdvancedParametersTemplate(params))
        return;

    initAdvancedParametersProviders(params);

    QSet<QString> supportedParams = calculateSupportedAdvancedParameters();
    m_advancedParameters = params.filtered(supportedParams);
    QnCameraAdvancedParamsReader::setParamsToResource(this->toSharedPointer(), m_advancedParameters);
}

CameraDiagnostics::Result QnPlOnvifResource::sendVideoEncoderToCamera(VideoEncoder& encoder)
{
    QAuthenticator auth = getAuth();
    MediaSoapWrapper soapWrapper(getMediaUrl().toStdString().c_str(), auth.user(), auth.password(), m_timeDrift);

    auto proxy = soapWrapper.getProxy();
    proxy->soap->recv_timeout = getOnvifRequestsRecieveTimeout();
    proxy->soap->send_timeout = getOnvifRequestsSendTimeout();

    SetVideoConfigReq request;
    SetVideoConfigResp response;
    request.Configuration = &encoder;
    request.ForcePersistence = false;

    int soapRes = soapWrapper.setVideoEncoderConfiguration(request, response);
    if (soapRes != SOAP_OK)
    {
        if (soapWrapper.isNotAuthenticated())
            setStatus(Qn::Unauthorized);

#ifdef PL_ONVIF_DEBUG
        qCritical() << "QnOnvifStreamReader::sendVideoEncoderToCamera: can't set required values into ONVIF physical device (URL: "
            << soapWrapper.getEndpointUrl() << ", UniqueId: " << getUniqueId()
            << "). Root cause: SOAP failed. GSoap error code: " << soapRes << ". " << soapWrapper.getLastError();
#endif
        if (soapWrapper.getLastError().contains(QLatin1String("not possible to set")))
            return CameraDiagnostics::CannotConfigureMediaStreamResult( QLatin1String("fps") );   //TODO: #ak find param name
        else
            return CameraDiagnostics::CannotConfigureMediaStreamResult( QString() );
    }
    return CameraDiagnostics::NoErrorResult();
}

void QnPlOnvifResource::onRenewSubscriptionTimer(quint64 timerID)
{
    QnMutexLocker lk( &m_ioPortMutex );

    if( !m_eventCapabilities.get() )
        return;
    if( timerID != m_renewSubscriptionTimerID )
        return;
    m_renewSubscriptionTimerID = 0;

    QAuthenticator auth = getAuth();
    SubscriptionManagerSoapWrapper soapWrapper(
        m_onvifNotificationSubscriptionReference.isEmpty()
            ? m_eventCapabilities->XAddr
            : m_onvifNotificationSubscriptionReference.toLatin1().constData(),
        auth.user(),
        auth.password(),
        m_timeDrift );
    soapWrapper.getProxy()->soap->imode |= SOAP_XML_IGNORENS;

    char buf[256];

    _oasisWsnB2__Renew request;
    sprintf( buf, "PT%dS", DEFAULT_NOTIFICATION_CONSUMER_REGISTRATION_TIMEOUT );
    std::string initialTerminationTime = buf;
    request.TerminationTime = &initialTerminationTime;
    if( !m_onvifNotificationSubscriptionID.isEmpty() )
    {
        sprintf( buf, "<dom0:SubscriptionId xmlns:dom0=\"http://www.onvifplus.org/event\">%s</dom0:SubscriptionId>", m_onvifNotificationSubscriptionID.toLatin1().data() );
        request.__any.push_back( buf );
    }
    _oasisWsnB2__RenewResponse response;
    //NOTE: renewing session does not work on vista. Should ignore error in that case
    const int soapCallResult = soapWrapper.renew( request, response );
    if( soapCallResult != SOAP_OK && soapCallResult != SOAP_MUSTUNDERSTAND )
    {
        NX_LOG(lit("QnPlOnvifResource %1. failed to renew subscription").arg(getUrl()), cl_logDEBUG2);

        if( m_eventCapabilities && m_eventCapabilities->WSPullPointSupport )
        {
            //ignoring renew error since it does not work on some cameras (on Vista, particulary)
        }
        else
        {
            NX_LOG( lit("Failed to renew subscription (endpoint %1). %2").
                arg(QString::fromLatin1(soapWrapper.endpoint())).arg(soapCallResult), cl_logDEBUG1 );
            lk.unlock();

            _oasisWsnB2__Unsubscribe request;
            _oasisWsnB2__UnsubscribeResponse response;
            soapWrapper.unsubscribe(request, response);

            QnSoapServer::instance()->getService()->removeResourceRegistration( toSharedPointer().staticCast<QnPlOnvifResource>() );
            registerNotificationConsumer();
            return;
        }
    }

    NX_LOG(lit("QnPlOnvifResource %1. renewed subscription").arg(getUrl()), cl_logDEBUG2);

    unsigned int renewSubsciptionTimeoutSec = response.oasisWsnB2__CurrentTime
        ? (response.oasisWsnB2__TerminationTime - *response.oasisWsnB2__CurrentTime)
        : DEFAULT_NOTIFICATION_CONSUMER_REGISTRATION_TIMEOUT;
    using namespace std::placeholders;
    m_renewSubscriptionTimerID = nx::utils::TimerManager::instance()->addTimer(
        std::bind(&QnPlOnvifResource::onRenewSubscriptionTimer, this, _1),
        std::chrono::milliseconds(
            (renewSubsciptionTimeoutSec > RENEW_NOTIFICATION_FORWARDING_SECS
            ? renewSubsciptionTimeoutSec-RENEW_NOTIFICATION_FORWARDING_SECS
            : renewSubsciptionTimeoutSec)*MS_PER_SECOND));
}

void QnPlOnvifResource::checkMaxFps(VideoConfigsResp& response, const QString& encoderId)
{
    VideoEncoder* vEncoder = 0;
    for (uint i = 0; i < response.Configurations.size(); ++i)
    {
        if (QString::fromStdString(response.Configurations[i]->token) == encoderId)
            vEncoder = response.Configurations[i];
    }
    if (!vEncoder || !vEncoder->RateControl)
        return;

    int maxFpsOrig = getMaxFps();
    int rangeHi = getMaxFps()-2;
    int rangeLow = getMaxFps()/4;
    int currentFps = rangeHi;
    int prevFpsValue = -1;

    m_mutex.lock();
    vEncoder->Resolution->Width = m_resolutionList[0].width();
    vEncoder->Resolution->Height = m_resolutionList[0].height();
    m_mutex.unlock();

    while (currentFps != prevFpsValue)
    {
        vEncoder->RateControl->FrameRateLimit = currentFps;
        bool success = false;
        bool invalidFpsDetected = false;
        for (int i = 0; i < getMaxOnvifRequestTries(); ++i)
        {
            if(m_appStopping)
                return;

            vEncoder->RateControl->FrameRateLimit = currentFps;
            CameraDiagnostics::Result result = sendVideoEncoderToCamera(*vEncoder);
            if (result.errorCode == CameraDiagnostics::ErrorCode::noError)
            {
                if (currentFps >= maxFpsOrig-2) {
                    // If first try success, does not change maxFps at all. (HikVision has working range 0..15, and 25 fps, so try from max-1 checking)
                    return;
                }
                setMaxFps(currentFps);
                success = true;
                break;
            }
            else if (result.errorCode == CameraDiagnostics::ErrorCode::cannotConfigureMediaStream &&
                     result.errorParams.indexOf(QLatin1String("fps")) != -1 )
            {
                invalidFpsDetected = true;
                break; // invalid fps
            }
        }
        if (!invalidFpsDetected && !success)
        {
            // can't determine fps (cameras does not answer e.t.c)
            setMaxFps(maxFpsOrig);
            return;
        }

        prevFpsValue = currentFps;
        if (success) {
            rangeLow = currentFps;
            currentFps += (rangeHi-currentFps+1)/2;
        }
        else {
            rangeHi = currentFps-1;
            currentFps -= (currentFps-rangeLow+1)/2;
        }
    }
}

QnAbstractPtzController* QnPlOnvifResource::createSpecialPtzController()
{
    if (getModel() == lit("DCS-5615"))
        return new QnDlinkPtzController(toSharedPointer(this));
    else
        return 0;
}

QnAbstractPtzController *QnPlOnvifResource::createPtzControllerInternal()
{
    QScopedPointer<QnAbstractPtzController> result;
    result.reset(createSpecialPtzController());
    if (result)
        return result.take();

    if(getPtzUrl().isEmpty() || getPtzConfigurationToken().isEmpty())
        return NULL;

    result.reset(new QnOnvifPtzController(toSharedPointer(this)));
    if(result->getCapabilities() == Qn::NoPtzCapabilities)
        return NULL;

    return result.take();
}

bool QnPlOnvifResource::startInputPortMonitoringAsync( std::function<void(bool)>&& /*completionHandler*/ )
{
    if( hasFlags(Qn::foreigner) ||      //we do not own camera
        !hasCameraCapabilities(Qn::RelayInputCapability) )
    {
        return false;
    }

    if( !m_eventCapabilities.get() )
        return false;

    {
        QnMutexLocker lk( &m_ioPortMutex );
        NX_ASSERT( !m_inputMonitored );
        m_inputMonitored = true;
    }

    return subscribeToCameraNotifications();
}

bool QnPlOnvifResource::subscribeToCameraNotifications()
{
    if( m_eventCapabilities->WSPullPointSupport )
        return createPullPointSubscription();
    else if( QnSoapServer::instance()->initialized() )
        return registerNotificationConsumer();
    else
        return false;
}

void QnPlOnvifResource::stopInputPortMonitoringAsync()
{
    //TODO #ak this method MUST become asynchronous
    quint64 nextPullMessagesTimerIDBak = 0;
    quint64 renewSubscriptionTimerIDBak = 0;
    {
        QnMutexLocker lk( &m_ioPortMutex );
        m_inputMonitored = false;
        nextPullMessagesTimerIDBak = m_nextPullMessagesTimerID;
        m_nextPullMessagesTimerID = 0;
        renewSubscriptionTimerIDBak = m_renewSubscriptionTimerID;
        m_renewSubscriptionTimerID = 0;
    }

    //removing timer
    if( nextPullMessagesTimerIDBak > 0 )
        nx::utils::TimerManager::instance()->joinAndDeleteTimer(nextPullMessagesTimerIDBak);
    if( renewSubscriptionTimerIDBak > 0 )
        nx::utils::TimerManager::instance()->joinAndDeleteTimer(renewSubscriptionTimerIDBak);
    //TODO #ak removing device event registration
        //if we do not remove event registration, camera will do it for us in some timeout

    QSharedPointer<GSoapAsyncPullMessagesCallWrapper> asyncPullMessagesCallWrapper;
    {
        QnMutexLocker lk( &m_ioPortMutex );
        std::swap(asyncPullMessagesCallWrapper, m_asyncPullMessagesCallWrapper);
    }

    if( asyncPullMessagesCallWrapper )
    {
        asyncPullMessagesCallWrapper->pleaseStop();
        asyncPullMessagesCallWrapper->join();
    }

    if (QnSoapServer::instance() && QnSoapServer::instance()->getService())
        QnSoapServer::instance()->getService()->removeResourceRegistration( toSharedPointer().staticCast<QnPlOnvifResource>() );
}


//////////////////////////////////////////////////////////
// QnPlOnvifResource::SubscriptionReferenceParametersParseHandler
//////////////////////////////////////////////////////////

QnPlOnvifResource::SubscriptionReferenceParametersParseHandler::SubscriptionReferenceParametersParseHandler()
:
    m_readingSubscriptionID( false )
{
}

bool QnPlOnvifResource::SubscriptionReferenceParametersParseHandler::characters( const QString& ch )
{
    if( m_readingSubscriptionID )
        subscriptionID = ch;
    return true;
}

bool QnPlOnvifResource::SubscriptionReferenceParametersParseHandler::startElement(
    const QString& /*namespaceURI*/,
    const QString& localName,
    const QString& /*qName*/,
    const QXmlAttributes& /*atts*/ )
{
    if( localName == QLatin1String("SubscriptionId") )
        m_readingSubscriptionID = true;
    return true;
}

bool QnPlOnvifResource::SubscriptionReferenceParametersParseHandler::endElement(
    const QString& /*namespaceURI*/,
    const QString& localName,
    const QString& /*qName*/ )
{
    if( localName == QLatin1String("SubscriptionId") )
        m_readingSubscriptionID = false;
    return true;
}


//////////////////////////////////////////////////////////
// QnPlOnvifResource::NotificationMessageParseHandler
//////////////////////////////////////////////////////////

QnPlOnvifResource::NotificationMessageParseHandler::NotificationMessageParseHandler()
{
    m_parseStateStack.push( init );
}

bool QnPlOnvifResource::NotificationMessageParseHandler::startElement(
    const QString& /*namespaceURI*/,
    const QString& localName,
    const QString& /*qName*/,
    const QXmlAttributes& atts )
{
    switch( m_parseStateStack.top() )
    {
        case init:
        {
            if( localName != lit("Message") )
                return false;
            int utcTimeIndex = atts.index( lit("UtcTime") );
            if( utcTimeIndex == -1 )
                return false;   //missing required attribute
            utcTime = QDateTime::fromString( atts.value(utcTimeIndex), Qt::ISODate );
            propertyOperation = atts.value( lit("PropertyOperation") );
            m_parseStateStack.push( readingMessage );
            break;
        }

        case readingMessage:
        {
            if( localName == QLatin1String("Source") )
                m_parseStateStack.push( readingSource );
            else if( localName == QLatin1String("Data") )
                m_parseStateStack.push( readingData );
            else
                m_parseStateStack.push( skipping );
            break;
        }

        case readingSource:
        {
            if( localName != QLatin1String("SimpleItem") )
                return false;
            int nameIndex = atts.index( QLatin1String("Name") );
            if( nameIndex == -1 )
                return false;   //missing required attribute
            int valueIndex = atts.index( QLatin1String("Value") );
            if( valueIndex == -1 )
                return false;   //missing required attribute
            source.push_back( SimpleItem( atts.value(nameIndex), atts.value(valueIndex) ) );
            m_parseStateStack.push( readingSourceItem );
            break;
        }

        case readingSourceItem:
            return false;   //unexpected

        case readingData:
        {
            if( localName != QLatin1String("SimpleItem") )
                return false;
            int nameIndex = atts.index( QLatin1String("Name") );
            if( nameIndex == -1 )
                return false;   //missing required attribute
            int valueIndex = atts.index( QLatin1String("Value") );
            if( valueIndex == -1 )
                return false;   //missing required attribute
            data.name = atts.value(nameIndex);
            data.value = atts.value(valueIndex);
            m_parseStateStack.push( readingDataItem );
            break;
        }

        case readingDataItem:
            return false;   //unexpected

        case skipping:
            m_parseStateStack.push( skipping );

        default:
            return false;
    }

    return true;
}

bool QnPlOnvifResource::NotificationMessageParseHandler::endElement(
    const QString& /*namespaceURI*/,
    const QString& /*localName*/,
    const QString& /*qName*/ )
{
    if( m_parseStateStack.empty() )
        return false;
    m_parseStateStack.pop();
    return true;
}

//////////////////////////////////////////////////////////
// QnPlOnvifResource
//////////////////////////////////////////////////////////

bool QnPlOnvifResource::createPullPointSubscription()
{
    QAuthenticator auth = getAuth();
    EventSoapWrapper soapWrapper(
        m_eventCapabilities->XAddr,
        auth.user(),
        auth.password(),
        m_timeDrift );
    soapWrapper.getProxy()->soap->imode |= SOAP_XML_IGNORENS;

    _onvifEvents__CreatePullPointSubscription request;
    std::string initialTerminationTime = "PT600S";
    request.InitialTerminationTime = &initialTerminationTime;
    _onvifEvents__CreatePullPointSubscriptionResponse response;
    const int soapCallResult = soapWrapper.createPullPointSubscription( request, response );
    if( soapCallResult != SOAP_OK && soapCallResult != SOAP_MUSTUNDERSTAND )
    {
        NX_LOG( lit("Failed to subscribe in NotificationProducer. endpoint %1").arg(QString::fromLatin1(soapWrapper.endpoint())), cl_logWARNING );
        return false;
    }

    std::string subscriptionID;
    if( response.SubscriptionReference )
    {
        if( response.SubscriptionReference->ns1__ReferenceParameters &&
            response.SubscriptionReference->ns1__ReferenceParameters->__item )
        {
            //parsing to retrieve subscriptionId. Example: "<dom0:SubscriptionId xmlns:dom0=\"(null)\">0</dom0:SubscriptionId>"
            QXmlSimpleReader reader;
            SubscriptionReferenceParametersParseHandler handler;
            reader.setContentHandler( &handler );
            QBuffer srcDataBuffer;
            srcDataBuffer.setData(
                response.SubscriptionReference->ns1__ReferenceParameters->__item,
                (int) strlen(response.SubscriptionReference->ns1__ReferenceParameters->__item) );
            QXmlInputSource xmlSrc( &srcDataBuffer );
            if( reader.parse( &xmlSrc ) )
                m_onvifNotificationSubscriptionID = handler.subscriptionID;
        }

        if( response.SubscriptionReference->Address )
            m_onvifNotificationSubscriptionReference = QString::fromStdString(response.SubscriptionReference->Address->__item);
    }

    //adding task to refresh subscription
    unsigned int renewSubsciptionTimeoutSec = response.oasisWsnB2__TerminationTime - response.oasisWsnB2__CurrentTime;

    QnMutexLocker lk( &m_ioPortMutex );

    if( !m_inputMonitored )
        return true;

    if( qnCommon->dataPool()->data(toSharedPointer(this)).value<bool>(lit("renewOnvifPullPointSubscriptionRequired"), true) )
    {
        //NOTE: renewing session does not work on vista
        using namespace std::placeholders;
        if( m_renewSubscriptionTimerID )
        {
            nx::utils::TimerManager::instance()->deleteTimer( m_renewSubscriptionTimerID );
            m_renewSubscriptionTimerID = 0;
        }

        m_renewSubscriptionTimerID = nx::utils::TimerManager::instance()->addTimer(
            std::bind(&QnPlOnvifResource::onRenewSubscriptionTimer, this, _1),
            std::chrono::milliseconds(
                (renewSubsciptionTimeoutSec > RENEW_NOTIFICATION_FORWARDING_SECS
                ? renewSubsciptionTimeoutSec-RENEW_NOTIFICATION_FORWARDING_SECS
                : renewSubsciptionTimeoutSec)*MS_PER_SECOND));
    }

    m_eventMonitorType = emtPullPoint;
    m_prevPullMessageResponseClock = m_monotonicClock.elapsed();

    if( m_nextPullMessagesTimerID != 0 )
    {
        nx::utils::TimerManager::instance()->deleteTimer( m_nextPullMessagesTimerID );
        m_nextPullMessagesTimerID = 0;
    }

    m_nextPullMessagesTimerID = nx::utils::TimerManager::instance()->addTimer(
        std::bind(&QnPlOnvifResource::pullMessages, this, std::placeholders::_1),
        std::chrono::milliseconds(PULLPOINT_NOTIFICATION_CHECK_TIMEOUT_SEC*MS_PER_SECOND));
    return true;
}

void QnPlOnvifResource::removePullPointSubscription()
{
    QAuthenticator auth = getAuth();
    SubscriptionManagerSoapWrapper soapWrapper(
        m_onvifNotificationSubscriptionReference.isEmpty()
            ? m_eventCapabilities->XAddr
            : m_onvifNotificationSubscriptionReference.toLatin1().constData(),
        auth.user(),
        auth.password(),
        m_timeDrift );
    soapWrapper.getProxy()->soap->imode |= SOAP_XML_IGNORENS;

    char buf[256];

    _oasisWsnB2__Unsubscribe request;
    if( !m_onvifNotificationSubscriptionID.isEmpty() )
    {
        sprintf( buf, "<dom0:SubscriptionId xmlns:dom0=\"http://www.onvifplus.org/event\">%s</dom0:SubscriptionId>", m_onvifNotificationSubscriptionID.toLatin1().data() );
        request.__any.push_back( buf );
    }
    _oasisWsnB2__UnsubscribeResponse response;
    const int soapCallResult = soapWrapper.unsubscribe( request, response );
    if( soapCallResult != SOAP_OK && soapCallResult != SOAP_MUSTUNDERSTAND )
    {
        NX_LOG( lit("Failed to unsubscuibe subscription (endpoint %1). %2").
            arg(QString::fromLatin1(soapWrapper.endpoint())).arg(soapCallResult), cl_logDEBUG1 );
        return;
    }
}

bool QnPlOnvifResource::isInputPortMonitored() const
{
    QnMutexLocker lk( &m_ioPortMutex );
    return m_inputMonitored;
}

template<class _NumericInt>
_NumericInt roundUp( _NumericInt val, _NumericInt step, typename std::enable_if<std::is_integral<_NumericInt>::value>::type* = nullptr )
{
    if( step == 0 )
        return val;
    return (val + step - 1) / step * step;
}

void QnPlOnvifResource::pullMessages(quint64 timerID)
{
    static const int MAX_MESSAGES_TO_PULL = 10;

    QnMutexLocker lk( &m_ioPortMutex );

    if( timerID != m_nextPullMessagesTimerID )
        return; //not expected event. This can actually happen if we call
                //startInputPortMonitoring, stopInputPortMonitoring, startInputPortMonitoring really quick
    m_nextPullMessagesTimerID = 0;

    if( !m_inputMonitored )
        return;

    if( m_asyncPullMessagesCallWrapper )
        return; //previous request is still running, new timer will be added within completion handler

    QAuthenticator auth = getAuth();

    std::unique_ptr<PullPointSubscriptionWrapper> soapWrapper(
        new PullPointSubscriptionWrapper(
            m_onvifNotificationSubscriptionReference.isEmpty()
                ? m_eventCapabilities->XAddr
                : m_onvifNotificationSubscriptionReference.toStdString(),
            auth.user(),
            auth.password(),
            m_timeDrift ) );
    soapWrapper->getProxy()->soap->imode |= SOAP_XML_IGNORENS;

    std::vector<void*> memToFreeOnResponseDone;
    memToFreeOnResponseDone.reserve(3); //we have 3 memory allocation below

    char* buf = (char*)malloc(512);
    memToFreeOnResponseDone.push_back(buf);

    _onvifEvents__PullMessages request;
    sprintf( buf, "PT%lldS", roundUp<qint64>(m_monotonicClock.elapsed() - m_prevPullMessageResponseClock, MS_PER_SECOND) / MS_PER_SECOND );
    request.Timeout = buf;
    request.MessageLimit = MAX_MESSAGES_TO_PULL;
    QByteArray onvifNotificationSubscriptionIDLatin1 = m_onvifNotificationSubscriptionID.toLatin1();
    strcpy(buf, onvifNotificationSubscriptionIDLatin1.data());
    struct SOAP_ENV__Header* header = (struct SOAP_ENV__Header*)malloc(sizeof(SOAP_ENV__Header));
    memToFreeOnResponseDone.push_back(header);
    memset( header, 0, sizeof(*header) );
    soapWrapper->getProxy()->soap->header = header;
    soapWrapper->getProxy()->soap->header->subscriptionID = buf;
    //TODO #ak move away check for "Samsung"
    if( !m_onvifNotificationSubscriptionReference.isEmpty() && !getVendor().contains(lit("Samsung")) )
    {
        const QByteArray& onvifNotificationSubscriptionReferenceUtf8 = m_onvifNotificationSubscriptionReference.toUtf8();
        char* buf = (char*)malloc(onvifNotificationSubscriptionReferenceUtf8.size()+1);
        memToFreeOnResponseDone.push_back(buf);
        strcpy( buf, onvifNotificationSubscriptionReferenceUtf8.constData() );
        soapWrapper->getProxy()->soap->header->wsa__To = buf;
    }
    _onvifEvents__PullMessagesResponse response;

    auto resData = qnCommon->dataPool()->data(toSharedPointer(this));
    const bool useHttpReader = resData.value<bool>(
        Qn::PARSE_ONVIF_NOTIFICATIONS_WITH_HTTP_READER,
        false);

    QSharedPointer<GSoapAsyncPullMessagesCallWrapper> asyncPullMessagesCallWrapper(
        new GSoapAsyncPullMessagesCallWrapper(
            std::move(soapWrapper),
            &PullPointSubscriptionWrapper::pullMessages,
            useHttpReader),
        [memToFreeOnResponseDone](GSoapAsyncPullMessagesCallWrapper* ptr){
            for( void* pObj: memToFreeOnResponseDone )
                ::free( pObj );
            delete ptr;
        }
    );

    using namespace std::placeholders;
    asyncPullMessagesCallWrapper->callAsync(
        request,
        std::bind(&QnPlOnvifResource::onPullMessagesDone, this, asyncPullMessagesCallWrapper.data(), _1));
    m_asyncPullMessagesCallWrapper = std::move(asyncPullMessagesCallWrapper);
}

void QnPlOnvifResource::onPullMessagesDone(GSoapAsyncPullMessagesCallWrapper* asyncWrapper, int resultCode)
{
    auto SCOPED_GUARD_FUNC = [this]( QnPlOnvifResource* ){
        m_asyncPullMessagesCallWrapper.clear();
    };
    std::unique_ptr<QnPlOnvifResource, decltype(SCOPED_GUARD_FUNC)>
        SCOPED_GUARD( this, SCOPED_GUARD_FUNC );

    if( (resultCode != SOAP_OK && resultCode != SOAP_MUSTUNDERSTAND) ||  //error has been reported by camera
        (asyncWrapper->response().soap &&
            asyncWrapper->response().soap->header &&
            asyncWrapper->response().soap->header->wsa__Action &&
            strstr(asyncWrapper->response().soap->header->wsa__Action, "/soap/fault") != nullptr))
    {
        NX_LOG( lit("Failed to pull messages in NotificationProducer. endpoint %1, result code %2").
            arg(QString::fromLatin1(asyncWrapper->syncWrapper()->endpoint())).
            arg(resultCode), cl_logDEBUG1 );
        //re-subscribing

        QnMutexLocker lk( &m_ioPortMutex );

        if( !m_inputMonitored )
            return;

        if( m_renewSubscriptionTimerID )
        {
            nx::utils::TimerManager::instance()->deleteTimer( m_renewSubscriptionTimerID );
            m_renewSubscriptionTimerID = 0;
        }

        m_renewSubscriptionTimerID = nx::utils::TimerManager::instance()->addTimer(
            [this]( quint64 timerID )
            {
                QnMutexLocker lk( &m_ioPortMutex );
                if( timerID != m_renewSubscriptionTimerID )
                    return;
                m_renewSubscriptionTimerID = 0;
                if( !m_inputMonitored )
                    return;
                lk.unlock();
                //TODO #ak make removePullPointSubscription and createPullPointSubscription asynchronous, so that it does not block timer thread
                removePullPointSubscription();
                createPullPointSubscription();
                lk.relock();
            },
            std::chrono::milliseconds::zero() );
        return;
    }

    onPullMessagesResponseReceived(asyncWrapper->syncWrapper(), resultCode, asyncWrapper->response());

    QnMutexLocker lk( &m_ioPortMutex );

    if( !m_inputMonitored )
        return;

    using namespace std::placeholders;
    NX_ASSERT( m_nextPullMessagesTimerID == 0 );
    if( m_nextPullMessagesTimerID == 0 )    //otherwise, we already have timer somehow
        m_nextPullMessagesTimerID = nx::utils::TimerManager::instance()->addTimer(
            std::bind(&QnPlOnvifResource::pullMessages, this, _1),
            std::chrono::milliseconds(PULLPOINT_NOTIFICATION_CHECK_TIMEOUT_SEC*MS_PER_SECOND));
}

void QnPlOnvifResource::onPullMessagesResponseReceived(
    PullPointSubscriptionWrapper* /*soapWrapper*/,
    int resultCode,
    const _onvifEvents__PullMessagesResponse& response)
{
    NX_ASSERT( resultCode == SOAP_OK || resultCode == SOAP_MUSTUNDERSTAND );

    const qint64 currentRequestSendClock = m_monotonicClock.elapsed();

    const time_t minNotificationTime = response.CurrentTime - roundUp<qint64>(m_monotonicClock.elapsed() - m_prevPullMessageResponseClock, MS_PER_SECOND) / MS_PER_SECOND;
    if( response.oasisWsnB2__NotificationMessage.size() > 0 )
    {
        for( size_t i = 0;
            i < response.oasisWsnB2__NotificationMessage.size();
            ++i )
        {
            notificationReceived(*response.oasisWsnB2__NotificationMessage[i], minNotificationTime);
        }
    }

    m_prevPullMessageResponseClock = currentRequestSendClock;
}

bool QnPlOnvifResource::fetchRelayOutputs( std::vector<RelayOutputInfo>* const relayOutputs )
{
    QAuthenticator auth = getAuth();
    DeviceSoapWrapper soapWrapper(
        getDeviceOnvifUrl().toStdString(),
        auth.user(),
        auth.password(),
        m_timeDrift );

    _onvifDevice__GetRelayOutputs request;
    _onvifDevice__GetRelayOutputsResponse response;
    const int soapCallResult = soapWrapper.getRelayOutputs( request, response );
    if( soapCallResult != SOAP_OK && soapCallResult != SOAP_MUSTUNDERSTAND )
    {
        NX_LOG( lit("Failed to get relay input/output info. endpoint %1").arg(QString::fromLatin1(soapWrapper.endpoint())), cl_logDEBUG1 );
        return false;
    }

    m_relayOutputInfo.clear();
    if (response.RelayOutputs.size() > MAX_IO_PORTS_PER_DEVICE)
    {
        NX_LOG( lit("Device has too many relay outputs. endpoint %1")
            .arg(QString::fromLatin1(soapWrapper.endpoint())), cl_logDEBUG1 );
        return false;
    }

    for( size_t i = 0; i < response.RelayOutputs.size(); ++i )
    {
        m_relayOutputInfo.push_back( RelayOutputInfo(
            response.RelayOutputs[i]->token,
            response.RelayOutputs[i]->Properties->Mode == onvifXsd__RelayMode__Bistable,
            response.RelayOutputs[i]->Properties->DelayTime,
            response.RelayOutputs[i]->Properties->IdleState == onvifXsd__RelayIdleState__closed ) );
    }

    if( relayOutputs )
        *relayOutputs = m_relayOutputInfo;

    NX_LOG( lit("Successfully got device (%1) output ports info. Found %2 relay output").
        arg(QString::fromLatin1(soapWrapper.endpoint())).arg(m_relayOutputInfo.size()), cl_logDEBUG1 );

    return true;
}

bool QnPlOnvifResource::fetchRelayOutputInfo( const std::string& outputID, RelayOutputInfo* const relayOutputInfo )
{
    fetchRelayOutputs( NULL );
    for( std::vector<RelayOutputInfo>::size_type
         i = 0;
         i < m_relayOutputInfo.size();
        ++i )
    {
        if( m_relayOutputInfo[i].token == outputID || outputID.empty() )
        {
            *relayOutputInfo = m_relayOutputInfo[i];
            return true;
        }
    }

    return false; //there is no output with id outputID
}

bool QnPlOnvifResource::setRelayOutputSettings( const RelayOutputInfo& relayOutputInfo )
{
    QAuthenticator auth = getAuth();
    DeviceSoapWrapper soapWrapper(
        getDeviceOnvifUrl().toStdString(),
        auth.user(),
        auth.password(),
        m_timeDrift );

    NX_LOG( lit("Swiching camera %1 relay output %2 to monostable mode").
        arg(QString::fromLatin1(soapWrapper.endpoint())).arg(QString::fromStdString(relayOutputInfo.token)), cl_logDEBUG1 );

    //switching to monostable mode
    _onvifDevice__SetRelayOutputSettings setOutputSettingsRequest;
    setOutputSettingsRequest.RelayOutputToken = relayOutputInfo.token;
    onvifXsd__RelayOutputSettings relayOutputSettings;
    relayOutputSettings.Mode = relayOutputInfo.isBistable ? onvifXsd__RelayMode__Bistable : onvifXsd__RelayMode__Monostable;
    relayOutputSettings.DelayTime = !relayOutputInfo.delayTime.empty() ? relayOutputInfo.delayTime : "PT1S";
    relayOutputSettings.IdleState = relayOutputInfo.activeByDefault ? onvifXsd__RelayIdleState__closed : onvifXsd__RelayIdleState__open;
    setOutputSettingsRequest.Properties = &relayOutputSettings;
    _onvifDevice__SetRelayOutputSettingsResponse setOutputSettingsResponse;
    const int soapCallResult = soapWrapper.setRelayOutputSettings( setOutputSettingsRequest, setOutputSettingsResponse );
    if( soapCallResult != SOAP_OK && soapCallResult != SOAP_MUSTUNDERSTAND )
    {
        NX_LOG( lit("Failed to switch camera %1 relay output %2 to monostable mode. %3").
            arg(QString::fromLatin1(soapWrapper.endpoint())).arg(QString::fromStdString(relayOutputInfo.token)).arg(soapCallResult), cl_logWARNING );
        return false;
    }

    return true;
}

int QnPlOnvifResource::getMaxChannels() const
{
    return m_maxChannels;
}

void QnPlOnvifResource::updateToChannel(int value)
{
    QString suffix = QString(QLatin1String("?channel=%1")).arg(value+1);
    setUrl(getUrl() + suffix);
    setPhysicalId(getPhysicalId() + suffix.replace(QLatin1String("?"), QLatin1String("_")));
    setName(getName() + QString(QLatin1String("-channel %1")).arg(value+1));
}

QnConstResourceVideoLayoutPtr QnPlOnvifResource::getVideoLayout(
        const QnAbstractStreamDataProvider* dataProvider) const
{
    if (m_videoLayout)
        return m_videoLayout;

    auto resData = qnCommon->dataPool()->data(getVendor(), getModel());
    auto layoutStr = resData.value<QString>(Qn::VIDEO_LAYOUT_PARAM_NAME2);

    if (!layoutStr.isEmpty())
    {
        m_videoLayout = QnResourceVideoLayoutPtr(
            QnCustomResourceVideoLayout::fromString(layoutStr));
    }
    else
    {
        m_videoLayout = QnMediaResource::getVideoLayout(dataProvider)
            .constCast<QnResourceVideoLayout>();
    }

    auto resourceId = getId();

    propertyDictionary->setValue(resourceId, Qn::VIDEO_LAYOUT_PARAM_NAME, m_videoLayout->toString());
    propertyDictionary->saveParams(resourceId);

    return m_videoLayout;
}

bool QnPlOnvifResource::secondaryResolutionIsLarge() const
{
    return m_secondaryResolution.width() * m_secondaryResolution.height() > 720 * 480;
}

void QnPlOnvifResource::setRelayOutputStateNonSafe(
    quint64 timerID,
    const QString& outputID,
    bool active,
    unsigned int autoResetTimeoutMS )
{
    {
        QnMutexLocker lk( &m_ioPortMutex );
        m_triggerOutputTasks.erase( timerID );
    }

    //retrieving output info to check mode
    RelayOutputInfo relayOutputInfo;
    if( !fetchRelayOutputInfo( outputID.toStdString(), &relayOutputInfo ) )
    {
        NX_LOG( lit("Cannot change relay output %1 state. Failed to get relay output info").arg(outputID), cl_logWARNING );
        return /*false*/;
    }

#ifdef SIMULATE_RELAY_PORT_MOMOSTABLE_MODE
    const bool isBistableModeRequired = true;
#else
    const bool isBistableModeRequired = autoResetTimeoutMS == 0;
#endif

#ifndef SIMULATE_RELAY_PORT_MOMOSTABLE_MODE
    std::string requiredDelayTime;
    if( autoResetTimeoutMS > 0 )
    {
        std::ostringstream ss;
        ss<<"PT"<<(autoResetTimeoutMS < 1000 ? 1 : autoResetTimeoutMS/1000)<<"S";
        requiredDelayTime = ss.str();
    }
#endif
    if( (relayOutputInfo.isBistable != isBistableModeRequired) ||
#ifndef SIMULATE_RELAY_PORT_MOMOSTABLE_MODE
        (!isBistableModeRequired && relayOutputInfo.delayTime != requiredDelayTime) ||
#endif
        relayOutputInfo.activeByDefault )
    {
        //switching output to required mode
        relayOutputInfo.isBistable = isBistableModeRequired;
#ifndef SIMULATE_RELAY_PORT_MOMOSTABLE_MODE
        relayOutputInfo.delayTime = requiredDelayTime;
#endif
        relayOutputInfo.activeByDefault = false;
        if( !setRelayOutputSettings( relayOutputInfo ) )
        {
            NX_LOG( lit("Cannot set camera %1 output %2 to state %3 with timeout %4 msec. Cannot set mode to %5").
                arg(QString()).arg(QString::fromStdString(relayOutputInfo.token)).arg(QLatin1String(active ? "active" : "inactive")).arg(autoResetTimeoutMS).
                arg(QLatin1String(relayOutputInfo.isBistable ? "bistable" : "monostable")), cl_logWARNING );
            return /*false*/;
        }

        NX_LOG( lit("Camera %1 output %2 has been switched to %3 mode").arg(QString()).arg(outputID).
            arg(QLatin1String(relayOutputInfo.isBistable ? "bistable" : "monostable")), cl_logWARNING );
    }

    //modifying output
    QAuthenticator auth = getAuth();

    DeviceSoapWrapper soapWrapper(
        getDeviceOnvifUrl().toStdString(),
        auth.user(),
        auth.password(),
        m_timeDrift );

    _onvifDevice__SetRelayOutputState request;
    request.RelayOutputToken = relayOutputInfo.token;
    request.LogicalState = active ? onvifXsd__RelayLogicalState__active : onvifXsd__RelayLogicalState__inactive;
    _onvifDevice__SetRelayOutputStateResponse response;
    const int soapCallResult = soapWrapper.setRelayOutputState( request, response );
    if( soapCallResult != SOAP_OK && soapCallResult != SOAP_MUSTUNDERSTAND )
    {
        NX_LOG( lit("Failed to set relay %1 output state to %2. endpoint %3").
            arg(QString::fromStdString(relayOutputInfo.token)).arg(active).arg(QString::fromLatin1(soapWrapper.endpoint())), cl_logWARNING );
        return /*false*/;
    }

#ifdef SIMULATE_RELAY_PORT_MOMOSTABLE_MODE
    if( (autoResetTimeoutMS > 0) && active )
    {
        //adding task to reset port state
        using namespace std::placeholders;
        const quint64 timerID = nx::utils::TimerManager::instance()->addTimer(
            std::bind(&QnPlOnvifResource::setRelayOutputStateNonSafe, this, _1, outputID, !active, 0),
            std::chrono::milliseconds(autoResetTimeoutMS));
        m_triggerOutputTasks[timerID] = TriggerOutputTask(outputID, !active, 0);
    }
#endif

    NX_LOG( lit("Successfully set relay %1 output state to %2. endpoint %3").
        arg(QString::fromStdString(relayOutputInfo.token)).arg(active).arg(QString::fromLatin1(soapWrapper.endpoint())), cl_logWARNING );
    return /*true*/;
}

QnMutex* QnPlOnvifResource::getStreamConfMutex()
{
    return &m_streamConfMutex;
}

void QnPlOnvifResource::beforeConfigureStream()
{
    QnMutexLocker lock( &m_streamConfMutex );
    ++m_streamConfCounter;
    while (m_streamConfCounter > 1)
        m_streamConfCond.wait(&m_streamConfMutex);
}

void QnPlOnvifResource::afterConfigureStream()
{
    QnMutexLocker lock( &m_streamConfMutex );
    --m_streamConfCounter;
    m_streamConfCond.wakeAll();
    while (m_streamConfCounter > 0)
        m_streamConfCond.wait(&m_streamConfMutex);
}

double QnPlOnvifResource::getClosestAvailableFps(double desiredFps)
{
    auto resData = qnCommon->dataPool()->data(toSharedPointer(this));
    bool useEncodingInterval = resData.value<bool>(
        Qn::CONTROL_FPS_VIA_ENCODING_INTERVAL_PARAM_NAME);

    if (useEncodingInterval)
    {
        int fpsBase = resData.value<int>(Qn::FPS_BASE_PARAM_NAME);
        int encodingInterval = 1;
        double bestDiff = fpsBase;
        double bestFps = 1;

        if (!fpsBase)
            return desiredFps;

        while (fpsBase > encodingInterval)
        {
            auto fpsCandidate = fpsBase / encodingInterval;
            auto currentDiff = desiredFps - fpsCandidate;
            if (currentDiff < bestDiff)
            {
                bestDiff = currentDiff;
                bestFps = fpsCandidate;
            }
            else
            {
                break;
            }

            encodingInterval++;
        }

        return bestFps;
    }
    else
    {
        return desiredFps;
    }
}

void QnPlOnvifResource::updateFirmware()
{
    QAuthenticator auth = getAuth();
    DeviceSoapWrapper soapWrapper(getDeviceOnvifUrl().toStdString(), auth.user(), auth.password(), m_timeDrift);

    DeviceInfoReq request;
    DeviceInfoResp response;
    int soapRes = soapWrapper.getDeviceInformation(request, response);
    if (soapRes == SOAP_OK)
    {
        QString firmware = QString::fromStdString(response.FirmwareVersion);
        if (!firmware.isEmpty())
            setFirmware(firmware);
    }
}

CameraDiagnostics::Result QnPlOnvifResource::getFullUrlInfo()
{
    QAuthenticator auth = getAuth();

    DeviceSoapWrapper soapWrapper(getDeviceOnvifUrl().toStdString(), auth.user(), auth.password(), m_timeDrift);
    CapabilitiesResp response;
    auto result = fetchOnvifCapabilities( &soapWrapper, &response );
    if( !result )
        return result;

    if (response.Capabilities)
        fillFullUrlInfo( response );

    return CameraDiagnostics::NoErrorResult();
}

void QnPlOnvifResource::updateOnvifUrls(const QnPlOnvifResourcePtr& other)
{
    setDeviceOnvifUrl(other->getDeviceOnvifUrl());
    setMediaUrl(other->getMediaUrl());
    setImagingUrl(other->getImagingUrl());
    setPtzUrl(other->getPtzUrl());
}

CameraDiagnostics::Result QnPlOnvifResource::fetchOnvifCapabilities(
    DeviceSoapWrapper* const soapWrapper,
    CapabilitiesResp* const response )
{
    QAuthenticator auth = getAuth();

    //Trying to get onvif URLs
    CapabilitiesReq request;

    int soapRes = soapWrapper->getCapabilities(request, *response);
    if (soapRes != SOAP_OK)
    {
#ifdef PL_ONVIF_DEBUG
        qWarning() << "QnPlOnvifResource::fetchAndSetDeviceInformation: can't fetch media and device URLs. Reason: SOAP to endpoint "
            << getDeviceOnvifUrl() << " failed. GSoap error code: " << soapRes << ". " << soapWrapper.getLastError();
#endif
        if (soapWrapper->isNotAuthenticated())
        {
            if (!getId().isNull())
                setStatus(Qn::Unauthorized);
            return CameraDiagnostics::NotAuthorisedResult( getDeviceOnvifUrl() );
        }
        return CameraDiagnostics::RequestFailedResult(lit("getCapabilities"), soapWrapper->getLastError());
    }

    return CameraDiagnostics::NoErrorResult();
}

void QnPlOnvifResource::fillFullUrlInfo( const CapabilitiesResp& response )
{
    if (!response.Capabilities)
        return;

    if (response.Capabilities->Events)
        m_eventCapabilities.reset( new onvifXsd__EventCapabilities( *response.Capabilities->Events ) );

    if (response.Capabilities->Media)
    {
        setMediaUrl(fromOnvifDiscoveredUrl(response.Capabilities->Media->XAddr));
    }
    if (response.Capabilities->Imaging)
    {
        setImagingUrl(fromOnvifDiscoveredUrl(response.Capabilities->Imaging->XAddr));
    }
    if (response.Capabilities->Device)
    {
        setDeviceOnvifUrl(fromOnvifDiscoveredUrl(response.Capabilities->Device->XAddr));
    }
    if (response.Capabilities->PTZ)
    {
        setPtzUrl(fromOnvifDiscoveredUrl(response.Capabilities->PTZ->XAddr));
    }
    m_deviceIOUrl = response.Capabilities->Extension && response.Capabilities->Extension->DeviceIO
        ? response.Capabilities->Extension->DeviceIO->XAddr
        : getDeviceOnvifUrl().toStdString();
}

/**
 * Some cameras provide model in a bit different way via native driver and ONVIF driver.
 * Try several variants to match json data.
 */
bool QnPlOnvifResource::isCameraForcedToOnvif(const QString& manufacturer, const QString& model)
{
    QnResourceData resourceData = qnCommon->dataPool()->data(manufacturer, model);
    if (resourceData.value<bool>(Qn::FORCE_ONVIF_PARAM_NAME))
        return true;

    QString shortModel = model;
    shortModel.replace(QString(lit(" ")), QString());
    shortModel.replace(QString(lit("-")), QString());
    resourceData = qnCommon->dataPool()->data(manufacturer, shortModel);
    if (resourceData.value<bool>(Qn::FORCE_ONVIF_PARAM_NAME))
        return true;

    if (shortModel.startsWith(manufacturer))
        shortModel = shortModel.mid(manufacturer.length()).trimmed();
    resourceData = qnCommon->dataPool()->data(manufacturer, shortModel);
    if (resourceData.value<bool>(Qn::FORCE_ONVIF_PARAM_NAME))
        return true;

    return false;
}

#endif //ENABLE_ONVIF<|MERGE_RESOLUTION|>--- conflicted
+++ resolved
@@ -1969,13 +1969,9 @@
     QStringList videoEncodersTokens;
     VideoConfigsResp confResponse;
 
-<<<<<<< HEAD
+    auto frameRateBounds = resourceData.value<QnBounds>(Qn::FPS_BOUNDS_PARAM_NAME, QnBounds());
+
     if (forcedParams && forcedParams->videoEncoders.size() >= getChannel())
-=======
-    auto frameRateBounds = resourceData.value<QnBounds>(Qn::FPS_BOUNDS_PARAM_NAME, QnBounds());
-
-    if (forcedParams && forcedParams->videoEncoders.size() >= getChannel()) 
->>>>>>> 08da334e
     {
         videoEncodersTokens = forcedParams->videoEncoders[getChannel()].split(L',');
     }
