--- conflicted
+++ resolved
@@ -833,6 +833,7 @@
     m_isRelayOutputInversed = resourceData.value(QString("relayOutputInversed"), false);
     m_fixWrongInputPortNumber = resourceData.value(QString("fixWrongInputPortNumber"), false);
     m_fixWrongOutputPortToken = resourceData.value(QString("fixWrongOutputPortToken"), false);
+
     //registering onvif event handler
     std::vector<QnPlOnvifResource::RelayOutputInfo> RelayOutputInfoList;
     fetchRelayOutputs(&RelayOutputInfoList);
@@ -1375,13 +1376,7 @@
         std::find_if(
             m_relayOutputInfo.begin(),
             m_relayOutputInfo.end(),
-<<<<<<< HEAD
-            [&source](const RelayOutputInfo& outputInfo)
-            {
-                return outputInfo.token == source.front().value;
-            }) != m_relayOutputInfo.end();
-=======
-            [value = handler.source.front().value.toLower(),
+            [value = QString::fromStdString(source.front().value).toLower(),
                 isWrongToken = m_fixWrongOutputPortToken]
             (const RelayOutputInfo& outputInfo)
             {
@@ -1390,7 +1385,6 @@
                     token = token.split('-').back();
                 return  token == value;
              }) != m_relayOutputInfo.end();
->>>>>>> ba0c5687
 
     const bool sourceNameHasPrefixToIgnore = (!m_portNamePrefixToIgnore.isEmpty()
          && QString::fromStdString(source.front().value).startsWith(m_portNamePrefixToIgnore));
