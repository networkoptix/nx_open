--- conflicted
+++ resolved
@@ -3920,14 +3920,11 @@
         else
             audioTransmitter->setAuthPolicy(QnBasicAudioTransmitter::AuthPolicy::digestAndBasicAuth);
 
-<<<<<<< HEAD
         nx::utils::Url srcUrl(getUrl());
-        nx::utils::Url url(lit("http://%1:%2%3").arg(srcUrl.host()).arg(srcUrl.port()).arg(params.urlPath));
-=======
-        QUrl srcUrl(getUrl());
-        QUrl url(lit("http://%1:%2%3").arg(srcUrl.host()).
-            arg(srcUrl.port(nx_http::DEFAULT_HTTP_PORT)).arg(params.urlPath));
->>>>>>> a6fe91d8
+        nx::utils::Url url(lit("http://%1:%2%3")
+            .arg(srcUrl.host())
+            .arg(srcUrl.port(nx::network::http::DEFAULT_HTTP_PORT))
+            .arg(params.urlPath));
         audioTransmitter->setTransmissionUrl(url);
 
         m_audioTransmitter.reset(audioTransmitter.release());
