--- conflicted
+++ resolved
@@ -2006,11 +2006,7 @@
 
     auto frameRateBounds = resourceData.value<QnBounds>(Qn::FPS_BOUNDS_PARAM_NAME, QnBounds());
 
-<<<<<<< HEAD
-    if (forcedParams && forcedParams->videoEncoders.size() >= getChannel())
-=======
     if (forcedParams && forcedParams->videoEncoders.size() > getChannel()) 
->>>>>>> 7683b216
     {
         videoEncodersTokens = forcedParams->videoEncoders[getChannel()].split(L',');
     }
@@ -2086,9 +2082,6 @@
     CameraDiagnostics::Result result = updateVEncoderUsage(optionsList);
     if (!result)
         return result;
-<<<<<<< HEAD
-    std::sort(optionsList.begin(), optionsList.end(), videoOptsGreaterThan);
-=======
 
     auto profiles = forcedParams ? forcedParams->profiles : QVector<QString>();
     auto channel = getChannel();
@@ -2098,8 +2091,7 @@
         channelProfiles = profiles[channel];
 
     auto comparator = createComparator(channelProfiles);
-    qSort(optionsList.begin(), optionsList.end(), comparator);
->>>>>>> 7683b216
+    std::sort(optionsList.begin(), optionsList.end(), comparator);
 
     /*
     if (optionsList.size() <= m_channelNumer)
