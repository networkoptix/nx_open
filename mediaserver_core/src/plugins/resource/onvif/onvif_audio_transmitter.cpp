#include "onvif_audio_transmitter.h"
#include <rtsp/rtsp_encoder.h>
#include <nx/streaming/rtp_stream_parser.h>
#include <common/static_common_module.h>
#include <core/resource_management/resource_data_pool.h>


namespace nx {
namespace mediaserver_core {
namespace plugins {

AVCodecID toFfmpegCodec(const QString& codec)
{
    const auto lCodec = codec.toLower();
    if (lCodec == lit("aac") || lCodec == lit("mpeg4-generic"))
        return AV_CODEC_ID_AAC;
    else if (lCodec == lit("g726"))
        return AV_CODEC_ID_ADPCM_G726;
    else if (lCodec == lit("pcmu"))
        return AV_CODEC_ID_PCM_MULAW;
    else if (lCodec == lit("pcma"))
        return AV_CODEC_ID_PCM_ALAW;
    else
        return AV_CODEC_ID_NONE;
}

OnvifAudioTransmitter::OnvifAudioTransmitter(QnVirtualCameraResource* res):
    QnAbstractAudioTransmitter(),
    m_resource(res)
{
    connect(
        m_resource, &QnResource::parentIdChanged, this,
        [this]()
        {
            pleaseStop();
        },
        Qt::DirectConnection);
}

OnvifAudioTransmitter::~OnvifAudioTransmitter()
{
    stop();
}

void OnvifAudioTransmitter::close()
{
    m_rtspConnection.reset();
    m_transcoder.reset();
    m_trackInfo.reset();
    m_sequence = 0;
    m_firstPts = AV_NOPTS_VALUE;
}

void OnvifAudioTransmitter::prepare()
{
    close();
    QnRtspClient::Config config{/*shouldGuessAuthDigest*/ false, /*backChannelAudioOnly*/ true};
    m_rtspConnection.reset(new QnRtspClient(config));
    m_rtspConnection->setAuth(m_resource->getAuth(), nx_http::header::AuthScheme::digest);
<<<<<<< HEAD
    m_rtspConnection->setAdditionAttribute("Require", "www.onvif.org/ver20/backchannel");
    m_rtspConnection->setTransport(nx::vms::api::RtpTransportType::tcp);
=======

    // Some DW cameras don't support 2-way audio in case of they receive "Require" attribute.
    auto resourceData = qnStaticCommon->dataPool()->data(m_resource->getVendor(), m_resource->getModel());
    if (!resourceData.value<bool>("dontSendBackChannelRtspAttribute"))
        m_rtspConnection->setAdditionAttribute("Require", "www.onvif.org/ver20/backchannel");

    m_rtspConnection->setTransport(QnRtspClient::TRANSPORT_TCP);
>>>>>>> d9a6bb0f

    const QString url = m_resource->sourceUrl(Qn::CR_LiveVideo);
    const CameraDiagnostics::Result result = m_rtspConnection->open(url);
    if (result.errorCode != CameraDiagnostics::ErrorCode::noError)
    {
        close();
        return;
    }

    auto tracks = m_rtspConnection->getTrackInfo();
    tracks.erase(std::remove_if(tracks.begin(), tracks.end(),
        [this](const QSharedPointer<QnRtspClient::SDPTrackInfo>& track)
    {
        return !track->isBackChannel;
    }), tracks.end());
    if (tracks.isEmpty())
    {
        close();
        return;
    }
    tracks.resize(1);
    tracks[0]->trackNumber = 0;
    tracks[0]->interleaved = QPair<int, int>(0, 1);

    m_rtspConnection->setTrackInfo(tracks);
    if (!m_rtspConnection->play(DATETIME_NOW, AV_NOPTS_VALUE, 1.0))
    {
        close();
        return;
    }

    auto tracksToPlay = m_rtspConnection->getTrackInfo();
    if (tracksToPlay.isEmpty())
    {
        close();
        return;
    }

    m_trackInfo = tracks[0];
    m_transcoder.reset(new QnFfmpegAudioTranscoder(toFfmpegCodec(m_trackInfo->codecName)));
    m_transcoder->setSampleRate(m_trackInfo->timeBase);
    if (m_bitrateKbps > 0)
        m_transcoder->setBitrate(m_bitrateKbps);
}

bool OnvifAudioTransmitter::processAudioData(const QnConstCompressedAudioDataPtr& audioData)
{
    if (!isInitialized())
    {
        prepare();
        if (!isInitialized())
            return false;
    }

    if (!m_transcoder->isOpened() && !m_transcoder->open(audioData->context))
    {
        close();
        return false;
    }

    QnAbstractMediaDataPtr transcoded;
    auto data = audioData;
    do
    {
        m_transcoder->transcodePacket(data, &transcoded);
        data.reset();

        if (!m_needStop && transcoded)
        {
            auto res = sendData(transcoded);

            if (!res)
            {
                close();
                break;
            }
        }

    } while (!m_needStop && transcoded);

    return true;
}

bool OnvifAudioTransmitter::sendData(const QnAbstractMediaDataPtr& audioData)
{
    QByteArray sendBuffer;
    const static int kRtpTcpHeaderSize = 4;
    sendBuffer.resize(audioData->dataSize() + RtpHeader::RTP_HEADER_SIZE + kRtpTcpHeaderSize);
    char* rtpHeaderPtr = sendBuffer.data() + kRtpTcpHeaderSize;

    AVRational srcTimeBase = { 1, 1000000 };
    AVRational dstTimeBase = { 1, m_trackInfo->timeBase };
    if (m_firstPts == AV_NOPTS_VALUE)
        m_firstPts = audioData->timestamp;
    auto timestamp = av_rescale_q(audioData->timestamp - m_firstPts, srcTimeBase, dstTimeBase);

    QnRtspEncoder::buildRTPHeader(
        rtpHeaderPtr,
        0, //< ssrc
        audioData->dataSize(),
        timestamp,
        m_trackInfo->mapNumber,
        m_sequence++);

    sendBuffer.data()[0] = '$';
    sendBuffer.data()[1] = m_trackInfo->interleaved.first;
    quint16* lenPtr = (quint16*)(sendBuffer.data() + 2);
    *lenPtr = htons(sendBuffer.size() - kRtpTcpHeaderSize);
    memcpy(
        sendBuffer.data() + RtpHeader::RTP_HEADER_SIZE + kRtpTcpHeaderSize,
        audioData->data(),
        audioData->dataSize());
    m_rtspConnection->sendBynaryResponse((const quint8*) sendBuffer.data(), sendBuffer.size());

    return true;
}

void OnvifAudioTransmitter::endOfRun()
{
    base_type::endOfRun();
    close();
}

void OnvifAudioTransmitter::setBitrateKbps(int value)
{
    m_bitrateKbps = value;
}

bool OnvifAudioTransmitter::isInitialized() const
{
    return m_rtspConnection && m_rtspConnection->isOpened();
}

bool OnvifAudioTransmitter::isCompatible(const QnAudioFormat& format) const
{
    return true;
}

} // namespace plugins
} // namespace mediaserver_core
} // namespace nx<|MERGE_RESOLUTION|>--- conflicted
+++ resolved
@@ -57,18 +57,13 @@
     QnRtspClient::Config config{/*shouldGuessAuthDigest*/ false, /*backChannelAudioOnly*/ true};
     m_rtspConnection.reset(new QnRtspClient(config));
     m_rtspConnection->setAuth(m_resource->getAuth(), nx_http::header::AuthScheme::digest);
-<<<<<<< HEAD
-    m_rtspConnection->setAdditionAttribute("Require", "www.onvif.org/ver20/backchannel");
-    m_rtspConnection->setTransport(nx::vms::api::RtpTransportType::tcp);
-=======
 
     // Some DW cameras don't support 2-way audio in case of they receive "Require" attribute.
     auto resourceData = qnStaticCommon->dataPool()->data(m_resource->getVendor(), m_resource->getModel());
     if (!resourceData.value<bool>("dontSendBackChannelRtspAttribute"))
         m_rtspConnection->setAdditionAttribute("Require", "www.onvif.org/ver20/backchannel");
 
-    m_rtspConnection->setTransport(QnRtspClient::TRANSPORT_TCP);
->>>>>>> d9a6bb0f
+    m_rtspConnection->setTransport(nx::vms::api::RtpTransportType::tcp);
 
     const QString url = m_resource->sourceUrl(Qn::CR_LiveVideo);
     const CameraDiagnostics::Result result = m_rtspConnection->open(url);
