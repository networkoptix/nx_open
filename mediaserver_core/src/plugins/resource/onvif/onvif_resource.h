#pragma once

#ifdef ENABLE_ONVIF

#include <list>
#include <memory>
#include <stack>

#include <QString>
#include <QtCore/QDateTime>
#include <QtCore/QElapsedTimer>
#include <QtCore/QList>
#include <QtCore/QMap>
#include <QtCore/QPair>
#include <QtCore/QTimeZone>
#include <QSharedPointer>
#include <nx/utils/thread/wait_condition.h>
#include <QtXml/QXmlDefaultHandler>
#include <QElapsedTimer>
#include <QtCore/QTimeZone>

#include <nx/mediaserver/resource/camera.h>
#include <core/resource/camera_advanced_param.h>

#include <core/resource/resource_data_structures.h>
#include <nx/mediaserver/resource/camera_advanced_parameters_providers.h>
#include <nx/network/deprecated/simple_http_client.h>
#include <nx/streaming/media_data_packet.h>
#include <onvif/soapStub.h>

#include "soap_wrapper.h"
#include "video_encoder_config_options.h"

struct SoapTimeouts;
class onvifXsd__AudioEncoderConfigurationOption;
class onvifXsd__VideoSourceConfigurationOptions;
class onvifXsd__VideoEncoderConfigurationOptions;
class onvifXsd__VideoEncoderConfiguration;
class oasisWsnB2__NotificationMessageHolderType;
class onvifXsd__VideoSourceConfiguration;
class onvifXsd__EventCapabilities;

class onvifXsd__VideoEncoder2ConfigurationOptions;
class _onvifMedia2__GetVideoEncoderConfigurationOptionsResponse;

typedef onvifXsd__AudioEncoderConfigurationOption AudioOptions;
typedef onvifXsd__VideoSourceConfigurationOptions VideoSrcOptions;
typedef onvifXsd__VideoEncoderConfigurationOptions VideoOptions;
typedef onvifXsd__VideoEncoderConfiguration VideoEncoder;
typedef onvifXsd__VideoSourceConfiguration VideoSource;

//first = width, second = height

class QDomElement;
class QnOnvifImagingProxy;
class QnOnvifMaintenanceProxy;

template<typename SyncWrapper, typename Request, typename Response>
class GSoapAsyncCallWrapper;

/**
 * This structure is used during discovery process.
 * These data are read by getDeviceInformation request and may override data from multicast packet.
 */
struct OnvifResExtInfo
{
    QString name;
    QString model;
    QString firmware;
    QString vendor;
    QString hardwareId;
    QString serial;
    QString mac;
};

struct QnOnvifServiceUrls
{
    QString deviceServiceUrl; //< specially used
    QString mediaServiceUrl;
    QString media2ServiceUrl;
    QString ptzServiceUrl;
    QString imagingServiceUrl;
    QString deviceioServiceUrl;
    //QString anlyticsServiceUrl; //< currently not used
    //QString eventsServiceUrl; //< currently not used, m_eventsCapabilities->XAddr used instead
    //QString thermalServiceUrl; //< currently not used

};

class QnPlOnvifResource:
    public nx::mediaserver::resource::Camera
{
    Q_OBJECT
    using base_type = nx::mediaserver::resource::Camera;

public:

    typedef GSoapAsyncCallWrapper <
        PullPointSubscriptionWrapper,
        _onvifEvents__PullMessages,
        _onvifEvents__PullMessagesResponse
    > GSoapAsyncPullMessagesCallWrapper;

    class RelayOutputInfo
    {
    public:
        std::string token;
        bool isBistable = false;
        // The time (in milliseconds) after which the relay returns to its idle state if it is in
        // monostable mode; in bistable mode the value of the parameter shall be ignored.
        LONG64 delayTime = 0;
        bool activeByDefault = false;

        RelayOutputInfo() = default;
        RelayOutputInfo(
            std::string _token,
            bool _isBistable,
            LONG64 _delayTime,
            bool _activeByDefault);
    };

    struct RelayInputState
    {
        bool value;
        qint64 timestamp;

        RelayInputState(): value(false), timestamp(0) {}
    };

    enum AUDIO_CODEC
    {
        AUDIO_NONE,
        G726,
        G711,
        AAC,
        AMR,
        SIZE_OF_AUDIO_CODECS // TODO: #Elric #enum
    };

    class VideoOptionsLocal
    {
    public:
        VideoOptionsLocal() = default;

        VideoOptionsLocal(const QString& id, const VideoOptionsResp& resp,
            QnBounds frameRateBounds = QnBounds());

        VideoOptionsLocal(const QString& id,
            const onvifXsd__VideoEncoder2ConfigurationOptions& resp,
            QnBounds frameRateBounds = QnBounds());

        UnderstandableVideoCodec encoding = UnderstandableVideoCodec::NONE;

        // profiles for h264 codec. May be read by Media1 (from onvifXsd__H264Profile)
        // or by Media2 (from onvifXsd__VideoEncodingProfiles)
        QVector<onvifXsd__H264Profile> h264Profiles; //< filled for h264 codec

        // Profiles for h265 codec. May be read only by Media2.
        // Only two values are appropriate: Main and Main10.
        // Usually is empty (this obviously means, Main is used).
        QVector<onvifXsd__VideoEncodingProfiles> h265Profiles; //< filled for h265 codec

        QString id;
        QList<QSize> resolutions;
        //bool isH264 = false;
        int minQ = -1;
        int maxQ = 1;
        int frameRateMin = -1;
        int frameRateMax = -1;
        int govMin = -1;
        int govMax = -1;
        bool usedInProfiles = false;
        QString currentProfile;

    private:
        int restrictFrameRate(int frameRate, QnBounds frameRateBounds) const;
    };

    static const QString MANUFACTURE;
    static QString MEDIA_URL_PARAM_NAME;
    static QString ONVIF_URL_PARAM_NAME;
    static QString ONVIF_ID_PARAM_NAME;
    static const float QUALITY_COEF;
    static const int MAX_AUDIO_BITRATE;
    static const int MAX_AUDIO_SAMPLERATE;
    // Time, during which adv settings will not be obtained from camera (in milliseconds)
    static const int ADVANCED_SETTINGS_VALID_TIME;

    static const QString fetchMacAddress(
        const NetIfacesResp& response, const QString& senderIpAddress);

    QnPlOnvifResource(QnMediaServerModule* serverModule);
    virtual ~QnPlOnvifResource();

    static const QString createOnvifEndpointUrl(const QString& ipAddress);

    virtual void setHostAddress(const QString &ip) override;

    //!Implementation of QnNetworkResource::checkIfOnlineAsync
    virtual void checkIfOnlineAsync( std::function<void(bool)> completionHandler ) override;

    virtual QString getDriverName() const override;

    virtual void setIframeDistance(int /*frames*/, int /*timems*/) override {}

    virtual bool mergeResourcesIfNeeded(const QnNetworkResourcePtr &source) override;

    virtual int getMaxOnvifRequestTries() const { return 1; }

    /*!
        Actual request is performed asynchronously. This method only posts task to the queue
    */
    virtual bool setOutputPortState(
        const QString& ouputID,
        bool activate,
        unsigned int autoResetTimeoutMS ) override;

    int innerQualityToOnvif(Qn::StreamQuality quality, int minQuality, int maxQuality) const;
    const QString createOnvifEndpointUrl() const
    {
        return createOnvifEndpointUrl(getHostAddress());
    }

    int getAudioBitrate() const;
    int getAudioSamplerate() const;
    int getTimeDrift() const; // return clock diff between camera and local clock at seconds
    void setTimeDrift(int value); // return clock diff between camera and local clock at seconds
    //bool isSoapAuthorized() const;
    const QSize getVideoSourceSize() const;

    const QString getAudioEncoderId() const;
    const QString getVideoSourceId() const;
    const QString getAudioSourceId() const;

    void updateOnvifUrls(const QnPlOnvifResourcePtr& other);

    QString getMediaUrl() const;
    void setMediaUrl(const QString& src);

    QString getMedia2Url() const;
    void setMedia2Url(const QString& src);

    QString getImagingUrl() const;
    void setImagingUrl(const QString& src);

    QString getDeviceioUrl() const;
    void setDeviceioUrl(const QString& src);

    QString getVideoSourceToken() const;
    void setVideoSourceToken(const QString &src);

    QString getPtzUrl() const;
    void setPtzUrl(const QString& src);

    QString getPtzConfigurationToken() const;
    void setPtzConfigurationToken(const QString &src);

    QString getPtzProfileToken() const;
    void setPtzProfileToken(const QString& src);

    QString getDeviceOnvifUrl() const;
    void setDeviceOnvifUrl(const QString& src);

    AUDIO_CODEC getAudioCodec() const;

    RequestParams makeRequestParams(bool tcpKeepAlive = false) const;

    virtual void setOnvifRequestsRecieveTimeout(int timeout);
    virtual void setOnvifRequestsSendTimeout(int timeout);

    virtual int getOnvifRequestsRecieveTimeout() const;
    virtual int getOnvifRequestsSendTimeout() const;

    /** calculate clock diff between camera and local clock at seconds. */
    void calcTimeDrift(int* outSoapRes = nullptr) const;
    static int calcTimeDrift(
        const SoapTimeouts& timeouts, const QString& deviceUrl,
        int* outSoapRes = nullptr, QTimeZone* timeZone = nullptr);

    virtual QnCameraAdvancedParamValueMap getApiParameters(const QSet<QString>& ids);
    virtual QSet<QString> setApiParameters(const QnCameraAdvancedParamValueMap& values);

    //bool fetchAndSetDeviceInformation(bool performSimpleCheck);
    static CameraDiagnostics::Result readDeviceInformation(
        const SoapTimeouts& onvifTimeouts,
        const QString& onvifUrl,
        const QAuthenticator& auth, int timeDrift, OnvifResExtInfo* extInfo);
    CameraDiagnostics::Result readDeviceInformation();
    CameraDiagnostics::Result getFullUrlInfo();

    //!Relay input with token \a relayToken has changed its state to \a active
    //void notificationReceived( const std::string& relayToken, bool active );
    /*!
        Notifications with timestamp earlier than \a minNotificationTime are ignored
    */
    void notificationReceived(
        const oasisWsnB2__NotificationMessageHolderType& notification,
        time_t minNotificationTime = (time_t)-1 );
    void onRelayInputStateChange(const QString& name, const RelayInputState& state);
    QString fromOnvifDiscoveredUrl(const std::string& onvifUrl, bool updatePort = true);

    int getMaxChannels() const;

    void updateToChannel(int value);

    virtual QnConstResourceVideoLayoutPtr getVideoLayout(
        const QnAbstractStreamDataProvider* dataProvider) const override;

    virtual CameraDiagnostics::Result fetchChannelCount(bool limitedByEncoders = true);

    virtual CameraDiagnostics::Result sendVideoEncoderToCameraEx(
        onvifXsd__VideoEncoderConfiguration& encoder,
        Qn::StreamIndex streamIndex,
        const QnLiveStreamParams& params);

    virtual CameraDiagnostics::Result sendVideoEncoder2ToCameraEx(
        onvifXsd__VideoEncoder2Configuration& encoder,
        Qn::StreamIndex streamIndex,
        const QnLiveStreamParams& params);

    virtual int suggestBitrateKbps(
        const QnLiveStreamParams& streamParams, Qn::ConnectionRole role) const override;

    QnMutex* getStreamConfMutex();
    virtual void beforeConfigureStream(Qn::ConnectionRole role);
    virtual void afterConfigureStream(Qn::ConnectionRole role);
    virtual CameraDiagnostics::Result customStreamConfiguration(
        Qn::ConnectionRole role);

    double getClosestAvailableFps(double desiredFps);

    QSize findSecondaryResolution(
        const QSize& primaryRes, const QList<QSize>& secondaryResList, double* matchCoeff = 0);

    static bool isCameraForcedToOnvif(const QString& manufacturer, const QString& model);

    VideoOptionsLocal primaryVideoCapabilities() const;
    VideoOptionsLocal secondaryVideoCapabilities() const;
    const VideoEncoderConfigOptionsList& videoEncoderConfigOptionsList() const
    {
        return m_videoEncoderConfigOptionsList;
    }

    void updateVideoEncoder(
        onvifXsd__VideoEncoderConfiguration& encoder,
        Qn::StreamIndex streamIndex,
        const QnLiveStreamParams& streamParams);

    void updateVideoEncoder2(
        onvifXsd__VideoEncoder2Configuration& encoder,
        Qn::StreamIndex streamIndex,
        const QnLiveStreamParams& streamParams);

    QString audioOutputConfigurationToken() const;
    SoapTimeouts onvifTimeouts() const;

signals:
    void advancedParameterChanged(const QString &id, const QString &value);

protected:
    virtual QnAbstractPtzController* createPtzControllerInternal() const override;
    int strictBitrate(int bitrate, Qn::ConnectionRole role) const;
    void setAudioCodec(AUDIO_CODEC c);

    virtual nx::mediaserver::resource::StreamCapabilityMap getStreamCapabilityMapFromDrives(
        Qn::StreamIndex streamIndex) override;
    virtual CameraDiagnostics::Result initializeCameraDriver() override;
    virtual CameraDiagnostics::Result initOnvifCapabilitiesAndUrls(
        DeviceSoapWrapper& deviceSoapWrapper,
        CapabilitiesResp* outCapabilitiesResponse);
    virtual CameraDiagnostics::Result initializeMedia(const CapabilitiesResp& onvifCapabilities);
    virtual CameraDiagnostics::Result initializePtz(const CapabilitiesResp& onvifCapabilities);
    virtual CameraDiagnostics::Result initializeIo(const CapabilitiesResp& onvifCapabilities);
    virtual CameraDiagnostics::Result initializeAdvancedParameters(
        const CapabilitiesResp& onvifCapabilities);

    virtual QnAbstractStreamDataProvider* createLiveDataProvider() override;

    virtual CameraDiagnostics::Result updateResourceCapabilities();

    virtual bool loadAdvancedParametersTemplate(QnCameraAdvancedParams &params) const;
    virtual void initAdvancedParametersProviders(QnCameraAdvancedParams &params);
    virtual QSet<QString> calculateSupportedAdvancedParameters() const;
    virtual void fetchAndSetAdvancedParameters();

    virtual bool loadAdvancedParamsUnderLock(QnCameraAdvancedParamValueMap &values);
    virtual bool setAdvancedParameterUnderLock(
        const QnCameraAdvancedParameter &parameter, const QString &value);
    virtual bool setAdvancedParametersUnderLock(
        const QnCameraAdvancedParamValueList &values, QnCameraAdvancedParamValueList &result);

    virtual CameraDiagnostics::Result customInitialization(
        const CapabilitiesResp& /*capabilitiesResponse*/)
    {
        return CameraDiagnostics::NoErrorResult();
    }

    void setMaxFps(int f);

    void setPrimaryVideoCapabilities(const VideoOptionsLocal& capabilities)
    {
        m_primaryStreamCapabilities = capabilities;
    }
    void setSecondaryVideoCapabilities(const VideoOptionsLocal& capabilities)
    {
        m_secondaryStreamCapabilities = capabilities;
    }

    void setVideoEncoderConfigOptionsList(const VideoEncoderConfigOptionsList& optionsList)
    {
        m_videoEncoderConfigOptionsList = optionsList;
    }

    boost::optional<onvifXsd__H264Profile> getH264StreamProfile(
        const VideoOptionsLocal& videoOptionsLocal);
    CameraDiagnostics::Result sendVideoEncoderToCamera(
        onvifXsd__VideoEncoderConfiguration& encoderConfig);
    CameraDiagnostics::Result sendVideoEncoder2ToCamera(
        onvifXsd__VideoEncoder2Configuration& encoderConfig);

    CameraDiagnostics::Result fetchAndSetVideoResourceOptions();
    CameraDiagnostics::Result fetchAndSetAudioResourceOptions();

    CameraDiagnostics::Result fetchAndSetVideoSource();
    CameraDiagnostics::Result fetchAndSetAudioSource();

private:
<<<<<<< HEAD
    CameraDiagnostics::Result ReadVideoEncoderOptionsForToken(
        const std::string& token, QList<VideoOptionsLocal>* dstOptionsList, const QnBounds& frameRateBounds);
    CameraDiagnostics::Result fetchAndSetVideoEncoderOptions();
    CameraDiagnostics::Result fetchAndSetVideoEncoderOptionsNew();
=======
    QnIOPortDataList generateOutputPorts() const;

    CameraDiagnostics::Result fetchAndSetVideoEncoderOptions(MediaSoapWrapper& soapWrapper);
>>>>>>> afb402bc
    bool fetchAndSetAudioEncoderOptions(MediaSoapWrapper& soapWrapper);
    bool fetchAndSetDualStreaming();
    bool fetchAndSetAudioEncoder(MediaSoapWrapper& soapWrapper);

    void setAudioEncoderOptions(const AudioOptions& options);
    void setVideoSourceOptions(const VideoSrcOptions& options);

    int round(float value);
    int findClosestRateFloor(const std::vector<int>& values, int threshold) const;
    void checkMaxFps(onvifXsd__VideoEncoderConfiguration* configuration);

    void updateVideoSource(VideoSource* source, const QRect& maxRect) const;
    CameraDiagnostics::Result sendVideoSourceToCamera(VideoSource* source);

    QRect getVideoSourceMaxSize(const QString& configToken);

    CameraDiagnostics::Result updateVideoEncoderUsage(QList<VideoOptionsLocal>& optionsList);

    bool checkResultAndSetStatus(const CameraDiagnostics::Result& result);

    void setAudioOutputConfigurationToken(const QString& value);
protected:
    std::unique_ptr<onvifXsd__EventCapabilities> m_eventCapabilities;
    VideoOptionsLocal m_primaryStreamCapabilities;
    VideoOptionsLocal m_secondaryStreamCapabilities;

<<<<<<< HEAD
    VideoEncoderConfigOptionsList m_videoEncoderConfigOptionsList;

    virtual bool startInputPortMonitoringAsync(
        std::function<void(bool)>&& completionHandler) override;
    virtual void stopInputPortMonitoringAsync() override;
    virtual bool isInputPortMonitored() const override;
=======
    virtual void startInputPortStatesMonitoring() override;
    virtual void stopInputPortStatesMonitoring() override;
>>>>>>> afb402bc

    qreal getBestSecondaryCoeff(const QList<QSize> resList, qreal aspectRatio) const;
    int getSecondaryIndex(const QList<VideoOptionsLocal>& optList) const;
    //!Registers local NotificationConsumer in resource's NotificationProducer
    bool registerNotificationConsumer();
    void updateFirmware();
    void scheduleRetrySubscriptionTimer();
    virtual bool subscribeToCameraNotifications();

    bool createPullPointSubscription();
    bool loadXmlParametersInternal(
        QnCameraAdvancedParams &params, const QString& paramsTemplateFileName) const;
    void setMaxChannels(int value);

    virtual std::vector<Camera::AdvancedParametersProvider*> advancedParametersProviders() override;
    virtual QnAudioTransmitterPtr initializeTwoWayAudio();

private slots:
    void onRenewSubscriptionTimer( quint64 timerID );

private:
    // TODO: #Elric #enum
    enum EventMonitorType
    {
        emtNone,
        emtNotification,
        emtPullPoint
    };

    //!Parses <dom0:SubscriptionId xmlns:dom0=\"(null)\">1</dom0:SubscriptionId>
    class SubscriptionReferenceParametersParseHandler: public QXmlDefaultHandler
    {
    public:
        QString subscriptionID;

        SubscriptionReferenceParametersParseHandler();

        virtual bool characters(const QString& ch) override;
        virtual bool startElement(const QString& namespaceURI, const QString& localName,
            const QString& qName, const QXmlAttributes& atts) override;
        virtual bool endElement(const QString& namespaceURI, const QString& localName,
            const QString& qName) override;

    private:
        bool m_readingSubscriptionID;
    };

    struct onvifSimpleItem
    {
        std::string name;
        std::string value;
        onvifSimpleItem() = default;
        onvifSimpleItem(const char* name, const char* value): name(name), value(value) {}
    };

    static const char* attributeTextByName(const soap_dom_element* element, const char* attributeName);
    static onvifSimpleItem parseSimpleItem(const soap_dom_element* element);
    static onvifSimpleItem parseChildSimpleItem(const soap_dom_element* element);
    static std::vector<onvifSimpleItem> parseChildSimpleItems(const soap_dom_element* element);
    static void parseSourceAndData(const soap_dom_element* element,
        std::vector<onvifSimpleItem>* source, onvifSimpleItem* data);

    struct TriggerOutputTask
    {
        QString outputID;
        bool active;
        unsigned int autoResetTimeoutMS;

        TriggerOutputTask(): active(false), autoResetTimeoutMS(0) {}

        TriggerOutputTask(
            const QString outputID, const bool active, const unsigned int autoResetTimeoutMS)
            :
            outputID(outputID),
            active(active),
            autoResetTimeoutMS(autoResetTimeoutMS)
        {
        }
    };

    static const char* ONVIF_PROTOCOL_PREFIX;
    static const char* ONVIF_URL_SUFFIX;
    static const int DEFAULT_IFRAME_DISTANCE;

    QMap<int, QRect> m_motionWindows;
    QMap<int, QRect> m_motionMask;

    AUDIO_CODEC m_audioCodec;
    int m_audioBitrate;
    int m_audioSamplerate;
    //QRect m_physicalWindowSize;
    QSize m_videoSourceSize;
    QString m_audioEncoderId;
    QString m_videoSourceId;
    QString m_audioSourceId;
    QString m_videoSourceToken;

    QString m_imagingUrl;
    QString m_ptzUrl;
    QString m_ptzProfileToken;
    QString m_ptzConfigurationToken;
    mutable int m_timeDrift;
    mutable QElapsedTimer m_timeDriftTimer;
    mutable QTimeZone m_cameraTimeZone;
    std::vector<RelayOutputInfo> m_relayOutputInfo;
    bool m_isRelayOutputInversed;
    bool m_fixWrongInputPortNumber;
    std::map<QString, RelayInputState> m_relayInputStates;
    QString m_onvifNotificationSubscriptionID;
    mutable QnMutex m_ioPortMutex;
    bool m_inputMonitored;
    qint64 m_clearInputsTimeoutUSec;
    EventMonitorType m_eventMonitorType;
    quint64 m_nextPullMessagesTimerID;
    quint64 m_renewSubscriptionTimerID;
    int m_maxChannels;
    std::map<quint64, TriggerOutputTask> m_triggerOutputTasks;

    QnMutex m_streamConfMutex;
    QnWaitCondition m_streamConfCond;
    int m_streamConfCounter;
    CameraDiagnostics::Result m_prevOnvifResultCode;
    QString m_onvifNotificationSubscriptionReference;
    QElapsedTimer m_monotonicClock;
    qint64 m_prevPullMessageResponseClock;
    QSharedPointer<GSoapAsyncPullMessagesCallWrapper> m_asyncPullMessagesCallWrapper;

    QString m_portNamePrefixToIgnore;
    size_t m_inputPortCount;
    std::vector<QString> m_portAliases;
    std::unique_ptr<onvifXsd__H264Configuration> m_tmpH264Conf;

    std::unique_ptr<int> m_govLength;
    std::unique_ptr<std::string> m_profile;

    void removePullPointSubscription();
    void pullMessages( quint64 timerID );
    void onPullMessagesDone(GSoapAsyncPullMessagesCallWrapper* asyncWrapper, int resultCode);
    /**
     * Used for cameras that do not support renew request.
     */
    void scheduleRenewSubscriptionTimer(unsigned int timeoutSec);
    void renewPullPointSubscriptionFallback(quint64 timerId);
    void onPullMessagesResponseReceived(
        PullPointSubscriptionWrapper* soapWrapper,
        int resultCode,
        const _onvifEvents__PullMessagesResponse& response);
        //!Reads relay output list from resource
    bool fetchRelayOutputs(std::vector<RelayOutputInfo>* relayOutputInfoList);
    bool fetchRelayOutputInfo( const std::string& outputID, RelayOutputInfo* const relayOutputInfo );
    bool fetchRelayInputInfo( const CapabilitiesResp& capabilitiesResponse );
    bool fetchPtzInfo();
    bool setRelayOutputInfo( const RelayOutputInfo& relayOutputInfo );
    void checkPrimaryResolution(QSize& primaryResolution);
    void setOutputPortStateNonSafe(
        quint64 timerID,
        const QString& outputID,
        bool active,
        unsigned int autoResetTimeoutMS );
    CameraDiagnostics::Result fetchAndSetDeviceInformationPriv( bool performSimpleCheck );
    QnAbstractPtzController* createSpecialPtzController() const;
    bool trustMaxFPS();
    CameraDiagnostics::Result fetchOnvifCapabilities(
        DeviceSoapWrapper& soapWrapper,
        CapabilitiesResp* response );
    CameraDiagnostics::Result fetchOnvifMedia2Url(QString* url);
    void fillFullUrlInfo( const CapabilitiesResp& response );
    bool getVideoEncoderTokens(
        const std::vector<onvifXsd__VideoEncoderConfiguration*>& configurations,
        QStringList* tokenList);
    QString getInputPortNumberFromString(const QString& portName);
    QnAudioTransmitterPtr initializeTwoWayAudioByResourceData();

    mutable QnMutex m_physicalParamsMutex;
    std::unique_ptr<QnOnvifImagingProxy> m_imagingParamsProxy;
    std::unique_ptr<QnOnvifMaintenanceProxy> m_maintenanceProxy;
    QElapsedTimer m_advSettingsLastUpdated;
    QnCameraAdvancedParamValueMap m_advancedParamsCache;
    mutable QnResourceVideoLayoutPtr m_videoLayout;
public:
    mutable QnOnvifServiceUrls m_serviceUrls;

protected:
    nx::mediaserver::resource::ApiMultiAdvancedParametersProvider<QnPlOnvifResource> m_advancedParametersProvider;
    int m_onvifRecieveTimeout;
    int m_onvifSendTimeout;
    QString m_audioOutputConfigurationToken;
};

#endif //ENABLE_ONVIF<|MERGE_RESOLUTION|>--- conflicted
+++ resolved
@@ -425,16 +425,12 @@
     CameraDiagnostics::Result fetchAndSetAudioSource();
 
 private:
-<<<<<<< HEAD
+    QnIOPortDataList generateOutputPorts() const;
+
     CameraDiagnostics::Result ReadVideoEncoderOptionsForToken(
         const std::string& token, QList<VideoOptionsLocal>* dstOptionsList, const QnBounds& frameRateBounds);
     CameraDiagnostics::Result fetchAndSetVideoEncoderOptions();
     CameraDiagnostics::Result fetchAndSetVideoEncoderOptionsNew();
-=======
-    QnIOPortDataList generateOutputPorts() const;
-
-    CameraDiagnostics::Result fetchAndSetVideoEncoderOptions(MediaSoapWrapper& soapWrapper);
->>>>>>> afb402bc
     bool fetchAndSetAudioEncoderOptions(MediaSoapWrapper& soapWrapper);
     bool fetchAndSetDualStreaming();
     bool fetchAndSetAudioEncoder(MediaSoapWrapper& soapWrapper);
@@ -461,17 +457,10 @@
     VideoOptionsLocal m_primaryStreamCapabilities;
     VideoOptionsLocal m_secondaryStreamCapabilities;
 
-<<<<<<< HEAD
     VideoEncoderConfigOptionsList m_videoEncoderConfigOptionsList;
 
-    virtual bool startInputPortMonitoringAsync(
-        std::function<void(bool)>&& completionHandler) override;
-    virtual void stopInputPortMonitoringAsync() override;
-    virtual bool isInputPortMonitored() const override;
-=======
     virtual void startInputPortStatesMonitoring() override;
     virtual void stopInputPortStatesMonitoring() override;
->>>>>>> afb402bc
 
     qreal getBestSecondaryCoeff(const QList<QSize> resList, qreal aspectRatio) const;
     int getSecondaryIndex(const QList<VideoOptionsLocal>& optList) const;
