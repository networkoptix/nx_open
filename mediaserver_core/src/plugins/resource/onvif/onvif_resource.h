--- conflicted
+++ resolved
@@ -81,9 +81,11 @@
     QString ptzServiceUrl;
     QString imagingServiceUrl;
     QString deviceioServiceUrl;
-    //QString anlyticsServiceUrl; //< currently not used
-    //QString eventsServiceUrl; //< currently not used, m_eventsCapabilities->XAddr used instead
-    //QString thermalServiceUrl; //< currently not used
+
+    // Currently not used, m_eventsCapabilities->XAddr used instead.
+    // TODO: fix it: use eventsServiceUrl.
+    //QString eventsServiceUrl;
+
     QString getUrl(OnvifWebService onvifWebService) const;
 };
 
@@ -98,22 +100,23 @@
         PullPointSubscriptionWrapper,
         _onvifEvents__PullMessages, _onvifEvents__PullMessagesResponse>;
 
-    class RelayOutputInfo
-    {
-    public:
+    struct RelayOutputInfo
+    {
         std::string token;
         bool isBistable = false;
-        // The time (in milliseconds) after which the relay returns to its idle state if it is in
+        // The time (in milliseconds) after which the relay returns to its idle state, if it is in
         // monostable mode; in bistable mode the value of the parameter shall be ignored.
-        LONG64 delayTime = 0;
+        LONG64 delayTimeMs = 0;
         bool activeByDefault = false;
 
         RelayOutputInfo() = default;
-        RelayOutputInfo(
-            std::string _token,
-            bool _isBistable,
-            LONG64 _delayTime,
-            bool _activeByDefault);
+        RelayOutputInfo(std::string _token, bool _isBistable,
+            LONG64 _delayTimeMs, bool _activeByDefault)
+            :
+            token(std::move(_token)), isBistable(_isBistable),
+            delayTimeMs(_delayTimeMs), activeByDefault(_activeByDefault)
+        {
+        }
     };
 
     struct RelayInputState
@@ -149,8 +152,8 @@
 
         UnderstandableVideoCodec encoding = UnderstandableVideoCodec::NONE;
 
-        // profiles for h264 codec. May be read by Media1 (from onvifXsd__H264Profile)
-        // or by Media2 (from onvifXsd__VideoEncodingProfiles)
+        // Profiles for h264 codec. May be read by Media1 (from onvifXsd__H264Profile)
+        // or by Media2 (from onvifXsd__VideoEncodingProfiles).
         QVector<onvifXsd__H264Profile> h264Profiles; //< filled for h264 codec
 
         // Profiles for h265 codec. May be read only by Media2.
@@ -456,8 +459,6 @@
     std::unique_ptr<onvifXsd__EventCapabilities> m_eventCapabilities;
     VideoOptionsLocal m_primaryStreamCapabilities;
     VideoOptionsLocal m_secondaryStreamCapabilities;
-
-    VideoEncoderConfigOptionsList m_videoEncoderConfigOptionsList;
 
     virtual void startInputPortStatesMonitoring() override;
     virtual void stopInputPortStatesMonitoring() override;
@@ -639,20 +640,17 @@
     std::unique_ptr<QnOnvifMaintenanceProxy> m_maintenanceProxy;
     QElapsedTimer m_advSettingsLastUpdated;
     QnCameraAdvancedParamValueMap m_advancedParamsCache;
-<<<<<<< HEAD
-    mutable QnResourceVideoLayoutPtr m_videoLayout;
+    mutable QnConstResourceVideoLayoutPtr m_videoLayout;
 public:
     mutable QnOnvifServiceUrls m_serviceUrls;
-=======
-    mutable QnOnvifServiceUrls m_serviceUrls;
-    mutable QnConstResourceVideoLayoutPtr m_videoLayout;
->>>>>>> 85c7181c
 
 protected:
     nx::mediaserver::resource::ApiMultiAdvancedParametersProvider<QnPlOnvifResource> m_advancedParametersProvider;
     int m_onvifRecieveTimeout;
     int m_onvifSendTimeout;
     QString m_audioOutputConfigurationToken;
+    VideoEncoderConfigOptionsList m_videoEncoderConfigOptionsList;
+
 };
 
 #endif //ENABLE_ONVIF