--- conflicted
+++ resolved
@@ -72,16 +72,11 @@
     mutable bool m_durty;
 
 private:
-<<<<<<< HEAD
-    mutable QnMutex m_mutexPermission;
-    int             m_capabilities;
-=======
-    mutable QMutex      m_mutexPermission;
+    mutable QnMutex      m_mutexPermission;
     mutable int         m_capabilities;
     mutable QString     m_localPath;
     bool                m_valid;
     QnStorageManager    *m_storageManager;
->>>>>>> 4e150e31
 };
 typedef QSharedPointer<QnFileStorageResource> QnFileStorageResourcePtr;
 
