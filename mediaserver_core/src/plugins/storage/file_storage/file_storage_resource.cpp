
#include <iostream>

#include <QtCore/QDir>

#include "file_storage_resource.h"
#include "utils/common/log.h"
#include "utils/common/util.h"
#include "utils/common/buffered_file.h"
#include "recorder/file_deletor.h"
#include "utils/fs/file.h"

#ifndef _WIN32
#   include <platform/monitoring/global_monitor.h>
#   include <platform/platform_abstraction.h>
#endif

#ifdef Q_OS_WIN
#include "windows.h"
#endif
#include <media_server/settings.h>
#include <recorder/storage_manager.h>

#ifdef __linux__
#   include <sys/mount.h>
#   include <sys/types.h>
#   include <sys/stat.h>
#   include <fcntl.h>
#   include <unistd.h>
#   include <errno.h>
#   include <dirent.h>
#endif

#ifdef WIN32
#pragma comment(lib, "mpr.lib")
#endif

#include <sstream>
#include <cstdlib>
#include <ctime>

#ifndef Q_OS_WIN
    const QString QnFileStorageResource::FROM_SEP = lit("\\");
    const QString QnFileStorageResource::TO_SEP = lit("/");
#else
    const QString QnFileStorageResource::FROM_SEP = lit("/");
    const QString QnFileStorageResource::TO_SEP = lit("\\");
#endif


namespace aux
{
    QString genLocalPath(const QString &url, const QString &prefix = "/tmp/")
    {
        return prefix + NX_TEMP_FOLDER_NAME + QString::number(qHash(url), 16);
    }
}

QIODevice* QnFileStorageResource::open(const QString& url, QIODevice::OpenMode openMode)
{
    if (!initOrUpdate())
        return nullptr;

    QString fileName = removeProtocolPrefix(translateUrlToLocal(url));

    int ioBlockSize = 0;
    int ffmpegBufferSize = 0;

    int systemFlags = 0;
    if (openMode & QIODevice::WriteOnly) {
        ioBlockSize = MSSettings::roSettings()->value( nx_ms_conf::IO_BLOCK_SIZE, nx_ms_conf::DEFAULT_IO_BLOCK_SIZE ).toInt();
        ffmpegBufferSize = MSSettings::roSettings()->value( nx_ms_conf::FFMPEG_BUFFER_SIZE, nx_ms_conf::DEFAULT_FFMPEG_BUFFER_SIZE ).toInt();;
#ifdef Q_OS_WIN
        if (MSSettings::roSettings()->value(nx_ms_conf::DISABLE_DIRECT_IO).toInt() != 1)
            systemFlags = FILE_FLAG_NO_BUFFERING;
#endif
    }

    if (openMode & QIODevice::WriteOnly)
    {
        QDir dir;
        dir.mkpath(QnFile::absolutePath(fileName));
    }

    std::unique_ptr<QBufferedFile> rez(
        new QBufferedFile(
            std::shared_ptr<IQnFile>(new QnFile(fileName)),
            ioBlockSize,
            ffmpegBufferSize,
            getId()
        )
    );
    rez->setSystemFlags(systemFlags);
    if (!rez->open(openMode))
        return 0;
    return rez.release();
}

QString QnFileStorageResource::getPath() const
{
    QString url = getUrl();
    if (!url.contains(lit("://")))
        return url;
    else
        return QUrl(url).path();
}

bool QnFileStorageResource::initOrUpdate() const
{
    QMutexLocker lock(&m_mutexPermission);

    if (getUrl().isEmpty())
        return false;

    if (m_dirty)
    {
        m_dirty = false;
        if (getUrl().contains("://"))
            m_valid = mountTmpDrive() == 0; // true if no error code
        else
            m_valid = true;
    }
    return m_valid;
}


bool QnFileStorageResource::checkWriteCap() const
{
    if (!initOrUpdate())
        return false;

    if(!isStorageDirMounted())
        return false;

    if (hasFlags(Qn::deprecated))
        return false;

    QString localDirPath = m_localPath.isEmpty() ? getPath() : m_localPath;
    QDir dir(localDirPath);

    bool needRemoveDir = false;
    if (!dir.exists())  {
        if (!dir.mkpath(localDirPath))
            return false;
        needRemoveDir = true;
    }

    QFile file(closeDirPath(localDirPath) + QString("tmp") + QString::number((unsigned) ((rand() << 16) + rand())));
    bool result = file.open(QFile::WriteOnly);
    if (result) {
        file.close();
        file.remove();
    }

    if (needRemoveDir)
        dir.remove(localDirPath);

    return result;
}

bool QnFileStorageResource::checkDBCap() const
{
    if (!initOrUpdate())
        return false;
#ifdef _WIN32
    return true;
#else
    if (!m_localPath.isEmpty())
        return false;

    QList<QnPlatformMonitor::PartitionSpace> partitions =
        qnPlatform->monitor()->QnPlatformMonitor::totalPartitionSpaceInfo(
            QnPlatformMonitor::NetworkPartition );

    for(const QnPlatformMonitor::PartitionSpace& partition: partitions)
    {
        if(getPath().startsWith(partition.path))
            return false;
    }
    return true;
#endif
}

int QnFileStorageResource::getCapabilities() const
{
    if (!initOrUpdate())
        return 0;

    if (checkDBCap())
        m_capabilities |= QnAbstractStorageResource::cap::DBReady;
    return m_capabilities | (checkWriteCap() ? QnAbstractStorageResource::cap::WriteFile : 0);
}

QString QnFileStorageResource::translateUrlToLocal(const QString &url) const
{
    if (m_localPath.isEmpty())
        return url;
    else
    {
        QString storagePath = QUrl(getUrl()).path().replace(FROM_SEP, TO_SEP);
        QString tmpPath = QUrl(url).path().replace(FROM_SEP, TO_SEP);
        if (storagePath == tmpPath)
            tmpPath.clear();
        else
            tmpPath = tmpPath.mid(storagePath.size());
        tmpPath = m_localPath + tmpPath;
        return tmpPath;
    }
}

QString QnFileStorageResource::translateUrlToRemote(const QString &url) const
{
    if (m_localPath.isEmpty())
        return url;
    else
    {
        QString ret = getUrl() + url.mid(m_localPath.size());
        return ret;
    }
}

void QnFileStorageResource::removeOldDirs()
{
#ifndef _WIN32
    QFileInfoList tmpEntries = QDir("/tmp").entryInfoList(
        QDir::AllDirs | QDir::NoDotAndDotDot
    );

    const QString prefix = lit("/tmp/") + NX_TEMP_FOLDER_NAME;

    for (const QFileInfo &entry : tmpEntries)
    {
        if (entry.absoluteFilePath().indexOf(prefix) == -1)
            continue;

        int ecode = umount(entry.absoluteFilePath().toLatin1().constData());
        if (ecode != 0)
        {
            bool safeToRemove = true;

            switch (errno)
            {
            case EBUSY:
            case ENOMEM:
            case EPERM:
                safeToRemove = false;
                break;
            }

            if (!safeToRemove)
            {
                NX_LOG(
                    lit("QnFileStorageResource::removeOldDirs: umount %1 failed").arg(entry.absoluteFilePath()),
                    cl_logDEBUG1
                );
                continue;
            }
        }

        if (rmdir(entry.absoluteFilePath().toLatin1().constData()) != 0)
        {
            NX_LOG(
                lit("QnFileStorageResource::removeOldDirs: remove %1 failed").arg(entry.absoluteFilePath()),
                cl_logDEBUG1
            );
        }
    }
#endif
}

#ifndef _WIN32

int QnFileStorageResource::mountTmpDrive() const
{
    QUrl url(getUrl());
    if (!url.isValid())
        return -1;

    QString uncString = url.host() + url.path();
    uncString.replace(lit("/"), lit("\\"));

    QString cifsOptionsString =
        lit("username=%1,password=%2,unc=\\\\%3")
            .arg(url.userName())
            .arg(url.password())
            .arg(uncString);

    QString srcString = lit("//") + url.host() + url.path();
    m_localPath = aux::genLocalPath(getUrl());

    umount(m_localPath.toLatin1().constData());
    rmdir(m_localPath.toLatin1().constData());

    int retCode = mkdir(
        m_localPath.toLatin1().constData(),
        S_IRWXU | S_IRWXG | S_IROTH | S_IXOTH
    );

<<<<<<< HEAD
     retCode = mount(
=======
    retCode = mount(        
>>>>>>> d9b6c2c9
        srcString.toLatin1().constData(),
        m_localPath.toLatin1().constData(),
        "cifs",
        MS_NODEV | MS_NOEXEC | MS_NOSUID,
        cifsOptionsString.toLatin1().constData()
    );

    if (retCode == -1)
    {
        qWarning()
            << "Mount SMB resource " << srcString
            << " to local path " << m_localPath << " failed"
            << " retCode: " << retCode << ", errno!: " << errno;
        return -1;
    }

    return 0;
}
#else
bool QnFileStorageResource::updatePermissions() const
{
    if (getUrl().startsWith("smb://"))
    {
        QString userName = QUrl(getUrl()).userName().isEmpty() ? "guest" : QUrl(getUrl()).userName();
        NETRESOURCE netRes;
        memset(&netRes, 0, sizeof(netRes));
        netRes.dwType = RESOURCETYPE_DISK;
        QUrl storageUrl(getUrl());
        QString path = lit("\\\\") + storageUrl.host() + lit("\\") + storageUrl.path().mid((1));
        netRes.lpRemoteName = (LPWSTR) path.constData();
        LPWSTR password = (LPWSTR) storageUrl.password().constData();
        LPWSTR user = (LPWSTR) userName.constData();
        if (WNetUseConnection(0, &netRes, password, user, 0, 0, 0, 0) != NO_ERROR)
            return false;
    }
    return true;
}

int QnFileStorageResource::mountTmpDrive() const
{
    QUrl storageUrl(getUrl());
    if (!storageUrl.isValid())
        return -1;

    QString path =
        lit("\\\\") +
        storageUrl.host() +
        storageUrl.path().replace(lit("/"), lit("\\"));

    if (!updatePermissions())
        return -1;

    m_localPath = path;
    return 0;
}
#endif

void QnFileStorageResource::setUrl(const QString& url)
{
    QMutexLocker lock(&m_mutex);
    QnStorageResource::setUrl(url);
    m_dirty = true;
}

QnFileStorageResource::QnFileStorageResource(QnStorageManager *storageManager):
    m_dirty(false),
    m_valid(false),
    m_capabilities(0),
    m_storageManager(storageManager)
{
    m_capabilities |= QnAbstractStorageResource::cap::RemoveFile;
    m_capabilities |= QnAbstractStorageResource::cap::ListFile;
    m_capabilities |= QnAbstractStorageResource::cap::ReadFile;
}

QnFileStorageResource::~QnFileStorageResource()
{
#ifndef _WIN32
    if (!m_localPath.isEmpty())
    {
        umount(m_localPath.toLatin1().constData());
        rmdir(m_localPath.toLatin1().constData());
    }
#endif
}

bool QnFileStorageResource::removeFile(const QString& url)
{
    if (!initOrUpdate())
        return false;

    qnFileDeletor->deleteFile(removeProtocolPrefix(translateUrlToLocal(url)));
    return true;
}

bool QnFileStorageResource::renameFile(const QString& oldName, const QString& newName)
{
    if (!initOrUpdate())
        return false;

    return QFile::rename(translateUrlToLocal(oldName), translateUrlToLocal(newName));
}


bool QnFileStorageResource::removeDir(const QString& url)
{
    if (!initOrUpdate())
        return false;

    QDir dir;
    return dir.rmdir(removeProtocolPrefix(translateUrlToLocal(url)));
}

bool QnFileStorageResource::isDirExists(const QString& url)
{
    if (!initOrUpdate())
        return false;

    QDir d(translateUrlToLocal(url));
    return d.exists(removeProtocolPrefix(translateUrlToLocal(url)));
}

bool QnFileStorageResource::isFileExists(const QString& url)
{
    if (!initOrUpdate())
        return false;

    return QFile::exists(removeProtocolPrefix(translateUrlToLocal(url)));
}

qint64 QnFileStorageResource::getFreeSpace()
{
    if (!initOrUpdate())
        return -1;

    return getDiskFreeSpace(
        m_localPath.isEmpty() ?
        getPath() :
        m_localPath
    );
}

qint64 QnFileStorageResource::getTotalSpace()
{
    if (!initOrUpdate())
        return -1;

    return getDiskTotalSpace(
        m_localPath.isEmpty() ?
        getPath() :
        m_localPath
    );
}

QnAbstractStorageResource::FileInfoList QnFileStorageResource::getFileList(const QString& dirName)
{
    if (!initOrUpdate())
        return QnAbstractStorageResource::FileInfoList();

    QDir dir(translateUrlToLocal(dirName));

    QFileInfoList localList = dir.entryInfoList(
        QDir::AllDirs | QDir::Files | QDir::NoDotAndDotDot,
        QDir::DirsFirst
    );

    QnAbstractStorageResource::FileInfoList ret;

    for (const QFileInfo &entry : localList)
    {
        ret.append(
            QnAbstractStorageResource::FileInfo(
                translateUrlToRemote(entry.absoluteFilePath()),
                entry.size(),
                entry.isDir()
            )
        );
    }
    return ret;
}

qint64 QnFileStorageResource::getFileSize(const QString& url) const
{
    if (!initOrUpdate())
        return -1;

    return QnFile::getFileSize(translateUrlToLocal(url));
}

bool QnFileStorageResource::isAvailable() const
{
    if (!m_valid)
        m_dirty = true;

    if (!initOrUpdate())
        return false;

    if(!isStorageDirMounted())
        return false;

    QString tmpDir = closeDirPath(translateUrlToLocal(getPath())) + QString("tmp") + QString::number(rand());
    QDir dir(tmpDir);
    if (dir.exists()) {
        dir.remove(tmpDir);
        return true;
    }
    else {
        if (dir.mkpath(tmpDir))
        {
            dir.rmdir(tmpDir);
            return true;
        }
        else {
#ifdef WIN32
            if (::GetLastError() == ERROR_DISK_FULL)
                return true;
#else
            if (errno == ENOSPC)
                return true;
#endif
            return false;
        }
    }

    return false;
}

QString QnFileStorageResource::removeProtocolPrefix(const QString& url)
{
    int prefix = url.indexOf("://");
    return prefix == -1 ? url :QUrl(url).path().mid(1);
}

QnStorageResource* QnFileStorageResource::instance(const QString&)
{
    assert(QnStorageManager::instance());
    QnStorageResource* storage = new QnFileStorageResource(QnStorageManager::instance());
    storage->setSpaceLimit( MSSettings::roSettings()->value(nx_ms_conf::MIN_STORAGE_SPACE, nx_ms_conf::DEFAULT_MIN_STORAGE_SPACE).toLongLong() );
    return storage;
}

float QnFileStorageResource::getAvarageWritingUsage() const
{
    QueueFileWriter* writer = QnWriterPool::instance()->getWriter(getId());
    return writer ? writer->getAvarageUsage() : 0;
}

#ifdef _WIN32
bool QnFileStorageResource::isStorageDirMounted() const
{
    return true;    //common check is enough on mswin
}

#else

//!Reads mount points (local dirs) from /etc/fstab or /etc/mtab
static bool readTabFile( const QString& filePath, QStringList* const mountPoints )
{
    FILE* tabFile = fopen( filePath.toLocal8Bit().constData(), "r" );
    if( !tabFile )
        return false;

    char* line = nullptr;
    size_t length = 0;
    while( !feof(tabFile) )
    {
        if( getline( &line, &length, tabFile ) == -1 )
            break;

        if( length == 0 || line[0] == '#' )
            continue;

        //TODO #ak regex is actually not needed here, removing it will remove memcpy by QString also
        const QStringList& fields = QString::fromLatin1(line, length).split( QRegExp(QLatin1String("[\\s\\t]+")), QString::SkipEmptyParts );
        if( fields.size() >= 2 )
            mountPoints->push_back( fields[1] );
    }

    free( line );
    fclose( tabFile );

    return true;
}

bool QnFileStorageResource::isStorageDirMounted() const
{
    if (!m_localPath.isEmpty()) // smb
    {
        QUrl url(getUrl());

        QString uncString = url.host() + url.path();
        uncString.replace(lit("/"), lit("\\"));

        QString cifsOptionsString =
            lit("username=%1,password=%2,unc=\\\\%3")
                .arg(url.userName())
                .arg(url.password())
                .arg(uncString);

        QString srcString = lit("//") + url.host() + url.path();

        auto badResultHandler = [this]()
        {   // Treat every unexpected test result the same way.
            // Cleanup attempt will be performed.
            // Will try to unmount, remove local mount point directory 
            // and set flag meaning that local path recreation 
            // + remount is needed
            umount(m_localPath.toLatin1().constData()); // directory may not exists, but this is Ok
            rmdir(m_localPath.toLatin1().constData()); // same as above
            m_dirty = true;
            return false;
        };

        // Check if local (mounted) storage path exists
        DIR* dir = opendir(m_localPath.toLatin1().constData());
        if (dir)
            closedir(dir);
        else if (ENOENT == errno)
        {   // Directory does not exist.
            NX_LOG(
                lit("[QnFileStorageResource::isStorageDirMounted] opendir() %1 failed, directory does not exists")
                    .arg(m_localPath),
                cl_logDEBUG1
            );
            return badResultHandler();
        }
        else
        {   // opendir() failed for some other reason.
            NX_LOG(
                lit("[QnFileStorageResource::isStorageDirMounted] opendir() %1 failed, errno = %2")
                    .arg(m_localPath)
                    .arg(errno),
                cl_logDEBUG1
            );
            return badResultHandler();
        }

        // Dir exists. Now check if it is mounted
        int retCode = mount(
            srcString.toLatin1().constData(),
            m_localPath.toLatin1().constData(),
            "cifs",
            MS_NOSUID | MS_NODEV | MS_NOEXEC,
            cifsOptionsString.toLatin1().constData()
        );

        int err = errno;

        if ((retCode == -1 && err != EBUSY) || retCode == 0)
        {   // Bad. Mount succeeded OR it failed but for another reason than
            // local path is already mounted.
            NX_LOG(
                lit("[QnFileStorageResource::isStorageDirMounted] mount result = %1 , errno = %2")
                    .arg(retCode)
                    .arg(err),
                cl_logDEBUG1
            );
            return badResultHandler();
        }

        return true;
    }

    // This part is for manually mounted folders

    const QString notResolvedStoragePath = closeDirPath(getPath());
    const QString& storagePath = QDir(notResolvedStoragePath).absolutePath();
    //on unix, checking that storage directory is mounted, if it is to be mounted

    QStringList mountPoints;
    if( !readTabFile( lit("/etc/fstab"), &mountPoints ) )
    {
        NX_LOG( lit("Could not read /etc/fstab file while checking storage %1 availability").arg(storagePath), cl_logWARNING );
        return false;
    }

    //checking if storage dir is to be mounted
    QString storageMountPoint;
    for(const QString& mountPoint: mountPoints )
    {
        const QString& mountPointCanonical = QDir(closeDirPath(mountPoint)).canonicalPath();
        if( storagePath.startsWith(mountPointCanonical) )
            storageMountPoint = mountPointCanonical;
    }

    //checking, if it has been mounted
    if( !storageMountPoint.isEmpty() )
    {
        QStringList mountedDirectories;
        //reading /etc/mtab
        if( !readTabFile( QLatin1String("/etc/mtab"), &mountedDirectories ) )
        {
            NX_LOG( lit("Could not read /etc/mtab file while checking storage %1 availability").arg(storagePath), cl_logWARNING );
            return false;
        }
        if( !mountedDirectories.contains(storageMountPoint) )
        {
            NX_LOG( lit("Storage %1 mount directory has not been mounted yet (mount point %2)").arg(storagePath).arg(storageMountPoint), cl_logWARNING );
            return false;  //storage directory has not been mounted yet
        }
    }

    NX_LOG( lit("Storage %1 is mounted (mount point %2)").arg(storagePath).arg(storageMountPoint), cl_logDEBUG2 );
    return true;
}
#endif    // _WIN32
<|MERGE_RESOLUTION|>--- conflicted
+++ resolved
@@ -48,7 +48,7 @@
 #endif
 
 
-namespace aux
+namespace aux 
 {
     QString genLocalPath(const QString &url, const QString &prefix = "/tmp/")
     {
@@ -75,8 +75,8 @@
             systemFlags = FILE_FLAG_NO_BUFFERING;
 #endif
     }
-
-    if (openMode & QIODevice::WriteOnly)
+    
+    if (openMode & QIODevice::WriteOnly) 
     {
         QDir dir;
         dir.mkpath(QnFile::absolutePath(fileName));
@@ -84,11 +84,11 @@
 
     std::unique_ptr<QBufferedFile> rez(
         new QBufferedFile(
-            std::shared_ptr<IQnFile>(new QnFile(fileName)),
-            ioBlockSize,
+            std::shared_ptr<IQnFile>(new QnFile(fileName)), 
+            ioBlockSize, 
             ffmpegBufferSize,
             getId()
-        )
+        ) 
     );
     rez->setSystemFlags(systemFlags);
     if (!rez->open(openMode))
@@ -108,7 +108,7 @@
 bool QnFileStorageResource::initOrUpdate() const
 {
     QMutexLocker lock(&m_mutexPermission);
-
+    
     if (getUrl().isEmpty())
         return false;
 
@@ -131,30 +131,30 @@
 
     if(!isStorageDirMounted())
         return false;
-
+    
     if (hasFlags(Qn::deprecated))
         return false;
-
+    
     QString localDirPath = m_localPath.isEmpty() ? getPath() : m_localPath;
     QDir dir(localDirPath);
-
+    
     bool needRemoveDir = false;
     if (!dir.exists())  {
         if (!dir.mkpath(localDirPath))
             return false;
         needRemoveDir = true;
     }
-
+    
     QFile file(closeDirPath(localDirPath) + QString("tmp") + QString::number((unsigned) ((rand() << 16) + rand())));
     bool result = file.open(QFile::WriteOnly);
     if (result) {
         file.close();
         file.remove();
     }
-
+    
     if (needRemoveDir)
         dir.remove(localDirPath);
-
+    
     return result;
 }
 
@@ -168,7 +168,7 @@
     if (!m_localPath.isEmpty())
         return false;
 
-    QList<QnPlatformMonitor::PartitionSpace> partitions =
+    QList<QnPlatformMonitor::PartitionSpace> partitions = 
         qnPlatform->monitor()->QnPlatformMonitor::totalPartitionSpaceInfo(
             QnPlatformMonitor::NetworkPartition );
 
@@ -285,7 +285,7 @@
             .arg(url.password())
             .arg(uncString);
 
-    QString srcString = lit("//") + url.host() + url.path();
+    QString srcString = lit("//") + url.host() + url.path();    
     m_localPath = aux::genLocalPath(getUrl());
 
     umount(m_localPath.toLatin1().constData());
@@ -296,11 +296,7 @@
         S_IRWXU | S_IRWXG | S_IROTH | S_IXOTH
     );
 
-<<<<<<< HEAD
-     retCode = mount(
-=======
     retCode = mount(        
->>>>>>> d9b6c2c9
         srcString.toLatin1().constData(),
         m_localPath.toLatin1().constData(),
         "cifs",
@@ -308,7 +304,7 @@
         cifsOptionsString.toLatin1().constData()
     );
 
-    if (retCode == -1)
+    if (retCode == -1) 
     {
         qWarning()
             << "Mount SMB resource " << srcString
@@ -345,9 +341,9 @@
     if (!storageUrl.isValid())
         return -1;
 
-    QString path =
-        lit("\\\\") +
-        storageUrl.host() +
+    QString path = 
+        lit("\\\\") + 
+        storageUrl.host() + 
         storageUrl.path().replace(lit("/"), lit("\\"));
 
     if (!updatePermissions())
@@ -490,7 +486,7 @@
     return QnFile::getFileSize(translateUrlToLocal(url));
 }
 
-bool QnFileStorageResource::isAvailable() const
+bool QnFileStorageResource::isAvailable() const 
 {
     if (!m_valid)
         m_dirty = true;
