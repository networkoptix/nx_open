
#include <iostream>

#include <QtCore/QDir>

#include "file_storage_resource.h"
#include "utils/common/log.h"
#include "utils/common/util.h"
#include "utils/common/buffered_file.h"
#include "recorder/file_deletor.h"
#include "utils/fs/file.h"
#include <common/common_module.h>

#ifndef _WIN32
#   include <platform/monitoring/global_monitor.h>
#   include <platform/platform_abstraction.h>
#endif

#ifdef Q_OS_WIN
#include "windows.h"
#endif
#include <media_server/settings.h>
#include <recorder/storage_manager.h>

#ifndef _WIN32
#   include <sys/mount.h>
#   include <sys/types.h>
#   include <sys/stat.h>
#   include <fcntl.h>
#   include <unistd.h>
#   include <errno.h>
#   include <dirent.h>
#endif

#ifdef WIN32
#pragma comment(lib, "mpr.lib")
#endif

#include <sstream>
#include <cstdlib>
#include <ctime>

#ifndef Q_OS_WIN
    const QString QnFileStorageResource::FROM_SEP = lit("\\");
    const QString QnFileStorageResource::TO_SEP = lit("/");
#else
    const QString QnFileStorageResource::FROM_SEP = lit("/");
    const QString QnFileStorageResource::TO_SEP = lit("\\");
#endif

#ifdef __APPLE__
static const auto MS_NODEV = MNT_NODEV;
static const auto MS_NOSUID = MNT_NOSUID;
static const auto MS_NOEXEC = MNT_NOEXEC;
#endif


namespace aux
{
    QString genLocalPath(const QString &url, const QString &prefix = "/tmp/")
    {
        return prefix + NX_TEMP_FOLDER_NAME + QString::number(qHash(url), 16);
    }

    QString passwordFromUrl(const QUrl &url)
    {   // On some linux distribution (nx1) mount chokes on
        // empty password. So let's give it a non-empty one.
        QString password = url.password();
        return password.isEmpty() ? "123" : password;
    }
}

QIODevice* QnFileStorageResource::open(const QString& url, QIODevice::OpenMode openMode)
{
    if (!m_valid)
        return nullptr;

    QString fileName = removeProtocolPrefix(translateUrlToLocal(url));

    int ioBlockSize = 0;
    int ffmpegBufferSize = 0;

    int systemFlags = 0;
    if (openMode & QIODevice::WriteOnly)
    {
        ioBlockSize = MSSettings::roSettings()->value(
            nx_ms_conf::IO_BLOCK_SIZE,
            nx_ms_conf::DEFAULT_IO_BLOCK_SIZE
        ).toInt();

        ffmpegBufferSize = MSSettings::roSettings()->value(
            nx_ms_conf::FFMPEG_BUFFER_SIZE,
            nx_ms_conf::DEFAULT_FFMPEG_BUFFER_SIZE
        ).toInt();;

#ifdef Q_OS_WIN
        if (MSSettings::roSettings()->value(nx_ms_conf::DISABLE_DIRECT_IO).toInt() != 1)
            systemFlags = FILE_FLAG_NO_BUFFERING;
#endif
    }

    /*
    if (openMode & QIODevice::WriteOnly)
    {
        QDir dir;
        dir.mkpath(QnFile::absolutePath(fileName));
    }
    */

    std::unique_ptr<QBufferedFile> rez(
        new QBufferedFile(
            std::shared_ptr<IQnFile>(new QnFile(fileName)),
            ioBlockSize,
            ffmpegBufferSize,
            getId()
        )
    );
    rez->setSystemFlags(systemFlags);
    if (!rez->open(openMode))
        return 0;
    return rez.release();
}

void QnFileStorageResource::setLocalPathSafe(const QString &path) const
{
    QnMutexLocker lk(&m_mutex);
    m_localPath = path;
}


QString QnFileStorageResource::getLocalPathSafe() const
{
    QnMutexLocker lk(&m_mutex);
    return m_localPath;
}

QString QnFileStorageResource::getPath() const
{
    QString url = getUrl();
    if (!url.contains(lit("://")))
        return url;
    else
        return QUrl(url).path();
}

bool QnFileStorageResource::initOrUpdate() const
{
    QString url;
    bool valid;
    {
        QnMutexLocker lock(&m_mutexCheckStorage);
        url = getUrl();
        if (url.isEmpty())
            return false;
        valid = m_valid;
    }

    if (valid)
        return true;
    else if (url.contains("://"))
        valid = mountTmpDrive() == 0; // true if no error code
    else
    {
        QDir storageDir(url);
        valid = storageDir.exists() ? true : storageDir.mkpath(url);
    }

    QnMutexLocker lock(&m_mutexCheckStorage);
    if (getUrl() != url)
        return false;
    m_valid = valid;
    return m_valid;
}

bool QnFileStorageResource::checkWriteCap() const
{
    if (!m_valid)
        return false;

    if (hasFlags(Qn::deprecated))
        return false;

    QnMutexLocker lock(&m_writeTestMutex);
    if (!m_writeCapCached.is_initialized())
        m_writeCapCached = testWriteCapInternal();
    return *m_writeCapCached;
}

bool QnFileStorageResource::checkDBCap() const
{
    if (!m_valid)
        return false;
#ifdef _WIN32
    return true;
#else
    // if storage is mounted via mediaserver (smb://...)
    // let's not create media DB there
    if (!getLocalPathSafe().isEmpty())
        return false;
    
    // Same for mounted by hand remote storages (NAS)
    QList<QnPlatformMonitor::PartitionSpace> partitions =
        qnPlatform->monitor()->QnPlatformMonitor::totalPartitionSpaceInfo(
            QnPlatformMonitor::NetworkPartition );

    for(const QnPlatformMonitor::PartitionSpace& partition: partitions)
    {
        if(getPath().startsWith(partition.path))
            return false;
    }
    return true;
#endif
}

int QnFileStorageResource::getCapabilities() const
{
    if (!m_valid)
        return 0;

    if (checkDBCap())
    {
        QnMutexLocker lk(&m_mutex);
        m_capabilities |= QnAbstractStorageResource::cap::DBReady;
    }

    int writeCap = checkWriteCap() ? QnAbstractStorageResource::cap::WriteFile : 0;
    {
        QnMutexLocker lk(&m_mutex);
        return m_capabilities | writeCap;
    }
    return 0;
}

QString QnFileStorageResource::translateUrlToLocal(const QString &url) const
{
    QnMutexLocker lk(&m_mutex);

    if (m_localPath.isEmpty())
        return url;
    else
    {
        QString storagePath = QUrl(getUrl()).path().replace(FROM_SEP, TO_SEP);
        QString tmpPath = QUrl(url).path().replace(FROM_SEP, TO_SEP);
        if (storagePath == tmpPath)
            tmpPath.clear();
        else
            tmpPath = tmpPath.mid(storagePath.size());
        tmpPath = m_localPath + tmpPath;
        return tmpPath;
    }
}

QString QnFileStorageResource::translateUrlToRemote(const QString &url) const
{
    QnMutexLocker lk(&m_mutex);

    if (m_localPath.isEmpty())
        return url;
    else
    {
        QString ret = getUrl() + url.mid(m_localPath.size());
        return ret;
    }
}

void QnFileStorageResource::removeOldDirs()
{
#ifndef _WIN32
    QFileInfoList tmpEntries = QDir("/tmp").entryInfoList(
        QDir::AllDirs | QDir::NoDotAndDotDot
    );

    const QString prefix = lit("/tmp/") + NX_TEMP_FOLDER_NAME;

    for (const QFileInfo &entry : tmpEntries)
    {
        if (entry.absoluteFilePath().indexOf(prefix) == -1)
            continue;

#if __linux__
        int ecode = umount(entry.absoluteFilePath().toLatin1().constData());
#elif __APPLE__
        int ecode = unmount(entry.absoluteFilePath().toLatin1().constData(), 0);
#endif
        if (ecode != 0)
        {
            bool safeToRemove = true;

            switch (errno)
            {
            case EBUSY:
            case ENOMEM:
            case EPERM:
                safeToRemove = false;
                break;
            }

            if (!safeToRemove)
            {
                NX_LOG(
                    lit("QnFileStorageResource::removeOldDirs: umount %1 failed").arg(entry.absoluteFilePath()),
                    cl_logDEBUG1
                );
                continue;
            }
        }

        if (rmdir(entry.absoluteFilePath().toLatin1().constData()) != 0)
        {
            NX_LOG(
                lit("QnFileStorageResource::removeOldDirs: remove %1 failed").arg(entry.absoluteFilePath()),
                cl_logDEBUG1
            );
        }
    }
#endif
}

#ifndef _WIN32

int QnFileStorageResource::mountTmpDrive() const
{
    QUrl url(getUrl());
    if (!url.isValid())
        return -1;

    QString uncString = url.host() + url.path();
    uncString.replace(lit("/"), lit("\\"));

    QString cifsOptionsString =
        lit("sec=ntlm,username=%1,password=%2,unc=\\\\%3")
            .arg(url.userName())
            .arg(aux::passwordFromUrl(url))
            .arg(uncString);

    QString srcString = lit("//") + url.host() + url.path();
    QString localPathCopy = aux::genLocalPath(getUrl());

    setLocalPathSafe(localPathCopy);

    umount(localPathCopy.toLatin1().constData());
    rmdir(localPathCopy.toLatin1().constData());

    int retCode = mkdir(
        localPathCopy.toLatin1().constData(),
        S_IRWXU | S_IRWXG | S_IROTH | S_IXOTH
    );

#if __linux__
    retCode = mount(
        srcString.toLatin1().constData(),
        localPathCopy.toLatin1().constData(),
        "cifs",
        MS_NODEV | MS_NOEXEC | MS_NOSUID,
        cifsOptionsString.toLatin1().constData()
    );
#elif __APPLE__
#error "TODO BSD-style mount call"
#endif

    if (retCode == -1)
    {
        qWarning()
            << "Mount SMB resource " << srcString
            << " to local path " << localPathCopy << " failed"
            << " retCode: " << retCode << ", errno!: " << errno;
        return -1;
    }

    return 0;
}
#else
bool QnFileStorageResource::updatePermissions() const
{
    if (getUrl().startsWith("smb://"))
    {
        QString userName = QUrl(getUrl()).userName().isEmpty() ?
                           "guest" :
                            QUrl(getUrl()).userName();

        NETRESOURCE netRes;
        memset(&netRes, 0, sizeof(netRes));
        netRes.dwType = RESOURCETYPE_DISK;

        QUrl storageUrl(getUrl());
        QString path = lit("\\\\") + storageUrl.host() +
                       lit("\\") + storageUrl.path().mid((1));

        netRes.lpRemoteName = (LPWSTR) path.constData();

        LPWSTR password = (LPWSTR) storageUrl.password().constData();
        LPWSTR user = (LPWSTR) userName.constData();

        DWORD errCode = WNetUseConnection(
            0,   // window handler, not used
            &netRes,
            password,
            user,
            0,   // connection flags, should work with just 0 though
            0,
            0,   // additional connection info buffer size
            NULL // additional connection info buffer
        );

        if (errCode == ERROR_SESSION_CREDENTIAL_CONFLICT)
        {   // That means that user has alreay used this network resource
            // with different credentials set.
            // If so we can attempt to just use this resource as local one.
            return true;
        }

        if (errCode != NO_ERROR)
            return false;
    }
    return true;
}

int QnFileStorageResource::mountTmpDrive() const
{
    QUrl storageUrl(getUrl());
    if (!storageUrl.isValid())
        return -1;

    QString path =
        lit("\\\\") +
        storageUrl.host() +
        storageUrl.path().replace(lit("/"), lit("\\"));

    if (!updatePermissions())
        return -1;

    setLocalPathSafe(path);

    return 0;
}
#endif

void QnFileStorageResource::setUrl(const QString& url)
{
    QnMutexLocker lock(&m_mutexCheckStorage);
    QnStorageResource::setUrl(url);
    m_valid = false;
}

QnFileStorageResource::QnFileStorageResource():
    m_valid(false),
    m_capabilities(0),
    m_cachedTotalSpace(QnStorageResource::kSizeDetectionOmitted)
{
    m_capabilities |= QnAbstractStorageResource::cap::RemoveFile;
    m_capabilities |= QnAbstractStorageResource::cap::ListFile;
    m_capabilities |= QnAbstractStorageResource::cap::ReadFile;
}

QnFileStorageResource::~QnFileStorageResource()
{
    QnMutexLocker lk(&m_mutex);
#ifndef _WIN32
    if (!m_localPath.isEmpty())
    {
#if __linux__
        umount(m_localPath.toLatin1().constData());
#elif __APPLE__
        unmount(m_localPath.toLatin1().constData(), 0);
#endif
        rmdir(m_localPath.toLatin1().constData());
    }
#endif
}

bool QnFileStorageResource::removeFile(const QString& url)
{
    if (!m_valid)
        return false;

    qnFileDeletor->deleteFile(removeProtocolPrefix(translateUrlToLocal(url)));
    return true;
}

bool QnFileStorageResource::renameFile(const QString& oldName, const QString& newName)
{
    if (!m_valid)
        return false;

    return QFile::rename(translateUrlToLocal(oldName), translateUrlToLocal(newName));
}


bool QnFileStorageResource::removeDir(const QString& url)
{
    if (!m_valid)
        return false;

    QDir dir;
    return dir.rmdir(removeProtocolPrefix(translateUrlToLocal(url)));
}

bool QnFileStorageResource::isDirExists(const QString& url)
{
    if (!m_valid)
        return false;

    QDir d(translateUrlToLocal(url));
    return d.exists(removeProtocolPrefix(translateUrlToLocal(url)));
}

bool QnFileStorageResource::isFileExists(const QString& url)
{
    if (!m_valid)
        return false;

    return QFile::exists(removeProtocolPrefix(translateUrlToLocal(url)));
}

qint64 QnFileStorageResource::getFreeSpace()
{
    QString localPathCopy = getLocalPathSafe();

    if (!m_valid)
        return QnStorageResource::kUnknownSize;

    return getDiskFreeSpace(localPathCopy.isEmpty() ?  getPath() : localPathCopy);
}

qint64 QnFileStorageResource::getTotalSpace()
{
    if (!m_valid)
        return QnStorageResource::kUnknownSize;

    QString localPathCopy = getLocalPathSafe();

    QnMutexLocker locker (&m_writeTestMutex);
    if (m_cachedTotalSpace <= 0)
        m_cachedTotalSpace = getDiskTotalSpace(
            localPathCopy.isEmpty() ? getPath() : localPathCopy
        );
    return m_cachedTotalSpace;
}

QnAbstractStorageResource::FileInfoList QnFileStorageResource::getFileList(const QString& dirName)
{
    if (!m_valid)
        return QnAbstractStorageResource::FileInfoList();

    QnAbstractStorageResource::FileInfoList ret;

    QDir dir(translateUrlToLocal(dirName));
    if (!dir.exists())
        return ret;

    QFileInfoList localList = dir.entryInfoList(
        QDir::AllDirs | QDir::Files | QDir::NoDotAndDotDot,
        QDir::DirsFirst
    );


    for (const QFileInfo &entry : localList)
    {
        ret.append(
            QnAbstractStorageResource::FileInfo(
                translateUrlToRemote(entry.absoluteFilePath()),
                entry.size(),
                entry.isDir()
            )
        );
    }
    return ret;
}

qint64 QnFileStorageResource::getFileSize(const QString& url) const
{
    if (!m_valid)
        return -1;

    return QnFile::getFileSize(translateUrlToLocal(url));
}

bool QnFileStorageResource::testWriteCapInternal() const
{
    QString fileName(lit("%1%2.tmp"));
    QString localGuid = qnCommon->moduleGUID().toString();
    localGuid = localGuid.mid(1, localGuid.length() - 2);
    fileName = fileName.arg(closeDirPath(translateUrlToLocal(getPath()))).arg(localGuid);
    QFile file(fileName);
    return file.open(QIODevice::WriteOnly);
}

bool QnFileStorageResource::isAvailable() const
{
    QString localPathCopy;
    {
        QnMutexLocker lk(&m_mutex);
        localPathCopy = m_localPath;
    }

    if (!initOrUpdate())
        return false;

    if (!isStorageDirMounted())
    {
        m_valid = false;
        return false;
    }

    QnMutexLocker lock(&m_writeTestMutex);
    m_writeCapCached = testWriteCapInternal(); // update cached value periodically
    // write check fail is a cause to set dirty to true, thus enabling
    // remount attempt in initOrUpdate()
    if (!m_writeCapCached)
        m_valid = false;
<<<<<<< HEAD
=======
        return false;
    }
>>>>>>> 6c05c300
    m_cachedTotalSpace = getDiskTotalSpace(
        localPathCopy.isEmpty() ? getPath() : localPathCopy
    ); // update cached value periodically
    return *m_writeCapCached;
}

QString QnFileStorageResource::removeProtocolPrefix(const QString& url)
{
    int prefix = url.indexOf("://");
    return prefix == -1 ? url :QUrl(url).path().mid(1);
}

QnStorageResource* QnFileStorageResource::instance(const QString&)
{
    QnStorageResource* storage = new QnFileStorageResource();
    storage->setSpaceLimit(
        MSSettings::roSettings()->value(
            nx_ms_conf::MIN_STORAGE_SPACE,
            nx_ms_conf::DEFAULT_MIN_STORAGE_SPACE
        ).toLongLong()
    );
    return storage;
}

qint64 QnFileStorageResource::calcSpaceLimit(const QString &url)
{
    const qint64 defaultStorageSpaceLimit = MSSettings::roSettings()->value(
        nx_ms_conf::MIN_STORAGE_SPACE,
        nx_ms_conf::DEFAULT_MIN_STORAGE_SPACE
    ).toLongLong();

    return QnFileStorageResource::isLocal(url) ?  defaultStorageSpaceLimit :
                                                  QnStorageResource::kNasStorageLimit;
}

qint64 QnFileStorageResource::calcSpaceLimit(QnPlatformMonitor::PartitionType ptype)
{
    const qint64 defaultStorageSpaceLimit = MSSettings::roSettings()->value(
        nx_ms_conf::MIN_STORAGE_SPACE,
        nx_ms_conf::DEFAULT_MIN_STORAGE_SPACE
    ).toLongLong();

    return ptype == QnPlatformMonitor::LocalDiskPartition ?
           defaultStorageSpaceLimit :
           QnStorageResource::kNasStorageLimit;
}

bool QnFileStorageResource::isLocal(const QString &url)
{
    if (url.contains(lit("://")))
        return false;

    auto platformMonitor = static_cast<QnPlatformMonitor*>(qnPlatform->monitor());

    QList<QnPlatformMonitor::PartitionSpace> partitions =
        platformMonitor->totalPartitionSpaceInfo(
            QnPlatformMonitor::LocalDiskPartition
        );

    for (const auto &partition : partitions)
        if (url.startsWith(partition.path))
            return true;

    return false;
}

float QnFileStorageResource::getAvarageWritingUsage() const
{
    QueueFileWriter* writer = QnWriterPool::instance()->getWriter(getId());
    return writer ? writer->getAvarageUsage() : 0;
}

#ifdef _WIN32
bool QnFileStorageResource::isStorageDirMounted() const
{
    return true;    //common check is enough on mswin
}

#else

//!Reads mount points (local dirs) from /etc/fstab or /etc/mtab
static bool readTabFile( const QString& filePath, QStringList* const mountPoints )
{
    FILE* tabFile = fopen( filePath.toLocal8Bit().constData(), "r" );
    if( !tabFile )
        return false;

    char* line = nullptr;
    size_t length = 0;
    while( !feof(tabFile) )
    {
        if( getline( &line, &length, tabFile ) == -1 )
            break;

        if( length == 0 || line[0] == '#' )
            continue;

        //TODO #ak regex is actually not needed here, removing it will remove memcpy by QString also
        const QStringList& fields = QString::fromLatin1(line, length).split( QRegExp(QLatin1String("[\\s\\t]+")), QString::SkipEmptyParts );
        if( fields.size() >= 2 )
            mountPoints->push_back( fields[1] );
    }

    free( line );
    fclose( tabFile );

    return true;
}


bool QnFileStorageResource::isStorageDirMounted() const
{
    QString localPathCopy = getLocalPathSafe();

    if (!localPathCopy.isEmpty()) // smb
    {
        QUrl url(getUrl());

        QString uncString = url.host() + url.path();
        uncString.replace(lit("/"), lit("\\"));

        QString cifsOptionsString =
            lit("sec=ntlm,username=%1,password=%2,unc=\\\\%3")
                .arg(url.userName())
                .arg(aux::passwordFromUrl(url))
                .arg(uncString);

        QString srcString = lit("//") + url.host() + url.path();

        auto badResultHandler = [this, &localPathCopy]()
        {   // Treat every unexpected test result the same way.
            // Cleanup attempt will be performed.
            // Will try to unmount, remove local mount point directory
            // and set flag meaning that local path recreation
            // + remount is needed
            umount(localPathCopy.toLatin1().constData()); // directory may not exists, but this is Ok
            rmdir(localPathCopy.toLatin1().constData()); // same as above
            return false;
        };

        // Check if local (mounted) storage path exists
        DIR* dir = opendir(localPathCopy.toLatin1().constData());
        if (dir)
            closedir(dir);
        else if (ENOENT == errno)
        {   // Directory does not exist.
            NX_LOG(
                lit("[QnFileStorageResource::isStorageDirMounted] opendir() %1 failed, directory does not exists")
                    .arg(localPathCopy),
                cl_logDEBUG1
            );
            return badResultHandler();
        }
        else
        {   // opendir() failed for some other reason.
            NX_LOG(
                lit("[QnFileStorageResource::isStorageDirMounted] opendir() %1 failed, errno = %2")
                    .arg(localPathCopy)
                    .arg(errno),
                cl_logDEBUG1
            );
            return badResultHandler();
        }

#if __linux__
        int retCode = mount(
            srcString.toLatin1().constData(),
            localPathCopy.toLatin1().constData(),
            "cifs",
            MS_NOSUID | MS_NODEV | MS_NOEXEC,
            cifsOptionsString.toLatin1().constData()
        );
#elif __APPLE__
#error "TODO BSD-style mount call"
#endif

        int err = errno;

        if ((retCode == -1 && err != EBUSY) || retCode == 0)
        {   // Bad. Mount succeeded OR it failed but for another reason than
            // local path is already mounted.
            NX_LOG(
                lit("[QnFileStorageResource::isStorageDirMounted] mount result = %1 , errno = %2")
                    .arg(retCode)
                    .arg(err),
                cl_logDEBUG1
            );
            return badResultHandler();
        }

        return true;
    }

    // This part is for manually mounted folders

    const QString notResolvedStoragePath = closeDirPath(getPath());
    const QString& storagePath = QDir(notResolvedStoragePath).absolutePath();
    //on unix, checking that storage directory is mounted, if it is to be mounted

    QStringList mountPoints;
    if( !readTabFile( lit("/etc/fstab"), &mountPoints ) )
    {
        NX_LOG( lit("Could not read /etc/fstab file while checking storage %1 availability").arg(storagePath), cl_logWARNING );
        return false;
    }

    //checking if storage dir is to be mounted
    QString storageMountPoint;
    for(const QString& mountPoint: mountPoints )
    {
        const QString& mountPointCanonical = QDir(closeDirPath(mountPoint)).canonicalPath();
        if( storagePath.startsWith(mountPointCanonical) )
            storageMountPoint = mountPointCanonical;
    }

    //checking, if it has been mounted
    if( !storageMountPoint.isEmpty() )
    {
        QStringList mountedDirectories;
        //reading /etc/mtab
        if( !readTabFile( QLatin1String("/etc/mtab"), &mountedDirectories ) )
        {
            NX_LOG( lit("Could not read /etc/mtab file while checking storage %1 availability").arg(storagePath), cl_logWARNING );
            return false;
        }
        if( !mountedDirectories.contains(storageMountPoint) )
        {
            NX_LOG( lit("Storage %1 mount directory has not been mounted yet (mount point %2)").arg(storagePath).arg(storageMountPoint), cl_logWARNING );
            return false;  //storage directory has not been mounted yet
        }
    }

    NX_LOG( lit("Storage %1 is mounted (mount point %2)").arg(storagePath).arg(storageMountPoint), cl_logDEBUG2 );
    return true;
}
#endif    // _WIN32
<|MERGE_RESOLUTION|>--- conflicted
+++ resolved
@@ -608,11 +608,7 @@
     // remount attempt in initOrUpdate()
     if (!m_writeCapCached)
         m_valid = false;
-<<<<<<< HEAD
-=======
-        return false;
-    }
->>>>>>> 6c05c300
+        return false;
     m_cachedTotalSpace = getDiskTotalSpace(
         localPathCopy.isEmpty() ? getPath() : localPathCopy
     ); // update cached value periodically
