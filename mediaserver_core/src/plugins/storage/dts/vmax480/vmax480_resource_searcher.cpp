#ifdef ENABLE_VMAX

#include "vmax480_resource_searcher.h"
#include "vmax480_resource.h"
#include "utils/common/sleep.h"
#include <nx/network/deprecated/simple_http_client.h>
#include <nx/network/http/http_types.h>
#include <nx/network/deprecated/simple_http_client.h>
#include <nx/utils/log/log.h>

#include <QtXml/QXmlDefaultHandler>
#include <QtCore/QUrlQuery>

#include "core/resource_management/resource_pool.h"
#include "../../vmaxproxy/src/vmax480_helper.h"

<<<<<<< HEAD
=======
namespace {

>>>>>>> 4247a479
static const int VMAX_API_PORT = 9010;
static const int TCP_TIMEOUT = 3000;
static const QString NAME_PREFIX(QLatin1String("VMAX-"));
static const QString kUpnpDeviceType("dvrdevice");

} // namespace

// ====================================================================
QnPlVmax480ResourceSearcher::QnPlVmax480ResourceSearcher(QnCommonModule* commonModule):
    QnAbstractResourceSearcher(commonModule),
    QnAbstractNetworkResourceSearcher(commonModule),
    QnUpnpResourceSearcherAsync(commonModule, kUpnpDeviceType)
{
}

QnPlVmax480ResourceSearcher::~QnPlVmax480ResourceSearcher()
{
}

void QnPlVmax480ResourceSearcher::processPacket(const QHostAddress& /*discoveryAddr*/,
                                                const nx::network::SocketAddress& deviceEndpoint,
                                                const nx::network::upnp::DeviceInfo& devInfo,
                                                const QByteArray& /*xmlDevInfo*/,
                                                QnResourceList& result)
{
    nx::network::QnMacAddress mac(devInfo.serialNumber);
    const int channelCountEndIndex = devInfo.modelName.indexOf( QLatin1String("CH") );
    if( channelCountEndIndex == -1 )
        return;
    int channelCountStartIndex = devInfo.modelName.lastIndexOf( QLatin1String(" "), channelCountEndIndex );
    if( channelCountStartIndex == -1 )
        return;
    ++channelCountStartIndex;
    if( channelCountStartIndex >= channelCountEndIndex )
        return;
    int channles = devInfo.modelName.mid( channelCountStartIndex, channelCountEndIndex-channelCountStartIndex ).toInt();
    QString name = QLatin1String("DW-VF") + QString::number(channles);  //DW-VF is a registered resource type

    int apiPort = VMAX_API_PORT;
    int httpPort = QUrl(devInfo.presentationUrl).port(80);

    QAuthenticator auth;
    auth.setUser(QLatin1String("admin"));

    QnUuid rt = qnResTypePool->getResourceTypeId(manufacture(), name);
    if (rt.isNull())
        return;

    QMap<int, QByteArray> camNames;
    bool camNamesReaded = false;

    QString groupName = QString(QLatin1String("VMAX %1")).arg(deviceEndpoint.address.toString());

    for (int i = 0; i < channles; ++i)
    {
        QnPlVmax480ResourcePtr resource ( new QnPlVmax480Resource() );

        resource->setTypeId(rt);

        QString uniqId = QString(QLatin1String("%1_%2")).arg(mac.toString()).arg(i+1);
        bool needHttpData = true;

        QnPlVmax480ResourcePtr existsRes = resourcePool()->getResourceByUniqueId<QnPlVmax480Resource>(uniqId);
        if (existsRes && (existsRes->getStatus() == Qn::Online || existsRes->getStatus() == Qn::Recording))
        {
            resource->setName(existsRes->getName());
            int existHttpPort = QUrlQuery(QUrl(existsRes->getUrl()).query()).queryItemValue(lit("http_port")).toInt();
            existHttpPort = existHttpPort ? existHttpPort : 80;
            apiPort = QUrl(existsRes->getUrl()).port(VMAX_API_PORT);
            // Prevent constant http pullig. But if http port is changed update api port as well.
            needHttpData = existHttpPort != httpPort;
        }

        if (needHttpData)
        {
            if (!camNamesReaded) {
                CLSimpleHTTPClient client(deviceEndpoint.address.toString(), httpPort, TCP_TIMEOUT, QAuthenticator());
                if (vmaxAuthenticate(client, auth)) {
                    QByteArray descrPage = readDescriptionPage(client);
                    if (!descrPage.isEmpty()) {
                        camNames = getCamNames(descrPage);
                        apiPort = getApiPort(descrPage);
                    }
                }
                camNamesReaded = true;
            }
            if (camNames.value(i+1).isEmpty())
                resource->setName(name + QString(QLatin1String("-ch%1")).arg(i+1,2));
            else
                resource->setName(NAME_PREFIX + QString::fromUtf8(camNames.value(i+1)));
        }

        (resource.dynamicCast<QnPlVmax480Resource>())->setModel(name);
        resource->setMAC(mac);

        resource->setUrl(QString(QLatin1String("http://%1:%2?channel=%3&http_port=%4")).arg(deviceEndpoint.address.toString()).arg(apiPort).arg(i+1).arg(httpPort));
        resource->setPhysicalId(QString(QLatin1String("%1_%2")).arg(resource->getMAC().toString()).arg(i+1));
        resource->setDefaultAuth(auth);
        resource->setGroupName(groupName);
        QString groupId = QString(QLatin1String("VMAX480_uuid_%1:%2")).arg(deviceEndpoint.address.toString()).arg(apiPort);
        resource->setGroupId(groupId);

        result << resource;
    }
}

QnResourcePtr QnPlVmax480ResourceSearcher::createResource(const QnUuid &resourceTypeId, const QnResourceParams& /*params*/)
{
    QnNetworkResourcePtr result;

    QnResourceTypePtr resourceType = qnResTypePool->getResourceType(resourceTypeId);

    if (resourceType.isNull())
    {
        qDebug() << "No resource type for ID = " << resourceTypeId;

        return result;
    }

    if (resourceType->getManufacture() != manufacture())
    {
        //qDebug() << "Manufature " << resourceType->getManufacture() << " != " << manufacture();
        return result;
    }

    result = QnVirtualCameraResourcePtr( new QnPlVmax480Resource() );
    result->setTypeId(resourceTypeId);

    qDebug() << "Create Vmax480 resource. typeID:" << resourceTypeId.toString(); // << ", Parameters: " << parameters;
    //result->deserialize(parameters);

    return result;

}

int extractNum(const QByteArray data, int pos)
{
    int result = 0;
    for (;pos < data.size() && data.at(pos) >= '0' && data.at(pos) <= '9'; ++pos)
    {
        result *= 10;
        result += data.at(pos) - '0';
    }
    return result;
}

QByteArray extractCamName(const QByteArray& request, int pos)
{
    QByteArray rez;
    if (pos >= request.size() || request.at(pos) != '+')
        return rez;
    ++pos;
    for (;pos < request.size() && request.at(pos) != '+' && request.at(pos) != '"'; ++pos)
    {
        rez += request.at(pos);
    }
    return rez;
}

QByteArray QnPlVmax480ResourceSearcher::readDescriptionPage(CLSimpleHTTPClient& client)
{
    CLHttpStatus status = client.doGET(QLatin1String("cgi-bin/design/html_template/Camera.cgi"));
    QByteArray answer;
    if (status == CL_HTTP_SUCCESS)
        client.readAll(answer);
    return answer;
}

int QnPlVmax480ResourceSearcher::getApiPort(const QByteArray& answer) const
{
    int result = 0;
    int portIndex = answer.indexOf("param name=\\\"port\\\"");
    if (portIndex > 0)
    {
        static const QByteArray VALUE_PATTERN("value=\\\"");
        int valIndex = answer.indexOf(VALUE_PATTERN, portIndex);
        if (valIndex > 0) {
            result = extractNum(answer, valIndex + VALUE_PATTERN.length());
        }
    }
    return result ? result : VMAX_API_PORT;
}

QMap<int, QByteArray> QnPlVmax480ResourceSearcher::getCamNames(const QByteArray& answer)
{
    QMap<int, QByteArray> camNames;

    QByteArray pattern1("\"hid_camera_info_");
    QByteArray pattern2("value=\"");
    int pos = answer.indexOf(pattern1);
    while (pos >= 0) {
        int chNum = extractNum(answer, pos + pattern1.length());
        if (chNum > 0)
        {
            int valuePos = answer.indexOf(pattern2, pos);
            if (valuePos > 0) {
                QByteArray value = extractCamName(answer, valuePos + pattern2.length());
                if (!value.isEmpty())
                    camNames[chNum] = value;
            }
        }
        pos = answer.indexOf(pattern1, pos+1);
    }

    return camNames;
}

bool QnPlVmax480ResourceSearcher::vmaxAuthenticate(CLSimpleHTTPClient& client, const QAuthenticator& auth)
{
    nx::utils::log::Tag kLogTag(lit("QnPlVmax480ResourceSearcher::vmaxAuthenticate"));
    NX_VERBOSE(kLogTag,
        lm("Authenticating itself on VMAX %1:%2").arg(client.host()).arg(client.port()));

    QString body(QLatin1String("login_txt_id=%1&login_txt_pw=%2"));
    body = body.arg(auth.user()).arg(auth.password());
    CLHttpStatus status = client.doPOST(QLatin1String("cgi-bin/design/html_template/Login.cgi"), body);

    NX_VERBOSE(kLogTag,
        lm("Authentication request completed with result %1").arg(toString(status)));

    if (status != CL_HTTP_SUCCESS)
        return false;

    QByteArray answer;
    client.readAll(answer);

    QByteArray sessionId = client.getHeaderValue("Set-Cookie");

    client.close();

    if (sessionId.isEmpty())
        return false;

    client.addHeader("Cookie", sessionId);
    return true;
}

int extractChannelCount(const QByteArray& model)
{
    QByteArray num;
    for (int i = model.size()-1; i >= 0; --i)
    {
        if (model.at(i) >= '0' && model.at(i) <= '9')
            num = model.at(i) + num;
    }
    return num.toInt();
}

QList<QnResourcePtr> QnPlVmax480ResourceSearcher::checkHostAddr(const nx::utils::Url& url, const QAuthenticator& auth, bool isSearchAction)
{
    if( !url.scheme().isEmpty() && isSearchAction )
        return QList<QnResourcePtr>();  //searching if only host is present, not specific protocol

    QList<QnResourcePtr> result;

    int channels = -1;
    int apiPort = VMAX_API_PORT;
    int httpPort = 80;
    QString httpPortStr = QUrlQuery(url.query()).queryItemValue(lit("http_port"));
    int channelNum = QUrlQuery(url.query()).queryItemValue(lit("channel")).toInt();

    if (httpPortStr.isEmpty())
    {
        // first discovery: port used as http port, API port is unknown
        httpPort = url.port(80);
    }
    else {
        // repeat discovery process. port used as API port, http port paced in url parameters. I did it for compatibility with previous version:
        // port in URL parameter must be used as API port

        apiPort = url.port(VMAX_API_PORT);
        httpPort = httpPortStr.toInt();
        if (!httpPort)
            httpPort = 80;
    }

    if (!isSearchAction)
    {
        // it is a fast discovery mode used by resource searcher
        QnPlVmax480ResourcePtr existsRes;
        for (int i = 0; i < VMAX_MAX_CH; ++i) {
            QString uniqId = QString(QLatin1String("VMAX_DVR_%1_%2")).arg(url.host()).arg(i+1);
            existsRes = resourcePool()->getResourceByUniqueId<QnPlVmax480Resource>(uniqId);
            if (existsRes)
                break;
        }
        if (existsRes && (existsRes->getStatus() == Qn::Online || existsRes->getStatus() == Qn::Recording)) {
            channels = extractChannelCount(existsRes->getModel().toUtf8()); // avoid real requests
            QUrl url(existsRes->getUrl());
            apiPort = url.port(VMAX_API_PORT);
            int existHttpPort = QUrlQuery(url.query()).queryItemValue(lit("http_port")).toInt();
            if (existHttpPort > 0)
                httpPort = existHttpPort;
        }
    }

    QMap<int, QByteArray> camNames;

    if (channels == -1)
    {
        CLSimpleHTTPClient client(url.host(), httpPort, TCP_TIMEOUT, QAuthenticator());

        if (!vmaxAuthenticate(client, auth))
            return result;

        CLHttpStatus status = client.doGET(QLatin1String("cgi-bin/design/html_template/webviewer.cgi"));
        if (status != CL_HTTP_SUCCESS)
            return result;

        QByteArray answer;
        client.readAll(answer);
        client.close();

        int pos = answer.indexOf("\"btn_ch");
        while (pos >= 0) {
            channels = qMax(channels, extractNum(answer, pos+7));
            pos = answer.indexOf("\"btn_ch", pos+1);
        }

        client.close();
        QByteArray descrPage = readDescriptionPage(client);
        if (!descrPage.isEmpty()) {
            camNames = getCamNames(descrPage);
            apiPort = getApiPort(descrPage);
        }
    }

    QString baseName = QString(QLatin1String("DW-VF")) + QString::number(channels);

    QnUuid rt = qnResTypePool->getResourceTypeId(manufacture(), baseName);
    if (rt.isNull())
        return result;

    QString groupId = QString(QLatin1String("VMAX480_uuid_%1:%2")).arg(url.host()).arg(apiPort);
    QString groupName = QString(QLatin1String("VMAX %1")).arg(url.host());

    int minCh = 0;
    int maxCh = channels;
    if (!isSearchAction)
    {
        minCh = channelNum-1;
        maxCh = channelNum;
    }
    for (int i = minCh; i < maxCh; ++i)
    {
        QnPlVmax480ResourcePtr resource ( new QnPlVmax480Resource() );

        resource->setTypeId(rt);
        if (camNames.value(i+1).isEmpty())
            resource->setName(baseName + QString(QLatin1String("-ch%1")).arg(i+1,2));
        else
            resource->setName(NAME_PREFIX + QString::fromUtf8(camNames.value(i+1)));
        (resource.dynamicCast<QnPlVmax480Resource>())->setModel(baseName);
        //resource->setMAC(mac);

        resource->setUrl(QString(QLatin1String("http://%1:%2?channel=%3&http_port=%4")).arg(url.host()).arg(apiPort).arg(i+1).arg(httpPort));
        resource->setPhysicalId(QString(QLatin1String("VMAX_DVR_%1_%2")).arg(url.host()).arg(i+1));
        resource->setDefaultAuth(auth);
        resource->setGroupId(groupId);
        resource->setGroupName(groupName);

        result << resource;

    }

    return result;
}

QString QnPlVmax480ResourceSearcher::manufacture() const
{
    return QnPlVmax480Resource::MANUFACTURE;
}

#endif // #ifdef ENABLE_VMAX<|MERGE_RESOLUTION|>--- conflicted
+++ resolved
@@ -13,12 +13,8 @@
 
 #include "core/resource_management/resource_pool.h"
 #include "../../vmaxproxy/src/vmax480_helper.h"
-
-<<<<<<< HEAD
-=======
 namespace {
 
->>>>>>> 4247a479
 static const int VMAX_API_PORT = 9010;
 static const int TCP_TIMEOUT = 3000;
 static const QString NAME_PREFIX(QLatin1String("VMAX-"));
