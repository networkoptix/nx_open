--- conflicted
+++ resolved
@@ -143,16 +143,14 @@
 
 bool VMaxStreamFetcher::vmaxConnect()
 {
-<<<<<<< HEAD
-    auto vmaxResource = dynamic_cast<QnPlVmax480Resource*>(m_res);
-    QnVMax480Server* vmax480Server =
-        vmaxResource->serverModule()->findInstance<QnVMax480Server>();
-
-=======
     auto resource = m_vmaxResource.toStrongRef();
     if (!resource)
         return false;
->>>>>>> 45a30741
+
+    QnVMax480Server* vmax480Server =
+        resource->serverModule()->findInstance<QnVMax480Server>();
+    if (!vmax480Server)
+        return false;
 
     vmaxDisconnect();
 
@@ -189,10 +187,6 @@
             return true;
         }
     }
-<<<<<<< HEAD
-=======
-
->>>>>>> 45a30741
 
     delete m_vMaxProxy;
     m_vMaxProxy = 0;
@@ -216,9 +210,12 @@
         m_vMaxProxy = 0;
     }
 
-    auto vmaxResource = dynamic_cast<QnPlVmax480Resource*>(m_res);
-    auto vmax480Server = vmaxResource->serverModule()->instance<QnVMax480Server>();
-    vmax480Server->unregisterProvider(this);
+    if (const auto resource = m_vmaxResource.toStrongRef())
+    {
+        if (auto vmax480Server = resource->serverModule()->findInstance<QnVMax480Server>())
+            vmax480Server->unregisterProvider(this);
+    }
+
     m_lastSeekPos = AV_NOPTS_VALUE;
     m_eofReached = false;
 }
