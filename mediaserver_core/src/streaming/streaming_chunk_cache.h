////////////////////////////////////////////////////////////
// 21 dec 2012    Andrey Kolesnikov
////////////////////////////////////////////////////////////

#ifndef STREAMING_CHUNK_CACHE_H
#define STREAMING_CHUNK_CACHE_H

#include <chrono>
#include <memory>

#include <QtCore/QCache>

#include <nx/utils/thread/mutex.h>

#include "streaming_chunk.h"
#include "streaming_chunk_cache_key.h"
#include "streaming_chunk_provider.h"
#include <common/common_module.h>

<<<<<<< HEAD

/*!
    Cache cost is measured in seconds
*/
class StreamingChunkCache:
    public QObject,
    public ItemCache<StreamingChunkCacheKey, StreamingChunkPtr, StreamingChunkProvider>
=======
class StreamingChunkCache
>>>>>>> 124afcbc
{
    Q_OBJECT
public:
<<<<<<< HEAD
    StreamingChunkCache(QnCommonModule* commonModule);
=======
    StreamingChunkCache(std::chrono::seconds cacheSize);

    std::unique_ptr<StreamingChunkInputStream> getChunkForReading(
        const StreamingChunkCacheKey currentChunkKey,
        StreamingChunkPtr* chunk);

    static StreamingChunkCache* instance();

private:
    mutable QnMutex m_mutex;
    QCache<StreamingChunkCacheKey, StreamingChunkPtr> m_cache;
    std::unique_ptr<AbstractStreamingChunkProvider> m_streamingChunkProvider;
>>>>>>> 124afcbc
};

#endif  //STREAMING_CHUNK_CACHE_H<|MERGE_RESOLUTION|>--- conflicted
+++ resolved
@@ -15,25 +15,10 @@
 #include "streaming_chunk.h"
 #include "streaming_chunk_cache_key.h"
 #include "streaming_chunk_provider.h"
-#include <common/common_module.h>
 
-<<<<<<< HEAD
-
-/*!
-    Cache cost is measured in seconds
-*/
-class StreamingChunkCache:
-    public QObject,
-    public ItemCache<StreamingChunkCacheKey, StreamingChunkPtr, StreamingChunkProvider>
-=======
 class StreamingChunkCache
->>>>>>> 124afcbc
 {
-    Q_OBJECT
 public:
-<<<<<<< HEAD
-    StreamingChunkCache(QnCommonModule* commonModule);
-=======
     StreamingChunkCache(std::chrono::seconds cacheSize);
 
     std::unique_ptr<StreamingChunkInputStream> getChunkForReading(
@@ -46,7 +31,6 @@
     mutable QnMutex m_mutex;
     QCache<StreamingChunkCacheKey, StreamingChunkPtr> m_cache;
     std::unique_ptr<AbstractStreamingChunkProvider> m_streamingChunkProvider;
->>>>>>> 124afcbc
 };
 
 #endif  //STREAMING_CHUNK_CACHE_H