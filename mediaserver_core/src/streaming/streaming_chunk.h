////////////////////////////////////////////////////////////
// 14 dec 2012    Andrey Kolesnikov
////////////////////////////////////////////////////////////

#ifndef STREAMINGCHUNK_H
#define STREAMINGCHUNK_H

#include <fstream>
#include <memory>
#include <set>

#include <QByteArray>
#include <QString>

#include <nx/utils/thread/mutex.h>
#include <nx/utils/thread/wait_condition.h>
#include <nx/network/buffer.h>
#include <nx/network/http/http_types.h>

#include "streaming_chunk_cache_key.h"

//#define DUMP_CHUNK_TO_FILE


class StreamingChunk;
typedef std::shared_ptr<StreamingChunk> StreamingChunkPtr;

//!Chunk of media data, ready to be used by some streaming protocol (e.g., hls).
/*!
    In general, it is transcoded small (~10s) part of archive chunk.

    Chunk can actually not contain data, but only expect some data to arrive.
    Chunk, which is still being filled by data is "opened". Chunk already filled is "closed".

    \warning Object of this class MUST be used as std::shared_ptr
    \warning It is required to connect to this class's signals using Qt::DirectConnection only
    \note Class methods are thread-safe
*/
class StreamingChunk
:
    public std::enable_shared_from_this<StreamingChunk>
{
public:
    //!For sequential chunk reading
    class SequentialReadingContext
    {
        friend class StreamingChunk;

    public:
        SequentialReadingContext(StreamingChunk*);
        ~SequentialReadingContext();

    private:
        quint64 m_currentOffset;
        StreamingChunk* m_chunk;

        SequentialReadingContext(const SequentialReadingContext&);
        SequentialReadingContext& operator=(const SequentialReadingContext&);
    };

    enum ResultCode
    {
        rcEndOfData,
        rcError
    };

<<<<<<< HEAD
    StreamingChunk(QnResourcePool* resPool, const StreamingChunkCacheKey& params );
=======
    StreamingChunk(
        const StreamingChunkCacheKey& params,
        std::size_t maxInternalBufferSize);
>>>>>>> 124afcbc
    virtual ~StreamingChunk();

    const StreamingChunkCacheKey& params() const;

    QString mimeType() const;

    //!Returns whole chunk data
    nx::Buffer data() const;

    bool startsWithZeroOffset() const;
    //!Sequential reading
    /*!
        Appends data to \a dataBuffer.
        End-of stream is signalled with returning no data and returning \a true
        \param ctx Used to save position
        \return true, if some data has been read or end-of file has been reached. false, if no data in chunk, but some data may arrive in future
        \note If chunk is not being modified, then first call returns whole chunk data
        \todo Use container that do not require copying to get array substring
    */
    bool tryRead(
        SequentialReadingContext* const ctx,
        nx::Buffer* const dataBuffer,
        std::size_t maxBytesToRead);
    /** Blocks until data for read context \a ctx is available */
    void waitUntilDataAfterOffsetAvailable(const SequentialReadingContext& ctx);

    //!Only one thread is allowed to modify chunk data at a time
    /*!
        \return false, if chunk already opened for modification
    */
    bool openForModification();
    //!Returns \a false if internal buffer is filled. Will return \a true when some data has been read from chunk
    bool wantMoreData() const;
    //!Add more data to chunk
    void appendData( const nx::Buffer& data );
    //!
    virtual void doneModification( ResultCode result );
    bool isClosed() const;
    size_t sizeInBytes() const;
    //!Blocks until chunk is non-empty and closed or internal buffer has been filled
    /*!
        \note (\a StreamingChunk::isClosed returns \a true and \a StreamingChunk::sizeInBytes() > 0)
        \note If it already closed, then returns immediately
        \return \a true if chunk is fully generated. \a false otherwise
    */
    bool waitForChunkReadyOrInternalBufferFilled();
    /** Disables check on internal buffer size */
    void disableInternalBufferLimit();

private:
    enum class State
    {
        //!Chunk has not been opened for modification yet
        init,
        //!chunk is being filled by data (e.g., from transcoder)
        opened,
        //!chunk contains ready-to-download data
        closed
    };

    StreamingChunkCacheKey m_params;
    mutable QnMutex m_mutex;
    nx::Buffer m_data;
    State m_modificationState;
    QnWaitCondition m_cond;
#ifdef DUMP_CHUNK_TO_FILE
    std::ofstream m_dumpFile;
#endif
    std::size_t m_maxInternalBufferSize;
    /** Data offset corresponding to the beginning of \a m_data.
        Can be greater then zero if data is removed from the front of the buffer
        due to very large chunk size (e.g., in case of using it for export)
    */
    quint64 m_dataOffsetAtTheFrontOfTheBuffer;
    std::set<SequentialReadingContext*> m_readers;
};

class AbstractInputByteStream
{
public:
    virtual ~AbstractInputByteStream() {}

    //!Sequential reading
    /*!
        Appends data to \a dataBuffer.
        End-of stream is signalled with returning no data and returning \a true
        \return true, if some data has been read or end-of file has been reached. false, if no data has been read (more data may be available in the future)
    */
    virtual bool tryRead(nx::Buffer* const dataBuffer, std::size_t maxBytesToRead) = 0;
};

//!Reads from \a StreamingChunk
/*!
   \note Not thread-safe!
*/
class StreamingChunkInputStream
:
    public AbstractInputByteStream
{
public:
    StreamingChunkInputStream(StreamingChunk* chunk);

    virtual bool tryRead(nx::Buffer* const dataBuffer, std::size_t maxBytesToRead) override;

    void setByteRange(const nx_http::header::ContentRange& range);
    void waitForSomeDataAvailable();

private:
    StreamingChunk* m_chunk;
    StreamingChunk::SequentialReadingContext m_readCtx;
    boost::optional<nx_http::header::ContentRange> m_range;
};

#endif  //STREAMINGCHUNK_H<|MERGE_RESOLUTION|>--- conflicted
+++ resolved
@@ -64,13 +64,9 @@
         rcError
     };
 
-<<<<<<< HEAD
-    StreamingChunk(QnResourcePool* resPool, const StreamingChunkCacheKey& params );
-=======
     StreamingChunk(
         const StreamingChunkCacheKey& params,
         std::size_t maxInternalBufferSize);
->>>>>>> 124afcbc
     virtual ~StreamingChunk();
 
     const StreamingChunkCacheKey& params() const;
