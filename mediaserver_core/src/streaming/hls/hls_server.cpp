////////////////////////////////////////////////////////////
// 18 dec 2012    Andrey Kolesnikov
////////////////////////////////////////////////////////////

#include "hls_server.h"

#include <QtCore/QUrlQuery>
#include <QtCore/QTimeZone>
#include <QtCore/QCoreApplication>

#include <algorithm>
#include <limits>
#include <map>

#include <common/common_module.h>
#include <core/resource_management/resource_pool.h>
#include <core/resource/security_cam_resource.h>
#include <core/resource/media_resource.h>
#include <core/resource/user_resource.h>
#include <core/resource_access/resource_access_manager.h>

#include <nx/network/http/http_content_type.h>
#include <nx/network/hls/hls_types.h>
#include <nx/utils/log/log.h>
#include <nx/utils/string.h>
#include <nx/utils/system_error.h>
#include <utils/media/ffmpeg_helper.h>
#include <utils/media/av_codec_helper.h>
#include <utils/media/media_stream_cache.h>
#include <utils/common/app_info.h>

#include "camera/camera_pool.h"
#include "hls_archive_playlist_manager.h"
#include "hls_live_playlist_manager.h"
#include "hls_playlist_manager_proxy.h"
#include "hls_session_pool.h"
#include "media_server/settings.h"
#include "streaming/streaming_chunk_cache.h"
#include "streaming/streaming_params.h"
#include <network/authenticate_helper.h>
#include <network/tcp_connection_priv.h>
#include <network/tcp_listener.h>
#include <media_server/media_server_module.h>

//TODO #ak if camera has hi stream only, than playlist request with no quality specified returns No Content, hi returns OK, lo returns Not Found

using std::make_pair;
using namespace nx_http;

namespace nx_hls
{
    static const size_t READ_BUFFER_SIZE = 64*1024;
    //static const int MIN_CHUNK_COUNT_IN_PLAYLIST = 3;
    static const int CHUNK_COUNT_IN_ARCHIVE_PLAYLIST = 3;
    static const QLatin1String HLS_PREFIX( "/hls/" );
    static const quint64 MSEC_IN_SEC = 1000;
    static const quint64 USEC_IN_MSEC = 1000;
    static const quint64 USEC_IN_SEC = MSEC_IN_SEC * USEC_IN_MSEC;
    static const unsigned int DEFAULT_HLS_SESSION_LIVE_TIMEOUT_MS = nx_ms_conf::DEFAULT_TARGET_DURATION_MS * 7;
    static const int COMMON_KEY_FRAME_TO_NON_KEY_FRAME_RATIO = 5;
    static const int DEFAULT_PRIMARY_STREAM_BITRATE = 4*1024*1024;

    //static const int DEFAULT_SECONDARY_STREAM_BITRATE = 512*1024;

    size_t QnHttpLiveStreamingProcessor::m_minPlaylistSizeToStartStreaming = nx_ms_conf::DEFAULT_HLS_PLAYLIST_PRE_FILL_CHUNKS;

    QnHttpLiveStreamingProcessor::QnHttpLiveStreamingProcessor( QSharedPointer<AbstractStreamSocket> socket, QnTcpListener* owner )
    :
        QnTCPConnectionProcessor( socket, owner ),
        m_state( sReceiving ),
        m_switchToChunkedTransfer( false ),
        m_useChunkedTransfer( false ),
        m_bytesSent( 0 )
    {
        setObjectName( "QnHttpLiveStreamingProcessor" );
    }

    void QnHttpLiveStreamingProcessor::setMinPlayListSizeToStartStreaming(size_t value)
    {
        m_minPlaylistSizeToStartStreaming = value;
    }

    QnHttpLiveStreamingProcessor::~QnHttpLiveStreamingProcessor()
    {
        //while we are here only QnHttpLiveStreamingProcessor::chunkDataAvailable slot can be called

        if( m_currentChunk )
        {
            //disconnecting and waiting for already-emitted signals from m_currentChunk to be delivered and processed
            //TODO #ak cancel on-going transcoding. Currently, it just wastes CPU time
<<<<<<< HEAD
            QnMediaServerModule::instance()->streamingChunkCache()->putBackUsedItem( m_currentChunk->params(), m_currentChunk );
=======
>>>>>>> 124afcbc
            m_chunkInputStream.reset();
            m_currentChunk.reset();
        }

        //TODO/HLS: #ak clean up archive chunk data, since we do not cache archive chunks
            //this should be done automatically by cache: should mark archive chunks as "uncachable"
    }

    void QnHttpLiveStreamingProcessor::processRequest(const nx_http::Request& request)
    {
        nx_http::Response response;
        response.statusLine.version = request.requestLine.version;

        response.statusLine.statusCode = getRequestedFile(request, &response);
        if (response.statusLine.statusCode == nx_http::StatusCode::forbidden)
        {
            sendUnauthorizedResponse(nx_http::StatusCode::forbidden, STATIC_FORBIDDEN_HTML);
            m_state = sDone;
            return;
        }

        prepareResponse(request, &response);

        sendResponse(response);
    }

    void QnHttpLiveStreamingProcessor::prepareResponse(
        const nx_http::Request& request,
        nx_http::Response* const response)
    {
        if (response->statusLine.reasonPhrase.isEmpty())
        {
            response->statusLine.reasonPhrase =
                StatusCode::toString(response->statusLine.statusCode);
        }

        const auto currentTimeInHttpFormat =
            QLocale(QLocale::English).toString(
                QDateTime::currentDateTime(),
                lit("ddd, d MMM yyyy hh:mm:ss t")).toLatin1();

        response->headers.emplace("Date", currentTimeInHttpFormat);
        response->headers.emplace(nx_http::header::Server::NAME, nx_http::serverString());
        response->headers.emplace("Cache-Control", "no-cache");

        if (request.requestLine.version == nx_http::http_1_1)
        {
            if (nx_http::StatusCode::isSuccessCode(response->statusLine.statusCode) &&
                (response->headers.find("Transfer-Encoding") == response->headers.end()) &&
                (response->headers.find("Content-Length") == response->headers.end()))
            {
                response->headers.emplace("Transfer-Encoding", "chunked");
            }
            response->headers.emplace("Connection", "close");
        }
        if (response->statusLine.statusCode == nx_http::StatusCode::notFound)
            nx_http::insertOrReplaceHeader(&response->headers, nx_http::HttpHeader("Content-Length", "0"));
    }

    void QnHttpLiveStreamingProcessor::run()
    {
        Q_D( QnTCPConnectionProcessor );

        while( !needToStop() )
        {
            switch( m_state )
            {
                case sReceiving:
                    if( !readSingleRequest() )
                    {
                        NX_LOG( lit( "Error reading/parsing request from %1 (%2). Terminating connection..." ).
                            arg( remoteHostAddress().toString() ), cl_logWARNING );
                        m_state = sDone;
                        break;
                    }

                    m_state = sProcessingMessage;
                    m_useChunkedTransfer = false;
                    processRequest( d->request );
                    break;

                case sProcessingMessage:
                    NX_ASSERT( false );
                    break;

                case sSending:
                {
                    NX_ASSERT( !m_writeBuffer.isEmpty() );

                    int bytesSent = 0;
                    if( m_useChunkedTransfer )
                        bytesSent = sendChunk( m_writeBuffer ) ? m_writeBuffer.size() : -1;
                    else
                        bytesSent = sendData( m_writeBuffer ) ? m_writeBuffer.size() : -1;
                    if( bytesSent < 0 )
                    {
                        NX_LOG( lit("Error sending data to %1 (%2). Sent %3 bytes total. Terminating connection...").
                            arg(remoteHostAddress().toString()).arg(SystemError::getLastOSErrorText()).arg(m_bytesSent), cl_logWARNING );
                        m_state = sDone;
                        break;
                    }
                    else
                    {
                        m_bytesSent += bytesSent;
                    }
                    if( bytesSent == m_writeBuffer.size() )
                        m_writeBuffer.clear();
                    else
                        m_writeBuffer.remove( 0, bytesSent );
                    if( !m_writeBuffer.isEmpty() )
                        break;  //continuing sending
                    if( !prepareDataToSend() )
                    {
                        NX_LOG( lit("Finished uploading %1 data to %2. Sent %3 bytes total. Closing connection...").
                            arg(m_currentFileName).arg(remoteHostAddress().toString()).arg(m_bytesSent), cl_logDEBUG1 );
                        //sending empty chunk to signal EOF
                        if( m_useChunkedTransfer )
                            sendChunk( QByteArray() );
                        m_state = sDone;
                        break;
                    }
                    break;
                }

                case sDone:
                    NX_LOG( QnLog::HTTP_LOG_INDEX, lit("Done message to %1 (sent %2 bytes). Closing connection...\n\n\n").
                        arg(remoteHostAddress().toString()).arg(m_bytesSent), cl_logDEBUG1 );
                    return;
            }
        }
    }

    namespace {

        static QString formatGUID(const QnUuid& guid)
        {
            QString rez = guid.toString();
            if (rez.startsWith(L'{'))
                return rez;
            else
                return QString(lit("{%1}")).arg(rez);
        }

    } // namespace

    void QnHttpLiveStreamingProcessor::prepareUrlPath(QUrl* url)
    {
#if 0 // Not needed because currently hls requests are forwarded via AutoRequestForwarder.
        //TODO #ak check that request has been proxied via media server, not regular Http proxy
        const QString& currentPath = url.path();
        url.setPath(lit("/proxy/%1/%2").arg(formatGUID(commonModule()->moduleGUID()),
            currentPath.startsWith(QLatin1Char('/')) ? currentPath.mid(1) : currentPath));
#endif // 0
    }

    nx_http::StatusCode::Value QnHttpLiveStreamingProcessor::getRequestedFile(
        const nx_http::Request& request,
        nx_http::Response* const response )
    {
        //retreiving requested file name
        const QString& path = request.requestLine.url.path();
        int fileNameStartIndex = path.lastIndexOf(QChar('/'));
        if( fileNameStartIndex == -1 )
        {
            NX_LOG(lit("HLS. Not found file name in path %1").arg(path), cl_logDEBUG1);
            return StatusCode::notFound;
        }
        QStringRef fileName;
        if( fileNameStartIndex == path.size()-1 )   //path ends with /. E.g., /hls/camera1.m3u/. Skipping trailing /
        {
            int newFileNameStartIndex = path.midRef(0, path.size()-1).lastIndexOf(QChar('/'));
            if( newFileNameStartIndex == -1 )
            {
                NX_LOG(lit("HLS. Not found file name (2) in path %1").arg(path), cl_logDEBUG1);
                return StatusCode::notFound;
            }
            fileName = path.midRef( newFileNameStartIndex+1, fileNameStartIndex-(newFileNameStartIndex+1) );
        }
        else
        {
            fileName = path.midRef( fileNameStartIndex+1 );
        }
        m_currentFileName = fileName.toString();

        const int extensionSepPos = fileName.indexOf( QChar('.') );
        const QStringRef& extension = extensionSepPos != -1 ? fileName.mid( extensionSepPos+1 ) : QStringRef();
        const QStringRef& shortFileName = fileName.mid( 0, extensionSepPos );

        // Searching for requested resource.
        const QString& resId = shortFileName.toString();
        QnResourcePtr resource;
        const QnUuid uuid = QnUuid::fromStringSafe(resId);
        if (!uuid.isNull())
            resource = resourcePool()->getResourceById(uuid);
        if (!resource)
            resource = resourcePool()->getResourceByUniqueId(resId);
        if (!resource)
            resource = resourcePool()->getResourceByMacAddress(resId);
        if (!resource)
            resource = resourcePool()->getResourceByUrl(resId);
        if (!resource)
        {
            NX_LOG(lit("HLS. Requested resource %1 not found").arg(resId), cl_logDEBUG1);
            return nx_http::StatusCode::notFound;
        }

        if (!resourceAccessManager()->hasPermission(d_ptr->accessRights, resource, Qn::ReadPermission))
            return nx_http::StatusCode::forbidden;

        QnSecurityCamResourcePtr camResource = resource.dynamicCast<QnSecurityCamResource>();
        if( !camResource )
        {
            NX_LOG( lit("HLS. Requested resource %1 is not a camera").
                arg(QString::fromRawData(shortFileName.constData(), shortFileName.size())), cl_logDEBUG1 );
            return nx_http::StatusCode::notFound;
        }

        //checking resource stream type. Only h.264 is OK for HLS
        QnVideoCameraPtr camera = qnCameraPool->getVideoCamera( camResource );
        if( !camera )
        {
            NX_LOG( lit("Error. HLS request to resource %1 which is not a camera").arg(camResource->getUniqueId()), cl_logDEBUG2 );
            return nx_http::StatusCode::forbidden;
        }

        QnConstCompressedVideoDataPtr lastVideoFrame = camera->getLastVideoFrame( true, 0 );
        if( lastVideoFrame && (lastVideoFrame->compressionType != AV_CODEC_ID_H264) && (lastVideoFrame->compressionType != AV_CODEC_ID_NONE) )
        {
            //video is not in h.264 format
            NX_LOG( lit("Error. HLS request to resource %1 with codec %2").
                arg(camResource->getUniqueId()).arg(QnAvCodecHelper::codecIdToString(lastVideoFrame->compressionType)), cl_logWARNING );
            return nx_http::StatusCode::forbidden;
        }

        //parsing request parameters
        const QList<QPair<QString, QString> >& queryItemsList = QUrlQuery(request.requestLine.url.query()).queryItems();
        std::multimap<QString, QString> requestParams;
        //moving params to map for more convenient use
        for( QList<QPair<QString, QString> >::const_iterator
            it = queryItemsList.begin();
            it != queryItemsList.end();
            ++it )
        {
            requestParams.insert( std::make_pair( it->first, it->second ) );
        }

        if( extension.compare(QLatin1String("m3u")) == 0 || extension.compare(QLatin1String("m3u8")) == 0 )
        {
            return getPlaylist(
                request,
                extension.toString(),
                camResource,
                d_ptr->accessRights,
                camera,
                requestParams,
                response );
        }
        else
        {
            //chunk requsted, checking requested container format...
            QString containerFormat;
            std::multimap<QString, QString>::const_iterator containerIter = requestParams.find(StreamingParams::CONTAINER_FORMAT_PARAM_NAME);
            if( containerIter != requestParams.end() )
            {
                containerFormat = containerIter->second;
            }
            else
            {
                //detecting container format by extension
                if( extension.isEmpty() || extension == lit("ts") )
                    containerFormat = lit("mpegts");
                else if( extension == lit("mkv") )
                    containerFormat = lit("matroska");
                else if( extension == lit("mp4") )
                    containerFormat = lit("mp4");
            }

            if( containerFormat == "mpegts" ||
                //containerFormat == "mp4" ||       //TODO #ak ffmpeg: muxer does not support unseekable output
                containerFormat == "matroska" )     //some supported format has been requested
            {
                if( containerIter == requestParams.end() )
                    requestParams.emplace( StreamingParams::CONTAINER_FORMAT_PARAM_NAME, containerFormat );
                return getResourceChunk(
                    request,
                    shortFileName,
                    camResource,
                    requestParams,
                    response );
            }
        }

        NX_LOG(lit("HLS. Unknown file type has been requested: \"%1\"").arg(extension.toString()), cl_logDEBUG1);
        return StatusCode::notFound;
    }

    void QnHttpLiveStreamingProcessor::sendResponse( const nx_http::Response& response )
    {
        //serializing response to internal buffer
        nx_http::HttpHeaders::const_iterator it = response.headers.find( "Transfer-Encoding" );
        if( it != response.headers.end() && it->second == "chunked" )
            m_switchToChunkedTransfer = true;
        m_writeBuffer.clear();
        response.serialize( &m_writeBuffer );
        m_bytesSent = (size_t)0 - m_writeBuffer.size();

        NX_LOG( QnLog::HTTP_LOG_INDEX, lit("Sending response to %1:\n%2\n-------------------\n\n\n").
            arg(remoteHostAddress().toString()).
            arg(QString::fromLatin1(m_writeBuffer)), cl_logDEBUG1 );

        m_state = sSending;
    }

    bool QnHttpLiveStreamingProcessor::prepareDataToSend()
    {
        static const int kMaxBytesToRead = 1024*1024;

        NX_ASSERT( m_writeBuffer.isEmpty() );

        if( !m_chunkInputStream )
            return false;

        if( m_switchToChunkedTransfer )
        {
            m_useChunkedTransfer = true;
            m_switchToChunkedTransfer = false;
        }

        //QnMutexLocker lk( &m_mutex );
        for( ;; )
        {
            //reading chunk data
            const int sizeBak = m_writeBuffer.size();
            if( m_chunkInputStream->tryRead( &m_writeBuffer, kMaxBytesToRead ) )
            {
                NX_LOG( lit("Read %1 bytes from streaming chunk %2").arg(m_writeBuffer.size()-sizeBak).arg((size_t)m_currentChunk.get(), 0, 16), cl_logDEBUG1 );
                return !m_writeBuffer.isEmpty();
            }

            //waiting for data to arrive to chunk
            m_chunkInputStream->waitForSomeDataAvailable();
        }
    }

    const char* QnHttpLiveStreamingProcessor::mimeTypeByExtension(const QString& extension) const
    {
        if (extension.toLower() == lit("m3u8"))
            return nx_http::kApplicationMpegUrlMimeType;

        return nx_http::kAudioMpegUrlMimeType;
    }

    typedef std::multimap<QString, QString> RequestParamsType;

    nx_http::StatusCode::Value QnHttpLiveStreamingProcessor::getPlaylist(
        const nx_http::Request& request,
        const QString& requestFileExtension,
        const QnSecurityCamResourcePtr& camResource,
        const Qn::UserAccessData& accessRights,
        const QnVideoCameraPtr& videoCamera,
        const std::multimap<QString, QString>& requestParams,
        nx_http::Response* const response)
    {
        std::multimap<QString, QString>::const_iterator chunkedParamIter = requestParams.find(StreamingParams::CHUNKED_PARAM_NAME);

        //searching for session (if specified)
        std::multimap<QString, QString>::const_iterator sessionIDIter = requestParams.find(StreamingParams::SESSION_ID_PARAM_NAME);
        const QString& sessionID = sessionIDIter != requestParams.end()
            ? sessionIDIter->second
            : HLSSessionPool::generateUniqueID();

        //session search and add MUST be atomic
        HLSSessionPool::ScopedSessionIDLock lk(HLSSessionPool::instance(), sessionID);

        HLSSession* session = HLSSessionPool::instance()->find(sessionID);
        if (!session)
        {
            std::multimap<QString, QString>::const_iterator hiQualityIter = requestParams.find(StreamingParams::HI_QUALITY_PARAM_NAME);
            std::multimap<QString, QString>::const_iterator loQualityIter = requestParams.find(StreamingParams::LO_QUALITY_PARAM_NAME);
            MediaQuality streamQuality = MEDIA_Quality_None;
            if (chunkedParamIter == requestParams.end())
            {
                //variant playlist requested
                if (hiQualityIter != requestParams.end())
                    streamQuality = MEDIA_Quality_High;
                else if (loQualityIter != requestParams.end())
                    streamQuality = MEDIA_Quality_Low;
                else
                    streamQuality = MEDIA_Quality_Auto;
            }
            else
            {
                //chunked playlist requested
                streamQuality = (hiQualityIter != requestParams.end()) || (loQualityIter == requestParams.end())  //hi quality is default
                    ? MEDIA_Quality_High
                    : MEDIA_Quality_Low;
            }

            if (!camResource->hasDualStreaming2())
            {
                if (streamQuality == MEDIA_Quality_Low)
                {
                    NX_LOG(lit("Got request to unavailable low quality of camera %2").arg(camResource->getUniqueId()), cl_logDEBUG1);
                    return nx_http::StatusCode::notFound;
                }
                else if (streamQuality == MEDIA_Quality_Auto)
                {
                    streamQuality = MEDIA_Quality_High;
                }
            }

            const nx_http::StatusCode::Value result = createSession(
                accessRights,
                request.requestLine.url.path(),
                sessionID,
                requestParams,
                camResource,
                videoCamera,
                streamQuality,
                &session);
            if (result != nx_http::StatusCode::ok)
                return result;
            if (!HLSSessionPool::instance()->add(session, DEFAULT_HLS_SESSION_LIVE_TIMEOUT_MS))
            {
                NX_ASSERT(false);
            }
        }

        if (!session->isLive() &&
            !commonModule()->resourceAccessManager()->hasGlobalPermission(accessRights, Qn::GlobalViewArchivePermission))
        {
            return nx_http::StatusCode::forbidden;
        }

        ensureChunkCacheFilledEnoughForPlayback(session, session->streamQuality());

        QByteArray serializedPlaylist;
        if (chunkedParamIter == requestParams.end())
        {
            response->statusLine.statusCode = getVariantPlaylist(
                session, request, camResource, videoCamera, requestParams, &serializedPlaylist);
        }
        else
        {
            response->statusLine.statusCode = getChunkedPlaylist(
                session, request, camResource, requestParams, &serializedPlaylist);
        }

        if (response->statusLine.statusCode != nx_http::StatusCode::ok)
            return static_cast<nx_http::StatusCode::Value>(response->statusLine.statusCode);

        response->messageBody = serializedPlaylist;
        response->headers.emplace("Content-Type", mimeTypeByExtension(requestFileExtension));
        response->headers.insert(make_pair("Content-Length", QByteArray::number(response->messageBody.size())));

        return nx_http::StatusCode::ok;
    }

    nx_http::StatusCode::Value QnHttpLiveStreamingProcessor::getVariantPlaylist(
        HLSSession* session,
        const nx_http::Request& request,
        const QnSecurityCamResourcePtr& camResource,
        const QnVideoCameraPtr& videoCamera,
        const std::multimap<QString, QString>& /*requestParams*/,
        QByteArray* serializedPlaylist)
    {
        nx_hls::VariantPlaylist playlist;

        QUrl baseUrl;

        nx_hls::VariantPlaylistData playlistData;
        playlistData.url = baseUrl;
        playlistData.url.setPath( request.requestLine.url.path() );
        //if needed, adding proxy information to playlist url
        nx_http::HttpHeaders::const_iterator viaIter = request.headers.find( "Via" );
        if( viaIter != request.headers.end() )
        {
            nx_http::header::Via via;
            if( !via.parse( viaIter->second ) )
                return nx_http::StatusCode::badRequest;
            if( !via.entries.empty() )
                prepareUrlPath(&playlistData.url);
        }
        QList<QPair<QString, QString> > queryItems = QUrlQuery(request.requestLine.url.query()).queryItems();
        //removing SESSION_ID_PARAM_NAME
        for( QList<QPair<QString, QString> >::iterator
            it = queryItems.begin();
            it != queryItems.end();
             )
        {
            if( (it->first == StreamingParams::CHUNKED_PARAM_NAME) || (it->first == StreamingParams::SESSION_ID_PARAM_NAME) )
                queryItems.erase( it++ );
            else
                ++it;
        }
        QUrlQuery playlistDataQuery;
        queryItems.push_front( session->playlistAuthenticationQueryItem() );
        playlistDataQuery.setQueryItems( queryItems );
        playlistDataQuery.addQueryItem( StreamingParams::CHUNKED_PARAM_NAME, QString() );
        playlistDataQuery.addQueryItem( StreamingParams::SESSION_ID_PARAM_NAME, session->id() );

        //adding hi stream playlist
        if( session->streamQuality() == MEDIA_Quality_High || session->streamQuality() == MEDIA_Quality_Auto )
        {
            playlistData.bandwidth = estimateStreamBitrate(
                session,
                camResource,
                videoCamera,
                MEDIA_Quality_High );
            playlistDataQuery.addQueryItem( StreamingParams::HI_QUALITY_PARAM_NAME, QString() );
            playlistData.url.setQuery(playlistDataQuery);
            playlist.playlists.push_back(playlistData);
        }

        //adding lo stream playlist
        if( (session->streamQuality() == MEDIA_Quality_Low || session->streamQuality() == MEDIA_Quality_Auto) && camResource->hasDualStreaming() )
        {
            playlistData.bandwidth = estimateStreamBitrate(
                session,
                camResource,
                videoCamera,
                MEDIA_Quality_Low );
            playlistDataQuery.removeQueryItem( StreamingParams::HI_QUALITY_PARAM_NAME );
            playlistDataQuery.addQueryItem( StreamingParams::LO_QUALITY_PARAM_NAME, QString() );
            playlistData.url.setQuery(playlistDataQuery);
            playlist.playlists.push_back(playlistData);
        }

        if( playlist.playlists.empty() )
            return nx_http::StatusCode::noContent;

        *serializedPlaylist = playlist.toString();
        return nx_http::StatusCode::ok;
    }

    nx_http::StatusCode::Value QnHttpLiveStreamingProcessor::getChunkedPlaylist(
        HLSSession* const session,
        const nx_http::Request& request,
        const QnSecurityCamResourcePtr& camResource,
        const std::multimap<QString, QString>& requestParams,
        QByteArray* serializedPlaylist)
    {
        NX_ASSERT( session );

        std::multimap<QString, QString>::const_iterator hiQualityIter = requestParams.find( StreamingParams::HI_QUALITY_PARAM_NAME );
        std::multimap<QString, QString>::const_iterator loQualityIter = requestParams.find( StreamingParams::LO_QUALITY_PARAM_NAME );
        const MediaQuality streamQuality = (hiQualityIter != requestParams.end()) || (loQualityIter == requestParams.end())  //hi quality is default
            ? MEDIA_Quality_High
            : MEDIA_Quality_Low;

        std::vector<nx_hls::AbstractPlaylistManager::ChunkData> chunkList;
        bool isPlaylistClosed = false;
        const nx_hls::AbstractPlaylistManagerPtr& playlistManager = session->playlistManager(streamQuality);
        if( !playlistManager )
        {
            NX_LOG( lit("Got request to not available %1 quality of camera %2").
                arg(QLatin1String(streamQuality == MEDIA_Quality_High ? "hi" : "lo")).arg(camResource->getUniqueId()), cl_logWARNING );
            return nx_http::StatusCode::notFound;
        }

        const size_t chunksGenerated = playlistManager->generateChunkList( &chunkList, &isPlaylistClosed );
        if( chunkList.empty() )   //no chunks generated
        {
            NX_LOG( lit("Failed to get chunks of resource %1").arg(camResource->getUniqueId()), cl_logWARNING );
            return nx_http::StatusCode::noContent;
        }

        NX_LOG( lit("Prepared playlist of resource %1 (%2 chunks)").arg(camResource->getUniqueId()).arg(chunksGenerated), cl_logDEBUG2 );

        nx_hls::Playlist playlist;
        NX_ASSERT( !chunkList.empty() );
        playlist.mediaSequence = chunkList[0].mediaSequence;
        playlist.closed = isPlaylistClosed;

        //taking parameters, common for every chunks in playlist being generated
        RequestParamsType commonChunkParams;
        for( RequestParamsType::value_type param: requestParams )
        {
            if( param.first == StreamingParams::CHANNEL_PARAM_NAME ||
                param.first == StreamingParams::PICTURE_SIZE_PIXELS_PARAM_NAME ||
                param.first == StreamingParams::CONTAINER_FORMAT_PARAM_NAME ||
                param.first == StreamingParams::VIDEO_CODEC_PARAM_NAME ||
                param.first == StreamingParams::AUDIO_CODEC_PARAM_NAME ||
                param.first == StreamingParams::HI_QUALITY_PARAM_NAME ||
                param.first == StreamingParams::LO_QUALITY_PARAM_NAME ||
                param.first == StreamingParams::SESSION_ID_PARAM_NAME )
            {
                commonChunkParams.insert( param );
            }
        }

        QUrl baseChunkUrl;
        baseChunkUrl.setPath( HLS_PREFIX + camResource->getUniqueId() );

        //if needed, adding proxy information to playlist url
        nx_http::HttpHeaders::const_iterator viaIter = request.headers.find( "Via" );
        if( viaIter != request.headers.end() )
        {
            nx_http::header::Via via;
            if( !via.parse( viaIter->second ) )
                return nx_http::StatusCode::badRequest;
            if( !via.entries.empty() )
                prepareUrlPath(&baseChunkUrl);
        }

        const auto chunkAuthenticationQueryItem = session->chunkAuthenticationQueryItem();
        for( std::vector<nx_hls::AbstractPlaylistManager::ChunkData>::size_type
            i = 0;
            i < chunkList.size();
            ++i )
        {
            nx_hls::Chunk hlsChunk;
            hlsChunk.duration = chunkList[i].duration / (double)USEC_IN_SEC;
            hlsChunk.url = baseChunkUrl;
            QUrlQuery hlsChunkUrlQuery( hlsChunk.url.query() );
            hlsChunkUrlQuery.addQueryItem(
                chunkAuthenticationQueryItem.first,
                chunkAuthenticationQueryItem.second );
            for( RequestParamsType::value_type param: commonChunkParams )
                hlsChunkUrlQuery.addQueryItem( param.first, param.second );
            if( chunkList[i].alias )
            {
                hlsChunkUrlQuery.addQueryItem( StreamingParams::ALIAS_PARAM_NAME, chunkList[i].alias.get() );
                session->saveChunkAlias( streamQuality, chunkList[i].alias.get(), chunkList[i].startTimestamp, chunkList[i].duration );
            }
            else
            {
                hlsChunkUrlQuery.addQueryItem( StreamingParams::START_TIMESTAMP_PARAM_NAME, QString::number(chunkList[i].startTimestamp) );
                hlsChunkUrlQuery.addQueryItem( StreamingParams::DURATION_USEC_PARAM_NAME, QString::number(chunkList[i].duration) );
            }
            if( session->isLive() )
                hlsChunkUrlQuery.addQueryItem( StreamingParams::LIVE_PARAM_NAME, QString() );
            hlsChunk.url.setQuery( hlsChunkUrlQuery );
            hlsChunk.discontinuity = chunkList[i].discontinuity;
            hlsChunk.programDateTime = QDateTime::fromMSecsSinceEpoch(chunkList[i].startTimestamp / USEC_IN_MSEC, QTimeZone(QTimeZone::systemTimeZoneId()));
            playlist.chunks.push_back( hlsChunk );
        }

        //playlist.allowCache = !session->isLive(); //TODO: #ak uncomment when done

        *serializedPlaylist = playlist.toString();
        return nx_http::StatusCode::ok;
    }

    nx_http::StatusCode::Value QnHttpLiveStreamingProcessor::getResourceChunk(
        const nx_http::Request& request,
        const QStringRef& uniqueResourceID,
        const QnSecurityCamResourcePtr& /*camResource*/,
        const std::multimap<QString, QString>& requestParams,
        nx_http::Response* const response )
    {
        std::multimap<QString, QString>::const_iterator hiQualityIter = requestParams.find( StreamingParams::HI_QUALITY_PARAM_NAME );
        std::multimap<QString, QString>::const_iterator loQualityIter = requestParams.find( StreamingParams::LO_QUALITY_PARAM_NAME );
        const MediaQuality streamQuality = (hiQualityIter != requestParams.end()) || (loQualityIter == requestParams.end())  //hi quality is default
            ? MEDIA_Quality_High
            : MEDIA_Quality_Low;

        //reading parameters, generating cache key
        std::multimap<QString, QString>::const_iterator channelIter = requestParams.find(QLatin1String(StreamingParams::CHANNEL_PARAM_NAME));
        std::multimap<QString, QString>::const_iterator containerIter = requestParams.find(QLatin1String(StreamingParams::CONTAINER_FORMAT_PARAM_NAME));
        QString containerFormat;
        if( containerIter != requestParams.end() )
            containerFormat = containerIter->second;
        else
            containerFormat = "mpegts";
        std::multimap<QString, QString>::const_iterator startTimestampIter = requestParams.find(QLatin1String(StreamingParams::START_TIMESTAMP_PARAM_NAME));
        //std::multimap<QString, QString>::const_iterator endTimestampIter = requestParams.find(QLatin1String(StreamingParams::STOP_TIMESTAMP_PARAM_NAME));
        std::multimap<QString, QString>::const_iterator durationUSecIter = requestParams.find(QLatin1String(StreamingParams::DURATION_USEC_PARAM_NAME));
        std::multimap<QString, QString>::const_iterator durationSecIter = requestParams.find(QLatin1String(StreamingParams::DURATION_SEC_PARAM_NAME));
        //std::multimap<QString, QString>::const_iterator pictureSizeIter = requestParams.find(QLatin1String(StreamingParams::PICTURE_SIZE_PIXELS_PARAM_NAME));
        //std::multimap<QString, QString>::const_iterator audioCodecIter = requestParams.find(QLatin1String(StreamingParams::AUDIO_CODEC_PARAM_NAME));
        //std::multimap<QString, QString>::const_iterator videoCodecIter = requestParams.find(QLatin1String(StreamingParams::VIDEO_CODEC_PARAM_NAME));
        std::multimap<QString, QString>::const_iterator aliasIter = requestParams.find(QLatin1String(StreamingParams::ALIAS_PARAM_NAME));

        quint64 startTimestamp = 0;
        if( startTimestampIter != requestParams.end() )
        {
            startTimestamp = startTimestampIter->second.toULongLong();
        }
        else
        {
            std::multimap<QString, QString>::const_iterator startDatetimeIter =
                requestParams.find(QLatin1String(StreamingParams::START_POS_PARAM_NAME));
            if( startDatetimeIter != requestParams.end() )
            {
                //converting startDatetime to startTimestamp
                    //this is secondary functionality, not used by this HLS implementation (since all chunks are referenced by npt timestamps)
                startTimestamp = nx::utils::parseDateTime( startDatetimeIter->second );
            }
            else
            {
                //trying compatibility parameter "startDatetime"
                std::multimap<QString, QString>::const_iterator startDatetimeIter =
                    requestParams.find( QLatin1String( StreamingParams::START_DATETIME_PARAM_NAME ) );
                if( startDatetimeIter != requestParams.end() )
                    startTimestamp = nx::utils::parseDateTime( startDatetimeIter->second );
            }
        }
        quint64 chunkDuration = nx_ms_conf::DEFAULT_TARGET_DURATION_MS * USEC_IN_MSEC;
        if( durationUSecIter != requestParams.end() )
            chunkDuration = durationUSecIter->second.toLongLong();
        else if( durationSecIter != requestParams.end() )
            chunkDuration = durationSecIter->second.toLongLong() * MSEC_IN_SEC * USEC_IN_MSEC;

        bool requestIsAPartOfHlsSession = false;
        {
            std::multimap<QString, QString>::const_iterator sessionIDIter =
                requestParams.find(StreamingParams::SESSION_ID_PARAM_NAME);
            if (sessionIDIter != requestParams.end())
            {
                HLSSessionPool::ScopedSessionIDLock lk(HLSSessionPool::instance(), sessionIDIter->second);
                HLSSession* hlsSession = HLSSessionPool::instance()->find(sessionIDIter->second);
                if (hlsSession)
                {
                    requestIsAPartOfHlsSession = true;
                    hlsSession->updateAuditInfo(startTimestamp);
                    if (aliasIter != requestParams.end())
                        hlsSession->getChunkByAlias(streamQuality, aliasIter->second, &startTimestamp, &chunkDuration);
                }
            }
        }

        StreamingChunkCacheKey currentChunkKey(
            uniqueResourceID.toString(),
            channelIter != requestParams.end()
                ? channelIter->second.toInt()
                : 0,   //any channel
            containerFormat,
            aliasIter != requestParams.end() ? aliasIter->second : QString(),
            startTimestamp,
            std::chrono::microseconds(chunkDuration),
            streamQuality,
            requestParams );

        if (!currentChunkKey.live() &&
            !commonModule()->resourceAccessManager()->hasGlobalPermission(d_ptr->accessRights, Qn::GlobalViewArchivePermission))
        {
            return nx_http::StatusCode::forbidden;
        }

<<<<<<< HEAD
        //retrieving streaming chunk
        StreamingChunkPtr chunk;
        const auto& chunkCache = QnMediaServerModule::instance()->streamingChunkCache();
        if( !chunkCache->takeForUse( currentChunkKey, &chunk ) )
        {
            NX_LOG( lit("Could not get chunk %1 of resource %2 requested by %3").
                arg(request.requestLine.url.query()).arg(uniqueResourceID.toString()).arg(remoteHostAddress().toString()), cl_logDEBUG1 );
            return nx_http::StatusCode::notFound;
        }

=======
>>>>>>> 124afcbc
        //streaming chunk
        if (m_currentChunk)
        {
            //disconnecting and waiting for already-emitted signals from m_currentChunk to be delivered and processed
<<<<<<< HEAD
            chunkCache->putBackUsedItem( currentChunkKey, m_currentChunk );
=======
>>>>>>> 124afcbc
            m_currentChunk.reset();
        }

        //retrieving streaming chunk
        StreamingChunkPtr chunk;
        m_chunkInputStream = StreamingChunkCache::instance()->getChunkForReading(
            currentChunkKey, &chunk);
        if (!m_chunkInputStream)
        {
            NX_LOG(lm("Could not get chunk %1 of resource %2 requested by %3")
                .arg(request.requestLine.url.query()).arg(uniqueResourceID.toString())
                .arg(remoteHostAddress().toString()), cl_logDEBUG1);
            return nx_http::StatusCode::notFound;
        }
        m_currentChunk = chunk;

        //using this simplified test for accept-encoding since hls client do not use syntax with q= ...
        const auto acceptEncodingHeaderIter = request.headers.find("Accept-Encoding");
        nx_http::header::AcceptEncodingHeader acceptEncoding(
            acceptEncodingHeaderIter == request.headers.end()
            ? nx_http::StringType()
            : acceptEncodingHeaderIter->second);

        //in case of hls enabling caching of full chunk since it may be required by hls client
        if (requestIsAPartOfHlsSession)
            m_currentChunk->disableInternalBufferLimit();

        response->headers.insert( make_pair( "Content-Type", m_currentChunk->mimeType().toLatin1() ) );
        if( acceptEncoding.encodingIsAllowed("chunked")
            || (acceptEncodingHeaderIter == request.headers.end()
                && request.requestLine.version == nx_http::http_1_1) )  //if no Accept-Encoding then it is supported by HTTP/1.1
        {
            response->headers.insert( make_pair( "Transfer-Encoding", "chunked" ) );
            response->statusLine.version = nx_http::http_1_1;
            return nx_http::StatusCode::ok;
        }
        else if( acceptEncoding.encodingIsAllowed("identity") )
        {
            //if chunk exceeds maximum allowed size then proving
            //  it in streaming mode. That means no Content-Length in response
            const bool chunkCompleted = m_currentChunk->waitForChunkReadyOrInternalBufferFilled();

            //chunk is ready, using it
            NX_LOG( lit("Streaming %1 chunk %2 with size %3")
                .arg(chunkCompleted ? lit("complete") : lit("incomplete"))
                .arg((size_t)m_currentChunk.get(), 0, 16).arg(m_currentChunk->sizeInBytes()),
                cl_logDEBUG1 );

            auto rangeIter = request.headers.find( "Range" );
            if( rangeIter == request.headers.end() || !chunkCompleted )
            {
                // < If whole chunk does not fit in memory then disabling partial request support.
                if (chunkCompleted)
                {
                    response->headers.insert( make_pair(
                        "Content-Length",
                        nx_http::StringType::number((qlonglong)m_currentChunk->sizeInBytes()) ) );
                }
                else
                {
                    // This means end-of-file will be signalled by closing connection.
                    response->headers.insert(make_pair("Transfer-Encoding", "identity"));
                }
                response->statusLine.version = request.requestLine.version; //do not require HTTP/1.1 here
                return nx_http::StatusCode::ok;
            }

            //partial content request
            response->statusLine.version = nx_http::http_1_1;   //Range is supported by HTTP/1.1
            nx_http::header::Range range;
            nx_http::header::ContentRange contentRange;
            contentRange.instanceLength = (quint64)m_currentChunk->sizeInBytes();
            if( !range.parse( rangeIter->second ) || !range.validateByContentSize(m_currentChunk->sizeInBytes()) )
            {
                response->headers.insert( make_pair( "Content-Range", contentRange.toString() ) );
                response->headers.insert( make_pair( "Content-Length", nx_http::StringType::number(contentRange.rangeLength()) ) );
                m_chunkInputStream.reset();
                return nx_http::StatusCode::rangeNotSatisfiable;
            }

            //range is satisfiable
            if( range.rangeSpecList.size() > 0 )
                contentRange.rangeSpec = range.rangeSpecList.front();

            response->headers.insert( make_pair( "Content-Range", contentRange.toString() ) );
            response->headers.insert( make_pair( "Content-Length", nx_http::StringType::number(contentRange.rangeLength()) ) );

            static_cast<StreamingChunkInputStream*>(m_chunkInputStream.get())->setByteRange( contentRange );
            return nx_http::StatusCode::partialContent;
        }
        else
        {
            m_chunkInputStream.reset();
            return nx_http::StatusCode::notAcceptable;
        }
    }

    nx_http::StatusCode::Value QnHttpLiveStreamingProcessor::createSession(
        const Qn::UserAccessData& accessRights,
        const QString& requestedPlaylistPath,
        const QString& sessionID,
        const std::multimap<QString, QString>& requestParams,
        const QnSecurityCamResourcePtr& camResource,
        const QnVideoCameraPtr& videoCamera,
        MediaQuality streamQuality,
        HLSSession** session )
    {
        std::vector<MediaQuality> requiredQualities;
        requiredQualities.reserve( 2 );
        if( streamQuality == MEDIA_Quality_High || streamQuality == MEDIA_Quality_Auto )
            requiredQualities.push_back( MEDIA_Quality_High );
        if( (streamQuality == MEDIA_Quality_Low) ||
            (streamQuality == MEDIA_Quality_Auto && camResource->hasDualStreaming2()) )
        {
            requiredQualities.push_back( MEDIA_Quality_Low );
        }

        boost::optional<quint64> startTimestamp;
        std::multimap<QString, QString>::const_iterator startTimestampIter = requestParams.find(StreamingParams::START_TIMESTAMP_PARAM_NAME);
        if( startTimestampIter != requestParams.end() )
        {
            startTimestamp = startTimestampIter->second.toULongLong();
        }
        else
        {
            std::multimap<QString, QString>::const_iterator startDatetimeIter = requestParams.find(StreamingParams::START_POS_PARAM_NAME);
            if( startDatetimeIter != requestParams.end() )
            {
                startTimestamp = nx::utils::parseDateTime( startDatetimeIter->second );
            }
            else
            {
                //trying compatibility parameter "startDatetime"
                std::multimap<QString, QString>::const_iterator startDatetimeIter =
                    requestParams.find( StreamingParams::START_DATETIME_PARAM_NAME );
                if( startDatetimeIter != requestParams.end() )
                    startTimestamp = nx::utils::parseDateTime( startDatetimeIter->second );
            }
        }

        using namespace std::chrono;

        std::unique_ptr<HLSSession> newHlsSession(
            new HLSSession(
                sessionID,
                duration_cast<milliseconds>(qnServerModule->settings()->hlsTargetDuration()).count(),
                !startTimestamp,   //if no start date specified, providing live stream
                streamQuality,
                videoCamera,
                authSession()) );
        if( newHlsSession->isLive() )
        {
            //LIVE session
            //starting live caching, if it is not started
            for( const MediaQuality quality: requiredQualities )
            {
                if( !videoCamera->ensureLiveCacheStarted(quality, newHlsSession->targetDurationMS() * USEC_IN_MSEC) )
                {
                    NX_LOG( lit("Error. Requested live hls playlist of resource %1 with no live cache").arg(camResource->getUniqueId()), cl_logDEBUG1 );
                    return nx_http::StatusCode::noContent;
                }
                NX_ASSERT( videoCamera->hlsLivePlaylistManager(quality) );
                newHlsSession->setPlaylistManager(
                    quality,
                    std::make_shared<nx_hls::HlsPlayListManagerWeakRefProxy>(
                        videoCamera->hlsLivePlaylistManager(quality)) );
            }
        }
        else
        {
            //converting startDatetime to timestamp
            for( const MediaQuality quality: requiredQualities )
            {
                //generating sliding playlist, holding not more than CHUNK_COUNT_IN_ARCHIVE_PLAYLIST archive chunks
                nx_hls::ArchivePlaylistManagerPtr archivePlaylistManager =
                    std::make_shared<ArchivePlaylistManager>(
                        camResource,
                        startTimestamp.get(),
                        CHUNK_COUNT_IN_ARCHIVE_PLAYLIST,
                        newHlsSession->targetDurationMS() * USEC_IN_MSEC,
                        quality );
                if( !archivePlaylistManager->initialize() )
                {
                    NX_LOG( lit("QnHttpLiveStreamingProcessor::getPlaylist. Failed to initialize archive playlist for camera %1").
                        arg(camResource->getUniqueId()), cl_logDEBUG1 );
                    return nx_http::StatusCode::internalServerError;
                }

                newHlsSession->setPlaylistManager( quality, archivePlaylistManager );
            }
        }

        const auto& chunkAuthenticationKey = QnAuthHelper::instance()->createAuthenticationQueryItemForPath(
            accessRights,
            HLS_PREFIX + camResource->getUniqueId(),
            QnAuthHelper::MAX_AUTHENTICATION_KEY_LIFE_TIME_MS );
        newHlsSession->setChunkAuthenticationQueryItem( chunkAuthenticationKey );

        const auto& playlistAuthenticationKey = QnAuthHelper::instance()->createAuthenticationQueryItemForPath(
            accessRights,
            requestedPlaylistPath,
            QnAuthHelper::MAX_AUTHENTICATION_KEY_LIFE_TIME_MS );
        newHlsSession->setPlaylistAuthenticationQueryItem( playlistAuthenticationKey );

        *session = newHlsSession.release();
        return nx_http::StatusCode::ok;
    }

    int QnHttpLiveStreamingProcessor::estimateStreamBitrate(
        HLSSession* const session,
        QnSecurityCamResourcePtr camResource,
        const QnVideoCameraPtr& videoCamera,
        MediaQuality streamQuality )
    {
        int bandwidth = session->playlistManager(streamQuality)->getMaxBitrate();
        if( (bandwidth == -1) && videoCamera->liveCache(streamQuality) )
            bandwidth = videoCamera->liveCache(streamQuality)->getMaxBitrate();
        if( bandwidth == -1 )
        {
            //estimating bitrate as we can
            QnConstCompressedVideoDataPtr videoFrame = videoCamera->getLastVideoFrame( streamQuality == MEDIA_Quality_High, 0);
            if( videoFrame )
                bandwidth = (int)(videoFrame->dataSize() * CHAR_BIT / COMMON_KEY_FRAME_TO_NON_KEY_FRAME_RATIO * camResource->getMaxFps());
        }
        if( bandwidth == -1 )
            bandwidth = DEFAULT_PRIMARY_STREAM_BITRATE;
        return bandwidth;
    }

    void QnHttpLiveStreamingProcessor::ensureChunkCacheFilledEnoughForPlayback( HLSSession* const session, MediaQuality streamQuality )
    {
        static const size_t PLAYLIST_CHECK_TIMEOUT_MS = 1000;

        if( !session->isLive() )
            return; //TODO #ak investigate archive streaming (likely, there is no such problem there)

        //TODO #ak proper handling of MEDIA_Quality_Auto
        if( streamQuality == MEDIA_Quality_Auto )
            streamQuality = MEDIA_Quality_High;

        //if no chunks in cache, waiting for cache to be filled
        std::vector<nx_hls::AbstractPlaylistManager::ChunkData> chunkList;
        bool isPlaylistClosed = false;
        size_t chunksGenerated = session->playlistManager(streamQuality)->generateChunkList( &chunkList, &isPlaylistClosed );
        if( chunksGenerated < m_minPlaylistSizeToStartStreaming)
        {
            //no chunks generated, waiting for at least one chunk to be generated
            QElapsedTimer monotonicTimer;
            monotonicTimer.restart();
            while( (quint64)monotonicTimer.elapsed() < session->targetDurationMS() * (m_minPlaylistSizeToStartStreaming + 2) )
            {
                chunkList.clear();
                chunksGenerated = session->playlistManager(streamQuality)->generateChunkList( &chunkList, &isPlaylistClosed );
                if( chunksGenerated >= m_minPlaylistSizeToStartStreaming )
                {
                    NX_LOG(lit("HLS cache has been prefilled with %1 chunks").arg(chunksGenerated), cl_logDEBUG2);
                    break;
                }
                QThread::msleep( PLAYLIST_CHECK_TIMEOUT_MS );
            }
        }
    }
}<|MERGE_RESOLUTION|>--- conflicted
+++ resolved
@@ -88,10 +88,6 @@
         {
             //disconnecting and waiting for already-emitted signals from m_currentChunk to be delivered and processed
             //TODO #ak cancel on-going transcoding. Currently, it just wastes CPU time
-<<<<<<< HEAD
-            QnMediaServerModule::instance()->streamingChunkCache()->putBackUsedItem( m_currentChunk->params(), m_currentChunk );
-=======
->>>>>>> 124afcbc
             m_chunkInputStream.reset();
             m_currentChunk.reset();
         }
@@ -832,27 +828,10 @@
             return nx_http::StatusCode::forbidden;
         }
 
-<<<<<<< HEAD
-        //retrieving streaming chunk
-        StreamingChunkPtr chunk;
-        const auto& chunkCache = QnMediaServerModule::instance()->streamingChunkCache();
-        if( !chunkCache->takeForUse( currentChunkKey, &chunk ) )
-        {
-            NX_LOG( lit("Could not get chunk %1 of resource %2 requested by %3").
-                arg(request.requestLine.url.query()).arg(uniqueResourceID.toString()).arg(remoteHostAddress().toString()), cl_logDEBUG1 );
-            return nx_http::StatusCode::notFound;
-        }
-
-=======
->>>>>>> 124afcbc
         //streaming chunk
         if (m_currentChunk)
         {
             //disconnecting and waiting for already-emitted signals from m_currentChunk to be delivered and processed
-<<<<<<< HEAD
-            chunkCache->putBackUsedItem( currentChunkKey, m_currentChunk );
-=======
->>>>>>> 124afcbc
             m_currentChunk.reset();
         }
 
