////////////////////////////////////////////////////////////
// 18 dec 2012    Andrey Kolesnikov
////////////////////////////////////////////////////////////

#include "hls_server.h"

#include <QtCore/QUrlQuery>
#include <QtCore/QTimeZone>
#include <QtCore/QCoreApplication>

#include <algorithm>
#include <limits>
#include <map>

#include <common/common_module.h>
#include <core/resource_management/resource_pool.h>
#include <core/resource/security_cam_resource.h>
#include <core/resource/media_resource.h>
#include <core/resource/user_resource.h>
#include <core/resource_access/resource_access_manager.h>

#include <nx/network/http/http_content_type.h>
#include <nx/network/hls/hls_types.h>
#include <nx/utils/log/log.h>
#include <nx/utils/string.h>
#include <nx/utils/system_error.h>
#include <utils/media/ffmpeg_helper.h>
#include <utils/media/av_codec_helper.h>
#include <utils/media/media_stream_cache.h>
#include <utils/common/app_info.h>

#include "camera/camera_pool.h"
#include "hls_archive_playlist_manager.h"
#include "hls_live_playlist_manager.h"
#include "hls_playlist_manager_proxy.h"
#include "hls_session_pool.h"
#include "media_server/settings.h"
#include "streaming/streaming_chunk_cache.h"
#include "streaming/streaming_params.h"
<<<<<<< HEAD
#include <network/authenticate_helper.h>
#include <network/tcp_connection_priv.h>
=======
#include "network/tcp_connection_priv.h"
>>>>>>> 62cec593
#include <network/tcp_listener.h>
#include <media_server/media_server_module.h>

//TODO #ak if camera has hi stream only, than playlist request with no quality specified returns No Content, hi returns OK, lo returns Not Found

using std::make_pair;
using namespace nx_http;

namespace nx_hls
{
    static const size_t READ_BUFFER_SIZE = 64*1024;
    //static const int MIN_CHUNK_COUNT_IN_PLAYLIST = 3;
    static const int CHUNK_COUNT_IN_ARCHIVE_PLAYLIST = 3;
    static const QLatin1String HLS_PREFIX( "/hls/" );
    static const quint64 MSEC_IN_SEC = 1000;
    static const quint64 USEC_IN_MSEC = 1000;
    static const quint64 USEC_IN_SEC = MSEC_IN_SEC * USEC_IN_MSEC;
    static const unsigned int DEFAULT_HLS_SESSION_LIVE_TIMEOUT_MS = nx_ms_conf::DEFAULT_TARGET_DURATION_MS * 7;
    static const int COMMON_KEY_FRAME_TO_NON_KEY_FRAME_RATIO = 5;
    static const int DEFAULT_PRIMARY_STREAM_BITRATE = 4*1024*1024;

    //static const int DEFAULT_SECONDARY_STREAM_BITRATE = 512*1024;

    size_t QnHttpLiveStreamingProcessor::m_minPlaylistSizeToStartStreaming = nx_ms_conf::DEFAULT_HLS_PLAYLIST_PRE_FILL_CHUNKS;

    QnHttpLiveStreamingProcessor::QnHttpLiveStreamingProcessor( QSharedPointer<AbstractStreamSocket> socket, QnTcpListener* owner )
    :
<<<<<<< HEAD
        QnTCPConnectionProcessor( socket, owner->commonModule() ),
=======
        QnTCPConnectionProcessor( socket, owner ),
>>>>>>> 62cec593
        m_state( sReceiving ),
        m_switchToChunkedTransfer( false ),
        m_useChunkedTransfer( false ),
        m_bytesSent( 0 )
    {
        setObjectName( "QnHttpLiveStreamingProcessor" );
    }

    void QnHttpLiveStreamingProcessor::setMinPlayListSizeToStartStreaming(size_t value)
    {
        m_minPlaylistSizeToStartStreaming = value;
    }

    QnHttpLiveStreamingProcessor::~QnHttpLiveStreamingProcessor()
    {
        //while we are here only QnHttpLiveStreamingProcessor::chunkDataAvailable slot can be called

        if( m_currentChunk )
        {
            //disconnecting and waiting for already-emitted signals from m_currentChunk to be delivered and processed
            //TODO #ak cancel on-going transcoding. Currently, it just wastes CPU time
            QnMediaServerModule::instance()->streamingChunkCache()->putBackUsedItem( m_currentChunk->params(), m_currentChunk );
            m_chunkInputStream.reset();
            m_currentChunk.reset();
        }

        //TODO/HLS: #ak clean up archive chunk data, since we do not cache archive chunks
            //this should be done automatically by cache: should mark archive chunks as "uncachable"
    }

    void QnHttpLiveStreamingProcessor::processRequest(const nx_http::Request& request)
    {
        nx_http::Response response;
        response.statusLine.version = request.requestLine.version;

        response.statusLine.statusCode = getRequestedFile(request, &response);
        if (response.statusLine.statusCode == nx_http::StatusCode::forbidden)
        {
            sendUnauthorizedResponse(nx_http::StatusCode::forbidden, STATIC_FORBIDDEN_HTML);
            m_state = sDone;
            return;
        }

        prepareResponse(request, &response);

        sendResponse(response);
    }

    void QnHttpLiveStreamingProcessor::prepareResponse(
        const nx_http::Request& request,
        nx_http::Response* const response)
    {
        if (response->statusLine.reasonPhrase.isEmpty())
        {
            response->statusLine.reasonPhrase =
                StatusCode::toString(response->statusLine.statusCode);
        }

        const auto currentTimeInHttpFormat =
            QLocale(QLocale::English).toString(
                QDateTime::currentDateTime(),
                lit("ddd, d MMM yyyy hh:mm:ss t")).toLatin1();

        response->headers.emplace("Date", currentTimeInHttpFormat);
        response->headers.emplace(nx_http::header::Server::NAME, nx_http::serverString());
        response->headers.emplace("Cache-Control", "no-cache");

        if (request.requestLine.version == nx_http::http_1_1)
        {
            if (nx_http::StatusCode::isSuccessCode(response->statusLine.statusCode) &&
                (response->headers.find("Transfer-Encoding") == response->headers.end()) &&
                (response->headers.find("Content-Length") == response->headers.end()))
            {
                response->headers.emplace("Transfer-Encoding", "chunked");
            }
            response->headers.emplace("Connection", "close");
        }
        if (response->statusLine.statusCode == nx_http::StatusCode::notFound)
            nx_http::insertOrReplaceHeader(&response->headers, nx_http::HttpHeader("Content-Length", "0"));
    }

    void QnHttpLiveStreamingProcessor::run()
    {
        Q_D( QnTCPConnectionProcessor );

        while( !needToStop() )
        {
            switch( m_state )
            {
                case sReceiving:
                    if( !readSingleRequest() )
                    {
                        NX_LOG( lit( "Error reading/parsing request from %1 (%2). Terminating connection..." ).
                            arg( remoteHostAddress().toString() ), cl_logWARNING );
                        m_state = sDone;
                        break;
                    }

                    m_state = sProcessingMessage;
                    m_useChunkedTransfer = false;
                    processRequest( d->request );
                    break;

                case sProcessingMessage:
                    NX_ASSERT( false );
                    break;

                case sSending:
                {
                    NX_ASSERT( !m_writeBuffer.isEmpty() );

                    int bytesSent = 0;
                    if( m_useChunkedTransfer )
                        bytesSent = sendChunk( m_writeBuffer ) ? m_writeBuffer.size() : -1;
                    else
                        bytesSent = sendData( m_writeBuffer ) ? m_writeBuffer.size() : -1;
                    if( bytesSent < 0 )
                    {
                        NX_LOG( lit("Error sending data to %1 (%2). Sent %3 bytes total. Terminating connection...").
                            arg(remoteHostAddress().toString()).arg(SystemError::getLastOSErrorText()).arg(m_bytesSent), cl_logWARNING );
                        m_state = sDone;
                        break;
                    }
                    else
                    {
                        m_bytesSent += bytesSent;
                    }
                    if( bytesSent == m_writeBuffer.size() )
                        m_writeBuffer.clear();
                    else
                        m_writeBuffer.remove( 0, bytesSent );
                    if( !m_writeBuffer.isEmpty() )
                        break;  //continuing sending
                    if( !prepareDataToSend() )
                    {
                        NX_LOG( lit("Finished uploading %1 data to %2. Sent %3 bytes total. Closing connection...").
                            arg(m_currentFileName).arg(remoteHostAddress().toString()).arg(m_bytesSent), cl_logDEBUG1 );
                        //sending empty chunk to signal EOF
                        if( m_useChunkedTransfer )
                            sendChunk( QByteArray() );
                        m_state = sDone;
                        break;
                    }
                    break;
                }

                case sDone:
                    NX_LOG( QnLog::HTTP_LOG_INDEX, lit("Done message to %1 (sent %2 bytes). Closing connection...\n\n\n").
                        arg(remoteHostAddress().toString()).arg(m_bytesSent), cl_logDEBUG1 );
                    return;
            }
        }
    }

    nx_http::StatusCode::Value QnHttpLiveStreamingProcessor::getRequestedFile(
        const nx_http::Request& request,
        nx_http::Response* const response )
    {
        //retreiving requested file name
        const QString& path = request.requestLine.url.path();
        int fileNameStartIndex = path.lastIndexOf(QChar('/'));
        if( fileNameStartIndex == -1 )
        {
            NX_LOG(lit("HLS. Not found file name in path %1").arg(path), cl_logDEBUG1);
            return StatusCode::notFound;
        }
        QStringRef fileName;
        if( fileNameStartIndex == path.size()-1 )   //path ends with /. E.g., /hls/camera1.m3u/. Skipping trailing /
        {
            int newFileNameStartIndex = path.midRef(0, path.size()-1).lastIndexOf(QChar('/'));
            if( newFileNameStartIndex == -1 )
            {
                NX_LOG(lit("HLS. Not found file name (2) in path %1").arg(path), cl_logDEBUG1);
                return StatusCode::notFound;
            }
            fileName = path.midRef( newFileNameStartIndex+1, fileNameStartIndex-(newFileNameStartIndex+1) );
        }
        else
        {
            fileName = path.midRef( fileNameStartIndex+1 );
        }
        m_currentFileName = fileName.toString();

        const int extensionSepPos = fileName.indexOf( QChar('.') );
        const QStringRef& extension = extensionSepPos != -1 ? fileName.mid( extensionSepPos+1 ) : QStringRef();
        const QStringRef& shortFileName = fileName.mid( 0, extensionSepPos );

        // Searching for requested resource.
        const QString& resId = shortFileName.toString();
        QnResourcePtr resource;
        const QnUuid uuid = QnUuid::fromStringSafe(resId);
        if (!uuid.isNull())
            resource = resourcePool()->getResourceById(uuid);
        if (!resource)
            resource = resourcePool()->getResourceByUniqueId(resId);
        if (!resource)
            resource = resourcePool()->getResourceByMacAddress(resId);
        if (!resource)
            resource = resourcePool()->getResourceByUrl(resId);
        if (!resource)
        {
            NX_LOG(lit("HLS. Requested resource %1 not found").arg(resId), cl_logDEBUG1);
            return nx_http::StatusCode::notFound;
        }

        if (!resourceAccessManager()->hasPermission(d_ptr->accessRights, resource, Qn::ReadPermission))
            return nx_http::StatusCode::forbidden;

        QnSecurityCamResourcePtr camResource = resource.dynamicCast<QnSecurityCamResource>();
        if( !camResource )
        {
            NX_LOG( lit("HLS. Requested resource %1 is not camera").
                arg(QString::fromRawData(shortFileName.constData(), shortFileName.size())), cl_logDEBUG1 );
            return nx_http::StatusCode::notFound;
        }

        //checking resource stream type. Only h.264 is OK for HLS
        QnVideoCameraPtr camera = qnCameraPool->getVideoCamera( camResource );
        if( !camera )
        {
            NX_LOG( lit("Error. HLS request to resource %1 which is not camera").arg(camResource->getUniqueId()), cl_logDEBUG2 );
            return nx_http::StatusCode::forbidden;
        }

        QnConstCompressedVideoDataPtr lastVideoFrame = camera->getLastVideoFrame( true, 0 );
        if( lastVideoFrame && (lastVideoFrame->compressionType != AV_CODEC_ID_H264) && (lastVideoFrame->compressionType != AV_CODEC_ID_NONE) )
        {
            //video is not in h.264 format
            NX_LOG( lit("Error. HLS request to resource %1 with codec %2").
                arg(camResource->getUniqueId()).arg(QnAvCodecHelper::codecIdToString(lastVideoFrame->compressionType)), cl_logWARNING );
            return nx_http::StatusCode::forbidden;
        }

        //parsing request parameters
        const QList<QPair<QString, QString> >& queryItemsList = QUrlQuery(request.requestLine.url.query()).queryItems();
        std::multimap<QString, QString> requestParams;
        //moving params to map for more convenient use
        for( QList<QPair<QString, QString> >::const_iterator
            it = queryItemsList.begin();
            it != queryItemsList.end();
            ++it )
        {
            requestParams.insert( std::make_pair( it->first, it->second ) );
        }

        if( extension.compare(QLatin1String("m3u")) == 0 || extension.compare(QLatin1String("m3u8")) == 0 )
        {
            return getPlaylist(
                request,
                extension.toString(),
                camResource,
                d_ptr->accessRights,
                camera,
                requestParams,
                response );
        }
        else
        {
            //chunk requsted, checking requested container format...
            QString containerFormat;
            std::multimap<QString, QString>::const_iterator containerIter = requestParams.find(StreamingParams::CONTAINER_FORMAT_PARAM_NAME);
            if( containerIter != requestParams.end() )
            {
                containerFormat = containerIter->second;
            }
            else
            {
                //detecting container format by extension
                if( extension.isEmpty() || extension == lit("ts") )
                    containerFormat = lit("mpegts");
                else if( extension == lit("mkv") )
                    containerFormat = lit("matroska");
                else if( extension == lit("mp4") )
                    containerFormat = lit("mp4");
            }

            if( containerFormat == "mpegts" ||
                //containerFormat == "mp4" ||       //TODO #ak ffmpeg: muxer does not support unseekable output
                containerFormat == "matroska" )     //some supported format has been requested
            {
                if( containerIter == requestParams.end() )
                    requestParams.emplace( StreamingParams::CONTAINER_FORMAT_PARAM_NAME, containerFormat );
                return getResourceChunk(
                    request,
                    shortFileName,
                    camResource,
                    requestParams,
                    response );
            }
        }

        NX_LOG(lit("HLS. Unknown file type has been requested: \"%1\"").arg(extension.toString()), cl_logDEBUG1);
        return StatusCode::notFound;
    }

    void QnHttpLiveStreamingProcessor::sendResponse( const nx_http::Response& response )
    {
        //serializing response to internal buffer
        nx_http::HttpHeaders::const_iterator it = response.headers.find( "Transfer-Encoding" );
        if( it != response.headers.end() && it->second == "chunked" )
            m_switchToChunkedTransfer = true;
        m_writeBuffer.clear();
        response.serialize( &m_writeBuffer );
        m_bytesSent = (size_t)0 - m_writeBuffer.size();

        NX_LOG( QnLog::HTTP_LOG_INDEX, lit("Sending response to %1:\n%2\n-------------------\n\n\n").
            arg(remoteHostAddress().toString()).
            arg(QString::fromLatin1(m_writeBuffer)), cl_logDEBUG1 );

        m_state = sSending;
    }

    static QString formatGUID(const QnUuid& guid)
    {
        QString rez = guid.toString();
        if (rez.startsWith(L'{'))
            return rez;
        else
            return QString(lit("{%1}")).arg(rez);
    }

    bool QnHttpLiveStreamingProcessor::prepareDataToSend()
    {
        static const int kMaxBytesToRead = 1024*1024;

        NX_ASSERT( m_writeBuffer.isEmpty() );

        if( !m_chunkInputStream )
            return false;

        if( m_switchToChunkedTransfer )
        {
            m_useChunkedTransfer = true;
            m_switchToChunkedTransfer = false;
        }

        //QnMutexLocker lk( &m_mutex );
        for( ;; )
        {
            //reading chunk data
            const int sizeBak = m_writeBuffer.size();
            if( m_chunkInputStream->tryRead( &m_writeBuffer, kMaxBytesToRead ) )
            {
                NX_LOG( lit("Read %1 bytes from streaming chunk %2").arg(m_writeBuffer.size()-sizeBak).arg((size_t)m_currentChunk.get(), 0, 16), cl_logDEBUG1 );
                return !m_writeBuffer.isEmpty();
            }

            //waiting for data to arrive to chunk
            m_chunkInputStream->waitForSomeDataAvailable();
        }
    }

    const char* QnHttpLiveStreamingProcessor::mimeTypeByExtension(const QString& extension) const
    {
        if (extension.toLower() == lit("m3u8"))
            return nx_http::kApplicationMpegUrlMimeType;

        return nx_http::kAudioMpegUrlMimeType;
    }

    typedef std::multimap<QString, QString> RequestParamsType;

    nx_http::StatusCode::Value QnHttpLiveStreamingProcessor::getPlaylist(
        const nx_http::Request& request,
        const QString& requestFileExtension,
        const QnSecurityCamResourcePtr& camResource,
        const Qn::UserAccessData& accessRights,
        const QnVideoCameraPtr& videoCamera,
        const std::multimap<QString, QString>& requestParams,
        nx_http::Response* const response)
    {
        std::multimap<QString, QString>::const_iterator chunkedParamIter = requestParams.find(StreamingParams::CHUNKED_PARAM_NAME);

        //searching for session (if specified)
        std::multimap<QString, QString>::const_iterator sessionIDIter = requestParams.find(StreamingParams::SESSION_ID_PARAM_NAME);
        const QString& sessionID = sessionIDIter != requestParams.end()
            ? sessionIDIter->second
            : HLSSessionPool::generateUniqueID();

        //session search and add MUST be atomic
        HLSSessionPool::ScopedSessionIDLock lk(HLSSessionPool::instance(), sessionID);

        HLSSession* session = HLSSessionPool::instance()->find(sessionID);
        if (!session)
        {
            std::multimap<QString, QString>::const_iterator hiQualityIter = requestParams.find(StreamingParams::HI_QUALITY_PARAM_NAME);
            std::multimap<QString, QString>::const_iterator loQualityIter = requestParams.find(StreamingParams::LO_QUALITY_PARAM_NAME);
            MediaQuality streamQuality = MEDIA_Quality_None;
            if (chunkedParamIter == requestParams.end())
            {
                //variant playlist requested
                if (hiQualityIter != requestParams.end())
                    streamQuality = MEDIA_Quality_High;
                else if (loQualityIter != requestParams.end())
                    streamQuality = MEDIA_Quality_Low;
                else
                    streamQuality = MEDIA_Quality_Auto;
            }
            else
            {
                //chunked playlist requested
                streamQuality = (hiQualityIter != requestParams.end()) || (loQualityIter == requestParams.end())  //hi quality is default
                    ? MEDIA_Quality_High
                    : MEDIA_Quality_Low;
            }

            if (!camResource->hasDualStreaming2())
            {
                if (streamQuality == MEDIA_Quality_Low)
                {
                    NX_LOG(lit("Got request to unavailable low quality of camera %2").arg(camResource->getUniqueId()), cl_logDEBUG1);
                    return nx_http::StatusCode::notFound;
                }
                else if (streamQuality == MEDIA_Quality_Auto)
                {
                    streamQuality = MEDIA_Quality_High;
                }
            }

            const nx_http::StatusCode::Value result = createSession(
                accessRights,
                request.requestLine.url.path(),
                sessionID,
                requestParams,
                camResource,
                videoCamera,
                streamQuality,
                &session);
            if (result != nx_http::StatusCode::ok)
                return result;
            if (!HLSSessionPool::instance()->add(session, DEFAULT_HLS_SESSION_LIVE_TIMEOUT_MS))
            {
                NX_ASSERT(false);
            }
        }

        if (!session->isLive() &&
            !commonModule()->resourceAccessManager()->hasGlobalPermission(accessRights, Qn::GlobalViewArchivePermission))
        {
            return nx_http::StatusCode::forbidden;
        }

        ensureChunkCacheFilledEnoughForPlayback(session, session->streamQuality());

        QByteArray serializedPlaylist;
        if (chunkedParamIter == requestParams.end())
        {
            response->statusLine.statusCode = getVariantPlaylist(
                session, request, camResource, videoCamera, requestParams, &serializedPlaylist);
        }
        else
        {
            response->statusLine.statusCode = getChunkedPlaylist(
                session, request, camResource, requestParams, &serializedPlaylist);
        }

        if (response->statusLine.statusCode != nx_http::StatusCode::ok)
            return static_cast<nx_http::StatusCode::Value>(response->statusLine.statusCode);

        response->messageBody = serializedPlaylist;
        response->headers.emplace("Content-Type", mimeTypeByExtension(requestFileExtension));
        response->headers.insert(make_pair("Content-Length", QByteArray::number(response->messageBody.size())));

        return nx_http::StatusCode::ok;
    }

    nx_http::StatusCode::Value QnHttpLiveStreamingProcessor::getVariantPlaylist(
        HLSSession* session,
        const nx_http::Request& request,
        const QnSecurityCamResourcePtr& camResource,
        const QnVideoCameraPtr& videoCamera,
        const std::multimap<QString, QString>& /*requestParams*/,
        QByteArray* serializedPlaylist)
    {
        nx_hls::VariantPlaylist playlist;

        QUrl baseUrl;

        nx_hls::VariantPlaylistData playlistData;
        playlistData.url = baseUrl;
        playlistData.url.setPath( request.requestLine.url.path() );
        //if needed, adding proxy information to playlist url
        nx_http::HttpHeaders::const_iterator viaIter = request.headers.find( "Via" );
        if( viaIter != request.headers.end() )
        {
            nx_http::header::Via via;
            if( !via.parse( viaIter->second ) )
                return nx_http::StatusCode::badRequest;
            if( !via.entries.empty() )
            {
                //TODO #ak check that request has been proxied via media server, not regular Http proxy
                const QString& currentPath = playlistData.url.path();
                playlistData.url.setPath( lit("/proxy/%1/%2").arg(formatGUID(commonModule()->moduleGUID())).
                    arg(currentPath.startsWith(QLatin1Char('/')) ? currentPath.mid(1) : currentPath) );
            }
        }
        QList<QPair<QString, QString> > queryItems = QUrlQuery(request.requestLine.url.query()).queryItems();
        //removing SESSION_ID_PARAM_NAME
        for( QList<QPair<QString, QString> >::iterator
            it = queryItems.begin();
            it != queryItems.end();
             )
        {
            if( (it->first == StreamingParams::CHUNKED_PARAM_NAME) || (it->first == StreamingParams::SESSION_ID_PARAM_NAME) )
                queryItems.erase( it++ );
            else
                ++it;
        }
        QUrlQuery playlistDataQuery;
        queryItems.push_front( session->playlistAuthenticationQueryItem() );
        playlistDataQuery.setQueryItems( queryItems );
        playlistDataQuery.addQueryItem( StreamingParams::CHUNKED_PARAM_NAME, QString() );
        playlistDataQuery.addQueryItem( StreamingParams::SESSION_ID_PARAM_NAME, session->id() );

        //adding hi stream playlist
        if( session->streamQuality() == MEDIA_Quality_High || session->streamQuality() == MEDIA_Quality_Auto )
        {
            playlistData.bandwidth = estimateStreamBitrate(
                session,
                camResource,
                videoCamera,
                MEDIA_Quality_High );
            playlistDataQuery.addQueryItem( StreamingParams::HI_QUALITY_PARAM_NAME, QString() );
            playlistData.url.setQuery(playlistDataQuery);
            playlist.playlists.push_back(playlistData);
        }

        //adding lo stream playlist
        if( (session->streamQuality() == MEDIA_Quality_Low || session->streamQuality() == MEDIA_Quality_Auto) && camResource->hasDualStreaming() )
        {
            playlistData.bandwidth = estimateStreamBitrate(
                session,
                camResource,
                videoCamera,
                MEDIA_Quality_Low );
            playlistDataQuery.removeQueryItem( StreamingParams::HI_QUALITY_PARAM_NAME );
            playlistDataQuery.addQueryItem( StreamingParams::LO_QUALITY_PARAM_NAME, QString() );
            playlistData.url.setQuery(playlistDataQuery);
            playlist.playlists.push_back(playlistData);
        }

        if( playlist.playlists.empty() )
            return nx_http::StatusCode::noContent;

        *serializedPlaylist = playlist.toString();
        return nx_http::StatusCode::ok;
    }

    nx_http::StatusCode::Value QnHttpLiveStreamingProcessor::getChunkedPlaylist(
        HLSSession* const session,
        const nx_http::Request& request,
        const QnSecurityCamResourcePtr& camResource,
        const std::multimap<QString, QString>& requestParams,
        QByteArray* serializedPlaylist)
    {
        NX_ASSERT( session );

        std::multimap<QString, QString>::const_iterator hiQualityIter = requestParams.find( StreamingParams::HI_QUALITY_PARAM_NAME );
        std::multimap<QString, QString>::const_iterator loQualityIter = requestParams.find( StreamingParams::LO_QUALITY_PARAM_NAME );
        const MediaQuality streamQuality = (hiQualityIter != requestParams.end()) || (loQualityIter == requestParams.end())  //hi quality is default
            ? MEDIA_Quality_High
            : MEDIA_Quality_Low;

        std::vector<nx_hls::AbstractPlaylistManager::ChunkData> chunkList;
        bool isPlaylistClosed = false;
        const nx_hls::AbstractPlaylistManagerPtr& playlistManager = session->playlistManager(streamQuality);
        if( !playlistManager )
        {
            NX_LOG( lit("Got request to not available %1 quality of camera %2").
                arg(QLatin1String(streamQuality == MEDIA_Quality_High ? "hi" : "lo")).arg(camResource->getUniqueId()), cl_logWARNING );
            return nx_http::StatusCode::notFound;
        }

        const size_t chunksGenerated = playlistManager->generateChunkList( &chunkList, &isPlaylistClosed );
        if( chunkList.empty() )   //no chunks generated
        {
            NX_LOG( lit("Failed to get chunks of resource %1").arg(camResource->getUniqueId()), cl_logWARNING );
            return nx_http::StatusCode::noContent;
        }

        NX_LOG( lit("Prepared playlist of resource %1 (%2 chunks)").arg(camResource->getUniqueId()).arg(chunksGenerated), cl_logDEBUG2 );

        nx_hls::Playlist playlist;
        NX_ASSERT( !chunkList.empty() );
        playlist.mediaSequence = chunkList[0].mediaSequence;
        playlist.closed = isPlaylistClosed;

        //taking parameters, common for every chunks in playlist being generated
        RequestParamsType commonChunkParams;
        for( RequestParamsType::value_type param: requestParams )
        {
            if( param.first == StreamingParams::CHANNEL_PARAM_NAME ||
                param.first == StreamingParams::PICTURE_SIZE_PIXELS_PARAM_NAME ||
                param.first == StreamingParams::CONTAINER_FORMAT_PARAM_NAME ||
                param.first == StreamingParams::VIDEO_CODEC_PARAM_NAME ||
                param.first == StreamingParams::AUDIO_CODEC_PARAM_NAME ||
                param.first == StreamingParams::HI_QUALITY_PARAM_NAME ||
                param.first == StreamingParams::LO_QUALITY_PARAM_NAME ||
                param.first == StreamingParams::SESSION_ID_PARAM_NAME )
            {
                commonChunkParams.insert( param );
            }
        }

        QUrl baseChunkUrl;
        baseChunkUrl.setPath( HLS_PREFIX + camResource->getUniqueId() );

        //if needed, adding proxy information to playlist url
        nx_http::HttpHeaders::const_iterator viaIter = request.headers.find( "Via" );
        if( viaIter != request.headers.end() )
        {
            nx_http::header::Via via;
            if( !via.parse( viaIter->second ) )
                return nx_http::StatusCode::badRequest;
            if( !via.entries.empty() )
            {
                //TODO #ak check that request has been proxied via media server, not regular Http proxy
                const QString& currentPath = baseChunkUrl.path();
                baseChunkUrl.setPath( lit("/proxy/%1/%2").arg(formatGUID(commonModule()->moduleGUID())).
                    arg(currentPath.startsWith(QLatin1Char('/')) ? currentPath.mid(1) : currentPath) );
            }
        }

        const auto chunkAuthenticationQueryItem = session->chunkAuthenticationQueryItem();
        for( std::vector<nx_hls::AbstractPlaylistManager::ChunkData>::size_type
            i = 0;
            i < chunkList.size();
            ++i )
        {
            nx_hls::Chunk hlsChunk;
            hlsChunk.duration = chunkList[i].duration / (double)USEC_IN_SEC;
            hlsChunk.url = baseChunkUrl;
            QUrlQuery hlsChunkUrlQuery( hlsChunk.url.query() );
            hlsChunkUrlQuery.addQueryItem(
                chunkAuthenticationQueryItem.first,
                chunkAuthenticationQueryItem.second );
            for( RequestParamsType::value_type param: commonChunkParams )
                hlsChunkUrlQuery.addQueryItem( param.first, param.second );
            if( chunkList[i].alias )
            {
                hlsChunkUrlQuery.addQueryItem( StreamingParams::ALIAS_PARAM_NAME, chunkList[i].alias.get() );
                session->saveChunkAlias( streamQuality, chunkList[i].alias.get(), chunkList[i].startTimestamp, chunkList[i].duration );
            }
            else
            {
                hlsChunkUrlQuery.addQueryItem( StreamingParams::START_TIMESTAMP_PARAM_NAME, QString::number(chunkList[i].startTimestamp) );
                hlsChunkUrlQuery.addQueryItem( StreamingParams::DURATION_USEC_PARAM_NAME, QString::number(chunkList[i].duration) );
            }
            if( session->isLive() )
                hlsChunkUrlQuery.addQueryItem( StreamingParams::LIVE_PARAM_NAME, QString() );
            hlsChunk.url.setQuery( hlsChunkUrlQuery );
            hlsChunk.discontinuity = chunkList[i].discontinuity;
            hlsChunk.programDateTime = QDateTime::fromMSecsSinceEpoch(chunkList[i].startTimestamp / USEC_IN_MSEC, QTimeZone(QTimeZone::systemTimeZoneId()));
            playlist.chunks.push_back( hlsChunk );
        }

        //playlist.allowCache = !session->isLive(); //TODO: #ak uncomment when done

        *serializedPlaylist = playlist.toString();
        return nx_http::StatusCode::ok;
    }

    nx_http::StatusCode::Value QnHttpLiveStreamingProcessor::getResourceChunk(
        const nx_http::Request& request,
        const QStringRef& uniqueResourceID,
        const QnSecurityCamResourcePtr& /*camResource*/,
        const std::multimap<QString, QString>& requestParams,
        nx_http::Response* const response )
    {
        std::multimap<QString, QString>::const_iterator hiQualityIter = requestParams.find( StreamingParams::HI_QUALITY_PARAM_NAME );
        std::multimap<QString, QString>::const_iterator loQualityIter = requestParams.find( StreamingParams::LO_QUALITY_PARAM_NAME );
        const MediaQuality streamQuality = (hiQualityIter != requestParams.end()) || (loQualityIter == requestParams.end())  //hi quality is default
            ? MEDIA_Quality_High
            : MEDIA_Quality_Low;

        //reading parameters, generating cache key
        std::multimap<QString, QString>::const_iterator channelIter = requestParams.find(QLatin1String(StreamingParams::CHANNEL_PARAM_NAME));
        std::multimap<QString, QString>::const_iterator containerIter = requestParams.find(QLatin1String(StreamingParams::CONTAINER_FORMAT_PARAM_NAME));
        QString containerFormat;
        if( containerIter != requestParams.end() )
            containerFormat = containerIter->second;
        else
            containerFormat = "mpegts";
        std::multimap<QString, QString>::const_iterator startTimestampIter = requestParams.find(QLatin1String(StreamingParams::START_TIMESTAMP_PARAM_NAME));
        //std::multimap<QString, QString>::const_iterator endTimestampIter = requestParams.find(QLatin1String(StreamingParams::STOP_TIMESTAMP_PARAM_NAME));
        std::multimap<QString, QString>::const_iterator durationUSecIter = requestParams.find(QLatin1String(StreamingParams::DURATION_USEC_PARAM_NAME));
        std::multimap<QString, QString>::const_iterator durationSecIter = requestParams.find(QLatin1String(StreamingParams::DURATION_SEC_PARAM_NAME));
        //std::multimap<QString, QString>::const_iterator pictureSizeIter = requestParams.find(QLatin1String(StreamingParams::PICTURE_SIZE_PIXELS_PARAM_NAME));
        //std::multimap<QString, QString>::const_iterator audioCodecIter = requestParams.find(QLatin1String(StreamingParams::AUDIO_CODEC_PARAM_NAME));
        //std::multimap<QString, QString>::const_iterator videoCodecIter = requestParams.find(QLatin1String(StreamingParams::VIDEO_CODEC_PARAM_NAME));
        std::multimap<QString, QString>::const_iterator aliasIter = requestParams.find(QLatin1String(StreamingParams::ALIAS_PARAM_NAME));

        quint64 startTimestamp = 0;
        if( startTimestampIter != requestParams.end() )
        {
            startTimestamp = startTimestampIter->second.toULongLong();
        }
        else
        {
            std::multimap<QString, QString>::const_iterator startDatetimeIter =
                requestParams.find(QLatin1String(StreamingParams::START_POS_PARAM_NAME));
            if( startDatetimeIter != requestParams.end() )
            {
                //converting startDatetime to startTimestamp
                    //this is secondary functionality, not used by this HLS implementation (since all chunks are referenced by npt timestamps)
                startTimestamp = nx::utils::parseDateTime( startDatetimeIter->second );
            }
            else
            {
                //trying compatibility parameter "startDatetime"
                std::multimap<QString, QString>::const_iterator startDatetimeIter =
                    requestParams.find( QLatin1String( StreamingParams::START_DATETIME_PARAM_NAME ) );
                if( startDatetimeIter != requestParams.end() )
                    startTimestamp = nx::utils::parseDateTime( startDatetimeIter->second );
            }
        }
        quint64 chunkDuration = nx_ms_conf::DEFAULT_TARGET_DURATION_MS * USEC_IN_MSEC;
        if( durationUSecIter != requestParams.end() )
            chunkDuration = durationUSecIter->second.toLongLong();
        else if( durationSecIter != requestParams.end() )
            chunkDuration = durationSecIter->second.toLongLong() * MSEC_IN_SEC * USEC_IN_MSEC;

        bool requestIsAPartOfHlsSession = false;
        {
            std::multimap<QString, QString>::const_iterator sessionIDIter =
                requestParams.find(StreamingParams::SESSION_ID_PARAM_NAME);
            if (sessionIDIter != requestParams.end())
            {
                HLSSessionPool::ScopedSessionIDLock lk(HLSSessionPool::instance(), sessionIDIter->second);
                HLSSession* hlsSession = HLSSessionPool::instance()->find(sessionIDIter->second);
                if (hlsSession)
                {
                    requestIsAPartOfHlsSession = true;
                    hlsSession->updateAuditInfo(startTimestamp);
                    if (aliasIter != requestParams.end())
                        hlsSession->getChunkByAlias(streamQuality, aliasIter->second, &startTimestamp, &chunkDuration);
                }
            }
        }

        StreamingChunkCacheKey currentChunkKey(
            uniqueResourceID.toString(),
            channelIter != requestParams.end()
                ? channelIter->second.toInt()
                : 0,   //any channel
            containerFormat,
            aliasIter != requestParams.end() ? aliasIter->second : QString(),
            startTimestamp,
            chunkDuration,
            streamQuality,
            requestParams );

        if (!currentChunkKey.live() &&
            !commonModule()->resourceAccessManager()->hasGlobalPermission(d_ptr->accessRights, Qn::GlobalViewArchivePermission))
        {
            return nx_http::StatusCode::forbidden;
        }

        //retrieving streaming chunk
        StreamingChunkPtr chunk;
        const auto& chunkCache = QnMediaServerModule::instance()->streamingChunkCache();
        if( !chunkCache->takeForUse( currentChunkKey, &chunk ) )
        {
            NX_LOG( lit("Could not get chunk %1 of resource %2 requested by %3").
                arg(request.requestLine.url.query()).arg(uniqueResourceID.toString()).arg(remoteHostAddress().toString()), cl_logDEBUG1 );
            return nx_http::StatusCode::notFound;
        }

        //streaming chunk
        if( m_currentChunk )
        {
            //disconnecting and waiting for already-emitted signals from m_currentChunk to be delivered and processed
            chunkCache->putBackUsedItem( currentChunkKey, m_currentChunk );
            m_currentChunk.reset();
        }

        m_currentChunk = chunk;
        m_chunkInputStream.reset( new StreamingChunkInputStream( m_currentChunk.get() ) );

        //using this simplified test for accept-encoding since hls client do not use syntax with q= ...
        const auto acceptEncodingHeaderIter = request.headers.find("Accept-Encoding");
        nx_http::header::AcceptEncodingHeader acceptEncoding(
            acceptEncodingHeaderIter == request.headers.end()
            ? nx_http::StringType()
            : acceptEncodingHeaderIter->second);

        //in case of hls enabling caching of full chunk since it may be required by hls client
        if (requestIsAPartOfHlsSession)
            m_currentChunk->disableInternalBufferLimit();

        response->headers.insert( make_pair( "Content-Type", m_currentChunk->mimeType().toLatin1() ) );
        if( acceptEncoding.encodingIsAllowed("chunked")
            || (acceptEncodingHeaderIter == request.headers.end()
                && request.requestLine.version == nx_http::http_1_1) )  //if no Accept-Encoding then it is supported by HTTP/1.1
        {
            response->headers.insert( make_pair( "Transfer-Encoding", "chunked" ) );
            response->statusLine.version = nx_http::http_1_1;
            return nx_http::StatusCode::ok;
        }
        else if( acceptEncoding.encodingIsAllowed("identity") )
        {
            //if chunk exceeds maximum allowed size then proving
            //  it in streaming mode. That means no Content-Length in response
            const bool chunkCompleted = m_currentChunk->waitForChunkReadyOrInternalBufferFilled();

            //chunk is ready, using it
            NX_LOG( lit("Streaming %1 chunk %2 with size %3")
                .arg(chunkCompleted ? lit("complete") : lit("incomplete"))
                .arg((size_t)m_currentChunk.get(), 0, 16).arg(m_currentChunk->sizeInBytes()),
                cl_logDEBUG1 );

            auto rangeIter = request.headers.find( "Range" );
            if( rangeIter == request.headers.end() || !chunkCompleted )
            {
                // < If whole chunk does not fit in memory then disabling partial request support.
                if (chunkCompleted)
                {
                    response->headers.insert( make_pair(
                        "Content-Length",
                        nx_http::StringType::number((qlonglong)m_currentChunk->sizeInBytes()) ) );
                }
                else
                {
                    // This means end-of-file will be signalled by closing connection.
                    response->headers.insert(make_pair("Transfer-Encoding", "identity"));
                }
                response->statusLine.version = request.requestLine.version; //do not require HTTP/1.1 here
                return nx_http::StatusCode::ok;
            }

            //partial content request
            response->statusLine.version = nx_http::http_1_1;   //Range is supported by HTTP/1.1
            nx_http::header::Range range;
            nx_http::header::ContentRange contentRange;
            contentRange.instanceLength = (quint64)m_currentChunk->sizeInBytes();
            if( !range.parse( rangeIter->second ) || !range.validateByContentSize(m_currentChunk->sizeInBytes()) )
            {
                response->headers.insert( make_pair( "Content-Range", contentRange.toString() ) );
                response->headers.insert( make_pair( "Content-Length", nx_http::StringType::number(contentRange.rangeLength()) ) );
                m_chunkInputStream.reset();
                return nx_http::StatusCode::rangeNotSatisfiable;
            }

            //range is satisfiable
            if( range.rangeSpecList.size() > 0 )
                contentRange.rangeSpec = range.rangeSpecList.front();

            response->headers.insert( make_pair( "Content-Range", contentRange.toString() ) );
            response->headers.insert( make_pair( "Content-Length", nx_http::StringType::number(contentRange.rangeLength()) ) );

            static_cast<StreamingChunkInputStream*>(m_chunkInputStream.get())->setByteRange( contentRange );
            return nx_http::StatusCode::partialContent;
        }
        else
        {
            m_chunkInputStream.reset();
            return nx_http::StatusCode::notAcceptable;
        }
    }

    nx_http::StatusCode::Value QnHttpLiveStreamingProcessor::createSession(
        const Qn::UserAccessData& accessRights,
        const QString& requestedPlaylistPath,
        const QString& sessionID,
        const std::multimap<QString, QString>& requestParams,
        const QnSecurityCamResourcePtr& camResource,
        const QnVideoCameraPtr& videoCamera,
        MediaQuality streamQuality,
        HLSSession** session )
    {
        std::vector<MediaQuality> requiredQualities;
        requiredQualities.reserve( 2 );
        if( streamQuality == MEDIA_Quality_High || streamQuality == MEDIA_Quality_Auto )
            requiredQualities.push_back( MEDIA_Quality_High );
        if( (streamQuality == MEDIA_Quality_Low) ||
            (streamQuality == MEDIA_Quality_Auto && camResource->hasDualStreaming2()) )
        {
            requiredQualities.push_back( MEDIA_Quality_Low );
        }

        boost::optional<quint64> startTimestamp;
        std::multimap<QString, QString>::const_iterator startTimestampIter = requestParams.find(StreamingParams::START_TIMESTAMP_PARAM_NAME);
        if( startTimestampIter != requestParams.end() )
        {
            startTimestamp = startTimestampIter->second.toULongLong();
        }
        else
        {
            std::multimap<QString, QString>::const_iterator startDatetimeIter = requestParams.find(StreamingParams::START_POS_PARAM_NAME);
            if( startDatetimeIter != requestParams.end() )
            {
                startTimestamp = nx::utils::parseDateTime( startDatetimeIter->second );
            }
            else
            {
                //trying compatibility parameter "startDatetime"
                std::multimap<QString, QString>::const_iterator startDatetimeIter =
                    requestParams.find( StreamingParams::START_DATETIME_PARAM_NAME );
                if( startDatetimeIter != requestParams.end() )
                    startTimestamp = nx::utils::parseDateTime( startDatetimeIter->second );
            }
        }

        using namespace std::chrono;

        std::unique_ptr<HLSSession> newHlsSession(
            new HLSSession(
                sessionID,
                duration_cast<milliseconds>(qnServerModule->settings()->hlsTargetDuration()).count(),
                !startTimestamp,   //if no start date specified, providing live stream
                streamQuality,
                videoCamera,
                authSession()) );
        if( newHlsSession->isLive() )
        {
            //LIVE session
            //starting live caching, if it is not started
            for( const MediaQuality quality: requiredQualities )
            {
                if( !videoCamera->ensureLiveCacheStarted(quality, newHlsSession->targetDurationMS() * USEC_IN_MSEC) )
                {
                    NX_LOG( lit("Error. Requested live hls playlist of resource %1 with no live cache").arg(camResource->getUniqueId()), cl_logDEBUG1 );
                    return nx_http::StatusCode::noContent;
                }
                NX_ASSERT( videoCamera->hlsLivePlaylistManager(quality) );
                newHlsSession->setPlaylistManager(
                    quality,
                    std::make_shared<nx_hls::HlsPlayListManagerWeakRefProxy>(
                        videoCamera->hlsLivePlaylistManager(quality)) );
            }
        }
        else
        {
            //converting startDatetime to timestamp
            for( const MediaQuality quality: requiredQualities )
            {
                //generating sliding playlist, holding not more than CHUNK_COUNT_IN_ARCHIVE_PLAYLIST archive chunks
                nx_hls::ArchivePlaylistManagerPtr archivePlaylistManager =
                    std::make_shared<ArchivePlaylistManager>(
                        camResource,
                        startTimestamp.get(),
                        CHUNK_COUNT_IN_ARCHIVE_PLAYLIST,
                        newHlsSession->targetDurationMS() * USEC_IN_MSEC,
                        quality );
                if( !archivePlaylistManager->initialize() )
                {
                    NX_LOG( lit("QnHttpLiveStreamingProcessor::getPlaylist. Failed to initialize archive playlist for camera %1").
                        arg(camResource->getUniqueId()), cl_logDEBUG1 );
                    return nx_http::StatusCode::internalServerError;
                }

                newHlsSession->setPlaylistManager( quality, archivePlaylistManager );
            }
        }

        const auto& chunkAuthenticationKey = QnAuthHelper::instance()->createAuthenticationQueryItemForPath(
            accessRights,
            HLS_PREFIX + camResource->getUniqueId(),
            QnAuthHelper::MAX_AUTHENTICATION_KEY_LIFE_TIME_MS );
        newHlsSession->setChunkAuthenticationQueryItem( chunkAuthenticationKey );

        const auto& playlistAuthenticationKey = QnAuthHelper::instance()->createAuthenticationQueryItemForPath(
            accessRights,
            requestedPlaylistPath,
            QnAuthHelper::MAX_AUTHENTICATION_KEY_LIFE_TIME_MS );
        newHlsSession->setPlaylistAuthenticationQueryItem( playlistAuthenticationKey );

        *session = newHlsSession.release();
        return nx_http::StatusCode::ok;
    }

    int QnHttpLiveStreamingProcessor::estimateStreamBitrate(
        HLSSession* const session,
        QnSecurityCamResourcePtr camResource,
        const QnVideoCameraPtr& videoCamera,
        MediaQuality streamQuality )
    {
        int bandwidth = session->playlistManager(streamQuality)->getMaxBitrate();
        if( (bandwidth == -1) && videoCamera->liveCache(streamQuality) )
            bandwidth = videoCamera->liveCache(streamQuality)->getMaxBitrate();
        if( bandwidth == -1 )
        {
            //estimating bitrate as we can
            QnConstCompressedVideoDataPtr videoFrame = videoCamera->getLastVideoFrame( streamQuality == MEDIA_Quality_High, 0);
            if( videoFrame )
                bandwidth = (int)(videoFrame->dataSize() * CHAR_BIT / COMMON_KEY_FRAME_TO_NON_KEY_FRAME_RATIO * camResource->getMaxFps());
        }
        if( bandwidth == -1 )
            bandwidth = DEFAULT_PRIMARY_STREAM_BITRATE;
        return bandwidth;
    }

    void QnHttpLiveStreamingProcessor::ensureChunkCacheFilledEnoughForPlayback( HLSSession* const session, MediaQuality streamQuality )
    {
        static const size_t PLAYLIST_CHECK_TIMEOUT_MS = 1000;

        if( !session->isLive() )
            return; //TODO #ak investigate archive streaming (likely, there is no such problem there)

        //TODO #ak proper handling of MEDIA_Quality_Auto
        if( streamQuality == MEDIA_Quality_Auto )
            streamQuality = MEDIA_Quality_High;

        //if no chunks in cache, waiting for cache to be filled
        std::vector<nx_hls::AbstractPlaylistManager::ChunkData> chunkList;
        bool isPlaylistClosed = false;
        size_t chunksGenerated = session->playlistManager(streamQuality)->generateChunkList( &chunkList, &isPlaylistClosed );
        if( chunksGenerated < m_minPlaylistSizeToStartStreaming)
        {
            //no chunks generated, waiting for at least one chunk to be generated
            QElapsedTimer monotonicTimer;
            monotonicTimer.restart();
            while( (quint64)monotonicTimer.elapsed() < session->targetDurationMS() * (m_minPlaylistSizeToStartStreaming + 2) )
            {
                chunkList.clear();
                chunksGenerated = session->playlistManager(streamQuality)->generateChunkList( &chunkList, &isPlaylistClosed );
                if( chunksGenerated >= m_minPlaylistSizeToStartStreaming )
                {
                    NX_LOG(lit("HLS cache has been prefilled with %1 chunks").arg(chunksGenerated), cl_logDEBUG2);
                    break;
                }
                QThread::msleep( PLAYLIST_CHECK_TIMEOUT_MS );
            }
        }
    }
}<|MERGE_RESOLUTION|>--- conflicted
+++ resolved
@@ -37,12 +37,8 @@
 #include "media_server/settings.h"
 #include "streaming/streaming_chunk_cache.h"
 #include "streaming/streaming_params.h"
-<<<<<<< HEAD
 #include <network/authenticate_helper.h>
 #include <network/tcp_connection_priv.h>
-=======
-#include "network/tcp_connection_priv.h"
->>>>>>> 62cec593
 #include <network/tcp_listener.h>
 #include <media_server/media_server_module.h>
 
@@ -70,11 +66,7 @@
 
     QnHttpLiveStreamingProcessor::QnHttpLiveStreamingProcessor( QSharedPointer<AbstractStreamSocket> socket, QnTcpListener* owner )
     :
-<<<<<<< HEAD
-        QnTCPConnectionProcessor( socket, owner->commonModule() ),
-=======
         QnTCPConnectionProcessor( socket, owner ),
->>>>>>> 62cec593
         m_state( sReceiving ),
         m_switchToChunkedTransfer( false ),
         m_useChunkedTransfer( false ),
