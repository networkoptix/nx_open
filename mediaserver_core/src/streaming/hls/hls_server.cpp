////////////////////////////////////////////////////////////
// 18 dec 2012    Andrey Kolesnikov
////////////////////////////////////////////////////////////

#include "hls_server.h"

#include <QtCore/QUrlQuery>
#include <QtCore/QTimeZone>
#include <QtCore/QCoreApplication>

#include <algorithm>
#include <limits>
#include <map>

#include <common/common_module.h>
#include <core/resource_management/resource_pool.h>
#include <core/resource/security_cam_resource.h>
#include <core/resource/media_resource.h>
#include <core/resource/user_resource.h>
#include <core/resource_management/resource_access_manager.h>

#include <network/authenticate_helper.h>
#include <nx/utils/log/log.h>
#include <nx/utils/string.h>
#include <utils/common/systemerror.h>
#include <utils/media/ffmpeg_helper.h>
#include <utils/media/av_codec_helper.h>
#include <utils/media/media_stream_cache.h>
#include <utils/common/app_info.h>

#include "camera/camera_pool.h"
#include "hls_archive_playlist_manager.h"
#include "hls_live_playlist_manager.h"
#include "hls_playlist_manager_proxy.h"
#include "hls_session_pool.h"
#include "hls_types.h"
#include "media_server/settings.h"
#include "streaming/streaming_chunk_cache.h"
#include "streaming/streaming_params.h"
#include "network/tcp_connection_priv.h"

//TODO #ak if camera has hi stream only, than playlist request with no quality specified returns No Content, hi returns OK, lo returns Not Found

using std::make_pair;
using namespace nx_http;

namespace nx_hls
{
    static const size_t READ_BUFFER_SIZE = 64*1024;
    //static const int MIN_CHUNK_COUNT_IN_PLAYLIST = 3;
    static const int CHUNK_COUNT_IN_ARCHIVE_PLAYLIST = 3;
    static const QLatin1String HLS_PREFIX( "/hls/" );
    static const quint64 MSEC_IN_SEC = 1000;
    static const quint64 USEC_IN_MSEC = 1000;
    static const quint64 USEC_IN_SEC = MSEC_IN_SEC * USEC_IN_MSEC;
    static const unsigned int DEFAULT_HLS_SESSION_LIVE_TIMEOUT_MS = nx_ms_conf::DEFAULT_TARGET_DURATION_MS * 7;
    static const int COMMON_KEY_FRAME_TO_NON_KEY_FRAME_RATIO = 5;
    static const int DEFAULT_PRIMARY_STREAM_BITRATE = 4*1024*1024;
    //static const int DEFAULT_SECONDARY_STREAM_BITRATE = 512*1024;

    QnHttpLiveStreamingProcessor::QnHttpLiveStreamingProcessor( QSharedPointer<AbstractStreamSocket> socket, QnTcpListener* /*owner*/ )
    :
        QnTCPConnectionProcessor( socket ),
        m_state( sReceiving ),
        m_switchToChunkedTransfer( false ),
        m_useChunkedTransfer( false ),
        m_bytesSent( 0 ),
        m_minPlaylistSizeToStartStreaming(MSSettings::roSettings()->value(
            nx_ms_conf::HLS_PLAYLIST_PRE_FILL_CHUNKS,
            nx_ms_conf::DEFAULT_HLS_PLAYLIST_PRE_FILL_CHUNKS).toInt())
    {
        setObjectName( "QnHttpLiveStreamingProcessor" );
    }

    QnHttpLiveStreamingProcessor::~QnHttpLiveStreamingProcessor()
    {
        //while we are here only QnHttpLiveStreamingProcessor::chunkDataAvailable slot can be called

        if( m_currentChunk )
        {
            //disconnecting and waiting for already-emitted signals from m_currentChunk to be delivered and processed
            //TODO #ak cancel on-going transcoding. Currently, it just wastes CPU time
            StreamingChunkCache::instance()->putBackUsedItem( m_currentChunk->params(), m_currentChunk );
            m_chunkInputStream.reset();
            m_currentChunk.reset();
        }

        //TODO/HLS: #ak clean up archive chunk data, since we do not cache archive chunks
            //this should be done automatically by cache: should mark archive chunks as "uncachable"
    }

    void QnHttpLiveStreamingProcessor::run()
    {
        Q_D( QnTCPConnectionProcessor );

        while( !needToStop() )
        {
            switch( m_state )
            {
                case sReceiving:
                    if( !readSingleRequest() )
                    {
                        NX_LOG( lit( "Error reading/parsing request from %1 (%2). Terminating connection..." ).
                            arg( remoteHostAddress().toString() ), cl_logWARNING );
                        m_state = sDone;
                        break;
                    }

                    m_state = sProcessingMessage;
                    m_useChunkedTransfer = false;
                    processRequest( d->request );
                    break;

                case sProcessingMessage:
                    NX_ASSERT( false );
                    break;

                case sSending:
                {
                    NX_ASSERT( !m_writeBuffer.isEmpty() );

                    int bytesSent = 0;
                    if( m_useChunkedTransfer )
                        bytesSent = sendChunk( m_writeBuffer ) ? m_writeBuffer.size() : -1;
                    else
                        bytesSent = sendData( m_writeBuffer ) ? m_writeBuffer.size() : -1;
                    if( bytesSent < 0 )
                    {
                        NX_LOG( lit("Error sending data to %1 (%2). Sent %3 bytes total. Terminating connection...").
                            arg(remoteHostAddress().toString()).arg(SystemError::getLastOSErrorText()).arg(m_bytesSent), cl_logWARNING );
                        m_state = sDone;
                        break;
                    }
                    else
                    {
                        m_bytesSent += bytesSent;
                    }
                    if( bytesSent == m_writeBuffer.size() )
                        m_writeBuffer.clear();
                    else
                        m_writeBuffer.remove( 0, bytesSent );
                    if( !m_writeBuffer.isEmpty() )
                        break;  //continuing sending
                    if( !prepareDataToSend() )
                    {
                        NX_LOG( lit("Finished uploading %1 data to %2. Sent %3 bytes total. Closing connection...").
                            arg(m_currentFileName).arg(remoteHostAddress().toString()).arg(m_bytesSent), cl_logDEBUG1 );
                        //sending empty chunk to signal EOF
                        if( m_useChunkedTransfer )
                            sendChunk( QByteArray() );
                        m_state = sDone;
                        break;
                    }
                    break;
                }

                case sDone:
                    NX_LOG( QnLog::HTTP_LOG_INDEX, lit("Done message to %1 (sent %2 bytes). Closing connection...\n\n\n").
                        arg(remoteHostAddress().toString()).arg(m_bytesSent), cl_logDEBUG1 );
                    return;
            }
        }
    }

    void QnHttpLiveStreamingProcessor::processRequest( const nx_http::Request& request )
    {
        nx_http::Response response;
        response.statusLine.version = request.requestLine.version;

        response.statusLine.statusCode = getRequestedFile( request, &response );
        if (response.statusLine.statusCode == nx_http::StatusCode::forbidden)
        {
            sendUnauthorizedResponse(nx_http::StatusCode::forbidden, STATIC_FORBIDDEN_HTML);
            m_state = sDone;
            return;
        }
        if( response.statusLine.reasonPhrase.isEmpty() )
            response.statusLine.reasonPhrase = StatusCode::toString( response.statusLine.statusCode );

        response.headers.insert( std::make_pair(
            "Date",
            QLocale(QLocale::English).toString(QDateTime::currentDateTime(), lit("ddd, d MMM yyyy hh:mm:ss t")).toLatin1() ) );
        response.headers.emplace( "Server", nx_http::serverString() );
        response.headers.insert( std::make_pair( "Cache-Control", "no-cache" ) );   //getRequestedFile can override this

        if( request.requestLine.version == nx_http::http_1_1 )
        {
            if( (response.statusLine.statusCode / 100 == 2) && (response.headers.find("Transfer-Encoding") == response.headers.end()) )
                response.headers.insert( std::make_pair(
                    "Transfer-Encoding",
                    response.headers.find("Content-Length") != response.headers.end() ? "identity" : "chunked") );
            response.headers.emplace( "Connection", "close" ); //no persistent connections support
        }
        if( response.statusLine.statusCode == nx_http::StatusCode::notFound )
            nx_http::insertOrReplaceHeader( &response.headers, nx_http::HttpHeader( "Content-Length", "0" ) );

        sendResponse( response );
    }

    nx_http::StatusCode::Value QnHttpLiveStreamingProcessor::getRequestedFile(
        const nx_http::Request& request,
        nx_http::Response* const response )
    {
        //retreiving requested file name
        const QString& path = request.requestLine.url.path();
        int fileNameStartIndex = path.lastIndexOf(QChar('/'));
        if( fileNameStartIndex == -1 )
        {
            NX_LOG(lit("HLS. Not found file name in path %1").arg(path), cl_logDEBUG1);
            return StatusCode::notFound;
        }
        QStringRef fileName;
        if( fileNameStartIndex == path.size()-1 )   //path ends with /. E.g., /hls/camera1.m3u/. Skipping trailing /
        {
            int newFileNameStartIndex = path.midRef(0, path.size()-1).lastIndexOf(QChar('/'));
            if( newFileNameStartIndex == -1 )
            {
                NX_LOG(lit("HLS. Not found file name (2) in path %1").arg(path), cl_logDEBUG1);
                return StatusCode::notFound;
            }
            fileName = path.midRef( newFileNameStartIndex+1, fileNameStartIndex-(newFileNameStartIndex+1) );
        }
        else
        {
            fileName = path.midRef( fileNameStartIndex+1 );
        }
        m_currentFileName = fileName.toString();

        const int extensionSepPos = fileName.indexOf( QChar('.') );
        const QStringRef& extension = extensionSepPos != -1 ? fileName.mid( extensionSepPos+1 ) : QStringRef();
        const QStringRef& shortFileName = fileName.mid( 0, extensionSepPos );

        // Searching for requested resource.
        const QString& resId = shortFileName.toString();
        QnResourcePtr resource;
        const QnUuid uuid = QnUuid::fromStringSafe(resId);
        if (!uuid.isNull())
            resource = qnResPool->getResourceById(uuid);
        if (!resource)
            resource = qnResPool->getResourceByUniqueId(resId);
        if (!resource)
            resource = qnResPool->getResourceByMacAddress(resId);
        if (!resource)
            resource = qnResPool->getResourceByUrl(resId);
        if (!resource)
        {
            NX_LOG(lit("HLS. Requested resource %1 not found").arg(resId), cl_logDEBUG1);
            return nx_http::StatusCode::notFound;
        }

        if (!qnResourceAccessManager->hasPermission(d_ptr->accessRights, resource, Qn::ReadPermission))
            return nx_http::StatusCode::forbidden;

        QnSecurityCamResourcePtr camResource = resource.dynamicCast<QnSecurityCamResource>();
        if( !camResource )
        {
            NX_LOG( lit("HLS. Requested resource %1 is not camera").
                arg(QString::fromRawData(shortFileName.constData(), shortFileName.size())), cl_logDEBUG1 );
            return nx_http::StatusCode::notFound;
        }

        //checking resource stream type. Only h.264 is OK for HLS
        QnVideoCameraPtr camera = qnCameraPool->getVideoCamera( camResource );
        if( !camera )
        {
            NX_LOG( lit("Error. HLS request to resource %1 which is not camera").arg(camResource->getUniqueId()), cl_logDEBUG2 );
            return nx_http::StatusCode::forbidden;
        }

        QnConstCompressedVideoDataPtr lastVideoFrame = camera->getLastVideoFrame( true, 0 );
        if( lastVideoFrame && (lastVideoFrame->compressionType != AV_CODEC_ID_H264) && (lastVideoFrame->compressionType != AV_CODEC_ID_NONE) )
        {
            //video is not in h.264 format
            NX_LOG( lit("Error. HLS request to resource %1 with codec %2").
                arg(camResource->getUniqueId()).arg(QnAvCodecHelper::codecIdToString(lastVideoFrame->compressionType)), cl_logWARNING );
            return nx_http::StatusCode::forbidden;
        }

        //parsing request parameters
        const QList<QPair<QString, QString> >& queryItemsList = QUrlQuery(request.requestLine.url.query()).queryItems();
        std::multimap<QString, QString> requestParams;
        //moving params to map for more convenient use
        for( QList<QPair<QString, QString> >::const_iterator
            it = queryItemsList.begin();
            it != queryItemsList.end();
            ++it )
        {
            requestParams.insert( std::make_pair( it->first, it->second ) );
        }

        if( extension.compare(QLatin1String("m3u")) == 0 || extension.compare(QLatin1String("m3u8")) == 0 )
        {
            return getPlaylist(
                request,
                camResource,
                d_ptr->accessRights,
                camera,
                requestParams,
                response );
        }
        else
        {
            //chunk requsted, checking requested container format...
            QString containerFormat;
            std::multimap<QString, QString>::const_iterator containerIter = requestParams.find(StreamingParams::CONTAINER_FORMAT_PARAM_NAME);
            if( containerIter != requestParams.end() )
            {
                containerFormat = containerIter->second;
            }
            else
            {
                //detecting container format by extension
                if( extension.isEmpty() || extension == lit("ts") )
                    containerFormat = lit("mpegts");
                else if( extension == lit("mkv") )
                    containerFormat = lit("matroska");
                else if( extension == lit("mp4") )
                    containerFormat = lit("mp4");
            }

            if( containerFormat == "mpegts" ||
                //containerFormat == "mp4" ||       //TODO #ak ffmpeg: muxer does not support unseekable output
                containerFormat == "matroska" )     //some supported format has been requested
            {
                if( containerIter == requestParams.end() )
                    requestParams.emplace( StreamingParams::CONTAINER_FORMAT_PARAM_NAME, containerFormat );
                return getResourceChunk(
                    request,
                    shortFileName,
                    camResource,
                    requestParams,
                    response );
            }
        }

        NX_LOG(lit("HLS. Unknown file type has been requested: \"%1\"").arg(extension.toString()), cl_logDEBUG1);
        return StatusCode::notFound;
    }

    void QnHttpLiveStreamingProcessor::sendResponse( const nx_http::Response& response )
    {
        //serializing response to internal buffer
        nx_http::HttpHeaders::const_iterator it = response.headers.find( "Transfer-Encoding" );
        if( it != response.headers.end() && it->second == "chunked" )
            m_switchToChunkedTransfer = true;
        m_writeBuffer.clear();
        response.serialize( &m_writeBuffer );
        m_bytesSent = (size_t)0 - m_writeBuffer.size();

        NX_LOG( QnLog::HTTP_LOG_INDEX, lit("Sending response to %1:\n%2\n-------------------\n\n\n").
            arg(remoteHostAddress().toString()).
            arg(QString::fromLatin1(m_writeBuffer)), cl_logDEBUG1 );

        m_state = sSending;
    }

    static QString formatGUID(const QnUuid& guid)
    {
        QString rez = guid.toString();
        if (rez.startsWith(L'{'))
            return rez;
        else
            return QString(lit("{%1}")).arg(rez);
    }

    bool QnHttpLiveStreamingProcessor::prepareDataToSend()
    {
<<<<<<< HEAD
        NX_ASSERT( m_writeBuffer.isEmpty() );
=======
        static const int kMaxBytesToRead = 1024*1024;

        Q_ASSERT( m_writeBuffer.isEmpty() );
>>>>>>> 4b9cae0d

        if( !m_chunkInputStream )
            return false;

        if( m_switchToChunkedTransfer )
        {
            m_useChunkedTransfer = true;
            m_switchToChunkedTransfer = false;
        }

        //QnMutexLocker lk( &m_mutex );
        for( ;; )
        {
            //reading chunk data
            const int sizeBak = m_writeBuffer.size();
            if( m_chunkInputStream->tryRead( &m_writeBuffer, kMaxBytesToRead ) )
            {
                NX_LOG( lit("Read %1 bytes from streaming chunk %2").arg(m_writeBuffer.size()-sizeBak).arg((size_t)m_currentChunk.get(), 0, 16), cl_logDEBUG1 );
                return !m_writeBuffer.isEmpty();
            }

            //waiting for data to arrive to chunk
            m_chunkInputStream->waitForSomeDataAvailable();
        }
    }

    typedef std::multimap<QString, QString> RequestParamsType;

    nx_http::StatusCode::Value QnHttpLiveStreamingProcessor::getPlaylist(
        const nx_http::Request& request,
        const QnSecurityCamResourcePtr& camResource,
        const Qn::UserAccessData& accessRights,
        const QnVideoCameraPtr& videoCamera,
        const std::multimap<QString, QString>& requestParams,
        nx_http::Response* const response )
    {
        std::multimap<QString, QString>::const_iterator chunkedParamIter = requestParams.find( StreamingParams::CHUNKED_PARAM_NAME );

        //searching for session (if specified)
        std::multimap<QString, QString>::const_iterator sessionIDIter = requestParams.find( StreamingParams::SESSION_ID_PARAM_NAME );
        const QString& sessionID = sessionIDIter != requestParams.end()
            ? sessionIDIter->second
            : HLSSessionPool::generateUniqueID();

        //session search and add MUST be atomic
        HLSSessionPool::ScopedSessionIDLock lk( HLSSessionPool::instance(), sessionID );

        HLSSession* session = HLSSessionPool::instance()->find( sessionID );
        if( !session )
        {
            std::multimap<QString, QString>::const_iterator hiQualityIter = requestParams.find( StreamingParams::HI_QUALITY_PARAM_NAME );
            std::multimap<QString, QString>::const_iterator loQualityIter = requestParams.find( StreamingParams::LO_QUALITY_PARAM_NAME );
            MediaQuality streamQuality = MEDIA_Quality_None;
            if( chunkedParamIter == requestParams.end() )
            {
                //variant playlist requested
                if( hiQualityIter != requestParams.end() )
                    streamQuality = MEDIA_Quality_High;
                else if( loQualityIter != requestParams.end() )
                    streamQuality = MEDIA_Quality_Low;
                else
                    streamQuality = MEDIA_Quality_Auto;
            }
            else
            {
                //chunked playlist requested
                streamQuality = (hiQualityIter != requestParams.end()) || (loQualityIter == requestParams.end())  //hi quality is default
                    ? MEDIA_Quality_High
                    : MEDIA_Quality_Low;
            }

            if( !camResource->hasDualStreaming2() )
            {
                if( streamQuality == MEDIA_Quality_Low )
                {
                    NX_LOG( lit("Got request to unavailable low quality of camera %2").arg(camResource->getUniqueId()), cl_logDEBUG1 );
                    return nx_http::StatusCode::notFound;
                }
                else if( streamQuality == MEDIA_Quality_Auto )
                {
                    streamQuality = MEDIA_Quality_High;
                }
            }

            const nx_http::StatusCode::Value result = createSession(
                accessRights,
                request.requestLine.url.path(),
                sessionID,
                requestParams,
                camResource,
                videoCamera,
                streamQuality,
                &session );
            if( result != nx_http::StatusCode::ok )
                return result;
            if( !HLSSessionPool::instance()->add( session, DEFAULT_HLS_SESSION_LIVE_TIMEOUT_MS ) )
            {
                NX_ASSERT( false );
            }
        }

        ensureChunkCacheFilledEnoughForPlayback( session, session->streamQuality() );

        if( chunkedParamIter == requestParams.end() )
            return getVariantPlaylist( session, request, camResource, videoCamera, requestParams, response );
        else
            return getChunkedPlaylist( session, request, camResource, requestParams, response );
    }

    nx_http::StatusCode::Value QnHttpLiveStreamingProcessor::getVariantPlaylist(
        HLSSession* session,
        const nx_http::Request& request,
        const QnSecurityCamResourcePtr& camResource,
        const QnVideoCameraPtr& videoCamera,
        const std::multimap<QString, QString>& /*requestParams*/,
        nx_http::Response* const response )
    {
        nx_hls::VariantPlaylist playlist;

        QUrl baseUrl;

        nx_hls::VariantPlaylistData playlistData;
        playlistData.url = baseUrl;
        playlistData.url.setPath( request.requestLine.url.path() );
        //if needed, adding proxy information to playlist url
        nx_http::HttpHeaders::const_iterator viaIter = request.headers.find( "Via" );
        if( viaIter != request.headers.end() )
        {
            nx_http::header::Via via;
            if( !via.parse( viaIter->second ) )
                return nx_http::StatusCode::badRequest;
            if( !via.entries.empty() )
            {
                //TODO #ak check that request has been proxied via media server, not regular Http proxy
                const QString& currentPath = playlistData.url.path();
                playlistData.url.setPath( lit("/proxy/%1/%2").arg(formatGUID(qnCommon->moduleGUID())).
                    arg(currentPath.startsWith(QLatin1Char('/')) ? currentPath.mid(1) : currentPath) );
            }
        }
        QList<QPair<QString, QString> > queryItems = QUrlQuery(request.requestLine.url.query()).queryItems();
        //removing SESSION_ID_PARAM_NAME
        for( QList<QPair<QString, QString> >::iterator
            it = queryItems.begin();
            it != queryItems.end();
             )
        {
            if( (it->first == StreamingParams::CHUNKED_PARAM_NAME) || (it->first == StreamingParams::SESSION_ID_PARAM_NAME) )
                queryItems.erase( it++ );
            else
                ++it;
        }
        QUrlQuery playlistDataQuery;
        queryItems.push_front( session->playlistAuthenticationQueryItem() );
        playlistDataQuery.setQueryItems( queryItems );
        playlistDataQuery.addQueryItem( StreamingParams::CHUNKED_PARAM_NAME, QString() );
        playlistDataQuery.addQueryItem( StreamingParams::SESSION_ID_PARAM_NAME, session->id() );

        //adding hi stream playlist
        if( session->streamQuality() == MEDIA_Quality_High || session->streamQuality() == MEDIA_Quality_Auto )
        {
            playlistData.bandwidth = estimateStreamBitrate(
                session,
                camResource,
                videoCamera,
                MEDIA_Quality_High );
            playlistDataQuery.addQueryItem( StreamingParams::HI_QUALITY_PARAM_NAME, QString() );
            playlistData.url.setQuery(playlistDataQuery);
            playlist.playlists.push_back(playlistData);
        }

        //adding lo stream playlist
        if( (session->streamQuality() == MEDIA_Quality_Low || session->streamQuality() == MEDIA_Quality_Auto) && camResource->hasDualStreaming() )
        {
            playlistData.bandwidth = estimateStreamBitrate(
                session,
                camResource,
                videoCamera,
                MEDIA_Quality_Low );
            playlistDataQuery.removeQueryItem( StreamingParams::HI_QUALITY_PARAM_NAME );
            playlistDataQuery.addQueryItem( StreamingParams::LO_QUALITY_PARAM_NAME, QString() );
            playlistData.url.setQuery(playlistDataQuery);
            playlist.playlists.push_back(playlistData);
        }

        if( playlist.playlists.empty() )
            return nx_http::StatusCode::noContent;

        response->messageBody = playlist.toString();
        response->headers.insert( make_pair("Content-Type", "audio/mpegurl") );
        response->headers.insert( make_pair("Content-Length", QByteArray::number(response->messageBody.size()) ) );

        return nx_http::StatusCode::ok;
    }

    nx_http::StatusCode::Value QnHttpLiveStreamingProcessor::getChunkedPlaylist(
        HLSSession* const session,
        const nx_http::Request& request,
        const QnSecurityCamResourcePtr& camResource,
        const std::multimap<QString, QString>& requestParams,
        nx_http::Response* const response )
    {
        NX_ASSERT( session );

        std::multimap<QString, QString>::const_iterator hiQualityIter = requestParams.find( StreamingParams::HI_QUALITY_PARAM_NAME );
        std::multimap<QString, QString>::const_iterator loQualityIter = requestParams.find( StreamingParams::LO_QUALITY_PARAM_NAME );
        const MediaQuality streamQuality = (hiQualityIter != requestParams.end()) || (loQualityIter == requestParams.end())  //hi quality is default
            ? MEDIA_Quality_High
            : MEDIA_Quality_Low;

        std::vector<nx_hls::AbstractPlaylistManager::ChunkData> chunkList;
        bool isPlaylistClosed = false;
        const nx_hls::AbstractPlaylistManagerPtr& playlistManager = session->playlistManager(streamQuality);
        if( !playlistManager )
        {
            NX_LOG( lit("Got request to not available %1 quality of camera %2").
                arg(QLatin1String(streamQuality == MEDIA_Quality_High ? "hi" : "lo")).arg(camResource->getUniqueId()), cl_logWARNING );
            return nx_http::StatusCode::notFound;
        }

        const size_t chunksGenerated = playlistManager->generateChunkList( &chunkList, &isPlaylistClosed );
        if( chunkList.empty() )   //no chunks generated
        {
            NX_LOG( lit("Failed to get chunks of resource %1").arg(camResource->getUniqueId()), cl_logWARNING );
            return nx_http::StatusCode::noContent;
        }

        NX_LOG( lit("Prepared playlist of resource %1 (%2 chunks)").arg(camResource->getUniqueId()).arg(chunksGenerated), cl_logDEBUG2 );

        nx_hls::Playlist playlist;
        NX_ASSERT( !chunkList.empty() );
        playlist.mediaSequence = chunkList[0].mediaSequence;
        playlist.closed = isPlaylistClosed;

        //taking parameters, common for every chunks in playlist being generated
        RequestParamsType commonChunkParams;
        for( RequestParamsType::value_type param: requestParams )
        {
            if( param.first == StreamingParams::CHANNEL_PARAM_NAME ||
                param.first == StreamingParams::PICTURE_SIZE_PIXELS_PARAM_NAME ||
                param.first == StreamingParams::CONTAINER_FORMAT_PARAM_NAME ||
                param.first == StreamingParams::VIDEO_CODEC_PARAM_NAME ||
                param.first == StreamingParams::AUDIO_CODEC_PARAM_NAME ||
                param.first == StreamingParams::HI_QUALITY_PARAM_NAME ||
                param.first == StreamingParams::LO_QUALITY_PARAM_NAME ||
                param.first == StreamingParams::SESSION_ID_PARAM_NAME )
            {
                commonChunkParams.insert( param );
            }
        }

        QUrl baseChunkUrl;
        baseChunkUrl.setPath( HLS_PREFIX + camResource->getUniqueId() );

        //if needed, adding proxy information to playlist url
        nx_http::HttpHeaders::const_iterator viaIter = request.headers.find( "Via" );
        if( viaIter != request.headers.end() )
        {
            nx_http::header::Via via;
            if( !via.parse( viaIter->second ) )
                return nx_http::StatusCode::badRequest;
            if( !via.entries.empty() )
            {
                //TODO #ak check that request has been proxied via media server, not regular Http proxy
                const QString& currentPath = baseChunkUrl.path();
                baseChunkUrl.setPath( lit("/proxy/%1/%2").arg(formatGUID(qnCommon->moduleGUID())).
                    arg(currentPath.startsWith(QLatin1Char('/')) ? currentPath.mid(1) : currentPath) );
            }
        }

        const auto chunkAuthenticationQueryItem = session->chunkAuthenticationQueryItem();
        for( std::vector<nx_hls::AbstractPlaylistManager::ChunkData>::size_type
            i = 0;
            i < chunkList.size();
            ++i )
        {
            nx_hls::Chunk hlsChunk;
            hlsChunk.duration = chunkList[i].duration / (double)USEC_IN_SEC;
            hlsChunk.url = baseChunkUrl;
            QUrlQuery hlsChunkUrlQuery( hlsChunk.url.query() );
            hlsChunkUrlQuery.addQueryItem(
                chunkAuthenticationQueryItem.first,
                chunkAuthenticationQueryItem.second );
            for( RequestParamsType::value_type param: commonChunkParams )
                hlsChunkUrlQuery.addQueryItem( param.first, param.second );
            if( chunkList[i].alias )
            {
                hlsChunkUrlQuery.addQueryItem( StreamingParams::ALIAS_PARAM_NAME, chunkList[i].alias.get() );
                session->saveChunkAlias( streamQuality, chunkList[i].alias.get(), chunkList[i].startTimestamp, chunkList[i].duration );
            }
            else
            {
                hlsChunkUrlQuery.addQueryItem( StreamingParams::START_TIMESTAMP_PARAM_NAME, QString::number(chunkList[i].startTimestamp) );
                hlsChunkUrlQuery.addQueryItem( StreamingParams::DURATION_USEC_PARAM_NAME, QString::number(chunkList[i].duration) );
            }
            if( session->isLive() )
                hlsChunkUrlQuery.addQueryItem( StreamingParams::LIVE_PARAM_NAME, QString() );
            hlsChunk.url.setQuery( hlsChunkUrlQuery );
            hlsChunk.discontinuity = chunkList[i].discontinuity;
            hlsChunk.programDateTime = QDateTime::fromMSecsSinceEpoch(chunkList[i].startTimestamp / USEC_IN_MSEC, QTimeZone(QTimeZone::systemTimeZoneId()));
            playlist.chunks.push_back( hlsChunk );
        }

        //playlist.allowCache = !session->isLive(); //TODO: #ak uncomment when done

        response->messageBody = playlist.toString();

        response->headers.insert( make_pair("Content-Type", "audio/mpegurl") );
        response->headers.insert( make_pair("Content-Length", QByteArray::number(response->messageBody.size()) ) );

        return nx_http::StatusCode::ok;
    }

    nx_http::StatusCode::Value QnHttpLiveStreamingProcessor::getResourceChunk(
        const nx_http::Request& request,
        const QStringRef& uniqueResourceID,
        const QnSecurityCamResourcePtr& /*camResource*/,
        const std::multimap<QString, QString>& requestParams,
        nx_http::Response* const response )
    {
        std::multimap<QString, QString>::const_iterator hiQualityIter = requestParams.find( StreamingParams::HI_QUALITY_PARAM_NAME );
        std::multimap<QString, QString>::const_iterator loQualityIter = requestParams.find( StreamingParams::LO_QUALITY_PARAM_NAME );
        const MediaQuality streamQuality = (hiQualityIter != requestParams.end()) || (loQualityIter == requestParams.end())  //hi quality is default
            ? MEDIA_Quality_High
            : MEDIA_Quality_Low;

        //reading parameters, generating cache key
        std::multimap<QString, QString>::const_iterator channelIter = requestParams.find(QLatin1String(StreamingParams::CHANNEL_PARAM_NAME));
        std::multimap<QString, QString>::const_iterator containerIter = requestParams.find(QLatin1String(StreamingParams::CONTAINER_FORMAT_PARAM_NAME));
        QString containerFormat;
        if( containerIter != requestParams.end() )
            containerFormat = containerIter->second;
        else
            containerFormat = "mpegts";
        std::multimap<QString, QString>::const_iterator startTimestampIter = requestParams.find(QLatin1String(StreamingParams::START_TIMESTAMP_PARAM_NAME));
        //std::multimap<QString, QString>::const_iterator endTimestampIter = requestParams.find(QLatin1String(StreamingParams::STOP_TIMESTAMP_PARAM_NAME));
        std::multimap<QString, QString>::const_iterator durationUSecIter = requestParams.find(QLatin1String(StreamingParams::DURATION_USEC_PARAM_NAME));
        std::multimap<QString, QString>::const_iterator durationSecIter = requestParams.find(QLatin1String(StreamingParams::DURATION_SEC_PARAM_NAME));
        //std::multimap<QString, QString>::const_iterator pictureSizeIter = requestParams.find(QLatin1String(StreamingParams::PICTURE_SIZE_PIXELS_PARAM_NAME));
        //std::multimap<QString, QString>::const_iterator audioCodecIter = requestParams.find(QLatin1String(StreamingParams::AUDIO_CODEC_PARAM_NAME));
        //std::multimap<QString, QString>::const_iterator videoCodecIter = requestParams.find(QLatin1String(StreamingParams::VIDEO_CODEC_PARAM_NAME));
        std::multimap<QString, QString>::const_iterator aliasIter = requestParams.find(QLatin1String(StreamingParams::ALIAS_PARAM_NAME));

        quint64 startTimestamp = 0;
        if( startTimestampIter != requestParams.end() )
        {
            startTimestamp = startTimestampIter->second.toULongLong();
        }
        else
        {
            std::multimap<QString, QString>::const_iterator startDatetimeIter =
                requestParams.find(QLatin1String(StreamingParams::START_POS_PARAM_NAME));
            if( startDatetimeIter != requestParams.end() )
            {
                //converting startDatetime to startTimestamp
                    //this is secondary functionality, not used by this HLS implementation (since all chunks are referenced by npt timestamps)
                startTimestamp = nx::utils::parseDateTime( startDatetimeIter->second );
            }
            else
            {
                //trying compatibility parameter "startDatetime"
                std::multimap<QString, QString>::const_iterator startDatetimeIter =
                    requestParams.find( QLatin1String( StreamingParams::START_DATETIME_PARAM_NAME ) );
                if( startDatetimeIter != requestParams.end() )
                    startTimestamp = nx::utils::parseDateTime( startDatetimeIter->second );
            }
        }
        quint64 chunkDuration = nx_ms_conf::DEFAULT_TARGET_DURATION_MS * USEC_IN_MSEC;
        if( durationUSecIter != requestParams.end() )
            chunkDuration = durationUSecIter->second.toLongLong();
        else if( durationSecIter != requestParams.end() )
            chunkDuration = durationSecIter->second.toLongLong() * MSEC_IN_SEC * USEC_IN_MSEC;

        bool requestIsAPartOfHlsSession = false;
        {
            std::multimap<QString, QString>::const_iterator sessionIDIter =
                requestParams.find(StreamingParams::SESSION_ID_PARAM_NAME);
            if (sessionIDIter != requestParams.end())
            {
                HLSSessionPool::ScopedSessionIDLock lk(HLSSessionPool::instance(), sessionIDIter->second);
                HLSSession* hlsSession = HLSSessionPool::instance()->find(sessionIDIter->second);
                if (hlsSession)
                {
                    requestIsAPartOfHlsSession = true;
                    hlsSession->updateAuditInfo(startTimestamp);
                    if (aliasIter != requestParams.end())
                        hlsSession->getChunkByAlias(streamQuality, aliasIter->second, &startTimestamp, &chunkDuration);
                }
            }
        }

        StreamingChunkCacheKey currentChunkKey(
            uniqueResourceID.toString(),
            channelIter != requestParams.end()
                ? channelIter->second.toInt()
                : 0,   //any channel
            containerFormat,
            aliasIter != requestParams.end() ? aliasIter->second : QString(),
            startTimestamp,
            chunkDuration,
            streamQuality,
            requestParams );

        //retrieving streaming chunk
        StreamingChunkPtr chunk;
        if( !StreamingChunkCache::instance()->takeForUse( currentChunkKey, &chunk ) )
        {
            NX_LOG( lit("Could not get chunk %1 of resource %2 requested by %3").
                arg(request.requestLine.url.query()).arg(uniqueResourceID.toString()).arg(remoteHostAddress().toString()), cl_logDEBUG1 );
            return nx_http::StatusCode::notFound;
        }

        //streaming chunk
        if( m_currentChunk )
        {
            //disconnecting and waiting for already-emitted signals from m_currentChunk to be delivered and processed
            StreamingChunkCache::instance()->putBackUsedItem( currentChunkKey, m_currentChunk );
            m_currentChunk.reset();
        }

        m_currentChunk = chunk;
        m_chunkInputStream.reset( new StreamingChunkInputStream( m_currentChunk.get() ) );

        //using this simplified test for accept-encoding since hls client do not use syntax with q= ...
        const auto acceptEncodingHeaderIter = request.headers.find("Accept-Encoding");
        nx_http::header::AcceptEncodingHeader acceptEncoding(
            acceptEncodingHeaderIter == request.headers.end()
            ? nx_http::StringType()
            : acceptEncodingHeaderIter->second);

        response->headers.insert( make_pair( "Content-Type", m_currentChunk->mimeType().toLatin1() ) );
        if( acceptEncoding.encodingIsAllowed("chunked")
            || (acceptEncodingHeaderIter == request.headers.end() 
                && request.requestLine.version == nx_http::http_1_1) )  //if no Accept-Encoding then it is supported by HTTP/1.1
        {
            response->headers.insert( make_pair( "Transfer-Encoding", "chunked" ) );
            response->statusLine.version = nx_http::http_1_1;
            return nx_http::StatusCode::ok;
        }
        else if( acceptEncoding.encodingIsAllowed("identity") )
        {
            //in case of hls enabling caching of full chunk since it may be required by hls client
            if (requestIsAPartOfHlsSession)
                m_currentChunk->disableInternalBufferLimit();

            //if chunk exceeds maximum allowed size then proving 
            //  it in streaming mode. That means no Content-Length in response
            const bool chunkCompleted = m_currentChunk->waitForChunkReadyOrInternalBufferFilled();

            //chunk is ready, using it
            NX_LOG( lit("Streaming %1 chunk %2 with size %3")
                .arg(chunkCompleted ? lit("complete") : lit("incomplete"))
                .arg((size_t)m_currentChunk.get(), 0, 16).arg(m_currentChunk->sizeInBytes()),
                cl_logDEBUG1 );

            auto rangeIter = request.headers.find( "Range" );
            if( rangeIter == request.headers.end() || !chunkCompleted )
            {
                // < If whole chunk does not fit in memory then disabling partial request support.
                response->headers.insert( make_pair( "Transfer-Encoding", "identity" ) );
                if (chunkCompleted)
                    response->headers.insert( make_pair(
                        "Content-Length",
                        nx_http::StringType::number((qlonglong)m_currentChunk->sizeInBytes()) ) );
                response->statusLine.version = request.requestLine.version; //do not require HTTP/1.1 here
                return nx_http::StatusCode::ok;
            }

            //partial content request
            response->statusLine.version = nx_http::http_1_1;   //Range is supported by HTTP/1.1
            nx_http::header::Range range;
            nx_http::header::ContentRange contentRange;
            contentRange.instanceLength = (quint64)m_currentChunk->sizeInBytes();
            if( !range.parse( rangeIter->second ) || !range.validateByContentSize(m_currentChunk->sizeInBytes()) )
            {
                response->headers.insert( make_pair( "Content-Range", contentRange.toString() ) );
                response->headers.insert( make_pair( "Content-Length", nx_http::StringType::number(contentRange.rangeLength()) ) );
                m_chunkInputStream.reset();
                return nx_http::StatusCode::rangeNotSatisfiable;
            }

            //range is satisfiable
            if( range.rangeSpecList.size() > 0 )
                contentRange.rangeSpec = range.rangeSpecList.front();

            response->headers.insert( make_pair( "Transfer-Encoding", "identity" ) );
            response->headers.insert( make_pair( "Content-Range", contentRange.toString() ) );
            response->headers.insert( make_pair( "Content-Length", nx_http::StringType::number(contentRange.rangeLength()) ) );

            static_cast<StreamingChunkInputStream*>(m_chunkInputStream.get())->setByteRange( contentRange );
            return nx_http::StatusCode::partialContent;
        }
        else
        {
            m_chunkInputStream.reset();
            return nx_http::StatusCode::notAcceptable;
        }
    }

    nx_http::StatusCode::Value QnHttpLiveStreamingProcessor::createSession(
        const Qn::UserAccessData& accessRights,
        const QString& requestedPlaylistPath,
        const QString& sessionID,
        const std::multimap<QString, QString>& requestParams,
        const QnSecurityCamResourcePtr& camResource,
        const QnVideoCameraPtr& videoCamera,
        MediaQuality streamQuality,
        HLSSession** session )
    {
        std::vector<MediaQuality> requiredQualities;
        requiredQualities.reserve( 2 );
        if( streamQuality == MEDIA_Quality_High || streamQuality == MEDIA_Quality_Auto )
            requiredQualities.push_back( MEDIA_Quality_High );
        if( (streamQuality == MEDIA_Quality_Low) ||
            (streamQuality == MEDIA_Quality_Auto && camResource->hasDualStreaming2()) )
        {
            requiredQualities.push_back( MEDIA_Quality_Low );
        }

        boost::optional<quint64> startTimestamp;
        std::multimap<QString, QString>::const_iterator startTimestampIter = requestParams.find(StreamingParams::START_TIMESTAMP_PARAM_NAME);
        if( startTimestampIter != requestParams.end() )
        {
            startTimestamp = startTimestampIter->second.toULongLong();
        }
        else
        {
            std::multimap<QString, QString>::const_iterator startDatetimeIter = requestParams.find(StreamingParams::START_POS_PARAM_NAME);
            if( startDatetimeIter != requestParams.end() )
            {
                startTimestamp = nx::utils::parseDateTime( startDatetimeIter->second );
            }
            else
            {
                //trying compatibility parameter "startDatetime"
                std::multimap<QString, QString>::const_iterator startDatetimeIter =
                    requestParams.find( StreamingParams::START_DATETIME_PARAM_NAME );
                if( startDatetimeIter != requestParams.end() )
                    startTimestamp = nx::utils::parseDateTime( startDatetimeIter->second );
            }
        }

        std::unique_ptr<HLSSession> newHlsSession(
            new HLSSession(
                sessionID,
                MSSettings::roSettings()->value( nx_ms_conf::HLS_TARGET_DURATION_MS, nx_ms_conf::DEFAULT_TARGET_DURATION_MS).toUInt(),
                !startTimestamp,   //if no start date specified, providing live stream
                streamQuality,
                videoCamera,
                authSession()) );
        if( newHlsSession->isLive() )
        {
            //LIVE session
            //starting live caching, if it is not started
            for( const MediaQuality quality: requiredQualities )
            {
                if( !videoCamera->ensureLiveCacheStarted(quality, newHlsSession->targetDurationMS() * USEC_IN_MSEC) )
                {
                    NX_LOG( lit("Error. Requested live hls playlist of resource %1 with no live cache").arg(camResource->getUniqueId()), cl_logDEBUG1 );
                    return nx_http::StatusCode::noContent;
                }
                NX_ASSERT( videoCamera->hlsLivePlaylistManager(quality) );
                newHlsSession->setPlaylistManager(
                    quality,
                    std::make_shared<nx_hls::HlsPlayListManagerWeakRefProxy>(
                        videoCamera->hlsLivePlaylistManager(quality)) );
            }
        }
        else
        {
            //converting startDatetime to timestamp
            for( const MediaQuality quality: requiredQualities )
            {
                //generating sliding playlist, holding not more than CHUNK_COUNT_IN_ARCHIVE_PLAYLIST archive chunks
                nx_hls::ArchivePlaylistManagerPtr archivePlaylistManager =
                    std::make_shared<ArchivePlaylistManager>(
                        camResource,
                        startTimestamp.get(),
                        CHUNK_COUNT_IN_ARCHIVE_PLAYLIST,
                        newHlsSession->targetDurationMS() * USEC_IN_MSEC,
                        quality );
                if( !archivePlaylistManager->initialize() )
                {
                    NX_LOG( lit("QnHttpLiveStreamingProcessor::getPlaylist. Failed to initialize archive playlist for camera %1").
                        arg(camResource->getUniqueId()), cl_logDEBUG1 );
                    return nx_http::StatusCode::internalServerError;
                }

                newHlsSession->setPlaylistManager( quality, archivePlaylistManager );
            }
        }

        const auto& chunkAuthenticationKey = QnAuthHelper::instance()->createAuthenticationQueryItemForPath(
            accessRights,
            HLS_PREFIX + camResource->getUniqueId(),
            QnAuthHelper::MAX_AUTHENTICATION_KEY_LIFE_TIME_MS );
        newHlsSession->setChunkAuthenticationQueryItem( chunkAuthenticationKey );

        const auto& playlistAuthenticationKey = QnAuthHelper::instance()->createAuthenticationQueryItemForPath(
            accessRights,
            requestedPlaylistPath,
            QnAuthHelper::MAX_AUTHENTICATION_KEY_LIFE_TIME_MS );
        newHlsSession->setPlaylistAuthenticationQueryItem( playlistAuthenticationKey );

        *session = newHlsSession.release();
        return nx_http::StatusCode::ok;
    }

    int QnHttpLiveStreamingProcessor::estimateStreamBitrate(
        HLSSession* const session,
        QnSecurityCamResourcePtr camResource,
        const QnVideoCameraPtr& videoCamera,
        MediaQuality streamQuality )
    {
        int bandwidth = session->playlistManager(streamQuality)->getMaxBitrate();
        if( (bandwidth == -1) && videoCamera->liveCache(streamQuality) )
            bandwidth = videoCamera->liveCache(streamQuality)->getMaxBitrate();
        if( bandwidth == -1 )
        {
            //estimating bitrate as we can
            QnConstCompressedVideoDataPtr videoFrame = videoCamera->getLastVideoFrame( streamQuality == MEDIA_Quality_High, 0);
            if( videoFrame )
<<<<<<< HEAD
                bandwidth = (int) videoFrame->dataSize() * CHAR_BIT / COMMON_KEY_FRAME_TO_NON_KEY_FRAME_RATIO * camResource->getMaxFps();
=======
                bandwidth = (int)(videoFrame->dataSize() * CHAR_BIT / COMMON_KEY_FRAME_TO_NON_KEY_FRAME_RATIO * camResource->getMaxFps());
>>>>>>> 4b9cae0d
        }
        if( bandwidth == -1 )
            bandwidth = DEFAULT_PRIMARY_STREAM_BITRATE;
        return bandwidth;
    }

    void QnHttpLiveStreamingProcessor::ensureChunkCacheFilledEnoughForPlayback( HLSSession* const session, MediaQuality streamQuality )
    {
        static const size_t PLAYLIST_CHECK_TIMEOUT_MS = 1000;

        if( !session->isLive() )
            return; //TODO #ak investigate archive streaming (likely, there is no such problem there)

        //TODO #ak proper handling of MEDIA_Quality_Auto
        if( streamQuality == MEDIA_Quality_Auto )
            streamQuality = MEDIA_Quality_High;

        //if no chunks in cache, waiting for cache to be filled
        std::vector<nx_hls::AbstractPlaylistManager::ChunkData> chunkList;
        bool isPlaylistClosed = false;
        size_t chunksGenerated = session->playlistManager(streamQuality)->generateChunkList( &chunkList, &isPlaylistClosed );
        if( chunksGenerated < m_minPlaylistSizeToStartStreaming)
        {
            //no chunks generated, waiting for at least one chunk to be generated
            QElapsedTimer monotonicTimer;
            monotonicTimer.restart();
            while( (quint64)monotonicTimer.elapsed() < session->targetDurationMS() * (m_minPlaylistSizeToStartStreaming + 2) )
            {
                chunkList.clear();
                chunksGenerated = session->playlistManager(streamQuality)->generateChunkList( &chunkList, &isPlaylistClosed );
                if( chunksGenerated >= m_minPlaylistSizeToStartStreaming )
                {
                    NX_LOG(lit("HLS cache has been prefilled with %1 chunks").arg(chunksGenerated), cl_logDEBUG2);
                    break;
                }
                QThread::msleep( PLAYLIST_CHECK_TIMEOUT_MS );
            }
        }
    }
}<|MERGE_RESOLUTION|>--- conflicted
+++ resolved
@@ -365,13 +365,9 @@
 
     bool QnHttpLiveStreamingProcessor::prepareDataToSend()
     {
-<<<<<<< HEAD
+        static const int kMaxBytesToRead = 1024*1024;
+
         NX_ASSERT( m_writeBuffer.isEmpty() );
-=======
-        static const int kMaxBytesToRead = 1024*1024;
-
-        Q_ASSERT( m_writeBuffer.isEmpty() );
->>>>>>> 4b9cae0d
 
         if( !m_chunkInputStream )
             return false;
@@ -993,11 +989,7 @@
             //estimating bitrate as we can
             QnConstCompressedVideoDataPtr videoFrame = videoCamera->getLastVideoFrame( streamQuality == MEDIA_Quality_High, 0);
             if( videoFrame )
-<<<<<<< HEAD
-                bandwidth = (int) videoFrame->dataSize() * CHAR_BIT / COMMON_KEY_FRAME_TO_NON_KEY_FRAME_RATIO * camResource->getMaxFps();
-=======
                 bandwidth = (int)(videoFrame->dataSize() * CHAR_BIT / COMMON_KEY_FRAME_TO_NON_KEY_FRAME_RATIO * camResource->getMaxFps());
->>>>>>> 4b9cae0d
         }
         if( bandwidth == -1 )
             bandwidth = DEFAULT_PRIMARY_STREAM_BITRATE;
