--- conflicted
+++ resolved
@@ -3,19 +3,6 @@
 ////////////////////////////////////////////////////////////
 
 #include "streaming_chunk_cache.h"
-<<<<<<< HEAD
-#include "media_server/settings.h"
-#include <media_server/media_server_module.h>
-
-//TODO/HLS: #ak cache cost MUST be measured in bytes, not seconds!
-
-StreamingChunkCache::StreamingChunkCache(QnCommonModule* commonModule)
-:
-    ItemCache<StreamingChunkCacheKey, StreamingChunkPtr, StreamingChunkProvider>(
-        qnServerModule->roSettings()->value( nx_ms_conf::HLS_CHUNK_CACHE_SIZE_SEC, nx_ms_conf::DEFAULT_MAX_CACHE_COST_SEC).toUInt(),
-        std::unique_ptr<StreamingChunkProvider>(new StreamingChunkProvider(commonModule)) )
-{
-=======
 
 #include <nx/utils/std/cpp14.h>
 
@@ -69,5 +56,4 @@
                 nx_ms_conf::DEFAULT_MAX_CACHE_COST_SEC).toUInt()));
 
     return &staticInstance;
->>>>>>> 124afcbc
 }