////////////////////////////////////////////////////////////
// 18 dec 2012    Andrey Kolesnikov
////////////////////////////////////////////////////////////

#include "streaming_chunk.h"

#include <atomic>
#include <limits>

<<<<<<< HEAD
#include <nx/utils/random.h>
=======
#include "media_server/settings.h"
>>>>>>> 4b9cae0d


StreamingChunk::SequentialReadingContext::SequentialReadingContext(StreamingChunk* chunk)
:
    m_currentOffset( 0 ),
    m_chunk(chunk)
{
    m_chunk->m_readers.insert(this);
}

StreamingChunk::SequentialReadingContext::~SequentialReadingContext()
{
    m_chunk->m_readers.erase(this);
}

StreamingChunk::StreamingChunk( const StreamingChunkCacheKey& params )
:
    m_params( params ),
    m_modificationState( State::init ),
    m_maxInternalBufferSize(
        MSSettings::roSettings()->value(
            nx_ms_conf::HLS_MAX_CHUNK_BUFFER_SIZE,
            nx_ms_conf::DEFAULT_HLS_MAX_CHUNK_BUFFER_SIZE).toUInt() ),
    m_dataOffsetAtTheFrontOfTheBuffer(0)
{
}

StreamingChunk::~StreamingChunk()
{
}

const StreamingChunkCacheKey& StreamingChunk::params() const
{
    return m_params;
}

QString StreamingChunk::mimeType() const
{
    if( m_params.containerFormat() == "mpegts" )
        return QLatin1String("video/mp2t");
    else if( m_params.containerFormat() == "mp4" )
        return QLatin1String("video/mp4");
    else if( m_params.containerFormat() == "webm" )
        return QLatin1String("video/webm");
    else if( m_params.containerFormat() == "flv" )
        return QLatin1String("video/x-flv");
    else
        return QLatin1String("application/octet-stream");

    //TODO #ak should find some common place for containerFormat -> MIME_type match
}

//!Returns whole chunk data
nx::Buffer StreamingChunk::data() const
{
    QnMutexLocker lk( &m_mutex );
    return m_data;
}

bool StreamingChunk::tryRead(
    SequentialReadingContext* const ctx,
    nx::Buffer* const dataBuffer,
    std::size_t maxBytesToRead)
{
    QnMutexLocker lk(&m_mutex);

    const quint64 dataOffsetAtTheEndOfTheBuffer =
        m_dataOffsetAtTheFrontOfTheBuffer + m_data.size();

    if (ctx->m_currentOffset >= dataOffsetAtTheEndOfTheBuffer)  //all data has been read
        return m_modificationState != State::opened;    //if chunk not opened, signalling end-of-data.
                                                        //Else, expecting more data to arrive to chunk

    Q_ASSERT(ctx->m_currentOffset >= m_dataOffsetAtTheFrontOfTheBuffer);
    const quint64 bytesToCopy = std::min<quint64>(
        maxBytesToRead,
        dataOffsetAtTheEndOfTheBuffer - ctx->m_currentOffset);
    dataBuffer->append(
        m_data.mid(
            ctx->m_currentOffset - m_dataOffsetAtTheFrontOfTheBuffer,
            (int)bytesToCopy));
    ctx->m_currentOffset += bytesToCopy;

    if (m_data.size() < m_maxInternalBufferSize)
        return true;

    //cleaning up space in m_data
    //  checking that there is no read context that reads data we want to clean
    const auto readerWithMinOffsetIter = std::min_element(
        m_readers.begin(),
        m_readers.end(),
        [](const SequentialReadingContext* left, const SequentialReadingContext* right)
        {
            return left->m_currentOffset < right->m_currentOffset;
        });
    Q_ASSERT(readerWithMinOffsetIter != m_readers.end());
    Q_ASSERT((*readerWithMinOffsetIter)->m_currentOffset >= m_dataOffsetAtTheFrontOfTheBuffer);

    const quint64 dataInUseSize =
        dataOffsetAtTheEndOfTheBuffer - (*readerWithMinOffsetIter)->m_currentOffset;
    Q_ASSERT(dataInUseSize <= (quint64)m_data.size());
    const auto unusedBytesInFrontOfTheBuffer = (quint64)m_data.size() - dataInUseSize;
    m_data.remove(0, unusedBytesInFrontOfTheBuffer);
    m_dataOffsetAtTheFrontOfTheBuffer += unusedBytesInFrontOfTheBuffer;

    return true;
}

void StreamingChunk::waitUntilDataAfterOffsetAvailable(
    const SequentialReadingContext& ctx)
{
    QnMutexLocker lk(&m_mutex);
    for (;;)
    {
        if (m_dataOffsetAtTheFrontOfTheBuffer + m_data.size() > ctx.m_currentOffset)
            return;
        if (m_modificationState != State::opened)
            return; //chunk is done, no data will arrive
        m_cond.wait(lk.mutex());
    }
}

#ifdef DUMP_CHUNK_TO_FILE
static std::atomic<int> fileNumber = 1;
static QString filePathBase( lit("c:\\tmp\\chunks\\%1_%2.ts").arg(nx::utils::random::number()) );
#endif

//!Only one thread is allowed to modify chunk data at a time
bool StreamingChunk::openForModification()
{
    QnMutexLocker lk( &m_mutex );
    if( m_modificationState == State::opened )
        return false;
    m_modificationState = State::opened;

#ifdef DUMP_CHUNK_TO_FILE
    m_dumpFile.open(
        filePathBase.arg( fileNumber++, 2, 10, QChar(L'0') ).toStdString(),
        std::ios_base::binary | std::ios_base::out );
#endif

    return true;
}

bool StreamingChunk::wantMoreData() const
{
    QnMutexLocker lk(&m_mutex);
    return (std::size_t)m_data.size() < m_maxInternalBufferSize;
}

void StreamingChunk::appendData( const nx::Buffer& data )
{
    static const size_t BUF_INCREASE_STEP = 128*1024;

    {
        QnMutexLocker lk( &m_mutex );
        NX_ASSERT( m_modificationState == State::opened );
        if( m_data.capacity() < m_data.size() + data.size() )
            m_data.reserve( m_data.size() + data.size() + BUF_INCREASE_STEP );
        m_data.append( data );
        m_cond.wakeAll();
    }

#ifdef DUMP_CHUNK_TO_FILE
    m_dumpFile.write( data.constData(), data.size() );
#endif
}

void StreamingChunk::doneModification( StreamingChunk::ResultCode /*result*/ )
{
    {
        QnMutexLocker lk( &m_mutex );
        NX_ASSERT( m_modificationState == State::opened );
        m_modificationState = State::closed;
        m_cond.wakeAll();
    }

#ifdef DUMP_CHUNK_TO_FILE
    m_dumpFile.close();
#endif
}

bool StreamingChunk::isClosed() const
{
    QnMutexLocker lk( &m_mutex );
    return m_modificationState != State::opened;
}

size_t StreamingChunk::sizeInBytes() const
{
    QnMutexLocker lk( &m_mutex );
    return m_data.size();
}

bool StreamingChunk::waitForChunkReadyOrInternalBufferFilled()
{
    QnMutexLocker lk( &m_mutex );
    //waiting while chunk is modified
    for (;;)
    {
        if (m_modificationState >= State::closed)
            return true;    //whole chunk has been generated
        if ((std::size_t)m_data.size() >= m_maxInternalBufferSize)
            return false;   //no space in internal buffer
        m_cond.wait(lk.mutex());
    }
}

void StreamingChunk::disableInternalBufferLimit()
{
    QnMutexLocker lk(&m_mutex);
    m_maxInternalBufferSize = 
        std::numeric_limits<decltype(m_maxInternalBufferSize)>::max();
}


//////////////////////////////////////////////
//   StreamingChunkInputStream
//////////////////////////////////////////////

StreamingChunkInputStream::StreamingChunkInputStream(StreamingChunk* chunk)
    :
    m_chunk(chunk),
    m_readCtx(chunk)
{
}

bool StreamingChunkInputStream::tryRead(
    nx::Buffer* const dataBuffer,
    std::size_t maxBytesToRead)
{
    if ((!m_range) ||     //no range specified
        ((m_range.get().rangeSpec.start == 0)
            && (m_range.get().rangeLength() == m_chunk->sizeInBytes()))) //full entity requested
    {
        return m_chunk->tryRead(&m_readCtx, dataBuffer, maxBytesToRead);
    }

<<<<<<< HEAD
    NX_ASSERT( m_chunk->isClosed() && m_chunk->sizeInBytes() > 0 );
=======
    assert(m_chunk->isClosed() && m_chunk->sizeInBytes() > 0);
>>>>>>> 4b9cae0d
    //supporting byte range only on closed chunk
    if (!(m_chunk->isClosed() && m_chunk->sizeInBytes() > 0))
        return false;

    const nx::Buffer& chunkData = m_chunk->data();
    dataBuffer->append(chunkData.mid(
        m_range.get().rangeSpec.start,
        m_range.get().rangeSpec.end
        ? (m_range.get().rangeSpec.end.get() - m_range.get().rangeSpec.start)
        : -1));

    return true;
}

void StreamingChunkInputStream::setByteRange(const nx_http::header::ContentRange& range)
{
    m_range = range;
}

void StreamingChunkInputStream::waitForSomeDataAvailable()
{
    m_chunk->waitUntilDataAfterOffsetAvailable(m_readCtx);
}<|MERGE_RESOLUTION|>--- conflicted
+++ resolved
@@ -6,12 +6,9 @@
 
 #include <atomic>
 #include <limits>
-
-<<<<<<< HEAD
 #include <nx/utils/random.h>
-=======
+
 #include "media_server/settings.h"
->>>>>>> 4b9cae0d
 
 
 StreamingChunk::SequentialReadingContext::SequentialReadingContext(StreamingChunk* chunk)
@@ -250,11 +247,7 @@
         return m_chunk->tryRead(&m_readCtx, dataBuffer, maxBytesToRead);
     }
 
-<<<<<<< HEAD
     NX_ASSERT( m_chunk->isClosed() && m_chunk->sizeInBytes() > 0 );
-=======
-    assert(m_chunk->isClosed() && m_chunk->sizeInBytes() > 0);
->>>>>>> 4b9cae0d
     //supporting byte range only on closed chunk
     if (!(m_chunk->isClosed() && m_chunk->sizeInBytes() > 0))
         return false;
