////////////////////////////////////////////////////////////
// 18 dec 2012    Andrey Kolesnikov
////////////////////////////////////////////////////////////

#include "streaming_chunk.h"

#include <atomic>


StreamingChunk::SequentialReadingContext::SequentialReadingContext()
:
    m_currentOffset( 0 )
{
}

StreamingChunk::StreamingChunk( const StreamingChunkCacheKey& params )
:
    m_params( params ),
    m_modificationState( State::init )
{
}

StreamingChunk::~StreamingChunk()
{
}

const StreamingChunkCacheKey& StreamingChunk::params() const
{
    return m_params;
}

QString StreamingChunk::mimeType() const
{
    if( m_params.containerFormat() == "mpegts" )
        return QLatin1String("video/mp2t");
    else if( m_params.containerFormat() == "mp4" )
        return QLatin1String("video/mp4");
    else if( m_params.containerFormat() == "webm" )
        return QLatin1String("video/webm");
    else if( m_params.containerFormat() == "flv" )
        return QLatin1String("video/x-flv");
    else
        return QLatin1String("application/octet-stream");

    //TODO #ak should find some common place for containerFormat -> MIME_type match
}

//!Returns whole chunk data
nx::Buffer StreamingChunk::data() const
{
    QnMutexLocker lk( &m_mutex );
    return m_data;
}

bool StreamingChunk::tryRead( SequentialReadingContext* const ctx, nx::Buffer* const dataBuffer )
{
    QnMutexLocker lk( &m_mutex );
    if( ctx->m_currentOffset >= m_data.size() ) //all data has been read
        return m_modificationState != State::opened;    //if chunk not opened, signalling end-of-data.
                                                        //Else, expecting more data to arrive to chunk
    dataBuffer->append( m_data.mid( ctx->m_currentOffset ) );
    ctx->m_currentOffset = m_data.size();
    return true;
}

#ifdef DUMP_CHUNK_TO_FILE
static std::atomic<int> fileNumber = 1;
static QString filePathBase( lit("c:\\tmp\\chunks\\%1_%2.ts").arg(rand()) );
#endif

//!Only one thread is allowed to modify chunk data at a time
bool StreamingChunk::openForModification()
{
    QnMutexLocker lk( &m_mutex );
    if( m_modificationState == State::opened )
        return false;
    m_modificationState = State::opened;

#ifdef DUMP_CHUNK_TO_FILE
    m_dumpFile.open(
        filePathBase.arg( ++fileNumber ).toStdString(),
        std::ios_base::binary | std::ios_base::out );
#endif

    return true;
}

void StreamingChunk::appendData( const nx::Buffer& data )
{
    static const size_t BUF_INCREASE_STEP = 128*1024;

    {
        QnMutexLocker lk( &m_mutex );
        Q_ASSERT( m_modificationState == State::opened );
        if( m_data.capacity() < m_data.size() + data.size() )
            m_data.reserve( m_data.size() + data.size() + BUF_INCREASE_STEP );
        m_data.append( data );
    }

#ifdef DUMP_CHUNK_TO_FILE
    m_dumpFile.write( data.constData(), data.size() );
#endif

    QnMutexLocker lk( &m_signalEmitMutex );
    emit newDataIsAvailable( shared_from_this(), data.size() );
}

void StreamingChunk::doneModification( StreamingChunk::ResultCode /*result*/ )
{
    {
        QnMutexLocker lk( &m_mutex );
        Q_ASSERT( m_modificationState == State::opened );
        m_modificationState = State::closed;
        m_cond.wakeAll();
    }

#ifdef DUMP_CHUNK_TO_FILE
    m_dumpFile.close();
#endif

    QnMutexLocker lk( &m_signalEmitMutex );
    emit newDataIsAvailable( shared_from_this(), 0 );
}

bool StreamingChunk::isClosed() const
{
    QnMutexLocker lk( &m_mutex );
    return m_modificationState != State::opened;
}

size_t StreamingChunk::sizeInBytes() const
{
    QnMutexLocker lk( &m_mutex );
    return m_data.size();
}

void StreamingChunk::waitForChunkReady()
{
<<<<<<< HEAD
    QnMutexLocker lk( &m_mutex );
    while( (m_data.size() == 0) && (m_modificationState < State::closed) )
=======
    QMutexLocker lk( &m_mutex );
    //waiting while chunk is modified
    while( m_modificationState < State::closed )
>>>>>>> 0ae2d3e0
        m_cond.wait( lk.mutex() );
}

void StreamingChunk::disconnectAndJoin( QObject* receiver )
{
    disconnect( this, nullptr, receiver, nullptr );
    QnMutexLocker lk( &m_signalEmitMutex );  //waiting for signals to be emitted in other threads
}


//////////////////////////////////////////////
//   StreamingChunkInputStream
//////////////////////////////////////////////

StreamingChunkInputStream::StreamingChunkInputStream( StreamingChunk* chunk )
:
    m_chunk( chunk )
{
}

bool StreamingChunkInputStream::tryRead( nx::Buffer* const dataBuffer )
{
    if( (!m_range) ||     //no range specified
        ((m_range.get().rangeSpec.start == 0) && (m_range.get().rangeLength() == m_chunk->sizeInBytes())) ) //full entity requested
    {
        return m_chunk->tryRead( &m_readCtx, dataBuffer );
    }

    assert( m_chunk->isClosed() && m_chunk->sizeInBytes() > 0 );
    //supporting byte range only on closed chunk
    if( !(m_chunk->isClosed() && m_chunk->sizeInBytes() > 0) )
        return false;

    const nx::Buffer& chunkData = m_chunk->data();
    dataBuffer->append( chunkData.mid(
        m_range.get().rangeSpec.start,
        m_range.get().rangeSpec.end ? (m_range.get().rangeSpec.end.get() - m_range.get().rangeSpec.start) : -1 ) );

    return true;
}

void StreamingChunkInputStream::setByteRange( const nx_http::header::ContentRange& range )
{
    m_range = range;
}<|MERGE_RESOLUTION|>--- conflicted
+++ resolved
@@ -136,14 +136,9 @@
 
 void StreamingChunk::waitForChunkReady()
 {
-<<<<<<< HEAD
     QnMutexLocker lk( &m_mutex );
-    while( (m_data.size() == 0) && (m_modificationState < State::closed) )
-=======
-    QMutexLocker lk( &m_mutex );
     //waiting while chunk is modified
     while( m_modificationState < State::closed )
->>>>>>> 0ae2d3e0
         m_cond.wait( lk.mutex() );
 }
 
