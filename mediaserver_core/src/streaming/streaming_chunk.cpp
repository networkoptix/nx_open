////////////////////////////////////////////////////////////
// 18 dec 2012    Andrey Kolesnikov
////////////////////////////////////////////////////////////

#include "streaming_chunk.h"

#include <atomic>
#include <limits>

#include <nx/utils/random.h>

<<<<<<< HEAD
#include <api/helpers/camera_id_helper.h>
#include <core/resource/security_cam_resource.h>
#include <core/resource_management/resource_pool.h>
#include "media_server/settings.h"
#include <media_server/media_server_module.h>

=======
>>>>>>> 124afcbc
StreamingChunk::SequentialReadingContext::SequentialReadingContext(StreamingChunk* chunk):
    m_currentOffset( 0 ),
    m_chunk(chunk)
{
    m_chunk->m_readers.insert(this);
}

StreamingChunk::SequentialReadingContext::~SequentialReadingContext()
{
    m_chunk->m_readers.erase(this);
}

StreamingChunk::StreamingChunk(
<<<<<<< HEAD
    QnResourcePool* resPool,
    const StreamingChunkCacheKey& params):
    m_params(params),
    m_modificationState( State::init ),
    m_maxInternalBufferSize(
        qnServerModule->roSettings()->value(
            nx_ms_conf::HLS_MAX_CHUNK_BUFFER_SIZE,
            nx_ms_conf::DEFAULT_HLS_MAX_CHUNK_BUFFER_SIZE).toUInt() ),
    m_dataOffsetAtTheFrontOfTheBuffer(0)
{
    const auto res = nx::camera_id_helper::findCameraByFlexibleId(resPool, params.srcResourceUniqueID());
    if (res)
        m_videoCameraLocker = qnCameraPool->getVideoCameraLockerByResourceId(res->getId());
=======
    const StreamingChunkCacheKey& params,
    std::size_t maxInternalBufferSize)
    :
    m_params( params ),
    m_modificationState( State::init ),
    m_maxInternalBufferSize(maxInternalBufferSize),
    m_dataOffsetAtTheFrontOfTheBuffer(0)
{
>>>>>>> 124afcbc
}

StreamingChunk::~StreamingChunk()
{
}

const StreamingChunkCacheKey& StreamingChunk::params() const
{
    return m_params;
}

QString StreamingChunk::mimeType() const
{
    if( m_params.containerFormat() == "mpegts" )
        return QLatin1String("video/mp2t");
    else if( m_params.containerFormat() == "mp4" )
        return QLatin1String("video/mp4");
    else if( m_params.containerFormat() == "webm" )
        return QLatin1String("video/webm");
    else if( m_params.containerFormat() == "flv" )
        return QLatin1String("video/x-flv");
    else
        return QLatin1String("application/octet-stream");

    //TODO #ak should find some common place for containerFormat -> MIME_type match
}

//!Returns whole chunk data
nx::Buffer StreamingChunk::data() const
{
    QnMutexLocker lk( &m_mutex );
    return m_data;
}

bool StreamingChunk::startsWithZeroOffset() const
{
    QnMutexLocker lk(&m_mutex);
    return m_dataOffsetAtTheFrontOfTheBuffer == 0;
}

bool StreamingChunk::tryRead(
    SequentialReadingContext* const ctx,
    nx::Buffer* const dataBuffer,
    std::size_t maxBytesToRead)
{
    QnMutexLocker lk(&m_mutex);

    const quint64 dataOffsetAtTheEndOfTheBuffer =
        m_dataOffsetAtTheFrontOfTheBuffer + m_data.size();

    if (ctx->m_currentOffset >= dataOffsetAtTheEndOfTheBuffer)  //all data has been read
        return m_modificationState != State::opened;    //if chunk not opened, signalling end-of-data.
                                                        //Else, expecting more data to arrive to chunk

    Q_ASSERT(ctx->m_currentOffset >= m_dataOffsetAtTheFrontOfTheBuffer);
    const quint64 bytesToCopy = std::min<quint64>(
        maxBytesToRead,
        dataOffsetAtTheEndOfTheBuffer - ctx->m_currentOffset);
    dataBuffer->append(
        m_data.mid(
            ctx->m_currentOffset - m_dataOffsetAtTheFrontOfTheBuffer,
            (int)bytesToCopy));
    ctx->m_currentOffset += bytesToCopy;

    if (m_data.size() < m_maxInternalBufferSize)
        return true;

    //cleaning up space in m_data
    //  checking that there is no read context that reads data we want to clean
    const auto readerWithMinOffsetIter = std::min_element(
        m_readers.begin(),
        m_readers.end(),
        [](const SequentialReadingContext* left, const SequentialReadingContext* right)
        {
            return left->m_currentOffset < right->m_currentOffset;
        });
    Q_ASSERT(readerWithMinOffsetIter != m_readers.end());
    Q_ASSERT((*readerWithMinOffsetIter)->m_currentOffset >= m_dataOffsetAtTheFrontOfTheBuffer);

    const quint64 dataInUseSize =
        dataOffsetAtTheEndOfTheBuffer - (*readerWithMinOffsetIter)->m_currentOffset;
    Q_ASSERT(dataInUseSize <= (quint64)m_data.size());
    const auto unusedBytesInFrontOfTheBuffer = (quint64)m_data.size() - dataInUseSize;
    m_data.remove(0, unusedBytesInFrontOfTheBuffer);
    m_dataOffsetAtTheFrontOfTheBuffer += unusedBytesInFrontOfTheBuffer;

    return true;
}

void StreamingChunk::waitUntilDataAfterOffsetAvailable(
    const SequentialReadingContext& ctx)
{
    QnMutexLocker lk(&m_mutex);
    for (;;)
    {
        if (m_dataOffsetAtTheFrontOfTheBuffer + m_data.size() > ctx.m_currentOffset)
            return;
        if (m_modificationState != State::opened)
            return; //chunk is done, no data will arrive
        m_cond.wait(lk.mutex());
    }
}

#ifdef DUMP_CHUNK_TO_FILE
static std::atomic<int> fileNumber = 1;
static QString filePathBase( lit("c:\\tmp\\chunks\\%1_%2.ts").arg(nx::utils::random::number()) );
#endif

//!Only one thread is allowed to modify chunk data at a time
bool StreamingChunk::openForModification()
{
    QnMutexLocker lk( &m_mutex );
    if( m_modificationState == State::opened )
        return false;
    m_modificationState = State::opened;

#ifdef DUMP_CHUNK_TO_FILE
    m_dumpFile.open(
        filePathBase.arg( fileNumber++, 2, 10, QChar(L'0') ).toStdString(),
        std::ios_base::binary | std::ios_base::out );
#endif

    return true;
}

bool StreamingChunk::wantMoreData() const
{
    QnMutexLocker lk(&m_mutex);
    return (std::size_t)m_data.size() < m_maxInternalBufferSize;
}

void StreamingChunk::appendData( const nx::Buffer& data )
{
    static const size_t BUF_INCREASE_STEP = 128*1024;

    {
        QnMutexLocker lk( &m_mutex );
        NX_ASSERT( m_modificationState == State::opened );
        if( m_data.capacity() < m_data.size() + data.size() )
            m_data.reserve( m_data.size() + data.size() + BUF_INCREASE_STEP );
        m_data.append( data );
        m_cond.wakeAll();
    }

#ifdef DUMP_CHUNK_TO_FILE
    m_dumpFile.write( data.constData(), data.size() );
#endif
}

void StreamingChunk::doneModification( StreamingChunk::ResultCode /*result*/ )
{
    {
        QnMutexLocker lk( &m_mutex );
        NX_ASSERT( m_modificationState == State::opened );
        m_modificationState = State::closed;
        m_cond.wakeAll();
    }

#ifdef DUMP_CHUNK_TO_FILE
    m_dumpFile.close();
#endif
}

bool StreamingChunk::isClosed() const
{
    QnMutexLocker lk( &m_mutex );
    return m_modificationState != State::opened;
}

size_t StreamingChunk::sizeInBytes() const
{
    QnMutexLocker lk( &m_mutex );
    return m_data.size();
}

bool StreamingChunk::waitForChunkReadyOrInternalBufferFilled()
{
    QnMutexLocker lk( &m_mutex );
    //waiting while chunk is modified
    for (;;)
    {
        if (m_modificationState >= State::closed)
            return true;    //whole chunk has been generated
        if ((std::size_t)m_data.size() >= m_maxInternalBufferSize)
            return false;   //no space in internal buffer
        m_cond.wait(lk.mutex());
    }
}

void StreamingChunk::disableInternalBufferLimit()
{
    QnMutexLocker lk(&m_mutex);
    m_maxInternalBufferSize =
        std::numeric_limits<decltype(m_maxInternalBufferSize)>::max();
}

//////////////////////////////////////////////
//   StreamingChunkInputStream
//////////////////////////////////////////////

StreamingChunkInputStream::StreamingChunkInputStream(StreamingChunk* chunk):
    m_chunk(chunk),
    m_readCtx(chunk)
{
}

bool StreamingChunkInputStream::tryRead(
    nx::Buffer* const dataBuffer,
    std::size_t maxBytesToRead)
{
    if ((!m_range) ||     //no range specified
        ((m_range.get().rangeSpec.start == 0)
            && (m_range.get().rangeLength() == m_chunk->sizeInBytes()))) //full entity requested
    {
        return m_chunk->tryRead(&m_readCtx, dataBuffer, maxBytesToRead);
    }

    NX_ASSERT( m_chunk->isClosed() && m_chunk->sizeInBytes() > 0 );
    //supporting byte range only on closed chunk
    if (!(m_chunk->isClosed() && m_chunk->sizeInBytes() > 0))
        return false;

    const nx::Buffer& chunkData = m_chunk->data();
    dataBuffer->append(chunkData.mid(
        m_range.get().rangeSpec.start,
        m_range.get().rangeSpec.end
        ? (m_range.get().rangeSpec.end.get() - m_range.get().rangeSpec.start)
        : -1));

    return true;
}

void StreamingChunkInputStream::setByteRange(const nx_http::header::ContentRange& range)
{
    m_range = range;
}

void StreamingChunkInputStream::waitForSomeDataAvailable()
{
    m_chunk->waitUntilDataAfterOffsetAvailable(m_readCtx);
}<|MERGE_RESOLUTION|>--- conflicted
+++ resolved
@@ -9,15 +9,6 @@
 
 #include <nx/utils/random.h>
 
-<<<<<<< HEAD
-#include <api/helpers/camera_id_helper.h>
-#include <core/resource/security_cam_resource.h>
-#include <core/resource_management/resource_pool.h>
-#include "media_server/settings.h"
-#include <media_server/media_server_module.h>
-
-=======
->>>>>>> 124afcbc
 StreamingChunk::SequentialReadingContext::SequentialReadingContext(StreamingChunk* chunk):
     m_currentOffset( 0 ),
     m_chunk(chunk)
@@ -31,21 +22,6 @@
 }
 
 StreamingChunk::StreamingChunk(
-<<<<<<< HEAD
-    QnResourcePool* resPool,
-    const StreamingChunkCacheKey& params):
-    m_params(params),
-    m_modificationState( State::init ),
-    m_maxInternalBufferSize(
-        qnServerModule->roSettings()->value(
-            nx_ms_conf::HLS_MAX_CHUNK_BUFFER_SIZE,
-            nx_ms_conf::DEFAULT_HLS_MAX_CHUNK_BUFFER_SIZE).toUInt() ),
-    m_dataOffsetAtTheFrontOfTheBuffer(0)
-{
-    const auto res = nx::camera_id_helper::findCameraByFlexibleId(resPool, params.srcResourceUniqueID());
-    if (res)
-        m_videoCameraLocker = qnCameraPool->getVideoCameraLockerByResourceId(res->getId());
-=======
     const StreamingChunkCacheKey& params,
     std::size_t maxInternalBufferSize)
     :
@@ -54,7 +30,6 @@
     m_maxInternalBufferSize(maxInternalBufferSize),
     m_dataOffsetAtTheFrontOfTheBuffer(0)
 {
->>>>>>> 124afcbc
 }
 
 StreamingChunk::~StreamingChunk()
