--- conflicted
+++ resolved
@@ -71,13 +71,8 @@
 //!Only one thread is allowed to modify chunk data at a time
 bool StreamingChunk::openForModification()
 {
-<<<<<<< HEAD
     QnMutexLocker lk( &m_mutex );
-    if( m_isOpenedForModification )
-=======
-    QMutexLocker lk( &m_mutex );
     if( m_modificationState == State::opened )
->>>>>>> 56421a8a
         return false;
     m_modificationState = State::opened;
 
@@ -95,13 +90,8 @@
     static const size_t BUF_INCREASE_STEP = 128*1024;
 
     {
-<<<<<<< HEAD
         QnMutexLocker lk( &m_mutex );
-        Q_ASSERT( m_isOpenedForModification );
-=======
-        QMutexLocker lk( &m_mutex );
         Q_ASSERT( m_modificationState == State::opened );
->>>>>>> 56421a8a
         if( m_data.capacity() < m_data.size() + data.size() )
             m_data.reserve( m_data.size() + data.size() + BUF_INCREASE_STEP );
         m_data.append( data );
@@ -118,15 +108,9 @@
 void StreamingChunk::doneModification( StreamingChunk::ResultCode /*result*/ )
 {
     {
-<<<<<<< HEAD
         QnMutexLocker lk( &m_mutex );
-        Q_ASSERT( m_isOpenedForModification );
-        m_isOpenedForModification = false;
-=======
-        QMutexLocker lk( &m_mutex );
         Q_ASSERT( m_modificationState == State::opened );
         m_modificationState = State::closed;
->>>>>>> 56421a8a
         m_cond.wakeAll();
     }
 
@@ -140,13 +124,8 @@
 
 bool StreamingChunk::isClosed() const
 {
-<<<<<<< HEAD
     QnMutexLocker lk( &m_mutex );
-    return !m_isOpenedForModification;
-=======
-    QMutexLocker lk( &m_mutex );
     return m_modificationState != State::opened;
->>>>>>> 56421a8a
 }
 
 size_t StreamingChunk::sizeInBytes() const
@@ -157,13 +136,8 @@
 
 void StreamingChunk::waitForChunkReady()
 {
-<<<<<<< HEAD
     QnMutexLocker lk( &m_mutex );
-    while( (m_data.size() == 0) || m_isOpenedForModification )
-=======
-    QMutexLocker lk( &m_mutex );
     while( (m_data.size() == 0) && (m_modificationState < State::closed) )
->>>>>>> 56421a8a
         m_cond.wait( lk.mutex() );
 }
 
