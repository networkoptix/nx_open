////////////////////////////////////////////////////////////
// 25 dec 2012    Andrey Kolesnikov
////////////////////////////////////////////////////////////

#ifndef ONDEMAND_MEDIA_DATA_PROVIDER_H
#define ONDEMAND_MEDIA_DATA_PROVIDER_H

#include <deque>
#include <memory>

#include <utils/thread/mutex.h>
#include <QSharedPointer>

#include <core/dataprovider/abstract_ondemand_data_provider.h>
#include <core/dataprovider/abstract_streamdataprovider.h>
#include <core/dataconsumer/abstract_data_receptor.h>


class QnAbstractStreamDataProvider;

//!Provides "pull" interface to \a QnAbstractStreamDataProvider object
class OnDemandMediaDataProvider
:
    public AbstractOnDemandDataProvider,
    public QnAbstractDataReceptor
{
public:
    OnDemandMediaDataProvider( const QSharedPointer<QnAbstractStreamDataProvider>& dataProvider ) throw();
    virtual ~OnDemandMediaDataProvider() throw();

    //!Implementation of AbstractOnDemandDataProvider::tryRead
    virtual bool tryRead( QnAbstractDataPacketPtr* const data ) override;
    //!Implementation of AbstractOnDemandDataProvider::currentPos
    virtual quint64 currentPos() const override;
    //!Implementation of AbstractOnDemandDataProvider::put
    virtual void put(QnAbstractDataPacketPtr packet) override;

    //!Implementation of QnAbstractDataReceptor::canAcceptData
    /*!
        \return false if internal buffer is full. true, otherwise
    */
    virtual bool canAcceptData() const override;
    //!Implementation of QnAbstractDataReceptor::putData
    /*!
        Stores \a data in internal buffer, which is read out by \a tryRead
    */
    virtual void putData( const QnAbstractDataPacketPtr& data ) override;

private:
    QSharedPointer<QnAbstractStreamDataProvider> m_dataProvider;
    mutable QnMutex m_mutex;
<<<<<<< HEAD
    std::queue<QnAbstractDataPacketPtr> m_dataQueue;
=======
    std::deque<QnAbstractDataPacketPtr> m_dataQueue;
>>>>>>> 8b5e8d61
    qint64 m_prevPacketTimestamp;
};

typedef std::shared_ptr<OnDemandMediaDataProvider> OnDemandMediaDataProviderPtr;

#endif  //ONDEMAND_MEDIA_DATA_PROVIDER_H<|MERGE_RESOLUTION|>--- conflicted
+++ resolved
@@ -49,11 +49,7 @@
 private:
     QSharedPointer<QnAbstractStreamDataProvider> m_dataProvider;
     mutable QnMutex m_mutex;
-<<<<<<< HEAD
-    std::queue<QnAbstractDataPacketPtr> m_dataQueue;
-=======
     std::deque<QnAbstractDataPacketPtr> m_dataQueue;
->>>>>>> 8b5e8d61
     qint64 m_prevPacketTimestamp;
 };
 
