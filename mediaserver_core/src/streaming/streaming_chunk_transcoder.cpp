--- conflicted
+++ resolved
@@ -293,13 +293,8 @@
     QnAbstractArchiveStreamReader* archiveReader =
         dynamic_cast<QnAbstractArchiveStreamReader*>(dp.data());
     archiveReader->getArchiveDelegate()->setClientId(clientId);
-<<<<<<< HEAD
-    archiveReader->getArchiveDelegate()->setPlaybackMode(PlaybackMode::Archive);
-    if (!archiveReader || !archiveReader->open(nullptr, /*archiveIntegrityWatcher*/))
-=======
     archiveReader->getArchiveDelegate()->setPlaybackMode(PlaybackMode::Export);
-    if (!archiveReader || !archiveReader->open())
->>>>>>> 99917610
+    if (!archiveReader || !archiveReader->open(nullptr /*archiveIntegrityWatcher*/))
     {
         NX_LOGX(lm("StreamingChunkTranscoder::transcodeAsync. "
             "Failed (2) to create archive data provider (resource %1)").
