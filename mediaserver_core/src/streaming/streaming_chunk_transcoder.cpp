--- conflicted
+++ resolved
@@ -100,11 +100,7 @@
         return false;
     }
 
-<<<<<<< HEAD
     auto camera = videoCameraPool()->getVideoCamera(cameraResource);
-    NX_ASSERT(camera);
-=======
-    auto camera = qnCameraPool->getVideoCamera(cameraResource);
     // Camera is inserted to this pool asynchronously. So it could be a race condition when
     // camera already at resourcePool but still missing at qnCameraPool.
     if (!camera)
@@ -114,7 +110,6 @@
             .arg(transcodeParams.srcResourceUniqueID()), cl_logDEBUG1);
         return false;
     }
->>>>>>> 82bea6d5
 
     // If requested stream time range is in the future for not futher than MAX_CHUNK_TIMESTAMP_ADVANCE
     // then scheduling transcoding task.
