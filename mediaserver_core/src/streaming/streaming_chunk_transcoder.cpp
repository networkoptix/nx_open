#include "streaming_chunk_transcoder.h"

#include <nx/streaming/abstract_archive_stream_reader.h>
#include <nx/utils/thread/mutex.h>
#include <nx/utils/log/log.h>
#include <nx/utils/timer_manager.h>

#include <api/helpers/camera_id_helper.h>
#include <core/dataprovider/h264_mp4_to_annexb.h>
#include <core/resource_management/resource_pool.h>
#include <core/resource/security_cam_resource.h>
#include <recording/time_period.h>
#include <transcoding/ffmpeg_transcoder.h>

#include "ondemand_media_data_provider.h"
#include "live_media_cache_reader.h"
#include "streaming_chunk_cache_key.h"
#include "streaming_chunk_transcoder_thread.h"

/**
 * Maximum time offset (in micros) requested chunk can be ahead of current live position.
 * Such chunk will be prepared as soon as live position reaches chunk start time.
 */
static const double MAX_CHUNK_TIMESTAMP_ADVANCE_MICROS = 30 * 1000 * 1000;
static const int TRANSCODE_THREAD_COUNT = 1;
static const int USEC_IN_MSEC = 1000;
static const int MSEC_IN_SEC = 1000;

StreamingChunkTranscoder::TranscodeContext::TranscodeContext():
    chunk(NULL),
    transcoder(NULL)
{
}

StreamingChunkTranscoder::StreamingChunkTranscoder(QnResourcePool* resPool, Flags flags):
    m_flags(flags),
    m_dataSourceCache(nx::utils::TimerManager::instance()),
    m_resPool(resPool)
{
    m_transcodeThreads.resize(TRANSCODE_THREAD_COUNT);
    for (size_t i = 0; i < m_transcodeThreads.size(); ++i)
    {
        m_transcodeThreads[i] = new StreamingChunkTranscoderThread();
        connect(
            m_transcodeThreads[i], &StreamingChunkTranscoderThread::transcodingFinished,
            this, &StreamingChunkTranscoder::onTranscodingFinished,
            Qt::DirectConnection);
        m_transcodeThreads[i]->start();
    }

    Qn::directConnect(
        resPool, &QnResourcePool::resourceRemoved,
        this, &StreamingChunkTranscoder::onResourceRemoved);
}

StreamingChunkTranscoder::~StreamingChunkTranscoder()
{
    directDisconnectAll();

    // Cancelling all scheduled transcodings.
    {
        QnMutexLocker lk(&m_mutex);
        m_terminated = true;
    }

    for (auto val: m_taskIDToTranscode)
        nx::utils::TimerManager::instance()->joinAndDeleteTimer(val.first);

    std::for_each(
        m_transcodeThreads.begin(),
        m_transcodeThreads.end(),
        std::default_delete<StreamingChunkTranscoderThread>());
    m_transcodeThreads.clear();
}

bool StreamingChunkTranscoder::transcodeAsync(
    const StreamingChunkCacheKey& transcodeParams,
    StreamingChunkPtr chunk)
{
    using namespace std::chrono;

    if (!validateTranscodingParameters(transcodeParams))
        return false;

    // Searching for resource.
    QnSecurityCamResourcePtr cameraResource =
        nx::camera_id_helper::findCameraByFlexibleId(
            m_resPool,
            transcodeParams.srcResourceUniqueID());
    if (!cameraResource)
    {
        NX_LOGX(lm("StreamingChunkTranscoder::transcodeAsync. "
            "Requested resource %1 is not a media resource")
            .arg(transcodeParams.srcResourceUniqueID()), cl_logDEBUG1);
        return false;
    }

    auto camera = qnCameraPool->getVideoCamera(cameraResource);
    // Camera is inserted to this pool asynchronously. So it could be a race condition when
    // camera already at resourcePool but still missing at qnCameraPool.
    if (!camera)
    {
        NX_LOGX(lm("StreamingChunkTranscoder::transcodeAsync. "
            "Requested resource %1 is not completly registered yet")
            .arg(transcodeParams.srcResourceUniqueID()), cl_logDEBUG1);
        return false;
    }

    // If requested stream time range is in the future for not futher than MAX_CHUNK_TIMESTAMP_ADVANCE
    // then scheduling transcoding task.

    const int newTranscodingId = m_transcodeIDSeq.fetchAndAddAcquire(1);

    chunk->openForModification();

    DataSourceContextPtr dataSourceCtx =
        prepareDataSourceContext(cameraResource, camera, transcodeParams);
    if (!dataSourceCtx)
    {
        chunk->doneModification(StreamingChunk::rcError);
        return false;
    }

    if (transcodeParams.live())
    {
        NX_LOGX(lm("Starting transcoding startTimestamp %1, duration %2")
            .arg(transcodeParams.startTimestamp()).arg(transcodeParams.duration()),
            cl_logDEBUG1);

<<<<<<< HEAD
        const quint64 cacheEndTimestamp =
            camera->liveCache(transcodeParams.streamQuality())->currentTimestamp();
=======
        const auto liveCache = camera->liveCache(transcodeParams.streamQuality());
        if (!liveCache)
            return false;

        const quint64 cacheEndTimestamp = liveCache->currentTimestamp();
>>>>>>> d546411c
        if (transcodeParams.alias().isEmpty() &&
            transcodeParams.startTimestamp() > cacheEndTimestamp &&
            transcodeParams.startTimestamp() - cacheEndTimestamp < MAX_CHUNK_TIMESTAMP_ADVANCE_MICROS)
        {
            // Chunk is in the future not futher than MAX_CHUNK_TIMESTAMP_ADVANCE_MICROS.
            // Scheduling transcoding on data availability.
            std::pair<std::map<int, TranscodeContext>::iterator, bool> p =
                m_scheduledTranscodings.emplace(newTranscodingId, TranscodeContext());
            NX_ASSERT(p.second);

            p.first->second.mediaResource = cameraResource;
            p.first->second.dataSourceCtx = dataSourceCtx;
            p.first->second.transcodeParams = transcodeParams;
            p.first->second.chunk = chunk;

            if (scheduleTranscoding(
                   newTranscodingId,
                   (transcodeParams.startTimestamp() - cacheEndTimestamp) / USEC_IN_MSEC + 1))
            {
                return true;
            }
            chunk->doneModification(StreamingChunk::rcError);
            m_scheduledTranscodings.erase(p.first);
            return false;
        }
    }

    if (!startTranscoding(
            newTranscodingId,
            dataSourceCtx,
            transcodeParams,
            chunk))
    {
        chunk->doneModification(StreamingChunk::rcError);
        return false;
    }

    return true;
}

DataSourceContextPtr StreamingChunkTranscoder::prepareDataSourceContext(
    QnSecurityCamResourcePtr cameraResource,
    QnVideoCameraPtr camera,
    const StreamingChunkCacheKey& transcodeParams)
{
    DataSourceContextPtr dataSourceCtx = m_dataSourceCache.take(transcodeParams);
    if (dataSourceCtx)
    {
        NX_LOGX(lm("Taking reader for resource %1, start timestamp %2, duration %3 from cache")
            .arg(transcodeParams.srcResourceUniqueID()).arg(transcodeParams.startTimestamp())
            .arg(transcodeParams.duration()), cl_logDEBUG2);
    }
    else
    {
        dataSourceCtx = std::make_shared<DataSourceContext>(nullptr, nullptr);
    }

    if (!dataSourceCtx->mediaDataProvider)
    {
        AbstractOnDemandDataProviderPtr mediaDataProvider;
        if (transcodeParams.live())
        {
            dataSourceCtx->videoCameraLocker =
                qnCameraPool->getVideoCameraLockerByResourceId(cameraResource->getId());
            if (!dataSourceCtx->videoCameraLocker)
            {
                NX_DEBUG(this, lm("Could not lock camera %1 (%2)")
                    .args(cameraResource->getId(), cameraResource->getName()));
                return nullptr;
            }
            mediaDataProvider = createLiveMediaDataProvider(
                *dataSourceCtx->videoCameraLocker,
                camera,
                transcodeParams);
        }
        else
        {
            mediaDataProvider = createArchiveReader(cameraResource, transcodeParams, QnUuid());
            //< TODO: #dmishin Pass real client id
        }

        if (!mediaDataProvider)
            return nullptr;

        dataSourceCtx->mediaDataProvider = AbstractOnDemandDataProviderPtr(
            new H264Mp4ToAnnexB(mediaDataProvider));
    }

    if (!dataSourceCtx->transcoder)
    {
        // Creating transcoder.
        dataSourceCtx->transcoder = createTranscoder(cameraResource, transcodeParams);
        if (!dataSourceCtx->transcoder)
        {
            NX_LOGX(lm("StreamingChunkTranscoder::transcodeAsync. "
                "Failed to create transcoder. resource %1, format %2, video codec %3")
                .arg(transcodeParams.srcResourceUniqueID()).arg(transcodeParams.containerFormat())
                .arg(transcodeParams.videoCodec()), cl_logWARNING);
            return nullptr;
        }
    }

    return dataSourceCtx;
}

AbstractOnDemandDataProviderPtr StreamingChunkTranscoder::createLiveMediaDataProvider(
    const VideoCameraLocker& /*locker*/,
    QnVideoCameraPtr camera,
    const StreamingChunkCacheKey& transcodeParams)
{
    using namespace std::chrono;

    const auto liveCache = camera->liveCache(transcodeParams.streamQuality());
    if (!liveCache)
        return nullptr;

    NX_LOGX(lm("Creating LIVE reader for resource %1, start timestamp %2, duration %3")
        .arg(transcodeParams.srcResourceUniqueID())
        .arg(transcodeParams.startTimestamp())
        .arg(transcodeParams.duration()), cl_logDEBUG2);

<<<<<<< HEAD
    const quint64 cacheStartTimestamp =
        camera->liveCache(transcodeParams.streamQuality())->startTimestamp();
    const quint64 cacheEndTimestamp =
        camera->liveCache(transcodeParams.streamQuality())->currentTimestamp();
=======
    const quint64 cacheStartTimestamp = liveCache->startTimestamp();
    const quint64 cacheEndTimestamp = liveCache->currentTimestamp();
>>>>>>> d546411c
    const quint64 actualStartTimestamp =
        std::max<>(cacheStartTimestamp, transcodeParams.startTimestamp());
    auto mediaDataProvider = AbstractOnDemandDataProviderPtr(
        new LiveMediaCacheReader(liveCache, actualStartTimestamp));

    if ((transcodeParams.startTimestamp() < cacheEndTimestamp && //< Requested data is in live cache (at least, partially).
        transcodeParams.endTimestamp() > cacheStartTimestamp) ||
        (transcodeParams.startTimestamp() > cacheEndTimestamp && //< Chunk is in the future not futher
                                                                    //< than MAX_CHUNK_TIMESTAMP_ADVANCE_MICROS.
            transcodeParams.startTimestamp() - cacheEndTimestamp < MAX_CHUNK_TIMESTAMP_ADVANCE_MICROS) ||
        !transcodeParams.alias().isEmpty()) //< Has alias, startTimestamp may be invalid.
    {
    }
    else
    {
        // No data. E.g., request is too far away in the future.
        return nullptr;
    }

    return mediaDataProvider;
}

AbstractOnDemandDataProviderPtr StreamingChunkTranscoder::createArchiveReader(
    QnSecurityCamResourcePtr cameraResource,
    const StreamingChunkCacheKey& transcodeParams,
    const QnUuid& clientId)
{
    using namespace std::chrono;

    NX_LOGX(lm("Creating archive reader for resource %1, start timestamp %2, duration %3")
        .arg(transcodeParams.srcResourceUniqueID()).arg(transcodeParams.startTimestamp())
        .arg(transcodeParams.duration()), cl_logDEBUG2);

    // Creating archive reader.
    QSharedPointer<QnAbstractStreamDataProvider> dp(
        cameraResource->createDataProvider(Qn::CR_Archive));
    if (!dp)
    {
        NX_LOGX(lm("StreamingChunkTranscoder::transcodeAsync. "
            "Failed (1) to create archive data provider (resource %1)").
            arg(transcodeParams.srcResourceUniqueID()), cl_logWARNING);
        return nullptr;
    }

    QnAbstractArchiveStreamReader* archiveReader =
        dynamic_cast<QnAbstractArchiveStreamReader*>(dp.data());
    archiveReader->getArchiveDelegate()->setGroupId(clientId.toByteArray());
    archiveReader->getArchiveDelegate()->setPlaybackMode(PlaybackMode::Export);
    if (!archiveReader || !archiveReader->open(/*archiveIntegrityWatcher*/ nullptr))
    {
        NX_LOGX(lm("StreamingChunkTranscoder::transcodeAsync. "
            "Failed (2) to create archive data provider (resource %1)").
            arg(transcodeParams.srcResourceUniqueID()), cl_logWARNING);
        return nullptr;
    }
    archiveReader->setQuality(
        transcodeParams.streamQuality() == MEDIA_Quality_High
        ? MEDIA_Quality_ForceHigh
        : transcodeParams.streamQuality(),
        true);
    archiveReader->setPlaybackRange(QnTimePeriod(
        transcodeParams.startTimestamp() / USEC_IN_MSEC,
        duration_cast<milliseconds>(transcodeParams.duration()).count()));
    auto mediaDataProvider = OnDemandMediaDataProviderPtr(new OnDemandMediaDataProvider(dp));
    archiveReader->start();

    return mediaDataProvider;
}

void StreamingChunkTranscoder::onTimer(const quint64& timerID)
{
    QnMutexLocker lk(&m_mutex);

    if (m_terminated)
        return;

    std::map<quint64, int>::const_iterator taskIter = m_taskIDToTranscode.find(timerID);
    if (taskIter == m_taskIDToTranscode.end())
    {
        NX_LOGX(lm("StreamingChunkTranscoder::onTimer. "
            "Received timer event with unknown id %1. Ignoring...").arg(timerID), cl_logDEBUG1);
        return;
    }

    const int transcodeID = taskIter->second;
    m_taskIDToTranscode.erase(taskIter);

    std::map<int, TranscodeContext>::iterator transcodeIter =
        m_scheduledTranscodings.find(transcodeID);
    if (transcodeIter == m_scheduledTranscodings.end())
    {
        NX_LOGX(lm("StreamingChunkTranscoder::onTimer. "
            "Received timer event (%1) with unknown transcode id %2. Ignoring...").
            arg(timerID).arg(transcodeID), cl_logDEBUG1);
        return;
    }

    NX_LOGX(lm("StreamingChunkTranscoder::onTimer. Received timer event with id %1. Resource %1").
        arg(timerID).arg(transcodeIter->second.mediaResource->toResource()->getUniqueId()),
        cl_logDEBUG1);

    if (!startTranscoding(
            transcodeID,
            transcodeIter->second.dataSourceCtx,
            transcodeIter->second.transcodeParams,
            transcodeIter->second.chunk))
    {
        NX_LOGX(lm("StreamingChunkTranscoder::onTimer. Failed to start transcoding (resource %1)").
            arg(transcodeIter->second.mediaResource->toResource()->getUniqueId()),
            cl_logWARNING);
        transcodeIter->second.chunk->doneModification(StreamingChunk::rcError);
    }

    m_scheduledTranscodings.erase(transcodeIter);
}

bool StreamingChunkTranscoder::startTranscoding(
    int transcodingID,
    DataSourceContextPtr dataSourceCtx,
    const StreamingChunkCacheKey& transcodeParams,
    StreamingChunkPtr chunk)
{
    // Selecting least used transcoding thread from pool.
    StreamingChunkTranscoderThread* transcoderThread = *std::max_element(
        m_transcodeThreads.cbegin(),
        m_transcodeThreads.cend(),
        [](StreamingChunkTranscoderThread* one, StreamingChunkTranscoderThread* two)
        {
            return one->ongoingTranscodings() < two->ongoingTranscodings();
        });

    // Adding transcoder to transcoding thread.
    return transcoderThread->startTranscoding(
        transcodingID,
        chunk,
        dataSourceCtx,
        transcodeParams);
}

bool StreamingChunkTranscoder::scheduleTranscoding(
    const int transcodeID,
    int delayMSec)
{
    const quint64 taskID = nx::utils::TimerManager::instance()->addTimer(
        this,
        std::chrono::milliseconds(delayMSec));

    QnMutexLocker lk(&m_mutex);
    m_taskIDToTranscode[taskID] = transcodeID;
    return true;
}

bool StreamingChunkTranscoder::validateTranscodingParameters(
    const StreamingChunkCacheKey& /*transcodeParams*/)
{
    //TODO #ak
    return true;
}

std::unique_ptr<QnTranscoder> StreamingChunkTranscoder::createTranscoder(
    const QnSecurityCamResourcePtr& mediaResource,
    const StreamingChunkCacheKey& transcodeParams)
{
    NX_LOGX(lm("Creating new chunk transcoder for resource %1 (%2)")
        .arg(mediaResource->toResource()->getName()).arg(mediaResource->toResource()->getId()),
        cl_logDEBUG2);

    //launching transcoding:
    //creating transcoder
    std::unique_ptr<QnTranscoder> transcoder(new QnFfmpegTranscoder());
    if (transcoder->setContainer(transcodeParams.containerFormat()) != 0)
    {
        NX_LOGX(lm("Failed to create transcoder with container \"%1\" to transcode chunk (%2 - %3) of resource %4")
            .arg(transcodeParams.containerFormat()).arg(transcodeParams.startTimestamp())
            .arg(transcodeParams.endTimestamp()).arg(transcodeParams.srcResourceUniqueID()),
            cl_logWARNING);
        return nullptr;
    }
    AVCodecID codecID = AV_CODEC_ID_NONE;
    QnTranscoder::TranscodeMethod transcodeMethod = QnTranscoder::TM_DirectStreamCopy;
    // TODO #ak: Get codec of resource video stream. Currently (only HLS uses this class), it is always h.264.
    const AVCodecID resourceVideoStreamCodecID = AV_CODEC_ID_H264;
    QSize videoResolution;
    if (transcodeParams.videoCodec().isEmpty() && !transcodeParams.pictureSizePixels().isValid())
    {
        codecID = resourceVideoStreamCodecID;
        transcodeMethod = QnTranscoder::TM_DirectStreamCopy;
    }
    else
    {
        codecID =
            transcodeParams.videoCodec().isEmpty()
            ? resourceVideoStreamCodecID
            : av_guess_codec(NULL, transcodeParams.videoCodec().toLatin1().data(), NULL, NULL, AVMEDIA_TYPE_VIDEO);
        if (codecID == AV_CODEC_ID_NONE)
        {
            NX_LOGX(lm("Cannot start transcoding of streaming chunk of resource %1. "
                "No codec %2 found in FFMPEG library")
                .arg(mediaResource->toResource()->getUniqueId())
                .arg(transcodeParams.videoCodec()),
                cl_logWARNING);
            return nullptr;
        }
        transcodeMethod = codecID == resourceVideoStreamCodecID ?   //< TODO: #ak and resolusion did not change
            QnTranscoder::TM_DirectStreamCopy :
            QnTranscoder::TM_FfmpegTranscode;
        if (transcodeParams.pictureSizePixels().isValid())
        {
            videoResolution = transcodeParams.pictureSizePixels();
        }
        else
        {
            NX_ASSERT(false);
            videoResolution = QSize(1280, 720); //< TODO/hls: #ak get resolution of resource video stream.
                                                //< This resolution is ignored when TM_DirectStreamCopy is used.
        }
    }
    if (transcoder->setVideoCodec(codecID, transcodeMethod, Qn::QualityNormal, videoResolution) != 0)
    {
        NX_LOGX(lm("Failed to create transcoder with video codec \"%1\" to transcode chunk (%2 - %3) of resource %4").
            arg(transcodeParams.videoCodec()).arg(transcodeParams.startTimestamp()).
            arg(transcodeParams.endTimestamp()).arg(transcodeParams.srcResourceUniqueID()),
            cl_logWARNING);
        return nullptr;
    }

    // TODO/hls: #ak Hls audio.
    if (!transcodeParams.audioCodec().isEmpty())
    {
        //if( transcoder->setAudioCodec( AV_CODEC_ID_AAC, QnTranscoder::TM_FfmpegTranscode ) != 0 )
        //{
        //    NX_LOGX(lm("Failed to create transcoder with audio codec \"%1\" to transcode chunk (%2 - %3) of resource %4").
        //        arg(transcodeParams.audioCodec()).arg(transcodeParams.startTimestamp()).
        //        arg(transcodeParams.endTimestamp()).arg(transcodeParams.srcResourceUniqueID()), cl_logWARNING );
        //    return nullptr;
        //}
    }

    return transcoder;
}

void StreamingChunkTranscoder::onTranscodingFinished(
    int /*transcodingID*/,
    bool result,
    const StreamingChunkCacheKey& key,
    DataSourceContextPtr data)
{
    using namespace std::chrono;

    // When switching hi<->lo quality hls player can delay stream for up to 20 seconds.
    static const int ADDITIONAL_TRANSCODER_LIVE_DELAY_MS = 20 * 1000;

    if (!result)
    {
        // TODO/hls: #ak Probably, incomplete chunk should be removed from cache.
        NX_VERBOSE(this, lm("Removing failed chunk transcoder. Resource %1")
            .arg(key.srcResourceUniqueID()));
        return;
    }

    m_dataSourceCache.put(
        key,
        data,
        duration_cast<milliseconds>(key.duration()).count() * 3 +
        ADDITIONAL_TRANSCODER_LIVE_DELAY_MS);  //< Ideally, <max chunk length from previous playlist> * <chunk count in playlist>
}

void StreamingChunkTranscoder::onResourceRemoved(const QnResourcePtr& resource)
{
    const auto resourceIDStr = resource->getId().toString();
    if (resourceIDStr.isEmpty())
        return;

    auto nextResourceIDStr = resourceIDStr;
    // We want to remove all cache elements having id resourceIDStr.
    // That's why we need to generate next id value.
    // We can be sure that unicode char will not overflow because nextResourceIDStr
    // contains only ascii symbols (guid).
    nextResourceIDStr[nextResourceIDStr.size() - 1] =
        QChar(nextResourceIDStr[nextResourceIDStr.size() - 1].unicode() + 1);

    m_dataSourceCache.removeRange(
        StreamingChunkCacheKey(resourceIDStr),
        StreamingChunkCacheKey(nextResourceIDStr));
}<|MERGE_RESOLUTION|>--- conflicted
+++ resolved
@@ -127,16 +127,11 @@
             .arg(transcodeParams.startTimestamp()).arg(transcodeParams.duration()),
             cl_logDEBUG1);
 
-<<<<<<< HEAD
-        const quint64 cacheEndTimestamp =
-            camera->liveCache(transcodeParams.streamQuality())->currentTimestamp();
-=======
         const auto liveCache = camera->liveCache(transcodeParams.streamQuality());
         if (!liveCache)
             return false;
 
         const quint64 cacheEndTimestamp = liveCache->currentTimestamp();
->>>>>>> d546411c
         if (transcodeParams.alias().isEmpty() &&
             transcodeParams.startTimestamp() > cacheEndTimestamp &&
             transcodeParams.startTimestamp() - cacheEndTimestamp < MAX_CHUNK_TIMESTAMP_ADVANCE_MICROS)
@@ -258,15 +253,8 @@
         .arg(transcodeParams.startTimestamp())
         .arg(transcodeParams.duration()), cl_logDEBUG2);
 
-<<<<<<< HEAD
-    const quint64 cacheStartTimestamp =
-        camera->liveCache(transcodeParams.streamQuality())->startTimestamp();
-    const quint64 cacheEndTimestamp =
-        camera->liveCache(transcodeParams.streamQuality())->currentTimestamp();
-=======
     const quint64 cacheStartTimestamp = liveCache->startTimestamp();
     const quint64 cacheEndTimestamp = liveCache->currentTimestamp();
->>>>>>> d546411c
     const quint64 actualStartTimestamp =
         std::max<>(cacheStartTimestamp, transcodeParams.startTimestamp());
     auto mediaDataProvider = AbstractOnDemandDataProviderPtr(
