////////////////////////////////////////////////////////////
// 14 dec 2012    Andrey Kolesnikov
////////////////////////////////////////////////////////////

#ifndef STREAMINGCHUNKPROVIDER_H
#define STREAMINGCHUNKPROVIDER_H

#include <nx/utils/move_only_func.h>

#include "streaming_chunk.h"
#include "streaming_chunk_cache_key.h"
#include <common/common_module_aware.h>

class StreamingChunkTranscoder;

class AbstractStreamingChunkProvider
{
public:
    virtual ~AbstractStreamingChunkProvider() = default;

    /**
        Posts a task to transcoder to create required chunk.
        Does not wait for transcoding to complete, so returned chunk is still being filled with data, 
        or transcoding could be not even started if chunk time is in future.
        @return Returned chunk is in opened state. Ownership is passed to the caller.
    */
    virtual bool get(
        const StreamingChunkCacheKey& key,
        int* const itemCost,
        StreamingChunkPtr* const chunk) = 0;
};

//-------------------------------------------------------------------------------------------------

/*!
    \note Not thread-safe
*/
<<<<<<< HEAD
class StreamingChunkProvider: public QnCommonModuleAware
{
public:
    StreamingChunkProvider(QnCommonModule* commonModule);
    /*!
        Posts a task to transcoder to create required chunk.
        Does not wait for transcoding to complete, so returned chunk is still filled with data, or transcoding could be not even started if chunk time is in future
        \return Returned chunk is in \a opened state. Ownership is passed to the caller
    */
    bool get( const StreamingChunkCacheKey& key, int* const itemCost, StreamingChunkPtr* const chunk );
=======
class StreamingChunkProvider:
    public AbstractStreamingChunkProvider
{
public:
    StreamingChunkProvider();

    virtual bool get(
        const StreamingChunkCacheKey& key,
        int* const itemCost,
        StreamingChunkPtr* const chunk) override;

private:
    StreamingChunkTranscoder* m_transcoder;
};

//-------------------------------------------------------------------------------------------------

class StreamingChunkProviderFactory
{
public:
    using Function = 
        nx::utils::MoveOnlyFunc<std::unique_ptr<AbstractStreamingChunkProvider>()>;

    std::unique_ptr<AbstractStreamingChunkProvider> create();

    Function setCustomFunc(Function);

    static StreamingChunkProviderFactory& instance();

private:
    Function m_customFunc;
>>>>>>> 124afcbc
};

#endif  //STREAMINGCHUNKPROVIDER_H<|MERGE_RESOLUTION|>--- conflicted
+++ resolved
@@ -9,7 +9,6 @@
 
 #include "streaming_chunk.h"
 #include "streaming_chunk_cache_key.h"
-#include <common/common_module_aware.h>
 
 class StreamingChunkTranscoder;
 
@@ -35,18 +34,6 @@
 /*!
     \note Not thread-safe
 */
-<<<<<<< HEAD
-class StreamingChunkProvider: public QnCommonModuleAware
-{
-public:
-    StreamingChunkProvider(QnCommonModule* commonModule);
-    /*!
-        Posts a task to transcoder to create required chunk.
-        Does not wait for transcoding to complete, so returned chunk is still filled with data, or transcoding could be not even started if chunk time is in future
-        \return Returned chunk is in \a opened state. Ownership is passed to the caller
-    */
-    bool get( const StreamingChunkCacheKey& key, int* const itemCost, StreamingChunkPtr* const chunk );
-=======
 class StreamingChunkProvider:
     public AbstractStreamingChunkProvider
 {
@@ -78,7 +65,6 @@
 
 private:
     Function m_customFunc;
->>>>>>> 124afcbc
 };
 
 #endif  //STREAMINGCHUNKPROVIDER_H