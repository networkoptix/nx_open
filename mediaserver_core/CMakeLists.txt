--- conflicted
+++ resolved
@@ -103,10 +103,7 @@
         ${vendor_source_exclusions}
     ADDITIONAL_RESOURCES
         "${customization_dir}/mediaserver_core/resources"
-<<<<<<< HEAD
-=======
         ${favicon}
->>>>>>> b4c77fc3
         "${CMAKE_CURRENT_BINARY_DIR}/resources"
         "${CMAKE_CURRENT_BINARY_DIR}/resources/static/api.xml"
         "${CMAKE_CURRENT_BINARY_DIR}/resources/static/api.json"
