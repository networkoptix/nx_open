--- conflicted
+++ resolved
@@ -86,17 +86,12 @@
         "${CMAKE_CURRENT_BINARY_DIR}/resources/static/api.json"
     PUBLIC_LIBS
         qtservice qtsinglecoreapplication Qt5::WebSockets
-<<<<<<< HEAD
         ffmpeg nx_onvif quazip sigar openssl
-        common appserver2 cloud_db_client nx_email nx_speech_synthesizer nx_network nx_fusion 
-        nx_utils nx_kit nx_update)
-=======
-        sigar
-        appserver2 nx_onvif nx_email nx_speech_synthesizer cloud_db_client
+        common appserver2 cloud_db_client nx_email nx_speech_synthesizer nx_network nx_fusion
+        nx_utils nx_kit nx_update
 )
 
 nx_add_vendor_macros(mediaserver_core)
->>>>>>> 1f4913ba
 
 if(LINUX)
     target_link_libraries(mediaserver_core PRIVATE ldap lber)
