<project xmlns="http://maven.apache.org/POM/4.0.0" xmlns:xsi="http://www.w3.org/2001/XMLSchema-instance" xsi:schemaLocation="http://maven.apache.org/POM/4.0.0 http://maven.apache.org/maven-v4_0_0.xsd">
    <!--
    Example pom for delegating maven goals to msbuild so it builds the "solution"

    A solution can be a group of projects, but here we only have one.
    It should also be possible to have one maven project per solution project,
    and have a parent pom to deletegate the build.
  -->
    <parent>
        <artifactId>cpp</artifactId>
        <groupId>com.networkoptix.hdwitness</groupId>
        <version>2.5.0-SNAPSHOT</version>
        <relativePath>../cpp</relativePath>
    </parent>

    <groupId>com.networkoptix.hdwitness</groupId>
    <version>2.5.0-SNAPSHOT</version>
    <modelVersion>4.0.0</modelVersion>
    <artifactId>mediaserver_core</artifactId>
    <packaging>pom</packaging>
    <name>HD Witness Media Server Core</name>

    <properties>
        <release.version>${parsedVersion.majorVersion}${parsedVersion.minorVersion}${parsedVersion.incrementalVersion}</release.version>
        <product.title>${mediaserver.name}</product.title>
        <product.display.title>${mediaserver.display.name}</product.display.title>
        <template>app</template>
        <!--Global libs-->
        <qt.libs>core network xml xmlpatterns sql concurrent multimedia</qt.libs>
        <global.libs>-lcommon -lappserver2 -lavcodec -lavdevice -lavfilter -lavformat -lavutil -lswscale -lswresample -lpostproc -lonvif -lquazip -lnxemail</global.libs>
        <!--Specific os libs used-->
        <windows.oslibs>Ws2_32.lib DbgHelp.lib sigar.lib -lIphlpapi -lwinmm -lssleay32 -llibeay32</windows.oslibs>
        <linux.oslibs>-lmp3lame -lssl -lcrypto -lsigar -lfaac -lvpx -lvorbisenc -lvorbis -ldl</linux.oslibs>
        <linux.arm.oslibs>-lssl -lcrypto -lsigar</linux.arm.oslibs>
        <windows.oslibs.release/>
        <windows.oslibs.debug/>
        <mac.oslibs>-lssl -lbz2 -framework IOKit -framework CoreServices -lsigar-universal64-macosx</mac.oslibs>
        <!--Global defines-->
        <global.defines/>
        <!--Specific os defines-->
        <windows.defines>EC2_LIB_API=__declspec(dllimport)</windows.defines>
        <linux.defines/>
        <mac.defines/>

    </properties>

    <dependencies>
        <dependency>
            <groupId>${project.groupId}</groupId>
            <artifactId>nx_sdk</artifactId>
            <version>${project.version}</version>
            <type>zip</type>
            <scope>system</scope>
<<<<<<< HEAD
            <systemPath>${root.dir}/nx_sdk/nx_sdk/networkoptix-archive.zip</systemPath>            
=======
            <systemPath>${root.dir}/nx_sdk/nx_sdk/${customization}-archive.zip</systemPath>            
>>>>>>> 67f312a1
        </dependency>
        <dependency>
            <groupId>${project.groupId}</groupId>
            <artifactId>nx_storage_sdk</artifactId>
            <version>${project.version}</version>
            <type>zip</type>
            <scope>system</scope>
<<<<<<< HEAD
            <systemPath>${root.dir}/nx_storage_sdk/nx_storage_sdk/networkoptix-archive.zip</systemPath>
=======
            <systemPath>${root.dir}/nx_storage_sdk/nx_storage_sdk/${customization}-archive.zip</systemPath>
>>>>>>> 67f312a1
        </dependency>

        <dependency>
            <groupId>${project.groupId}</groupId>
            <artifactId>common</artifactId>
            <version>${project.version}</version>
            <type>pom</type>
            <scope>system</scope>
            <systemPath>${root.dir}/common/pom.xml</systemPath>
        </dependency>

        <dependency>
            <groupId>${project.groupId}</groupId>
            <artifactId>appserver2</artifactId>
            <version>${project.version}</version>
            <type>pom</type>
            <scope>system</scope>
            <systemPath>${root.dir}/appserver2/pom.xml</systemPath>
        </dependency>
    </dependencies>

    <build>
        <plugins>
            <plugin>
                <groupId>org.apache.maven.plugins</groupId>
                <artifactId>maven-dependency-plugin</artifactId>
                <version>2.10</version>
                <executions>
                    <execution>
                        <id>copy-platform-libs</id>
                        <phase>generate-sources</phase>
                        <goals>
                            <goal>copy</goal>
                        </goals>
                        <configuration>
                            <artifactItems>
                                <artifactItem>
                                    <groupId>${project.groupId}</groupId>
                                    <artifactId>nx_sdk</artifactId>
                                    <version>${project.version}</version>
                                    <type>zip</type>
                                    <classifier>archive</classifier>
                                    <overWrite>false</overWrite>
                                    <outputDirectory>${project.build.directory}/resources/static</outputDirectory>
                                    <destFileName>sdk.zip</destFileName>
                                </artifactItem>
                                <artifactItem>
                                    <groupId>${project.groupId}</groupId>
                                    <artifactId>nx_storage_sdk</artifactId>
                                    <version>${project.version}</version>
                                    <type>zip</type>
                                    <classifier>archive</classifier>
                                    <overWrite>false</overWrite>
                                    <outputDirectory>${project.build.directory}/resources/static</outputDirectory>
                                    <destFileName>storage_sdk.zip</destFileName>
                                </artifactItem>
                            </artifactItems>
                            <stripVersion>true</stripVersion>
                        </configuration>
                    </execution>
                </executions>
            </plugin>
            <!-- <plugin>
                <groupId>org.apache.maven.plugins</groupId>
                <artifactId>maven-resources-plugin</artifactId>
                <version>2.6</version>
                <executions>
                    <execution>
                        <id>copy-mediaserver-resources</id>
                        <phase>${resources.phase}</phase>
                        <goals>
                            <goal>copy-resources</goal>
                        </goals>
                        <configuration>
                            <outputDirectory>${project.build.directory}/resources/static</outputDirectory>
                            <overwrite>true</overwrite>
                            <resources>
                                <resource>
                                    <directory>${root.dir}/webadmin</directory>
                                    <filtering>true</filtering>
                                </resource>
                            </resources>
                        </configuration>
                    </execution>
                </executions>
            </plugin> -->
        </plugins>
    </build>

    <profiles>
        <profile>
            <id>windows</id>
            <activation>
                <os>
                    <family>Windows</family>
                </os>
            </activation>
            <properties>
                <buildLib>staticlib</buildLib>
            </properties>
        </profile>
        <profile>
            <id>unix</id>
            <activation>
                <os>
                    <family>unix</family>
                </os>
            </activation>
            <properties>
                <buildLib>sharedlib</buildLib>
            </properties>
        </profile>
        <profile>
            <id>linux-arm-isd</id>
            <activation>
                <activeByDefault>false</activeByDefault>
                <os>
                    <family>unix</family>
                    <name>linux</name>
                </os>
                <property>
                    <name>box</name>
                    <value>isd</value>
                </property>
            </activation>
            <properties>
                <qt.libs>core network xml sql</qt.libs>
            </properties>
        </profile>
        <profile>
            <id>linux-arm-rpi</id>
            <activation>
                <activeByDefault>false</activeByDefault>
                <os>
                    <family>unix</family>
                    <name>linux</name>
                </os>
                <property>
                    <name>box</name>
                    <value>rpi</value>
                </property>
            </activation>
            <properties>
                <qt.libs>core network xml sql</qt.libs>
            </properties>
        </profile>
    </profiles>

</project><|MERGE_RESOLUTION|>--- conflicted
+++ resolved
@@ -51,11 +51,7 @@
             <version>${project.version}</version>
             <type>zip</type>
             <scope>system</scope>
-<<<<<<< HEAD
-            <systemPath>${root.dir}/nx_sdk/nx_sdk/networkoptix-archive.zip</systemPath>            
-=======
             <systemPath>${root.dir}/nx_sdk/nx_sdk/${customization}-archive.zip</systemPath>            
->>>>>>> 67f312a1
         </dependency>
         <dependency>
             <groupId>${project.groupId}</groupId>
@@ -63,11 +59,7 @@
             <version>${project.version}</version>
             <type>zip</type>
             <scope>system</scope>
-<<<<<<< HEAD
-            <systemPath>${root.dir}/nx_storage_sdk/nx_storage_sdk/networkoptix-archive.zip</systemPath>
-=======
             <systemPath>${root.dir}/nx_storage_sdk/nx_storage_sdk/${customization}-archive.zip</systemPath>
->>>>>>> 67f312a1
         </dependency>
 
         <dependency>
