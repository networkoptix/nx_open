--- conflicted
+++ resolved
@@ -20,11 +20,7 @@
         <template>lib</template>
 
         <qt.libs>core network xml xmlpatterns sql concurrent multimedia websockets</qt.libs>
-<<<<<<< HEAD
-        <global.libs>-lcommon -lappserver2 -ludt -lnx_email -lnx_streaming -lnx_network -lnx_speech_synthesizer -lnx_fusion -lnx_utils -lnx_kit</global.libs>
-=======
         <global.libs>-lcommon -lappserver2 -ludt -lnx_email -lnx_network -lnx_speech_synthesizer -lnx_fusion -lnx_utils -lnx_kit</global.libs>
->>>>>>> 62cec593
         <windows.oslibs>Ws2_32.lib DbgHelp.lib -lIphlpapi -lwinmm</windows.oslibs>
         <linux.oslibs>-ldl</linux.oslibs>
         <mac.oslibs>-lbz2 -framework IOKit -framework CoreServices</mac.oslibs>
