<project xmlns="http://maven.apache.org/POM/4.0.0" xmlns:xsi="http://www.w3.org/2001/XMLSchema-instance" xsi:schemaLocation="http://maven.apache.org/POM/4.0.0 http://maven.apache.org/maven-v4_0_0.xsd">
    <!--
    Example pom for delegating maven goals to msbuild so it builds the "solution"

    A solution can be a group of projects, but here we only have one.
    It should also be possible to have one maven project per solution project,
    and have a parent pom to deletegate the build.
  -->
    <parent>
        <artifactId>cpp</artifactId>
        <groupId>com.networkoptix.hdwitness</groupId>
        <version>2.5.0-SNAPSHOT</version>
        <relativePath>../cpp</relativePath>
    </parent>

    <groupId>com.networkoptix.hdwitness</groupId>
    <version>2.5.0-SNAPSHOT</version>
    <modelVersion>4.0.0</modelVersion>
    <artifactId>mediaserver_core</artifactId>
    <packaging>pom</packaging>
    <name>HD Witness Media Server Core</name>

    <properties>
        <release.version>${parsedVersion.majorVersion}${parsedVersion.minorVersion}${parsedVersion.incrementalVersion}</release.version>
        <product.title>${mediaserver.name}</product.title>
        <product.display.title>${mediaserver.display.name}</product.display.title>
        <template>app</template>
        <!--Global libs-->
        <qt.libs>core network xml xmlpatterns sql concurrent multimedia</qt.libs>
        <global.libs>-lcommon -lappserver2 -lavcodec -lavdevice -lavfilter -lavformat -lavutil -lswscale -lswresample -lpostproc -lonvif -lquazip -lnxemail</global.libs>
        <!--Specific os libs used-->
        <windows.oslibs>Ws2_32.lib DbgHelp.lib sigar.lib -lIphlpapi -lwinmm -lssleay32 -llibeay32</windows.oslibs>
        <linux.oslibs>-lmp3lame -lssl -lcrypto -lsigar -lfaac -lvpx -lvorbisenc -lvorbis -ldl</linux.oslibs>
        <linux.arm.oslibs>-lssl -lcrypto -lsigar</linux.arm.oslibs>
        <windows.oslibs.release/>
        <windows.oslibs.debug/>
        <mac.oslibs>-lssl -lbz2 -framework IOKit -framework CoreServices -lsigar-universal64-macosx</mac.oslibs>
        <!--Global defines-->
        <global.defines/>
        <!--Specific os defines-->
        <windows.defines>EC2_LIB_API=__declspec(dllimport)</windows.defines>
        <linux.defines/>
        <mac.defines/>

    </properties>

    <dependencies>
        <dependency>
            <groupId>${project.groupId}</groupId>
            <artifactId>nx_sdk</artifactId>
            <version>${project.version}</version>
            <type>zip</type>
            <scope>system</scope>
<<<<<<< HEAD
            <systemPath>${root.dir}/nx_sdk/nx_sdk/networkoptix-archive.zip</systemPath>            
=======
            <systemPath>${root.dir}/nx_sdk/nx_sdk/${customization}-archive.zip</systemPath>            
>>>>>>> 4c679d5f
        </dependency>
        <dependency>
            <groupId>${project.groupId}</groupId>
            <artifactId>nx_storage_sdk</artifactId>
            <version>${project.version}</version>
            <type>zip</type>
            <scope>system</scope>
<<<<<<< HEAD
            <systemPath>${root.dir}/nx_storage_sdk/nx_storage_sdk/networkoptix-archive.zip</systemPath>
=======
            <systemPath>${root.dir}/nx_storage_sdk/nx_storage_sdk/${customization}-archive.zip</systemPath>
>>>>>>> 4c679d5f
        </dependency>

        <dependency>
            <groupId>${project.groupId}</groupId>
            <artifactId>common</artifactId>
            <version>${project.version}</version>
            <type>pom</type>
            <scope>system</scope>
            <systemPath>${root.dir}/common/pom.xml</systemPath>
        </dependency>

        <dependency>
            <groupId>${project.groupId}</groupId>
            <artifactId>appserver2</artifactId>
            <version>${project.version}</version>
            <type>pom</type>
            <scope>system</scope>
            <systemPath>${root.dir}/appserver2/pom.xml</systemPath>
        </dependency>
    </dependencies>

    <build>
        <plugins>
            <plugin>
                <groupId>org.apache.maven.plugins</groupId>
                <artifactId>maven-dependency-plugin</artifactId>
                <version>2.10</version>
                <executions>
                    <execution>
                        <id>copy-platform-libs</id>
                        <phase>generate-sources</phase>
                        <goals>
                            <goal>copy</goal>
                        </goals>
                        <configuration>
                            <artifactItems>
                                <artifactItem>
                                    <groupId>${project.groupId}</groupId>
                                    <artifactId>nx_sdk</artifactId>
                                    <version>${project.version}</version>
                                    <type>zip</type>
                                    <classifier>archive</classifier>
                                    <overWrite>false</overWrite>
                                    <outputDirectory>${project.build.directory}/resources/static</outputDirectory>
                                    <destFileName>sdk.zip</destFileName>
                                </artifactItem>
                                <artifactItem>
                                    <groupId>${project.groupId}</groupId>
                                    <artifactId>nx_storage_sdk</artifactId>
                                    <version>${project.version}</version>
                                    <type>zip</type>
                                    <classifier>archive</classifier>
                                    <overWrite>false</overWrite>
                                    <outputDirectory>${project.build.directory}/resources/static</outputDirectory>
                                    <destFileName>storage_sdk.zip</destFileName>
                                </artifactItem>
                            </artifactItems>
                            <stripVersion>true</stripVersion>
                        </configuration>
                    </execution>
                </executions>
            </plugin>
            <!-- <plugin>
                <groupId>org.apache.maven.plugins</groupId>
                <artifactId>maven-resources-plugin</artifactId>
                <version>2.6</version>
                <executions>
                    <execution>
                        <id>copy-mediaserver-resources</id>
                        <phase>${resources.phase}</phase>
                        <goals>
                            <goal>copy-resources</goal>
                        </goals>
                        <configuration>
                            <outputDirectory>${project.build.directory}/resources/static</outputDirectory>
                            <overwrite>true</overwrite>
                            <resources>
                                <resource>
                                    <directory>${root.dir}/webadmin</directory>
                                    <filtering>true</filtering>
                                </resource>
                            </resources>
                        </configuration>
                    </execution>
                </executions>
            </plugin> -->
        </plugins>
    </build>

    <profiles>
        <profile>
            <id>windows</id>
            <activation>
                <os>
                    <family>Windows</family>
                </os>
            </activation>
            <properties>
                <buildLib>staticlib</buildLib>
            </properties>
        </profile>
        <profile>
            <id>unix</id>
            <activation>
                <os>
                    <family>unix</family>
                </os>
            </activation>
            <properties>
                <buildLib>sharedlib</buildLib>
            </properties>
        </profile>
        <profile>
            <id>linux-arm-isd</id>
            <activation>
                <activeByDefault>false</activeByDefault>
                <os>
                    <family>unix</family>
                    <name>linux</name>
                </os>
                <property>
                    <name>box</name>
                    <value>isd</value>
                </property>
            </activation>
            <properties>
                <qt.libs>core network xml sql</qt.libs>
            </properties>
        </profile>
        <profile>
            <id>linux-arm-rpi</id>
            <activation>
                <activeByDefault>false</activeByDefault>
                <os>
                    <family>unix</family>
                    <name>linux</name>
                </os>
                <property>
                    <name>box</name>
                    <value>rpi</value>
                </property>
            </activation>
            <properties>
                <qt.libs>core network xml sql</qt.libs>
            </properties>
        </profile>
    </profiles>

</project><|MERGE_RESOLUTION|>--- conflicted
+++ resolved
@@ -51,11 +51,7 @@
             <version>${project.version}</version>
             <type>zip</type>
             <scope>system</scope>
-<<<<<<< HEAD
-            <systemPath>${root.dir}/nx_sdk/nx_sdk/networkoptix-archive.zip</systemPath>            
-=======
             <systemPath>${root.dir}/nx_sdk/nx_sdk/${customization}-archive.zip</systemPath>            
->>>>>>> 4c679d5f
         </dependency>
         <dependency>
             <groupId>${project.groupId}</groupId>
@@ -63,11 +59,7 @@
             <version>${project.version}</version>
             <type>zip</type>
             <scope>system</scope>
-<<<<<<< HEAD
-            <systemPath>${root.dir}/nx_storage_sdk/nx_storage_sdk/networkoptix-archive.zip</systemPath>
-=======
             <systemPath>${root.dir}/nx_storage_sdk/nx_storage_sdk/${customization}-archive.zip</systemPath>
->>>>>>> 4c679d5f
         </dependency>
 
         <dependency>
