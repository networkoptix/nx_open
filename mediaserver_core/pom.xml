--- conflicted
+++ resolved
@@ -9,20 +9,12 @@
     <parent>
         <artifactId>cpp</artifactId>
         <groupId>com.networkoptix.hdwitness</groupId>
-<<<<<<< HEAD
         <version>3.0.0-SNAPSHOT</version>
-=======
-        <version>2.6.0-SNAPSHOT</version>
->>>>>>> 96634b75
         <relativePath>../cpp</relativePath>
     </parent>
 
     <groupId>com.networkoptix.hdwitness</groupId>
-<<<<<<< HEAD
     <version>3.0.0-SNAPSHOT</version>
-=======
-    <version>2.6.0-SNAPSHOT</version>
->>>>>>> 96634b75
     <modelVersion>4.0.0</modelVersion>
     <artifactId>mediaserver_core</artifactId>
     <packaging>pom</packaging>
@@ -36,11 +28,7 @@
         <!--Global libs-->
         <qt.libs>core network xml xmlpatterns sql concurrent multimedia</qt.libs>
         <ffmpeg.libs>-lavcodec -lavdevice -lavfilter -lavformat -lavutil -lswscale -lswresample -lpostproc</ffmpeg.libs>
-<<<<<<< HEAD
-        <global.libs>-lcommon -lappserver2 -lonvif -lquazip -ludt -lnx_email</global.libs>
-=======
-        <global.libs>-lcommon -lnx_streaming -lappserver2 -lonvif -lquazip -lnxemail</global.libs>
->>>>>>> 96634b75
+        <global.libs>-lcommon -lappserver2 -lonvif -lquazip -ludt -lnx_email -lnx_streaming</global.libs>
         <!--Specific os libs used-->
         <windows.oslibs>Ws2_32.lib DbgHelp.lib sigar.lib -lIphlpapi -lwinmm -lssleay32 -llibeay32</windows.oslibs>
         <linux.oslibs>-lmp3lame -lssl -lcrypto -lsigar -lfaac -lvpx -lvorbisenc -lvorbis -ldl -lssl</linux.oslibs>
