--- conflicted
+++ resolved
@@ -28,11 +28,7 @@
         <!--Global libs-->
         <qt.libs>core network xml xmlpatterns sql concurrent multimedia</qt.libs>
         <ffmpeg.libs>-lavcodec -lavdevice -lavfilter -lavformat -lavutil -lswscale -lswresample -lpostproc</ffmpeg.libs>
-<<<<<<< HEAD
-        <global.libs>-lcommon -lappserver2 -lonvif -lquazip -lnxemail</global.libs>
-=======
-        <global.libs>-lcommon -lappserver2 -lavcodec -lavdevice -lavfilter -lavformat -lavutil -lswscale -lswresample -lpostproc -lonvif -lquazip -lnxemail -lssl</global.libs>
->>>>>>> 7af7db89
+        <global.libs>-lcommon -lappserver2 -lonvif -lquazip -lnxemail -lssl</global.libs>
         <!--Specific os libs used-->
         <windows.oslibs>Ws2_32.lib DbgHelp.lib sigar.lib -lIphlpapi -lwinmm -lssleay32 -llibeay32</windows.oslibs>
         <linux.oslibs>-lmp3lame -lssl -lcrypto -lsigar -lfaac -lvpx -lvorbisenc -lvorbis -ldl</linux.oslibs>
