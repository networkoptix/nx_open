--- conflicted
+++ resolved
@@ -18,13 +18,8 @@
 os.environ["DYLD_LIBRARY_PATH"] = '${libdir}/lib/${build.configuration}:${arch.dir}'
 os.environ["LD_LIBRARY_PATH"] = '${libdir}/lib/${build.configuration}'
 
-<<<<<<< HEAD
-def execute(command):
-    process = subprocess.Popen(command, stdout=subprocess.PIPE, stderr=subprocess.STDOUT)
-=======
 def execute(commands):
     process = subprocess.Popen(commands, stdout=subprocess.PIPE, stderr=subprocess.STDOUT)
->>>>>>> bb5880bb
     output = ''
    
     # Poll process for new output until finished
@@ -155,25 +150,11 @@
         gentext(f, '${project.build.sourceDirectory}', ['.h'], 'HEADERS += ')
         gentext(f, '${project.build.sourceDirectory}', ['.ui'], 'FORMS += ')
         gen_includepath(f, '${libdir}/include')
-        #gen_includepath(f, '${environment.dir}/include')   #these dirs are explicitely included to allow replace boost in single branch
+        gen_includepath(f, '${environment.dir}/include')
         f.close()
     
     if os.path.exists(os.path.join(r'${project.build.directory}', output_pro_file)):
         print (' ++++++++++++++++++++++++++++++++ qMake info: ++++++++++++++++++++++++++++++++')        
-<<<<<<< HEAD
-        execute('${qt.dir}/bin/qmake -query')
-        print (' ++++++++++++++++++++++++++++++++ generating project file ++++++++++++++++++++++++++++++++')        
-        if '${platform}' == 'windows':
-            vc_path = r'%s..\..\VC\bin' % os.getenv('${VCVars}')
-            print(vc_path)
-            os.environ["path"] += os.pathsep + vc_path
-            os.system('echo %PATH%')
-            #os.system('cd ${qt.dir} && ${qt.dir}/qtbinpatcher.exe')
-            
-            execute(r'${qt.dir}/bin/qmake -spec ${qt.spec} -tp vc -o ${project.build.sourceDirectory}/${project.artifactId}-${arch}.vcxproj {0}'.format(output_pro_file))
-            
-            execute(r'${qt.dir}/bin/qmake -spec ${qt.spec} CONFIG+=${build.configuration} -o ${project.build.directory}/Makefile {0}'.format(output_pro_file))
-=======
         execute([r'${qt.dir}/bin/qmake', '-query'])
         print (' ++++++++++++++++++++++++++++++++ generating project file ++++++++++++++++++++++++++++++++')        
         if '${platform}' == 'windows':
@@ -181,7 +162,6 @@
             os.environ["path"] += os.pathsep + vc_path
             execute([r'${qt.dir}/bin/qmake', '-spec', '${qt.spec}', '-tp', 'vc', '-o,', r'${project.build.sourceDirectory}/${project.artifactId}-${arch}.vcxproj', output_pro_file)           
             execute([r'${qt.dir}/bin/qmake', '-spec', '${qt.spec}', r'CONFIG+=${build.configuration}', '-o', r'${project.build.directory}/Makefile', output_pro_file)
->>>>>>> bb5880bb
         else:
             os.system('export DYLD_FRAMEWORK_PATH=%s && export LD_LIBRARY_PATH=%s && ${qt.dir}/bin/qmake -spec ${qt.spec} CONFIG+=${build.configuration} -o ${project.build.directory}/Makefile.${build.configuration} %s' % (ldpath, ldpath, output_pro_file))
             