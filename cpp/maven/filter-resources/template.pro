cache()

NAME=${project.artifactId}
BUILDLIB = ${buildLib}
LIBTYPE = ${libtype}
TEMPLATE = ${template}
TARGET = ${project.artifactId}
VERSION = ${release.version}
unix {
    VERSION = ${linux.release.version}
}
QT += ${qt.libs}
ADDITIONAL_QT_INCLUDES=${environment.dir}/qt5-custom


## GLOBAL CONFIGURATIONS
CONFIG += precompile_header $$BUILDLIB $$LIBTYPE
CONFIG -= flat
DEFINES += USE_NX_HTTP __STDC_CONSTANT_MACROS ${global.defines}
DEFINES += ${customization.defines}
DEFINES += ${additional.defines}
RESOURCES += ${project.build.directory}/build/${project.artifactId}.qrc

if (android | ios) {
  DEFINES += \
    DISABLE_ALL_VENDORS \
    DISABLE_THIRD_PARTY \
    DISABLE_COLDSTORE \
    DISABLE_MDNS \
    DISABLE_ARCHIVE \
    DISABLE_DATA_PROVIDERS \
    DISABLE_SOFTWARE_MOTION_DETECTION \
    DISABLE_SENDMAIL \
    DISABLE_SSL
}

include( optional_functionality.pri )


CONFIG(debug, debug|release) {
  CONFIGURATION=debug
  isEmpty(BUILDLIB) {
    CONFIG += console
  }
  win* {
    LIBS = ${windows.oslibs.debug}
  } else {
    DEFINES += _DEBUG
  }
  DEFINES += USE_OWN_MUTEX
  #Warning: enabling ANALYZE_MUTEX_LOCKS_FOR_DEADLOCK can significantly reduce performance
  #DEFINES += ANALYZE_MUTEX_LOCKS_FOR_DEADLOCK
}
else {
  CONFIG += silent
  CONFIGURATION=release
  win* {
    LIBS = ${windows.oslibs.release}
  }

  !win32 {
      contains( DEFINES, debug_in_release ) {
         QMAKE_CXXFLAGS += -ggdb3
         QMAKE_CFLAGS += -ggdb3
         QMAKE_LFLAGS += -ggdb3
      }
      contains( DEFINES, enable_gprof ) {
         QMAKE_CXXFLAGS += -pg
         QMAKE_CFLAGS += -pg
         QMAKE_LFLAGS += -pg
      }
  }
}

win* {
  OUTPUT_PATH = ${libdir}/${arch}
} else {
  OUTPUT_PATH = ${libdir}
}

isEmpty(BUILDLIB) {
  DESTDIR = $$OUTPUT_PATH/bin/$$CONFIGURATION/
} else {
    contains(BUILDLIB,staticlib) {
      DESTDIR = $$OUTPUT_PATH/lib/$$CONFIGURATION/
    }
    else {
      contains (LIBTYPE,plugin) {
        DESTDIR = $$OUTPUT_PATH/bin/$$CONFIGURATION/plugins
      }
      else {
        win* {
          DESTDIR = $$OUTPUT_PATH/bin/$$CONFIGURATION/
        }
        else {
          DESTDIR = $$OUTPUT_PATH/lib/$$CONFIGURATION/
        }
      }
    }
}

OBJECTS_DIR = ${project.build.directory}/build/$$CONFIGURATION/
MOC_DIR = ${project.build.directory}/build/$$CONFIGURATION/generated
UI_DIR = ${project.build.directory}/build/$$CONFIGURATION/generated
RCC_DIR = ${project.build.directory}/build/$$CONFIGURATION/generated
LIBS += -L$$OUTPUT_PATH/lib/$$CONFIGURATION -L${qt.dir}/lib -L$$OUTPUT_PATH/bin/$$CONFIGURATION
!win*:!mac {
    LIBS += -Wl,-rpath-link,${qt.dir}/lib
}
LIBS += ${global.libs}

INCLUDEPATH +=  ${environment.dir}/boost_1_56_0 \
                ${qt.dir}/include \
                ${qt.dir}/include/QtCore \
                ${qt.dir}/include/QtZlib \
                ${project.build.sourceDirectory} \
                ${project.build.directory} \
                ${root.dir}/common/src \
<<<<<<< HEAD
                ${root.dir}/common_libs/nx_network/src \
                ${root.dir}/common_libs/nx_utils/src \
=======
                ${root.dir}/common_libs/nx_streaming/src \
>>>>>>> 96634b75
                ${libdir}/include \
                $$ADDITIONAL_QT_INCLUDES \
                ${qt.dir}/include/QtCore/$$QT_VERSION/ \
                ${qt.dir}/include/QtCore/$$QT_VERSION/QtCore/ \

win* {
    DEFINES += \
        NX_NETWORK_API=__declspec(dllimport) \
        NX_UTILS_API=__declspec(dllimport) \
        UDT_API=__declspec(dllimport) \

} else {
    DEFINES += \
        NX_NETWORK_API= \
        NX_UTILS_API= \
        UDT_API= \

}

DEPENDPATH *= $${INCLUDEPATH}

PRECOMPILED_HEADER = ${project.build.sourceDirectory}/StdAfx.h
PRECOMPILED_SOURCE = ${project.build.sourceDirectory}/StdAfx.cpp

android: {
  QMAKE_PCH_OUTPUT_EXT    = .gch

  QMAKE_CFLAGS_PRECOMPILE       = -x c-header -c ${QMAKE_PCH_INPUT} -o ${QMAKE_PCH_OUTPUT}
  QMAKE_CFLAGS_USE_PRECOMPILE   = -include ${QMAKE_PCH_OUTPUT_BASE}
  QMAKE_CXXFLAGS_PRECOMPILE     = -x c++-header -c ${QMAKE_PCH_INPUT} -o ${QMAKE_PCH_OUTPUT}
  QMAKE_CXXFLAGS_USE_PRECOMPILE = $$QMAKE_CFLAGS_USE_PRECOMPILE
}

# android:contains(QMAKE_HOST.os,Windows) {
#   # Support precompiled headers on android-mingw
#   QMAKE_CFLAGS_PRECOMPILE       = -x c-header -c ${QMAKE_PCH_INPUT} -o ${QMAKE_PCH_OUTPUT}.gch
#   QMAKE_CFLAGS_USE_PRECOMPILE   = -include ${QMAKE_PCH_OUTPUT}
#   QMAKE_CXXFLAGS_PRECOMPILE     = -x c++-header -c ${QMAKE_PCH_INPUT} -o ${QMAKE_PCH_OUTPUT}.gch
#   QMAKE_CXXFLAGS_USE_PRECOMPILE = $$QMAKE_CFLAGS_USE_PRECOMPILE
#
#   # Make sure moc files compile
#   QMAKE_CXXFLAGS += -fpermissive
#
#   # Replace slashes in paths with backslashes
#   OBJECTS_DIR ~= s,/,\\,g
#
#   # Work around CreateProcess limit on arg size
#   QMAKE_AR_CMD = \
#     del /F $$OBJECTS_DIR\\_list.bat                                                 $$escape_expand(\n\t)\
#                                                                                     $$escape_expand(\n\t)\
#     echo @echo off                          >>$$OBJECTS_DIR\\_list.bat              $$escape_expand(\n\t)\
#     echo setlocal EnableDelayedExpansion    >>$$OBJECTS_DIR\\_list.bat              $$escape_expand(\n\t)\
#     echo for %%%%i in (%%1) do (            >>$$OBJECTS_DIR\\_list.bat              $$escape_expand(\n\t)\
#     echo   set OBJECT=%%%%~fi               >>$$OBJECTS_DIR\\_list.bat              $$escape_expand(\n\t)\
#     echo   set OBJECT=!OBJECT:\\=/!         >>$$OBJECTS_DIR\\_list.bat              $$escape_expand(\n\t)\
#     echo   echo !OBJECT!                    >>$$OBJECTS_DIR\\_list.bat              $$escape_expand(\n\t)\
#     echo )                                  >>$$OBJECTS_DIR\\_list.bat              $$escape_expand(\n\t)\
#                                                                                     $$escape_expand(\n\t)\
#     $$OBJECTS_DIR\\_list.bat $$OBJECTS_DIR\\*.obj >$$OBJECTS_DIR\\_objects.lst      $$escape_expand(\n\t)\
#     $(AR) $(TARGET) @$$OBJECTS_DIR\\_objects.lst
# }


# Workaround for https://bugreports.qt-project.org/browse/QTBUG-29331
QMAKE_MOC_OPTIONS += -DBOOST_MPL_IF_HPP_INCLUDED -DBOOST_TT_TYPE_WITH_ALIGNMENT_INCLUDED -DBOOST_MPL_NOT_HPP_INCLUDED -DBOOST_MPL_VOID_HPP_INCLUDED

CONFIG += ${arch}

win* {
  RC_FILE = ${project.build.directory}/hdwitness.rc
  ICON = ${customization.dir}/icons/hdw_logo.ico
  LIBS += ${windows.oslibs} ${ffmpeg.libs}
  DEFINES += NOMINMAX= ${windows.defines}
  DEFINES += ${global.windows.defines}
  win32-msvc* {
    # Note on /bigobj: http://stackoverflow.com/questions/15110580/penalty-of-the-msvs-linker-flag-bigobj
    QMAKE_CXXFLAGS += -MP /Fd$$OBJECTS_DIR /bigobj /wd4290
    # /OPT:NOREF is here for a reason, see http://stackoverflow.com/questions/6363991/visual-studio-debug-information-in-release-build.
    QMAKE_CXXFLAGS_RELEASE += /Zi /wd4250
    QMAKE_LFLAGS_RELEASE += /DEBUG /OPT:NOREF
    QMAKE_LFLAGS += /MACHINE:${arch} /LARGEADDRESSAWARE
  }

  !staticlib {
    DEFINES += QN_EXPORT=Q_DECL_EXPORT
  }
  else {
    DEFINES += QN_EXPORT=
  }

  QMAKE_MOC_OPTIONS += -DQ_OS_WIN
}

## BOTH LINUX AND MAC
unix: {
  DEFINES += QN_EXPORT=
  QMAKE_CXXFLAGS += -std=c++11 -Werror=enum-compare -Werror=reorder -Werror=delete-non-virtual-dtor -Werror=return-type -Werror=conversion-null -Wuninitialized
}

## LINUX
unix:!android:!mac {
  !arm {
    LIBS += ${linux.oslibs}
    QMAKE_CXXFLAGS += ${compiler.arguments}
    QMAKE_CFLAGS += ${compiler.arguments}
    QMAKE_LFLAGS += ${compiler.arguments}
    !clang: {
        QMAKE_CXXFLAGS += -msse2
    } else {
        QMAKE_CXXFLAGS += -msse4.1
    }
    QMAKE_CXXFLAGS_WARN_ON += -Wno-unused-local-typedefs
  } else {
    LIBS -= -lssl
    LIBS += ${linux.arm.oslibs}
    QMAKE_CXXFLAGS += -ggdb1 -fno-omit-frame-pointer
  }
  QMAKE_LFLAGS += -rdynamic
  QMAKE_CXXFLAGS_WARN_ON += -Wno-unknown-pragmas -Wno-ignored-qualifiers
  DEFINES += ${linux.defines}
  QMAKE_MOC_OPTIONS += -DQ_OS_LINUX
  LIBS += ${ffmpeg.libs}
}

## MAC OS
macx {
  QMAKE_INFO_PLIST = Info.plist
  QMAKE_CXXFLAGS += -msse4.1 -mmacosx-version-min=10.7 -stdlib=libc++
  QMAKE_CFLAGS += -msse4.1
  LIBS += ${mac.oslibs}
  DEFINES += ${mac.defines}
  CONFIG -= app_bundle objective_c

  INCLUDEPATH += ${qt.dir}/lib/QtCore.framework/Headers/$$QT_VERSION/QtCore/

  !ios {
    LIBS += ${ffmpeg.libs}
  }

  contains(TEMPLATE, "lib") {
    QMAKE_LFLAGS += -undefined dynamic_lookup 
  }
}

INCLUDEPATH += ${environment.dir}/boost_1_56_0
INCLUDEPATH += ${environment.dir}/include/ffmpeg-misc-headers-win32
INCLUDEPATH += ${environment.dir}/include/glext

## ANDROID
android {
  LIBS -= -lssl
  LIBS += ${android.oslibs}

  QMAKE_CXXFLAGS_WARN_ON += -Wno-unknown-pragmas -Wno-ignored-qualifiers
  DEFINES += ${android.defines}
  QMAKE_MOC_OPTIONS += -DQ_OS_LINUX
}

## iOS
ios {
    LIBS += ${ios.oslibs}
    DEFINES += ${ios.defines}
    QMAKE_MOC_OPTIONS += -DQ_OS_IOS
    QMAKE_IOS_DEPLOYMENT_TARGET = 8.0
    XCODEBUILD_FLAGS += -jobs 4
}









<|MERGE_RESOLUTION|>--- conflicted
+++ resolved
@@ -116,12 +116,9 @@
                 ${project.build.sourceDirectory} \
                 ${project.build.directory} \
                 ${root.dir}/common/src \
-<<<<<<< HEAD
                 ${root.dir}/common_libs/nx_network/src \
                 ${root.dir}/common_libs/nx_utils/src \
-=======
                 ${root.dir}/common_libs/nx_streaming/src \
->>>>>>> 96634b75
                 ${libdir}/include \
                 $$ADDITIONAL_QT_INCLUDES \
                 ${qt.dir}/include/QtCore/$$QT_VERSION/ \
