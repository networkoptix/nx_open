--- conflicted
+++ resolved
@@ -72,18 +72,15 @@
   DEFINES += ENABLE_DATA_PROVIDERS
 }
 
-<<<<<<< HEAD
 !contains( DEFINES, DISABLE_SENDMAIL) {
   DEFINES += ENABLE_SENDMAIL
 }
 
-=======
 !contains( DEFINES, DISABLE_SSL) {
   DEFINES += ENABLE_SSL
 }
 
 
->>>>>>> 5f0e3077
 contains(NAME, mediaserver) || contains(NAME, common) {
   IS_VMAX_ENABLED=${vmax}
   contains( IS_VMAX_ENABLED, true ) {
