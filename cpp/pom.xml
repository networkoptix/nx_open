--- conflicted
+++ resolved
@@ -1,39 +1,14 @@
 <project xmlns="http://maven.apache.org/POM/4.0.0" xmlns:xsi="http://www.w3.org/2001/XMLSchema-instance" xsi:schemaLocation="http://maven.apache.org/POM/4.0.0 http://maven.apache.org/maven-v4_0_0.xsd">
 
-<<<<<<< HEAD
-    <parent>
-        <artifactId>hdwitness</artifactId>
-        <groupId>com.networkoptix.hdwitness</groupId>
-        <version>2.3.0-SNAPSHOT</version>
-        <relativePath>..</relativePath>
-    </parent>
-
-    <groupId>com.networkoptix.hdwitness</groupId>
-    <version>2.3.0-SNAPSHOT</version>
-    <modelVersion>4.0.0</modelVersion>
-    <artifactId>cpp</artifactId>
-    <packaging>pom</packaging>
-    <name>Common POM for cpp projects</name>
-
-    <properties>
-        <!-- Change it to point relatively to the root-->
-        <root.dir>${basedir}/..</root.dir>
-        <buildLib/>
-        <libtype/>
-        <!--<product.title>${project.name}</product.title>		-->
-        <postfix.libs/>
-        <linux.arm.oslibs>${linux.oslibs}</linux.arm.oslibs>
-    </properties>
-=======
 	<parent>
 		<artifactId>hdwitness</artifactId>
 		<groupId>com.networkoptix.hdwitness</groupId>
-		<version>2.2.1-SNAPSHOT</version>
+        <version>2.3.0-SNAPSHOT</version>
 		<relativePath>..</relativePath>
 	</parent>
 
 	<groupId>com.networkoptix.hdwitness</groupId>
-	<version>2.2.1-SNAPSHOT</version>
+    <version>2.3.0-SNAPSHOT</version>
 	<modelVersion>4.0.0</modelVersion>
 	<artifactId>cpp</artifactId>
 	<packaging>pom</packaging>
@@ -46,8 +21,8 @@
 		<libtype/>
 		<!--<product.title>${project.name}</product.title>		-->
 		<postfix.libs/>
+        <linux.arm.oslibs>${linux.oslibs}</linux.arm.oslibs>
 	</properties>
->>>>>>> 6f924f65
 
 	<build>
 		<directory>${arch}</directory>
@@ -220,8 +195,7 @@
                                             <value>
                                                 <![CDATA[<RootNamespace>${project.artifactId}</RootNamespace><LocalDebuggerWorkingDirectory>$(OutputDirectory)</LocalDebuggerWorkingDirectory>]]></value>
                                         </replacement> -->
-<<<<<<< HEAD
- 
+
                                         <!-- Disabling optimization for debug builds -->
                                         <replacement>
                                             <xpath>//Project/ItemDefinitionGroup[contains(@Condition,'Debug')]</xpath>
@@ -229,11 +203,6 @@
                                             <value><![CDATA[<WarningLevel>Level3</WarningLevel><Optimization>Disabled</Optimization>]]></value>
                                         </replacement>
  
-                                        <!-- <replacement>
-=======
-
-										<replacement>
->>>>>>> 6f924f65
                                             <token>
                                                 <![CDATA[</RootNamespace>]]></token>
                                             <value>
@@ -316,11 +285,10 @@
 											<value><![CDATA[<None Include="StdAfx.cpp"/>]]></value>
 										</replacement> -->
 
-<<<<<<< HEAD
-                                    </replacements>
-                                    <skip>${replace.skip}</skip>
-                                </configuration>								
-                            </execution>
+									</replacements>
+									<skip>${replace.skip}</skip>
+								</configuration>								
+							</execution>
                             <execution>
                                 <id>fix-makefile-QMAKE-SUCKS!!!!!!!!!!</id>
                                 <phase>process-resources</phase>
@@ -349,69 +317,6 @@
                                     <skip>${replace.skip}</skip>
                                 </configuration>								
                             </execution>							
-                        </executions>
-                    </plugin>
-                </plugins>
-            </build>
-        </profile>
-
-        <profile>
-            <id>unix</id>
-            <activation>
-                <os>
-                    <family>unix</family>
-                </os> 
-            </activation>            
-            <properties>
-                <rename-skip>false</rename-skip>
-            </properties>
-            <build>	
-                <plugins>
-                    <plugin>
-                        <groupId>org.codehaus.mojo</groupId>
-                        <artifactId>exec-maven-plugin</artifactId>
-                        <version>1.1.1</version>
-                        <executions>
-                            <execution>
-                                <id>process-with-make</id>
-                                <phase>process-classes</phase>
-                                <goals>
-                                    <goal>exec</goal>
-                                </goals>
-                                <configuration>
-                                    <executable>${project.build.directory}/build.sh</executable>
-                                    <workingDirectory>${project.build.directory}</workingDirectory>		
-                                </configuration>
-                            </execution>
-                        </executions>
-                    </plugin>
-                </plugins>	
-            </build>			
-        </profile>	
-		
-        <profile>
-            <id>linux-arm</id>
-            <activation>
-                <activeByDefault>false</activeByDefault>
-                <os>
-                    <family>unix</family>
-                    <name>linux</name>
-                </os> 
-                <property>
-                    <name>arch</name>
-                    <value>arm</value>
-                </property>
-            </activation>
-            <build>
-                <directory>${arch}-${box}</directory>
-            </build>
-        </profile> 		
-    </profiles>	
-=======
-									</replacements>
-									<skip>${replace.skip}</skip>
-								</configuration>								
-							</execution>
 						</executions>
 					</plugin>
 				</plugins>
@@ -451,6 +356,23 @@
 				</plugins>	
 			</build>			
 		</profile>	
+		
+        <profile>
+            <id>linux-arm</id>
+            <activation>
+                <activeByDefault>false</activeByDefault>
+                <os>
+                    <family>unix</family>
+                    <name>linux</name>
+                </os> 
+                <property>
+                    <name>arch</name>
+                    <value>arm</value>
+                </property>
+            </activation>
+            <build>
+                <directory>${arch}-${box}</directory>
+            </build>
+        </profile> 		
 	</profiles>	
->>>>>>> 6f924f65
 </project>