<project xmlns="http://maven.apache.org/POM/4.0.0" xmlns:xsi="http://www.w3.org/2001/XMLSchema-instance" xsi:schemaLocation="http://maven.apache.org/POM/4.0.0 http://maven.apache.org/maven-v4_0_0.xsd">

    <parent>
        <artifactId>hdwitness</artifactId>
        <groupId>com.networkoptix.hdwitness</groupId>
        <version>2.3.0-SNAPSHOT</version>
        <relativePath>..</relativePath>
    </parent>

    <groupId>com.networkoptix.hdwitness</groupId>
    <version>2.3.0-SNAPSHOT</version>
    <modelVersion>4.0.0</modelVersion>
    <artifactId>cpp</artifactId>
    <packaging>pom</packaging>
    <name>Common POM for cpp projects</name>

    <properties>
        <!-- Change it to point relatively to the root-->
        <root.dir>${basedir}/..</root.dir>
        <buildLib/>
        <libtype/>
        <!--<product.title>${project.name}</product.title>		-->
        <postfix.libs/>
        <linux.arm.oslibs>${linux.oslibs}</linux.arm.oslibs>
    </properties>

    <build>
        <directory>${arch}</directory>
        <outputDirectory>${arch}</outputDirectory>
        <sourceDirectory>${basedir}/src</sourceDirectory> 
        <defaultGoal>compile</defaultGoal>
        <plugins>
            <plugin>
                <groupId>org.apache.maven.plugins</groupId>
                <artifactId>maven-antrun-plugin</artifactId>
                <version>1.7</version>
                <executions>
                    <execution>
                        <phase>initialize</phase>
                        <goals>
                            <goal>run</goal>
                        </goals>
                        <configuration>
                            <tasks>
                                <delete>
                                    <fileset dir="${project.build.outputDirectory}/resources" />
                                </delete>
                            </tasks>
                            <failOnError>false</failOnError>
                        </configuration>
                    </execution>
                </executions>
            </plugin>
            <plugin>
                <groupId>org.apache.maven.plugins</groupId>
                <artifactId>maven-resources-plugin</artifactId>
                <version>2.5</version>
                <executions>
                    <execution>
                        <id>copy-common-resources</id>
                        <phase>generate-sources</phase>
                        <goals>
                            <goal>copy-resources</goal>
                        </goals>
                        <configuration>
                            <outputDirectory>${project.build.directory}</outputDirectory>
                            <resources>          
                                <resource>
                                    <directory>${root.dir}/cpp/maven/filter-resources</directory>
                                    <filtering>true</filtering>
                                </resource>	                               
                                <resource>
                                    <directory>${root.dir}/cpp/maven/bin-resources</directory>
                                    <filtering>false</filtering>
                                </resource>                                
                            </resources>              
                            <encoding>UTF-8</encoding>
                        </configuration>            
                    </execution>
                </executions>
            </plugin>
            <plugin>
                <groupId>org.codehaus.mojo</groupId>
                <artifactId>exec-maven-plugin</artifactId>
                <version>1.1.1</version>
                <executions>
                    <execution>
                        <id>gen-qrc</id>
                        <phase>process-sources</phase>
                        <goals>
                            <goal>exec</goal>
                        </goals>
                        <configuration>
                            <executable>${python.dir}/python</executable>
                            <arguments>
                                <argument>${project.build.directory}/gen_resources.py</argument>
                            </arguments>
                            <workingDirectory>${project.build.directory}</workingDirectory>		
                        </configuration>
                    </execution>
                    <execution>
                        <id>additional-build-steps</id>
                        <phase>process-sources</phase>
                        <goals>
                            <goal>exec</goal>
                        </goals>
                        <configuration>
                            <executable>${python.dir}/python</executable>
                            <arguments>
                                <argument>build-prepare.py</argument>
                            </arguments>
                            <workingDirectory>${project.build.directory}</workingDirectory>		
                        </configuration>
                    </execution>
                    <execution>
                        <id>default-cli</id>
                        <phase>process-classes</phase>
                        <goals>
                            <goal>exec</goal>
                        </goals>
                        <configuration>
                            <executable>${python.dir}/python</executable>
                            <arguments>
                                <argument>${project.build.directory}/build.py</argument>
                            </arguments>                                    
                            <workingDirectory>${project.build.directory}</workingDirectory>		
                        </configuration>
                    </execution>                    
                </executions>
            </plugin>					
        </plugins>		
    </build>
    <profiles>
        <profile>
            <id>windows</id>
            <activation>
                <os>
                    <family>Windows</family>
                </os>
            </activation>
            <properties>
                <platform>windows</platform>
                <exclude_platform>unix</exclude_platform>
            </properties>
            <build>
                <plugins>					
                    <plugin>
                        <groupId>com.google.code.maven-replacer-plugin</groupId>
                        <artifactId>replacer</artifactId>
                        <version>1.5.2</version>
                        <executions>
                            <execution>
                                <phase>process-resources</phase>
                                <goals>
                                    <goal>replace</goal>
                                </goals>
                                <configuration>
                                    <encoding>utf-8</encoding>
                                    <file>${project.build.sourceDirectory}/${project.artifactId}-x64.vcxproj</file>
                                    <!-- <excludes>
										<exclude>**/vmaxproxy-x64.vcproj</exclude>
									</excludes> -->	
                                    <ignoreMissingFile>true</ignoreMissingFile>                                    
                                    <replacements>
                                        <replacement>
                                            <token>Win32</token>
                                            <value>${arch}</value>
                                        </replacement>         
                                        <replacement>
                                            <token>Name="VCLibrarianTool"</token>
                                            <value>Name="VCLibrarianTool" \n				AdditionalOptions="/MACHINE:${arch}"</value>
                                        </replacement>         
                                    </replacements>
                                    <skip>${force_x86}</skip>
                                </configuration>								
                            </execution>

                            <!-- Fixing qmake-generated msvc2012 project files. Sometimes this step will be unneccessary (when qmake is fixed) -->
                            <execution>
                                <id>fix-vcxproj-QMAKE-SUCKS!!!!!!!!!!</id>
                                <phase>process-resources</phase>
                                <goals>
                                    <goal>replace</goal>
                                </goals>
                                <configuration>
                                    <encoding>utf-8</encoding>
                                    <unescape>no</unescape>
                                    <ignoreErrors>true</ignoreErrors>
                                    <file>${project.build.sourceDirectory}/${project.artifactId}-${arch}.vcxproj</file>
                                    <replacements>
                                        <!-- Adding custom build steps since qmake cannot do that for msvc2012 project file -->
                                        <!--<replacement>
                                            <token>
                                                <![CDATA[<RootNamespace>${project.artifactId}</RootNamespace>]]></token>
                                            <value>
                                                <![CDATA[<RootNamespace>${project.artifactId}</RootNamespace><LocalDebuggerWorkingDirectory>$(OutputDirectory)</LocalDebuggerWorkingDirectory>]]></value>
                                        </replacement> -->
 
<<<<<<< HEAD
                                        <!-- Disabling optimization for debug builds -->
                                        <replacement>
                                            <xpath>//Project/ItemDefinitionGroup[contains(@Condition,'Debug')]</xpath>
                                            <token><![CDATA[<WarningLevel>Level3</WarningLevel>]]></token>
                                            <value><![CDATA[<WarningLevel>Level3</WarningLevel><Optimization>Disabled</Optimization>]]></value>
                                        </replacement>
 
                                        <replacement>
=======
                                        <!-- <replacement>
>>>>>>> 2cd5c63f
                                            <token>
                                                <![CDATA[</RootNamespace>]]></token>
                                            <value>
                                                <![CDATA[</RootNamespace>
    <PlatformToolSet>v110</PlatformToolSet>
    <TargetName>${project.artifactId}</TargetName>]]></value>
                                        </replacement>    -->                                    
                                        <replacement>
                                            <token>
                                                <![CDATA[release</ProgramDataBaseFileName>]]></token>
                                            <value>
                                                <![CDATA[release.pdb</ProgramDataBaseFileName>]]></value>
                                        </replacement>
                                        <replacement>
                                            <token>
                                                <![CDATA[debug</ProgramDataBaseFileName>]]></token>
                                            <value>
                                                <![CDATA[debug.pdb</ProgramDataBaseFileName>]]></value>
                                        </replacement>
                                        <replacement>
                                            <token>${project.artifactId}${parsedVersion.majorVersion}</token>
                                            <value>${project.artifactId}</value>
                                        </replacement>         
                                        <replacement>
                                            <xpath>//Project/ItemGroup/None[contains(@Include,'.proto')]</xpath>
                                            <token>
                                                <![CDATA[<None\s*Include=\"(.*)[\\/]{1}([\w\d_\-]+)\.([\w\d_\-]+)\".*/>]]></token>
                                            <value>
                                                <![CDATA[
    <CustomBuild Include="$1/$2.$3">
      <AdditionalInputs>\$(OutputDirectory)../../../bin/protoc.exe;$1/$2.$3</AdditionalInputs>
      <Command>\$(OutputDirectory)\..\\..\\..\\bin\\protoc.exe --proto_path=./api/pb --cpp_out=../${arch}/build/\$(Configuration)/generated/ ./$1/$2.$3</Command>
      <Message>Generating code from $1/$2.$3 to $2.pb.cc</Message>
      <Outputs>../${arch}/build/\$(Configuration)/generated/$2.pb.cc</Outputs>
    </CustomBuild>
]]></value>
                                        </replacement>

                                        <!-- Fixing compiling of *.pb.cc files -->
                                        <replacement>
                                            <xpath>//Project/ItemGroup/CustomBuild[contains(@Include,'.pb.cc')]</xpath>
                                            <token>CustomBuild</token>
                                            <value>ClCompile</value>
                                        </replacement>

                                        <!-- Disabling compile of .res file (otherwise we come into duplicate resource error during linkage) -->
                                        <replacement>
                                            <xpath>//Project/ItemGroup/CustomBuild[contains(@Include,'.res')]</xpath>
                                            <token>CustomBuild</token>
                                            <value>None</value>
                                        </replacement>

                                        <!-- Enabling SEH exceptions for crash stack dump -->
                                        <replacement>
                                            <token>
                                                <![CDATA[<ExceptionHandling>Sync</ExceptionHandling>]]></token>
                                            <value>
                                                <![CDATA[<ExceptionHandling>Async</ExceptionHandling>]]></value>
                                        </replacement>

                                        <!-- Adding "Create precompiled header option" to StdAfx.cpp compile options -->
                                        <!-- <replacement>
											<xpath>//Project/ItemGroup/ClCompile[contains(@Include,'StdAfx.cpp')]</xpath>
 											<token>CustomBuild</token>
											<value>None</value>
										</replacement>
										<replacement>
 											<token><![CDATA[<ClCompile Include="StdAfx.cpp"/>]]></token>
											<value><![CDATA[<None Include="StdAfx.cpp"/>]]></value>
										</replacement> -->

                                    </replacements>
                                    <skip>${replace.skip}</skip>
                                </configuration>								
                            </execution>
                            <execution>
                                <id>fix-makefile-QMAKE-SUCKS!!!!!!!!!!</id>
                                <phase>process-resources</phase>
                                <goals>
                                    <goal>replace</goal>
                                </goals>
                                <configuration>
                                    <encoding>utf-8</encoding>
                                    <unescape>no</unescape>
                                    <ignoreErrors>true</ignoreErrors>
                                    <file>${project.build.directory}/Makefile.${build.configuration}</file>
                                    <replacements>
                                        <replacement>
                                            <token><![CDATA[@echo compiling \$< && cl]]></token>
                                            <value>cl</value>
                                        </replacement>
                                        <replacement>
                                            <token><![CDATA[@echo linking \$@ && link]]></token>
                                            <value>link</value>
                                        </replacement>
                                        <replacement>
                                            <token>${project.artifactId}${parsedVersion.majorVersion}</token>
                                            <value>${project.artifactId}</value>
                                        </replacement>										
                                    </replacements>
                                    <skip>${replace.skip}</skip>
                                </configuration>								
                            </execution>							
                        </executions>
                    </plugin>
                </plugins>
            </build>
        </profile>

        <profile>
            <id>unix</id>
            <activation>
                <os>
                    <family>unix</family>
                </os> 
            </activation>            
            <properties>
                <rename-skip>false</rename-skip>
            </properties>
            <build>	
                <plugins>
                    <plugin>
                        <groupId>org.codehaus.mojo</groupId>
                        <artifactId>exec-maven-plugin</artifactId>
                        <version>1.1.1</version>
                        <executions>
                            <execution>
                                <id>process-with-make</id>
                                <phase>process-classes</phase>
                                <goals>
                                    <goal>exec</goal>
                                </goals>
                                <configuration>
                                    <executable>${project.build.directory}/build.sh</executable>
                                    <workingDirectory>${project.build.directory}</workingDirectory>		
                                </configuration>
                            </execution>
                        </executions>
                    </plugin>
                </plugins>	
            </build>			
        </profile>	
		
        <profile>
            <id>linux-arm</id>
            <activation>
                <activeByDefault>false</activeByDefault>
                <os>
                    <family>unix</family>
                    <name>linux</name>
                </os> 
                <property>
                    <name>arch</name>
                    <value>arm</value>
                </property>
            </activation>
            <build>
                <directory>${arch}-${box}</directory>
            </build>
        </profile> 		
    </profiles>	
</project><|MERGE_RESOLUTION|>--- conflicted
+++ resolved
@@ -196,7 +196,6 @@
                                                 <![CDATA[<RootNamespace>${project.artifactId}</RootNamespace><LocalDebuggerWorkingDirectory>$(OutputDirectory)</LocalDebuggerWorkingDirectory>]]></value>
                                         </replacement> -->
  
-<<<<<<< HEAD
                                         <!-- Disabling optimization for debug builds -->
                                         <replacement>
                                             <xpath>//Project/ItemDefinitionGroup[contains(@Condition,'Debug')]</xpath>
@@ -204,10 +203,6 @@
                                             <value><![CDATA[<WarningLevel>Level3</WarningLevel><Optimization>Disabled</Optimization>]]></value>
                                         </replacement>
  
-                                        <replacement>
-=======
-                                        <!-- <replacement>
->>>>>>> 2cd5c63f
                                             <token>
                                                 <![CDATA[</RootNamespace>]]></token>
                                             <value>
