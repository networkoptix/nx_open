<project xmlns="http://maven.apache.org/POM/4.0.0" xmlns:xsi="http://www.w3.org/2001/XMLSchema-instance" xsi:schemaLocation="http://maven.apache.org/POM/4.0.0 http://maven.apache.org/maven-v4_0_0.xsd">

<<<<<<< HEAD
    <parent>
        <artifactId>hdwitness</artifactId>
        <groupId>com.networkoptix.hdwitness</groupId>
        <version>2.0.0-SNAPSHOT</version>
        <relativePath>..</relativePath>
    </parent>

    <groupId>com.networkoptix.hdwitness</groupId>
    <version>2.0.0-SNAPSHOT</version>
    <modelVersion>4.0.0</modelVersion>
    <artifactId>cpp</artifactId>
    <packaging>pom</packaging>
    <name>Common POM for cpp projects</name>

    <properties>
        <!-- Change it to point relatively to the root-->
        <root.dir>${basedir}/..</root.dir>
        <buildLib/>
        <!--<product.title>${project.name}</product.title>		-->
        <postfix.libs/>
    </properties>

    <build>
        <directory>${arch}</directory>
        <outputDirectory>${arch}</outputDirectory>
        <sourceDirectory>${basedir}/src</sourceDirectory> 
        <defaultGoal>compile</defaultGoal>
        <plugins>
            <plugin>
                <groupId>org.apache.maven.plugins</groupId>
                <artifactId>maven-resources-plugin</artifactId>
                <version>2.5</version>
                <executions>
                    <execution>
                        <id>copy-common-resources</id>
                        <phase>generate-sources</phase>
                        <goals>
                            <goal>copy-resources</goal>
                        </goals>
                        <configuration>
                            <outputDirectory>${project.build.directory}</outputDirectory>
                            <resources>          
                                <resource>
                                    <directory>${root.dir}/cpp/maven/filter-resources</directory>
                                    <filtering>true</filtering>
                                </resource>	
                                <resource>
                                    <directory>${root.dir}/maven/bin-resources/include</directory>
                                    <includes>
                                        <include>version.h</include>
                                    </includes>
                                    <filtering>true</filtering>
                                </resource>	                                
                                <resource>
                                    <directory>${root.dir}/cpp/maven/bin-resources</directory>
                                    <filtering>false</filtering>
                                </resource>                                
                            </resources>              
                            <encoding>UTF-8</encoding>
                        </configuration>            
                    </execution>
                </executions>
            </plugin>
            <plugin>
                <groupId>org.codehaus.mojo</groupId>
                <artifactId>exec-maven-plugin</artifactId>
                <version>1.1.1</version>
                <executions>
                    <execution>
                        <id>gen-qrc</id>
                        <phase>process-sources</phase>
                        <goals>
                            <goal>exec</goal>
                        </goals>
                        <configuration>
                            <executable>${python.dir}/python</executable>
                            <arguments>
                                <argument>gen-resources.py</argument>
                            </arguments>
                            <workingDirectory>${project.build.directory}</workingDirectory>		
                        </configuration>
                    </execution>
                    <execution>
                        <id>additional-build-steps</id>
                        <phase>process-sources</phase>
                        <goals>
                            <goal>exec</goal>
                        </goals>
                        <configuration>
                            <executable>${python.dir}/python</executable>
                            <arguments>
                                <argument>build-prepare.py</argument>
                            </arguments>
                            <workingDirectory>${project.build.directory}</workingDirectory>		
                        </configuration>
                    </execution>
                </executions>
            </plugin>					

        </plugins>		
    </build>
    <profiles>
        <profile>
            <id>windows</id>
            <activation>
                <os>
                    <family>Windows</family>
                </os>
            </activation>
            <properties>
                <compiler>msvc2008</compiler>
                <arch>x86</arch>
                <platform>windows</platform>
                <exclude_platform>unix</exclude_platform>
            </properties>
            <build>
                <plugins>					
                    <plugin>
                        <groupId>org.codehaus.mojo</groupId>
                        <artifactId>exec-maven-plugin</artifactId>
                        <version>1.1.1</version>
                        <executions>	
                            <execution>
                                <id>default-cli</id>
                                <phase>process-classes</phase>
                                <goals>
                                    <goal>exec</goal>
                                </goals>
                                <configuration>
                                    <executable>build.bat</executable>
                                    <workingDirectory>${project.build.directory}</workingDirectory>		
                                    <arguments>
                                        <commandlineArgs>${build.configuration}</commandlineArgs>
                                    </arguments>
                                </configuration>
                            </execution>							
                        </executions>
                    </plugin>	
                </plugins>
            </build>
        </profile>

        <profile>
            <id>linux</id>
            <activation>
                <os>
                    <family>unix</family>
                    <name>linux</name>
                </os>		
            </activation>
            <properties>
                <compiler>gcc</compiler>
                <rename-skip>false</rename-skip>
                <exclude_platform>win</exclude_platform>				
            </properties>
            <build>	
                <plugins>
                    <plugin>
                        <groupId>org.codehaus.mojo</groupId>
                        <artifactId>exec-maven-plugin</artifactId>
                        <version>1.1.1</version>
                        <executions>	
                            <execution>
                                <id>process-with-make</id>
                                <phase>process-classes</phase>
                                <goals>
                                    <goal>exec</goal>
                                </goals>
                                <configuration>
                                    <executable>${project.build.directory}/build.sh</executable>
                                    <workingDirectory>${project.build.directory}</workingDirectory>		
                                </configuration>
                            </execution>

                            <execution>
                                <id>prepare-deb</id>
                                <phase>prepare-package</phase>
                                <goals>
                                    <goal>exec</goal>
                                </goals>
                                <configuration>
                                    <executable>${project.build.directory}/prepare-package.sh</executable>
                                    <workingDirectory>${project.build.directory}</workingDirectory>		
                                    <skip>${assembly-skip}</skip>
                                </configuration>
                            </execution>
                        </executions>
                    </plugin>
                </plugins>	
            </build>			
        </profile>	
        <profile>
            <id>macosx</id>
            <activation>
                <os>
                    <family>mac</family>
                </os>		
            </activation>
            <properties>
                <compiler>gcc</compiler>
                <rename-skip>false</rename-skip>
                <exclude_platform>win</exclude_platform>				
            </properties>
            <build>	
                <plugins>
                    <plugin>
                        <groupId>org.codehaus.mojo</groupId>
                        <artifactId>exec-maven-plugin</artifactId>
                        <version>1.1.1</version>
                        <executions>

                            <execution>
                                <id>process-with-make</id>
                                <phase>process-classes</phase>
                                <goals>
                                    <goal>exec</goal>
                                </goals>
                                <configuration>
                                    <executable>${project.build.directory}/build.sh</executable>
                                    <workingDirectory>${project.build.directory}</workingDirectory>		
                                </configuration>
                            </execution>

                            <execution>
                                <id>prepare-deb</id>
                                <phase>prepare-package</phase>
                                <goals>
                                    <goal>exec</goal>
                                </goals>
                                <configuration>
                                    <executable>${project.build.directory}/prepare-package.sh</executable>
                                    <workingDirectory>${project.build.directory}</workingDirectory>		
                                    <skip>${assembly-skip}</skip>
                                </configuration>
                            </execution>
                        </executions>
                    </plugin>
                </plugins>	
            </build>			
        </profile>	
    </profiles>	
=======
	<parent>
		<artifactId>hdwitness</artifactId>
		<groupId>com.networkoptix.hdwitness</groupId>
		<version>2.0.0-SNAPSHOT</version>
		<relativePath>..</relativePath>
	</parent>

	<groupId>com.networkoptix.hdwitness</groupId>
	<version>2.0.0-SNAPSHOT</version>
	<modelVersion>4.0.0</modelVersion>
	<artifactId>cpp</artifactId>
	<packaging>pom</packaging>
	<name>Common POM for cpp projects</name>

	<properties>
		<buildLib/>
		<product.title>${project.name}</product.title>		
                <postfix.libs/>
	</properties>

	<build>
		<directory>${arch}</directory>
		<outputDirectory>${arch}</outputDirectory>
		<sourceDirectory>${basedir}/src</sourceDirectory> 
		<defaultGoal>compile</defaultGoal>
		<plugins>
			<plugin>
				<groupId>org.codehaus.mojo</groupId>
				<artifactId>properties-maven-plugin</artifactId>
				<version>1.0-alpha-2</version>
				<executions>
					<execution>
						<phase>validate</phase>
						<goals>
							<goal>read-project-properties</goal>
						</goals>
						<configuration>
							<files>
								<file>../build-${customization}.properties</file>
								<file>../rsa-key-${license.environment}.properties</file>								
								<file>../build_environment/${arch}/libdir.properties</file>
							</files>
						</configuration>
					</execution>
				</executions>
			</plugin>

			<plugin>
				<artifactId>maven-clean-plugin</artifactId>
				<version>2.5</version>
				<executions>
					<execution>
						<id>auto-clean</id>
						<phase>validate</phase>
						<goals>
							<goal>clean</goal>
						</goals>
						<configuration>
							<excludeDefaultDirectories>true</excludeDefaultDirectories>
							<filesets>
								<fileset>
									<directory>${project.build.directory}</directory>
									<followSymlinks>false</followSymlinks>
									<useDefaultExcludes>true</useDefaultExcludes>
									<excludes>
										<exclude>**/*.user</exclude>
										<exclude>**/launcher.exe</exclude>
									</excludes>
								</fileset>
								<fileset>
									<directory>${project.build.sourceDirectory}</directory>
									<followSymlinks>false</followSymlinks>
									<useDefaultExcludes>true</useDefaultExcludes>
									<includes>
										<include>**/version.h</include>
										<include>**/filetypes.h</include>
										<include>**/compatibility_info.cpp</include>
										<include>*-${arch}*.vcproj</include>
									</includes>
								</fileset>								
								<fileset>
									<directory>${libdir}</directory>
									<followSymlinks>false</followSymlinks>
									<useDefaultExcludes>true</useDefaultExcludes>
									<includes>
										<include>**/${project.artifactId}.lib</include>
										<include>**/${project.artifactId}.exe</include>
										<include>**/${project.artifactId}.pdb</include>
										<include>**/${project.artifactId}.ilk</include>											
										<include>**/${project.artifactId}.so</include>
										<include>**/${project.artifactId}</include>
										<include>**/${project.artifactId}-bin</include>
									</includes>
								</fileset>								
							</filesets>
							<skip>${clean-skip}</skip>
						</configuration>
					</execution>
				</executions>
			</plugin>

			<plugin>
				<groupId>org.apache.maven.plugins</groupId>
				<artifactId>maven-resources-plugin</artifactId>
				<version>2.5</version>
				<executions>
					<execution>
						<id>prepare-qt-project</id>
						<phase>initialize</phase>
						<goals>
							<goal>copy-resources</goal>
						</goals>
						<configuration>
							<outputDirectory>${project.build.directory}</outputDirectory>
							<resources>          
								<resource>
									<targetPath>${project.build.directory}</targetPath>
									<directory>${basedir}/../cpp/shared-resources</directory>
									<filtering>true</filtering>
									<excludes>
										<exclude>icons/**</exclude>
									</excludes>
								</resource>
								<resource>
									<targetPath>${project.build.directory}</targetPath>
									<directory>${basedir}/../cpp/shared-resources/icons/${custom.skin}</directory>
									<filtering>false</filtering>
								</resource>												
							</resources>              
							<encoding>UTF-8</encoding>
						</configuration>            
					</execution>
				</executions>
			</plugin>			

			<plugin>
				<groupId>org.codehaus.mojo</groupId>
				<artifactId>exec-maven-plugin</artifactId>
				<version>1.1.1</version>
				<executions>
					<execution>
						<id>gen-qrc</id>
						<phase>process-sources</phase>
						<goals>
							<goal>exec</goal>
						</goals>
						<configuration>
							<executable>${python.dir}/python</executable>
							<arguments>
								<argument>gen-resources.py</argument>
							</arguments>
							<workingDirectory>${project.build.directory}</workingDirectory>		
						</configuration>
					</execution>
					<execution>
						<id>additional-build-steps</id>
						<phase>process-sources</phase>
						<goals>
							<goal>exec</goal>
						</goals>
						<configuration>
							<executable>${python.dir}/python</executable>
							<arguments>
								<argument>build-prepare.py</argument>
							</arguments>
							<workingDirectory>${project.build.directory}</workingDirectory>		
						</configuration>
					</execution>
				</executions>
			</plugin>					
			<plugin>
				<artifactId>maven-antrun-plugin</artifactId>
				<version>1.7</version>
				<executions>
					<execution>
						<id>generate-qt-project</id>
						<phase>generate-resources</phase>
						<goals>
							<goal>run</goal>
						</goals>
						<configuration>
							<failOnError>false</failOnError>
							<target>							
								<chmod file="${project.build.directory}/*.sh" perm="755"/>

								<concat destfile="${project.build.directory}/${project.artifactId}.pro" append="false">
									<filelist dir="${project.build.directory}" files="template.pro"/>
								</concat>	
								<echo file="${project.build.directory}/${project.artifactId}.pro" append="true">${line.separator}</echo>							

								<dirset id="includes_path" dir="${libdir}/build/include" includes="*" erroronmissingdir="false"/>
								<pathconvert pathsep="${line.separator}" property="includes" refid="includes_path">
									<map from="" to="INCLUDEPATH += "/>
								</pathconvert>								
								<echo file="${project.build.directory}/${project.artifactId}.pro" append="true">${line.separator}${includes}</echo>

								<dirset id="base_includes_path" dir="${environment.dir}/include" includes="*" erroronmissingdir="false"/>
								<pathconvert pathsep="${line.separator}" property="base_includes" refid="base_includes_path">
									<map from="" to="INCLUDEPATH += "/>
								</pathconvert>								
								<echo file="${project.build.directory}/${project.artifactId}.pro" append="true">${line.separator}${base_includes}</echo>								

								<fileset id="debug_libs_path" dir="${libdir}/build/bin/debug" erroronmissingdir="false">
									<include name="**/*.lib" />
								</fileset>
								<echo file="${project.build.directory}/${project.artifactId}.pro" append="true">${line.separator}CONFIG(debug, debug|release) {</echo>
								<pathconvert pathsep="${line.separator}" property="debug_libs" refid="debug_libs_path">
									<map from="${libdir}/build/bin/debug/" to="     LIBS += -l"/>									
									<regexpmapper from="^(.*)\.lib$$" to="\1"/>
								</pathconvert>								
								<echo file="${project.build.directory}/${project.artifactId}.pro" append="true">${line.separator}${debug_libs}${line.separator}}</echo>

								<fileset id="release_libs_path" dir="${libdir}/build/bin/release" erroronmissingdir="false">
									<include name="**/*.lib" />
								</fileset>
								<echo file="${project.build.directory}/${project.artifactId}.pro" append="true">${line.separator}CONFIG(release, debug|release) {</echo>
								<pathconvert pathsep="${line.separator}" property="release_libs" refid="release_libs_path">
									<map from="${libdir}/build/bin/release/" to="    LIBS += -l"/>									
									<regexpmapper from="^(.*)\.lib$$" to="\1"/>
								</pathconvert>								
								<echo file="${project.build.directory}/${project.artifactId}.pro" append="true">${line.separator}${release_libs}${line.separator}}</echo>

								<fileset id="linux_debug_libs_path" dir="${libdir}/build/bin/debug" erroronmissingdir="false">
									<include name="**/*.so" />
									<include name="**/*.a" />
									<exclude name="**/libcommon.a" />																		
								</fileset>
								<echo file="${project.build.directory}/${project.artifactId}.pro" append="true">${line.separator}unix {</echo>
								<echo file="${project.build.directory}/${project.artifactId}.pro" append="true">${line.separator}CONFIG(debug, debug|release) {</echo>
								<echo file="${project.build.directory}/${project.artifactId}.pro" append="true">${line.separator}    !mac: LIBS += -Wl,--start-group</echo>
								<pathconvert pathsep="${line.separator}" property="linux_debug_libs" refid="linux_debug_libs_path">
									<map from="${libdir}/build/bin/debug/lib" to="    LIBS += -l"/>									
									<regexpmapper from="^(.*)\.(.*)$$" to="\1"/>
								</pathconvert>								
								<echo file="${project.build.directory}/${project.artifactId}.pro" append="true">${line.separator}${linux_debug_libs}${line.separator}</echo>
								<echo file="${project.build.directory}/${project.artifactId}.pro" append="true">${line.separator}    !mac: LIBS += -Wl,--end-group${line.separator}}}</echo>

								<fileset id="linux_release_libs_path" dir="${libdir}/build/bin/release" erroronmissingdir="false">
									<include name="**/*.so" />
									<include name="**/*.a" />									
									<exclude name="**/libcommon.a" />									
								</fileset>
								<echo file="${project.build.directory}/${project.artifactId}.pro" append="true">${line.separator}unix {</echo>
								<echo file="${project.build.directory}/${project.artifactId}.pro" append="true">${line.separator}CONFIG(release, debug|release) {</echo>
								<echo file="${project.build.directory}/${project.artifactId}.pro" append="true">${line.separator}    !mac: LIBS += -Wl,--start-group</echo>
								<pathconvert pathsep="${line.separator}" property="linux_release_libs" refid="linux_release_libs_path">
									<map from="${libdir}/build/bin/release/lib" to="    LIBS += -l"/>									
									<regexpmapper from="^(.*)\.(.*)$$" to="\1"/>
								</pathconvert>								
								<echo file="${project.build.directory}/${project.artifactId}.pro" append="true">${line.separator}${linux_release_libs}${line.separator}</echo>
								<echo file="${project.build.directory}/${project.artifactId}.pro" append="true">${line.separator}    !mac: LIBS += -Wl,--end-group${line.separator}}}</echo>
								<echo file="${project.build.directory}/${project.artifactId}.pro" append="true">${line.separator}${postfix.libs}${line.separator}</echo>

								<fileset id="headers_path" dir="${project.build.sourceDirectory}" erroronmissingdir="false">
									<include name="**/*.h" />
									<exclude name="**/version.h" />
									<exclude name="**/*_${exclude_platform}/**" />		
									<exclude name="**/*_${exclude_platform}.*" />											
									<exclude name="youtube/**" />
								</fileset>
								<pathconvert pathsep="${line.separator}" property="headers" refid="headers_path">
									<map from="" to="HEADERS += "/>
								</pathconvert>									
								<echo file="${project.build.directory}/${project.artifactId}.pro" append="true">${line.separator}${headers}</echo>

								<!--<fileset id="libs_headers_path" dir="${libdir}" erroronmissingdir="false">
									<include name="**/*.c" />
								</fileset>
								<pathconvert pathsep="${line.separator}" property="libs_headers" refid="libs_headers_path">
									<map from="" to="HEADERS += "/>
								</pathconvert>									
								<echo file="${project.build.directory}/${project.artifactId}.pro" append="true">${line.separator}${libs_headers}</echo>		-->						

								<fileset id="sources_path" dir="${project.build.sourceDirectory}" erroronmissingdir="false">
									<include name="**/*.cpp" />
									<include name="**/*.cc" />
									<include name="**/*.c" />
									<exclude name="youtube/**" />
									<exclude name="**/*_${exclude_platform}/**" />
									<exclude name="**/*_${exclude_platform}.*" />
									<exclude name="StdAfx.cpp" />
								</fileset>
								<pathconvert pathsep="${line.separator}" property="sources" refid="sources_path">
									<map from="" to="SOURCES += "/>
								</pathconvert>
								<echo file="${project.build.directory}/${project.artifactId}.pro" append="true">${line.separator}${sources}</echo>

								<fileset id="forms_path" dir="${project.build.sourceDirectory}" erroronmissingdir="false">
									<include name="**/*.ui" />
									<exclude name="youtube/**" />
									<exclude name="**/**_${exclude_platform}/**" />										
								</fileset>
								<pathconvert pathsep="${line.separator}" property="forms" refid="forms_path">
									<map from="" to="FORMS += "/>
								</pathconvert>								
								<echo file="${project.build.directory}/${project.artifactId}.pro" append="true">${line.separator}${forms}</echo>

								<fileset id="proto_path" dir="${project.build.sourceDirectory}" erroronmissingdir="false">
									<include name="**/*.proto" />
								</fileset>
								<pathconvert pathsep="${line.separator}" property="proto" refid="proto_path">
									<map from="" to="PB_FILES += "/>
								</pathconvert>
								<echo file="${project.build.directory}/${project.artifactId}.pro" append="true">${line.separator}${proto}</echo>
								<echo file="${project.build.directory}/${project.artifactId}.pro" append="true">${line.separator}</echo>			

								<concat destfile="${project.build.directory}/${project.artifactId}.pro" append="true">
									<filelist dir="${project.build.directory}" files="${project.artifactId}-specifics.pro"/>
								</concat>	                                
							</target>
						</configuration>
					</execution>				
				</executions>
			</plugin>				
		</plugins>		
	</build>
	<profiles>
		<profile>
			<id>windows</id>
			<activation>
				<os>
					<family>Windows</family>
				</os>
			</activation>
			<properties>
				<!-- <compiler>msvc2008</compiler> -->
				<!-- <arch>x86</arch> -->
				<platform>windows</platform>
				<exclude_platform>unix</exclude_platform>
			</properties>
			<build>
				<plugins>					
					<plugin>
						<groupId>org.codehaus.mojo</groupId>
						<artifactId>exec-maven-plugin</artifactId>
						<version>1.1.1</version>
						<executions>
							<execution>
								<id>generate-vcproj</id>
								<phase>process-resources</phase>
								<goals>
									<goal>exec</goal>
								</goals>
								<configuration>
									<executable>${environment.dir}/qt5/qtbase-${arch}/bin/qmake</executable>
									<workingDirectory>${project.build.directory}</workingDirectory>		
									<arguments>
										<commandlineArgs>-spec</commandlineArgs>
										<commandlineArgs>win32-msvc2012</commandlineArgs>
										<commandlineArgs>-tp</commandlineArgs>
										<commandlineArgs>vc</commandlineArgs>
										<commandlineArgs>-o</commandlineArgs>
										<commandlineArgs>${project.build.sourceDirectory}/${project.artifactId}-${arch}.vcxproj</commandlineArgs>
										<commandlineArgs>${project.build.directory}/${project.artifactId}.pro</commandlineArgs>
									</arguments>
								</configuration>
							</execution>	
							<execution>
								<id>default-cli</id>
								<phase>process-classes</phase>
								<goals>
									<goal>exec</goal>
								</goals>
								<configuration>
									<executable>build.bat</executable>
									<workingDirectory>${project.build.directory}</workingDirectory>		
									<arguments>
										<commandlineArgs>${build.configuration}</commandlineArgs>
									</arguments>
								</configuration>
							</execution>							
						</executions>
					</plugin>	
					<plugin>
						<groupId>com.google.code.maven-replacer-plugin</groupId>
						<artifactId>replacer</artifactId>
						<version>1.5.2</version>
						<executions>
							<execution>
								<phase>process-resources</phase>
								<goals>
									<goal>replace</goal>
								</goals>
								<configuration>
                                    <encoding>utf-8</encoding>
									<includes>
										<include>**/${project.artifactId}-x64.vcproj</include>
									</includes>
									<!-- <excludes>
										<exclude>**/vmaxproxy-x64.vcproj</exclude>
									</excludes> -->									
									<replacements>
										<replacement>
											<token>Win32</token>
											<value>${arch}</value>
										</replacement>         
									</replacements>
									<skip>${replace.skip}</skip>
								</configuration>								
							</execution>

							<!-- Fixing qmake-generated msvc2012 project files. Sometimes this step will be unneccessary (when qmake is fixed) -->
							<execution>
								<id>add_protoc_run</id>
								<phase>process-resources</phase>
								<goals>
									<goal>replace</goal>
								</goals>
								<configuration>
                                    <encoding>utf-8</encoding>
									<unescape>no</unescape>
                                    <ignoreErrors>true</ignoreErrors>
									<includes>
										<include>**/${project.artifactId}-*.vcxproj</include>
									</includes>
									<replacements>
										<!-- Adding custom build steps since qmake cannot do that for msvc2012 project file -->
										<replacement>
											<xpath>//Project/ItemGroup/None[contains(@Include,'.proto')]</xpath>
 											<token><![CDATA[<None\s*Include=\"(.*)[\\/]{1}([\w\d_\-]+)\.([\w\d_\-]+)\".*/>]]></token>
<value><![CDATA[
    <CustomBuild Include="$1/$2.$3">
      <AdditionalInputs>${libdir}/build/bin/protoc;$1/$2.$3</AdditionalInputs>
      <Command         >${libdir}/build/bin/protoc --proto_path=${root}/${project.artifactId}/src/api/pb --cpp_out=${root}/${project.artifactId}/x86/build/\$(Configuration)/generated/ ${root}/${project.artifactId}/src/$1/$2.$3</Command>
      <Message         >Generating code from $1/$2.$3 to $2.pb.cc</Message>
      <Outputs         >${root}/${project.artifactId}/x86/build/\$(Configuration)/generated/$2.pb.cc</Outputs>
    </CustomBuild>
]]></value>
										</replacement>

										<!-- Fixing compiling of *.pb.cc files -->
										<replacement>
											<xpath>//Project/ItemGroup/CustomBuild[contains(@Include,'.pb.cc')]</xpath>
 											<token>CustomBuild</token>
											<value>ClCompile</value>
										</replacement>

										<!-- Disabling compile of .res file (otherwise we come into duplicate resource error during linkage) -->
										<replacement>
											<xpath>//Project/ItemGroup/CustomBuild[contains(@Include,'.res')]</xpath>
 											<token>CustomBuild</token>
											<value>None</value>
										</replacement>

										<!-- Adding "Create precompiled header option" to StdAfx.cpp compile options -->
										<replacement>
											<xpath>//Project/ItemGroup/ClCompile[contains(@Include,'StdAfx.cpp')]</xpath>
 											<token>CustomBuild</token>
											<value>None</value>
										</replacement>
   
									</replacements>
									<skip>${replace.skip}</skip>
								</configuration>								
							</execution>
						</executions>
					</plugin>
				</plugins>
			</build>
		</profile>

		<profile>
			<id>linux</id>
			<activation>
				<os>
					<family>unix</family>
					<name>linux</name>
				</os>		
			</activation>
			<properties>
				<compiler>gcc</compiler>
				<rename-skip>false</rename-skip>
				<exclude_platform>win</exclude_platform>				
			</properties>
			<build>	
				<plugins>
					<plugin>
						<groupId>org.codehaus.mojo</groupId>
						<artifactId>exec-maven-plugin</artifactId>
						<version>1.1.1</version>
						<executions>
							<execution>
								<id>generate-makefile</id>
								<phase>process-resources</phase>
								<goals>
									<goal>exec</goal>
								</goals>
								<configuration>
									<executable>${environment.dir}/qt5/qtbase-${arch}/bin/qmake</executable>
									<workingDirectory>${project.build.directory}</workingDirectory>		
									<arguments>
										<commandlineArgs>-spec</commandlineArgs>
										<commandlineArgs>${qt.spec}</commandlineArgs>
										<commandlineArgs>CONFIG+=${build.configuration}</commandlineArgs>
										<commandlineArgs>-o</commandlineArgs>
										<commandlineArgs>${project.build.directory}/Makefile.${build.configuration}</commandlineArgs>
										<commandlineArgs>${project.build.directory}/${project.artifactId}.pro</commandlineArgs>
									</arguments>
								</configuration>
							</execution>	
							<execution>
								<id>process-with-make</id>
								<phase>process-classes</phase>
								<goals>
									<goal>exec</goal>
								</goals>
								<configuration>
									<executable>${project.build.directory}/build.sh</executable>
									<workingDirectory>${project.build.directory}</workingDirectory>		
								</configuration>
							</execution>

<!--							<execution>
								<id>prepare-deb</id>
								<phase>prepare-package</phase>
								<goals>
									<goal>exec</goal>
								</goals>
								<configuration>
									<executable>${project.build.directory}/prepare-package.sh</executable>
									<workingDirectory>${project.build.directory}</workingDirectory>		
									<skip>${assembly-skip}</skip>
								</configuration>
							</execution>-->
						</executions>
					</plugin>

					<!--<plugin>
						<artifactId>maven-assembly-plugin</artifactId>
						<version>2.2.2</version>
						<executions>
							<execution>
								<id>pack-binaries</id>
								<phase>package</phase>
								<goals>
									<goal>single</goal>
								</goals>
								<configuration>
									<descriptors>
										<descriptor>${project.build.directory}/binaries-linux.xml</descriptor>
									</descriptors>							
								</configuration>
							</execution>
						</executions>
					</plugin>-->
				</plugins>	
			</build>			
		</profile>	
		<profile>
			<id>macosx</id>
			<activation>
				<os>
					<family>mac</family>
				</os>		
			</activation>
			<properties>
				<compiler>gcc</compiler>
				<rename-skip>false</rename-skip>
				<exclude_platform>win</exclude_platform>				
			</properties>
			<build>	
				<plugins>
					<plugin>
						<groupId>org.codehaus.mojo</groupId>
						<artifactId>exec-maven-plugin</artifactId>
						<version>1.1.1</version>
						<executions>
							<execution>
								<id>generate-makefile</id>
								<phase>process-resources</phase>
								<goals>
									<goal>exec</goal>
								</goals>
								<configuration>
									<executable>${environment.dir}/qt5/qtbase-${arch}/bin/qmake</executable>
									<workingDirectory>${project.build.directory}</workingDirectory>		
									<arguments>
										<commandlineArgs>-spec</commandlineArgs>
										<commandlineArgs>${qt.spec}</commandlineArgs>
										<commandlineArgs>CONFIG+=${build.configuration}</commandlineArgs>
										<commandlineArgs>-o</commandlineArgs>
										<commandlineArgs>${project.build.directory}/Makefile.${build.configuration}</commandlineArgs>
										<commandlineArgs>${project.build.directory}/${project.artifactId}.pro</commandlineArgs>
									</arguments>
								</configuration>
							</execution>	
							<execution>
								<id>process-with-make</id>
								<phase>process-classes</phase>
								<goals>
									<goal>exec</goal>
								</goals>
								<configuration>
									<executable>${project.build.directory}/build.sh</executable>
									<workingDirectory>${project.build.directory}</workingDirectory>		
								</configuration>
							</execution>

							<execution>
								<id>prepare-deb</id>
								<phase>prepare-package</phase>
								<goals>
									<goal>exec</goal>
								</goals>
								<configuration>
									<executable>${project.build.directory}/prepare-package.sh</executable>
									<workingDirectory>${project.build.directory}</workingDirectory>		
									<skip>${assembly-skip}</skip>
								</configuration>
							</execution>
						</executions>
					</plugin>
				</plugins>	
			</build>			
		</profile>	
	</profiles>	
>>>>>>> 1854836f
</project><|MERGE_RESOLUTION|>--- conflicted
+++ resolved
@@ -1,6 +1,5 @@
 <project xmlns="http://maven.apache.org/POM/4.0.0" xmlns:xsi="http://www.w3.org/2001/XMLSchema-instance" xsi:schemaLocation="http://maven.apache.org/POM/4.0.0 http://maven.apache.org/maven-v4_0_0.xsd">
 
-<<<<<<< HEAD
     <parent>
         <artifactId>hdwitness</artifactId>
         <groupId>com.networkoptix.hdwitness</groupId>
@@ -99,6 +98,10 @@
                     </execution>
                 </executions>
             </plugin>					
+									<exclude name="youtube/**" />									
+									<exclude name="**/*_${exclude_platform}/**" />	
+									<exclude name="**/*_${exclude_platform}.*" />																				
+									<exclude name="StdAfx.cpp" />
 
         </plugins>		
     </build>
@@ -111,8 +114,6 @@
                 </os>
             </activation>
             <properties>
-                <compiler>msvc2008</compiler>
-                <arch>x86</arch>
                 <platform>windows</platform>
                 <exclude_platform>unix</exclude_platform>
             </properties>
@@ -124,6 +125,10 @@
                         <version>1.1.1</version>
                         <executions>	
                             <execution>
+									<executable>${environment.dir}/qt5/qtbase-${arch}/bin/qmake</executable>
+										<commandlineArgs>-spec</commandlineArgs>
+										<commandlineArgs>win32-msvc2012</commandlineArgs>
+										<commandlineArgs>${project.build.sourceDirectory}/${project.artifactId}-${arch}.vcxproj</commandlineArgs>
                                 <id>default-cli</id>
                                 <phase>process-classes</phase>
                                 <goals>
@@ -139,510 +144,7 @@
                             </execution>							
                         </executions>
                     </plugin>	
-                </plugins>
-            </build>
-        </profile>
-
-        <profile>
-            <id>linux</id>
-            <activation>
-                <os>
-                    <family>unix</family>
-                    <name>linux</name>
-                </os>		
-            </activation>
-            <properties>
-                <compiler>gcc</compiler>
-                <rename-skip>false</rename-skip>
-                <exclude_platform>win</exclude_platform>				
-            </properties>
-            <build>	
-                <plugins>
-                    <plugin>
-                        <groupId>org.codehaus.mojo</groupId>
-                        <artifactId>exec-maven-plugin</artifactId>
-                        <version>1.1.1</version>
-                        <executions>	
-                            <execution>
-                                <id>process-with-make</id>
-                                <phase>process-classes</phase>
-                                <goals>
-                                    <goal>exec</goal>
-                                </goals>
-                                <configuration>
-                                    <executable>${project.build.directory}/build.sh</executable>
-                                    <workingDirectory>${project.build.directory}</workingDirectory>		
-                                </configuration>
-                            </execution>
-
-                            <execution>
-                                <id>prepare-deb</id>
-                                <phase>prepare-package</phase>
-                                <goals>
-                                    <goal>exec</goal>
-                                </goals>
-                                <configuration>
-                                    <executable>${project.build.directory}/prepare-package.sh</executable>
-                                    <workingDirectory>${project.build.directory}</workingDirectory>		
-                                    <skip>${assembly-skip}</skip>
-                                </configuration>
-                            </execution>
-                        </executions>
-                    </plugin>
-                </plugins>	
-            </build>			
-        </profile>	
-        <profile>
-            <id>macosx</id>
-            <activation>
-                <os>
-                    <family>mac</family>
-                </os>		
-            </activation>
-            <properties>
-                <compiler>gcc</compiler>
-                <rename-skip>false</rename-skip>
-                <exclude_platform>win</exclude_platform>				
-            </properties>
-            <build>	
-                <plugins>
-                    <plugin>
-                        <groupId>org.codehaus.mojo</groupId>
-                        <artifactId>exec-maven-plugin</artifactId>
-                        <version>1.1.1</version>
-                        <executions>
-
-                            <execution>
-                                <id>process-with-make</id>
-                                <phase>process-classes</phase>
-                                <goals>
-                                    <goal>exec</goal>
-                                </goals>
-                                <configuration>
-                                    <executable>${project.build.directory}/build.sh</executable>
-                                    <workingDirectory>${project.build.directory}</workingDirectory>		
-                                </configuration>
-                            </execution>
-
-                            <execution>
-                                <id>prepare-deb</id>
-                                <phase>prepare-package</phase>
-                                <goals>
-                                    <goal>exec</goal>
-                                </goals>
-                                <configuration>
-                                    <executable>${project.build.directory}/prepare-package.sh</executable>
-                                    <workingDirectory>${project.build.directory}</workingDirectory>		
-                                    <skip>${assembly-skip}</skip>
-                                </configuration>
-                            </execution>
-                        </executions>
-                    </plugin>
-                </plugins>	
-            </build>			
-        </profile>	
-    </profiles>	
-=======
-	<parent>
-		<artifactId>hdwitness</artifactId>
-		<groupId>com.networkoptix.hdwitness</groupId>
-		<version>2.0.0-SNAPSHOT</version>
-		<relativePath>..</relativePath>
-	</parent>
-
-	<groupId>com.networkoptix.hdwitness</groupId>
-	<version>2.0.0-SNAPSHOT</version>
-	<modelVersion>4.0.0</modelVersion>
-	<artifactId>cpp</artifactId>
-	<packaging>pom</packaging>
-	<name>Common POM for cpp projects</name>
-
-	<properties>
-		<buildLib/>
-		<product.title>${project.name}</product.title>		
-                <postfix.libs/>
-	</properties>
-
-	<build>
-		<directory>${arch}</directory>
-		<outputDirectory>${arch}</outputDirectory>
-		<sourceDirectory>${basedir}/src</sourceDirectory> 
-		<defaultGoal>compile</defaultGoal>
-		<plugins>
-			<plugin>
-				<groupId>org.codehaus.mojo</groupId>
-				<artifactId>properties-maven-plugin</artifactId>
-				<version>1.0-alpha-2</version>
-				<executions>
-					<execution>
-						<phase>validate</phase>
-						<goals>
-							<goal>read-project-properties</goal>
-						</goals>
-						<configuration>
-							<files>
-								<file>../build-${customization}.properties</file>
-								<file>../rsa-key-${license.environment}.properties</file>								
-								<file>../build_environment/${arch}/libdir.properties</file>
-							</files>
-						</configuration>
-					</execution>
-				</executions>
-			</plugin>
-
-			<plugin>
-				<artifactId>maven-clean-plugin</artifactId>
-				<version>2.5</version>
-				<executions>
-					<execution>
-						<id>auto-clean</id>
-						<phase>validate</phase>
-						<goals>
-							<goal>clean</goal>
-						</goals>
-						<configuration>
-							<excludeDefaultDirectories>true</excludeDefaultDirectories>
-							<filesets>
-								<fileset>
-									<directory>${project.build.directory}</directory>
-									<followSymlinks>false</followSymlinks>
-									<useDefaultExcludes>true</useDefaultExcludes>
-									<excludes>
-										<exclude>**/*.user</exclude>
-										<exclude>**/launcher.exe</exclude>
-									</excludes>
-								</fileset>
-								<fileset>
-									<directory>${project.build.sourceDirectory}</directory>
-									<followSymlinks>false</followSymlinks>
-									<useDefaultExcludes>true</useDefaultExcludes>
-									<includes>
-										<include>**/version.h</include>
-										<include>**/filetypes.h</include>
-										<include>**/compatibility_info.cpp</include>
-										<include>*-${arch}*.vcproj</include>
-									</includes>
-								</fileset>								
-								<fileset>
-									<directory>${libdir}</directory>
-									<followSymlinks>false</followSymlinks>
-									<useDefaultExcludes>true</useDefaultExcludes>
-									<includes>
-										<include>**/${project.artifactId}.lib</include>
-										<include>**/${project.artifactId}.exe</include>
-										<include>**/${project.artifactId}.pdb</include>
-										<include>**/${project.artifactId}.ilk</include>											
-										<include>**/${project.artifactId}.so</include>
-										<include>**/${project.artifactId}</include>
-										<include>**/${project.artifactId}-bin</include>
-									</includes>
-								</fileset>								
-							</filesets>
-							<skip>${clean-skip}</skip>
-						</configuration>
-					</execution>
-				</executions>
-			</plugin>
-
-			<plugin>
-				<groupId>org.apache.maven.plugins</groupId>
-				<artifactId>maven-resources-plugin</artifactId>
-				<version>2.5</version>
-				<executions>
-					<execution>
-						<id>prepare-qt-project</id>
-						<phase>initialize</phase>
-						<goals>
-							<goal>copy-resources</goal>
-						</goals>
-						<configuration>
-							<outputDirectory>${project.build.directory}</outputDirectory>
-							<resources>          
-								<resource>
-									<targetPath>${project.build.directory}</targetPath>
-									<directory>${basedir}/../cpp/shared-resources</directory>
-									<filtering>true</filtering>
-									<excludes>
-										<exclude>icons/**</exclude>
-									</excludes>
-								</resource>
-								<resource>
-									<targetPath>${project.build.directory}</targetPath>
-									<directory>${basedir}/../cpp/shared-resources/icons/${custom.skin}</directory>
-									<filtering>false</filtering>
-								</resource>												
-							</resources>              
-							<encoding>UTF-8</encoding>
-						</configuration>            
-					</execution>
-				</executions>
-			</plugin>			
-
-			<plugin>
-				<groupId>org.codehaus.mojo</groupId>
-				<artifactId>exec-maven-plugin</artifactId>
-				<version>1.1.1</version>
-				<executions>
-					<execution>
-						<id>gen-qrc</id>
-						<phase>process-sources</phase>
-						<goals>
-							<goal>exec</goal>
-						</goals>
-						<configuration>
-							<executable>${python.dir}/python</executable>
-							<arguments>
-								<argument>gen-resources.py</argument>
-							</arguments>
-							<workingDirectory>${project.build.directory}</workingDirectory>		
-						</configuration>
-					</execution>
-					<execution>
-						<id>additional-build-steps</id>
-						<phase>process-sources</phase>
-						<goals>
-							<goal>exec</goal>
-						</goals>
-						<configuration>
-							<executable>${python.dir}/python</executable>
-							<arguments>
-								<argument>build-prepare.py</argument>
-							</arguments>
-							<workingDirectory>${project.build.directory}</workingDirectory>		
-						</configuration>
-					</execution>
-				</executions>
-			</plugin>					
-			<plugin>
-				<artifactId>maven-antrun-plugin</artifactId>
-				<version>1.7</version>
-				<executions>
-					<execution>
-						<id>generate-qt-project</id>
-						<phase>generate-resources</phase>
-						<goals>
-							<goal>run</goal>
-						</goals>
-						<configuration>
-							<failOnError>false</failOnError>
-							<target>							
-								<chmod file="${project.build.directory}/*.sh" perm="755"/>
-
-								<concat destfile="${project.build.directory}/${project.artifactId}.pro" append="false">
-									<filelist dir="${project.build.directory}" files="template.pro"/>
-								</concat>	
-								<echo file="${project.build.directory}/${project.artifactId}.pro" append="true">${line.separator}</echo>							
-
-								<dirset id="includes_path" dir="${libdir}/build/include" includes="*" erroronmissingdir="false"/>
-								<pathconvert pathsep="${line.separator}" property="includes" refid="includes_path">
-									<map from="" to="INCLUDEPATH += "/>
-								</pathconvert>								
-								<echo file="${project.build.directory}/${project.artifactId}.pro" append="true">${line.separator}${includes}</echo>
-
-								<dirset id="base_includes_path" dir="${environment.dir}/include" includes="*" erroronmissingdir="false"/>
-								<pathconvert pathsep="${line.separator}" property="base_includes" refid="base_includes_path">
-									<map from="" to="INCLUDEPATH += "/>
-								</pathconvert>								
-								<echo file="${project.build.directory}/${project.artifactId}.pro" append="true">${line.separator}${base_includes}</echo>								
-
-								<fileset id="debug_libs_path" dir="${libdir}/build/bin/debug" erroronmissingdir="false">
-									<include name="**/*.lib" />
-								</fileset>
-								<echo file="${project.build.directory}/${project.artifactId}.pro" append="true">${line.separator}CONFIG(debug, debug|release) {</echo>
-								<pathconvert pathsep="${line.separator}" property="debug_libs" refid="debug_libs_path">
-									<map from="${libdir}/build/bin/debug/" to="     LIBS += -l"/>									
-									<regexpmapper from="^(.*)\.lib$$" to="\1"/>
-								</pathconvert>								
-								<echo file="${project.build.directory}/${project.artifactId}.pro" append="true">${line.separator}${debug_libs}${line.separator}}</echo>
-
-								<fileset id="release_libs_path" dir="${libdir}/build/bin/release" erroronmissingdir="false">
-									<include name="**/*.lib" />
-								</fileset>
-								<echo file="${project.build.directory}/${project.artifactId}.pro" append="true">${line.separator}CONFIG(release, debug|release) {</echo>
-								<pathconvert pathsep="${line.separator}" property="release_libs" refid="release_libs_path">
-									<map from="${libdir}/build/bin/release/" to="    LIBS += -l"/>									
-									<regexpmapper from="^(.*)\.lib$$" to="\1"/>
-								</pathconvert>								
-								<echo file="${project.build.directory}/${project.artifactId}.pro" append="true">${line.separator}${release_libs}${line.separator}}</echo>
-
-								<fileset id="linux_debug_libs_path" dir="${libdir}/build/bin/debug" erroronmissingdir="false">
-									<include name="**/*.so" />
-									<include name="**/*.a" />
-									<exclude name="**/libcommon.a" />																		
-								</fileset>
-								<echo file="${project.build.directory}/${project.artifactId}.pro" append="true">${line.separator}unix {</echo>
-								<echo file="${project.build.directory}/${project.artifactId}.pro" append="true">${line.separator}CONFIG(debug, debug|release) {</echo>
-								<echo file="${project.build.directory}/${project.artifactId}.pro" append="true">${line.separator}    !mac: LIBS += -Wl,--start-group</echo>
-								<pathconvert pathsep="${line.separator}" property="linux_debug_libs" refid="linux_debug_libs_path">
-									<map from="${libdir}/build/bin/debug/lib" to="    LIBS += -l"/>									
-									<regexpmapper from="^(.*)\.(.*)$$" to="\1"/>
-								</pathconvert>								
-								<echo file="${project.build.directory}/${project.artifactId}.pro" append="true">${line.separator}${linux_debug_libs}${line.separator}</echo>
-								<echo file="${project.build.directory}/${project.artifactId}.pro" append="true">${line.separator}    !mac: LIBS += -Wl,--end-group${line.separator}}}</echo>
-
-								<fileset id="linux_release_libs_path" dir="${libdir}/build/bin/release" erroronmissingdir="false">
-									<include name="**/*.so" />
-									<include name="**/*.a" />									
-									<exclude name="**/libcommon.a" />									
-								</fileset>
-								<echo file="${project.build.directory}/${project.artifactId}.pro" append="true">${line.separator}unix {</echo>
-								<echo file="${project.build.directory}/${project.artifactId}.pro" append="true">${line.separator}CONFIG(release, debug|release) {</echo>
-								<echo file="${project.build.directory}/${project.artifactId}.pro" append="true">${line.separator}    !mac: LIBS += -Wl,--start-group</echo>
-								<pathconvert pathsep="${line.separator}" property="linux_release_libs" refid="linux_release_libs_path">
-									<map from="${libdir}/build/bin/release/lib" to="    LIBS += -l"/>									
-									<regexpmapper from="^(.*)\.(.*)$$" to="\1"/>
-								</pathconvert>								
-								<echo file="${project.build.directory}/${project.artifactId}.pro" append="true">${line.separator}${linux_release_libs}${line.separator}</echo>
-								<echo file="${project.build.directory}/${project.artifactId}.pro" append="true">${line.separator}    !mac: LIBS += -Wl,--end-group${line.separator}}}</echo>
-								<echo file="${project.build.directory}/${project.artifactId}.pro" append="true">${line.separator}${postfix.libs}${line.separator}</echo>
-
-								<fileset id="headers_path" dir="${project.build.sourceDirectory}" erroronmissingdir="false">
-									<include name="**/*.h" />
-									<exclude name="**/version.h" />
-									<exclude name="**/*_${exclude_platform}/**" />		
-									<exclude name="**/*_${exclude_platform}.*" />											
-									<exclude name="youtube/**" />
-								</fileset>
-								<pathconvert pathsep="${line.separator}" property="headers" refid="headers_path">
-									<map from="" to="HEADERS += "/>
-								</pathconvert>									
-								<echo file="${project.build.directory}/${project.artifactId}.pro" append="true">${line.separator}${headers}</echo>
-
-								<!--<fileset id="libs_headers_path" dir="${libdir}" erroronmissingdir="false">
-									<include name="**/*.c" />
-								</fileset>
-								<pathconvert pathsep="${line.separator}" property="libs_headers" refid="libs_headers_path">
-									<map from="" to="HEADERS += "/>
-								</pathconvert>									
-								<echo file="${project.build.directory}/${project.artifactId}.pro" append="true">${line.separator}${libs_headers}</echo>		-->						
-
-								<fileset id="sources_path" dir="${project.build.sourceDirectory}" erroronmissingdir="false">
-									<include name="**/*.cpp" />
-									<include name="**/*.cc" />
-									<include name="**/*.c" />
-									<exclude name="youtube/**" />
-									<exclude name="**/*_${exclude_platform}/**" />
-									<exclude name="**/*_${exclude_platform}.*" />
-									<exclude name="StdAfx.cpp" />
-								</fileset>
-								<pathconvert pathsep="${line.separator}" property="sources" refid="sources_path">
-									<map from="" to="SOURCES += "/>
-								</pathconvert>
-								<echo file="${project.build.directory}/${project.artifactId}.pro" append="true">${line.separator}${sources}</echo>
-
-								<fileset id="forms_path" dir="${project.build.sourceDirectory}" erroronmissingdir="false">
-									<include name="**/*.ui" />
-									<exclude name="youtube/**" />
-									<exclude name="**/**_${exclude_platform}/**" />										
-								</fileset>
-								<pathconvert pathsep="${line.separator}" property="forms" refid="forms_path">
-									<map from="" to="FORMS += "/>
-								</pathconvert>								
-								<echo file="${project.build.directory}/${project.artifactId}.pro" append="true">${line.separator}${forms}</echo>
-
-								<fileset id="proto_path" dir="${project.build.sourceDirectory}" erroronmissingdir="false">
-									<include name="**/*.proto" />
-								</fileset>
-								<pathconvert pathsep="${line.separator}" property="proto" refid="proto_path">
-									<map from="" to="PB_FILES += "/>
-								</pathconvert>
-								<echo file="${project.build.directory}/${project.artifactId}.pro" append="true">${line.separator}${proto}</echo>
-								<echo file="${project.build.directory}/${project.artifactId}.pro" append="true">${line.separator}</echo>			
-
-								<concat destfile="${project.build.directory}/${project.artifactId}.pro" append="true">
-									<filelist dir="${project.build.directory}" files="${project.artifactId}-specifics.pro"/>
-								</concat>	                                
-							</target>
-						</configuration>
-					</execution>				
-				</executions>
-			</plugin>				
-		</plugins>		
-	</build>
-	<profiles>
-		<profile>
-			<id>windows</id>
-			<activation>
-				<os>
-					<family>Windows</family>
-				</os>
-			</activation>
-			<properties>
-				<!-- <compiler>msvc2008</compiler> -->
-				<!-- <arch>x86</arch> -->
-				<platform>windows</platform>
-				<exclude_platform>unix</exclude_platform>
-			</properties>
-			<build>
-				<plugins>					
-					<plugin>
-						<groupId>org.codehaus.mojo</groupId>
-						<artifactId>exec-maven-plugin</artifactId>
-						<version>1.1.1</version>
-						<executions>
-							<execution>
-								<id>generate-vcproj</id>
-								<phase>process-resources</phase>
-								<goals>
-									<goal>exec</goal>
-								</goals>
-								<configuration>
-									<executable>${environment.dir}/qt5/qtbase-${arch}/bin/qmake</executable>
-									<workingDirectory>${project.build.directory}</workingDirectory>		
-									<arguments>
-										<commandlineArgs>-spec</commandlineArgs>
-										<commandlineArgs>win32-msvc2012</commandlineArgs>
-										<commandlineArgs>-tp</commandlineArgs>
-										<commandlineArgs>vc</commandlineArgs>
-										<commandlineArgs>-o</commandlineArgs>
-										<commandlineArgs>${project.build.sourceDirectory}/${project.artifactId}-${arch}.vcxproj</commandlineArgs>
-										<commandlineArgs>${project.build.directory}/${project.artifactId}.pro</commandlineArgs>
-									</arguments>
-								</configuration>
-							</execution>	
-							<execution>
-								<id>default-cli</id>
-								<phase>process-classes</phase>
-								<goals>
-									<goal>exec</goal>
-								</goals>
-								<configuration>
-									<executable>build.bat</executable>
-									<workingDirectory>${project.build.directory}</workingDirectory>		
-									<arguments>
-										<commandlineArgs>${build.configuration}</commandlineArgs>
-									</arguments>
-								</configuration>
-							</execution>							
-						</executions>
-					</plugin>	
-					<plugin>
-						<groupId>com.google.code.maven-replacer-plugin</groupId>
-						<artifactId>replacer</artifactId>
-						<version>1.5.2</version>
-						<executions>
-							<execution>
-								<phase>process-resources</phase>
-								<goals>
-									<goal>replace</goal>
-								</goals>
-								<configuration>
                                     <encoding>utf-8</encoding>
-									<includes>
-										<include>**/${project.artifactId}-x64.vcproj</include>
-									</includes>
-									<!-- <excludes>
-										<exclude>**/vmaxproxy-x64.vcproj</exclude>
-									</excludes> -->									
-									<replacements>
-										<replacement>
-											<token>Win32</token>
-											<value>${arch}</value>
-										</replacement>         
-									</replacements>
-									<skip>${replace.skip}</skip>
-								</configuration>								
-							</execution>
 
 							<!-- Fixing qmake-generated msvc2012 project files. Sometimes this step will be unneccessary (when qmake is fixed) -->
 							<execution>
@@ -698,166 +200,112 @@
 									<skip>${replace.skip}</skip>
 								</configuration>								
 							</execution>
-						</executions>
-					</plugin>
-				</plugins>
-			</build>
-		</profile>
-
-		<profile>
-			<id>linux</id>
-			<activation>
-				<os>
-					<family>unix</family>
-					<name>linux</name>
-				</os>		
-			</activation>
-			<properties>
-				<compiler>gcc</compiler>
-				<rename-skip>false</rename-skip>
-				<exclude_platform>win</exclude_platform>				
-			</properties>
-			<build>	
-				<plugins>
-					<plugin>
-						<groupId>org.codehaus.mojo</groupId>
-						<artifactId>exec-maven-plugin</artifactId>
-						<version>1.1.1</version>
-						<executions>
-							<execution>
-								<id>generate-makefile</id>
-								<phase>process-resources</phase>
-								<goals>
-									<goal>exec</goal>
-								</goals>
-								<configuration>
+                </plugins>
+            </build>
+        </profile>
+
+        <profile>
+            <id>linux</id>
+            <activation>
+                <os>
+                    <family>unix</family>
+                    <name>linux</name>
+                </os>		
+            </activation>
+            <properties>
+                <compiler>gcc</compiler>
+                <rename-skip>false</rename-skip>
+                <exclude_platform>win</exclude_platform>				
+            </properties>
+            <build>	
+                <plugins>
+                    <plugin>
+                        <groupId>org.codehaus.mojo</groupId>
+                        <artifactId>exec-maven-plugin</artifactId>
+                        <version>1.1.1</version>
+                        <executions>	
+                            <execution>
 									<executable>${environment.dir}/qt5/qtbase-${arch}/bin/qmake</executable>
-									<workingDirectory>${project.build.directory}</workingDirectory>		
-									<arguments>
-										<commandlineArgs>-spec</commandlineArgs>
 										<commandlineArgs>${qt.spec}</commandlineArgs>
-										<commandlineArgs>CONFIG+=${build.configuration}</commandlineArgs>
-										<commandlineArgs>-o</commandlineArgs>
-										<commandlineArgs>${project.build.directory}/Makefile.${build.configuration}</commandlineArgs>
-										<commandlineArgs>${project.build.directory}/${project.artifactId}.pro</commandlineArgs>
-									</arguments>
-								</configuration>
-							</execution>	
-							<execution>
-								<id>process-with-make</id>
-								<phase>process-classes</phase>
-								<goals>
-									<goal>exec</goal>
-								</goals>
-								<configuration>
-									<executable>${project.build.directory}/build.sh</executable>
-									<workingDirectory>${project.build.directory}</workingDirectory>		
-								</configuration>
-							</execution>
-
-<!--							<execution>
-								<id>prepare-deb</id>
-								<phase>prepare-package</phase>
-								<goals>
-									<goal>exec</goal>
-								</goals>
-								<configuration>
-									<executable>${project.build.directory}/prepare-package.sh</executable>
-									<workingDirectory>${project.build.directory}</workingDirectory>		
-									<skip>${assembly-skip}</skip>
-								</configuration>
-							</execution>-->
-						</executions>
-					</plugin>
-
-					<!--<plugin>
-						<artifactId>maven-assembly-plugin</artifactId>
-						<version>2.2.2</version>
-						<executions>
-							<execution>
-								<id>pack-binaries</id>
-								<phase>package</phase>
-								<goals>
-									<goal>single</goal>
-								</goals>
-								<configuration>
-									<descriptors>
-										<descriptor>${project.build.directory}/binaries-linux.xml</descriptor>
-									</descriptors>							
-								</configuration>
-							</execution>
-						</executions>
-					</plugin>-->
-				</plugins>	
-			</build>			
-		</profile>	
-		<profile>
-			<id>macosx</id>
-			<activation>
-				<os>
-					<family>mac</family>
-				</os>		
-			</activation>
-			<properties>
-				<compiler>gcc</compiler>
-				<rename-skip>false</rename-skip>
-				<exclude_platform>win</exclude_platform>				
-			</properties>
-			<build>	
-				<plugins>
-					<plugin>
-						<groupId>org.codehaus.mojo</groupId>
-						<artifactId>exec-maven-plugin</artifactId>
-						<version>1.1.1</version>
-						<executions>
-							<execution>
-								<id>generate-makefile</id>
-								<phase>process-resources</phase>
-								<goals>
-									<goal>exec</goal>
-								</goals>
-								<configuration>
+                                <id>process-with-make</id>
+                                <phase>process-classes</phase>
+                                <goals>
+                                    <goal>exec</goal>
+                                </goals>
+                                <configuration>
+                                    <executable>${project.build.directory}/build.sh</executable>
+                                    <workingDirectory>${project.build.directory}</workingDirectory>		
+                                </configuration>
+                            </execution>
+
+                            <execution>
+                                <id>prepare-deb</id>
+                                <phase>prepare-package</phase>
+                                <goals>
+                                    <goal>exec</goal>
+                                </goals>
+                                <configuration>
+                                    <executable>${project.build.directory}/prepare-package.sh</executable>
+                                    <workingDirectory>${project.build.directory}</workingDirectory>		
+                                    <skip>${assembly-skip}</skip>
+                                </configuration>
+                            </execution>
+                        </executions>
+                    </plugin>
+                </plugins>	
+            </build>			
+        </profile>	
+        <profile>
+            <id>macosx</id>
+            <activation>
+                <os>
+                    <family>mac</family>
+                </os>		
+            </activation>
+            <properties>
+                <compiler>gcc</compiler>
+                <rename-skip>false</rename-skip>
+                <exclude_platform>win</exclude_platform>				
+            </properties>
+            <build>	
+                <plugins>
+                    <plugin>
+                        <groupId>org.codehaus.mojo</groupId>
+                        <artifactId>exec-maven-plugin</artifactId>
+                        <version>1.1.1</version>
+                        <executions>
+
 									<executable>${environment.dir}/qt5/qtbase-${arch}/bin/qmake</executable>
-									<workingDirectory>${project.build.directory}</workingDirectory>		
-									<arguments>
-										<commandlineArgs>-spec</commandlineArgs>
 										<commandlineArgs>${qt.spec}</commandlineArgs>
-										<commandlineArgs>CONFIG+=${build.configuration}</commandlineArgs>
-										<commandlineArgs>-o</commandlineArgs>
-										<commandlineArgs>${project.build.directory}/Makefile.${build.configuration}</commandlineArgs>
-										<commandlineArgs>${project.build.directory}/${project.artifactId}.pro</commandlineArgs>
-									</arguments>
-								</configuration>
-							</execution>	
-							<execution>
-								<id>process-with-make</id>
-								<phase>process-classes</phase>
-								<goals>
-									<goal>exec</goal>
-								</goals>
-								<configuration>
-									<executable>${project.build.directory}/build.sh</executable>
-									<workingDirectory>${project.build.directory}</workingDirectory>		
-								</configuration>
-							</execution>
-
-							<execution>
-								<id>prepare-deb</id>
-								<phase>prepare-package</phase>
-								<goals>
-									<goal>exec</goal>
-								</goals>
-								<configuration>
-									<executable>${project.build.directory}/prepare-package.sh</executable>
-									<workingDirectory>${project.build.directory}</workingDirectory>		
-									<skip>${assembly-skip}</skip>
-								</configuration>
-							</execution>
-						</executions>
-					</plugin>
-				</plugins>	
-			</build>			
-		</profile>	
-	</profiles>	
->>>>>>> 1854836f
+										<commandlineArgs>macx-g++47</commandlineArgs>
+                            <execution>
+                                <id>process-with-make</id>
+                                <phase>process-classes</phase>
+                                <goals>
+                                    <goal>exec</goal>
+                                </goals>
+                                <configuration>
+                                    <executable>${project.build.directory}/build.sh</executable>
+                                    <workingDirectory>${project.build.directory}</workingDirectory>		
+                                </configuration>
+                            </execution>
+
+                            <execution>
+                                <id>prepare-deb</id>
+                                <phase>prepare-package</phase>
+                                <goals>
+                                    <goal>exec</goal>
+                                </goals>
+                                <configuration>
+                                    <executable>${project.build.directory}/prepare-package.sh</executable>
+                                    <workingDirectory>${project.build.directory}</workingDirectory>		
+                                    <skip>${assembly-skip}</skip>
+                                </configuration>
+                            </execution>
+                        </executions>
+                    </plugin>
+                </plugins>	
+            </build>			
+        </profile>	
+    </profiles>	
 </project>