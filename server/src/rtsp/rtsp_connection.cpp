--- conflicted
+++ resolved
@@ -31,7 +31,6 @@
 static const int MAX_RTSP_WRITE_BUFFER = 1024*1024;
 
 #define DEBUG_RTSP
-<<<<<<< HEAD
 
 #ifdef DEBUG_RTSP
 static void dumpRtspData(const char* data, int datasize)
@@ -45,8 +44,6 @@
     binaryFile->flush();
 }
 #endif
-=======
->>>>>>> 2dcd8194
 
 class QnRtspDataProcessor: public QnAbstractDataConsumer
 {
@@ -211,21 +208,9 @@
     {
         int sended = d->socket->send(data, size);
         if (sended > 0) {
-<<<<<<< HEAD
+#ifdef DEBUG_RTSP
             dumpRtspData(data, sended);
-=======
-#ifdef DEBUG_RTSP
-            {
-                static QFile* binaryFile = 0;
-                if (!binaryFile) {
-                    binaryFile = new QFile("c:/binary_server.rtsp");
-                    binaryFile->open(QFile::WriteOnly);
-                }
-                binaryFile->write(data, sended);
-                binaryFile->flush();
-            }
 #endif
->>>>>>> 2dcd8194
             data += sended;
             size -= sended;
         }
