#include <QSet>

#include "rtsp_connection.h"
#include "resourcecontrol/resource_pool.h"
#include "resource/media_resource.h"
#include "resource/media_resource_layout.h"
#include "dataconsumer/dataconsumer.h"
#include "network/rtp_stream_parser.h"
#include "ffmpeg/ffmpeg_helper.h"
#include "dataprovider/navigated_dataprovider.h"
#include "network/socket.h"

static const int CODE_OK = 200;
static const int CODE_NOT_FOUND = 404;
static const int CODE_INVALID_PARAMETER = 451;
static const int CODE_NOT_IMPLEMETED = 501;
static const int CODE_INTERNAL_ERROR = 500;

static const QString ENDL("\r\n");
static const quint8 RTP_FFMPEG_GENERIC_CODE = 102;
static const QString RTP_FFMPEG_GENERIC_STR("FFMPEG");
//static const QString RTP_FFMPEG_GENERIC_STR("mpeg4-generic"); // this line for debugging purpose with VLC player
static const int MAX_QUEUE_SIZE = 15;
static const int MAX_RTSP_DATA_LEN = 65535 - 4 - 1 - RtpHeader::RTP_HEADER_SIZE;
static const int TCP_READ_BUFFER_SIZE = 65536;
static const int CLOCK_FREQUENCY = 1000;
static const quint32 BASIC_FFMPEG_SSRC = 20000;
static const int MAX_CONTEXTS_AT_VIDEO = 8; // max ammount of difference codecContext used for one video channel.
static const int RTSP_MIN_SEEK_INTERVAL = 1000 * 30; // 30 ms as min seek interval

static const int MAX_RTSP_WRITE_BUFFER = 1024*1024;

//#define DEBUG_RTSP

#ifdef DEBUG_RTSP
static void dumpRtspData(const char* data, int datasize)
{
    static QFile* binaryFile = 0;
    if (!binaryFile) {
        binaryFile = new QFile("c:/binary_server.rtsp");
        binaryFile->open(QFile::WriteOnly);
    }
    binaryFile->write(data, datasize);
    binaryFile->flush();
}
#endif

class QnRtspDataProcessor: public QnAbstractDataConsumer
{
public:
    QnRtspDataProcessor(QnRtspConnectionProcessor* owner):
      QnAbstractDataConsumer(MAX_QUEUE_SIZE),
      m_owner(owner),
      m_lastSendTime(0)
    {
        memset(m_sequence, 0, sizeof(m_sequence));
        m_timer.start();
    }
    qint64 lastSendTime() const { return m_lastSendTime; }

protected:
    void buildRtspTcpHeader(quint8 channelNum, quint32 ssrc, quint16 len, int markerBit, quint32 timestamp)
    {
        m_rtspTcpHeader[0] = '$';
        m_rtspTcpHeader[1] = channelNum;
        quint16* lenPtr = (quint16*) &m_rtspTcpHeader[2];
        *lenPtr = htons(len+sizeof(RtpHeader));
        RtpHeader* rtp = (RtpHeader*) &m_rtspTcpHeader[4];
        rtp->version = RtpHeader::RTP_VERSION;
        rtp->padding = 0;
        rtp->extension = 0;
        rtp->CSRCCount = 0;
        rtp->marker  =  markerBit;
        rtp->payloadType = RTP_FFMPEG_GENERIC_CODE;
        rtp->sequence = htons(m_sequence[channelNum]++);
        //rtp->timestamp = htonl(m_timer.elapsed());
        rtp->timestamp = htonl(timestamp);
        rtp->ssrc = htonl(ssrc); // source ID
    }

    virtual void processData(QnAbstractDataPacketPtr data)
    {
        QnAbstractMediaDataPacketPtr media = qSharedPointerDynamicCast<QnAbstractMediaDataPacket>(data);
        int rtspChannelNum = media->channelNumber;
        if (media->dataType == QnAbstractMediaDataPacket::AUDIO)
            rtspChannelNum += m_owner->numOfVideoChannels();
        AVCodecContext* ctx = (AVCodecContext*) media->context;
        if (!ctx)
            return;
        // one video channel may has several subchannels (video combined with frames from difference codecContext)
        // max amount of subchannels is MAX_CONTEXTS_AT_VIDEO. Each channel used 2 ssrc: for data and for CodecContext
        int subChannelNumber = m_ctxSended[rtspChannelNum].indexOf(ctx);
        quint32 ssrc = BASIC_FFMPEG_SSRC + rtspChannelNum * MAX_CONTEXTS_AT_VIDEO*2;
        // serialize and send FFMPEG context to stream
        if (subChannelNumber == -1)
        {
            subChannelNumber = m_ctxSended[rtspChannelNum].size();
            ssrc += subChannelNumber;
            QnFfmpegHelper::serializeCodecContext(ctx, &m_codecCtxData);
            buildRtspTcpHeader(rtspChannelNum, ssrc + 1, m_codecCtxData.size(), true, 0); // ssrc+1 - switch data subchannel to context subchannel
            QMutexLocker lock(&m_owner->getSockMutex());
            m_owner->sendData(m_rtspTcpHeader, sizeof(m_rtspTcpHeader));
            m_owner->sendData(m_codecCtxData);
            //m_owner->flush();
            m_ctxSended[rtspChannelNum] << ctx;
        }
        else
        {
            ssrc += subChannelNumber;
        }
        // send data with RTP headers
        const char* curData = media->data.data();
        int sendLen = 0;
        bool first = true;
        for (int dataRest = media->data.size(); dataRest > 0; dataRest -= sendLen)
        {
            sendLen = qMin(MAX_RTSP_DATA_LEN, dataRest);
            QnCompressedVideoData* video = dynamic_cast<QnCompressedVideoData*> (media.data());
            buildRtspTcpHeader(rtspChannelNum, ssrc, sendLen + (first && video ? 1 : 0), sendLen >= dataRest, video->timestamp);
            QMutexLocker lock(&m_owner->getSockMutex());
            m_owner->sendData(m_rtspTcpHeader, sizeof(m_rtspTcpHeader));
            if (first && video)
            {
                quint8 flags = video->keyFrame ? 0x80 : 0;
                m_owner->sendData((const char*) &flags, 1);
                first = false;
            }
            m_owner->sendData(curData, sendLen);
            //m_owner->flush();
            curData += sendLen;
            m_lastSendTime = media->timestamp;
        }
    }

private:
    QByteArray m_codecCtxData;
    QMap<int, QList<AVCodecContext*> > m_ctxSended;
    QTime m_timer;
    quint16 m_sequence[256];
    QnRtspConnectionProcessor* m_owner;
    qint64 m_lastSendTime;
    char m_rtspTcpHeader[4 + RtpHeader::RTP_HEADER_SIZE];
    quint8* tcpReadBuffer;
};

// ----------------------------- QnRtspConnectionProcessor ----------------------------

class QnRtspConnectionProcessor::QnRtspConnectionProcessorPrivate
{
public:
    //enum State {State_Stopped, State_Paused, State_Playing, State_Rewind};

    QnRtspConnectionProcessorPrivate():
        dataProvider(0),
        dataProcessor(0),
        socket(0),
        startTime(0),
        endTime(0),
        //playTime(0),
        rtspScale(1.0)
        //state(State_Stopped)
    {
        tcpReadBuffer = new quint8[TCP_READ_BUFFER_SIZE];
    }

    ~QnRtspConnectionProcessorPrivate()
    {
        dataProvider->stop();
        dataProcessor->stop();
        delete dataProvider;
        delete dataProcessor;
        delete socket;
        delete [] tcpReadBuffer;
    }

    QnAbstractMediaStreamDataProvider* dataProvider;
    QnRtspDataProcessor* dataProcessor;
    TCPSocket* socket;

    QHttpRequestHeader requestHeaders;
    QHttpResponseHeader responseHeaders;

    QByteArray protocol;
    QByteArray requestBody;
    QByteArray responseBody;
    QByteArray clientRequest;

    QString sessionId;
    QnMediaResourcePtr mediaRes;
    // associate trackID with RTP/RTCP ports (for TCP mode ports used as logical channel numbers, see RFC 2326)
    QMap<int, QPair<int,int> > trackPorts;
    qint64 startTime; // time from last range header
    qint64 endTime;   // time from last range header
    //qint64 playTime;  // actial playing time
    //QTime playTimer; // play time elapsed
    double rtspScale; // RTSP playing speed (1 - normal speed, 0 - pause, >1 fast forward, <-1 fast back e. t.c.)
    QMutex sockMutex;
    quint8* tcpReadBuffer;
    //State state;
};

void QnRtspConnectionProcessor::sendData(const QByteArray& data)
{
    Q_D(QnRtspConnectionProcessor);
    sendData(data.data(), data.size());
}

void QnRtspConnectionProcessor::sendData(const char* data, int size)
{
    Q_D(QnRtspConnectionProcessor);
<<<<<<< HEAD
    while (!m_needStop && size > 0 && d->socket->isConnected())
    {
        int sended = d->socket->send(data, size);
        if (sended > 0) {
            data += sended;
            size -= sended;
        }
    }
=======
#ifdef DEBUG_RTSP
    dumpRtspData(data, size);
#endif
    d->socket->write(data, size);
}

int QnRtspConnectionProcessor::bytesToWrite()
{
    Q_D(QnRtspConnectionProcessor);
    return d->socket->bytesToWrite();
>>>>>>> a907920c
}

QMutex& QnRtspConnectionProcessor::getSockMutex()
{
    Q_D(QnRtspConnectionProcessor);
    return d->sockMutex;
}

QnRtspConnectionProcessor::QnRtspConnectionProcessor(TCPSocket* socket):
    d_ptr(new QnRtspConnectionProcessorPrivate)
{
    Q_D(QnRtspConnectionProcessor);
    d->socket = socket;
<<<<<<< HEAD
=======
    connect(socket, SIGNAL(connected()), this, SLOT(onClientConnected()));
    connect(socket, SIGNAL(disconnected()), this, SLOT(onClientDisconnected()));
    connect(socket, SIGNAL(disconnected()), this, SLOT(deleteLater()));
    connect(socket, SIGNAL(readyRead()), this, SLOT(onClientReadyRead()));
>>>>>>> a907920c
}

QnRtspConnectionProcessor::~QnRtspConnectionProcessor()
{
<<<<<<< HEAD
    delete d_ptr;
=======
}

void QnRtspConnectionProcessor::onClientConnected()
{
}

void QnRtspConnectionProcessor::onClientDisconnected()
{
>>>>>>> a907920c
}

bool QnRtspConnectionProcessor::isFullMessage()
{
    Q_D(QnRtspConnectionProcessor);
    QByteArray lRequest = d->clientRequest.toLower();
    QByteArray delimiter = "\n";
    int pos = lRequest.indexOf(delimiter);
    if (pos == -1)
        return false;
    if (pos > 0 && d->clientRequest[pos-1] == '\r')
        delimiter = "\r\n";
    int contentLen = 0;
    int contentLenPos = lRequest.indexOf("content-length") >= 0;
    if (contentLenPos)
    {
        int posStart = -1;
        int posEnd = -1;
        for (int i = contentLenPos+1; i < lRequest.length(); ++i)
        {
            if (lRequest[i] >= '0' && lRequest[i] <= '9')
            {
             if (posStart == -1)
                 posStart = i;
             posEnd = i;
            }
            else if (lRequest[i] == '\n' || lRequest[i] == '\r')
                break;
        }
        if (posStart >= 0)
            contentLen = lRequest.mid(posStart, posEnd - posStart+1).toInt();
    }
    QByteArray dblDelim = delimiter + delimiter;
    return lRequest.endsWith(dblDelim) && (!contentLen || lRequest.indexOf(dblDelim) < lRequest.length()-dblDelim.length());;
}

QString QnRtspConnectionProcessor::extractMediaName(const QString& path)
{
    int pos = path.indexOf("://");
    if (pos == -1)
        return QString();
    pos = path.indexOf('/', pos+3);
    if (pos == -1)
        return QString();
    return path.mid(pos+1);
}

void QnRtspConnectionProcessor::parseRequest()
{
    Q_D(QnRtspConnectionProcessor);
    qDebug() << "Client request from " << d->socket->getPeerAddress();
    qDebug() << d->clientRequest;

    QList<QByteArray> lines = d->clientRequest.split('\n');
    bool firstLine = true;
    foreach(const QByteArray& l, lines)
    {
        QByteArray line = l.trimmed();
        if (line.isEmpty())
            break;
        else  if (firstLine)
        {
            QList<QByteArray> params = line.split(' ');
            if (params.size() != 3)
            {
                qWarning() << Q_FUNC_INFO << "Invalid request format.";
                return;
            }
            QList<QByteArray> version = params[2].split('/');
            d->protocol = version[0];
            int major = 1;
            int minor = 0;
            if (version.size() > 1)
            {
                QList<QByteArray> v = version[1].split('.');
                major = v[0].toInt();
                if (v.length() > 1)
                    minor = v[1].toInt();
            }
            d->requestHeaders = QHttpRequestHeader(params[0], params[1], major, minor);
            firstLine = false;
        }
        else
        {
            QList<QByteArray> params = line.split(':');
            if (params.size() > 1)
                d->requestHeaders.addValue(params[0], params[1]);
        }
    }
    QByteArray delimiter = "\n";
    int pos = d->clientRequest.indexOf(delimiter);
    if (pos == -1)
        return;
    if (pos > 0 && d->clientRequest[pos-1] == '\r')
        delimiter = "\r\n";
    QByteArray dblDelim = delimiter + delimiter;
    int bodyStart = d->clientRequest.indexOf(dblDelim);
    if (bodyStart >= 0 && d->requestHeaders.value("content-length").toInt() > 0)
        d->requestBody = d->clientRequest.mid(bodyStart + dblDelim.length());

    processRangeHeader();

    if (d->mediaRes == 0)
    {
        QString resId = extractMediaName(d->requestHeaders.path());
        if (resId.startsWith('/'))
            resId = resId.mid(1);
        QnResourcePtr resource = QnResourcePool::instance().getResourceById(resId);
        if (resource == 0)
            resource = QnResourcePool::instance().getResourceByUrl(resId);
        d->mediaRes = qSharedPointerDynamicCast<QnMediaResource>(resource);
    }
    d->clientRequest.clear();
}

void QnRtspConnectionProcessor::initResponse(int code, const QString& message)
{
    Q_D(QnRtspConnectionProcessor);
    d->responseBody.clear();
    d->responseHeaders = QHttpResponseHeader(code, message, d->requestHeaders.majorVersion(), d->requestHeaders.minorVersion());
    d->responseHeaders.addValue("CSeq", d->requestHeaders.value("CSeq"));
    QString transport = d->requestHeaders.value("Transport");
    if (!transport.isEmpty())
        d->responseHeaders.addValue("Transport", transport);

    if (!d->sessionId.isEmpty())
        d->responseHeaders.addValue("Session", d->sessionId);
}

void QnRtspConnectionProcessor::generateSessionId()
{
    Q_D(QnRtspConnectionProcessor);
    d->sessionId = QString::number((long) d->socket);
    d->sessionId += QString::number(rand());
}

void QnRtspConnectionProcessor::sendResponse()
{
    Q_D(QnRtspConnectionProcessor);
    if (!d->responseBody.isEmpty())
    {
        d->responseHeaders.setContentLength(d->responseBody.length());
        d->responseHeaders.setContentType("application/sdp");
    }

    QByteArray response = d->responseHeaders.toString().toUtf8();
    response.replace(0,4,"RTSP");
    if (!d->responseBody.isEmpty())
    {
        response += d->responseBody;
        response += ENDL;
    }

    qDebug() << "Server response to " << d->socket->getPeerAddress();
    qDebug() << response;

    QMutexLocker lock(&d->sockMutex);
    d->socket->send(response.data(), response.size());
}

int QnRtspConnectionProcessor::numOfVideoChannels()
{
    Q_D(QnRtspConnectionProcessor);
    if (!d->mediaRes)
        return -1;
    QnMediaResourceLayout* layout = d->mediaRes->getMediaLayout();
    return layout ? layout->numberOfVideoChannels() : -1;
}

int QnRtspConnectionProcessor::composeDescribe()
{
    Q_D(QnRtspConnectionProcessor);
    if (!d->mediaRes)
        return CODE_NOT_FOUND;

    QString acceptMethods = d->requestHeaders.value("Accept");
    if (acceptMethods.indexOf("sdp") == -1)
        return CODE_NOT_IMPLEMETED;

    QTextStream sdp(&d->responseBody);

    QnMediaResourceLayout* layout = d->mediaRes->getMediaLayout();
    int numVideo = layout->numberOfVideoChannels();
    int numAudio = layout->numberOfAudioChannels();
    for (int i = 0; i < numVideo + numAudio; ++i)
    {
        sdp << "m=" << (i < numVideo ? "video " : "audio ") << i << " RTP/AVP " << RTP_FFMPEG_GENERIC_CODE << ENDL;
        sdp << "a=control:trackID=" << i << ENDL;
        sdp << "a=rtpmap:" << RTP_FFMPEG_GENERIC_CODE << ' ' << RTP_FFMPEG_GENERIC_STR << "/" << CLOCK_FREQUENCY << ENDL;
    }
    return CODE_OK;
}

int QnRtspConnectionProcessor::extractTrackId(const QString& path)
{
    int pos = path.lastIndexOf("/");
    QString trackStr = path.mid(pos+1);
    if (trackStr.toLower().startsWith("trackid"))
    {
        QStringList data = trackStr.split("=");
        if (data.size() > 1)
            return data[1].toInt();
    }
    return -1;
}

int QnRtspConnectionProcessor::composeSetup()
{
    Q_D(QnRtspConnectionProcessor);
    if (!d->mediaRes)
        return CODE_NOT_FOUND;

    QString transport = d->requestHeaders.value("Transport");
    if (transport.indexOf("TCP") == -1)
        return CODE_NOT_IMPLEMETED;
    int trackId = extractTrackId(d->requestHeaders.path());
    if (trackId >= 0)
    {
        QStringList transportInfo = transport.split(';');
        foreach(const QString& data, transportInfo)
        {
            if (data.startsWith("interleaved="))
            {
                QStringList ports = data.mid(QString("interleaved=").length()).split("-");
                d->trackPorts.insert(trackId, QPair<int,int>(ports[0].toInt(), ports.size() > 1 ? ports[1].toInt() : 0));
            }
        }
    }
    return CODE_OK;
}

int QnRtspConnectionProcessor::composePause()
{
    Q_D(QnRtspConnectionProcessor);
    if (!d->dataProvider)
        return CODE_NOT_FOUND;
    d->dataProvider->pause();

    //d->playTime += d->rtspScale * d->playTimer.elapsed()*1000;
    d->rtspScale = 0;

    //d->state = QnRtspConnectionProcessorPrivate::State_Paused;
    return CODE_OK;
}

qint64 QnRtspConnectionProcessor::getRtspTime()
{
    Q_D(QnRtspConnectionProcessor);
    //return d->playTime + d->playTimer.elapsed()*1000 * d->rtspScale;
    return d->dataProcessor->lastSendTime();
}

void QnRtspConnectionProcessor::extractNptTime(const QString& strValue, qint64* dst)
{
    Q_D(QnRtspConnectionProcessor);
    if (strValue == "now")
    {
        *dst = getRtspTime();
    }
    else {
        double val = strValue.toDouble();
        // some client got time in seconds, some in microseconds, convert all to microseconds
        *dst = val < 1000000 ? val * 1000000.0 : val;
    }
}

void QnRtspConnectionProcessor::processRangeHeader()
{
    Q_D(QnRtspConnectionProcessor);
    QString rangeStr = d->requestHeaders.value("Range");
    if (rangeStr.isNull())
        return;
    QStringList rangeType = rangeStr.split("=");
    if (rangeType.size() < 2)
        return;
    if (rangeType[0] == "npt")
    {
        QStringList values = rangeType[1].split("-");

        extractNptTime(values[0], &d->startTime);
        if (values.size() > 1)
            extractNptTime(values[1], &d->endTime);
    }
}

int QnRtspConnectionProcessor::composePlay()
{
    Q_D(QnRtspConnectionProcessor);
    if (d->mediaRes == 0)
        return CODE_NOT_FOUND;
    if (!d->dataProvider)
    {
        d->dataProvider = d->mediaRes->addMediaProvider();
        if (!d->dataProvider)
            return CODE_NOT_FOUND;
    }

    //d->playTime = getRtspTime();
    //d->playTimer.restart();

    if (d->dataProvider->isPaused())
        d->dataProvider->resume();

    if (!d->requestHeaders.value("range").isNull())
        d->rtspScale = d->requestHeaders.value("scale").toDouble();

    if (!d->dataProcessor)
    {
        d->dataProcessor = new QnRtspDataProcessor(this);
        d->dataProvider->addDataProcessor(d->dataProcessor);
        //d->dataProvider->start();
        //d->dataProcessor->start();
    }

    if (qAbs(d->startTime - getRtspTime()) >= RTSP_MIN_SEEK_INTERVAL)
    {
        QnNavigatedDataProvider* navigatedProvider = dynamic_cast<QnNavigatedDataProvider*> (d->dataProvider);
        if (navigatedProvider)
        {
            for (int i = 0; i < numOfVideoChannels(); ++i)
                navigatedProvider->channeljumpTo(d->startTime, i);
        }
        else {
            qWarning() << "Seek operation not supported for dataProvider" << d->mediaRes->getId();
        }
    }

    return CODE_OK;
}

int QnRtspConnectionProcessor::composeTeardown()
{
    Q_D(QnRtspConnectionProcessor);
    d->mediaRes = QnMediaResourcePtr(0);

    delete d->dataProvider;
    delete d->dataProcessor;

    d->dataProvider = 0;
    d->dataProcessor = 0;
    d->rtspScale = 1.0;
    d->startTime = d->endTime = 0;

    d->trackPorts.clear();

    return CODE_OK;
}

int QnRtspConnectionProcessor::composeSetParameter()
{
    return CODE_INVALID_PARAMETER;
}

int QnRtspConnectionProcessor::composeGetParameter()
{
    Q_D(QnRtspConnectionProcessor);
    QList<QByteArray> parameters = d->requestBody.split('/n');
    foreach(const QByteArray& parameter, parameters)
    {
        if (parameter.trimmed().toLower() == "position")
        {
            d->responseBody.append("position: ");
            d->responseBody.append(QString::number(getRtspTime()));
            d->responseBody.append(ENDL);
        }
        else {
            qWarning() << Q_FUNC_INFO << __LINE__ << "Unsupported RTSP paremeter " << parameter.trimmed();
            return CODE_INVALID_PARAMETER;
        }
    }
}

QString QnRtspConnectionProcessor::codeToMessage(int code)
{
    switch(code)
    {
        case CODE_OK:
            return "OK";
        case CODE_NOT_FOUND:
            return "Not Found";
        case CODE_NOT_IMPLEMETED:
            return "Not Implemented";
        case CODE_INTERNAL_ERROR:
            return "Internal Server Error";
        case CODE_INVALID_PARAMETER:
            return "Invalid Parameter";
    }
    return QString ();
}

void QnRtspConnectionProcessor::processRequest()
{
    Q_D(QnRtspConnectionProcessor);
    QString method = d->requestHeaders.method();
    if (method != "OPTIONS" && d->sessionId.isEmpty())
        generateSessionId();
    int code = CODE_OK;
    initResponse();
    if (method == "OPTIONS")
    {
        d->responseHeaders.addValue("Public", "DESCRIBE, SETUP, TEARDOWN, PLAY, PAUSE, GET_PARAMETER, SET_PARAMETER");
    }
    else if (method == "DESCRIBE")
    {
        code = composeDescribe();
    }
    else if (method == "SETUP")
    {
        code = composeSetup();
    }
    else if (method == "PLAY")
    {
        code = composePlay();
    }
    else if (method == "PAUSE")
    {
        code = composePause();
    }
    else if (method == "TEARDOWN")
    {
        code = composeTeardown();
    }
    else if (method == "GET_PARAMETER")
    {
        code = composeGetParameter();
    }
    else if (method == "SET_PARAMETER")
    {
        code = composeSetParameter();
    }
    d->responseHeaders.setStatusLine(code, codeToMessage(code), d->requestHeaders.majorVersion(), d->requestHeaders.minorVersion());
    sendResponse();
    if (d->dataProvider && !d->dataProvider->isRunning())
        d->dataProvider->start();
    if (d->dataProcessor && !d->dataProcessor->isRunning())
        d->dataProcessor->start();
}

void QnRtspConnectionProcessor::run()
{
    Q_D(QnRtspConnectionProcessor);
    while (!m_needStop && d->socket->isConnected())
    {
        int readed = d->socket->recv(d->tcpReadBuffer, TCP_READ_BUFFER_SIZE);
        if (readed > 0) {
            d->clientRequest.append((const char*) d->tcpReadBuffer, readed);
            if (isFullMessage())
            {
                parseRequest();
                processRequest();
            }
        }
    }
    deleteLater();
}<|MERGE_RESOLUTION|>--- conflicted
+++ resolved
@@ -208,7 +208,6 @@
 void QnRtspConnectionProcessor::sendData(const char* data, int size)
 {
     Q_D(QnRtspConnectionProcessor);
-<<<<<<< HEAD
     while (!m_needStop && size > 0 && d->socket->isConnected())
     {
         int sended = d->socket->send(data, size);
@@ -217,18 +216,6 @@
             size -= sended;
         }
     }
-=======
-#ifdef DEBUG_RTSP
-    dumpRtspData(data, size);
-#endif
-    d->socket->write(data, size);
-}
-
-int QnRtspConnectionProcessor::bytesToWrite()
-{
-    Q_D(QnRtspConnectionProcessor);
-    return d->socket->bytesToWrite();
->>>>>>> a907920c
 }
 
 QMutex& QnRtspConnectionProcessor::getSockMutex()
@@ -242,29 +229,11 @@
 {
     Q_D(QnRtspConnectionProcessor);
     d->socket = socket;
-<<<<<<< HEAD
-=======
-    connect(socket, SIGNAL(connected()), this, SLOT(onClientConnected()));
-    connect(socket, SIGNAL(disconnected()), this, SLOT(onClientDisconnected()));
-    connect(socket, SIGNAL(disconnected()), this, SLOT(deleteLater()));
-    connect(socket, SIGNAL(readyRead()), this, SLOT(onClientReadyRead()));
->>>>>>> a907920c
 }
 
 QnRtspConnectionProcessor::~QnRtspConnectionProcessor()
 {
-<<<<<<< HEAD
     delete d_ptr;
-=======
-}
-
-void QnRtspConnectionProcessor::onClientConnected()
-{
-}
-
-void QnRtspConnectionProcessor::onClientDisconnected()
-{
->>>>>>> a907920c
 }
 
 bool QnRtspConnectionProcessor::isFullMessage()
