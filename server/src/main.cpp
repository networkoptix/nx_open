--- conflicted
+++ resolved
@@ -90,13 +90,8 @@
         QnResourcePool::instance().addResource(QnResourcePtr(res));
     }
 
-<<<<<<< HEAD
-    //TestThread* testThread = new TestThread();
-    //testThread->start();
-=======
 /*	TestThread* testThread = new TestThread();
 	testThread->start();*/
->>>>>>> 52decaea
 	//===========================================================================
 	//IPPH264Decoder::dll.init();
 
