--- conflicted
+++ resolved
@@ -297,96 +297,6 @@
             delete m_processor;
     }
 
-<<<<<<< HEAD
-	void run()
-	{
-		QUrl appserverUrl = QUrl(QSettings(QSettings::SystemScope, ORGANIZATION_NAME, APPLICATION_NAME).value("appserverUrl", QLatin1String(DEFAULT_APPSERVER_URL)).toString());
-		cl_log.log("Connection to application server ", appserverUrl.toString(), cl_logALWAYS);
-
-		QHostAddress host(appserverUrl.host());
-		int port = appserverUrl.port();
-
-		QAuthenticator auth;
-		auth.setUser("appserver");
-		auth.setPassword("123");
-		QnAppServerConnection appServerConnection(host, port, auth, QnResourceDiscoveryManager::instance());
-
-		QList<QnResourceTypePtr> resourceTypeList;
-
-		for(;;)
-		{
-			if (appServerConnection.getResourceTypes(resourceTypeList) == 0)
-				break;
-
-			qDebug() << "Can't get resource types: " << appServerConnection.getLastError();
-			QnSleep::msleep(1000);
-		}
-
-		qnResTypePool->addResourceTypeList(resourceTypeList);
-
-		QnVideoServerPtr videoServer = registerServer(appServerConnection, defaultLocalAddress(appserverUrl.host()));
-
-		m_processor = new QnAppserverResourceProcessor(videoServer->getId(), host, port, auth, QnResourceDiscoveryManager::instance());
-
-		QUrl rtspUrl(videoServer->getUrl());
-		QUrl apiUrl(videoServer->getApiUrl());
-
-		m_rtspListener = new QnRtspListener(QHostAddress::Any, rtspUrl.port());
-		m_rtspListener->start();
-
-		m_restServer = new QnRestServer(QHostAddress::Any, apiUrl.port());
-		m_restServer->registerHandler("api/RecordedTimePeriods", new QnRecordedChunkListHandler());
-		m_restServer->registerHandler("xsd/*", new QnXsdHelperHandler());
-
-		// Get storages sample code.
-		QnResourceList storages;
-		appServerConnection.getStorages(storages);
-
-		bool storageAdded = false;
-		foreach (QnResourcePtr resource, storages)
-		{
-			QnStoragePtr storage = resource.dynamicCast<QnStorage>();
-			if (storage->getParentId() == videoServer->getId())
-			{
-				storageAdded = true;
-				qnResPool->addResource(storage);
-				qnStorageMan->addStorage(storage);
-			}
-		}
-
-		if (!storageAdded)
-		{
-			QString errorMessage = QString("AppServer has no storages defined. Go to http://%1:%2/admin and add storage for server ID=%3").arg(host.toString()).arg(port).arg(videoServer->getId().toString());
-			qDebug() << errorMessage;
-			cl_log.log(errorMessage, cl_logERROR);
-			QnStoragePtr storage(new QnStorage());
-			storage->setUrl("c:/records");
-			//storage->setIndex(65535);
-			//storage0->setSpaceLimit(238500ll * 1000 * 1024);
-			storage->setSpaceLimit(100ll * 1000 * 1024);
-
-			qnResPool->addResource(storage);
-			qnStorageMan->addStorage(storage);
-		}
-		qnStorageMan->loadFullFileCatalog();
-
-		QnRecordingManager::instance()->start();
-		// ------------------------------------------
-
-
-		//===========================================================================
-		//IPPH264Decoder::dll.init();
-
-		//============================
-		QnResourceDiscoveryManager::instance().addResourceProcessor(m_processor);
-		QnResourceDiscoveryManager::instance().addDeviceServer(&QnPlArecontResourceSearcher::instance());
-		QnResourceDiscoveryManager::instance().start();
-		//CLDeviceManager::instance().getDeviceSearcher().addDeviceServer(&FakeDeviceServer::instance());
-		//CLDeviceSearcher::instance()->addDeviceServer(&IQEyeDeviceServer::instance());
-
-        exec();
-	}
-=======
     void run()
     {
         // Use system scope
@@ -472,9 +382,10 @@
         QnResourceDiscoveryManager::instance().start();
         //CLDeviceManager::instance().getDeviceSearcher().addDeviceServer(&FakeDeviceServer::instance());
         //CLDeviceSearcher::instance()->addDeviceServer(&IQEyeDeviceServer::instance());
-    }
-
->>>>>>> 63cc8021
+
+        exec();
+    }
+
 private:
     int m_argc;
     char** m_argv;
