#include <QtCore/QCoreApplication>
#include <QtCore/QDir>
#include <QtCore/QSettings>
#include <QtCore/QUrl>
#include <QtCore/QUuid>

#include <QtNetwork/QUdpSocket>
#include <QtNetwork/QHostAddress>
#include <QtNetwork/QHostInfo>
#include <QtNetwork/QNetworkInterface>

#include "version.h"
#include "utils/common/util.h"
#include "plugins/resources/archive/avi_files/avi_device.h"
#include "core/resourcemanagment/asynch_seacher.h"
#include "core/resourcemanagment/resource_pool.h"
#include "utils/common/sleep.h"
#include "rtsp/rtsp_listener.h"
#include "plugins/resources/arecontvision/resource/av_resource_searcher.h"
#include "recorder/recording_manager.h"
#include "recorder/storage_manager.h"
#include "api/AppServerConnection.h"
#include "appserver/processor.h"
#include "recording/file_deletor.h"
#include "rest/server/rest_server.h"
#include "rest/handlers/recorded_chunks.h"
#include "core/resource/video_server.h"
#include <signal.h>
#include <xercesc/util/PlatformUtils.hpp>
#include "core/misc/scheduleTask.h"
#include "qtservice.h"
#include "eventmanager.h"

#include <fstream>
#include "plugins/resources/axis/axis_resource_searcher.h"
#include "plugins/resources/d-link/dlink_resource_searcher.h"
#include "utils/common/log.h"

//#include "device_plugins/arecontvision/devices/av_device_server.h"

//#define TEST_RTSP_SERVER

static const int DEFAUT_RTSP_PORT = 50000;

void decoderLogCallback(void* /*pParam*/, int i, const char* szFmt, va_list args)
{
    //USES_CONVERSION;

    //Ignore debug and info (i == 2 || i == 1) messages
    if(AV_LOG_ERROR != i)
    {
        //return;
    }

    // AVCodecContext* pCtxt = (AVCodecContext*)pParam;

    char szMsg[1024];
    vsprintf(szMsg, szFmt, args);
    //if(szMsg[strlen(szMsg)] == '\n')
    {
        szMsg[strlen(szMsg)-1] = 0;
    }

    cl_log.log(QLatin1String("FFMPEG "), QString::fromLocal8Bit(szMsg), cl_logERROR);
}

QHostAddress resolveHost(const QString& hostString)
{
    QHostAddress host(hostString);
    if (host.toIPv4Address() != 0)
        return host;

    QHostInfo info = QHostInfo::fromName(hostString);

    // Can't resolve
    if (info.error() != QHostInfo::NoError)
    {
        cl_log.log("Couldn't resolve host ", hostString, cl_logERROR);
        return QHostAddress();
    }

    // Initialize to zero
    host = QHostAddress();
    foreach (const QHostAddress &address, info.addresses())
    {
        if (address.toIPv4Address() != 0)
        {
            host = address;
            break;
        }
    }

    if (host.toIPv4Address() == 0)
        cl_log.log("No ipv4 address associated with host ", hostString, cl_logERROR);

    return host;
}


QString defaultLocalAddress(const QHostAddress& target)
{
    {
        QUdpSocket socket;
        socket.connectToHost(target, 53);

        if (socket.localAddress() != QHostAddress::LocalHost)
            return socket.localAddress().toString();
    }

    {
        // try select default interface

        QUdpSocket socket;
        socket.connectToHost("8.8.8.8", 53);

        return socket.localAddress().toString();
    }
}

QString localMac(const QString& myAddress)
{
    foreach (const QNetworkInterface &interface, QNetworkInterface::allInterfaces())
    {
        if (interface.allAddresses().contains(QHostAddress(myAddress)))
            return interface.hardwareAddress();
    }

    return "";
}

void ffmpegInit()
{
    avcodec_init();
    av_register_all();

    extern URLProtocol ufile_protocol;
    av_register_protocol2(&ufile_protocol, sizeof(ufile_protocol));
}

QString serverGuid()
{
    QSettings settings(QSettings::SystemScope, ORGANIZATION_NAME, APPLICATION_NAME);
    QString guid = settings.value("serverGuid").toString();

    if (guid.isEmpty())
    {
        if (!settings.isWritable())
        {
            return guid;
        }

        guid = QUuid::createUuid().toString();
        settings.setValue("serverGuid", guid);
    }

    return guid;
}

QnVideoServerPtr registerServer(QnAppServerConnectionPtr appServerConnection, const QString& myAddress)
{
    QSettings settings(QSettings::SystemScope, ORGANIZATION_NAME, APPLICATION_NAME);

    QnVideoServer server;

    // If there is already stored server with this guid, other parameters will be ignored
    server.setGuid(serverGuid());

    server.setName(QString("Server ") + myAddress);
    server.setUrl(QString("rtsp://") + myAddress + QString(':') + settings.value("rtspPort", DEFAUT_RTSP_PORT).toString());
    server.setApiUrl(QString("http://") + myAddress + QString(':') + settings.value("apiPort", DEFAULT_REST_PORT).toString());

    QnVideoServerList servers;
    QByteArray errorString;
    if (appServerConnection->registerServer(server, servers, errorString) != 0)
    {
        qDebug() << "registerServer(): Call to registerServer failed. Reason: " << errorString;

        return QnVideoServerPtr();
    }

    return servers.at(0);
}

void stopServer(int signal)
{
    QnResource::stopCommandProc();
    QnResourceDiscoveryManager::instance().stop();
    QnRecordingManager::instance()->stop();
}

#ifdef Q_OS_WIN
#include <windows.h>
#include <stdio.h>
BOOL WINAPI stopServer_WIN(DWORD dwCtrlType)
{
    stopServer(dwCtrlType);
    return true;
}
#endif

static QtMsgHandler defaultMsgHandler = 0;
<<<<<<< HEAD
void qDebugCLLogHandler(QtMsgType type, const char *msg)
=======

static void myMsgHandler(QtMsgType type, const char *msg)
>>>>>>> 12c63b13
{
    if (defaultMsgHandler)
        defaultMsgHandler(type, msg);

    clLogMsgHandler(type, msg);
}

int serverMain(int argc, char *argv[])
{
    Q_UNUSED(argc)
    Q_UNUSED(argv)

    xercesc::XMLPlatformUtils::Initialize();

#ifdef Q_OS_WIN
    SetConsoleCtrlHandler(stopServer_WIN, true);
#endif
    signal(SIGINT, stopServer);
    signal(SIGABRT, stopServer);
    signal(SIGTERM, stopServer);

    Q_INIT_RESOURCE(api);

//    av_log_set_callback(decoderLogCallback);

    QCoreApplication::setOrganizationName(QLatin1String(ORGANIZATION_NAME));
    QCoreApplication::setApplicationName(QLatin1String(APPLICATION_NAME));
    QCoreApplication::setApplicationVersion(QLatin1String(APPLICATION_VERSION));

    QString dataLocation = getDataDirectory();
    QDir::setCurrent(QFileInfo(QFile::decodeName(qApp->argv()[0])).absolutePath());

    QDir dataDirectory;
    dataDirectory.mkpath(dataLocation + QLatin1String("/log"));

    if (!cl_log.create(dataLocation + QLatin1String("/log/log_file"), 1024*1024*10, 5, cl_logDEBUG1))
    {
        qApp->quit();

        return 0;
    }

#ifdef _DEBUG
     //cl_log.setLogLevel(cl_logDEBUG1);
    cl_log.setLogLevel(cl_logDEBUG1);
#else
    cl_log.setLogLevel(cl_logWARNING);
#endif

    CL_LOG(cl_logALWAYS)
    {
        cl_log.log(QLatin1String("\n\n========================================"), cl_logALWAYS);
        cl_log.log(cl_logALWAYS, "Software version %s", APPLICATION_VERSION);
        cl_log.log(QFile::decodeName(qApp->argv()[0]), cl_logALWAYS);
    }

    defaultMsgHandler = qInstallMsgHandler(myMsgHandler);

    QnResource::startCommandProc();

    QnResourcePool::instance(); // to initialize net state;
    ffmpegInit();


    // ------------------------------------------
#ifdef TEST_RTSP_SERVER
    addTestData();
#endif

    QDir stateDirectory;
    stateDirectory.mkpath(dataLocation + QLatin1String("/state"));
    qnFileDeletor->init(dataLocation + QLatin1String("/state")); // constructor got root folder for temp files

    return 0;
}

void initAppServerConnection(const QSettings &settings)
{
    QUrl appServerUrl;

    // ### remove
    appServerUrl.setScheme(QLatin1String("http"));
    appServerUrl.setHost(settings.value("appserverHost", QLatin1String(DEFAULT_APPSERVER_HOST)).toString());
    appServerUrl.setPort(settings.value("appserverPort", DEFAULT_APPSERVER_PORT).toInt());
    appServerUrl.setUserName(settings.value("appserverLogin", QLatin1String("appserver")).toString());
    appServerUrl.setPassword(settings.value("appserverPassword", QLatin1String("123")).toString());

    QnAppServerConnectionFactory::setDefaultUrl(appServerUrl);
    QnAppServerConnectionFactory::setDefaultFactory(&QnResourceDiscoveryManager::instance());
}

void initAppServerEventConnection(const QSettings &settings)
{
    QUrl appServerEventsUrl;

    // ### remove
    appServerEventsUrl.setScheme(QLatin1String("http"));
    appServerEventsUrl.setHost(settings.value("appserverHost", QLatin1String(DEFAULT_APPSERVER_HOST)).toString());
    appServerEventsUrl.setPort(settings.value("appserverPort", DEFAULT_APPSERVER_PORT).toInt());
    appServerEventsUrl.setUserName(settings.value("appserverLogin", QLatin1String("appserver")).toString());
    appServerEventsUrl.setPassword(settings.value("appserverPassword", QLatin1String("123")).toString());
    appServerEventsUrl.setPath("/events");

    static const int EVENT_RECONNECT_TIMEOUT = 3000;

    QnEventManager* eventManager = QnEventManager::instance();
    eventManager->init(appServerEventsUrl, EVENT_RECONNECT_TIMEOUT);
}

class QnMain : public QThread
{
public:
    QnMain(int argc, char* argv[])
        : m_argc(argc),
        m_argv(argv),
        m_processor(0),
        m_rtspListener(0),
        m_restServer(0)
    {
    }

    ~QnMain()
    {
        if (m_restServer)
            delete m_restServer;

        if (m_rtspListener)
            delete m_rtspListener;

        if (m_processor)
            delete m_processor;
    }

    void run()
    {
        // Use system scope
        QSettings settings(QSettings::SystemScope, ORGANIZATION_NAME, APPLICATION_NAME);

        initAppServerConnection(settings);
        initAppServerEventConnection(settings);
        QnEventManager* eventManager = QnEventManager::instance();

        QnAppServerConnectionPtr appServerConnection = QnAppServerConnectionFactory::createConnection();

        initResourceTypes(appServerConnection);

        QString appserverHostString = settings.value("appserverHost", QLatin1String(DEFAULT_APPSERVER_HOST)).toString();
        
        QHostAddress appserverHost;
        do
        {
            appserverHost = resolveHost(appserverHostString);
        } while (appserverHost.toIPv4Address() == 0);
        
        QnVideoServerPtr videoServer;

        while (videoServer.isNull())
        {
            videoServer = registerServer(appServerConnection, defaultLocalAddress(appserverHost));
            if (videoServer.isNull())
                QnSleep::msleep(1000);
        }

        eventManager->run();


        m_processor = new QnAppserverResourceProcessor(videoServer->getId());

        QUrl rtspUrl(videoServer->getUrl());
        QUrl apiUrl(videoServer->getApiUrl());

        m_rtspListener = new QnRtspListener(QHostAddress::Any, rtspUrl.port());
        m_rtspListener->start();

        m_restServer = new QnRestServer(QHostAddress::Any, apiUrl.port());
        m_restServer->registerHandler("api/RecordedTimePeriods", new QnRecordedChunkListHandler());
        m_restServer->registerHandler("xsd/*", new QnXsdHelperHandler());

        // Get storages sample code.
        QnResourceList storages;
        QByteArray errorString;
        while (appServerConnection->getStorages(storages, errorString) != 0)
        {
            qDebug() << "QnMain::run(): Can't get storages. Reason: " << errorString;
            QnSleep::msleep(1000);
        }

        bool storageAdded = false;
        foreach (QnResourcePtr resource, storages)
        {
            QnStoragePtr storage = resource.dynamicCast<QnStorage>();
            if (storage->getParentId() == videoServer->getId())
            {
                storageAdded = true;
                qnResPool->addResource(storage);
                qnStorageMan->addStorage(storage);
            }
        }

        if (!storageAdded)
        {
            cl_log.log("Creating new storage", cl_logINFO);

            QnStoragePtr storage(new QnStorage());
            storage->setParentId(videoServer->getId());
            storage->setName("Initial");
            storage->setUrl(settings.value("mediaDir", "c:/records").toString().replace("\\", "/"));
            storage->setSpaceLimit(5ll * 1024 * 1024 * 1024);

            QByteArray errorString;
            if (appServerConnection->addStorage(*storage, errorString))
                qDebug() << "Couldn't add storage: " << errorString;

            qnResPool->addResource(storage);
            qnStorageMan->addStorage(storage);
        }
        qnStorageMan->loadFullFileCatalog();

        QnRecordingManager::instance()->start();
        // ------------------------------------------


        //===========================================================================
        //IPPH264Decoder::dll.init();

        //============================
        QnResourceDiscoveryManager::instance().setResourceProcessor(m_processor);
        QnResourceDiscoveryManager::instance().addDeviceServer(&QnPlArecontResourceSearcher::instance());
        QnResourceDiscoveryManager::instance().addDeviceServer(&QnPlAxisResourceSearcher::instance());
        QnResourceDiscoveryManager::instance().addDeviceServer(&QnPlDlinkResourceSearcher::instance());


        //CLDeviceManager::instance().getDeviceSearcher().addDeviceServer(&FakeDeviceServer::instance());
        //CLDeviceSearcher::instance()->addDeviceServer(&IQEyeDeviceServer::instance());

        QnScheduleTaskList scheduleTasks;

        errorString.clear();
        QnSecurityCamResourceList cameras;
        while (appServerConnection->getCameras(cameras, videoServer->getId(), errorString) != 0)
        {
            qDebug() << "QnMain::run(): Can't get cameras. Reason: " << errorString;
            QnSleep::msleep(1000);
        }

        foreach(QnSecurityCamResourcePtr camera, cameras)
        {
            qDebug() << "Connecting resource: " << camera->getName();
            QObject::connect(camera.data(), SIGNAL(onStatusChanged(QnResource::Status, QnResource::Status)), m_processor, SLOT(onResourceStatusChanged(QnResource::Status, QnResource::Status)));

            qnResPool->addResource(camera);

            QnRecordingManager::instance()->updateSchedule(camera);
        }

        foreach (QnScheduleTask scheduleTask, scheduleTasks)
        {
            QString str;
            QTextStream stream(&str);

            stream << "ScheduleTask " << scheduleTask.m_id.toString() <<
                scheduleTask.m_afterThreshold <<
                scheduleTask.m_beforeThreshold <<
                scheduleTask.m_dayOfWeek <<
                scheduleTask.m_doRecordAudio <<
                scheduleTask.m_startTime <<
                scheduleTask.m_endTime <<
                scheduleTask.m_recordType <<
                scheduleTask.m_sourceId.toString();
            cl_log.log(str, cl_logALWAYS);
        }

        QnResourceDiscoveryManager::instance().start();

        exec();
    }

private:
    int m_argc;
    char** m_argv;

    QnAppserverResourceProcessor* m_processor;
    QnRtspListener* m_rtspListener;
    QnRestServer* m_restServer;
};

class QnVideoService : public QtService<QCoreApplication>
{
public:
    QnVideoService(int argc, char **argv)
        : QtService<QCoreApplication>(argc, argv, "Network Optix VMS Media Server"),
        m_main(argc, argv)
    {
        setServiceDescription("Network Optix VMS Media Server.");
    }

protected:
    void start()
    {
        QCoreApplication *app = application();
        QString guid = serverGuid();

        if (guid.isEmpty())
        {
            cl_log.log("Can't save guid. Run once as administrator.", cl_logERROR);
            qApp->quit();
            return;
        }

        serverMain(app->argc(), app->argv());
        m_main.start();
    }

    void stop()
    {
        stopServer(0);
        xercesc::XMLPlatformUtils::Terminate ();
    }

private:
    QnMain m_main;
};

int main(int argc, char* argv[])
{
    QnVideoService service(argc, argv);
    return service.exec();
}<|MERGE_RESOLUTION|>--- conflicted
+++ resolved
@@ -199,12 +199,8 @@
 #endif
 
 static QtMsgHandler defaultMsgHandler = 0;
-<<<<<<< HEAD
-void qDebugCLLogHandler(QtMsgType type, const char *msg)
-=======
 
 static void myMsgHandler(QtMsgType type, const char *msg)
->>>>>>> 12c63b13
 {
     if (defaultMsgHandler)
         defaultMsgHandler(type, msg);
@@ -352,13 +348,13 @@
         initResourceTypes(appServerConnection);
 
         QString appserverHostString = settings.value("appserverHost", QLatin1String(DEFAULT_APPSERVER_HOST)).toString();
-        
+
         QHostAddress appserverHost;
         do
         {
             appserverHost = resolveHost(appserverHostString);
         } while (appserverHost.toIPv4Address() == 0);
-        
+
         QnVideoServerPtr videoServer;
 
         while (videoServer.isNull())
@@ -453,7 +449,8 @@
         foreach(QnSecurityCamResourcePtr camera, cameras)
         {
             qDebug() << "Connecting resource: " << camera->getName();
-            QObject::connect(camera.data(), SIGNAL(onStatusChanged(QnResource::Status, QnResource::Status)), m_processor, SLOT(onResourceStatusChanged(QnResource::Status, QnResource::Status)));
+            QObject::connect(camera.data(), SIGNAL(statusChanged(QnResource::Status,QnResource::Status)),
+                             m_processor, SLOT(onResourceStatusChanged(QnResource::Status,QnResource::Status)));
 
             qnResPool->addResource(camera);
 
