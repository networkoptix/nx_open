#include <QtCore/QCoreApplication>
#include <QtCore/QDir>
#include <QtCore/QSettings>
#include <QtCore/QUrl>
#include <QtCore/QUuid>

#include <QtNetwork/QUdpSocket>
#include <QtNetwork/QHostAddress>
#include <QtNetwork/QHostInfo>
#include <QtNetwork/QNetworkInterface>

#include "version.h"
#include "utils/common/util.h"
#include "plugins/resources/archive/avi_files/avi_device.h"
#include "core/resourcemanagment/asynch_seacher.h"
#include "core/resourcemanagment/resource_pool.h"
#include "utils/common/sleep.h"
#include "rtsp/rtsp_listener.h"
#include "plugins/resources/arecontvision/resource/av_resource_searcher.h"
#include "recorder/recording_manager.h"
#include "recorder/storage_manager.h"
#include "api/AppServerConnection.h"
#include "appserver/processor.h"
#include "recording/file_deletor.h"
#include "rest/server/rest_server.h"
#include "rest/handlers/recorded_chunks.h"
#include "core/resource/video_server.h"
#include <signal.h>
#include <xercesc/util/PlatformUtils.hpp>
#include "core/misc/scheduleTask.h"
#include "qtservice.h"
#include "eventmanager.h"

#include <fstream>
#include "plugins/resources/axis/axis_resource_searcher.h"
#include "plugins/resources/d-link/dlink_resource_searcher.h"
#include "utils/common/log.h"

class QnMain;
static QnMain* serviceMain = 0;
void stopServer(int signal);

//#include "device_plugins/arecontvision/devices/av_device_server.h"

//#define TEST_RTSP_SERVER

static const int DEFAUT_RTSP_PORT = 50000;

void decoderLogCallback(void* /*pParam*/, int i, const char* szFmt, va_list args)
{
    //USES_CONVERSION;

    //Ignore debug and info (i == 2 || i == 1) messages
    if(AV_LOG_ERROR != i)
    {
        //return;
    }

    // AVCodecContext* pCtxt = (AVCodecContext*)pParam;

    char szMsg[1024];
    vsprintf(szMsg, szFmt, args);
    //if(szMsg[strlen(szMsg)] == '\n')
    {
        szMsg[strlen(szMsg)-1] = 0;
    }

    cl_log.log(QLatin1String("FFMPEG "), QString::fromLocal8Bit(szMsg), cl_logERROR);
}

QHostAddress resolveHost(const QString& hostString)
{
    QHostAddress host(hostString);
    if (host.toIPv4Address() != 0)
        return host;

    QHostInfo info = QHostInfo::fromName(hostString);

    // Can't resolve
    if (info.error() != QHostInfo::NoError)
    {
        cl_log.log("Couldn't resolve host ", hostString, cl_logERROR);
        return QHostAddress();
    }

    // Initialize to zero
    host = QHostAddress();
    foreach (const QHostAddress &address, info.addresses())
    {
        if (address.toIPv4Address() != 0)
        {
            host = address;
            break;
        }
    }

    if (host.toIPv4Address() == 0)
        cl_log.log("No ipv4 address associated with host ", hostString, cl_logERROR);

    return host;
}


QString defaultLocalAddress(const QHostAddress& target)
{
    {
        QUdpSocket socket;
        socket.connectToHost(target, 53);

        if (socket.localAddress() != QHostAddress::LocalHost)
            return socket.localAddress().toString();
    }

    {
        // try select default interface

        QUdpSocket socket;
        socket.connectToHost("8.8.8.8", 53);

        return socket.localAddress().toString();
    }
}

QString localMac(const QString& myAddress)
{
    foreach (const QNetworkInterface &interface, QNetworkInterface::allInterfaces())
    {
        if (interface.allAddresses().contains(QHostAddress(myAddress)))
            return interface.hardwareAddress();
    }

    return "";
}

void ffmpegInit()
{
    avcodec_init();
    av_register_all();

    extern URLProtocol ufile_protocol;
    av_register_protocol2(&ufile_protocol, sizeof(ufile_protocol));
}

QString serverGuid()
{
    QSettings settings(QSettings::SystemScope, ORGANIZATION_NAME, APPLICATION_NAME);
    QString guid = settings.value("serverGuid").toString();

    if (guid.isEmpty())
    {
        if (!settings.isWritable())
        {
            return guid;
        }

        guid = QUuid::createUuid().toString();
        settings.setValue("serverGuid", guid);
    }

    return guid;
}

QnVideoServerPtr registerServer(QnAppServerConnectionPtr appServerConnection, const QString& myAddress)
{
    QSettings settings(QSettings::SystemScope, ORGANIZATION_NAME, APPLICATION_NAME);

    QnVideoServer server;

    // If there is already stored server with this guid, other parameters will be ignored
    server.setGuid(serverGuid());

    server.setName(QString("Server ") + myAddress);
    server.setUrl(QString("rtsp://") + myAddress + QString(':') + settings.value("rtspPort", DEFAUT_RTSP_PORT).toString());
    server.setApiUrl(QString("http://") + myAddress + QString(':') + settings.value("apiPort", DEFAULT_REST_PORT).toString());

    QnVideoServerList servers;
    QByteArray errorString;
    if (appServerConnection->registerServer(server, servers, errorString) != 0)
    {
        qDebug() << "registerServer(): Call to registerServer failed. Reason: " << errorString;

        return QnVideoServerPtr();
    }

    return servers.at(0);
}

#ifdef Q_OS_WIN
#include <windows.h>
#include <stdio.h>
BOOL WINAPI stopServer_WIN(DWORD dwCtrlType)
{
    stopServer(dwCtrlType);
    return true;
}
#endif

static QtMsgHandler defaultMsgHandler = 0;

static void myMsgHandler(QtMsgType type, const char *msg)
{
    if (defaultMsgHandler)
        defaultMsgHandler(type, msg);

    clLogMsgHandler(type, msg);
}

int serverMain(int argc, char *argv[])
{
    Q_UNUSED(argc)
    Q_UNUSED(argv)

    xercesc::XMLPlatformUtils::Initialize();

#ifdef Q_OS_WIN
    SetConsoleCtrlHandler(stopServer_WIN, true);
#endif
    signal(SIGINT, stopServer);
    signal(SIGABRT, stopServer);
    signal(SIGTERM, stopServer);

    Q_INIT_RESOURCE(api);

//    av_log_set_callback(decoderLogCallback);

    QCoreApplication::setOrganizationName(QLatin1String(ORGANIZATION_NAME));
    QCoreApplication::setApplicationName(QLatin1String(APPLICATION_NAME));
    QCoreApplication::setApplicationVersion(QLatin1String(APPLICATION_VERSION));

    QString dataLocation = getDataDirectory();
    QDir::setCurrent(QFileInfo(QFile::decodeName(qApp->argv()[0])).absolutePath());

    QDir dataDirectory;
    dataDirectory.mkpath(dataLocation + QLatin1String("/log"));

    if (!cl_log.create(dataLocation + QLatin1String("/log/log_file"), 1024*1024*10, 5, cl_logDEBUG1))
    {
        qApp->quit();

        return 0;
    }

#ifdef _DEBUG
     //cl_log.setLogLevel(cl_logDEBUG1);
    cl_log.setLogLevel(cl_logDEBUG1);
#else
    cl_log.setLogLevel(cl_logWARNING);
#endif

    CL_LOG(cl_logALWAYS)
    {
        cl_log.log(QLatin1String("\n\n========================================"), cl_logALWAYS);
        cl_log.log(cl_logALWAYS, "Software version %s", APPLICATION_VERSION);
        cl_log.log(QFile::decodeName(qApp->argv()[0]), cl_logALWAYS);
    }

    defaultMsgHandler = qInstallMsgHandler(myMsgHandler);

    QnResource::startCommandProc();

    QnResourcePool::instance(); // to initialize net state;
    ffmpegInit();


    // ------------------------------------------
#ifdef TEST_RTSP_SERVER
    addTestData();
#endif

    QDir stateDirectory;
    stateDirectory.mkpath(dataLocation + QLatin1String("/state"));
    qnFileDeletor->init(dataLocation + QLatin1String("/state")); // constructor got root folder for temp files

    return 0;
}

void initAppServerConnection(const QSettings &settings)
{
    QUrl appServerUrl;

    // ### remove
    appServerUrl.setScheme(QLatin1String("http"));
    appServerUrl.setHost(settings.value("appserverHost", QLatin1String(DEFAULT_APPSERVER_HOST)).toString());
    appServerUrl.setPort(settings.value("appserverPort", DEFAULT_APPSERVER_PORT).toInt());
    appServerUrl.setUserName(settings.value("appserverLogin", QLatin1String("appserver")).toString());
    appServerUrl.setPassword(settings.value("appserverPassword", QLatin1String("123")).toString());

    QnAppServerConnectionFactory::setDefaultUrl(appServerUrl);
    QnAppServerConnectionFactory::setDefaultFactory(&QnResourceDiscoveryManager::instance());
}

void initAppServerEventConnection(const QSettings &settings)
{
    QUrl appServerEventsUrl;

    // ### remove
    appServerEventsUrl.setScheme(QLatin1String("http"));
    appServerEventsUrl.setHost(settings.value("appserverHost", QLatin1String(DEFAULT_APPSERVER_HOST)).toString());
    appServerEventsUrl.setPort(settings.value("appserverPort", DEFAULT_APPSERVER_PORT).toInt());
    appServerEventsUrl.setUserName(settings.value("appserverLogin", QLatin1String("appserver")).toString());
    appServerEventsUrl.setPassword(settings.value("appserverPassword", QLatin1String("123")).toString());
    appServerEventsUrl.setPath("/events");

    static const int EVENT_RECONNECT_TIMEOUT = 3000;

    QnEventManager* eventManager = QnEventManager::instance();
    eventManager->init(appServerEventsUrl, EVENT_RECONNECT_TIMEOUT);
}

class QnMain : public CLLongRunnable
{
public:
    QnMain(int argc, char* argv[])
        : m_argc(argc),
        m_argv(argv),
        m_processor(0),
        m_rtspListener(0),
        m_restServer(0)
    {
        serviceMain = this;
    }

    ~QnMain()
    {
<<<<<<< HEAD
        if (m_restServer)
        {
            m_restServer->stop();
            delete m_restServer;
=======
        stopObjects();
    }

    void stopObjects()
    {
        if (m_restServer) 
        {
            delete m_restServer;
            m_restServer = 0;
>>>>>>> 11223048
        }

        if (m_rtspListener)
        {
<<<<<<< HEAD
            m_rtspListener->stop();
            delete m_rtspListener;
        }

        if (m_processor)
        {
            delete m_processor;
=======
            delete m_rtspListener;
            m_rtspListener = 0;
        }

        if (m_processor) 
        {
            delete m_processor;
            m_processor = 0;
>>>>>>> 11223048
        }
    }

    void run()
    {
        // Use system scope
        QSettings settings(QSettings::SystemScope, ORGANIZATION_NAME, APPLICATION_NAME);

        initAppServerConnection(settings);
        initAppServerEventConnection(settings);
        QnEventManager* eventManager = QnEventManager::instance();

        QnAppServerConnectionPtr appServerConnection = QnAppServerConnectionFactory::createConnection();

        while (!needToStop() && !initResourceTypes(appServerConnection))
        {
            QnSleep::msleep(1000);
        }

        QString appserverHostString = settings.value("appserverHost", QLatin1String(DEFAULT_APPSERVER_HOST)).toString();

        QHostAddress appserverHost;
        do
        {
            appserverHost = resolveHost(appserverHostString);
        } while (appserverHost.toIPv4Address() == 0);

        QnVideoServerPtr videoServer;

        while (videoServer.isNull())
        {
            videoServer = registerServer(appServerConnection, defaultLocalAddress(appserverHost));
            if (videoServer.isNull())
                QnSleep::msleep(1000);
        }

        eventManager->run();


        m_processor = new QnAppserverResourceProcessor(videoServer->getId());

        QUrl rtspUrl(videoServer->getUrl());
        QUrl apiUrl(videoServer->getApiUrl());

        m_rtspListener = new QnRtspListener(QHostAddress::Any, rtspUrl.port());
        m_rtspListener->start();

        m_restServer = new QnRestServer(QHostAddress::Any, apiUrl.port());
        m_restServer->registerHandler("api/RecordedTimePeriods", new QnRecordedChunkListHandler());
        m_restServer->registerHandler("xsd/*", new QnXsdHelperHandler());

        // Get storages sample code.
        QnResourceList storages;
        QByteArray errorString;
        while (appServerConnection->getStorages(storages, errorString) != 0)
        {
            qDebug() << "QnMain::run(): Can't get storages. Reason: " << errorString;
            QnSleep::msleep(1000);
        }

        bool storageAdded = false;
        foreach (QnResourcePtr resource, storages)
        {
            QnStoragePtr storage = resource.dynamicCast<QnStorage>();
            if (storage->getParentId() == videoServer->getId())
            {
                storageAdded = true;
                qnResPool->addResource(storage);
                qnStorageMan->addStorage(storage);
            }
        }

        if (!storageAdded)
        {
            cl_log.log("Creating new storage", cl_logINFO);

            QnStoragePtr storage(new QnStorage());
            storage->setParentId(videoServer->getId());
            storage->setName("Initial");
            storage->setUrl(settings.value("mediaDir", "c:/records").toString().replace("\\", "/"));
            storage->setSpaceLimit(5ll * 1024 * 1024 * 1024);

            QByteArray errorString;
            if (appServerConnection->addStorage(*storage, errorString))
                qDebug() << "Couldn't add storage: " << errorString;

            qnResPool->addResource(storage);
            qnStorageMan->addStorage(storage);
        }
        qnStorageMan->loadFullFileCatalog();

        QnRecordingManager::instance()->start();
        // ------------------------------------------


        //===========================================================================
        //IPPH264Decoder::dll.init();

        //============================
        QnResourceDiscoveryManager::instance().setResourceProcessor(m_processor);
        QnResourceDiscoveryManager::instance().addDeviceServer(&QnPlArecontResourceSearcher::instance());
        QnResourceDiscoveryManager::instance().addDeviceServer(&QnPlAxisResourceSearcher::instance());
        QnResourceDiscoveryManager::instance().addDeviceServer(&QnPlDlinkResourceSearcher::instance());


        //CLDeviceManager::instance().getDeviceSearcher().addDeviceServer(&FakeDeviceServer::instance());
        //CLDeviceSearcher::instance()->addDeviceServer(&IQEyeDeviceServer::instance());

        QnScheduleTaskList scheduleTasks;

        errorString.clear();
        QnSecurityCamResourceList cameras;
        while (appServerConnection->getCameras(cameras, videoServer->getId(), errorString) != 0)
        {
            qDebug() << "QnMain::run(): Can't get cameras. Reason: " << errorString;
            QnSleep::msleep(1000);
        }

        foreach(QnSecurityCamResourcePtr camera, cameras)
        {
            qDebug() << "Connecting resource: " << camera->getName();
            QObject::connect(camera.data(), SIGNAL(statusChanged(QnResource::Status,QnResource::Status)),
                             m_processor, SLOT(onResourceStatusChanged(QnResource::Status,QnResource::Status)));

            qnResPool->addResource(camera);

            QnRecordingManager::instance()->updateSchedule(camera);
        }

        foreach (QnScheduleTask scheduleTask, scheduleTasks)
        {
            QString str;
            QTextStream stream(&str);

            stream << "ScheduleTask " << scheduleTask.m_id.toString() <<
                scheduleTask.m_afterThreshold <<
                scheduleTask.m_beforeThreshold <<
                scheduleTask.m_dayOfWeek <<
                scheduleTask.m_doRecordAudio <<
                scheduleTask.m_startTime <<
                scheduleTask.m_endTime <<
                scheduleTask.m_recordType <<
                scheduleTask.m_sourceId.toString();
            cl_log.log(str, cl_logALWAYS);
        }

        QnResourceDiscoveryManager::instance().start();

        exec();
    }

private:
    int m_argc;
    char** m_argv;

    QnAppserverResourceProcessor* m_processor;
    QnRtspListener* m_rtspListener;
    QnRestServer* m_restServer;
};

class QnVideoService : public QtService<QCoreApplication>
{
public:
    QnVideoService(int argc, char **argv)
        : QtService<QCoreApplication>(argc, argv, "Network Optix VMS Media Server"),
        m_main(argc, argv)
    {
        setServiceDescription("Network Optix VMS Media Server.");
    }

protected:
    void start()
    {
        QCoreApplication *app = application();
        QString guid = serverGuid();

        if (guid.isEmpty())
        {
            cl_log.log("Can't save guid. Run once as administrator.", cl_logERROR);
            qApp->quit();
            return;
        }

        serverMain(app->argc(), app->argv());
        m_main.start();
    }

    void stop()
    {
        m_main.stop();
        stopServer(0);
    }

private:
    QnMain m_main;
};

int main(int argc, char* argv[])
{
    QnVideoService service(argc, argv);
    return service.exec();
}

void stopServer(int signal)
{
    QnResource::stopCommandProc();
    QnResourceDiscoveryManager::instance().stop();
    QnRecordingManager::instance()->stop();

    if (serviceMain)
        serviceMain->stopObjects();
    xercesc::XMLPlatformUtils::Terminate ();
}
<|MERGE_RESOLUTION|>--- conflicted
+++ resolved
@@ -307,7 +307,7 @@
     eventManager->init(appServerEventsUrl, EVENT_RECONNECT_TIMEOUT);
 }
 
-class QnMain : public CLLongRunnable
+class QnMain : public QThread
 {
 public:
     QnMain(int argc, char* argv[])
@@ -322,44 +322,27 @@
 
     ~QnMain()
     {
-<<<<<<< HEAD
+        stopObjects();
+    }
+
+    void stopObjects()
+    {
         if (m_restServer)
-        {
-            m_restServer->stop();
-            delete m_restServer;
-=======
-        stopObjects();
-    }
-
-    void stopObjects()
-    {
-        if (m_restServer) 
         {
             delete m_restServer;
             m_restServer = 0;
->>>>>>> 11223048
         }
 
         if (m_rtspListener)
         {
-<<<<<<< HEAD
-            m_rtspListener->stop();
-            delete m_rtspListener;
-        }
-
-        if (m_processor)
-        {
-            delete m_processor;
-=======
             delete m_rtspListener;
             m_rtspListener = 0;
         }
 
-        if (m_processor) 
+        if (m_processor)
         {
             delete m_processor;
             m_processor = 0;
->>>>>>> 11223048
         }
     }
 
@@ -374,19 +357,16 @@
 
         QnAppServerConnectionPtr appServerConnection = QnAppServerConnectionFactory::createConnection();
 
-        while (!needToStop() && !initResourceTypes(appServerConnection))
-        {
-            QnSleep::msleep(1000);
-        }
+        initResourceTypes(appServerConnection);
 
         QString appserverHostString = settings.value("appserverHost", QLatin1String(DEFAULT_APPSERVER_HOST)).toString();
-
+        
         QHostAddress appserverHost;
         do
         {
             appserverHost = resolveHost(appserverHostString);
         } while (appserverHost.toIPv4Address() == 0);
-
+        
         QnVideoServerPtr videoServer;
 
         while (videoServer.isNull())
@@ -549,7 +529,6 @@
 
     void stop()
     {
-        m_main.stop();
         stopServer(0);
     }
 
@@ -561,15 +540,4 @@
 {
     QnVideoService service(argc, argv);
     return service.exec();
-}
-
-void stopServer(int signal)
-{
-    QnResource::stopCommandProc();
-    QnResourceDiscoveryManager::instance().stop();
-    QnRecordingManager::instance()->stop();
-
-    if (serviceMain)
-        serviceMain->stopObjects();
-    xercesc::XMLPlatformUtils::Terminate ();
-}
+}