<?xml version="1.0" encoding="utf-8"?>
<!DOCTYPE TS>
<TS version="2.1" language="ja" sourcelanguage="en">
<context>
    <name>Language</name>
    <message>
        <source>Language Name</source>
        <extracomment>Language name that will be displayed to user. Must not be empty.</extracomment>
        <translation>日本語</translation>
    </message>
    <message>
        <source>Locale Code</source>
        <extracomment>Internal. Please don&apos;t change existing translation.</extracomment>
        <translation>ja</translation>
    </message>
</context>
<context>
    <name>QnBusinessStringsHelper</name>
    <message>
        <source>Motion on Camera</source>
        <translation>カメラの動体検知</translation>
    </message>
    <message>
        <source>Storage Failure</source>
        <translation>ストレージ不良</translation>
    </message>
    <message>
        <source>Network Issue</source>
        <translation>ネットワーク障害</translation>
    </message>
    <message>
        <source>Input on %1</source>
        <translation>入力ON %1</translation>
    </message>
    <message>
        <source>Motion on %1</source>
        <translation>動体検知ON %1</translation>
    </message>
    <message>
        <source>Storage Failure at %1</source>
        <translation>ストレージ不良 %1</translation>
    </message>
    <message>
        <source>Network Issue at %1</source>
        <translation>ネットワーク問題発生 %1</translation>
    </message>
    <message>
        <source>Bookmark</source>
        <translation>ブックマーク</translation>
    </message>
    <message>
        <source>Panic recording</source>
        <translation>パニック録画</translation>
    </message>
    <message>
        <source>Write to log</source>
        <translation>ログ書込み</translation>
    </message>
    <message>
        <source>Show notification</source>
        <translation>通知を表示</translation>
    </message>
    <message>
        <source>Play sound</source>
        <translation>サウンド再生</translation>
    </message>
    <message>
        <source>Repeat sound</source>
        <translation>サウンド繰返し</translation>
    </message>
    <message>
        <source>Send email</source>
        <translation>メール送信</translation>
    </message>
    <message>
        <source>Speak</source>
        <translation>スピーク</translation>
    </message>
    <message>
        <source>Unknown (%1)</source>
        <translation>不明 (%1)</translation>
    </message>
    <message>
        <source>Any Server Issue</source>
        <translation>全サーバー障害</translation>
    </message>
    <message>
        <source>Any Event</source>
        <translation>全イベント</translation>
    </message>
    <message>
        <source>Undefined event has occurred on %1</source>
        <translation>%1で定義していないイベント発生</translation>
    </message>
    <message>
        <source>Server Failure</source>
        <translation>サーバー不良</translation>
    </message>
    <message>
        <source>Server Conflict</source>
        <translation>サーバー重複</translation>
    </message>
    <message>
        <source>Server Started</source>
        <translation>サーバー開始</translation>
    </message>
    <message>
        <source>License Issue</source>
        <translation>ライセンス障害</translation>
    </message>
    <message>
        <source>Server &quot;%1&quot; Failure</source>
        <translation>サーバー &quot;%1&quot; 不良</translation>
    </message>
    <message>
        <source>Server &quot;%1&quot; Conflict</source>
        <translation>サーバー &quot;%1&quot; 重複</translation>
    </message>
    <message>
        <source>Server &quot;%1&quot; Started</source>
        <translation>サーバー &quot;%1&quot; 開始</translation>
    </message>
    <message>
        <source>Event: %1</source>
        <translation>イベント: %1</translation>
    </message>
    <message>
        <source>Source: %1</source>
        <translation>ソース:.%1</translation>
    </message>
    <message>
        <source>Url: %1</source>
        <translation>URL:・%1</translation>
    </message>
    <message>
        <source>Reason: %1</source>
        <translation>理由:・%1</translation>
    </message>
    <message>
        <source>Conflicting Server #%1: %2</source>
        <extracomment>Conflicting Server #5: 10.0.2.1</extracomment>
        <translation>重複サーバー #%1: %2</translation>
    </message>
    <message>
        <source>%2 %1</source>
        <comment>%1 means time, %2 means date</comment>
        <translation>%2 月日%1時分</translation>
    </message>
    <message numerus="yes">
        <source>%n times, first: %2 %1</source>
        <comment>%1 means time, %2 means date</comment>
        <translation>
            <numerusform>%n 時間, 始めの: %2 月日・%1時分</numerusform>
        </translation>
    </message>
    <message>
        <source>Time: %1 on %2</source>
        <comment>%1 means time, %2 means date</comment>
        <translation>時間: %1 時分 %2・月日</translation>
    </message>
    <message numerus="yes">
        <source>First occurrence: %1 on %2 (%n times total)</source>
        <comment>%1 means time, %2 means date</comment>
        <translation>
            <numerusform>最初の発生: %1 時分 %2 月日(%n 時間トータル)</numerusform>
        </translation>
    </message>
    <message>
        <source>RTP packet loss detected, prev seq.=%1 next seq.=%2.</source>
        <translation>RTPパケットロスが直前のシーケンス=%1 から次のシーケンス=%2.・迄で検知されました.</translation>
    </message>
    <message>
        <source>RTP packet loss detected.</source>
        <translation>RTPパケットロス検知.</translation>
    </message>
    <message>
        <source>I/O error has occurred at %1.</source>
        <translation>I/O エラーが発生しました %1.</translation>
    </message>
    <message>
        <source>Not enough HDD/SSD speed for recording to %1.</source>
        <translation>HDD/SSD・%1.・への書き込み速度が不十分です.</translation>
    </message>
    <message>
        <source>HDD/SSD disk %1 is full. Disk contains too much data that is not managed by VMS.</source>
        <translation>HDD/SSDディスク%1の空き容量がなくVMSの管理ができません.</translation>
    </message>
    <message>
        <source>Conflicting Server: %1</source>
        <translation>重複サーバー: %1</translation>
    </message>
    <message>
        <source>start</source>
        <translation>開始</translation>
    </message>
    <message>
        <source>stop</source>
        <translation>停止</translation>
    </message>
    <message>
        <source>While %1</source>
        <translation> %1の間</translation>
    </message>
    <message>
        <source>On %1 %2</source>
        <translation>%1 %2</translation>
    </message>
    <message>
        <source>%1 --&gt; %2</source>
        <translation>%1 --&gt; %2</translation>
    </message>
    <message>
        <source>Server &apos;%1&apos; has a license problem</source>
        <translation>サーバー &apos;%1&apos;はライセンスに問題があります</translation>
    </message>
    <message>
        <source>An unknown event has occurred</source>
        <translation>不明なイベント</translation>
    </message>
    <message>
        <source>Connection to server is lost.</source>
        <translation>サーバーとの接続ロスト.</translation>
    </message>
    <message numerus="yes">
        <source>No data received during last %n seconds.</source>
        <translation>
            <numerusform> %n 秒間データを受信していません.</numerusform>
        </translation>
    </message>
    <message>
        <source>Generic Event</source>
        <translation>一般的イベント</translation>
    </message>
    <message>
        <source> (%1)</source>
        <translation> (%1)</translation>
    </message>
    <message>
        <source>Caption: %1</source>
        <translation>キャプション: %1</translation>
    </message>
    <message>
        <source>MAC #%1: %2 </source>
        <extracomment>MAC #2: D0-50-99-38-1E-12</extracomment>
        <translation>MAC #%1: %2 </translation>
    </message>
    <message>
        <source>Connection to camera (primary stream) was unexpectedly closed.</source>
        <translation>カメラ(プライマリーストリーム)との接続は閉じられました.</translation>
    </message>
    <message>
        <source>Connection to camera (secondary stream) was unexpectedly closed.</source>
        <translation>カメラ(セコンダリーストリーム)との接続は閉じられました.</translation>
    </message>
    <message>
        <source>Server restarted unexpectedly.</source>
        <translation>サーバーは予期せずに再起動しました.</translation>
    </message>
    <message>
        <source>Device output</source>
        <translation>デバイス出力</translation>
    </message>
    <message>
        <source>Camera output</source>
        <translation>カメラ出力</translation>
    </message>
    <message>
        <source>Device output for 30 sec</source>
        <translation>デバイス出力30秒</translation>
    </message>
    <message>
        <source>Camera output for 30 sec</source>
        <translation>カメラ出力30秒</translation>
    </message>
    <message>
        <source>Device recording</source>
        <translation>デバイス録画</translation>
    </message>
    <message>
        <source>Camera recording</source>
        <translation>カメラ録画</translation>
    </message>
    <message>
        <source>Input Signal on Device</source>
        <translation>デバイス入力</translation>
    </message>
    <message>
        <source>Input Signal on Camera</source>
        <translation>カメラ入力</translation>
    </message>
    <message>
        <source>Device Disconnected</source>
        <translation>デバイス切断</translation>
    </message>
    <message>
        <source>Camera Disconnected</source>
        <translation>カメラ切断</translation>
    </message>
    <message>
        <source>Device IP Conflict</source>
        <translation>デバイスIP重複</translation>
    </message>
    <message>
        <source>Camera IP Conflict</source>
        <translation>カメラIP重複</translation>
    </message>
    <message>
        <source>Any Device Issue</source>
        <translation>全デバイス障害</translation>
    </message>
    <message>
        <source>Any Camera Issue</source>
        <translation>全カメラ障害</translation>
    </message>
    <message>
        <source>Device %1 was disconnected</source>
        <translation>デバイス %1 切断</translation>
    </message>
    <message>
        <source>Camera %1 was disconnected</source>
        <translation>カメラ %1 切断</translation>
    </message>
    <message>
        <source>Device IP Conflict at %1</source>
        <extracomment>Device IP Conflict at &lt;server_name&gt;</extracomment>
        <translation>デバイスIPが %1 と重複</translation>
    </message>
    <message>
        <source>Camera IP Conflict at %1</source>
        <extracomment>Camera IP Conflict at &lt;server_name&gt;</extracomment>
        <translation>カメラIPが %1 と重複</translation>
    </message>
    <message>
        <source>Connection to device was unexpectedly closed.</source>
        <translation>デバイスとの通信が予期せずに閉じられました.</translation>
    </message>
    <message>
        <source>Recording on devices is disabled:</source>
        <translation>デバイス録画無効:</translation>
    </message>
    <message>
        <source>Recording on cameras is disabled:</source>
        <translation>カメラ録画無効:</translation>
    </message>
    <message>
        <source>Execute PTZ preset</source>
        <translation type="unfinished"></translation>
    </message>
    <message>
        <source>Show text overlay</source>
        <translation type="unfinished"></translation>
    </message>
    <message>
        <source>Show on Alarm Layout</source>
        <translation type="unfinished"></translation>
    </message>
    <message>
        <source>Archive backup finished</source>
        <translation type="unfinished"></translation>
    </message>
    <message>
        <source>Server &apos;%1&apos; has finished an archive backup</source>
        <translation type="unfinished"></translation>
    </message>
    <message>
        <source>Generic Event at %1</source>
        <translation type="unfinished"></translation>
    </message>
    <message>
        <source>Input Port: %1</source>
        <translation type="unfinished"></translation>
    </message>
    <message>
        <source>Archive backup is successfully completed</source>
        <translation type="unfinished"></translation>
    </message>
    <message>
        <source>I/O Module %1 was disconnected</source>
        <translation type="unfinished"></translation>
    </message>
    <message>
        <source>Conflicting Address: %1</source>
<<<<<<< HEAD
        <translation type="unfinished"></translation>
    </message>
    <message>
        <source>Archive backup failed: No available backup storages with sufficient free space</source>
        <translation type="unfinished"></translation>
    </message>
    <message>
        <source>Archive backup failed: Target storage failure</source>
        <translation type="unfinished"></translation>
    </message>
    <message>
        <source>Archive backup failed: Source file open/read error</source>
        <translation type="unfinished"></translation>
    </message>
    <message>
=======
        <translation type="unfinished"></translation>
    </message>
    <message>
        <source>Archive backup failed: No available backup storages with sufficient free space</source>
        <translation type="unfinished"></translation>
    </message>
    <message>
        <source>Archive backup failed: Target storage failure</source>
        <translation type="unfinished"></translation>
    </message>
    <message>
        <source>Archive backup failed: Source file open/read error</source>
        <translation type="unfinished"></translation>
    </message>
    <message>
>>>>>>> 0ea934a7
        <source>Archive backup failed: Target file create/write error</source>
        <translation type="unfinished"></translation>
    </message>
    <message>
        <source>Archive backup failed: File catalog error</source>
        <translation type="unfinished"></translation>
    </message>
    <message>
        <source>Archive backup finished, but isn&apos;t fully completed because backup time is over. Data is backed up to %1</source>
        <translation type="unfinished"></translation>
    </message>
    <message>
        <source>Archive backup is canceled by user. Data is backed up to %1</source>
        <translation type="unfinished"></translation>
    </message>
    <message>
        <source>Recording on I/O modules is disabled:</source>
        <translation type="unfinished"></translation>
    </message>
</context>
<context>
    <name>QnCameraDiagnosticsErrorCodeStrings</name>
    <message>
        <source>OK</source>
        <translation>OK</translation>
    </message>
    <message>
        <source>Media stream is opened but no media data was received.</source>
        <translation>メディアストリームが開始されましたがメディアデータは何も受信されませんでした.</translation>
    </message>
    <message>
        <source>Server has been stopped.</source>
        <translation>サーガーが停止しました.</translation>
    </message>
    <message>
        <source>Unknown error. Please contact support.</source>
        <translation>未知のエラー、・サポートにお問い合わせ下さい.</translation>
    </message>
    <message>
        <source>(unknown)</source>
        <translation>（未知）</translation>
    </message>
    <message>
        <source>Server %1 is not available.</source>
        <translation>サーバー %1 は無効です.</translation>
    </message>
    <message>
        <source>Check that Server is up and running.</source>
        <translation>サーバーが起動しているか確認してください.</translation>
    </message>
    <message>
        <source>Received bad response from Server %1: &quot;%2&quot;.</source>
        <translation>サーバー %1: &quot;%2&quot;から不具合応答を受信.</translation>
    </message>
    <message>
        <source>Check if Server is up and has the proper version.</source>
        <translation>サーバーが起動していて適切なバージョンであるか確認してください.</translation>
    </message>
    <message>
        <source>Cannot connect to http port %1.</source>
        <translation>httpポート%1.に接続できません.</translation>
    </message>
    <message>
        <source>Cannot open media url %1. Failed to connect to media port %2.</source>
        <translation>メディアurl%1.を開けません　メディアポート%2.への接続失敗.</translation>
    </message>
    <message>
        <source>Cannot open media url %1. Connection to port %2 was closed unexpectedly.</source>
        <translation>メディアurl %1を開けません　ポート%2が閉じられました.</translation>
    </message>
    <message>
        <source>Finally, try to update firmware. If the problem persists, please contact support.</source>
        <translation>ファームウェアの更新を行ってください　問題が継続する場合はサポートにお問合せください.</translation>
    </message>
    <message>
        <source>No supported media tracks at url %1.</source>
        <translation>サポートされないメディアトラック　url%1.</translation>
    </message>
    <message>
        <source>Cannot open media url %1. Unsupported media protocol %2.</source>
        <translation>メディアurl%1が開けません　サポートされないメディアプロトコル %2.</translation>
    </message>
    <message>
        <source>Failed to configure parameter %1.</source>
        <translation>パラメーター %1.設定失敗.</translation>
    </message>
    <message>
        <source>Please contact support.</source>
        <translation>サポートにお問合せください.</translation>
    </message>
    <message>
        <source>An input/output error has occurred. OS message: &quot;%1&quot;.</source>
        <translation>インプット/アウトプットエラー発生　OSメッセージ&quot;%1&quot;.</translation>
    </message>
    <message>
        <source>Parameters:</source>
        <translation>パラメーター:</translation>
    </message>
    <message>
        <source>Please try to reboot the device, then restore factory defaults on the web-page.</source>
        <translation>デバイス再起動後にWebページより工場出荷時にリストアしてください.</translation>
    </message>
    <message>
        <source>Please try to reboot the camera, then restore factory defaults on the web-page.</source>
        <translation>カメラ再起動後にWebページより工場出荷時にリストアしてください.</translation>
    </message>
    <message>
        <source>Make sure the device is plugged into the network. Try to reboot the device.</source>
        <translation>デバイスがネットワークに接続されている事を確認して再起動を行ってください.</translation>
    </message>
    <message>
        <source>Make sure the camera is plugged into the network. Try to reboot the camera.</source>
        <translation>カメラがネットワークに接続されている事を確認して再起動を行ってください.</translation>
    </message>
    <message>
        <source>Make sure port %2 is accessible (e.g. forwarded).</source>
        <translation>ポートt %2 にアクセス可能か確認してください.</translation>
    </message>
    <message>
        <source>Could not parse device response. Url %1, request name %2.</source>
        <translation>デバイス応答がありません Url %1 リクエスト名 %2.</translation>
    </message>
    <message>
        <source>Could not parse camera response. Url %1, request name %2.</source>
        <translation>カメラ応答がありません Url %1 リクエスト名 %2.</translation>
    </message>
    <message>
        <source>Not authorized. Url %1.</source>
        <translation>許可されないUrl %1.</translation>
    </message>
    <message>
        <source>First, try to turn on recording (if it&apos;s off) and decrease fps in device settings.</source>
        <translation>録画を開始してデバイス設定のFPSを減らしてください.</translation>
    </message>
    <message>
        <source>First, try to turn on recording (if it&apos;s off) and decrease fps in camera settings.</source>
        <translation>録画を開始してカメラ設定のFPSを減らしてください.</translation>
    </message>
    <message>
        <source>If it doesn&apos;t help, restore factory defaults on the device web-page.</source>
        <translation>解決しない場合はデバイスWebページより工場出荷時にリストアしてください.</translation>
    </message>
    <message>
        <source>If it doesn&apos;t help, restore factory defaults on the camera web-page.</source>
        <translation>解決しない場合はカメラWebページより工場出荷時にリストアしてください.</translation>
    </message>
    <message>
        <source>Device request &quot;%1&quot; failed with error &quot;%2&quot;.</source>
        <translation>デバイスリクエスト &quot;%1&quot;がエラー&quot;%2 で失敗.　</translation>
    </message>
    <message>
        <source>Camera request &quot;%1&quot; failed with error &quot;%2&quot;.</source>
        <translation>カメラリクエスト &quot;%1&quot;がエラー&quot;%2 で失敗.　</translation>
    </message>
    <message>
        <source>Unknown device issue.</source>
        <translation>不明なデバイス障害.</translation>
    </message>
    <message>
        <source>Unknown camera issue.</source>
        <translation>不明なカメラ障害.</translation>
    </message>
    <message>
        <source>Invalid data was received from the device %1.</source>
        <translation>デバイス %1.より無効なデータ受信.</translation>
    </message>
    <message>
        <source>Invalid data was received from the camera %1.</source>
        <translation>カメラ %1.より無効なデータ受信.</translation>
    </message>
    <message>
        <source>Too many media errors. Please open device issues dialog for more details.</source>
        <translation>メディアエラー発生 デバイス障害を開いて詳細を確認してください.</translation>
    </message>
    <message>
        <source>Too many media errors. Please open camera issues dialog for more details.</source>
        <translation>メディアエラー発生 カメラ障害を開いて詳細を確認してください.</translation>
    </message>
    <message>
        <source>Camera plugin error. %1</source>
        <translation type="unfinished"></translation>
    </message>
    <message>
        <source>Please try to reboot the I/O module, then restore factory defaults on the web-page.</source>
        <translation type="unfinished"></translation>
    </message>
    <message>
        <source>Make sure the I/O module is plugged into the network. Try to reboot the I/O module.</source>
        <translation type="unfinished"></translation>
    </message>
    <message>
        <source>Could not parse I/O module response. Url %1, request name %2.</source>
        <translation type="unfinished"></translation>
    </message>
    <message>
        <source>First, try to turn on recording (if it&apos;s off) and decrease fps in I/O module settings.</source>
        <translation type="unfinished"></translation>
    </message>
    <message>
        <source>If it doesn&apos;t help, restore factory defaults on the I/O module web-page.</source>
        <translation type="unfinished"></translation>
    </message>
    <message>
        <source>I/O Module request &quot;%1&quot; failed with error &quot;%2&quot;.</source>
        <translation type="unfinished"></translation>
    </message>
    <message>
        <source>Unknown I/O module issue.</source>
        <translation type="unfinished"></translation>
    </message>
    <message>
        <source>Invalid data was received from the I/O module %1.</source>
        <translation type="unfinished"></translation>
    </message>
    <message>
        <source>Too many media errors. Please open I/O module issues dialog for more details.</source>
        <translation type="unfinished"></translation>
    </message>
    <message>
        <source>Device initialization process is in progress.</source>
        <translation type="unfinished"></translation>
    </message>
    <message>
        <source>Camera initialization process is in progress.</source>
        <translation type="unfinished"></translation>
    </message>
    <message>
<<<<<<< HEAD
        <source>I/O Module initialization process in progress.</source>
=======
        <source>I/O Module initialization process is in progress.</source>
>>>>>>> 0ea934a7
        <translation type="unfinished"></translation>
    </message>
</context>
<context>
    <name>QnCommandLineParser</name>
    <message>
        <source>No value provided for the &apos;%1&apos; argument.</source>
        <translation>&apos;%1&apos; の引数に指定した値は返されませんでした.</translation>
    </message>
    <message>
        <source>Invalid value for &apos;%1&apos; argument - expected %2, provided &apos;%3&apos;.</source>
        <translation>&apos;%1&apos; の因数への間違った値 -  &apos;%3&apos;から提供された、想定された %2,.</translation>
    </message>
</context>
<context>
    <name>QnEnvironment</name>
    <message>
        <source>Could not find explorer.exe in path to launch Windows Explorer.</source>
        <translation>ウィンドウズエクスプローラを起動するパスにexplorer.exeを見つけることができませんでした.</translation>
    </message>
    <message>
        <source>File explorer failed to open.</source>
        <translation type="unfinished"></translation>
    </message>
</context>
<context>
    <name>QnFfmpegAudioTranscoder</name>
    <message>
        <source>Audio context was not specified.</source>
        <translation>音声コンテンツが指定されていません.</translation>
    </message>
    <message>
        <source>Could not find encoder for codec %1.</source>
        <translation>コーデック%1のエンコーダーを見つけられません.</translation>
    </message>
    <message>
        <source>Could not initialize audio encoder.</source>
        <translation type="unfinished"></translation>
    </message>
    <message>
        <source>Could not initialize audio decoder.</source>
        <translation type="unfinished"></translation>
    </message>
</context>
<context>
    <name>QnFfmpegTranscoder</name>
    <message>
        <source>Container %1 was not found in FFMPEG library.</source>
        <translation>FFMPEGライブラリーにコンテナ%1が見つかりません.</translation>
    </message>
    <message>
        <source>Could not create output context for format %1.</source>
        <translation>フォーマット・%1・の出力コンテキストを作成出来ません.</translation>
    </message>
    <message>
        <source>Could not allocate output stream for recording.</source>
        <translation>録音用の出力ストリームを割り当てることができません.</translation>
    </message>
    <message>
        <source>Could not perform direct stream copy because frame size is undefined.</source>
        <translation>フレームサイズが指定されていないのでストリームを直接コピーできません.</translation>
    </message>
    <message>
        <source>Could not find codec %1.</source>
        <translation>コーデック%1が見つかりません.</translation>
    </message>
    <message>
        <source>Video or audio codec is incompatible with container %1.</source>
        <translation>ビデオ又はオーディオコーデックが・%1・のフォーマットと互換性がありません.</translation>
    </message>
</context>
<context>
    <name>QnFfmpegVideoTranscoder</name>
    <message>
        <source>Could not find encoder for codec %1.</source>
        <translation>コーデック%1のエンコーダーを見つけられません.</translation>
    </message>
    <message>
        <source>Could not initialize video encoder.</source>
        <translation type="unfinished"></translation>
    </message>
</context>
<context>
    <name>QnLicense</name>
    <message>
        <source>Trial</source>
        <translation>試用</translation>
    </message>
    <message>
        <source>Analog</source>
        <translation>アナログ</translation>
    </message>
    <message>
        <source>Professional</source>
        <translation>プロフェッショナル</translation>
    </message>
    <message>
        <source>Edge</source>
        <translation>エッジ</translation>
    </message>
    <message>
        <source>Vmax</source>
        <translation>Vmax</translation>
    </message>
    <message>
        <source>Video Wall</source>
        <translation>ビデオウォール</translation>
    </message>
    <message>
        <source>Expired</source>
        <translation>期限切れ</translation>
    </message>
    <message>
        <source>Only single license is allowed for this device</source>
        <translation>このデバイスにはシングルライセンスのみ適応可能</translation>
    </message>
    <message>
        <source>Unknown error</source>
        <translation>不明なエラー</translation>
    </message>
    <message>
        <source>I/O Module</source>
        <translation>I/Oモジュール</translation>
    </message>
    <message>
        <source>Start</source>
        <translation>開始</translation>
    </message>
    <message>
        <source>Analog Encoder</source>
        <translation>アナログエンコーダー</translation>
    </message>
    <message>
        <source>Trial Licenses</source>
        <translation>トライアルライセンス</translation>
    </message>
    <message>
        <source>Analog Licenses</source>
        <translation>アナログライセンス</translation>
    </message>
    <message>
        <source>Professional Licenses</source>
        <translation>プロフェッショナルライセンス</translation>
    </message>
    <message>
        <source>Edge Licenses</source>
        <translation>エッジライセンス</translation>
    </message>
    <message>
        <source>Vmax Licenses</source>
        <translation>Vmaxライセンス</translation>
    </message>
    <message>
        <source>Analog Encoder Licenses</source>
        <translation>アナログエンコーダーライセンス</translation>
    </message>
    <message>
        <source>Video Wall Licenses</source>
        <translation>ビデオウォールライセンス</translation>
    </message>
    <message>
        <source>I/O Module Licenses</source>
        <translation>I/Oモジュールライセンス</translation>
    </message>
    <message>
        <source>Start Licenses</source>
        <translation>スタートライセンス</translation>
    </message>
    <message>
        <source>Invalid Signature</source>
        <translation>無効な署名</translation>
    </message>
    <message>
        <source>Server with matching hardware ID not found</source>
        <translation>サーバーのハードウェアIDが見つかりません</translation>
    </message>
    <message>
        <source>Invalid Customization</source>
        <translation>無効なカスタマイズ</translation>
    </message>
    <message>
        <source>Invalid Type</source>
        <translation>無効なタイプ</translation>
    </message>
    <message>
        <source>Invalid</source>
        <translation>無効</translation>
    </message>
    <message>
        <source>Invalid Licenses</source>
        <translation>無効なライセンス</translation>
    </message>
    <message>
        <source>This license type requires higher software version.</source>
        <translation>このライセンスタイプには新しいバージョンが必要です.</translation>
    </message>
</context>
<context>
    <name>QnLicenseUsageHelper</name>
    <message numerus="yes">
        <source>%n %2 are used out of %1.</source>
        <translation>
            <numerusform>%1.ライセンス中の %n %2 を使用.</numerusform>
        </translation>
    </message>
    <message numerus="yes">
        <source>%n %2 will be used out of %1.</source>
        <translation>
            <numerusform>%1.ライセンス中の %n %2 を使用.</numerusform>
        </translation>
    </message>
    <message numerus="yes">
        <source>Activate %n more %2. </source>
        <translation>
            <numerusform>アクティベートには追加で %n 以上の %2 が必要. </numerusform>
        </translation>
    </message>
    <message numerus="yes">
        <source>%n more %2 will be used. </source>
        <translation>
            <numerusform> %n 以上の %2 を使用. </numerusform>
        </translation>
    </message>
    <message>
<<<<<<< HEAD
        <source>There was a problem activating your license key. Invalid data received. Please contact support team to report issue.</source>
        <translation>ライセンスキーのアクティベートエラー　サポート窓口にお問合せ下さい.</translation>
    </message>
    <message>
=======
>>>>>>> 0ea934a7
        <source>The license key you have entered is invalid. Please check that license key is entered correctly. If problem continues, please contact support team to confirm if license key is valid or to obtain a valid license key.</source>
        <translation>無効なライセンスキーが入力されました　サポート窓口に問合せて正しいライセンスキーを入力してください.</translation>
    </message>
    <message>
        <source>You are trying to activate an incompatible license with your software. Please contact support team to obtain a valid license key.</source>
        <translation>互換性のないライセンスキーを入力しました　サポート窓口にお問合せ下さい.</translation>
    </message>
    <message>
        <source>This license key has been previously activated to hardware id {{hwid}} on {{time}}. Please contact support team to obtain a valid license key.</source>
        <translation>このライセンスキーはハードウェアID {{hwid}}  {{time}} に既にアクティベートされています..</translation>
    </message>
    <message>
        <source>There was a problem activating your license key. A database error occurred.</source>
        <translation type="unfinished"></translation>
    </message>
<<<<<<< HEAD
=======
    <message>
        <source>There was a problem activating your license key. Invalid data received. Please contact support team to report the issue.</source>
        <translation type="unfinished"></translation>
    </message>
>>>>>>> 0ea934a7
</context>
<context>
    <name>QnMediaServerResource</name>
    <message>
        <source>Server</source>
        <translation>サーバー</translation>
    </message>
</context>
<context>
    <name>QnPropertyStorage</name>
    <message>
        <source>Invalid value for &apos;%1&apos; argument - expected %2, provided &apos;%3&apos;.</source>
        <translation>・&apos;%3&apos;の提供した予想される・%2,の因数・&apos;%1&apos;の値が無効です。</translation>
    </message>
</context>
<context>
    <name>QnResourceNameStrings</name>
    <message numerus="yes">
        <source>%n Camera(s)</source>
        <translation>
            <numerusform>%n カメラ</numerusform>
        </translation>
    </message>
    <message numerus="yes">
        <source>%n camera(s)</source>
        <translation>
            <numerusform>%n カメラ</numerusform>
        </translation>
    </message>
    <message numerus="yes">
        <source>%n Device(s)</source>
        <translation>
            <numerusform>%n デバイス</numerusform>
        </translation>
    </message>
    <message numerus="yes">
        <source>%n device(s)</source>
        <translation>
            <numerusform>%n デバイス</numerusform>
        </translation>
    </message>
    <message>
        <source>Cameras</source>
        <translation>カメラ</translation>
    </message>
    <message>
        <source>cameras</source>
        <translation>カメラ</translation>
    </message>
    <message>
        <source>Camera</source>
        <translation>カメラ</translation>
    </message>
    <message>
        <source>camera</source>
        <translation>カメラ</translation>
    </message>
    <message>
        <source>Devices</source>
        <translation>デバイス</translation>
    </message>
    <message>
        <source>devices</source>
        <translation>デバイス</translation>
    </message>
    <message>
        <source>Device</source>
        <translation>デバイス</translation>
    </message>
    <message>
        <source>device</source>
        <translation>デバイス</translation>
    </message>
    <message numerus="yes">
        <source>%n I/O Module(s)</source>
        <translation type="unfinished">
            <numerusform></numerusform>
        </translation>
    </message>
    <message numerus="yes">
        <source>%n I/O module(s)</source>
        <translation type="unfinished">
            <numerusform></numerusform>
        </translation>
    </message>
    <message>
        <source>I/O Modules</source>
        <translation type="unfinished"></translation>
    </message>
    <message>
        <source>I/O modules</source>
        <translation type="unfinished"></translation>
    </message>
    <message>
        <source>I/O Module</source>
        <translation type="unfinished">I/Oモジュール</translation>
    </message>
    <message>
        <source>I/O module</source>
        <translation type="unfinished"></translation>
    </message>
</context>
<context>
    <name>QnSignHelper</name>
    <message>
        <source>Unknown</source>
        <translation>未知の値</translation>
    </message>
    <message>
        <source>Hardware ID: </source>
        <translation>ハードウェアID:</translation>
    </message>
    <message>
        <source>Watermark: </source>
        <translation>電子透かし:</translation>
    </message>
    <message>
        <source>Trial License</source>
        <translation>トライアルライセンストライアルライセンス</translation>
    </message>
    <message>
        <source>Licensed To: </source>
        <translation>以下にライセンス:</translation>
    </message>
    <message>
        <source>FREE License</source>
        <translation>無償ライセンス</translation>
    </message>
</context>
<context>
    <name>QnStreamQualityStrings</name>
    <message>
        <source>Lowest</source>
        <translation>最低</translation>
    </message>
    <message>
        <source>Low</source>
        <translation>低い</translation>
    </message>
    <message>
        <source>Medium</source>
        <translation>標準</translation>
    </message>
    <message>
        <source>High</source>
        <translation>高い</translation>
    </message>
    <message>
        <source>Best</source>
        <translation>最高</translation>
    </message>
    <message>
        <source>Preset</source>
        <translation>プリセット</translation>
    </message>
    <message>
        <source>Undefined</source>
        <translation>未定義</translation>
    </message>
    <message>
        <source>Lst</source>
        <extracomment>Short for &apos;Lowest&apos;</extracomment>
        <translation>最低</translation>
    </message>
    <message>
        <source>Lo</source>
        <extracomment>Short for &apos;Low&apos;</extracomment>
        <translation>低</translation>
    </message>
    <message>
        <source>Me</source>
        <extracomment>Short for &apos;Medium&apos;</extracomment>
        <translation>中</translation>
    </message>
    <message>
        <source>Hi</source>
        <extracomment>Short for &apos;High&apos;</extracomment>
        <translation>高</translation>
    </message>
    <message>
        <source>Bst</source>
        <extracomment>Short for &apos;Best&apos;</extracomment>
        <translation>最高</translation>
    </message>
    <message>
        <source>Ps</source>
        <extracomment>Short for &apos;Preset&apos;</extracomment>
        <translation>PS</translation>
    </message>
    <message>
        <source>-</source>
        <extracomment>Short for &apos;Undefined&apos;</extracomment>
        <translation>未</translation>
    </message>
</context>
<context>
    <name>QnStreamRecorder</name>
    <message>
        <source>Corresponding container in FFMPEG library was not found.</source>
        <translation>FFMPEGライブラリーにコンテナが見つかりません.</translation>
    </message>
    <message>
        <source>Could not create output file for video recording.</source>
        <translation>ビデオ記録の為の出力ファイルを作成出来ません..</translation>
    </message>
    <message>
        <source>Could not allocate output stream for recording.</source>
        <translation>録音用の出力ストリームを割り当てることができません.</translation>
    </message>
    <message>
        <source>Could not allocate output audio stream.</source>
        <translation>録音用の出力ストリームを割り当てることができません.</translation>
    </message>
    <message>
        <source>Invalid audio codec information.</source>
        <translation>無効なオンセイコーデック情報.</translation>
    </message>
    <message>
        <source>Video or audio codec is incompatible with the selected format.</source>
        <translation>ビデオまたは音声コーディックは選択したフォーマットと互換性がありません.</translation>
    </message>
    <message>
        <source>Error during watermark generation for file &apos;%1&apos;.</source>
        <translation>ファイル &apos;%1&apos;用の電子透かしの作成中にエラーが発生しました.</translation>
    </message>
    <message>
        <source>File write error. Not enough free space.</source>
        <translation type="unfinished"></translation>
    </message>
</context>
<context>
    <name>QnTCPConnectionProcessor</name>
    <message>
        <source>OK</source>
        <translation>OK</translation>
    </message>
    <message>
        <source>Not Found</source>
        <translation>見つかりません</translation>
    </message>
    <message>
        <source>Not Implemented</source>
        <translation>未実装</translation>
    </message>
    <message>
        <source>Unsupported Transport</source>
        <translation>サポートされていない伝送</translation>
    </message>
    <message>
        <source>Internal Server Error</source>
        <translation>内部サーバーエラー</translation>
    </message>
    <message>
        <source>Invalid Parameter</source>
        <translation>無効なパラメータ</translation>
    </message>
</context>
<context>
    <name>QnTranscoder</name>
    <message>
        <source>OpenCL transcoding is not implemented.</source>
        <translation>オープンCLトランスコードが実装されていません.</translation>
    </message>
    <message>
        <source>Unknown transcoding method.</source>
        <translation>未知のトランスコード手段.</translation>
    </message>
    <message>
        <source>OpenCLTranscode is not implemented.</source>
        <translation>OpenCLトランスコードが実装されていません.</translation>
    </message>
    <message>
        <source>Unknown transcode method</source>
        <translation>未知のトランスコード手段</translation>
    </message>
</context>
<context>
    <name>QnTranslationListModel</name>
    <message>
        <source>%1 (built-in)</source>
        <translation>%1 (内蔵)</translation>
    </message>
    <message>
        <source>%1 (external)</source>
        <translation>%1 (外部)</translation>
    </message>
</context>
<context>
    <name>utils::QnCameraNamesWatcher</name>
    <message>
        <source>Removed camera</source>
        <translation type="unfinished"></translation>
    </message>
</context>
</TS><|MERGE_RESOLUTION|>--- conflicted
+++ resolved
@@ -380,7 +380,6 @@
     </message>
     <message>
         <source>Conflicting Address: %1</source>
-<<<<<<< HEAD
         <translation type="unfinished"></translation>
     </message>
     <message>
@@ -396,23 +395,6 @@
         <translation type="unfinished"></translation>
     </message>
     <message>
-=======
-        <translation type="unfinished"></translation>
-    </message>
-    <message>
-        <source>Archive backup failed: No available backup storages with sufficient free space</source>
-        <translation type="unfinished"></translation>
-    </message>
-    <message>
-        <source>Archive backup failed: Target storage failure</source>
-        <translation type="unfinished"></translation>
-    </message>
-    <message>
-        <source>Archive backup failed: Source file open/read error</source>
-        <translation type="unfinished"></translation>
-    </message>
-    <message>
->>>>>>> 0ea934a7
         <source>Archive backup failed: Target file create/write error</source>
         <translation type="unfinished"></translation>
     </message>
@@ -640,11 +622,7 @@
         <translation type="unfinished"></translation>
     </message>
     <message>
-<<<<<<< HEAD
-        <source>I/O Module initialization process in progress.</source>
-=======
         <source>I/O Module initialization process is in progress.</source>
->>>>>>> 0ea934a7
         <translation type="unfinished"></translation>
     </message>
 </context>
@@ -869,13 +847,6 @@
         </translation>
     </message>
     <message>
-<<<<<<< HEAD
-        <source>There was a problem activating your license key. Invalid data received. Please contact support team to report issue.</source>
-        <translation>ライセンスキーのアクティベートエラー　サポート窓口にお問合せ下さい.</translation>
-    </message>
-    <message>
-=======
->>>>>>> 0ea934a7
         <source>The license key you have entered is invalid. Please check that license key is entered correctly. If problem continues, please contact support team to confirm if license key is valid or to obtain a valid license key.</source>
         <translation>無効なライセンスキーが入力されました　サポート窓口に問合せて正しいライセンスキーを入力してください.</translation>
     </message>
@@ -891,13 +862,10 @@
         <source>There was a problem activating your license key. A database error occurred.</source>
         <translation type="unfinished"></translation>
     </message>
-<<<<<<< HEAD
-=======
     <message>
         <source>There was a problem activating your license key. Invalid data received. Please contact support team to report the issue.</source>
         <translation type="unfinished"></translation>
     </message>
->>>>>>> 0ea934a7
 </context>
 <context>
     <name>QnMediaServerResource</name>
