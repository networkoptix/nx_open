--- conflicted
+++ resolved
@@ -78,10 +78,6 @@
     </message>
     <message>
       <source>%1 System can only be merged with non-%1. System name and password are taken from %1 System.</source>
-<<<<<<< HEAD
-      <comment>%1 is the short cloud name (like &apos;Cloud&apos;)</comment>
-      <translation>%1시스템은 %1이외의 항목과 만 병합 할 수 있습니다. 시스템 이름과 암호는 %1 시스템에서 가져옵니다.</translation>
-=======
       <comment>%1 is the short cloud name (like Cloud)</comment>
       <translation>%1시스템은 %1이외의 항목과 만 병합 할 수 있습니다. 시스템 이름과 암호는 %1 시스템에서 가져옵니다.</translation>
     </message>
@@ -94,7 +90,6 @@
       <source>These Systems are built with different %1 URL. Merge is not allowed.</source>
       <comment>%1 is the cloud name (like Nx Cloud)</comment>
       <translation>이러한 시스템은 다른 %1 URL로 연결됩니다. 병합할 수 없습니다.</translation>
->>>>>>> 09236aa8
     </message>
   </context>
   <context>
