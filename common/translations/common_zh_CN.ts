--- conflicted
+++ resolved
@@ -78,10 +78,6 @@
     </message>
     <message>
       <source>%1 System can only be merged with non-%1. System name and password are taken from %1 System.</source>
-<<<<<<< HEAD
-      <comment>%1 is the short cloud name (like &apos;Cloud&apos;)</comment>
-      <translation>%1系统只能与非%1系统合并. 系统名称和密码将取自%1系统.</translation>
-=======
       <comment>%1 is the short cloud name (like Cloud)</comment>
       <translation>%1系统只能与非%1系统合并. 系统名称和密码将取自%1系统.</translation>
     </message>
@@ -94,7 +90,6 @@
       <source>These Systems are built with different %1 URL. Merge is not allowed.</source>
       <comment>%1 is the cloud name (like Nx Cloud)</comment>
       <translation>这些系统都采用了不同的 %1 URL。合并不是允许的。</translation>
->>>>>>> 09236aa8
     </message>
   </context>
   <context>
