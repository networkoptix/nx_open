--- conflicted
+++ resolved
@@ -82,8 +82,6 @@
       <comment>%1 is the cloud name (like &apos;Nx Cloud&apos;)</comment>
       <translation>Облачная система может быть объединена только с локальной. Системное имя и пароль берутся из облачной системы.</translation>
     </message>
-<<<<<<< HEAD
-=======
     <message>
       <source>New System</source>
       <translation>Новая система</translation>
@@ -93,7 +91,6 @@
       <comment>%1 is name of System</comment>
       <translation>Обнаружкнная система %1 несовместима с текущей.</translation>
     </message>
->>>>>>> 5c4e2656
   </context>
   <context>
     <name>QObject</name>
@@ -488,8 +485,6 @@
     <message>
       <source>Time Licenses</source>
       <translation>Возобновляемые лицензии</translation>
-<<<<<<< HEAD
-=======
     </message>
     <message>
       <source>Bridge</source>
@@ -498,7 +493,6 @@
     <message>
       <source>Bridge Licenses</source>
       <translation>Лицензии Bridge</translation>
->>>>>>> 5c4e2656
     </message>
   </context>
   <context>
@@ -1552,8 +1546,6 @@
     <message>
       <source>Acknowledge</source>
       <translation>Подтвердить</translation>
-<<<<<<< HEAD
-=======
     </message>
     <message>
       <source>Analytics Event</source>
@@ -1563,7 +1555,6 @@
       <source>%1 at %2</source>
       <comment>Analytics Event at some camera</comment>
       <translation>%1 на %2</translation>
->>>>>>> 5c4e2656
     </message>
   </context>
   <context>
