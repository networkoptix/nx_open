<?xml version="1.0" encoding="utf-8"?>
<!DOCTYPE TS>
<TS version="2.1" language="th" sourcelanguage="en">
  <context>
    <name>Language</name>
    <message>
      <source>Language Name</source>
      <extracomment>Language name that will be displayed to user. Must not be empty.</extracomment>
      <translation>ภาษาไทย</translation>
    </message>
  </context>
  <context>
    <name>MergeSystemsStatusStrings</name>
    <message>
      <source>The password or user name is invalid.</source>
      <translation>รหัสผ่านหรือชื่อผู้ใช้ไม่ถูกต้อง</translation>
    </message>
    <message>
      <source>This user does not have permissions for the requested operation.</source>
      <translation>ผู้ใช้นี้ไม่มีสิทธิ์สำหรับการดำเนินการที่ร้องขอ</translation>
    </message>
    <message>
      <source>Cannot create database backup.</source>
      <translation>ไม่สามารถสร้างการสำรองฐานข้อมูล</translation>
    </message>
    <message>
      <source>System name is not configured yet.</source>
      <translation>ยังไม่ได้กำหนดค่าชื่อระบบ</translation>
    </message>
    <message>
      <source>Unknown error.</source>
<<<<<<< HEAD
      <translation>ข้อผิดพลาดที่ไม่รู้จัก</translation>
=======
      <translation>ข้อผิดพลาดที่ไม่รู้จัก.</translation>
>>>>>>> 5c4e2656
    </message>
    <message>
      <source>You are about to merge Systems with Starter licenses.</source>
      <translation>คุณกำลังจะรวมระบบกับสิทธิ์การใช้งานเริ่มต้น</translation>
    </message>
    <message>
      <source>Only one Starter license is allowed per System, so the second license will be deactivated.</source>
      <translation>ใบอนุญาตเริ่มต้นเพียงหนึ่งได้ต่อระบบ ดังนั้นจะถูกยกเลิกใบอนุญาตสอง</translation>
    </message>
    <message>
      <source>Merge anyway?</source>
      <translation>ผสานต่อไปหรือไม่</translation>
    </message>
    <message>
      <source>System was not found.</source>
      <translation>ระบบไม่พบ</translation>
    </message>
    <message>
      <source>The discovered System %1 has an incompatible version %2.</source>
      <comment>%1 is name of System, %2 is version information</comment>
      <translation>ระบบ %1 ที่ค้นพบมีเวอร์ชันที่เข้ากันไม่ได้ %2</translation>
    </message>
    <message>
      <source>Cannot connect to the other System because current System is already connected to %1.</source>
      <comment>%1 is the cloud name (like &apos;Nx Cloud&apos;)</comment>
      <translation>ไม่สามารถเชื่อมต่อกับระบบอื่นได้เนื่องจากระบบปัจจุบันได้เชื่อมต่อกับ %1 แล้ว</translation>
    </message>
    <message>
      <source>The discovered System %1 is in safe mode.</source>
      <comment>%1 is name of System</comment>
      <translation>ระบบที่ค้นพบ %1 อยู่ในเซฟโหมด</translation>
    </message>
    <message>
      <source>Could not configure the remote System %1.</source>
      <comment>%1 is name of System</comment>
      <translation>ไม่สามารถกำหนดค่าระบบจากระยะไกล %1</translation>
    </message>
    <message>
      <source>Both Systems are connected to %1. Merge is not allowed.</source>
      <comment>%1 is the cloud name (like &apos;Nx Cloud&apos;)</comment>
      <translation>ทั้งสองระบบเชื่อมต่อกับ %1 ไม่รวม Merge</translation>
    </message>
    <message>
      <source>These Systems are built with different %1 URL. Merge is not allowed.</source>
      <comment>%1 is the cloud name (like &apos;Nx Cloud&apos;)</comment>
      <translation>ระบบเหล่านี้สร้างขึ้นด้วย URL %1 ต่างกัน ไม่รวม Merge</translation>
    </message>
    <message>
      <source>Cloud System can only be merged with non-Cloud. System name and password are taken from Cloud System.</source>
      <comment>%1 is the cloud name (like &apos;Nx Cloud&apos;)</comment>
      <translation>ระบบคลาวด์สามารถเท่าผสานกัน ด้วยเลย ระบบชื่อและรหัสผ่านจะถูกนำจากระบบคลาวด์</translation>
    </message>
    <message>
      <source>New System</source>
      <translation>ระบบใหม่</translation>
    </message>
    <message>
      <source>The discovered System %1 is incompatible with the current System.</source>
      <comment>%1 is name of System</comment>
      <translation>ระบบค้นพบ %1 ไม่สามารถทำงานร่วมกับระบบปัจจุบันได้</translation>
    </message>
  </context>
  <context>
    <name>QObject</name>
    <message>
      <source>System Event</source>
      <comment>Shows that the bookmark was created by a system event</comment>
      <translation>เหตุการณ์ของระบบ</translation>
    </message>
  </context>
  <context>
    <name>QnCameraDiagnosticsErrorCodeStrings</name>
    <message>
      <source>OK</source>
      <translation>ตกลง</translation>
    </message>
    <message>
      <source>Server has been stopped.</source>
      <translation>เซิร์ฟเวอร์ถูกหยุดการทำงาน.</translation>
    </message>
    <message>
      <source>Media stream is opened but no media data was received.</source>
      <translation>มีเดียสตรีมถูกเปิด แต่ไม่มีข้อมูลที่ได้รับ.</translation>
    </message>
    <message>
      <source>Unknown error. Please contact support.</source>
      <translation>ข้อผิดพลาดที่ไม่รู้จัก กรุณาติดต่อฝ่ายสนับสนุน.</translation>
    </message>
    <message>
      <source>(unknown)</source>
      <translation>(ไม่รู้จัก)</translation>
    </message>
    <message>
      <source>Server %1 is not available.</source>
      <translation>เซิร์ฟเวอร์ %1 ไม่สามารถใช้ได้.</translation>
    </message>
    <message>
      <source>Check that Server is up and running.</source>
      <translation>ตรวจสอบสถานะการทำงานของเซิร์ฟเวอร์.</translation>
    </message>
    <message>
      <source>Received bad response from Server %1: &quot;%2&quot;.</source>
      <translation>ได้รับการตอบสนองที่ไม่ดีจากเซิร์ฟเวอร์ %1: "%2".</translation>
    </message>
    <message>
      <source>Check if Server is up and has the proper version.</source>
      <translation>ตรวจสอบว่า เซิร์ฟเวอร์ ทำงานอยู่ และรุ่นที่เหมาะสม.</translation>
    </message>
    <message>
      <source>Cannot connect to http port %1.</source>
      <translation>ไม่สามารถเชื่อมต่อพอร์ต http. %1.</translation>
    </message>
    <message>
      <source>Finally, try to update firmware. If the problem persists, please contact support.</source>
      <translation>สุดท้าย พยายามที่จะปรับปรุง เฟิร์มแวร์ หากยังพบปัญหากรุณาติดต่อฝ่ายสนับสนุน.</translation>
    </message>
    <message>
      <source>Failed to configure parameter %1.</source>
      <translation>การกำหนดค่าพารามิเตอร์ไม่ถูกต้อง %1.</translation>
    </message>
    <message>
      <source>Please contact support.</source>
      <translation>กรุณาติดต่อฝ่ายสนับสนุน.</translation>
    </message>
    <message>
      <source>An input/output error has occurred. OS message: &quot;%1&quot;.</source>
      <translation>อินพุต / เอาต์พุต มีข้อผิดพลาดเกิดขึ้น ข้อความ OS: "%1".</translation>
    </message>
    <message>
      <source>Parameters:</source>
      <translation>พารามิเตอร์:</translation>
    </message>
    <message>
      <source>Please try to reboot the device, then restore factory defaults on the web-page.</source>
      <translation>โปรดลองที่จะรีบูตเครื่องแล้วคืนค่าเริ่มต้นจากโรงงานบนหน้าเว็บ.</translation>
    </message>
    <message>
      <source>Please try to reboot the camera, then restore factory defaults on the web-page.</source>
      <translation>โปรดลองที่จะรีบูตกล้องแล้วคืนค่าเริ่มต้นจากโรงงานบนหน้าเว็บ.</translation>
    </message>
    <message>
      <source>Make sure the device is plugged into the network. Try to reboot the device.</source>
      <translation>ตรวจสอบให้แน่ใจว่ามีการเสียบอุปกรณ์เข้าสู่เครือข่าย ลองที่จะรีบูตเครื่องอุปกรณ์.</translation>
    </message>
    <message>
      <source>Make sure the camera is plugged into the network. Try to reboot the camera.</source>
      <translation>ตรวจสอบให้แน่ใจว่ามีการเสียบกล้องเข้าสู่เครือข่าย ลองที่จะรีบูตกล้อง.</translation>
    </message>
    <message>
      <source>Device request &quot;%1&quot; failed with error &quot;%2&quot;.</source>
      <translation>คำขออุปกรณ์ &quot;%1&quot; ล้มเหลวโดยมีข้อผิดพลาด &quot;%2&quot;</translation>
    </message>
    <message>
      <source>Camera request &quot;%1&quot; failed with error &quot;%2&quot;.</source>
      <translation>คำขออุปกรณ์ &quot;%1&quot; ล้มเหลวโดยมีข้อผิดพลาด &quot;%2&quot;</translation>
    </message>
    <message>
      <source>Unknown device issue.</source>
      <translation>ไม่ระบุปัญหาของอุปกรณ์.</translation>
    </message>
    <message>
      <source>Unknown camera issue.</source>
      <translation>ไม่ระบุปัญหาของกล้อง.</translation>
    </message>
    <message>
      <source>Invalid data was received from the device %1.</source>
      <translation>ข้อมูลไม่ถูกต้อง ได้รับจากอุปกรณ์ %1.</translation>
    </message>
    <message>
      <source>Invalid data was received from the camera %1.</source>
      <translation>ข้อมูลไม่ถูกต้อง ได้รับจากกล้อง %1.</translation>
    </message>
    <message>
      <source>Too many media errors. Please open device issues dialog for more details.</source>
      <translation>ข้อผิดพลาดสื่อมากเกินไป กรุณาเปิดประเด็นโต้ตอบอุปกรณ์สำหรับรายละเอียดเพิ่มเติม.</translation>
    </message>
    <message>
      <source>Too many media errors. Please open camera issues dialog for more details.</source>
      <translation>ข้อผิดพลาดสื่อมากเกินไป กรุณาเปิดประเด็นโต้ตอบกล้องสำหรับรายละเอียดเพิ่มเติม.</translation>
    </message>
    <message>
      <source>Camera plugin error. %1</source>
      <translation>ข้อผิดพลาดปลั๊กอินกล้อง %1</translation>
    </message>
    <message>
      <source>Please try to reboot the I/O module, then restore factory defaults on the web-page.</source>
      <translation>โปรดลองรีบูตโมดูล I/O แล้วคืนค่าเริ่มต้นจากโรงงานบนหน้าเว็บ.</translation>
    </message>
    <message>
      <source>Make sure the I/O module is plugged into the network. Try to reboot the I/O module.</source>
      <translation>ตรวจสอบให้แน่ใจว่าโมดูล I/O ต่อเข้ากับครือข่าย ลองที่จะรีบูตโมดูล I/O อีกครั้ง.</translation>
    </message>
    <message>
      <source>I/O Module request &quot;%1&quot; failed with error &quot;%2&quot;.</source>
      <translation>คำขออุปกรณ์ &quot;%1&quot; ล้มเหลวโดยมีข้อผิดพลาด &quot;%2&quot;</translation>
    </message>
    <message>
      <source>Unknown I/O module issue.</source>
      <translation>ไม่รู้จัก I/O ปัญหาโมดูล.</translation>
    </message>
    <message>
      <source>Invalid data was received from the I/O module %1.</source>
      <translation>ได้รับข้อมูลที่ไม่ถูกต้องจากโมดูล I/O %1.</translation>
    </message>
    <message>
      <source>Too many media errors. Please open I/O module issues dialog for more details.</source>
      <translation>ข้อผิดพลาดของสื่อมากเกินไป โปรดเปิดประเด็นโมดูล I/O โต้ตอบสำหรับรายละเอียดเพิ่มเติม.</translation>
    </message>
    <message>
      <source>Device initialization process is in progress.</source>
      <translation>ขั้นตอนการเริ่มต้นอุปกรณ์ที่อยู่ในความคืบหน้า.</translation>
    </message>
    <message>
      <source>Camera initialization process is in progress.</source>
      <translation>กระบวนการเริ่มต้นกล้องอยู่ในความคืบหน้า.</translation>
    </message>
    <message>
      <source>I/O Module initialization process is in progress.</source>
      <translation>โมดูล I/O เริ่มต้นกระบวนการในความคืบหน้า.</translation>
    </message>
    <message>
      <source>Make sure port %1 is accessible (e.g. forwarded).</source>
      <translation>ทำให้พอร์ต %1 สามารถเข้าถึงได้ (ตัวอย่างเช่น การส่งต่อ).</translation>
    </message>
    <message>
<<<<<<< HEAD
      <source>First, try to turn on recording (if it is off) and decrease fps in device settings.</source>
      <translation>ขั้นแรกลองเปิดการบันทึก (ถ้าปิด) และลด fps ในการตั้งค่าอุปกรณ์</translation>
    </message>
    <message>
      <source>First, try to turn on recording (if it is off) and decrease fps in camera settings.</source>
      <translation>ขั้นแรกลองเปิดการบันทึก (ถ้าปิด) และลด fps ในการตั้งค่าอุปกรณ์</translation>
    </message>
    <message>
      <source>First, try to turn on recording (if it is off) and decrease fps in I/O module settings.</source>
      <translation>ขั้นแรกลองเปิดการบันทึก (ถ้าปิด) และลด fps ในการตั้งค่าอุปกรณ์</translation>
    </message>
    <message>
=======
>>>>>>> 5c4e2656
      <source>If it does not help, restore factory defaults on the device web-page.</source>
      <translation>หากไม่สามารถแก้ปัญหาได้ให้เรียกคืนค่าเริ่มต้นจากโรงงานบนหน้าเว็บของอุปกรณ์</translation>
    </message>
    <message>
      <source>If it does not help, restore factory defaults on the camera web-page.</source>
      <translation>หากไม่สามารถแก้ปัญหาได้ให้เรียกคืนค่าเริ่มต้นจากโรงงานบนหน้าเว็บของอุปกรณ์</translation>
    </message>
    <message>
      <source>If it does not help, restore factory defaults on the I/O module web-page.</source>
      <translation>หากไม่สามารถแก้ปัญหาได้ให้เรียกคืนค่าเริ่มต้นจากโรงงานบนหน้าเว็บของอุปกรณ์</translation>
    </message>
    <message>
      <source>Cannot open media URL %1. Failed to connect to media port %2.</source>
      <translation>ไม่สามารถเปิด URL สื่อ %1 ไม่สามารถเชื่อมต่อกับพอร์ตสื่อ %2</translation>
    </message>
    <message>
      <source>Cannot open media URL %1. Connection to port %2 was closed unexpectedly.</source>
      <translation>ไม่สามารถเปิด URL สื่อ %1 การเชื่อมต่อกับพอร์ต %2 ปิดโดยไม่คาดคิด</translation>
    </message>
    <message>
      <source>Could not parse device response. URL %1, request name %2.</source>
      <translation>ไม่สามารถแยกวิเคราะห์การตอบสนองของอุปกรณ์ URL %1 ชื่อคำขอ %2</translation>
    </message>
    <message>
      <source>Could not parse camera response. URL %1, request name %2.</source>
      <translation>ไม่สามารถแยกวิเคราะห์การตอบสนองของอุปกรณ์ URL %1 ชื่อคำขอ %2</translation>
    </message>
    <message>
      <source>Could not parse I/O module response. URL %1, request name %2.</source>
      <translation>ไม่สามารถแยกวิเคราะห์การตอบสนองของอุปกรณ์ URL %1 ชื่อคำขอ %2</translation>
    </message>
    <message>
      <source>No supported media tracks at URL %1.</source>
      <translation>ไม่มีสื่อบันทึกที่สนับสนุนที่ URL %1</translation>
    </message>
    <message>
      <source>Not authorized. URL %1.</source>
      <translation>ไม่ได้รับอนุญาต URL %1</translation>
    </message>
    <message>
      <source>Cannot open media URL %1. Unsupported media protocol %2.</source>
      <translation>ไม่สามารถเปิด URL สื่อ %1 โปรโตคอลสื่อที่ไม่รองรับ %2</translation>
    </message>
    <message>
      <source>Camera was restored from archive. Delete the camera and add it again to view Live video.</source>
      <translation>กล้องถูกเรียกคืนจากที่จัดเก็บ ลบกล้องและเพิ่มอีกครั้งเพื่อดูวิดีโอสด</translation>
<<<<<<< HEAD
=======
    </message>
    <message>
      <source>First, try to turn on recording (if it is off) and decrease fps in device settings (error &quot;%1&quot;).</source>
      <translation>ขั้นแรกลองเปิดการบันทึก (ถ้าปิด) และลด fps ในการตั้งค่าอุปกรณ์ (ข้อผิดพลาด &quot;%1&quot;).</translation>
    </message>
    <message>
      <source>First, try to turn on recording (if it is off) and decrease fps in camera settings (error &quot;%1&quot;).</source>
      <translation>ขั้นแรกลองเปิดการบันทึก (ถ้าปิด) และลด fps ในการตั้งค่าอุปกรณ์ (ข้อผิดพลาด &quot;%1&quot;).</translation>
    </message>
    <message>
      <source>First, try to turn on recording (if it is off) and decrease fps in I/O module settings (error &quot;%1&quot;).</source>
      <translation>ขั้นแรกลองเปิดการบันทึก (ถ้าปิด) และลด fps ในการตั้งค่าอุปกรณ์ (ข้อผิดพลาด &quot;%1&quot;).</translation>
>>>>>>> 5c4e2656
    </message>
  </context>
  <context>
    <name>QnFfmpegAudioTranscoder</name>
    <message>
      <source>Audio context was not specified.</source>
      <translation>เสียงไม่ได้ระบุ.</translation>
    </message>
    <message>
      <source>Could not find encoder for codec %1.</source>
      <translation>ไม่พบการเข้ารหัสสำหรับตัวแปลงสัญญาณ %1.</translation>
    </message>
    <message>
      <source>Could not initialize audio encoder.</source>
      <translation>ไม่สามารถเริ่มต้น เข้ารหัส เสียง.</translation>
    </message>
    <message>
      <source>Could not initialize audio decoder.</source>
      <translation>ไม่สามารถเริ่มต้น ถอดรหัส เสียง.</translation>
    </message>
    <message>
      <source>Could not find decoder for codec %1.</source>
      <translation>ไม่พบการเข้ารหัสสำหรับตัวแปลงสัญญาณ %1.</translation>
    </message>
    <message>
      <source>Could not initialize resampling context, error code: %1</source>
      <translation>ไม่สามารถเริ่มต้นการบริบทใหม่รหัสข้อผิดพลาด: %1</translation>
    </message>
    <message>
      <source>Could not allocate sample buffers, error code: %1</source>
      <translation>ไม่สามารถจัดสรรบัฟเฟอร์ตัวอย่างรหัสข้อผิดพลาด: %1</translation>
    </message>
    <message>
      <source>Could not send audio frame to encoder, Error code: %1.</source>
      <translation>ไม่สามารถส่งกรอบเสียงไปยังรหัสเข้ารหัสรหัสข้อผิดพลาด: %1</translation>
    </message>
    <message>
      <source>Could not receive audio packet from encoder, Error code: %1.</source>
      <translation>ไม่สามารถส่งกรอบเสียงไปยังรหัสเข้ารหัสรหัสข้อผิดพลาด: %1</translation>
    </message>
    <message>
      <source>Could not receive audio frame from decoder, Error code: %1.</source>
      <translation>ไม่สามารถส่งกรอบเสียงไปยังรหัสเข้ารหัสรหัสข้อผิดพลาด: %1</translation>
    </message>
  </context>
  <context>
    <name>QnFfmpegTranscoder</name>
    <message>
      <source>Container %1 was not found in FFMPEG library.</source>
      <translation>ภาชนะ %1 ไม่พบในสมุด FFMPEG.</translation>
    </message>
    <message>
      <source>Could not create output context for format %1.</source>
      <translation>ไม่สามารถสร้างเอาท์พุทสำหรับรูปแบบ %1.</translation>
    </message>
    <message>
      <source>Could not allocate output stream for recording.</source>
      <translation>ไม่สามารถจัดการส่งออกสตรีม สำหรับการบันทึก.</translation>
    </message>
    <message>
      <source>Could not perform direct stream copy because frame size is undefined.</source>
      <translation>ไม่สามารถดำเนินการสำเนาสตรีมได้โดยตรงเพราะขนาดของกรอบไม่ได้กำหนด.</translation>
    </message>
    <message>
      <source>Could not find codec %1.</source>
      <translation>ไม่สามารถหาตัวแปลงสัญญาณ %1.</translation>
    </message>
    <message>
      <source>Video or audio codec is incompatible with container %1.</source>
      <translation>วิดีโอหรือตัวแปลงสัญญาณเสียงเข้ากันไม่ได้กับภาชนะ %1.</translation>
    </message>
  </context>
  <context>
    <name>QnFfmpegVideoTranscoder</name>
    <message>
      <source>Could not find encoder for codec %1.</source>
      <translation>ไม่พบการเข้ารหัสสำหรับตัวแปลงสัญญาณ %1.</translation>
    </message>
    <message>
      <source>Could not initialize video encoder.</source>
      <translation>ไม่สามารถเริ่มต้น เข้ารหัส วีดีโอ.</translation>
    </message>
  </context>
  <context>
    <name>QnLicense</name>
    <message>
      <source>Analog</source>
      <translation>อนาล๊อก</translation>
    </message>
    <message>
      <source>Professional</source>
      <translation>มืออาชีพ</translation>
    </message>
    <message>
      <source>Edge</source>
      <translation>ขอบ</translation>
    </message>
    <message>
      <source>Vmax</source>
      <translation>Vmax</translation>
    </message>
    <message>
      <source>Video Wall</source>
      <translation>วีดีโอ กำแพง</translation>
    </message>
    <message>
      <source>I/O Module</source>
      <translation>I/O โมดูล</translation>
    </message>
    <message>
      <source>Start</source>
      <translation>เริ่มต้น</translation>
    </message>
    <message>
      <source>Analog Encoder</source>
      <translation>เข้ารหัสอนาล็อก</translation>
    </message>
    <message>
      <source>Analog Licenses</source>
      <translation>ใบอนุญาตอนาล๊อก</translation>
    </message>
    <message>
      <source>Professional Licenses</source>
      <translation>ใบอนุญาตมืออาชีพ</translation>
    </message>
    <message>
      <source>Edge Licenses</source>
      <translation>ใบอนุญาตทั่วไป</translation>
    </message>
    <message>
      <source>Vmax Licenses</source>
      <translation>ใบอนุญาต Vmax</translation>
    </message>
    <message>
      <source>Analog Encoder Licenses</source>
      <translation>ใบอนุญาตการเข้ารหัสแบบอะนาล็อก</translation>
    </message>
    <message>
      <source>Video Wall Licenses</source>
      <translation>ใบอนุญาตวีดีโอวอร์ วีดีโอ</translation>
    </message>
    <message>
      <source>I/O Module Licenses</source>
      <translation>I/O ใบอนุญาตโมดูล</translation>
    </message>
    <message>
      <source>Start Licenses</source>
      <translation>เริ่มต้นใบอนุญาต</translation>
    </message>
    <message>
      <source>Invalid</source>
      <translation>ไม่ถูกต้อง</translation>
    </message>
    <message>
      <source>Invalid Licenses</source>
      <translation>ใบอนุญาตไม่ถูกต้อง</translation>
    </message>
    <message>
      <source>Free</source>
      <translation>ฟรี</translation>
    </message>
    <message>
      <source>Free license</source>
      <translation>ใบอนุญาตฟรี</translation>
    </message>
    <message>
      <source>Time</source>
      <translation>เวลา</translation>
    </message>
    <message>
      <source>Time Licenses</source>
      <translation>เวลาใบอนุญาต</translation>
<<<<<<< HEAD
=======
    </message>
    <message>
      <source>Bridge</source>
      <translation>การเชื่อมต่อ</translation>
    </message>
    <message>
      <source>Bridge Licenses</source>
      <translation>ใบอนุญาตของการเชื่อมต่อ</translation>
>>>>>>> 5c4e2656
    </message>
  </context>
  <context>
    <name>QnLicenseUsageHelper</name>
    <message numerus="yes">
      <source>%n %2 are used out of %1.</source>
      <translation>
        <numerusform>%n %2 ถูกนำมาใช้จาก %1.</numerusform>
      </translation>
    </message>
    <message numerus="yes">
      <source>%n %2 will be used out of %1.</source>
      <translation>
        <numerusform>%n %2 จะถูกนำมาใช้จาก %1.</numerusform>
      </translation>
    </message>
    <message numerus="yes">
      <source>Activate %n more %1.</source>
      <translation>
        <numerusform>เปิดใช้ %n อีก %1</numerusform>
      </translation>
    </message>
    <message numerus="yes">
      <source>%n more %1 will be used.</source>
      <translation>
        <numerusform>จะใช้ %n มากกว่า %1</numerusform>
      </translation>
    </message>
  </context>
  <context>
    <name>QnLicenseValidator</name>
    <message>
      <source>Invalid signature</source>
      <translation>ลายเซ็นไม่ถูกต้อง</translation>
    </message>
    <message>
      <source>Invalid customization</source>
      <translation>การปรับแต่งไม่ถูกต้อง</translation>
    </message>
    <message>
      <source>License is expired</source>
      <translation>ใบอนุญาตหมดอายุ</translation>
    </message>
    <message>
      <source>Invalid type</source>
      <translation>ชนิดไม่ถูกต้อง</translation>
    </message>
    <message>
      <source>Only single license is allowed for this device</source>
      <translation>เฉพาะใบอนุญาตเดียวที่ได้รับอนุญาตสำหรับอุปกรณ์นี้</translation>
    </message>
    <message>
      <source>This license type requires higher software version</source>
      <translation>ประเภทใบอนุญาตนี้ต้องใช้เวอร์ชันซอฟต์แวร์ที่สูงกว่า</translation>
    </message>
    <message>
      <source>Unknown error</source>
      <translation>ข้อผิดพลาดที่ไม่รู้จัก</translation>
    </message>
    <message>
      <source>Server with matching Hardware Id not found</source>
      <translation>ไม่พบเซิร์ฟเวอร์ที่มี Id ฮาร์ดแวร์ที่ตรงกัน</translation>
    </message>
  </context>
  <context>
    <name>QnLocalSystemDescription</name>
    <message>
      <source>New Server</source>
      <translation>เซิร์ฟเวอร์ใหม่</translation>
    </message>
  </context>
  <context>
    <name>QnResourceNameStrings</name>
    <message numerus="yes">
      <source>%n Camera(s)</source>
      <translation>
        <numerusform>%n กล้อง (s)</numerusform>
      </translation>
    </message>
    <message numerus="yes">
      <source>%n camera(s)</source>
      <translation>
        <numerusform>%n กล้อง(s)</numerusform>
      </translation>
    </message>
    <message numerus="yes">
      <source>%n Device(s)</source>
      <translation>
        <numerusform>%n อุปกรณ์ (s)</numerusform>
      </translation>
    </message>
    <message numerus="yes">
      <source>%n device(s)</source>
      <translation>
        <numerusform>%n อุปกรณ์ (s)</numerusform>
      </translation>
    </message>
    <message>
      <source>Cameras</source>
      <translation>กล้อง</translation>
    </message>
    <message>
      <source>cameras</source>
      <translation>กล้อง</translation>
    </message>
    <message>
      <source>Camera</source>
      <translation>กล้อง</translation>
    </message>
    <message>
      <source>camera</source>
      <translation>กล้อง</translation>
    </message>
    <message>
      <source>Devices</source>
      <translation>อุุปกรณ์</translation>
    </message>
    <message>
      <source>devices</source>
      <translation>อุุปกรณ์</translation>
    </message>
    <message>
      <source>Device</source>
      <translation>อุุปกรณ์</translation>
    </message>
    <message>
      <source>device</source>
      <translation>อุุปกรณ์</translation>
    </message>
    <message numerus="yes">
      <source>%n I/O Module(s)</source>
      <translation>
        <numerusform>%n I/O โมดูล (s)</numerusform>
      </translation>
    </message>
    <message numerus="yes">
      <source>%n I/O module(s)</source>
      <translation>
        <numerusform>%n I/O โมดูล (s)</numerusform>
      </translation>
    </message>
    <message>
      <source>I/O Modules</source>
      <translation>I/O โมดูล</translation>
    </message>
    <message>
      <source>I/O modules</source>
      <translation>I/O โมดูล</translation>
    </message>
    <message>
      <source>I/O Module</source>
      <translation>I/O โมดูล</translation>
    </message>
    <message>
      <source>I/O module</source>
      <translation>I/O โมดูล</translation>
    </message>
  </context>
  <context>
    <name>QnSignHelper</name>
    <message>
      <source>Unknown</source>
      <translation>ม่รู้จัก</translation>
    </message>
    <message>
      <source>FREE License</source>
      <translation>ใบอนุญาตฟรี</translation>
    </message>
    <message>
      <source>Licensed To: %1</source>
      <translation>ได้รับอนุญาตให้ %1</translation>
    </message>
    <message>
      <source>Watermark: %1</source>
      <translation>ลายน้ำ: %1</translation>
    </message>
    <message>
      <source>Hardware Id: %1</source>
      <translation>รหัสฮาร์ดแวร์: %1</translation>
    </message>
    <message>
      <source>Time License</source>
      <translation>เวลาใบอนุญาต</translation>
    </message>
  </context>
  <context>
    <name>QnStreamQualityStrings</name>
    <message>
      <source>Lowest</source>
      <translation>ต่ำสุด</translation>
    </message>
    <message>
      <source>Low</source>
      <translation>ต่ำ</translation>
    </message>
    <message>
      <source>Medium</source>
      <translation>ปานกลาง</translation>
    </message>
    <message>
      <source>High</source>
      <translation>สูง</translation>
    </message>
    <message>
      <source>Best</source>
      <translation>ดีสุด</translation>
    </message>
    <message>
      <source>Preset</source>
      <translation>ตั้งล่วงหน้า</translation>
    </message>
    <message>
      <source>Undefined</source>
      <translation>ไม่ชัดเจน</translation>
    </message>
    <message>
      <source>Lst</source>
      <extracomment>Short for &apos;Lowest&apos;</extracomment>
      <translation>Lst</translation>
    </message>
    <message>
      <source>Lo</source>
      <extracomment>Short for &apos;Low&apos;</extracomment>
      <translation>Lo</translation>
    </message>
    <message>
      <source>Me</source>
      <extracomment>Short for &apos;Medium&apos;</extracomment>
      <translation>Me</translation>
    </message>
    <message>
      <source>Hi</source>
      <extracomment>Short for &apos;High&apos;</extracomment>
      <translation>สวัสดี</translation>
    </message>
    <message>
      <source>Bst</source>
      <extracomment>Short for &apos;Best&apos;</extracomment>
      <translation>Bst</translation>
    </message>
    <message>
      <source>Ps</source>
      <extracomment>Short for &apos;Preset&apos;</extracomment>
      <translation>Ps</translation>
    </message>
  </context>
  <context>
    <name>QnStreamRecorder</name>
    <message>
      <source>Corresponding container in FFMPEG library was not found.</source>
      <translation>ภาชนะที่สอดคล้องกันในสมุด FFMPEG ไม่พบ.</translation>
    </message>
    <message>
      <source>Could not create output file for video recording.</source>
      <translation>ไม่สามารถสร้างไฟล์ที่ส่งออกสำหรับการบันทึกวิดีโอ.</translation>
    </message>
    <message>
      <source>Could not allocate output stream for recording.</source>
      <translation>ไม่สามารถจัดการส่งออกสตรีม สำหรับการบันทึก.</translation>
    </message>
    <message>
      <source>Could not allocate output audio stream.</source>
      <translation>ไม่สามารถจัดสรรสตรีมข้อมูลเสียงเอาท์พุท.</translation>
    </message>
    <message>
      <source>Invalid audio codec information.</source>
      <translation>ข้อมูลตัวแปลงสัญญาณเสียงไม่ถูกต้อง.</translation>
    </message>
    <message>
      <source>Video or audio codec is incompatible with the selected format.</source>
      <translation>วิดีโอหรือตัวแปลงสัญญาณเสียงไม่เข้ากันกับรูปแบบที่เลือก.</translation>
    </message>
    <message>
      <source>File write error. Not enough free space.</source>
      <translation>ข้อผิดพลาดในการเขียนไฟล์ เนื้อที่ว่างไม่เพียงพอ.</translation>
    </message>
    <message>
      <source>Invalid resource type for data export.</source>
      <translation>ประเภทรีซอร์สไม่ถูกต้องสำหรับการส่งออกข้อมูล</translation>
<<<<<<< HEAD
=======
    </message>
    <message>
      <source>No data exported.</source>
      <translation>ไม่มีข้อมูลที่ส่งออก</translation>
>>>>>>> 5c4e2656
    </message>
  </context>
  <context>
    <name>QnSystemDescription</name>
    <message>
      <source>Unnamed System</source>
      <translation>ระบบที่ไม่มีชื่อ</translation>
    </message>
  </context>
  <context>
    <name>QnTCPConnectionProcessor</name>
    <message>
      <source>OK</source>
      <translation>ตกลง</translation>
    </message>
    <message>
      <source>Not Found</source>
      <translation>ไม่พบ</translation>
    </message>
    <message>
      <source>Not Implemented</source>
      <translation>ไม่ได้ดำเนินการ</translation>
    </message>
    <message>
      <source>Unsupported Transport</source>
      <translation>การขนส่งไม่ได้รับการสนับสนุน</translation>
    </message>
    <message>
      <source>Internal Server Error</source>
      <translation>ข้อผิดพลาดภายในเซิร์ฟเวอร์</translation>
    </message>
    <message>
      <source>Invalid Parameter</source>
      <translation>พารามิเตอร์ไม่ถูกต้อง</translation>
    </message>
  </context>
  <context>
    <name>QnTimeStrings</name>
    <message>
      <source>ms</source>
      <comment>Suffix for displaying milliseconds</comment>
      <translation>ms</translation>
    </message>
    <message>
      <source>s</source>
      <comment>Suffix for displaying seconds</comment>
      <translation>s</translation>
    </message>
    <message>
      <source>m</source>
      <comment>Suffix for displaying minutes</comment>
      <translation>m</translation>
    </message>
    <message>
      <source>h</source>
      <comment>Suffix for displaying hours</comment>
      <translation>h</translation>
    </message>
    <message>
      <source>d</source>
      <comment>Suffix for displaying days</comment>
      <translation>d</translation>
    </message>
    <message>
      <source>w</source>
      <comment>Suffix for displaying weeks</comment>
      <translation>w</translation>
    </message>
    <message>
      <source>M</source>
      <comment>Suffix for displaying months</comment>
      <translation>M</translation>
    </message>
    <message>
      <source>y</source>
      <comment>Suffix for displaying years</comment>
      <translation>y</translation>
    </message>
    <message>
      <source>msec</source>
      <comment>Long suffix for displaying milliseconds</comment>
      <translation>msec</translation>
    </message>
    <message>
      <source>sec</source>
      <comment>Long suffix for displaying seconds</comment>
      <translation>วินาที</translation>
    </message>
    <message>
      <source>min</source>
      <comment>Long suffix for displaying minutes</comment>
      <translation>นาที</translation>
    </message>
    <message>
      <source>hrs</source>
      <comment>Long suffix for displaying hours</comment>
      <translation>ชั่วโมง</translation>
    </message>
    <message>
      <source>days</source>
      <comment>Long suffix for displaying days</comment>
      <translation>วัน</translation>
    </message>
    <message>
      <source>wks</source>
      <comment>Long suffix for displaying weeks</comment>
      <translation>สัปดาห์</translation>
    </message>
    <message>
      <source>mos</source>
      <comment>Long suffix for displaying months</comment>
      <translation>mos</translation>
    </message>
    <message>
      <source>yrs</source>
      <comment>Long suffix for displaying years</comment>
      <translation>ปี</translation>
    </message>
    <message numerus="yes">
      <source>milliseconds</source>
      <comment>Full suffix for displaying milliseconds</comment>
      <translation>
        <numerusform>มิลลิวินาที</numerusform>
      </translation>
    </message>
    <message numerus="yes">
      <source>seconds</source>
      <comment>Full suffix for displaying seconds</comment>
      <translation>
        <numerusform>วินาที</numerusform>
      </translation>
    </message>
    <message numerus="yes">
      <source>minutes</source>
      <comment>Full suffix for displaying minutes</comment>
      <translation>
        <numerusform>นาที</numerusform>
      </translation>
    </message>
    <message numerus="yes">
      <source>hours</source>
      <comment>Full suffix for displaying hours</comment>
      <translation>
        <numerusform>ชั่วโมง</numerusform>
      </translation>
    </message>
    <message numerus="yes">
      <source>days</source>
      <comment>Full suffix for displaying days</comment>
      <translation>
        <numerusform>วัน</numerusform>
      </translation>
    </message>
    <message numerus="yes">
      <source>weeks</source>
      <comment>Full suffix for displaying weeks</comment>
      <translation>
        <numerusform>สัปดาห์</numerusform>
      </translation>
    </message>
    <message numerus="yes">
      <source>months</source>
      <comment>Full suffix for displaying months</comment>
      <translation>
        <numerusform>เดือน</numerusform>
      </translation>
    </message>
    <message numerus="yes">
      <source>years</source>
      <comment>Full suffix for displaying years</comment>
      <translation>
        <numerusform>ปี</numerusform>
      </translation>
    </message>
  </context>
  <context>
    <name>QnTranscoder</name>
    <message>
      <source>OpenCL transcoding is not implemented.</source>
      <translation>การแปลงรหัส OpenCL ไม่ได้ดำเนินการ.</translation>
    </message>
    <message>
      <source>Unknown transcoding method.</source>
      <translation>วิธีการแปลงไม่รู้จัก.</translation>
    </message>
    <message>
      <source>OpenCLTranscode is not implemented.</source>
      <translation>OpenCL แปลงไม่ได้ดำเนินการ.</translation>
    </message>
    <message>
      <source>Unknown transcode method</source>
      <translation>ไม่รู้จัก การแปลง</translation>
    </message>
  </context>
  <context>
    <name>QnUserRolesManager</name>
    <message>
      <source>Owner</source>
      <translation>เจ้าของ</translation>
    </message>
    <message>
      <source>Administrator</source>
      <translation>ผู้ดูแลระบบ</translation>
    </message>
    <message>
      <source>Advanced Viewer</source>
      <translation>แสดงขั้นสูง</translation>
    </message>
    <message>
      <source>Viewer</source>
      <translation>ผู้ชม</translation>
    </message>
    <message>
      <source>Live Viewer</source>
      <translation>แสดงสด</translation>
    </message>
    <message>
      <source>Custom Role</source>
      <translation>บทบาทที่กำหนดเอง</translation>
    </message>
    <message>
      <source>Custom</source>
      <translation>แบบกำหนดเอง</translation>
    </message>
    <message>
      <source>Can manage all cameras and bookmarks.</source>
      <translation>สามารถจัดการกล้องและบุ๊กมาร์กทั้งหมดได้</translation>
    </message>
    <message>
      <source>Can view all cameras and export video.</source>
      <translation>สามารถดูกล้องทั้งหมดและส่งออกวิดีโอได้</translation>
    </message>
    <message>
      <source>Can view live video from all cameras.</source>
      <translation>สามารถดูวิดีโอสดจากกล้องทั้งหมด</translation>
    </message>
    <message>
      <source>Custom user role.</source>
      <translation>บทบาทผู้ใช้ที่กำหนดเอง</translation>
    </message>
    <message>
      <source>Custom permissions.</source>
      <translation>สิทธิ์ที่กำหนดเอง</translation>
    </message>
    <message>
      <source>Has access to whole System and can do everything.</source>
      <translation>มีสิทธิ์เข้าถึงระบบทั้งหมดและสามารถทำทุกอย่างได้</translation>
    </message>
    <message>
      <source>Has access to whole System and can manage it. Can create users.</source>
      <translation>มีสิทธิ์เข้าถึงระบบทั้งหมดและสามารถจัดการได้ สามารถสร้างผู้ใช้</translation>
    </message>
  </context>
  <context>
    <name>nx::vms::event::StringsHelper</name>
    <message>
      <source>Bookmark</source>
      <translation>บุ๊คมาร์ก</translation>
    </message>
    <message>
      <source>Panic recording</source>
      <translation>บันทึกความตื่นตระหนก</translation>
    </message>
    <message>
      <source>Write to log</source>
      <translation>เขียนลงบันทึก</translation>
    </message>
    <message>
      <source>Show notification</source>
      <translation>แสดงการแจ้งเตือน</translation>
    </message>
    <message>
      <source>Repeat sound</source>
      <translation>เล่นเสียงซ้ำ</translation>
    </message>
    <message>
      <source>Play sound</source>
      <translation>เล่นเสียง</translation>
    </message>
    <message>
      <source>Speak</source>
      <translation>พูด</translation>
    </message>
    <message>
      <source>Execute PTZ preset</source>
      <translation>ดำเนิน PTZ ที่ตั้งไว้</translation>
    </message>
    <message>
      <source>Show text overlay</source>
      <translation>แสดงการซ้อนทับข้อความ</translation>
    </message>
    <message>
      <source>Show on Alarm Layout</source>
      <translation>แสดงบนเค้าโครงการเตือนภัย</translation>
    </message>
    <message>
      <source>Do HTTP request</source>
      <translation>ส่ง HTTP</translation>
    </message>
    <message>
      <source>Device output</source>
      <translation>อุปกรณ์เอาท์พุท</translation>
    </message>
    <message>
      <source>Camera output</source>
      <translation>กล้องเอาท์พุท</translation>
    </message>
    <message>
      <source>Device recording</source>
      <translation>อุปกรณ์บันทึก</translation>
    </message>
    <message>
      <source>Camera recording</source>
      <translation>การบันทึกกล้อง</translation>
    </message>
    <message>
      <source>Generic Event</source>
      <translation>เหตุการณ์ทั่วไป</translation>
    </message>
    <message numerus="yes">
      <source>Motion on Cameras</source>
      <translation>
        <numerusform>การเคลื่อนไหวบนกล้อง</numerusform>
      </translation>
    </message>
    <message>
      <source>Storage Failure</source>
      <translation>ที่เก็บข้อมูลผิดพลาด</translation>
    </message>
    <message>
      <source>Network Issue</source>
      <translation>ปัญหาเครือข่าย</translation>
    </message>
    <message>
      <source>Server Failure</source>
      <translation>เซิร์ฟเวอร์ล้มเหลว</translation>
    </message>
    <message>
      <source>Server Conflict</source>
      <translation>เซิร์ฟเวอร์ ขัดข้อง</translation>
    </message>
    <message>
      <source>Server Started</source>
      <translation>เซิร์ฟเวอร์เริ่มทำงาน</translation>
    </message>
    <message>
      <source>License Issue</source>
      <translation>ปัญหาใบอนุญาต</translation>
    </message>
    <message>
      <source>Archive backup finished</source>
      <translation>การสำรองข้อมูลเอกสารเก่าสำเร็จ</translation>
    </message>
    <message>
      <source>Any Server Issue</source>
      <translation>ปัญหาบางเซิร์ฟเวอร์</translation>
    </message>
    <message>
      <source>Any Event</source>
      <translation>ทุกเหตุการณ์</translation>
    </message>
    <message numerus="yes">
      <source>Input Signal on Devices</source>
      <translation>
        <numerusform>สัญญาณอินพุตบนอุปกรณ์</numerusform>
      </translation>
    </message>
    <message numerus="yes">
      <source>Input Signal on Cameras</source>
      <translation>
        <numerusform>สัญญาณอินพุตบนกล้อง</numerusform>
      </translation>
    </message>
    <message numerus="yes">
      <source>Devices Disconnected</source>
      <translation>
        <numerusform>ขาดการเชื่อมต่อกับอุปกรณ์</numerusform>
      </translation>
    </message>
    <message numerus="yes">
      <source>Cameras Disconnected</source>
      <translation>
        <numerusform>หยุด​เชื่อม​ต่อ​กล้อง​แล้ว</numerusform>
      </translation>
    </message>
    <message numerus="yes">
      <source>Devices IP Conflict</source>
      <translation>
        <numerusform>ความขัดแย้งทางอุปกรณ์ IP</numerusform>
      </translation>
    </message>
    <message numerus="yes">
      <source>Cameras IP Conflict</source>
      <translation>
        <numerusform>ข้อขัดแย้ง IP ของกล้อง</numerusform>
      </translation>
    </message>
    <message>
      <source>Any Device Issue</source>
      <translation>ปัญหาอุปกรณ์อื่น ๆ</translation>
    </message>
    <message>
      <source>Any Camera Issue</source>
      <translation>ปัญหากล้องอื่น ๆ</translation>
    </message>
    <message>
      <source>Undefined event has occurred on %1</source>
      <translation>เหตุการณ์ที่ไม่ได้กำหนดที่เกิดขึ้นใน %1</translation>
    </message>
    <message>
      <source>Device %1 was disconnected</source>
      <translation>อุปกรณ์ %1 ถูกตัดการเชื่อมต่อ</translation>
    </message>
    <message>
      <source>Camera %1 was disconnected</source>
      <translation>กล้อง %1 ถูกตัดการเชื่อมต่อ</translation>
    </message>
    <message>
      <source>I/O Module %1 was disconnected</source>
      <translation>โมดูล I/O %1 ขาดการเชื่อมต่อ</translation>
    </message>
    <message>
      <source>Input on %1</source>
      <translation>การป้อนข้อมูลบน %1</translation>
    </message>
    <message>
      <source>Motion on %1</source>
      <translation>การเคลื่อนไหวของ %1</translation>
    </message>
    <message>
      <source>Storage Failure at %1</source>
      <translation>ที่เก็บข้อมูลผิดพลาด %1</translation>
    </message>
    <message>
      <source>Network Issue at %1</source>
      <translation>ปัญหาเครือข่าย %1</translation>
    </message>
    <message>
      <source>Server &quot;%1&quot; Failure</source>
      <translation>เซิร์ฟเวอร์ &quot;%1&quot; ล้มเหลว</translation>
    </message>
    <message>
      <source>Device IP Conflict at %1</source>
      <comment>Device IP Conflict at &lt;server_name&gt;</comment>
      <translation>ความขัดแย้ง IP อุปกรณ์ที่ %1</translation>
    </message>
    <message>
      <source>Camera IP Conflict at %1</source>
      <comment>Camera IP Conflict at &lt;server_name&gt;</comment>
      <translation>ความขัดแย้ง IP กล้องที่ %1</translation>
    </message>
    <message>
      <source>Server &quot;%1&quot; Conflict</source>
      <translation>เซิร์ฟเวอร์ &quot;%1&quot; ขัดแย้ง</translation>
    </message>
    <message>
      <source>Server &quot;%1&quot; Started</source>
      <translation>เริ่มต้นเซิร์ฟเวอร์ &quot;%1&quot; แล้ว</translation>
    </message>
    <message>
      <source>Server &quot;%1&quot; has a license problem</source>
      <translation>เซิร์ฟเวอร์ &quot;%1&quot; มีปัญหาเกี่ยวกับใบอนุญาต</translation>
    </message>
    <message>
      <source>Server &quot;%1&quot; has finished an archive backup</source>
      <translation>เซิร์ฟเวอร์ "%1" ได้เสร็จสิ้นการสำรองข้อมูลเก็บถาวร</translation>
    </message>
    <message>
      <source>Generic Event at %1</source>
      <translation>เหตุการณ์ทั่วไปที่ %1</translation>
    </message>
    <message>
      <source>An unknown event has occurred</source>
      <translation>เหตุการณ์ที่ไม่รู้จักได้เกิดขึ้น</translation>
    </message>
    <message>
      <source>Multiple %1 events have occured</source>
      <translation>มีเหตุการณ์ %1 หลายครั้ง</translation>
    </message>
    <message>
      <source>Event: %1</source>
      <translation>เหตุการณ์: %1</translation>
    </message>
    <message>
      <source>Source: %1</source>
      <translation>แหล่งที่มา: %1</translation>
    </message>
    <message>
      <source>Caption: %1</source>
      <translation>คำอธิบาย:%1</translation>
    </message>
    <message>
      <source>Input Port: %1</source>
      <translation>พอร์ตอินพุต: %1</translation>
    </message>
    <message>
      <source>Reason: %1</source>
      <translation>เหตุผล: %1</translation>
    </message>
    <message>
      <source>Conflicting Address: %1</source>
      <translation>ที่อยู่ที่ขัดแย้งกัน: %1</translation>
    </message>
    <message>
      <source>MAC #%1: %2</source>
      <extracomment>MAC #2: D0-50-99-38-1E-12</extracomment>
      <translation>MAC #%1: %2</translation>
    </message>
    <message>
      <source>Conflicting Server #%1: %2</source>
      <extracomment>Conflicting Server #5: 10.0.2.1</extracomment>
      <translation>เซิร์ฟเวอร์ที่ขัดข้อง:%1: %2</translation>
    </message>
    <message>
      <source>Conflicting Server: %1</source>
      <translation>เซิร์ฟเวอร์ที่ขัดข้อง:%1</translation>
    </message>
    <message>
      <source>Trigger: %1</source>
      <translation>ทริกเกอร์: %1</translation>
    </message>
    <message>
      <source>%2 &lt;b&gt;%1&lt;/b&gt;</source>
      <comment>%1 means time, %2 means date</comment>
      <translation type="unfinished">%2 &lt;b&gt;%1&lt;/b&gt;</translation>
    </message>
    <message numerus="yes">
      <source>%n times, first: %2 &lt;b&gt;%1&lt;/b&gt;</source>
      <comment>%1 means time, %2 means date</comment>
      <translation>
        <numerusform>%n ครั้ง, ครั้งแรก: %2 &lt;b&gt;%1&lt;/b&gt;</numerusform>
      </translation>
    </message>
    <message>
      <source>Time: %1 on %2</source>
      <comment>%1 means time, %2 means date</comment>
      <translation>เวลา: %1 บน %2</translation>
    </message>
    <message numerus="yes">
      <source>First occurrence: %1 on %2 (%n times total)</source>
      <comment>%1 means time, %2 means date</comment>
      <translation>
        <numerusform>เกิดขึ้นครั้งแรก: %1 บน %2 (%n เวลาทั้งหมดl)</numerusform>
      </translation>
    </message>
    <message numerus="yes">
      <source>No data received during last %n seconds.</source>
      <translation>
        <numerusform>ไม่มีข้อมูลที่ได้รับในช่วงที่ผ่านมา %n วินาที.</numerusform>
      </translation>
    </message>
    <message>
      <source>Connection to device was unexpectedly closed.</source>
      <translation>การเชื่อมต่อกับอุปกรณ์ที่ถูกปิดโดยไม่คาดคิด.</translation>
    </message>
    <message>
      <source>Connection to camera (primary stream) was unexpectedly closed.</source>
      <translation>การเชื่อมต่อกับกล้อง (กระแสหลัก) ถูกปิดโดยไม่คาดคิด.</translation>
    </message>
    <message>
      <source>Connection to camera (secondary stream) was unexpectedly closed.</source>
      <translation>การเชื่อมต่อกับกล้อง (กระแสรอง) ถูกปิดโดยไม่คาดคิด.</translation>
    </message>
    <message>
      <source>RTP packet loss detected, prev seq.=%1 next seq.=%2.</source>
      <translation>RTP ตรวจพบแพ็คเก็ตสูญหาย, prev seq.=%1 next seq.=%2.</translation>
    </message>
    <message>
      <source>RTP packet loss detected.</source>
      <translation>RTP ตรวจพบแพ็คเก็ตสูญหาย.</translation>
    </message>
    <message>
      <source>Device does not respond to network requests.</source>
      <translation>อุปกรณ์ไม่ตอบสนองต่อคำขอเครือข่าย</translation>
    </message>
    <message>
      <source>Connection to server is lost.</source>
      <translation>เชื่อมต่อกับเซิร์ฟเวอร์ขาดหายไป.</translation>
    </message>
    <message>
      <source>Server stopped unexpectedly.</source>
      <translation>วิดีโอหยุดลงอย่างกะทันหัน</translation>
    </message>
    <message>
      <source>I/O error has occurred at %1.</source>
      <translation>I / O ข้อผิดพลาดที่เกิดขึ้นใน %1.</translation>
    </message>
    <message>
      <source>Not enough HDD/SSD speed for recording to %1.</source>
      <translation>ความเร็วไม่เพียงพอ HDD / SSD สำหรับการบันทึกไปยัง %1.</translation>
    </message>
    <message>
      <source>HDD/SSD disk &quot;%1&quot; is full. Disk contains too much data that is not managed by VMS.</source>
      <translation>HDD/SSD disk %1 เต็ม ดิสก์มีข้อมูลมากเกินไปที่ไม่ได้รับการจัดการโดย VMS.</translation>
    </message>
    <message>
      <source>System disk &quot;%1&quot; is almost full.</source>
      <translation>ดิสก์ระบบ &quot;%1&quot; ใกล้เต็มแล้ว</translation>
    </message>
    <message>
      <source>Archive backup failed: No available backup storages with sufficient free space</source>
      <translation>การสำรองข้อมูลเอกสารเก่าล้มเหลว: ไม่มีการเก็บรักษาการสำรองข้อมูลที่สามารถใช้ได้กับพื้นที่ว่างเพียงพอ</translation>
    </message>
    <message>
      <source>Archive backup failed: Target storage failure</source>
      <translation>การสำรองข้อมูลเอกสารเก่าล้มเหลว: ความล้มเหลวในการจัดเก็บเป้าหมาย</translation>
    </message>
    <message>
      <source>Archive backup failed: Source file open/read error</source>
      <translation>การสำรองข้อมูลเอกสารเก่าล้มเหลว: ไฟล์ที่มาเปิด / อ่านข้อผิดพลาด</translation>
    </message>
    <message>
      <source>Archive backup failed: Target file create/write error</source>
      <translation>การสำรองข้อมูลเอกสารเก่าล้มเหลว: ไฟล์เป้าหมายสร้างข้อผิดพลาด</translation>
    </message>
    <message>
      <source>Archive backup failed: File catalog error</source>
      <translation>การสำรองข้อมูลเอกสารเก่าล้มเหลว: แคตตาล็อกไฟล์ผิดพลาด</translation>
    </message>
    <message>
      <source>Archive backup finished, but is not fully completed because backup time is over. Data is backed up to %1</source>
      <translation>การสำรองข้อมูลที่เก็บถาวรเสร็จสิ้น แต่ไม่ครบถ้วนเนื่องจากเวลาการสำรองข้อมูลเสร็จสิ้น ข้อมูลสำรองไว้ที่ %1</translation>
    </message>
    <message>
      <source>Archive backup is successfully completed</source>
      <translation>การสำรองข้อมูลที่เก็บเสร็จเรียบร้อยแล้ว</translation>
    </message>
    <message>
      <source>Archive backup is canceled by user. Data is backed up to %1</source>
      <translation>การสำรองข้อมูลเอกสารเก่าจะถูกยกเลิกโดยผู้ใช้ ข้อมูลจะถูกสำรองข้อมูลไปยัง %1</translation>
    </message>
    <message>
      <source>Not enough licenses. Recording has been disabled on following devices:</source>
      <translation>ใบอนุญาตไม่เพียงพอ การบันทึกถูกปิดใช้งานบนอุปกรณ์ต่อไปนี้:</translation>
    </message>
    <message>
      <source>Not enough licenses. Recording has been disabled on following cameras:</source>
      <translation>ใบอนุญาตไม่เพียงพอ การบันทึกถูกปิดใช้งานบนอุปกรณ์ต่อไปนี้:</translation>
    </message>
    <message>
      <source>Not enough licenses. Recording has been disabled on following I/O modules:</source>
      <translation>ใบอนุญาตไม่เพียงพอ การบันทึกถูกปิดใช้งานบนอุปกรณ์ต่อไปนี้:</translation>
    </message>
    <message>
      <source>start</source>
      <translation>เริ่มต้น</translation>
    </message>
    <message>
      <source>stop</source>
      <translation>หยุด</translation>
    </message>
    <message>
      <source>While %1</source>
      <translation>ในขณะที่ %1</translation>
    </message>
    <message>
      <source>On %1 %2</source>
      <translation>บน %1 %2</translation>
    </message>
    <message>
      <source>Trigger Name</source>
      <translation>ชื่อทริกเกอร์</translation>
    </message>
    <message>
      <source>Role</source>
      <translation>สิทธิพิเศษ</translation>
    </message>
    <message numerus="yes">
      <source>%n Users</source>
      <translation>
<<<<<<< HEAD
        <numerusform>ผู้ใช้ %n</numerusform>
=======
        <numerusform>%n ผู้ใช้</numerusform>
>>>>>>> 5c4e2656
      </translation>
    </message>
    <message numerus="yes">
      <source>%n Roles</source>
      <translation>
        <numerusform>%n บทบาท</numerusform>
      </translation>
    </message>
    <message>
      <source>All Administrators</source>
      <translation>ผู้ดูแลระบบทั้งหมด</translation>
    </message>
    <message>
      <source>All Users</source>
      <translation>ผู้ใช้ทั้งหมด</translation>
    </message>
    <message>
      <source>Select at least one user</source>
      <translation>เลือกผู้ใช้งานอย่างน้อยหนึ่งคน</translation>
    </message>
    <message>
      <source>Soft Trigger</source>
      <translation>ทริกเกอร์ซอฟต์แวร์</translation>
    </message>
    <message>
      <source>Soft Trigger %1 at %2</source>
      <translation>ทริกเกอร์ซอฟต์แวร์ %1 ที่ %2</translation>
    </message>
    <message>
      <source>Soft Trigger %1 has been activated multiple times</source>
      <translation>มีการเรียกใช้งาน Soft Trigger %1 หลายครั้ง</translation>
    </message>
    <message>
      <source>Send email</source>
      <translation>ส่งอีเมล์</translation>
    </message>
    <message>
      <source>Acknowledge</source>
      <translation>รับทราบ</translation>
<<<<<<< HEAD
=======
    </message>
    <message>
      <source>Analytics Event</source>
      <translation>วิเคราะห์เหตุการณ์</translation>
    </message>
    <message>
      <source>%1 at %2</source>
      <comment>Analytics Event at some camera</comment>
      <translation>%1 ที่ %2</translation>
>>>>>>> 5c4e2656
    </message>
  </context>
  <context>
    <name>utils::QnCameraNamesWatcher</name>
    <message>
      <source>Removed camera</source>
      <translation>ลบกล้องออก</translation>
    </message>
  </context>
</TS><|MERGE_RESOLUTION|>--- conflicted
+++ resolved
@@ -29,11 +29,7 @@
     </message>
     <message>
       <source>Unknown error.</source>
-<<<<<<< HEAD
-      <translation>ข้อผิดพลาดที่ไม่รู้จัก</translation>
-=======
       <translation>ข้อผิดพลาดที่ไม่รู้จัก.</translation>
->>>>>>> 5c4e2656
     </message>
     <message>
       <source>You are about to merge Systems with Starter licenses.</source>
@@ -259,21 +255,6 @@
       <translation>ทำให้พอร์ต %1 สามารถเข้าถึงได้ (ตัวอย่างเช่น การส่งต่อ).</translation>
     </message>
     <message>
-<<<<<<< HEAD
-      <source>First, try to turn on recording (if it is off) and decrease fps in device settings.</source>
-      <translation>ขั้นแรกลองเปิดการบันทึก (ถ้าปิด) และลด fps ในการตั้งค่าอุปกรณ์</translation>
-    </message>
-    <message>
-      <source>First, try to turn on recording (if it is off) and decrease fps in camera settings.</source>
-      <translation>ขั้นแรกลองเปิดการบันทึก (ถ้าปิด) และลด fps ในการตั้งค่าอุปกรณ์</translation>
-    </message>
-    <message>
-      <source>First, try to turn on recording (if it is off) and decrease fps in I/O module settings.</source>
-      <translation>ขั้นแรกลองเปิดการบันทึก (ถ้าปิด) และลด fps ในการตั้งค่าอุปกรณ์</translation>
-    </message>
-    <message>
-=======
->>>>>>> 5c4e2656
       <source>If it does not help, restore factory defaults on the device web-page.</source>
       <translation>หากไม่สามารถแก้ปัญหาได้ให้เรียกคืนค่าเริ่มต้นจากโรงงานบนหน้าเว็บของอุปกรณ์</translation>
     </message>
@@ -320,8 +301,6 @@
     <message>
       <source>Camera was restored from archive. Delete the camera and add it again to view Live video.</source>
       <translation>กล้องถูกเรียกคืนจากที่จัดเก็บ ลบกล้องและเพิ่มอีกครั้งเพื่อดูวิดีโอสด</translation>
-<<<<<<< HEAD
-=======
     </message>
     <message>
       <source>First, try to turn on recording (if it is off) and decrease fps in device settings (error &quot;%1&quot;).</source>
@@ -334,7 +313,6 @@
     <message>
       <source>First, try to turn on recording (if it is off) and decrease fps in I/O module settings (error &quot;%1&quot;).</source>
       <translation>ขั้นแรกลองเปิดการบันทึก (ถ้าปิด) และลด fps ในการตั้งค่าอุปกรณ์ (ข้อผิดพลาด &quot;%1&quot;).</translation>
->>>>>>> 5c4e2656
     </message>
   </context>
   <context>
@@ -507,8 +485,6 @@
     <message>
       <source>Time Licenses</source>
       <translation>เวลาใบอนุญาต</translation>
-<<<<<<< HEAD
-=======
     </message>
     <message>
       <source>Bridge</source>
@@ -517,7 +493,6 @@
     <message>
       <source>Bridge Licenses</source>
       <translation>ใบอนุญาตของการเชื่อมต่อ</translation>
->>>>>>> 5c4e2656
     </message>
   </context>
   <context>
@@ -797,13 +772,10 @@
     <message>
       <source>Invalid resource type for data export.</source>
       <translation>ประเภทรีซอร์สไม่ถูกต้องสำหรับการส่งออกข้อมูล</translation>
-<<<<<<< HEAD
-=======
     </message>
     <message>
       <source>No data exported.</source>
       <translation>ไม่มีข้อมูลที่ส่งออก</translation>
->>>>>>> 5c4e2656
     </message>
   </context>
   <context>
@@ -1474,11 +1446,7 @@
     <message numerus="yes">
       <source>%n Users</source>
       <translation>
-<<<<<<< HEAD
-        <numerusform>ผู้ใช้ %n</numerusform>
-=======
         <numerusform>%n ผู้ใช้</numerusform>
->>>>>>> 5c4e2656
       </translation>
     </message>
     <message numerus="yes">
@@ -1518,8 +1486,6 @@
     <message>
       <source>Acknowledge</source>
       <translation>รับทราบ</translation>
-<<<<<<< HEAD
-=======
     </message>
     <message>
       <source>Analytics Event</source>
@@ -1529,7 +1495,6 @@
       <source>%1 at %2</source>
       <comment>Analytics Event at some camera</comment>
       <translation>%1 ที่ %2</translation>
->>>>>>> 5c4e2656
     </message>
   </context>
   <context>
