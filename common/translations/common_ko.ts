<?xml version="1.0" encoding="utf-8"?>
<!DOCTYPE TS>
<TS version="2.1" language="ko" sourcelanguage="en">
<context>
    <name>Language</name>
    <message>
        <source>Language Name</source>
        <extracomment>Language name that will be displayed to user. Must not be empty.</extracomment>
        <translation>한국어</translation>
    </message>
    <message>
        <source>Locale Code</source>
        <extracomment>Internal. Please don&apos;t change existing translation.</extracomment>
        <translation>ko</translation>
    </message>
</context>
<context>
    <name>QnBusinessStringsHelper</name>
    <message>
        <source>Motion on Camera</source>
        <translation>카메라의 모션</translation>
    </message>
    <message>
        <source>Storage Failure</source>
        <translation>저장기 오류</translation>
    </message>
    <message>
        <source>Network Issue</source>
        <translation>네트워크 이슈</translation>
    </message>
    <message>
        <source>Input on %1</source>
        <translation>%1의 입력</translation>
    </message>
    <message>
        <source>Motion on %1</source>
        <translation>%1의 모션</translation>
    </message>
    <message>
        <source>Storage Failure at %1</source>
        <translation>%1 내 저장기 오류</translation>
    </message>
    <message>
        <source>Network Issue at %1</source>
        <translation>%1 내 네트워크 오류</translation>
    </message>
    <message>
        <source>Bookmark</source>
        <translation>북마크(책갈피)</translation>
    </message>
    <message>
        <source>Panic recording</source>
        <translation>긴급 저장</translation>
    </message>
    <message>
        <source>Write to log</source>
        <translation>로그 기록</translation>
    </message>
    <message>
        <source>Show notification</source>
        <translation>알림 보기</translation>
    </message>
    <message>
        <source>Play sound</source>
        <translation>음원 재생</translation>
    </message>
    <message>
        <source>Repeat sound</source>
        <translation>음원 반복</translation>
    </message>
    <message>
        <source>Send email</source>
        <translation>보내는 이메일</translation>
    </message>
    <message>
        <source>Speak</source>
        <translation>음성출력</translation>
    </message>
    <message>
        <source>Unknown (%1)</source>
        <translation>알수 없음 (%1)</translation>
    </message>
    <message>
        <source>Any Server Issue</source>
        <translation>모든 서버 이슈</translation>
    </message>
    <message>
        <source>Any Event</source>
        <translation>모든 이벤트</translation>
    </message>
    <message>
        <source>Undefined event has occurred on %1</source>
        <translation>%1에 정의되지 않은 이벤트 발생</translation>
    </message>
    <message>
        <source>Server Failure</source>
        <translation>서버 오류</translation>
    </message>
    <message>
        <source>Server Conflict</source>
        <translation>서버 충돌</translation>
    </message>
    <message>
        <source>Server Started</source>
        <translation>서버 시작 됨</translation>
    </message>
    <message>
        <source>License Issue</source>
        <translation>인증키 이슈</translation>
    </message>
    <message>
        <source>Server &quot;%1&quot; Failure</source>
        <translation>&quot;%1&quot; 서버 오류</translation>
    </message>
    <message>
        <source>Server &quot;%1&quot; Conflict</source>
        <translation>&quot;%1&quot; 서버 충돌</translation>
    </message>
    <message>
        <source>Server &quot;%1&quot; Started</source>
        <translation>&quot;%1&quot; 서버 시작 됨</translation>
    </message>
    <message>
        <source>Event: %1</source>
        <translation>이벤트: %1</translation>
    </message>
    <message>
        <source>Source: %1</source>
        <translation>소스: %1</translation>
    </message>
    <message>
        <source>Url: %1</source>
        <translation></translation>
    </message>
    <message>
        <source>Reason: %1</source>
        <translation>원인: %1</translation>
    </message>
    <message>
        <source>Conflicting Server #%1: %2</source>
        <extracomment>Conflicting Server #5: 10.0.2.1</extracomment>
        <translation>%1 서버 충돌 중: %2</translation>
    </message>
    <message>
        <source>%2 %1</source>
        <comment>%1 means time, %2 means date</comment>
        <translation></translation>
    </message>
    <message numerus="yes">
        <source>%n times, first: %2 %1</source>
        <comment>%1 means time, %2 means date</comment>
        <translation>
            <numerusform>%n시간, first: %2 %1</numerusform>
        </translation>
    </message>
    <message>
        <source>Time: %1 on %2</source>
        <comment>%1 means time, %2 means date</comment>
        <translation>시간: %2 의 %1</translation>
    </message>
    <message numerus="yes">
        <source>First occurrence: %1 on %2 (%n times total)</source>
        <comment>%1 means time, %2 means date</comment>
        <translation>
            <numerusform>첫번째 발생: %2의 %1 (%n 전체 시간)</numerusform>
        </translation>
    </message>
    <message>
        <source>RTP packet loss detected, prev seq.=%1 next seq.=%2.</source>
        <translation>RTP 패킷 손실이 발생함,  prev seq.=%1 next seq.=%2.</translation>
    </message>
    <message>
        <source>RTP packet loss detected.</source>
        <translation>RTP 패킷 손실이 발생함.</translation>
    </message>
    <message>
        <source>I/O error has occurred at %1.</source>
        <translation>%1에 I/O 오류 발생.</translation>
    </message>
    <message>
        <source>Not enough HDD/SSD speed for recording to %1.</source>
        <translation>%1.에 저장을 위한 HDD/SSD 속도 정보.</translation>
    </message>
    <message>
        <source>HDD/SSD disk %1 is full. Disk contains too much data that is not managed by VMS.</source>
        <translation>%1 HDD/SSD 디스크 꽉참. VMS에 관리되지 않는 과도한 데이터가 포함되어 있음.</translation>
    </message>
    <message>
        <source>Conflicting Server: %1</source>
        <translation>서버 충돌 : %1</translation>
    </message>
    <message>
        <source>start</source>
        <translation>시작</translation>
    </message>
    <message>
        <source>stop</source>
        <translation>멈춤</translation>
    </message>
    <message>
        <source>While %1</source>
        <translation></translation>
    </message>
    <message>
        <source>On %1 %2</source>
        <translation></translation>
    </message>
    <message>
        <source>%1 --&gt; %2</source>
        <translation></translation>
    </message>
    <message>
        <source>Server &apos;%1&apos; has a license problem</source>
        <translation>서버 %1 라이센스 문제 보유 </translation>
    </message>
    <message>
        <source>An unknown event has occurred</source>
        <translation>알지 못하는 이벤트 발생</translation>
    </message>
    <message>
        <source>Connection to server is lost.</source>
        <translation>서버 접속 연결 실패.</translation>
    </message>
    <message numerus="yes">
        <source>No data received during last %n seconds.</source>
        <translation>
            <numerusform>%n 초간 데이터 받기 실패.</numerusform>
        </translation>
    </message>
    <message>
        <source>Generic Event</source>
        <translation>일반 이벤트</translation>
    </message>
    <message>
        <source> (%1)</source>
        <translation></translation>
    </message>
    <message>
        <source>Caption: %1</source>
        <translation></translation>
    </message>
    <message>
        <source>MAC #%1: %2 </source>
        <extracomment>MAC #2: D0-50-99-38-1E-12</extracomment>
        <translation></translation>
    </message>
    <message>
        <source>Connection to camera (primary stream) was unexpectedly closed.</source>
        <translation>카메라 메인스트림 연결이 예상치 못하게 끊겼습니다.</translation>
    </message>
    <message>
        <source>Connection to camera (secondary stream) was unexpectedly closed.</source>
        <translation>카메라 2nd 스트림이 에상치 못하게 끊겼습니다.</translation>
    </message>
    <message>
        <source>Server restarted unexpectedly.</source>
        <translation>서버가 예상치 못하게 재시작되었습니다.</translation>
    </message>
    <message>
        <source>Device output</source>
        <translation>장치 출력</translation>
    </message>
    <message>
        <source>Camera output</source>
        <translation>카메라 출력</translation>
    </message>
    <message>
        <source>Device output for 30 sec</source>
        <translation>30초간 장치 출력</translation>
    </message>
    <message>
        <source>Camera output for 30 sec</source>
        <translation>30초간 카메라 출력</translation>
    </message>
    <message>
        <source>Device recording</source>
        <translation>장치 녹화</translation>
    </message>
    <message>
        <source>Camera recording</source>
        <translation>카메라 녹화</translation>
    </message>
    <message>
        <source>Input Signal on Device</source>
        <translation>장치의 입력 신호</translation>
    </message>
    <message>
        <source>Input Signal on Camera</source>
        <translation>카메라 입력 신호</translation>
    </message>
    <message>
        <source>Device Disconnected</source>
        <translation>장치 해제</translation>
    </message>
    <message>
        <source>Camera Disconnected</source>
        <translation>카메라 해제</translation>
    </message>
    <message>
        <source>Device IP Conflict</source>
        <translation>장치 IP 충돌</translation>
    </message>
    <message>
        <source>Camera IP Conflict</source>
        <translation>카메라 IP 충돌</translation>
    </message>
    <message>
        <source>Any Device Issue</source>
        <translation>모든 장치 문제</translation>
    </message>
    <message>
        <source>Any Camera Issue</source>
        <translation>모든 카메라 문제</translation>
    </message>
    <message>
        <source>Device %1 was disconnected</source>
        <translation>장치%1 연결 끊김</translation>
    </message>
    <message>
        <source>Camera %1 was disconnected</source>
        <translation>카메라 %1연결끊김</translation>
    </message>
    <message>
        <source>Device IP Conflict at %1</source>
        <extracomment>Device IP Conflict at &lt;server_name&gt;</extracomment>
        <translation>%1에서 장치 IP 충돌</translation>
    </message>
    <message>
        <source>Camera IP Conflict at %1</source>
        <extracomment>Camera IP Conflict at &lt;server_name&gt;</extracomment>
        <translation>%1에서 카메라 IP 충돌</translation>
    </message>
    <message>
        <source>Connection to device was unexpectedly closed.</source>
        <translation>장치 연결이 예상치 못하게 끊김.</translation>
    </message>
    <message>
        <source>Recording on devices is disabled:</source>
        <translation>장치에서 녹화 가 중지되었습니다:</translation>
    </message>
    <message>
        <source>Recording on cameras is disabled:</source>
        <translation>카메라에서 녹화가 중지 되었습니다:</translation>
    </message>
    <message>
        <source>Execute PTZ preset</source>
        <translation type="unfinished"></translation>
    </message>
    <message>
        <source>Show text overlay</source>
        <translation type="unfinished"></translation>
    </message>
    <message>
        <source>Show on Alarm Layout</source>
        <translation type="unfinished"></translation>
    </message>
    <message>
        <source>Archive backup finished</source>
        <translation type="unfinished"></translation>
    </message>
    <message>
        <source>Server &apos;%1&apos; has finished an archive backup</source>
        <translation type="unfinished"></translation>
    </message>
    <message>
        <source>Generic Event at %1</source>
        <translation type="unfinished"></translation>
    </message>
    <message>
        <source>Input Port: %1</source>
        <translation type="unfinished"></translation>
    </message>
    <message>
        <source>Archive backup is successfully completed</source>
        <translation type="unfinished"></translation>
    </message>
    <message>
        <source>I/O Module %1 was disconnected</source>
        <translation type="unfinished"></translation>
    </message>
    <message>
        <source>Conflicting Address: %1</source>
        <translation type="unfinished"></translation>
    </message>
    <message>
        <source>Archive backup failed: No available backup storages with sufficient free space</source>
        <translation type="unfinished"></translation>
    </message>
    <message>
        <source>Archive backup failed: Target storage failure</source>
        <translation type="unfinished"></translation>
    </message>
    <message>
        <source>Archive backup failed: Source file open/read error</source>
<<<<<<< HEAD
        <translation type="unfinished"></translation>
    </message>
    <message>
        <source>Archive backup failed: Target file create/write error</source>
        <translation type="unfinished"></translation>
    </message>
    <message>
        <source>Archive backup failed: File catalog error</source>
        <translation type="unfinished"></translation>
    </message>
    <message>
        <source>Archive backup finished, but isn&apos;t fully completed because backup time is over. Data is backed up to %1</source>
        <translation type="unfinished"></translation>
    </message>
    <message>
        <source>Archive backup is canceled by user. Data is backed up to %1</source>
        <translation type="unfinished"></translation>
    </message>
    <message>
=======
        <translation type="unfinished"></translation>
    </message>
    <message>
        <source>Archive backup failed: Target file create/write error</source>
        <translation type="unfinished"></translation>
    </message>
    <message>
        <source>Archive backup failed: File catalog error</source>
        <translation type="unfinished"></translation>
    </message>
    <message>
        <source>Archive backup finished, but isn&apos;t fully completed because backup time is over. Data is backed up to %1</source>
        <translation type="unfinished"></translation>
    </message>
    <message>
        <source>Archive backup is canceled by user. Data is backed up to %1</source>
        <translation type="unfinished"></translation>
    </message>
    <message>
>>>>>>> 0ea934a7
        <source>Recording on I/O modules is disabled:</source>
        <translation type="unfinished"></translation>
    </message>
</context>
<context>
    <name>QnCameraDiagnosticsErrorCodeStrings</name>
    <message>
        <source>OK</source>
        <translation></translation>
    </message>
    <message>
        <source>Media stream is opened but no media data was received.</source>
        <translation>미디어 스트림은 열려 있지만 미디어 데이터를 받을 수 없습니다.</translation>
    </message>
    <message>
        <source>Server has been stopped.</source>
        <translation>서버가 중지 되었습니다.</translation>
    </message>
    <message>
        <source>Unknown error. Please contact support.</source>
        <translation>알수없는 오류가 발생하였습니다.관리자의 지원을 받으십시오.</translation>
    </message>
    <message>
        <source>(unknown)</source>
        <translation>(알수없음)</translation>
    </message>
    <message>
        <source>Server %1 is not available.</source>
        <translation>서버 %1 을 사용할 수 없습니다.</translation>
    </message>
    <message>
        <source>Check that Server is up and running.</source>
        <translation>서버가 실행되고 동작하는지 확인하세요.</translation>
    </message>
    <message>
        <source>Received bad response from Server %1: &quot;%2&quot;.</source>
        <translation>%1 서버로 부터 잘못된 응답이 접수됨 : &quot;%2&quot;.</translation>
    </message>
    <message>
        <source>Check if Server is up and has the proper version.</source>
        <translation>서버가 동작하고 있다면, 적절한 버전인지 확인하세요.</translation>
    </message>
    <message>
        <source>Cannot connect to http port %1.</source>
        <translation>http 포트 %1에 연결할 수 없습니다.</translation>
    </message>
    <message>
        <source>Cannot open media url %1. Failed to connect to media port %2.</source>
        <translation>%1 미디어 URL을 열수 없습니다. %2 미디어 포트의 연결에 실패하였습니다.</translation>
    </message>
    <message>
        <source>Cannot open media url %1. Connection to port %2 was closed unexpectedly.</source>
        <translation>미디어 URL %1 을 열수 없습니다. %2 포트의 연결이 예기치 못한 문제로 종료되었습니다.</translation>
    </message>
    <message>
        <source>Finally, try to update firmware. If the problem persists, please contact support.</source>
        <translation>마지막으로, 카메라 업데잍를 시도합니다. 만약 문제가 지속될 경우 고객지원으로 연락해 주세요.</translation>
    </message>
    <message>
        <source>No supported media tracks at url %1.</source>
        <translation>URL %1의 미디어트랙을 지원하지 않습니다.</translation>
    </message>
    <message>
        <source>Cannot open media url %1. Unsupported media protocol %2.</source>
        <translation>%1 미디어 URL을 열수 없습니다. %2 미디어 프로토콜을 지원하지 않습니다.</translation>
    </message>
    <message>
        <source>Failed to configure parameter %1.</source>
        <translation>%1 변수 구성에 실패하였습니다.</translation>
    </message>
    <message>
        <source>Please contact support.</source>
        <translation>고객 지원으로 연락해 주세요.</translation>
    </message>
    <message>
        <source>An input/output error has occurred. OS message: &quot;%1&quot;.</source>
        <translation>입, 출력 오류가 발생하였습니다. OS 메세지 : &quot;%1&quot;.</translation>
    </message>
    <message>
        <source>Parameters:</source>
        <translation>변수:</translation>
    </message>
    <message>
        <source>Please try to reboot the device, then restore factory defaults on the web-page.</source>
        <translation>장치 재시작후 장치 웹페이지를 통해 장치를 초기화 해주세요.</translation>
    </message>
    <message>
        <source>Please try to reboot the camera, then restore factory defaults on the web-page.</source>
        <translation>카메라 재시작후 카메라 웹페이지를 통해 장치를 초기화 해주세요.</translation>
    </message>
    <message>
        <source>Make sure the device is plugged into the network. Try to reboot the device.</source>
        <translation>장치가 네트워크에 연결되었는지 확인후, 장치 재시작 하세요.</translation>
    </message>
    <message>
        <source>Make sure the camera is plugged into the network. Try to reboot the camera.</source>
        <translation>카메라가 네트워크에 연결되었는지 확인후, 카메라 재시작 하세요.</translation>
    </message>
    <message>
        <source>Make sure port %2 is accessible (e.g. forwarded).</source>
        <translation>%2포트가 접속가능한지 확인하세요.</translation>
    </message>
    <message>
        <source>Could not parse device response. Url %1, request name %2.</source>
        <translation>장치로 부터 반응 없음 :URL%1, 요청이름 %2.</translation>
    </message>
    <message>
        <source>Could not parse camera response. Url %1, request name %2.</source>
        <translation>장치로 부터 반응 없음 :URL%1, 요청이름 %2.</translation>
    </message>
    <message>
        <source>Not authorized. Url %1.</source>
        <translation>로그인 정보 오류. URL %1.</translation>
    </message>
    <message>
        <source>First, try to turn on recording (if it&apos;s off) and decrease fps in device settings.</source>
        <translation>먼저, 장치설정에서 녹화설정을 셋팅하고 fps를 줄여보세요.</translation>
    </message>
    <message>
        <source>First, try to turn on recording (if it&apos;s off) and decrease fps in camera settings.</source>
        <translation>먼저, 카메라설정에서 녹화설정을 셋팅하고 fps를 줄여보세요.</translation>
    </message>
    <message>
        <source>If it doesn&apos;t help, restore factory defaults on the device web-page.</source>
        <translation>문제가 해결되지 않았습니다. 장치 웹페이지를 통해 초기화 하세요.</translation>
    </message>
    <message>
        <source>If it doesn&apos;t help, restore factory defaults on the camera web-page.</source>
        <translation>문제가 해결되지 않았습니다. 카메라 웹페이지를 통해 초기화 하세요.</translation>
    </message>
    <message>
        <source>Device request &quot;%1&quot; failed with error &quot;%2&quot;.</source>
        <translation>%1에 대한 장치 요청 %2 에러로 실패.</translation>
    </message>
    <message>
        <source>Camera request &quot;%1&quot; failed with error &quot;%2&quot;.</source>
        <translation>%1에 대한 카메라 요청 %2 에러로 실패.</translation>
    </message>
    <message>
        <source>Unknown device issue.</source>
        <translation>알려지지 않은 장치 문제.</translation>
    </message>
    <message>
        <source>Unknown camera issue.</source>
        <translation>알려지지 않은 카메라 문제.</translation>
    </message>
    <message>
        <source>Invalid data was received from the device %1.</source>
        <translation>장치 %1로 부터 유효하지 않은 데이터 입수됨.</translation>
    </message>
    <message>
        <source>Invalid data was received from the camera %1.</source>
        <translation>카메라 %1로 부터 유효하지 않은 데이터 입수됨.</translation>
    </message>
    <message>
        <source>Too many media errors. Please open device issues dialog for more details.</source>
        <translation>미디어 에러 경고, 상세 내용은 장치 문제 창을 열어서 확인하세요.</translation>
    </message>
    <message>
        <source>Too many media errors. Please open camera issues dialog for more details.</source>
        <translation>미디어 에러 경고, 상세 내용은 장치 문제 창을 열어서 확인하세요.</translation>
    </message>
    <message>
        <source>Camera plugin error. %1</source>
        <translation type="unfinished"></translation>
    </message>
    <message>
        <source>Please try to reboot the I/O module, then restore factory defaults on the web-page.</source>
        <translation type="unfinished"></translation>
    </message>
    <message>
        <source>Make sure the I/O module is plugged into the network. Try to reboot the I/O module.</source>
        <translation type="unfinished"></translation>
    </message>
    <message>
        <source>Could not parse I/O module response. Url %1, request name %2.</source>
        <translation type="unfinished"></translation>
    </message>
    <message>
        <source>First, try to turn on recording (if it&apos;s off) and decrease fps in I/O module settings.</source>
        <translation type="unfinished"></translation>
    </message>
    <message>
        <source>If it doesn&apos;t help, restore factory defaults on the I/O module web-page.</source>
        <translation type="unfinished"></translation>
    </message>
    <message>
        <source>I/O Module request &quot;%1&quot; failed with error &quot;%2&quot;.</source>
        <translation type="unfinished"></translation>
    </message>
    <message>
        <source>Unknown I/O module issue.</source>
        <translation type="unfinished"></translation>
    </message>
    <message>
        <source>Invalid data was received from the I/O module %1.</source>
        <translation type="unfinished"></translation>
    </message>
    <message>
        <source>Too many media errors. Please open I/O module issues dialog for more details.</source>
        <translation type="unfinished"></translation>
    </message>
    <message>
        <source>Device initialization process is in progress.</source>
        <translation type="unfinished"></translation>
    </message>
    <message>
        <source>Camera initialization process is in progress.</source>
        <translation type="unfinished"></translation>
    </message>
    <message>
<<<<<<< HEAD
        <source>I/O Module initialization process in progress.</source>
=======
        <source>I/O Module initialization process is in progress.</source>
>>>>>>> 0ea934a7
        <translation type="unfinished"></translation>
    </message>
</context>
<context>
    <name>QnCommandLineParser</name>
    <message>
        <source>No value provided for the &apos;%1&apos; argument.</source>
        <translation>&apos;%1&apos; 인수 값이 없습니다.</translation>
    </message>
    <message>
        <source>Invalid value for &apos;%1&apos; argument - expected %2, provided &apos;%3&apos;.</source>
        <translation>&apos;%1&apos; 인수 값이 유효하지 않습니다. - %2 예상, &apos;%3&apos;제공.</translation>
    </message>
</context>
<context>
    <name>QnEnvironment</name>
    <message>
        <source>Could not find explorer.exe in path to launch Windows Explorer.</source>
        <translation>Windows 탐색기를 시작 하는 경로에서 explorer.exe를 찾을 수 없습니다.</translation>
    </message>
    <message>
        <source>File explorer failed to open.</source>
        <translation type="unfinished"></translation>
    </message>
</context>
<context>
    <name>QnFfmpegAudioTranscoder</name>
    <message>
        <source>Audio context was not specified.</source>
        <translation>오디오 컨텍스트가 지정되어있지 않습니다.</translation>
    </message>
    <message>
        <source>Could not find encoder for codec %1.</source>
        <translation>%1 codec의 인코더를 찾을 수 없습니다.</translation>
    </message>
    <message>
        <source>Could not initialize audio encoder.</source>
        <translation type="unfinished"></translation>
    </message>
    <message>
        <source>Could not initialize audio decoder.</source>
        <translation type="unfinished"></translation>
    </message>
</context>
<context>
    <name>QnFfmpegTranscoder</name>
    <message>
        <source>Container %1 was not found in FFMPEG library.</source>
        <translation>FFMPEG 라이브러리에서 %1의 공간을 찾을 수 없습니다.</translation>
    </message>
    <message>
        <source>Could not create output context for format %1.</source>
        <translation>%1 포맷을 위한 출력 컨텍스트를 만들 수 없음.</translation>
    </message>
    <message>
        <source>Could not allocate output stream for recording.</source>
        <translation>저장을 위한 출력 스트림을 할당 할 수 없습니다.</translation>
    </message>
    <message>
        <source>Could not perform direct stream copy because frame size is undefined.</source>
        <translation>프레임 크기가 확실치 않기 때문에 직접 스트림 복사를 실행할 수 없습니다.</translation>
    </message>
    <message>
        <source>Could not find codec %1.</source>
        <translation>%1 codec을 찾을 수 없습니다.</translation>
    </message>
    <message>
        <source>Video or audio codec is incompatible with container %1.</source>
        <translation>비디오 또는 오디오 코덱은 %1 컨테이너와 호환되지 않습니다.</translation>
    </message>
</context>
<context>
    <name>QnFfmpegVideoTranscoder</name>
    <message>
        <source>Could not find encoder for codec %1.</source>
        <translation>%1 codec의 인코더를 찾을 수 없습니다.</translation>
    </message>
    <message>
        <source>Could not initialize video encoder.</source>
        <translation type="unfinished"></translation>
    </message>
</context>
<context>
    <name>QnLicense</name>
    <message>
        <source>Trial</source>
        <translation>기간한정</translation>
    </message>
    <message>
        <source>Analog</source>
        <translation>아날로그</translation>
    </message>
    <message>
        <source>Professional</source>
        <translation>정식</translation>
    </message>
    <message>
        <source>Edge</source>
        <translation>Edge</translation>
    </message>
    <message>
        <source>Vmax</source>
        <translation>Vmax</translation>
    </message>
    <message>
        <source>Video Wall</source>
        <translation>비디오 월</translation>
    </message>
    <message>
        <source>Expired</source>
        <translation>만료</translation>
    </message>
    <message>
        <source>Only single license is allowed for this device</source>
        <translation>이 장치는 하나의(단일) 인증키만 허용합니다</translation>
    </message>
    <message>
        <source>Unknown error</source>
        <translation>알수없는 오류</translation>
    </message>
    <message>
        <source>I/O Module</source>
        <translation>IO장치</translation>
    </message>
    <message>
        <source>Start</source>
        <translation>시작</translation>
    </message>
    <message>
        <source>Analog Encoder</source>
        <translation>아날로그 인코더</translation>
    </message>
    <message>
        <source>Trial Licenses</source>
        <translation>기간제한 인증키</translation>
    </message>
    <message>
        <source>Analog Licenses</source>
        <translation>아날로그 인증키</translation>
    </message>
    <message>
        <source>Professional Licenses</source>
        <translation>정식 인증키</translation>
    </message>
    <message>
        <source>Edge Licenses</source>
        <translation>Edge 인증키</translation>
    </message>
    <message>
        <source>Vmax Licenses</source>
        <translation>Vmax 인증키</translation>
    </message>
    <message>
        <source>Analog Encoder Licenses</source>
        <translation>아날로그 인코더 인증키</translation>
    </message>
    <message>
        <source>Video Wall Licenses</source>
        <translation>비디오 월 인증키</translation>
    </message>
    <message>
        <source>I/O Module Licenses</source>
        <translation>IO장치 라이센스</translation>
    </message>
    <message>
        <source>Start Licenses</source>
        <translation>라이센스 시작</translation>
    </message>
    <message>
        <source>Invalid Signature</source>
        <translation>유효하지 않은 서명</translation>
    </message>
    <message>
        <source>Server with matching hardware ID not found</source>
        <translation>서버와 연관된 HW ID 가 일치 하지 않습니다</translation>
    </message>
    <message>
        <source>Invalid Customization</source>
        <translation>유효하지 않은 변경</translation>
    </message>
    <message>
        <source>Invalid Type</source>
        <translation>유효하지 않은 방식</translation>
    </message>
    <message>
        <source>Invalid</source>
        <translation>유효하지 않음</translation>
    </message>
    <message>
        <source>Invalid Licenses</source>
        <translation>유효하지 않은 라이센스</translation>
    </message>
    <message>
        <source>This license type requires higher software version.</source>
        <translation>이 라이센스는 상위 버젼의 SW가 필요합니다.</translation>
    </message>
</context>
<context>
    <name>QnLicenseUsageHelper</name>
    <message numerus="yes">
        <source>%n %2 are used out of %1.</source>
        <translation>
            <numerusform>%n %2 는(은) %1에서 사용됩니다.</numerusform>
        </translation>
    </message>
    <message numerus="yes">
        <source>%n %2 will be used out of %1.</source>
        <translation>
            <numerusform>%n %2 는(은) %1에서 사용될 것입니다.</numerusform>
        </translation>
    </message>
    <message numerus="yes">
        <source>Activate %n more %2. </source>
        <translation>
            <numerusform>%n은 %2의 등록을 추가합니다.</numerusform>
        </translation>
    </message>
    <message numerus="yes">
        <source>%n more %2 will be used. </source>
        <translation>
            <numerusform>%n 와(과) %2 가 사용됩니다. </numerusform>
        </translation>
    </message>
    <message>
<<<<<<< HEAD
        <source>There was a problem activating your license key. Invalid data received. Please contact support team to report issue.</source>
        <translation>인증키를 등록하는 동안 문제가 발생하였습니다. 유효하지 않은 데이터가 전달되었으니 관리자에게 연락하십시오.</translation>
    </message>
    <message>
=======
>>>>>>> 0ea934a7
        <source>The license key you have entered is invalid. Please check that license key is entered correctly. If problem continues, please contact support team to confirm if license key is valid or to obtain a valid license key.</source>
        <translation>입력한 인증키가 유효하지 않습니다. 입력한 인증키가 맞는지 다시 확인해 주십시오. 문제가 지속 될 경우 관리자를 통해 정상적인 인증키인지 확인하십시오.</translation>
    </message>
    <message>
        <source>You are trying to activate an incompatible license with your software. Please contact support team to obtain a valid license key.</source>
        <translation>부정확한 인증키의 등록을 시도 중입니다. 관리자를 통해 유효한 인증키를 발급 받으십시오.</translation>
    </message>
    <message>
        <source>This license key has been previously activated to hardware id {{hwid}} on {{time}}. Please contact support team to obtain a valid license key.</source>
        <translation>{{hwid}} on {{time}}에서 이미 사용된 인증 키입니다. 관리자를 통해 유효한 인증키를 발급 받으세요.</translation>
    </message>
    <message>
        <source>There was a problem activating your license key. A database error occurred.</source>
        <translation type="unfinished"></translation>
    </message>
<<<<<<< HEAD
=======
    <message>
        <source>There was a problem activating your license key. Invalid data received. Please contact support team to report the issue.</source>
        <translation type="unfinished"></translation>
    </message>
>>>>>>> 0ea934a7
</context>
<context>
    <name>QnMediaServerResource</name>
    <message>
        <source>Server</source>
        <translation>서버</translation>
    </message>
</context>
<context>
    <name>QnPropertyStorage</name>
    <message>
        <source>Invalid value for &apos;%1&apos; argument - expected %2, provided &apos;%3&apos;.</source>
        <translation>&apos;%1&apos; 인수 값이 유효하지 않습니다. - %2 예상, &apos;%3&apos;제공.</translation>
    </message>
</context>
<context>
    <name>QnResourceNameStrings</name>
    <message numerus="yes">
        <source>%n Camera(s)</source>
        <translation>
            <numerusform></numerusform>
        </translation>
    </message>
    <message numerus="yes">
        <source>%n camera(s)</source>
        <translation>
            <numerusform></numerusform>
        </translation>
    </message>
    <message numerus="yes">
        <source>%n Device(s)</source>
        <translation>
            <numerusform></numerusform>
        </translation>
    </message>
    <message numerus="yes">
        <source>%n device(s)</source>
        <translation>
            <numerusform></numerusform>
        </translation>
    </message>
    <message>
        <source>Cameras</source>
        <translation>카메라</translation>
    </message>
    <message>
        <source>cameras</source>
        <translation>카메라</translation>
    </message>
    <message>
        <source>Camera</source>
        <translation>카메라</translation>
    </message>
    <message>
        <source>camera</source>
        <translation>카메라</translation>
    </message>
    <message>
        <source>Devices</source>
        <translation>장치</translation>
    </message>
    <message>
        <source>devices</source>
        <translation>장치</translation>
    </message>
    <message>
        <source>Device</source>
        <translation>장치</translation>
    </message>
    <message>
        <source>device</source>
        <translation>장치</translation>
    </message>
    <message numerus="yes">
        <source>%n I/O Module(s)</source>
        <translation type="unfinished">
            <numerusform></numerusform>
        </translation>
    </message>
    <message numerus="yes">
        <source>%n I/O module(s)</source>
        <translation type="unfinished">
            <numerusform></numerusform>
        </translation>
    </message>
    <message>
        <source>I/O Modules</source>
        <translation type="unfinished"></translation>
    </message>
    <message>
        <source>I/O modules</source>
        <translation type="unfinished"></translation>
    </message>
    <message>
        <source>I/O Module</source>
        <translation type="unfinished">IO장치</translation>
    </message>
    <message>
        <source>I/O module</source>
        <translation type="unfinished"></translation>
    </message>
</context>
<context>
    <name>QnSignHelper</name>
    <message>
        <source>Unknown</source>
        <translation>알수 없음</translation>
    </message>
    <message>
        <source>Hardware ID: </source>
        <translation>하드웨어 ID:</translation>
    </message>
    <message>
        <source>Watermark: </source>
        <translation>파일변조:</translation>
    </message>
    <message>
        <source>Trial License</source>
        <translation>기간한정 인증키</translation>
    </message>
    <message>
        <source>Licensed To: </source>
        <translation>인증키:</translation>
    </message>
    <message>
        <source>FREE License</source>
        <translation>무료 인증키</translation>
    </message>
</context>
<context>
    <name>QnStreamQualityStrings</name>
    <message>
        <source>Lowest</source>
        <translation>최하</translation>
    </message>
    <message>
        <source>Low</source>
        <translation>낮은</translation>
    </message>
    <message>
        <source>Medium</source>
        <translation>일반</translation>
    </message>
    <message>
        <source>High</source>
        <translation>높은</translation>
    </message>
    <message>
        <source>Best</source>
        <translation>최적</translation>
    </message>
    <message>
        <source>Preset</source>
        <translation>프리셋</translation>
    </message>
    <message>
        <source>Undefined</source>
        <translation>한정되지 않은</translation>
    </message>
    <message>
        <source>Lst</source>
        <extracomment>Short for &apos;Lowest&apos;</extracomment>
        <translation>최저</translation>
    </message>
    <message>
        <source>Lo</source>
        <extracomment>Short for &apos;Low&apos;</extracomment>
        <translation>낮은</translation>
    </message>
    <message>
        <source>Me</source>
        <extracomment>Short for &apos;Medium&apos;</extracomment>
        <translation>일반</translation>
    </message>
    <message>
        <source>Hi</source>
        <extracomment>Short for &apos;High&apos;</extracomment>
        <translation>높은</translation>
    </message>
    <message>
        <source>Bst</source>
        <extracomment>Short for &apos;Best&apos;</extracomment>
        <translation>최적</translation>
    </message>
    <message>
        <source>Ps</source>
        <extracomment>Short for &apos;Preset&apos;</extracomment>
        <translation>프리셋</translation>
    </message>
    <message>
        <source>-</source>
        <extracomment>Short for &apos;Undefined&apos;</extracomment>
        <translation></translation>
    </message>
</context>
<context>
    <name>QnStreamRecorder</name>
    <message>
        <source>Corresponding container in FFMPEG library was not found.</source>
        <translation>FFMPEG 라이브러리에서 해당 컨테이너 찾을 수 없습니다.</translation>
    </message>
    <message>
        <source>Could not create output file for video recording.</source>
        <translation>비디오 저장에 대한 출력 파일을 만들수 없습니다.</translation>
    </message>
    <message>
        <source>Could not allocate output stream for recording.</source>
        <translation>저장을 위한 출력 스트림을 할당 할 수 없습니다.</translation>
    </message>
    <message>
        <source>Could not allocate output audio stream.</source>
        <translation>오디오 출력 스트림을 할당할 수 없습니다.</translation>
    </message>
    <message>
        <source>Invalid audio codec information.</source>
        <translation>잘못된 오디오 코덱 정보임.</translation>
    </message>
    <message>
        <source>Video or audio codec is incompatible with the selected format.</source>
        <translation>비디오 또는 오디오 코덱은 선택된 포맷과 호환되지 않습니다.</translation>
    </message>
    <message>
        <source>Error during watermark generation for file &apos;%1&apos;.</source>
        <translation>&apos;%1&apos; 파일의 파일 변조 검사 중 오류가 발생하였습니다.</translation>
    </message>
    <message>
        <source>File write error. Not enough free space.</source>
        <translation type="unfinished"></translation>
    </message>
</context>
<context>
    <name>QnTCPConnectionProcessor</name>
    <message>
        <source>OK</source>
        <translation></translation>
    </message>
    <message>
        <source>Not Found</source>
        <translation>찾지 못함</translation>
    </message>
    <message>
        <source>Not Implemented</source>
        <translation>구현되지 않음</translation>
    </message>
    <message>
        <source>Unsupported Transport</source>
        <translation>지원하지 않는 전송</translation>
    </message>
    <message>
        <source>Internal Server Error</source>
        <translation>내부 서버 오류</translation>
    </message>
    <message>
        <source>Invalid Parameter</source>
        <translation>유효하지 않은 변수</translation>
    </message>
</context>
<context>
    <name>QnTranscoder</name>
    <message>
        <source>OpenCL transcoding is not implemented.</source>
        <translation>OpenCLTranscode가 구현되어있지 않음.</translation>
    </message>
    <message>
        <source>Unknown transcoding method.</source>
        <translation>알수없는 변환 방법.</translation>
    </message>
    <message>
        <source>OpenCLTranscode is not implemented.</source>
        <translation>OpenCLTranscode가 구현되어있지 않음.</translation>
    </message>
    <message>
        <source>Unknown transcode method</source>
        <translation>알수없는 변환 방법</translation>
    </message>
</context>
<context>
    <name>QnTranslationListModel</name>
    <message>
        <source>%1 (built-in)</source>
        <translation>%1 (내장)</translation>
    </message>
    <message>
        <source>%1 (external)</source>
        <translation>%1 (외장)</translation>
    </message>
</context>
<context>
    <name>utils::QnCameraNamesWatcher</name>
    <message>
        <source>Removed camera</source>
        <translation type="unfinished"></translation>
    </message>
</context>
</TS><|MERGE_RESOLUTION|>--- conflicted
+++ resolved
@@ -392,7 +392,6 @@
     </message>
     <message>
         <source>Archive backup failed: Source file open/read error</source>
-<<<<<<< HEAD
         <translation type="unfinished"></translation>
     </message>
     <message>
@@ -412,27 +411,6 @@
         <translation type="unfinished"></translation>
     </message>
     <message>
-=======
-        <translation type="unfinished"></translation>
-    </message>
-    <message>
-        <source>Archive backup failed: Target file create/write error</source>
-        <translation type="unfinished"></translation>
-    </message>
-    <message>
-        <source>Archive backup failed: File catalog error</source>
-        <translation type="unfinished"></translation>
-    </message>
-    <message>
-        <source>Archive backup finished, but isn&apos;t fully completed because backup time is over. Data is backed up to %1</source>
-        <translation type="unfinished"></translation>
-    </message>
-    <message>
-        <source>Archive backup is canceled by user. Data is backed up to %1</source>
-        <translation type="unfinished"></translation>
-    </message>
-    <message>
->>>>>>> 0ea934a7
         <source>Recording on I/O modules is disabled:</source>
         <translation type="unfinished"></translation>
     </message>
@@ -644,11 +622,7 @@
         <translation type="unfinished"></translation>
     </message>
     <message>
-<<<<<<< HEAD
-        <source>I/O Module initialization process in progress.</source>
-=======
         <source>I/O Module initialization process is in progress.</source>
->>>>>>> 0ea934a7
         <translation type="unfinished"></translation>
     </message>
 </context>
@@ -873,13 +847,6 @@
         </translation>
     </message>
     <message>
-<<<<<<< HEAD
-        <source>There was a problem activating your license key. Invalid data received. Please contact support team to report issue.</source>
-        <translation>인증키를 등록하는 동안 문제가 발생하였습니다. 유효하지 않은 데이터가 전달되었으니 관리자에게 연락하십시오.</translation>
-    </message>
-    <message>
-=======
->>>>>>> 0ea934a7
         <source>The license key you have entered is invalid. Please check that license key is entered correctly. If problem continues, please contact support team to confirm if license key is valid or to obtain a valid license key.</source>
         <translation>입력한 인증키가 유효하지 않습니다. 입력한 인증키가 맞는지 다시 확인해 주십시오. 문제가 지속 될 경우 관리자를 통해 정상적인 인증키인지 확인하십시오.</translation>
     </message>
@@ -895,13 +862,10 @@
         <source>There was a problem activating your license key. A database error occurred.</source>
         <translation type="unfinished"></translation>
     </message>
-<<<<<<< HEAD
-=======
     <message>
         <source>There was a problem activating your license key. Invalid data received. Please contact support team to report the issue.</source>
         <translation type="unfinished"></translation>
     </message>
->>>>>>> 0ea934a7
 </context>
 <context>
     <name>QnMediaServerResource</name>
