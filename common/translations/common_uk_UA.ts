--- conflicted
+++ resolved
@@ -739,17 +739,12 @@
       <translation>Водяний знак: %1</translation>
     </message>
     <message>
-<<<<<<< HEAD
       <source>Hardware Id: %1</source>
       <translation type="unfinished">Hardware Id: %1</translation>
-=======
+    </message>
+    <message>
       <source>Time License</source>
       <translation>Поновлювані ліцензії</translation>
->>>>>>> 046614f4
-    </message>
-    <message>
-      <source>Time License</source>
-      <translation type="unfinished">Time License</translation>
     </message>
   </context>
   <context>
