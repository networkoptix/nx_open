--- conflicted
+++ resolved
@@ -99,26 +99,6 @@
       <comment>Shows that the bookmark was created by a system event</comment>
       <translation>System Event</translation>
     </message>
-    <message>
-      <source>System already bound to cloud (id %1)</source>
-      <translation type="unfinished">System already bound to cloud (id %1)</translation>
-    </message>
-    <message>
-      <source>Server is not connected to the Internet.</source>
-      <translation type="unfinished">Server is not connected to the Internet.</translation>
-    </message>
-    <message>
-      <source>Failed to save cloud credentials to local DB</source>
-      <translation type="unfinished">Failed to save cloud credentials to local DB</translation>
-    </message>
-    <message>
-      <source>Failed to save cloud owner to local DB</source>
-      <translation type="unfinished">Failed to save cloud owner to local DB</translation>
-    </message>
-    <message>
-      <source>Could not connect to cloud: %1</source>
-      <translation type="unfinished">Could not connect to cloud: %1</translation>
-    </message>
   </context>
   <context>
     <name>QnCameraDiagnosticsErrorCodeStrings</name>
@@ -847,6 +827,153 @@
     </message>
   </context>
   <context>
+    <name>QnTimeStrings</name>
+    <message>
+      <source>ms</source>
+      <comment>Suffix for displaying milliseconds</comment>
+      <translation>ms</translation>
+    </message>
+    <message>
+      <source>s</source>
+      <comment>Suffix for displaying seconds</comment>
+      <translation>s</translation>
+    </message>
+    <message>
+      <source>m</source>
+      <comment>Suffix for displaying minutes</comment>
+      <translation>m</translation>
+    </message>
+    <message>
+      <source>h</source>
+      <comment>Suffix for displaying hours</comment>
+      <translation>h</translation>
+    </message>
+    <message>
+      <source>d</source>
+      <comment>Suffix for displaying days</comment>
+      <translation>d</translation>
+    </message>
+    <message>
+      <source>w</source>
+      <comment>Suffix for displaying weeks</comment>
+      <translation>w</translation>
+    </message>
+    <message>
+      <source>M</source>
+      <comment>Suffix for displaying months</comment>
+      <translation>M</translation>
+    </message>
+    <message>
+      <source>y</source>
+      <comment>Suffix for displaying years</comment>
+      <translation>y</translation>
+    </message>
+    <message>
+      <source>msec</source>
+      <comment>Long suffix for displaying milliseconds</comment>
+      <translation>msec</translation>
+    </message>
+    <message>
+      <source>sec</source>
+      <comment>Long suffix for displaying seconds</comment>
+      <translation>sec</translation>
+    </message>
+    <message>
+      <source>min</source>
+      <comment>Long suffix for displaying minutes</comment>
+      <translation>min</translation>
+    </message>
+    <message>
+      <source>hrs</source>
+      <comment>Long suffix for displaying hours</comment>
+      <translation>hrs</translation>
+    </message>
+    <message>
+      <source>days</source>
+      <comment>Long suffix for displaying days</comment>
+      <translation>days</translation>
+    </message>
+    <message>
+      <source>wks</source>
+      <comment>Long suffix for displaying weeks</comment>
+      <translation>wks</translation>
+    </message>
+    <message>
+      <source>mos</source>
+      <comment>Long suffix for displaying months</comment>
+      <translation>mos</translation>
+    </message>
+    <message>
+      <source>yrs</source>
+      <comment>Long suffix for displaying years</comment>
+      <translation>yrs</translation>
+    </message>
+    <message numerus="yes">
+      <source>milliseconds</source>
+      <comment>Full suffix for displaying milliseconds</comment>
+      <translation>
+        <numerusform>milliseconds</numerusform>
+        <numerusform>milliseconds</numerusform>
+      </translation>
+    </message>
+    <message numerus="yes">
+      <source>seconds</source>
+      <comment>Full suffix for displaying seconds</comment>
+      <translation>
+        <numerusform>seconds</numerusform>
+        <numerusform>seconds</numerusform>
+      </translation>
+    </message>
+    <message numerus="yes">
+      <source>minutes</source>
+      <comment>Full suffix for displaying minutes</comment>
+      <translation>
+        <numerusform>minutes</numerusform>
+        <numerusform>minutes</numerusform>
+      </translation>
+    </message>
+    <message numerus="yes">
+      <source>hours</source>
+      <comment>Full suffix for displaying hours</comment>
+      <translation>
+        <numerusform>hours</numerusform>
+        <numerusform>hours</numerusform>
+      </translation>
+    </message>
+    <message numerus="yes">
+      <source>days</source>
+      <comment>Full suffix for displaying days</comment>
+      <translation>
+        <numerusform>days</numerusform>
+        <numerusform>days</numerusform>
+      </translation>
+    </message>
+    <message numerus="yes">
+      <source>weeks</source>
+      <comment>Full suffix for displaying weeks</comment>
+      <translation>
+        <numerusform>weeks</numerusform>
+        <numerusform>weeks</numerusform>
+      </translation>
+    </message>
+    <message numerus="yes">
+      <source>months</source>
+      <comment>Full suffix for displaying months</comment>
+      <translation>
+        <numerusform>months</numerusform>
+        <numerusform>months</numerusform>
+      </translation>
+    </message>
+    <message numerus="yes">
+      <source>years</source>
+      <comment>Full suffix for displaying years</comment>
+      <translation>
+        <numerusform>years</numerusform>
+        <numerusform>years</numerusform>
+      </translation>
+    </message>
+  </context>
+  <context>
     <name>QnTranscoder</name>
     <message>
       <source>OpenCL transcoding is not implemented.</source>
@@ -1396,10 +1523,6 @@
       <translation>%1 at %2</translation>
     </message>
     <message>
-<<<<<<< HEAD
-      <source>Open layout</source>
-      <translation type="unfinished">Open layout</translation>
-=======
       <source>Storage Issue</source>
       <translation type="unfinished">Storage Issue</translation>
     </message>
@@ -1414,7 +1537,6 @@
     <message>
       <source>Exit fullscreen</source>
       <translation type="unfinished">Exit fullscreen</translation>
->>>>>>> 9519744f
     </message>
   </context>
   <context>
