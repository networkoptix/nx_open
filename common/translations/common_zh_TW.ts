--- conflicted
+++ resolved
@@ -380,7 +380,6 @@
     </message>
     <message>
         <source>Conflicting Address: %1</source>
-<<<<<<< HEAD
         <translation type="unfinished"></translation>
     </message>
     <message>
@@ -396,23 +395,6 @@
         <translation type="unfinished"></translation>
     </message>
     <message>
-=======
-        <translation type="unfinished"></translation>
-    </message>
-    <message>
-        <source>Archive backup failed: No available backup storages with sufficient free space</source>
-        <translation type="unfinished"></translation>
-    </message>
-    <message>
-        <source>Archive backup failed: Target storage failure</source>
-        <translation type="unfinished"></translation>
-    </message>
-    <message>
-        <source>Archive backup failed: Source file open/read error</source>
-        <translation type="unfinished"></translation>
-    </message>
-    <message>
->>>>>>> 0ea934a7
         <source>Archive backup failed: Target file create/write error</source>
         <translation type="unfinished"></translation>
     </message>
@@ -594,7 +576,6 @@
     <message>
         <source>Camera plugin error. %1</source>
         <translation type="unfinished"></translation>
-<<<<<<< HEAD
     </message>
     <message>
         <source>Please try to reboot the I/O module, then restore factory defaults on the web-page.</source>
@@ -613,26 +594,6 @@
         <translation type="unfinished"></translation>
     </message>
     <message>
-=======
-    </message>
-    <message>
-        <source>Please try to reboot the I/O module, then restore factory defaults on the web-page.</source>
-        <translation type="unfinished"></translation>
-    </message>
-    <message>
-        <source>Make sure the I/O module is plugged into the network. Try to reboot the I/O module.</source>
-        <translation type="unfinished"></translation>
-    </message>
-    <message>
-        <source>Could not parse I/O module response. Url %1, request name %2.</source>
-        <translation type="unfinished"></translation>
-    </message>
-    <message>
-        <source>First, try to turn on recording (if it&apos;s off) and decrease fps in I/O module settings.</source>
-        <translation type="unfinished"></translation>
-    </message>
-    <message>
->>>>>>> 0ea934a7
         <source>If it doesn&apos;t help, restore factory defaults on the I/O module web-page.</source>
         <translation type="unfinished"></translation>
     </message>
@@ -661,11 +622,7 @@
         <translation type="unfinished"></translation>
     </message>
     <message>
-<<<<<<< HEAD
-        <source>I/O Module initialization process in progress.</source>
-=======
         <source>I/O Module initialization process is in progress.</source>
->>>>>>> 0ea934a7
         <translation type="unfinished"></translation>
     </message>
 </context>
@@ -890,13 +847,6 @@
         </translation>
     </message>
     <message>
-<<<<<<< HEAD
-        <source>There was a problem activating your license key. Invalid data received. Please contact support team to report issue.</source>
-        <translation>啟動授權時發生了問題. 接收到無效的資料. 請將問題回覆給您的廠商.</translation>
-    </message>
-    <message>
-=======
->>>>>>> 0ea934a7
         <source>The license key you have entered is invalid. Please check that license key is entered correctly. If problem continues, please contact support team to confirm if license key is valid or to obtain a valid license key.</source>
         <translation>您輸入的授權有誤. 請檢查您輸入的授權. 如果問題持續發生, 請聯繫您的廠商以確認授權是否有誤或是取得正確授權.</translation>
     </message>
@@ -912,13 +862,10 @@
         <source>There was a problem activating your license key. A database error occurred.</source>
         <translation type="unfinished"></translation>
     </message>
-<<<<<<< HEAD
-=======
     <message>
         <source>There was a problem activating your license key. Invalid data received. Please contact support team to report the issue.</source>
         <translation type="unfinished"></translation>
     </message>
->>>>>>> 0ea934a7
 </context>
 <context>
     <name>QnMediaServerResource</name>
