<?xml version="1.0" encoding="utf-8"?>
<!DOCTYPE TS>
<TS version="2.1" language="pt-PT" sourcelanguage="en">
  <context>
    <name>Language</name>
    <message>
      <source>Language Name</source>
      <extracomment>Language name that will be displayed to user. Must not be empty.</extracomment>
      <translation>Português (Portugal)</translation>
    </message>
  </context>
  <context>
    <name>MergeSystemsStatusStrings</name>
    <message>
      <source>The password or user name is invalid.</source>
      <translation type="unfinished">The password or user name is invalid.</translation>
    </message>
    <message>
      <source>This user does not have permissions for the requested operation.</source>
      <translation type="unfinished">This user does not have permissions for the requested operation.</translation>
    </message>
    <message>
      <source>Cannot create database backup.</source>
      <translation type="unfinished">Cannot create database backup.</translation>
    </message>
    <message>
      <source>System name is not configured yet.</source>
      <translation type="unfinished">System name is not configured yet.</translation>
    </message>
    <message>
      <source>Unknown error.</source>
      <translation>Erro desconhecido.</translation>
    </message>
    <message>
      <source>You are about to merge Systems with Starter licenses.</source>
      <translation type="unfinished">You are about to merge Systems with Starter licenses.</translation>
    </message>
    <message>
      <source>Only one Starter license is allowed per System, so the second license will be deactivated.</source>
      <translation type="unfinished">Only one Starter license is allowed per System, so the second license will be deactivated.</translation>
    </message>
    <message>
      <source>Merge anyway?</source>
      <translation type="unfinished">Merge anyway?</translation>
    </message>
    <message>
      <source>System was not found.</source>
      <translation type="unfinished">System was not found.</translation>
    </message>
    <message>
      <source>The discovered System %1 has an incompatible version %2.</source>
      <comment>%1 is name of System, %2 is version information</comment>
      <translation type="unfinished">The discovered System %1 has an incompatible version %2.</translation>
    </message>
    <message>
      <source>The discovered System %1 is in safe mode.</source>
      <comment>%1 is name of System</comment>
      <translation type="unfinished">The discovered System %1 is in safe mode.</translation>
    </message>
    <message>
      <source>Could not configure the remote System %1.</source>
      <comment>%1 is name of System</comment>
      <translation type="unfinished">Could not configure the remote System %1.</translation>
    </message>
    <message>
      <source>New System</source>
      <translation>New System</translation>
    </message>
    <message>
      <source>The discovered System %1 is incompatible with the current System.</source>
      <comment>%1 is name of System</comment>
      <translation>The discovered System %1 is incompatible with the current System.</translation>
    </message>
    <message>
      <source>Cannot connect to the other System because current System is already connected to %1.</source>
      <comment>%1 is the cloud name (like Nx Cloud)</comment>
      <translation type="unfinished">Cannot connect to the other System because current System is already connected to %1.</translation>
    </message>
    <message>
      <source>%1 System can only be merged with non-%1. System name and password are taken from %1 System.</source>
      <comment>%1 is the short cloud name (like Cloud)</comment>
      <translation type="unfinished">%1 System can only be merged with non-%1. System name and password are taken from %1 System.</translation>
    </message>
    <message>
      <source>Both Systems are connected to %1. Merge is not allowed.</source>
      <comment>%1 is the cloud name (like Nx Cloud)</comment>
      <translation type="unfinished">Both Systems are connected to %1. Merge is not allowed.</translation>
    </message>
    <message>
      <source>These Systems are built with different %1 URL. Merge is not allowed.</source>
      <comment>%1 is the cloud name (like Nx Cloud)</comment>
      <translation type="unfinished">These Systems are built with different %1 URL. Merge is not allowed.</translation>
    </message>
  </context>
  <context>
    <name>QObject</name>
    <message>
      <source>System Event</source>
      <comment>Shows that the bookmark was created by a system event</comment>
      <translation type="unfinished">System Event</translation>
    </message>
    <message>
      <source>System already bound to cloud (id %1)</source>
      <translation type="unfinished">System already bound to cloud (id %1)</translation>
    </message>
    <message>
      <source>Server is not connected to the Internet.</source>
      <translation type="unfinished">Server is not connected to the Internet.</translation>
    </message>
    <message>
      <source>Failed to save cloud credentials to local DB</source>
      <translation type="unfinished">Failed to save cloud credentials to local DB</translation>
    </message>
    <message>
      <source>Failed to save cloud owner to local DB</source>
      <translation type="unfinished">Failed to save cloud owner to local DB</translation>
    </message>
    <message>
      <source>Could not connect to cloud: %1</source>
      <translation type="unfinished">Could not connect to cloud: %1</translation>
    </message>
  </context>
  <context>
    <name>QnCameraDiagnosticsErrorCodeStrings</name>
    <message>
      <source>OK</source>
      <translation>OK</translation>
    </message>
    <message>
      <source>Server has been stopped.</source>
      <translation>O servidor parou.</translation>
    </message>
    <message>
      <source>Media stream is opened but no media data was received.</source>
      <translation>O stream está aberto mas nenhum dado foi recebido.</translation>
    </message>
    <message>
      <source>Unknown error. Please contact support.</source>
      <translation>Erro desconhecido. Por favor, contacte o suporte.</translation>
    </message>
    <message>
      <source>(unknown)</source>
      <translation>(desconhecido)</translation>
    </message>
    <message>
      <source>Server %1 is not available.</source>
      <translation>O Servidor %1 não está disponível.</translation>
    </message>
    <message>
      <source>Check that Server is up and running.</source>
      <translation>Verifique que o Servidor está a correr.</translation>
    </message>
    <message>
      <source>Received bad response from Server %1: &quot;%2&quot;.</source>
      <translation type="unfinished">Received bad response from Server %1: &quot;%2&quot;.</translation>
    </message>
    <message>
      <source>Check if Server is up and has the proper version.</source>
      <translation>Verifique que o Servidor está a correr e que tem a versão correcta.</translation>
    </message>
    <message>
      <source>Cannot connect to http port %1.</source>
      <translation>Não é possível ligar ao porto http %1.</translation>
    </message>
    <message>
      <source>Finally, try to update firmware. If the problem persists, please contact support.</source>
      <translation>Finalmente, tente actualizar o firmware. Se o problema persistir, por favor contacte o suporte.</translation>
    </message>
    <message>
      <source>Failed to configure parameter %1.</source>
      <translation>Falhou a configuração do parâmetro %1.</translation>
    </message>
    <message>
      <source>Please contact support.</source>
      <translation>Por favor contacte o suporte.</translation>
    </message>
    <message>
      <source>An input/output error has occurred. OS message: &quot;%1&quot;.</source>
      <translation type="unfinished">An input/output error has occurred. OS message: &quot;%1&quot;.</translation>
    </message>
    <message>
      <source>Parameters:</source>
      <translation>Parâmetros:</translation>
    </message>
    <message>
      <source>Please try to reboot the device, then restore factory defaults on the web-page.</source>
      <translation>Por favor tente reiniciar o dispositivo e depois restaure os padrões de fábrica a partir da página web.</translation>
    </message>
    <message>
      <source>Please try to reboot the camera, then restore factory defaults on the web-page.</source>
      <translation>Por favor tente reiniciar a câmara e depois restaure os padrões de fábrica a partir da página web.</translation>
    </message>
    <message>
      <source>Make sure the device is plugged into the network. Try to reboot the device.</source>
      <translation>Verifique que o dispositivo está ligado à rede. Tente reiniciar o dispositivo.</translation>
    </message>
    <message>
      <source>Make sure the camera is plugged into the network. Try to reboot the camera.</source>
      <translation>Verifique que a câmara está ligada à rede. Tente reiniciar a câmara.</translation>
    </message>
    <message>
      <source>Device request &quot;%1&quot; failed with error &quot;%2&quot;.</source>
      <translation type="unfinished">Device request &quot;%1&quot; failed with error &quot;%2&quot;.</translation>
    </message>
    <message>
      <source>Camera request &quot;%1&quot; failed with error &quot;%2&quot;.</source>
      <translation type="unfinished">Camera request &quot;%1&quot; failed with error &quot;%2&quot;.</translation>
    </message>
    <message>
      <source>Unknown device issue.</source>
      <translation>Problema desconhecido com o dispositivo.</translation>
    </message>
    <message>
      <source>Unknown camera issue.</source>
      <translation>Problema desconhecido com a câmara.</translation>
    </message>
    <message>
      <source>Invalid data was received from the device %1.</source>
      <translation>Dados inválidos recebidos do dispositivo %1.</translation>
    </message>
    <message>
      <source>Invalid data was received from the camera %1.</source>
      <translation>Dados inválidos recebidos da câmara %1.</translation>
    </message>
    <message>
      <source>Too many media errors. Please open device issues dialog for more details.</source>
      <translation>Demasiados erros media. Abra o interface de problemas do dispositivo para mais detalhes.</translation>
    </message>
    <message>
      <source>Too many media errors. Please open camera issues dialog for more details.</source>
      <translation>Demasiados erros media. Abra o interface de problemas da câmara para mais detalhes.</translation>
    </message>
    <message>
      <source>Camera plugin error. %1</source>
      <translation>Erro no plugin da câmara. %1</translation>
    </message>
    <message>
      <source>Please try to reboot the I/O module, then restore factory defaults on the web-page.</source>
      <translation>Por favor tente reiniciar o módulo I/O e depois restaure os padrões de fábrica a partir da página web.</translation>
    </message>
    <message>
      <source>Make sure the I/O module is plugged into the network. Try to reboot the I/O module.</source>
      <translation>Verifique que o módulo I/O está ligado à rede. Tente reiniciar o módulo I/O.</translation>
    </message>
    <message>
      <source>I/O Module request &quot;%1&quot; failed with error &quot;%2&quot;.</source>
      <translation type="unfinished">I/O Module request &quot;%1&quot; failed with error &quot;%2&quot;.</translation>
    </message>
    <message>
      <source>Unknown I/O module issue.</source>
      <translation>Problema desconhecido com o módulo I/O.</translation>
    </message>
    <message>
      <source>Invalid data was received from the I/O module %1.</source>
      <translation>Dados inválidos recebidos do módulo I/O %1.</translation>
    </message>
    <message>
      <source>Too many media errors. Please open I/O module issues dialog for more details.</source>
      <translation>Demasiados erros media. Abra o interface de problemas do módulo I/O para mais detalhes.</translation>
    </message>
    <message>
      <source>Device initialization process is in progress.</source>
      <translation>Inicialização do dispositivo em progresso.</translation>
    </message>
    <message>
      <source>Camera initialization process is in progress.</source>
      <translation>Inicialização da câmara em progresso.</translation>
    </message>
    <message>
      <source>I/O Module initialization process is in progress.</source>
      <translation>Inicialização do módulo I/O em progresso.</translation>
    </message>
    <message>
      <source>Make sure port %1 is accessible (e.g. forwarded).</source>
      <translation>Verifique que a porta %1 está acessível (ex: reencaminhada).</translation>
    </message>
    <message>
      <source>If it does not help, restore factory defaults on the device web-page.</source>
      <translation type="unfinished">If it does not help, restore factory defaults on the device web-page.</translation>
    </message>
    <message>
      <source>If it does not help, restore factory defaults on the camera web-page.</source>
      <translation type="unfinished">If it does not help, restore factory defaults on the camera web-page.</translation>
    </message>
    <message>
      <source>If it does not help, restore factory defaults on the I/O module web-page.</source>
      <translation type="unfinished">If it does not help, restore factory defaults on the I/O module web-page.</translation>
    </message>
    <message>
      <source>Cannot open media URL %1. Failed to connect to media port %2.</source>
      <translation type="unfinished">Cannot open media URL %1. Failed to connect to media port %2.</translation>
    </message>
    <message>
      <source>Cannot open media URL %1. Connection to port %2 was closed unexpectedly.</source>
      <translation type="unfinished">Cannot open media URL %1. Connection to port %2 was closed unexpectedly.</translation>
    </message>
    <message>
      <source>Could not parse device response. URL %1, request name %2.</source>
      <translation type="unfinished">Could not parse device response. URL %1, request name %2.</translation>
    </message>
    <message>
      <source>Could not parse camera response. URL %1, request name %2.</source>
      <translation type="unfinished">Could not parse camera response. URL %1, request name %2.</translation>
    </message>
    <message>
      <source>Could not parse I/O module response. URL %1, request name %2.</source>
      <translation type="unfinished">Could not parse I/O module response. URL %1, request name %2.</translation>
    </message>
    <message>
      <source>No supported media tracks at URL %1.</source>
      <translation type="unfinished">No supported media tracks at URL %1.</translation>
    </message>
    <message>
      <source>Not authorized. URL %1.</source>
      <translation type="unfinished">Not authorized. URL %1.</translation>
    </message>
    <message>
      <source>Cannot open media URL %1. Unsupported media protocol %2.</source>
      <translation type="unfinished">Cannot open media URL %1. Unsupported media protocol %2.</translation>
    </message>
    <message>
      <source>Camera was restored from archive. Delete the camera and add it again to view Live video.</source>
      <translation type="unfinished">Camera was restored from archive. Delete the camera and add it again to view Live video.</translation>
    </message>
    <message>
      <source>First, try to turn on recording (if it is off) and decrease fps in device settings (error &quot;%1&quot;).</source>
      <translation>First, try to turn on recording (if it is off) and decrease fps in device settings (error &quot;%1&quot;).</translation>
    </message>
    <message>
      <source>First, try to turn on recording (if it is off) and decrease fps in camera settings (error &quot;%1&quot;).</source>
      <translation>First, try to turn on recording (if it is off) and decrease fps in camera settings (error &quot;%1&quot;).</translation>
    </message>
    <message>
      <source>First, try to turn on recording (if it is off) and decrease fps in I/O module settings (error &quot;%1&quot;).</source>
      <translation>First, try to turn on recording (if it is off) and decrease fps in I/O module settings (error &quot;%1&quot;).</translation>
    </message>
    <message>
      <source>Please update firmware. Minimal supported version is %1. Current version is %2</source>
      <translation type="unfinished">Please update firmware. Minimal supported version is %1. Current version is %2</translation>
    </message>
  </context>
  <context>
    <name>QnFfmpegAudioTranscoder</name>
    <message>
      <source>Audio context was not specified.</source>
      <translation>O contexto do áudio não foi especificado.</translation>
    </message>
    <message>
      <source>Could not find encoder for codec %1.</source>
      <translation>Não foi possível encontrar encoder para o codec %1.</translation>
    </message>
    <message>
      <source>Could not initialize audio encoder.</source>
      <translation>Não foi possível inicializar o encoder do audio.</translation>
    </message>
    <message>
      <source>Could not initialize audio decoder.</source>
      <translation>Não foi possível inicializar o decoder do audio.</translation>
    </message>
    <message>
      <source>Could not find decoder for codec %1.</source>
      <translation>Não foi possível encontrar encoder para o codec %1.</translation>
    </message>
    <message>
      <source>Could not initialize resampling context, error code: %1</source>
      <translation type="unfinished">Could not initialize resampling context, error code: %1</translation>
    </message>
    <message>
      <source>Could not allocate sample buffers, error code: %1</source>
      <translation type="unfinished">Could not allocate sample buffers, error code: %1</translation>
    </message>
    <message>
      <source>Could not send audio frame to encoder, Error code: %1.</source>
      <translation type="unfinished">Could not send audio frame to encoder, Error code: %1.</translation>
    </message>
    <message>
      <source>Could not receive audio packet from encoder, Error code: %1.</source>
      <translation type="unfinished">Could not receive audio packet from encoder, Error code: %1.</translation>
    </message>
    <message>
      <source>Could not receive audio frame from decoder, Error code: %1.</source>
      <translation type="unfinished">Could not receive audio frame from decoder, Error code: %1.</translation>
    </message>
  </context>
  <context>
    <name>QnFfmpegTranscoder</name>
    <message>
      <source>Container %1 was not found in FFMPEG library.</source>
      <translation>O container %1 não foi encontrado na biblioteca FFMPEG.</translation>
    </message>
    <message>
      <source>Could not create output context for format %1.</source>
      <translation>Não foi possível criar um contexto de saída para o formato %1.</translation>
    </message>
    <message>
      <source>Could not allocate output stream for recording.</source>
      <translation>Não foi possível alocar o stream de saída para gravação.</translation>
    </message>
    <message>
      <source>Could not perform direct stream copy because frame size is undefined.</source>
      <translation>Não foi possível realizar a cópia directa do stream porque o tamanho do frame não está definido.</translation>
    </message>
    <message>
      <source>Could not find codec %1.</source>
      <translation>Não foi possível encontrar codec %1.</translation>
    </message>
    <message>
      <source>Video or audio codec is incompatible with container %1.</source>
      <translation>Codecs de vídeo ou áudio são incompatíveis com o container %1.</translation>
    </message>
  </context>
  <context>
    <name>QnFfmpegVideoTranscoder</name>
    <message>
      <source>Could not find encoder for codec %1.</source>
      <translation>Não foi possível encontrar encoder para o codec %1.</translation>
    </message>
    <message>
      <source>Could not initialize video encoder.</source>
      <translation>Não foi possível inicializar o encoder do video.</translation>
    </message>
  </context>
  <context>
    <name>QnLicense</name>
    <message>
      <source>Analog</source>
      <translation>Analógico</translation>
    </message>
    <message>
      <source>Professional</source>
      <translation>Profissional</translation>
    </message>
    <message>
      <source>Edge</source>
      <translation type="unfinished">Edge</translation>
    </message>
    <message>
      <source>Vmax</source>
      <translation type="unfinished">Vmax</translation>
    </message>
    <message>
      <source>Video Wall</source>
      <translation>Video Wall</translation>
    </message>
    <message>
      <source>I/O Module</source>
      <translation>Módulo I/O</translation>
    </message>
    <message>
      <source>Start</source>
      <translation>Start</translation>
    </message>
    <message>
      <source>Analog Encoder</source>
      <translation>Encoder Analógico</translation>
    </message>
    <message>
      <source>Analog Licenses</source>
      <translation>Licenças Analógicas</translation>
    </message>
    <message>
      <source>Professional Licenses</source>
      <translation>Licenças Profissional</translation>
    </message>
    <message>
      <source>Edge Licenses</source>
      <translation>Licenças Edge</translation>
    </message>
    <message>
      <source>Vmax Licenses</source>
      <translation>Licenças Vmax</translation>
    </message>
    <message>
      <source>Analog Encoder Licenses</source>
      <translation>Licenças Encoder Analógico</translation>
    </message>
    <message>
      <source>Video Wall Licenses</source>
      <translation>Licenças Video Wall</translation>
    </message>
    <message>
      <source>I/O Module Licenses</source>
      <translation>Licenças Módulos I/O</translation>
    </message>
    <message>
      <source>Start Licenses</source>
      <translation>Iniciar Licenças</translation>
    </message>
    <message>
      <source>Invalid</source>
      <translation>Inválido</translation>
    </message>
    <message>
      <source>Invalid Licenses</source>
      <translation>Licenças Inválidas</translation>
    </message>
    <message>
      <source>Free</source>
      <translation type="unfinished">Free</translation>
    </message>
    <message>
      <source>Free license</source>
      <translation type="unfinished">Free license</translation>
    </message>
    <message>
      <source>Time</source>
      <translation>Hora</translation>
    </message>
    <message>
      <source>Time Licenses</source>
      <translation type="unfinished">Time Licenses</translation>
    </message>
    <message>
      <source>Bridge</source>
      <translation type="unfinished">Bridge</translation>
    </message>
    <message>
      <source>Bridge Licenses</source>
      <translation type="unfinished">Bridge Licenses</translation>
    </message>
  </context>
  <context>
    <name>QnLicenseUsageHelper</name>
    <message numerus="yes">
      <source>%n %2 are used out of %1.</source>
      <translation>
        <numerusform>São usadas %n %2 de um total de %1.</numerusform>
        <numerusform>São usadas %n %2 de um total de %1.</numerusform>
      </translation>
    </message>
    <message numerus="yes">
      <source>%n %2 will be used out of %1.</source>
      <translation>
        <numerusform>Serão usadas %n %2 de um total de %1.</numerusform>
        <numerusform>Serão usadas %n %2 de um total de %1.</numerusform>
      </translation>
    </message>
    <message numerus="yes">
      <source>Activate %n more %1.</source>
      <translation type="unfinished">
        <numerusform>Activate %n more %1.</numerusform>
        <numerusform>Activate %n more %1.</numerusform>
      </translation>
    </message>
    <message numerus="yes">
      <source>%n more %1 will be used.</source>
      <translation type="unfinished">
        <numerusform>%n more %1 will be used.</numerusform>
        <numerusform>%n more %1 will be used.</numerusform>
      </translation>
    </message>
  </context>
  <context>
    <name>QnLicenseValidator</name>
    <message>
      <source>Invalid signature</source>
      <translation>Assinatura Inválida</translation>
    </message>
    <message>
      <source>Invalid customization</source>
      <translation>Customização Inválida</translation>
    </message>
    <message>
      <source>License is expired</source>
      <translation>License is expired</translation>
    </message>
    <message>
      <source>Invalid type</source>
      <translation>Tipo Inválido</translation>
    </message>
    <message>
      <source>Only single license is allowed for this device</source>
      <translation>Apenas uma licença é permitida para este dispositivo</translation>
    </message>
    <message>
      <source>This license type requires higher software version</source>
      <translation type="unfinished">This license type requires higher software version</translation>
    </message>
    <message>
      <source>Unknown error</source>
      <translation>Erro desconhecido</translation>
    </message>
    <message>
      <source>Server with matching Hardware ID not found</source>
      <translation type="unfinished">Server with matching Hardware ID not found</translation>
    </message>
  </context>
  <context>
    <name>QnLocalSystemDescription</name>
    <message>
      <source>New Server</source>
      <translation>New Server</translation>
    </message>
  </context>
  <context>
    <name>QnResourceNameStrings</name>
    <message numerus="yes">
      <source>%n Camera(s)</source>
      <translation>
        <numerusform>%n Câmara</numerusform>
        <numerusform>%n Câmaras</numerusform>
      </translation>
    </message>
    <message numerus="yes">
      <source>%n camera(s)</source>
      <translation>
        <numerusform>%n câmara</numerusform>
        <numerusform>%n câmaras</numerusform>
      </translation>
    </message>
    <message numerus="yes">
      <source>%n Device(s)</source>
      <translation>
        <numerusform>%n Dispositivo</numerusform>
        <numerusform>%n Dispositivos</numerusform>
      </translation>
    </message>
    <message numerus="yes">
      <source>%n device(s)</source>
      <translation>
        <numerusform>%n dispositivo</numerusform>
        <numerusform>%n dispositivos</numerusform>
      </translation>
    </message>
    <message>
      <source>Cameras</source>
      <translation>Câmaras</translation>
    </message>
    <message>
      <source>cameras</source>
      <translation>câmaras</translation>
    </message>
    <message>
      <source>Camera</source>
      <translation>Câmara</translation>
    </message>
    <message>
      <source>camera</source>
      <translation>câmara</translation>
    </message>
    <message>
      <source>Devices</source>
      <translation>Dispositivos</translation>
    </message>
    <message>
      <source>devices</source>
      <translation>dispositivos</translation>
    </message>
    <message>
      <source>Device</source>
      <translation>Dispositivo</translation>
    </message>
    <message>
      <source>device</source>
      <translation>dispositivo</translation>
    </message>
    <message numerus="yes">
      <source>%n I/O Module(s)</source>
      <translation>
        <numerusform>%n Módulo I/O</numerusform>
        <numerusform>%n Módulos I/O</numerusform>
      </translation>
    </message>
    <message numerus="yes">
      <source>%n I/O module(s)</source>
      <translation>
        <numerusform>%n módulo I/O</numerusform>
        <numerusform>%n módulos I/O</numerusform>
      </translation>
    </message>
    <message>
      <source>I/O Modules</source>
      <translation>Módulos I/O</translation>
    </message>
    <message>
      <source>I/O modules</source>
      <translation>Módulos I/O</translation>
    </message>
    <message>
      <source>I/O Module</source>
      <translation>Módulo I/O</translation>
    </message>
    <message>
      <source>I/O module</source>
      <translation>Módulo I/O</translation>
    </message>
  </context>
  <context>
    <name>QnSignHelper</name>
    <message>
      <source>Unknown</source>
      <translation>Desconhecido</translation>
    </message>
    <message>
      <source>FREE License</source>
      <translation>Licença Gratuita</translation>
    </message>
    <message>
      <source>Licensed To: %1</source>
      <translation type="unfinished">Licensed To: %1</translation>
    </message>
    <message>
      <source>Watermark: %1</source>
      <translation type="unfinished">Watermark: %1</translation>
    </message>
    <message>
      <source>Time License</source>
      <translation type="unfinished">Time License</translation>
    </message>
    <message>
      <source>Hardware ID: %1</source>
      <translation type="unfinished">Hardware ID: %1</translation>
    </message>
  </context>
  <context>
    <name>QnStreamQualityStrings</name>
    <message>
      <source>Lowest</source>
      <translation>O Mais Baixo</translation>
    </message>
    <message>
      <source>Low</source>
      <translation>Baixa</translation>
    </message>
    <message>
      <source>Medium</source>
      <translation>Média</translation>
    </message>
    <message>
      <source>High</source>
      <translation>Alta</translation>
    </message>
    <message>
      <source>Best</source>
      <translation>Melhor</translation>
    </message>
    <message>
      <source>Preset</source>
      <translation type="unfinished">Preset</translation>
    </message>
    <message>
      <source>Undefined</source>
      <translation>Indefinido</translation>
    </message>
    <message>
      <source>Lst</source>
      <extracomment>Short for &apos;Lowest&apos;</extracomment>
      <translation type="unfinished">Lst</translation>
    </message>
    <message>
      <source>Lo</source>
      <extracomment>Short for &apos;Low&apos;</extracomment>
      <translation type="unfinished">Lo</translation>
    </message>
    <message>
      <source>Me</source>
      <extracomment>Short for &apos;Medium&apos;</extracomment>
      <translation type="unfinished">Me</translation>
    </message>
    <message>
      <source>Hi</source>
      <extracomment>Short for &apos;High&apos;</extracomment>
      <translation type="unfinished">Hi</translation>
    </message>
    <message>
      <source>Bst</source>
      <extracomment>Short for &apos;Best&apos;</extracomment>
      <translation type="unfinished">Bst</translation>
    </message>
    <message>
      <source>Ps</source>
      <extracomment>Short for &apos;Preset&apos;</extracomment>
      <translation type="unfinished">Ps</translation>
    </message>
  </context>
  <context>
    <name>QnStreamRecorder</name>
    <message>
      <source>Corresponding container in FFMPEG library was not found.</source>
      <translation>Não foi encontrado o 'container' correspondente na biblioteca FFMPEG.</translation>
    </message>
    <message>
      <source>Could not create output file for video recording.</source>
      <translation>Não foi possível criar ficheiro para gravação de vídeo.</translation>
    </message>
    <message>
      <source>Could not allocate output stream for recording.</source>
      <translation>Não foi possível alocar o stream de saída para gravação.</translation>
    </message>
    <message>
      <source>Could not allocate output audio stream.</source>
      <translation>Não foi possível alocar o stream de audio de saída de áudio.</translation>
    </message>
    <message>
      <source>Invalid audio codec information.</source>
      <translation>Informação de codec de áudio inválida.</translation>
    </message>
    <message>
      <source>Video or audio codec is incompatible with the selected format.</source>
      <translation>Os codecs de vídeo ou de áudio são incompatíveis com o formato seleccionado.</translation>
    </message>
    <message>
      <source>File write error. Not enough free space.</source>
      <translation>Erro de escrita do ficheiro. Não existe suficiente espaço livre.</translation>
    </message>
    <message>
      <source>Invalid resource type for data export.</source>
      <translation type="unfinished">Invalid resource type for data export.</translation>
    </message>
    <message>
      <source>No data exported.</source>
      <translation type="unfinished">No data exported.</translation>
    </message>
  </context>
  <context>
    <name>QnSystemDescription</name>
    <message>
      <source>Unnamed System</source>
      <translation type="unfinished">Unnamed System</translation>
    </message>
  </context>
  <context>
    <name>QnTCPConnectionProcessor</name>
    <message>
      <source>OK</source>
      <translation>OK</translation>
    </message>
    <message>
      <source>Not Found</source>
      <translation>Não encontrado</translation>
    </message>
    <message>
      <source>Not Implemented</source>
      <translation>Não implementado</translation>
    </message>
    <message>
      <source>Unsupported Transport</source>
      <translation>Transporte não suportado</translation>
    </message>
    <message>
      <source>Internal Server Error</source>
      <translation>Erro interno no Servidor</translation>
    </message>
    <message>
      <source>Invalid Parameter</source>
      <translation>Parâmetro inválido</translation>
    </message>
  </context>
  <context>
    <name>QnTranscoder</name>
    <message>
      <source>OpenCL transcoding is not implemented.</source>
      <translation>Transcoding OpenCL não implementado.</translation>
    </message>
    <message>
      <source>Unknown transcoding method.</source>
      <translation>Método de transcoding desconhecido.</translation>
    </message>
    <message>
      <source>OpenCLTranscode is not implemented.</source>
      <translation>O OpenCLTranscode não está implementado.</translation>
    </message>
    <message>
      <source>Unknown transcode method</source>
      <translation>Método Transcode desconhecido</translation>
    </message>
  </context>
  <context>
    <name>QnUserRolesManager</name>
    <message>
      <source>Owner</source>
      <translation>Dono</translation>
    </message>
    <message>
      <source>Administrator</source>
      <translation>Administrador</translation>
    </message>
    <message>
      <source>Advanced Viewer</source>
      <translation type="unfinished">Advanced Viewer</translation>
    </message>
    <message>
      <source>Viewer</source>
      <translation type="unfinished">Viewer</translation>
    </message>
    <message>
      <source>Live Viewer</source>
      <translation type="unfinished">Live Viewer</translation>
    </message>
    <message>
      <source>Custom Role</source>
      <translation type="unfinished">Custom Role</translation>
    </message>
    <message>
      <source>Custom</source>
      <translation type="unfinished">Custom</translation>
    </message>
    <message>
      <source>Can manage all cameras and bookmarks.</source>
      <translation type="unfinished">Can manage all cameras and bookmarks.</translation>
    </message>
    <message>
      <source>Can view all cameras and export video.</source>
      <translation type="unfinished">Can view all cameras and export video.</translation>
    </message>
    <message>
      <source>Can view live video from all cameras.</source>
      <translation type="unfinished">Can view live video from all cameras.</translation>
    </message>
    <message>
      <source>Custom user role.</source>
      <translation type="unfinished">Custom user role.</translation>
    </message>
    <message>
      <source>Custom permissions.</source>
      <translation type="unfinished">Custom permissions.</translation>
    </message>
    <message>
      <source>Has access to whole System and can do everything.</source>
      <translation type="unfinished">Has access to whole System and can do everything.</translation>
    </message>
    <message>
      <source>Has access to whole System and can manage it. Can create users.</source>
      <translation type="unfinished">Has access to whole System and can manage it. Can create users.</translation>
    </message>
  </context>
  <context>
    <name>nx::vms::event::StringsHelper</name>
    <message>
      <source>Bookmark</source>
      <translation>Bookmark</translation>
    </message>
    <message>
      <source>Panic recording</source>
      <translation>Gravação de pânico</translation>
    </message>
    <message>
      <source>Write to log</source>
      <translation>Escrever para Log</translation>
    </message>
    <message>
      <source>Show notification</source>
      <translation>Mostrar notificação</translation>
    </message>
    <message>
      <source>Repeat sound</source>
      <translation>Repetir som</translation>
    </message>
    <message>
      <source>Play sound</source>
      <translation>Tocar som</translation>
    </message>
    <message>
      <source>Speak</source>
      <translation>Falar</translation>
    </message>
    <message>
      <source>Execute PTZ preset</source>
      <translation>Executar preset PTZ</translation>
    </message>
    <message>
      <source>Show text overlay</source>
      <translation>Mostrar sobreposição de texto</translation>
    </message>
    <message>
      <source>Show on Alarm Layout</source>
      <translation>Mostrar no Layout Alarme</translation>
    </message>
    <message>
      <source>Do HTTP request</source>
      <translation>Enviar pedido HTTP</translation>
    </message>
    <message>
      <source>Device output</source>
      <translation>Saída do dispositivo</translation>
    </message>
    <message>
      <source>Camera output</source>
      <translation>Saída da câmara</translation>
    </message>
    <message>
      <source>Device recording</source>
      <translation>Gravação do dispositivo</translation>
    </message>
    <message>
      <source>Camera recording</source>
      <translation>Gravação da câmara</translation>
    </message>
    <message>
      <source>Generic Event</source>
      <translation>Evento Genérico</translation>
    </message>
    <message numerus="yes">
      <source>Motion on Cameras</source>
      <translation type="unfinished">
        <numerusform>Motion on Cameras</numerusform>
        <numerusform>Motion on Cameras</numerusform>
      </translation>
    </message>
    <message>
      <source>Network Issue</source>
      <translation>Problema de Rede</translation>
    </message>
    <message>
      <source>Server Failure</source>
      <translation>Falha de Servidor</translation>
    </message>
    <message>
      <source>Server Conflict</source>
      <translation>Conflito de Servidor</translation>
    </message>
    <message>
      <source>Server Started</source>
      <translation>Servidor Iniciado</translation>
    </message>
    <message>
      <source>License Issue</source>
      <translation>Problema de licença</translation>
    </message>
    <message>
      <source>Archive backup finished</source>
      <translation>Backup de arquivos terminado</translation>
    </message>
    <message>
      <source>Any Server Issue</source>
      <translation>Qualquer problema do servidor</translation>
    </message>
    <message>
      <source>Any Event</source>
      <translation>Qualquer evento</translation>
    </message>
    <message numerus="yes">
      <source>Input Signal on Devices</source>
      <translation type="unfinished">
        <numerusform>Input Signal on Devices</numerusform>
        <numerusform>Input Signal on Devices</numerusform>
      </translation>
    </message>
    <message numerus="yes">
      <source>Input Signal on Cameras</source>
      <translation type="unfinished">
        <numerusform>Input Signal on Cameras</numerusform>
        <numerusform>Input Signal on Cameras</numerusform>
      </translation>
    </message>
    <message numerus="yes">
      <source>Devices Disconnected</source>
      <translation type="unfinished">
        <numerusform>Devices Disconnected</numerusform>
        <numerusform>Devices Disconnected</numerusform>
      </translation>
    </message>
    <message numerus="yes">
      <source>Cameras Disconnected</source>
      <translation type="unfinished">
        <numerusform>Cameras Disconnected</numerusform>
        <numerusform>Cameras Disconnected</numerusform>
      </translation>
    </message>
    <message numerus="yes">
      <source>Devices IP Conflict</source>
      <translation type="unfinished">
        <numerusform>Devices IP Conflict</numerusform>
        <numerusform>Devices IP Conflict</numerusform>
      </translation>
    </message>
    <message numerus="yes">
      <source>Cameras IP Conflict</source>
      <translation type="unfinished">
        <numerusform>Cameras IP Conflict</numerusform>
        <numerusform>Cameras IP Conflict</numerusform>
      </translation>
    </message>
    <message>
      <source>Any Device Issue</source>
      <translation>Qualquer problema de dispositivos</translation>
    </message>
    <message>
      <source>Any Camera Issue</source>
      <translation>Qualquer problema de Câmaras</translation>
    </message>
    <message>
      <source>Undefined event has occurred on %1</source>
      <translation>Evento indefinido ocorreu em %1</translation>
    </message>
    <message>
      <source>Device %1 was disconnected</source>
      <translation>O Dispositivo %1 foi desligado</translation>
    </message>
    <message>
      <source>Camera %1 was disconnected</source>
      <translation>A câmara %1 foi desligada</translation>
    </message>
    <message>
      <source>I/O Module %1 was disconnected</source>
      <translation>O módulo I/O %1 foi desligado</translation>
    </message>
    <message>
      <source>Input on %1</source>
      <translation>Input em %1</translation>
    </message>
    <message>
      <source>Motion on %1</source>
      <translation>Detecção Movimento em %1</translation>
    </message>
    <message>
      <source>Network Issue at %1</source>
      <translation>Erro de Rede em %1</translation>
    </message>
    <message>
      <source>Server &quot;%1&quot; Failure</source>
      <translation type="unfinished">Server &quot;%1&quot; Failure</translation>
    </message>
    <message>
      <source>Device IP Conflict at %1</source>
      <comment>Device IP Conflict at &lt;server_name&gt;</comment>
      <translation>Conflito IP do dispositivo no %1</translation>
    </message>
    <message>
      <source>Camera IP Conflict at %1</source>
      <comment>Camera IP Conflict at &lt;server_name&gt;</comment>
      <translation>Conflito IP da câmara no %1</translation>
    </message>
    <message>
      <source>Server &quot;%1&quot; Conflict</source>
      <translation type="unfinished">Server &quot;%1&quot; Conflict</translation>
    </message>
    <message>
      <source>Server &quot;%1&quot; Started</source>
      <translation type="unfinished">Server &quot;%1&quot; Started</translation>
    </message>
    <message>
      <source>Server &quot;%1&quot; has a license problem</source>
      <translation type="unfinished">Server &quot;%1&quot; has a license problem</translation>
    </message>
    <message>
      <source>Server &quot;%1&quot; has finished an archive backup</source>
      <translation type="unfinished">Server &quot;%1&quot; has finished an archive backup</translation>
    </message>
    <message>
      <source>Generic Event at %1</source>
      <translation>Evento Genérico em %1</translation>
    </message>
    <message>
      <source>An unknown event has occurred</source>
      <translation>Ocorreu um evento desconhecido</translation>
    </message>
    <message>
      <source>Multiple %1 events have occured</source>
      <translation type="unfinished">Multiple %1 events have occured</translation>
    </message>
    <message>
      <source>Event: %1</source>
      <translation>Evento: %1</translation>
    </message>
    <message>
      <source>Source: %1</source>
      <translation>Fonte: %1</translation>
    </message>
    <message>
      <source>Caption: %1</source>
      <translation>Título: %1</translation>
    </message>
    <message>
      <source>Input Port: %1</source>
      <translation>Porta de entrada de alarme: %1</translation>
    </message>
    <message>
      <source>Reason: %1</source>
      <translation>Razão: %1</translation>
    </message>
    <message>
      <source>Conflicting Address: %1</source>
      <translation>Endereço em Conflito: %1</translation>
    </message>
    <message>
      <source>MAC #%1: %2</source>
      <extracomment>MAC #2: D0-50-99-38-1E-12</extracomment>
      <translation>MAC #%1: %2</translation>
    </message>
    <message>
      <source>Conflicting Server #%1: %2</source>
      <extracomment>Conflicting Server #5: 10.0.2.1</extracomment>
      <translation>Servidor %1 em conflito: %2</translation>
    </message>
    <message>
      <source>Conflicting Server: %1</source>
      <translation>Servidor em conflito: %1</translation>
    </message>
    <message>
      <source>Trigger: %1</source>
      <translation type="unfinished">Trigger: %1</translation>
    </message>
    <message>
      <source>%2 &lt;b&gt;%1&lt;/b&gt;</source>
      <comment>%1 means time, %2 means date</comment>
      <translation type="unfinished">%2 &lt;b&gt;%1&lt;/b&gt;</translation>
    </message>
    <message numerus="yes">
      <source>%n times, first: %2 &lt;b&gt;%1&lt;/b&gt;</source>
      <comment>%1 means time, %2 means date</comment>
      <translation type="unfinished">
        <numerusform>%n times, first: %2 &lt;b&gt;%1&lt;/b&gt;</numerusform>
        <numerusform>%n times, first: %2 &lt;b&gt;%1&lt;/b&gt;</numerusform>
      </translation>
    </message>
    <message>
      <source>Time: %1 on %2</source>
      <comment>%1 means time, %2 means date</comment>
      <translation>Hora: %1 em %2</translation>
    </message>
    <message numerus="yes">
      <source>First occurrence: %1 on %2 (%n times total)</source>
      <comment>%1 means time, %2 means date</comment>
      <translation>
        <numerusform>Primeira ocorrência: %1 em %2 (%n total de vezes)</numerusform>
        <numerusform>Primeira ocorrência: %1 em %2 (%n total de vezes)</numerusform>
      </translation>
    </message>
    <message numerus="yes">
      <source>No data received during last %n seconds.</source>
      <translation>
        <numerusform>Nenhuns dados recebidos durante os últimos %n segundos.</numerusform>
        <numerusform>Nenhuns dados recebidos durante os últimos %n segundos.</numerusform>
      </translation>
    </message>
    <message>
      <source>Connection to device was unexpectedly closed.</source>
      <translation>A ligação ao dispositivo foi terminado inesperadamente.</translation>
    </message>
    <message>
      <source>Connection to camera (primary stream) was unexpectedly closed.</source>
      <translation>A ligação à câmara (Stream principal) foi terminada inesperadamente.</translation>
    </message>
    <message>
      <source>Connection to camera (secondary stream) was unexpectedly closed.</source>
      <translation>A ligação à câmara (Stream secundário) foi terminada inesperadamente.</translation>
    </message>
    <message>
      <source>RTP packet loss detected, prev seq.=%1 next seq.=%2.</source>
      <translation>Detectada a perda de pacotes RTP, seq. ant = %1 próx seq.=%2.</translation>
    </message>
    <message>
      <source>RTP packet loss detected.</source>
      <translation>Detectada perda de pacotes RTP.</translation>
    </message>
    <message>
      <source>Device does not respond to network requests.</source>
      <translation type="unfinished">Device does not respond to network requests.</translation>
    </message>
    <message>
      <source>Connection to server is lost.</source>
      <translation>Perdeu-se a ligação ao servidor.</translation>
    </message>
    <message>
      <source>Server stopped unexpectedly.</source>
      <translation type="unfinished">Server stopped unexpectedly.</translation>
    </message>
    <message>
      <source>I/O error has occurred at %1.</source>
      <translation>Erro de I/O ocorreu em %1.</translation>
    </message>
    <message>
      <source>Not enough HDD/SSD speed for recording to %1.</source>
      <translation>HDD/SSD sem velocidade suficiente para gravação em %1.</translation>
    </message>
    <message>
      <source>HDD/SSD disk &quot;%1&quot; is full. Disk contains too much data that is not managed by VMS.</source>
      <translation type="unfinished">HDD/SSD disk &quot;%1&quot; is full. Disk contains too much data that is not managed by VMS.</translation>
    </message>
    <message>
      <source>System disk &quot;%1&quot; is almost full.</source>
      <translation type="unfinished">System disk &quot;%1&quot; is almost full.</translation>
    </message>
    <message>
      <source>Archive backup failed: No available backup storages with sufficient free space</source>
      <translation>Falhou o backup do arquivo: Nenhum armazenamento de backup com espaço suficiente disponível</translation>
    </message>
    <message>
      <source>Archive backup failed: Target storage failure</source>
      <translation>Falhou o backup do arquivo: Falha do armazenamento alvo</translation>
    </message>
    <message>
      <source>Archive backup failed: Source file open/read error</source>
      <translation>Falhou o backup do arquivo: Erro de abertura/leitura no ficheiro origem</translation>
    </message>
    <message>
      <source>Archive backup failed: Target file create/write error</source>
      <translation>Falhou o backup do arquivo: Erro de criação/escrita no ficheiro alvo</translation>
    </message>
    <message>
      <source>Archive backup failed: File catalog error</source>
      <translation>Falhou o backup do arquivo: Erro em 'Catálogo' de ficheiros</translation>
    </message>
    <message>
      <source>Archive backup finished, but is not fully completed because backup time is over. Data is backed up to %1</source>
      <translation type="unfinished">Archive backup finished, but is not fully completed because backup time is over. Data is backed up to %1</translation>
    </message>
    <message>
      <source>Archive backup is successfully completed</source>
      <translation>O backup de arquivos terminou com sucesso</translation>
    </message>
    <message>
      <source>Archive backup is canceled by user. Data is backed up to %1</source>
      <translation>O backup de arquivos foi cancelado. Os dados estão copiados até à data %1</translation>
    </message>
    <message>
      <source>Not enough licenses. Recording has been disabled on following devices:</source>
      <translation type="unfinished">Not enough licenses. Recording has been disabled on following devices:</translation>
    </message>
    <message>
      <source>Not enough licenses. Recording has been disabled on following cameras:</source>
      <translation type="unfinished">Not enough licenses. Recording has been disabled on following cameras:</translation>
    </message>
    <message>
      <source>Not enough licenses. Recording has been disabled on following I/O modules:</source>
      <translation type="unfinished">Not enough licenses. Recording has been disabled on following I/O modules:</translation>
    </message>
    <message>
      <source>start</source>
      <translation>começar</translation>
    </message>
    <message>
      <source>stop</source>
      <translation>parar</translation>
    </message>
    <message>
      <source>While %1</source>
      <translation>Enquanto %1</translation>
    </message>
    <message>
      <source>On %1 %2</source>
      <translation>Em %1 %2</translation>
    </message>
    <message>
      <source>Trigger Name</source>
      <translation type="unfinished">Trigger Name</translation>
    </message>
    <message>
      <source>Role</source>
      <translation>Role</translation>
    </message>
    <message numerus="yes">
      <source>%n Users</source>
      <translation>
        <numerusform>%n Users</numerusform>
        <numerusform>%n Users</numerusform>
      </translation>
    </message>
    <message numerus="yes">
      <source>%n Roles</source>
      <translation type="unfinished">
        <numerusform>%n Roles</numerusform>
        <numerusform>%n Roles</numerusform>
      </translation>
    </message>
    <message>
      <source>All Administrators</source>
      <translation type="unfinished">All Administrators</translation>
    </message>
    <message>
      <source>All Users</source>
      <translation>All Users</translation>
    </message>
    <message>
      <source>Select at least one user</source>
      <translation>Seleccione pelo menos um utilizador</translation>
    </message>
    <message>
      <source>Soft Trigger</source>
      <translation type="unfinished">Soft Trigger</translation>
    </message>
    <message>
      <source>Soft Trigger %1 at %2</source>
      <translation type="unfinished">Soft Trigger %1 at %2</translation>
    </message>
    <message>
      <source>Soft Trigger %1 has been activated multiple times</source>
      <translation type="unfinished">Soft Trigger %1 has been activated multiple times</translation>
    </message>
    <message>
      <source>Send email</source>
      <translation type="unfinished">Send email</translation>
    </message>
    <message>
      <source>Acknowledge</source>
      <translation>Acknowledge</translation>
    </message>
    <message>
      <source>Analytics Event</source>
      <translation type="unfinished">Analytics Event</translation>
    </message>
    <message>
      <source>%1 at %2</source>
      <comment>Analytics Event at some camera</comment>
      <translation>%1 em %2</translation>
    </message>
    <message>
<<<<<<< HEAD
      <source>Open layout</source>
      <translation type="unfinished">Open layout</translation>
=======
      <source>Storage Issue</source>
      <translation type="unfinished">Storage Issue</translation>
    </message>
    <message>
      <source>Storage Issue at %1</source>
      <translation type="unfinished">Storage Issue at %1</translation>
    </message>
    <message>
      <source>Set to fullscreen</source>
      <translation type="unfinished">Set to fullscreen</translation>
    </message>
    <message>
      <source>Exit fullscreen</source>
      <translation type="unfinished">Exit fullscreen</translation>
>>>>>>> 9519744f
    </message>
  </context>
  <context>
    <name>utils::QnCameraNamesWatcher</name>
    <message>
      <source>Removed camera</source>
      <translation>Câmara removida</translation>
    </message>
  </context>
</TS><|MERGE_RESOLUTION|>--- conflicted
+++ resolved
@@ -98,26 +98,6 @@
       <source>System Event</source>
       <comment>Shows that the bookmark was created by a system event</comment>
       <translation type="unfinished">System Event</translation>
-    </message>
-    <message>
-      <source>System already bound to cloud (id %1)</source>
-      <translation type="unfinished">System already bound to cloud (id %1)</translation>
-    </message>
-    <message>
-      <source>Server is not connected to the Internet.</source>
-      <translation type="unfinished">Server is not connected to the Internet.</translation>
-    </message>
-    <message>
-      <source>Failed to save cloud credentials to local DB</source>
-      <translation type="unfinished">Failed to save cloud credentials to local DB</translation>
-    </message>
-    <message>
-      <source>Failed to save cloud owner to local DB</source>
-      <translation type="unfinished">Failed to save cloud owner to local DB</translation>
-    </message>
-    <message>
-      <source>Could not connect to cloud: %1</source>
-      <translation type="unfinished">Could not connect to cloud: %1</translation>
     </message>
   </context>
   <context>
@@ -844,6 +824,153 @@
     <message>
       <source>Invalid Parameter</source>
       <translation>Parâmetro inválido</translation>
+    </message>
+  </context>
+  <context>
+    <name>QnTimeStrings</name>
+    <message>
+      <source>ms</source>
+      <comment>Suffix for displaying milliseconds</comment>
+      <translation type="unfinished">ms</translation>
+    </message>
+    <message>
+      <source>s</source>
+      <comment>Suffix for displaying seconds</comment>
+      <translation>s</translation>
+    </message>
+    <message>
+      <source>m</source>
+      <comment>Suffix for displaying minutes</comment>
+      <translation type="unfinished">m</translation>
+    </message>
+    <message>
+      <source>h</source>
+      <comment>Suffix for displaying hours</comment>
+      <translation type="unfinished">h</translation>
+    </message>
+    <message>
+      <source>d</source>
+      <comment>Suffix for displaying days</comment>
+      <translation type="unfinished">d</translation>
+    </message>
+    <message>
+      <source>w</source>
+      <comment>Suffix for displaying weeks</comment>
+      <translation type="unfinished">w</translation>
+    </message>
+    <message>
+      <source>M</source>
+      <comment>Suffix for displaying months</comment>
+      <translation type="unfinished">M</translation>
+    </message>
+    <message>
+      <source>y</source>
+      <comment>Suffix for displaying years</comment>
+      <translation type="unfinished">y</translation>
+    </message>
+    <message>
+      <source>msec</source>
+      <comment>Long suffix for displaying milliseconds</comment>
+      <translation type="unfinished">msec</translation>
+    </message>
+    <message>
+      <source>sec</source>
+      <comment>Long suffix for displaying seconds</comment>
+      <translation type="unfinished">sec</translation>
+    </message>
+    <message>
+      <source>min</source>
+      <comment>Long suffix for displaying minutes</comment>
+      <translation type="unfinished">min</translation>
+    </message>
+    <message>
+      <source>hrs</source>
+      <comment>Long suffix for displaying hours</comment>
+      <translation type="unfinished">hrs</translation>
+    </message>
+    <message>
+      <source>days</source>
+      <comment>Long suffix for displaying days</comment>
+      <translation type="unfinished">days</translation>
+    </message>
+    <message>
+      <source>wks</source>
+      <comment>Long suffix for displaying weeks</comment>
+      <translation type="unfinished">wks</translation>
+    </message>
+    <message>
+      <source>mos</source>
+      <comment>Long suffix for displaying months</comment>
+      <translation type="unfinished">mos</translation>
+    </message>
+    <message>
+      <source>yrs</source>
+      <comment>Long suffix for displaying years</comment>
+      <translation type="unfinished">yrs</translation>
+    </message>
+    <message numerus="yes">
+      <source>milliseconds</source>
+      <comment>Full suffix for displaying milliseconds</comment>
+      <translation type="unfinished">
+        <numerusform>milliseconds</numerusform>
+        <numerusform>milliseconds</numerusform>
+      </translation>
+    </message>
+    <message numerus="yes">
+      <source>seconds</source>
+      <comment>Full suffix for displaying seconds</comment>
+      <translation>
+        <numerusform>segundos</numerusform>
+        <numerusform>segundos</numerusform>
+      </translation>
+    </message>
+    <message numerus="yes">
+      <source>minutes</source>
+      <comment>Full suffix for displaying minutes</comment>
+      <translation>
+        <numerusform>minutos</numerusform>
+        <numerusform>minutos</numerusform>
+      </translation>
+    </message>
+    <message numerus="yes">
+      <source>hours</source>
+      <comment>Full suffix for displaying hours</comment>
+      <translation type="unfinished">
+        <numerusform>hours</numerusform>
+        <numerusform>hours</numerusform>
+      </translation>
+    </message>
+    <message numerus="yes">
+      <source>days</source>
+      <comment>Full suffix for displaying days</comment>
+      <translation type="unfinished">
+        <numerusform>days</numerusform>
+        <numerusform>days</numerusform>
+      </translation>
+    </message>
+    <message numerus="yes">
+      <source>weeks</source>
+      <comment>Full suffix for displaying weeks</comment>
+      <translation type="unfinished">
+        <numerusform>weeks</numerusform>
+        <numerusform>weeks</numerusform>
+      </translation>
+    </message>
+    <message numerus="yes">
+      <source>months</source>
+      <comment>Full suffix for displaying months</comment>
+      <translation type="unfinished">
+        <numerusform>months</numerusform>
+        <numerusform>months</numerusform>
+      </translation>
+    </message>
+    <message numerus="yes">
+      <source>years</source>
+      <comment>Full suffix for displaying years</comment>
+      <translation type="unfinished">
+        <numerusform>years</numerusform>
+        <numerusform>years</numerusform>
+      </translation>
     </message>
   </context>
   <context>
@@ -1396,10 +1523,6 @@
       <translation>%1 em %2</translation>
     </message>
     <message>
-<<<<<<< HEAD
-      <source>Open layout</source>
-      <translation type="unfinished">Open layout</translation>
-=======
       <source>Storage Issue</source>
       <translation type="unfinished">Storage Issue</translation>
     </message>
@@ -1414,7 +1537,6 @@
     <message>
       <source>Exit fullscreen</source>
       <translation type="unfinished">Exit fullscreen</translation>
->>>>>>> 9519744f
     </message>
   </context>
   <context>
