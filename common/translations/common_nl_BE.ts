--- conflicted
+++ resolved
@@ -82,8 +82,6 @@
       <comment>%1 is the cloud name (like &apos;Nx Cloud&apos;)</comment>
       <translation>Cloud Systeem kan alleen met non-cloud worden samengevoegd. Systeemnaam en wachtwoord worden afkomstig van Cloud Systeem.</translation>
     </message>
-<<<<<<< HEAD
-=======
     <message>
       <source>New System</source>
       <translation>Nieuw systeem</translation>
@@ -93,7 +91,6 @@
       <comment>%1 is name of System</comment>
       <translation>Het gevonden systeem %1 is niet samen te voegen met het huidige systeem.</translation>
     </message>
->>>>>>> 5c4e2656
   </context>
   <context>
     <name>QObject</name>
