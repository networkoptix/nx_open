--- conflicted
+++ resolved
@@ -99,26 +99,6 @@
       <comment>Shows that the bookmark was created by a system event</comment>
       <translation>Événement système</translation>
     </message>
-    <message>
-      <source>System already bound to cloud (id %1)</source>
-      <translation>Système déjà lié au nuage (id %1)</translation>
-    </message>
-    <message>
-      <source>Server is not connected to the Internet.</source>
-      <translation>Serveur n’est pas connecté à Internet.</translation>
-    </message>
-    <message>
-      <source>Failed to save cloud credentials to local DB</source>
-      <translation>Échec enregistrement d'informations d'ID du nuage dans la BD locale</translation>
-    </message>
-    <message>
-      <source>Failed to save cloud owner to local DB</source>
-      <translation>Échec enregistrement du propriétaire du nuage dans la BD locale</translation>
-    </message>
-    <message>
-      <source>Could not connect to cloud: %1</source>
-      <translation>Échec de connexion au nuage: %1</translation>
-    </message>
   </context>
   <context>
     <name>QnCameraDiagnosticsErrorCodeStrings</name>
@@ -847,6 +827,153 @@
     </message>
   </context>
   <context>
+    <name>QnTimeStrings</name>
+    <message>
+      <source>ms</source>
+      <comment>Suffix for displaying milliseconds</comment>
+      <translation>ms</translation>
+    </message>
+    <message>
+      <source>s</source>
+      <comment>Suffix for displaying seconds</comment>
+      <translation>s</translation>
+    </message>
+    <message>
+      <source>m</source>
+      <comment>Suffix for displaying minutes</comment>
+      <translation>m</translation>
+    </message>
+    <message>
+      <source>h</source>
+      <comment>Suffix for displaying hours</comment>
+      <translation>h</translation>
+    </message>
+    <message>
+      <source>d</source>
+      <comment>Suffix for displaying days</comment>
+      <translation>j</translation>
+    </message>
+    <message>
+      <source>w</source>
+      <comment>Suffix for displaying weeks</comment>
+      <translation>S</translation>
+    </message>
+    <message>
+      <source>M</source>
+      <comment>Suffix for displaying months</comment>
+      <translation>M</translation>
+    </message>
+    <message>
+      <source>y</source>
+      <comment>Suffix for displaying years</comment>
+      <translation>A</translation>
+    </message>
+    <message>
+      <source>msec</source>
+      <comment>Long suffix for displaying milliseconds</comment>
+      <translation>msec</translation>
+    </message>
+    <message>
+      <source>sec</source>
+      <comment>Long suffix for displaying seconds</comment>
+      <translation>sec</translation>
+    </message>
+    <message>
+      <source>min</source>
+      <comment>Long suffix for displaying minutes</comment>
+      <translation>min</translation>
+    </message>
+    <message>
+      <source>hrs</source>
+      <comment>Long suffix for displaying hours</comment>
+      <translation>hrs</translation>
+    </message>
+    <message>
+      <source>days</source>
+      <comment>Long suffix for displaying days</comment>
+      <translation>jours</translation>
+    </message>
+    <message>
+      <source>wks</source>
+      <comment>Long suffix for displaying weeks</comment>
+      <translation>sem</translation>
+    </message>
+    <message>
+      <source>mos</source>
+      <comment>Long suffix for displaying months</comment>
+      <translation>mois</translation>
+    </message>
+    <message>
+      <source>yrs</source>
+      <comment>Long suffix for displaying years</comment>
+      <translation>ans</translation>
+    </message>
+    <message numerus="yes">
+      <source>milliseconds</source>
+      <comment>Full suffix for displaying milliseconds</comment>
+      <translation>
+        <numerusform>milliseconde</numerusform>
+        <numerusform>millisecondes</numerusform>
+      </translation>
+    </message>
+    <message numerus="yes">
+      <source>seconds</source>
+      <comment>Full suffix for displaying seconds</comment>
+      <translation>
+        <numerusform>seconde</numerusform>
+        <numerusform>secondes</numerusform>
+      </translation>
+    </message>
+    <message numerus="yes">
+      <source>minutes</source>
+      <comment>Full suffix for displaying minutes</comment>
+      <translation>
+        <numerusform>minute</numerusform>
+        <numerusform>minutes</numerusform>
+      </translation>
+    </message>
+    <message numerus="yes">
+      <source>hours</source>
+      <comment>Full suffix for displaying hours</comment>
+      <translation>
+        <numerusform>heure</numerusform>
+        <numerusform>heures</numerusform>
+      </translation>
+    </message>
+    <message numerus="yes">
+      <source>days</source>
+      <comment>Full suffix for displaying days</comment>
+      <translation>
+        <numerusform>jour</numerusform>
+        <numerusform>jours</numerusform>
+      </translation>
+    </message>
+    <message numerus="yes">
+      <source>weeks</source>
+      <comment>Full suffix for displaying weeks</comment>
+      <translation>
+        <numerusform>semaine</numerusform>
+        <numerusform>semaines</numerusform>
+      </translation>
+    </message>
+    <message numerus="yes">
+      <source>months</source>
+      <comment>Full suffix for displaying months</comment>
+      <translation>
+        <numerusform>mois</numerusform>
+        <numerusform>mois</numerusform>
+      </translation>
+    </message>
+    <message numerus="yes">
+      <source>years</source>
+      <comment>Full suffix for displaying years</comment>
+      <translation>
+        <numerusform>année</numerusform>
+        <numerusform>années</numerusform>
+      </translation>
+    </message>
+  </context>
+  <context>
     <name>QnTranscoder</name>
     <message>
       <source>OpenCL transcoding is not implemented.</source>
@@ -1396,10 +1523,6 @@
       <translation>%1 à %2</translation>
     </message>
     <message>
-<<<<<<< HEAD
-      <source>Open layout</source>
-      <translation>Ouvrir mise en page</translation>
-=======
       <source>Storage Issue</source>
       <translation type="unfinished">Storage Issue</translation>
     </message>
@@ -1414,7 +1537,6 @@
     <message>
       <source>Exit fullscreen</source>
       <translation type="unfinished">Exit fullscreen</translation>
->>>>>>> 9519744f
     </message>
   </context>
   <context>
