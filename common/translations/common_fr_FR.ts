<?xml version="1.0" encoding="utf-8"?>
<!DOCTYPE TS>
<TS version="2.1" language="fr" sourcelanguage="en">
  <context>
    <name>Language</name>
    <message>
      <source>Language Name</source>
      <extracomment>Language name that will be displayed to user. Must not be empty.</extracomment>
      <translation>Français</translation>
    </message>
  </context>
  <context>
    <name>MergeSystemsStatusStrings</name>
    <message>
      <source>The password or user name is invalid.</source>
      <translation>Mot de passe ou nom d'usager invalide.</translation>
    </message>
    <message>
      <source>This user does not have permissions for the requested operation.</source>
      <translation>Cet usager n’a pas les autorisations pour l’opération demandée.</translation>
    </message>
    <message>
      <source>Cannot create database backup.</source>
      <translation>Impossible de créer une sauvegarde de base de données.</translation>
    </message>
    <message>
      <source>System name is not configured yet.</source>
      <translation>Nom du système n’est pas encore configuré.</translation>
    </message>
    <message>
      <source>Unknown error.</source>
      <translation>Erreur inconnue.</translation>
    </message>
    <message>
      <source>You are about to merge Systems with Starter licenses.</source>
      <translation>Vous êtes sur le point de fusionner les systèmes avec des licences Starter.</translation>
    </message>
    <message>
      <source>Only one Starter license is allowed per System, so the second license will be deactivated.</source>
      <translation>Seulement une licence Starter est autorisée par système, donc la seconde licence sera désactivée.</translation>
    </message>
    <message>
      <source>Merge anyway?</source>
      <translation>Fusionner quand même?</translation>
    </message>
    <message>
      <source>System was not found.</source>
      <translation>Système n’a pas été trouvé.</translation>
    </message>
    <message>
      <source>The discovered System %1 has an incompatible version %2.</source>
      <comment>%1 is name of System, %2 is version information</comment>
      <translation>Le système %1 découvert a une version %2 incompatible.</translation>
    </message>
    <message>
      <source>The discovered System %1 is in safe mode.</source>
      <comment>%1 is name of System</comment>
      <translation>Système découvert %1 est en mode sans échec.</translation>
    </message>
    <message>
      <source>Could not configure the remote System %1.</source>
      <comment>%1 is name of System</comment>
      <translation>Ne peut pas configurer le système distant %1.</translation>
    </message>
    <message>
      <source>New System</source>
      <translation>Nouveau Système</translation>
    </message>
    <message>
      <source>The discovered System %1 is incompatible with the current System.</source>
      <comment>%1 is name of System</comment>
      <translation>Le système découvert %1 est incompatible avec le système actuel.</translation>
    </message>
    <message>
      <source>Cannot connect to the other System because current System is already connected to %1.</source>
      <comment>%1 is the cloud name (like Nx Cloud)</comment>
      <translation>Impossible de se connecter à l’autre système, parce que le système actuel est déjà connecté à %1.</translation>
    </message>
    <message>
      <source>%1 System can only be merged with non-%1. System name and password are taken from %1 System.</source>
<<<<<<< HEAD
      <comment>%1 is the short cloud name (like &apos;Cloud&apos;)</comment>
      <translation>Système %1 peut seulement être fusionné avec non-%1. Nom Système et mot de passe sont pris du Système %1.</translation>
=======
      <comment>%1 is the short cloud name (like Cloud)</comment>
      <translation>Système %1 peut seulement être fusionné avec non-%1. Nom Système et mot de passe sont pris du Système %1.</translation>
    </message>
    <message>
      <source>Both Systems are connected to %1. Merge is not allowed.</source>
      <comment>%1 is the cloud name (like Nx Cloud)</comment>
      <translation>Les deux systèmes sont connectés au %1. Fusion non autorisée.</translation>
    </message>
    <message>
      <source>These Systems are built with different %1 URL. Merge is not allowed.</source>
      <comment>%1 is the cloud name (like Nx Cloud)</comment>
      <translation>Ces systèmes sont construits avec différents %1 URL. Fusion non autorisée.</translation>
>>>>>>> 09236aa8
    </message>
  </context>
  <context>
    <name>QObject</name>
    <message>
      <source>System Event</source>
      <comment>Shows that the bookmark was created by a system event</comment>
      <translation>Événement système</translation>
    </message>
    <message>
      <source>System already bound to cloud (id %1)</source>
      <translation>Système déjà lié au nuage (id %1)</translation>
    </message>
    <message>
      <source>Server is not connected to the Internet.</source>
      <translation>Serveur n’est pas connecté à Internet.</translation>
    </message>
    <message>
      <source>Failed to save cloud credentials to local DB</source>
      <translation>Échec enregistrement d'informations d'ID du nuage dans la BD locale</translation>
    </message>
    <message>
      <source>Failed to save cloud owner to local DB</source>
      <translation>Échec enregistrement du propriétaire du nuage dans la BD locale</translation>
    </message>
    <message>
      <source>Could not connect to cloud: %1</source>
      <translation>Échec de connexion au nuage: %1</translation>
    </message>
  </context>
  <context>
    <name>QnCameraDiagnosticsErrorCodeStrings</name>
    <message>
      <source>OK</source>
      <translation>OK</translation>
    </message>
    <message>
      <source>Server has been stopped.</source>
      <translation>Le serveur a été arrêté.</translation>
    </message>
    <message>
      <source>Media stream is opened but no media data was received.</source>
      <translation>Le flux média est ouvert, mais aucun data média n'a été reçu.</translation>
    </message>
    <message>
      <source>Unknown error. Please contact support.</source>
      <translation>Erreur inconnue. S’il vous plait, contactez le support.</translation>
    </message>
    <message>
      <source>(unknown)</source>
      <translation>(inconnu)</translation>
    </message>
    <message>
      <source>Server %1 is not available.</source>
      <translation>Serveur %1 n'est pas disponible.</translation>
    </message>
    <message>
      <source>Check that Server is up and running.</source>
      <translation>Vérifiez que le serveur est opérationnel.</translation>
    </message>
    <message>
      <source>Received bad response from Server %1: &quot;%2&quot;.</source>
      <translation>Mauvaise réponse reçue du Serveur %1: &quot;%2&quot;.</translation>
    </message>
    <message>
      <source>Check if Server is up and has the proper version.</source>
      <translation>Vérifiez si le serveur est fonctionnel et à la bonne version.</translation>
    </message>
    <message>
      <source>Cannot connect to http port %1.</source>
      <translation>Impossible de connecter au port HTTP %1.</translation>
    </message>
    <message>
      <source>Finally, try to update firmware. If the problem persists, please contact support.</source>
      <translation>Finalement, essayez de faire la MàJ micrologiciel. Si le problème persiste, contactez le support.</translation>
    </message>
    <message>
      <source>Failed to configure parameter %1.</source>
      <translation>Échec de configuration paramètre %1.</translation>
    </message>
    <message>
      <source>Please contact support.</source>
      <translation>S.V.P. contactez le support.</translation>
    </message>
    <message>
      <source>An input/output error has occurred. OS message: &quot;%1&quot;.</source>
      <translation>Erreur entrée/sortie survenue. Message OS: &quot;%1&quot;.</translation>
    </message>
    <message>
      <source>Parameters:</source>
      <translation>Paramètres:</translation>
    </message>
    <message>
      <source>Please try to reboot the device, then restore factory defaults on the web-page.</source>
      <translation>S.V.P. essayer de redémarrer le périphérique, puis restaurer les paramètres par défaut sur la page web.</translation>
    </message>
    <message>
      <source>Please try to reboot the camera, then restore factory defaults on the web-page.</source>
      <translation>S.V.P. essayer de redémarrer la caméra, puis restaurer les paramètres par défaut sur la page web.</translation>
    </message>
    <message>
      <source>Make sure the device is plugged into the network. Try to reboot the device.</source>
      <translation>Assurez-vous que le périphérique est branché sur le réseau. Essayez de le redémarrer.</translation>
    </message>
    <message>
      <source>Make sure the camera is plugged into the network. Try to reboot the camera.</source>
      <translation>Assurez-vous que la caméra est branché sur le réseau. Essayez de la redémarrer.</translation>
    </message>
    <message>
      <source>Device request &quot;%1&quot; failed with error &quot;%2&quot;.</source>
      <translation>Échec Requête périphérique &quot;%1&quot; avec erreur &quot;%2&quot;.</translation>
    </message>
    <message>
      <source>Camera request &quot;%1&quot; failed with error &quot;%2&quot;.</source>
      <translation>Échec Requête caméra &quot;%1&quot; avec erreur &quot;%2&quot;.</translation>
    </message>
    <message>
      <source>Unknown device issue.</source>
      <translation>Problème périphérique inconnue.</translation>
    </message>
    <message>
      <source>Unknown camera issue.</source>
      <translation>Problème caméra inconnue.</translation>
    </message>
    <message>
      <source>Invalid data was received from the device %1.</source>
      <translation>Données invalides reçues depuis le périphérique %1.</translation>
    </message>
    <message>
      <source>Invalid data was received from the camera %1.</source>
      <translation>Données invalides reçues depuis la caméra %1.</translation>
    </message>
    <message>
      <source>Too many media errors. Please open device issues dialog for more details.</source>
      <translation>Trop d'erreurs média. S.V.P. ouvrir le dialogue de problèmes périphérique pour plus de détails.</translation>
    </message>
    <message>
      <source>Too many media errors. Please open camera issues dialog for more details.</source>
      <translation>Trop d'erreurs média. S.V.P. ouvrir le dialogue de problèmes caméra pour plus de détails.</translation>
    </message>
    <message>
      <source>Camera plugin error. %1</source>
      <translation>Erreur de caméra 'plugin' %1</translation>
    </message>
    <message>
      <source>Please try to reboot the I/O module, then restore factory defaults on the web-page.</source>
      <translation>S.V.P. essayer de redémarrer le module I/O, puis restaurer les paramètres par défaut sur la page web.</translation>
    </message>
    <message>
      <source>Make sure the I/O module is plugged into the network. Try to reboot the I/O module.</source>
      <translation>Assurez-vous que le module I/O est branché sur le réseau. Essayez de le redémarrer.</translation>
    </message>
    <message>
      <source>I/O Module request &quot;%1&quot; failed with error &quot;%2&quot;.</source>
      <translation>Échec Requête module I/O &quot;%1&quot; avec erreur &quot;%2&quot;.</translation>
    </message>
    <message>
      <source>Unknown I/O module issue.</source>
      <translation>Problème module I/O inconnue.</translation>
    </message>
    <message>
      <source>Invalid data was received from the I/O module %1.</source>
      <translation>Données invalides reçues depuis le module I/O %1.</translation>
    </message>
    <message>
      <source>Too many media errors. Please open I/O module issues dialog for more details.</source>
      <translation>Trop d'erreurs média. S.V.P. ouvrir le dialogue de problèmes module I/O pour plus de détails.</translation>
    </message>
    <message>
      <source>Device initialization process is in progress.</source>
      <translation>Processus d'initialisation périphérique en cours.</translation>
    </message>
    <message>
      <source>Camera initialization process is in progress.</source>
      <translation>Processus d'initialisation caméra en cours.</translation>
    </message>
    <message>
      <source>I/O Module initialization process is in progress.</source>
      <translation>Processus d'initialisation module I/O en progression.</translation>
    </message>
    <message>
      <source>Make sure port %1 is accessible (e.g. forwarded).</source>
      <translation>Assurez-vous que le port %1 est accessible.(redirigé).</translation>
    </message>
    <message>
      <source>If it does not help, restore factory defaults on the device web-page.</source>
      <translation>Si cela n’aide pas, rétablir par défaut sur la page web périphérique.</translation>
    </message>
    <message>
      <source>If it does not help, restore factory defaults on the camera web-page.</source>
      <translation>Si cela n’aide pas, rétablir par défaut sur la page web caméra.</translation>
    </message>
    <message>
      <source>If it does not help, restore factory defaults on the I/O module web-page.</source>
      <translation>Si cela n’aide pas, rétablir par défaut sur la page web module I/O.</translation>
    </message>
    <message>
      <source>Cannot open media URL %1. Failed to connect to media port %2.</source>
      <translation>Impossible d’ouvrir URL média %1. Échec de connexion sur port média %2.</translation>
    </message>
    <message>
      <source>Cannot open media URL %1. Connection to port %2 was closed unexpectedly.</source>
      <translation>Impossible d’ouvrir URL média %1. Connexion sur port média %2 fermée inopinément.</translation>
    </message>
    <message>
      <source>Could not parse device response. URL %1, request name %2.</source>
      <translation>Ne peut pas analyser la réponse périphérique. URL %1, Nom de requête %2.</translation>
    </message>
    <message>
      <source>Could not parse camera response. URL %1, request name %2.</source>
      <translation>Ne peut pas analyser la réponse caméra. URL %1, Nom de requête %2.</translation>
    </message>
    <message>
      <source>Could not parse I/O module response. URL %1, request name %2.</source>
      <translation>Ne peut pas analyser la réponse module I/O. URL %1, Nom de requête %2.</translation>
    </message>
    <message>
      <source>No supported media tracks at URL %1.</source>
      <translation>Aucune piste média supporté au URL %1.</translation>
    </message>
    <message>
      <source>Not authorized. URL %1.</source>
      <translation>Non autorisé. URL %1.</translation>
    </message>
    <message>
      <source>Cannot open media URL %1. Unsupported media protocol %2.</source>
      <translation>Impossible d’ouvrir media URL %1. Protocole média %2 non supporté.</translation>
    </message>
    <message>
      <source>Camera was restored from archive. Delete the camera and add it again to view Live video.</source>
      <translation>Caméra restaurée à partir des archives. Supprimez la caméra et ajoutez-la à nouveau pour voir la vidéo en direct.</translation>
    </message>
    <message>
      <source>First, try to turn on recording (if it is off) and decrease fps in device settings (error &quot;%1&quot;).</source>
      <translation>Premièrement, essayez d'activer l'enregistrement (si désactivé) et diminuer ips dans les paramètres périphérique (erreur &quot;%1&quot;).</translation>
    </message>
    <message>
      <source>First, try to turn on recording (if it is off) and decrease fps in camera settings (error &quot;%1&quot;).</source>
      <translation>Premièrement, essayez d'activer l'enregistrement (si désactivé) et diminuer ips dans les paramètres caméra (erreur &quot;%1&quot;).</translation>
    </message>
    <message>
      <source>First, try to turn on recording (if it is off) and decrease fps in I/O module settings (error &quot;%1&quot;).</source>
      <translation>Premièrement, essayez d'activer l'enregistrement (si désactivé) et diminuer ips dans les paramètres module I/O (erreur &quot;%1&quot;).</translation>
    </message>
    <message>
      <source>Please update firmware. Minimal supported version is %1. Current version is %2</source>
      <translation>Veuillez mettre à jour le firmware. La version minimale prise en charge est %1. La version actuelle est %2</translation>
    </message>
  </context>
  <context>
    <name>QnFfmpegAudioTranscoder</name>
    <message>
      <source>Audio context was not specified.</source>
      <translation>Contexte audio n'à pas été spécifié.</translation>
    </message>
    <message>
      <source>Could not find encoder for codec %1.</source>
      <translation>Ne peut pas trouver l'encodeur pour le codec %1.</translation>
    </message>
    <message>
      <source>Could not initialize audio encoder.</source>
      <translation>Ne peut pas initialiser l'encodeur audio.</translation>
    </message>
    <message>
      <source>Could not initialize audio decoder.</source>
      <translation>Ne peut pas initialiser le décodeur audio.</translation>
    </message>
    <message>
      <source>Could not find decoder for codec %1.</source>
      <translation>Ne peut pas trouver l'encodeur pour le codec %1.</translation>
    </message>
    <message>
      <source>Could not initialize resampling context, error code: %1</source>
      <translation>Ne peut pas initialiser contexte rééchantillonnage, code d’erreur : %1</translation>
    </message>
    <message>
      <source>Could not allocate sample buffers, error code: %1</source>
      <translation>Ne peut pas allouer tampons d'échantillions, code d'erreur: %1</translation>
    </message>
    <message>
      <source>Could not send audio frame to encoder, Error code: %1.</source>
      <translation>Ne peut pas envoyer trame audio vers l'encodeur. Code d'erreur: %1.</translation>
    </message>
    <message>
      <source>Could not receive audio packet from encoder, Error code: %1.</source>
      <translation>Ne peut pas recevoir paquet audio de l'encodeur. Code d'erreur: %1.</translation>
    </message>
    <message>
      <source>Could not receive audio frame from decoder, Error code: %1.</source>
      <translation>Ne peut pas recevoir trame audio de l'encodeur. Code d'erreur: %1.</translation>
    </message>
  </context>
  <context>
    <name>QnFfmpegTranscoder</name>
    <message>
      <source>Container %1 was not found in FFMPEG library.</source>
      <translation>Aucun %1 conteneur trouvé dans la librairie FFMPEG.</translation>
    </message>
    <message>
      <source>Could not create output context for format %1.</source>
      <translation>Ne peut pas créer un contexte de sortie pour le format %1.</translation>
    </message>
    <message>
      <source>Could not allocate output stream for recording.</source>
      <translation>Ne peut pas allouer un flux de sortie pour l'enregistrement.</translation>
    </message>
    <message>
      <source>Could not perform direct stream copy because frame size is undefined.</source>
      <translation>Ne peut pas faire de copie du 'flux direct', parce que la taille de l'image n'est pas définie.</translation>
    </message>
    <message>
      <source>Could not find codec %1.</source>
      <translation>Ne peut pas trouver le codec %1.</translation>
    </message>
    <message>
      <source>Video or audio codec is incompatible with container %1.</source>
      <translation>Le codec vidéo ou audio est incompatible avec le conteneur %1.</translation>
    </message>
  </context>
  <context>
    <name>QnFfmpegVideoTranscoder</name>
    <message>
      <source>Could not find encoder for codec %1.</source>
      <translation>Ne peut pas trouver l'encodeur pour le codec %1.</translation>
    </message>
    <message>
      <source>Could not initialize video encoder.</source>
      <translation>Ne peut pas initialiser l'encodeur vidéo.</translation>
    </message>
  </context>
  <context>
    <name>QnLicense</name>
    <message>
      <source>Analog</source>
      <translation>Analogue</translation>
    </message>
    <message>
      <source>Professional</source>
      <translation>Professionel</translation>
    </message>
    <message>
      <source>Edge</source>
      <translation>Edge</translation>
    </message>
    <message>
      <source>Vmax</source>
      <translation>Vmax</translation>
    </message>
    <message>
      <source>Video Wall</source>
      <translation>Mur Vidéo</translation>
    </message>
    <message>
      <source>I/O Module</source>
      <translation>Module I/O</translation>
    </message>
    <message>
      <source>Start</source>
      <translation>Démarrer</translation>
    </message>
    <message>
      <source>Analog Encoder</source>
      <translation>Encodeur Analogue</translation>
    </message>
    <message>
      <source>Analog Licenses</source>
      <translation>Licences Analogue</translation>
    </message>
    <message>
      <source>Professional Licenses</source>
      <translation>Licences Professionnel</translation>
    </message>
    <message>
      <source>Edge Licenses</source>
      <translation>Licences Edge</translation>
    </message>
    <message>
      <source>Vmax Licenses</source>
      <translation>Licences Vmax</translation>
    </message>
    <message>
      <source>Analog Encoder Licenses</source>
      <translation>Licenses d'encodeur analogue</translation>
    </message>
    <message>
      <source>Video Wall Licenses</source>
      <translation>Licences de mur vidéo</translation>
    </message>
    <message>
      <source>I/O Module Licenses</source>
      <translation>Licences Module I/O</translation>
    </message>
    <message>
      <source>Start Licenses</source>
      <translation>Démarrer Licences</translation>
    </message>
    <message>
      <source>Invalid</source>
      <translation>Invalide</translation>
    </message>
    <message>
      <source>Invalid Licenses</source>
      <translation>Licences Invalide</translation>
    </message>
    <message>
      <source>Free</source>
      <translation>Gratuit</translation>
    </message>
    <message>
      <source>Free license</source>
      <translation>Licence gratuite</translation>
    </message>
    <message>
      <source>Time</source>
      <translation>Temps</translation>
    </message>
    <message>
      <source>Time Licenses</source>
      <translation>Licences Temps</translation>
    </message>
    <message>
      <source>Bridge</source>
      <translation>Pont</translation>
    </message>
    <message>
      <source>Bridge Licenses</source>
      <translation>Pont de Licenses</translation>
    </message>
  </context>
  <context>
    <name>QnLicenseUsageHelper</name>
    <message numerus="yes">
      <source>%n %2 are used out of %1.</source>
      <translation>
        <numerusform>%n %2 est utilisée sur %1.</numerusform>
        <numerusform>%n %2 sont utilisées sur %1.</numerusform>
      </translation>
    </message>
    <message numerus="yes">
      <source>%n %2 will be used out of %1.</source>
      <translation>
        <numerusform>%n %2 sera utilisée sur %1.</numerusform>
        <numerusform>%n %2 sera utilisée sur %1.</numerusform>
      </translation>
    </message>
    <message numerus="yes">
      <source>Activate %n more %1.</source>
      <translation>
        <numerusform>Activer %n plus %1.</numerusform>
        <numerusform>Activer %n plus %1.</numerusform>
      </translation>
    </message>
    <message numerus="yes">
      <source>%n more %1 will be used.</source>
      <translation>
        <numerusform>%n plus %1 sera utilisée.</numerusform>
        <numerusform>%n plus %1 sera utilisée.</numerusform>
      </translation>
    </message>
  </context>
  <context>
    <name>QnLicenseValidator</name>
    <message>
      <source>Invalid signature</source>
      <translation>Signature Invalide</translation>
    </message>
    <message>
      <source>Invalid customization</source>
      <translation>Personnalisation invalide</translation>
    </message>
    <message>
      <source>License is expired</source>
      <translation>Licence expirée</translation>
    </message>
    <message>
      <source>Invalid type</source>
      <translation>Type invalide</translation>
    </message>
    <message>
      <source>Only single license is allowed for this device</source>
      <translation>Seulement une licence simple est autorisée pour ce périphérique</translation>
    </message>
    <message>
      <source>This license type requires higher software version</source>
      <translation>Ce type de licence nécessite une version logiciel supérieure</translation>
    </message>
    <message>
      <source>Unknown error</source>
      <translation>Erreur inconnue</translation>
    </message>
    <message>
      <source>Server with matching Hardware ID not found</source>
      <translation>Aucun Serveur avec ID Matériel correspondant trouvé</translation>
    </message>
  </context>
  <context>
    <name>QnLocalSystemDescription</name>
    <message>
      <source>New Server</source>
      <translation>Nouveau serveur</translation>
    </message>
  </context>
  <context>
    <name>QnResourceNameStrings</name>
    <message numerus="yes">
      <source>%n Camera(s)</source>
      <translation>
        <numerusform>%n Caméra</numerusform>
        <numerusform>%n Caméras</numerusform>
      </translation>
    </message>
    <message numerus="yes">
      <source>%n camera(s)</source>
      <translation>
        <numerusform>%n caméra</numerusform>
        <numerusform>%n caméra</numerusform>
      </translation>
    </message>
    <message numerus="yes">
      <source>%n Device(s)</source>
      <translation>
        <numerusform>%n Périphérique</numerusform>
        <numerusform>%n Périphériques</numerusform>
      </translation>
    </message>
    <message numerus="yes">
      <source>%n device(s)</source>
      <translation>
        <numerusform>%n périphérique</numerusform>
        <numerusform>%n périphérique</numerusform>
      </translation>
    </message>
    <message>
      <source>Cameras</source>
      <translation>Caméras</translation>
    </message>
    <message>
      <source>cameras</source>
      <translation>caméras</translation>
    </message>
    <message>
      <source>Camera</source>
      <translation>Caméra</translation>
    </message>
    <message>
      <source>camera</source>
      <translation>caméra</translation>
    </message>
    <message>
      <source>Devices</source>
      <translation>Périphériques</translation>
    </message>
    <message>
      <source>devices</source>
      <translation>périphériques</translation>
    </message>
    <message>
      <source>Device</source>
      <translation>Périphérique</translation>
    </message>
    <message>
      <source>device</source>
      <translation>périphérique</translation>
    </message>
    <message numerus="yes">
      <source>%n I/O Module(s)</source>
      <translation>
        <numerusform>%n Module I/O</numerusform>
        <numerusform>%n Module I/O</numerusform>
      </translation>
    </message>
    <message numerus="yes">
      <source>%n I/O module(s)</source>
      <translation>
        <numerusform>%n module I/O</numerusform>
        <numerusform>%n module I/O</numerusform>
      </translation>
    </message>
    <message>
      <source>I/O Modules</source>
      <translation>Modules I/O</translation>
    </message>
    <message>
      <source>I/O modules</source>
      <translation>Modules I/O</translation>
    </message>
    <message>
      <source>I/O Module</source>
      <translation>Module I/O</translation>
    </message>
    <message>
      <source>I/O module</source>
      <translation>Module I/O</translation>
    </message>
  </context>
  <context>
    <name>QnSignHelper</name>
    <message>
      <source>Unknown</source>
      <translation>Inconnue</translation>
    </message>
    <message>
      <source>FREE License</source>
      <translation>Licence gratuite</translation>
    </message>
    <message>
      <source>Licensed To: %1</source>
      <translation>Licence à : %1</translation>
    </message>
    <message>
      <source>Watermark: %1</source>
      <translation>Filigrane: %1</translation>
    </message>
    <message>
      <source>Time License</source>
      <translation>Licence Temps</translation>
    </message>
    <message>
      <source>Hardware ID: %1</source>
      <translation>ID Matériel: %1</translation>
    </message>
  </context>
  <context>
    <name>QnStreamQualityStrings</name>
    <message>
      <source>Lowest</source>
      <translation>Trés basse</translation>
    </message>
    <message>
      <source>Low</source>
      <translation>Basse</translation>
    </message>
    <message>
      <source>Medium</source>
      <translation>Moyenne</translation>
    </message>
    <message>
      <source>High</source>
      <translation>Élevée</translation>
    </message>
    <message>
      <source>Best</source>
      <translation>Meilleure</translation>
    </message>
    <message>
      <source>Preset</source>
      <translation>Préréglage</translation>
    </message>
    <message>
      <source>Undefined</source>
      <translation>Indéfini</translation>
    </message>
    <message>
      <source>Lst</source>
      <extracomment>Short for &apos;Lowest&apos;</extracomment>
      <translation>TB</translation>
    </message>
    <message>
      <source>Lo</source>
      <extracomment>Short for &apos;Low&apos;</extracomment>
      <translation>B</translation>
    </message>
    <message>
      <source>Me</source>
      <extracomment>Short for &apos;Medium&apos;</extracomment>
      <translation>Mo</translation>
    </message>
    <message>
      <source>Hi</source>
      <extracomment>Short for &apos;High&apos;</extracomment>
      <translation>H</translation>
    </message>
    <message>
      <source>Bst</source>
      <extracomment>Short for &apos;Best&apos;</extracomment>
      <translation>Me</translation>
    </message>
    <message>
      <source>Ps</source>
      <extracomment>Short for &apos;Preset&apos;</extracomment>
      <translation>Pr</translation>
    </message>
  </context>
  <context>
    <name>QnStreamRecorder</name>
    <message>
      <source>Corresponding container in FFMPEG library was not found.</source>
      <translation>Aucun conteneur correspondant n'a été trouvé dans la librairie FFMPEG.</translation>
    </message>
    <message>
      <source>Could not create output file for video recording.</source>
      <translation>Ne peut pas créer un fichier de sortie pour l'enregistrement vidéo.</translation>
    </message>
    <message>
      <source>Could not allocate output stream for recording.</source>
      <translation>Ne peut pas allouer un flux de sortie pour l'enregistrement.</translation>
    </message>
    <message>
      <source>Could not allocate output audio stream.</source>
      <translation>Ne peut pas allouer le flux audio de sortie.</translation>
    </message>
    <message>
      <source>Invalid audio codec information.</source>
      <translation>Information de codec audio invalide.</translation>
    </message>
    <message>
      <source>Video or audio codec is incompatible with the selected format.</source>
      <translation>Le codec vidéo ou audio est incompatible avec le format sélectionné.</translation>
    </message>
    <message>
      <source>File write error. Not enough free space.</source>
      <translation>Erreur d'écriture de fichier. Pas d'éspace libre.</translation>
    </message>
    <message>
      <source>Invalid resource type for data export.</source>
      <translation>Type de ressource invalide pour l’exportation de données.</translation>
    </message>
    <message>
      <source>No data exported.</source>
      <translation>Aucune donnée exportée.</translation>
    </message>
  </context>
  <context>
    <name>QnSystemDescription</name>
    <message>
      <source>Unnamed System</source>
      <translation>Système sans nom</translation>
    </message>
  </context>
  <context>
    <name>QnTCPConnectionProcessor</name>
    <message>
      <source>OK</source>
      <translation>OK</translation>
    </message>
    <message>
      <source>Not Found</source>
      <translation>Introuvable</translation>
    </message>
    <message>
      <source>Not Implemented</source>
      <translation>Non Implémenté</translation>
    </message>
    <message>
      <source>Unsupported Transport</source>
      <translation>Transport non supporté</translation>
    </message>
    <message>
      <source>Internal Server Error</source>
      <translation>Erreur interne du serveur</translation>
    </message>
    <message>
      <source>Invalid Parameter</source>
      <translation>Paramètre invalide</translation>
    </message>
  </context>
  <context>
    <name>QnTranscoder</name>
    <message>
      <source>OpenCL transcoding is not implemented.</source>
      <translation>'Transcode OpenCL' n'est pas implémenté.</translation>
    </message>
    <message>
      <source>Unknown transcoding method.</source>
      <translation>Méthode de transcodage inconnue.</translation>
    </message>
    <message>
      <source>OpenCLTranscode is not implemented.</source>
      <translation>'OpenCLTranscode' n'est pas implémenté.</translation>
    </message>
    <message>
      <source>Unknown transcode method</source>
      <translation>Méthode de transcodage inconnue</translation>
    </message>
  </context>
  <context>
    <name>QnUserRolesManager</name>
    <message>
      <source>Owner</source>
      <translation>Propriétaire</translation>
    </message>
    <message>
      <source>Administrator</source>
      <translation>Administrateur</translation>
    </message>
    <message>
      <source>Advanced Viewer</source>
      <translation>Visualisateur avancé</translation>
    </message>
    <message>
      <source>Viewer</source>
      <translation>Visualisateur</translation>
    </message>
    <message>
      <source>Live Viewer</source>
      <translation>Visualiseur en direct</translation>
    </message>
    <message>
      <source>Custom Role</source>
      <translation>Rôle personnalisé</translation>
    </message>
    <message>
      <source>Custom</source>
      <translation>Personnalisé</translation>
    </message>
    <message>
      <source>Can manage all cameras and bookmarks.</source>
      <translation>Peut gérer toutes les caméras et signets.</translation>
    </message>
    <message>
      <source>Can view all cameras and export video.</source>
      <translation>Peut voir toutes les caméras et exporter viédo.</translation>
    </message>
    <message>
      <source>Can view live video from all cameras.</source>
      <translation>Peut voir vidéo en direct de toutes les caméras.</translation>
    </message>
    <message>
      <source>Custom user role.</source>
      <translation>Rôle usager personnalisé.</translation>
    </message>
    <message>
      <source>Custom permissions.</source>
      <translation>Autorisations personnalisées.</translation>
    </message>
    <message>
      <source>Has access to whole System and can do everything.</source>
      <translation>Accès à l'ensemble du système et peut tout faire.</translation>
    </message>
    <message>
      <source>Has access to whole System and can manage it. Can create users.</source>
      <translation>Accès à l’ensemble du système et peut le gérer. Peut créer des utilisateurs.</translation>
    </message>
  </context>
  <context>
    <name>nx::vms::event::StringsHelper</name>
    <message>
      <source>Bookmark</source>
      <translation>Signet</translation>
    </message>
    <message>
      <source>Panic recording</source>
      <translation>Enregistrement Panic</translation>
    </message>
    <message>
      <source>Write to log</source>
      <translation>Écrire dans journal</translation>
    </message>
    <message>
      <source>Show notification</source>
      <translation>Afficher notification</translation>
    </message>
    <message>
      <source>Repeat sound</source>
      <translation>Répéter Son</translation>
    </message>
    <message>
      <source>Play sound</source>
      <translation>Jouer Son</translation>
    </message>
    <message>
      <source>Speak</source>
      <translation>Parler</translation>
    </message>
    <message>
      <source>Execute PTZ preset</source>
      <translation>Exécuter préréglages PTZ</translation>
    </message>
    <message>
      <source>Show text overlay</source>
      <translation>Afficher le texte de fond</translation>
    </message>
    <message>
      <source>Show on Alarm Layout</source>
      <translation>Afficher sur mise en page Alarme</translation>
    </message>
    <message>
      <source>Do HTTP request</source>
      <translation>Faire requête HTTP</translation>
    </message>
    <message>
      <source>Device output</source>
      <translation>Sortie Périphérique</translation>
    </message>
    <message>
      <source>Camera output</source>
      <translation>Sortie Caméra</translation>
    </message>
    <message>
      <source>Device recording</source>
      <translation>Enregistrement Périphérique</translation>
    </message>
    <message>
      <source>Camera recording</source>
      <translation>Enregistrement Caméra</translation>
    </message>
    <message>
      <source>Generic Event</source>
      <translation>Événement Générique</translation>
    </message>
    <message numerus="yes">
      <source>Motion on Cameras</source>
      <translation>
        <numerusform>Mouvement sur caméras</numerusform>
        <numerusform>Mouvement sur caméras</numerusform>
      </translation>
    </message>
    <message>
      <source>Storage Failure</source>
      <translation>Échec de stockage</translation>
    </message>
    <message>
      <source>Network Issue</source>
      <translation>Problème réseau</translation>
    </message>
    <message>
      <source>Server Failure</source>
      <translation>Échec Serveur</translation>
    </message>
    <message>
      <source>Server Conflict</source>
      <translation>Conflit Serveur</translation>
    </message>
    <message>
      <source>Server Started</source>
      <translation>Serveur Démarré</translation>
    </message>
    <message>
      <source>License Issue</source>
      <translation>Problème Licence</translation>
    </message>
    <message>
      <source>Archive backup finished</source>
      <translation>Sauvegarde d'archive terminée</translation>
    </message>
    <message>
      <source>Any Server Issue</source>
      <translation>Tout problème de serveur</translation>
    </message>
    <message>
      <source>Any Event</source>
      <translation>Tout Événement</translation>
    </message>
    <message numerus="yes">
      <source>Input Signal on Devices</source>
      <translation>
        <numerusform>Signal d’entrée sur périphériques</numerusform>
        <numerusform>Signal d’entrée sur périphériques</numerusform>
      </translation>
    </message>
    <message numerus="yes">
      <source>Input Signal on Cameras</source>
      <translation>
        <numerusform>Signal d’entrée sur caméras</numerusform>
        <numerusform>Signal d’entrée sur caméras</numerusform>
      </translation>
    </message>
    <message numerus="yes">
      <source>Devices Disconnected</source>
      <translation>
        <numerusform>Périphériques déconnectés</numerusform>
        <numerusform>Périphériques déconnectés</numerusform>
      </translation>
    </message>
    <message numerus="yes">
      <source>Cameras Disconnected</source>
      <translation>
        <numerusform>Caméras déconnectées</numerusform>
        <numerusform>Caméras déconnectées</numerusform>
      </translation>
    </message>
    <message numerus="yes">
      <source>Devices IP Conflict</source>
      <translation>
        <numerusform>Conflit IP Périphériques</numerusform>
        <numerusform>Conflit IP Périphériques</numerusform>
      </translation>
    </message>
    <message numerus="yes">
      <source>Cameras IP Conflict</source>
      <translation>
        <numerusform>Conflit IP Caméras</numerusform>
        <numerusform>Conflit IP Caméras</numerusform>
      </translation>
    </message>
    <message>
      <source>Any Device Issue</source>
      <translation>Tout problème périphérique</translation>
    </message>
    <message>
      <source>Any Camera Issue</source>
      <translation>Tout problème caméra</translation>
    </message>
    <message>
      <source>Undefined event has occurred on %1</source>
      <translation>Évènement indéfini est survenu sur %1</translation>
    </message>
    <message>
      <source>Device %1 was disconnected</source>
      <translation>Périphérique %1 a été découvert</translation>
    </message>
    <message>
      <source>Camera %1 was disconnected</source>
      <translation>Caméra %1 a été découverte</translation>
    </message>
    <message>
      <source>I/O Module %1 was disconnected</source>
      <translation>Module I/O %1 à été déconnecté</translation>
    </message>
    <message>
      <source>Input on %1</source>
      <translation>Entrée sur %1</translation>
    </message>
    <message>
      <source>Motion on %1</source>
      <translation>Mouvement sur %1</translation>
    </message>
    <message>
      <source>Storage Failure at %1</source>
      <translation>Échec de stockage à %1</translation>
    </message>
    <message>
      <source>Network Issue at %1</source>
      <translation>Problème de réseau à %1</translation>
    </message>
    <message>
      <source>Server &quot;%1&quot; Failure</source>
      <translation>Échec Serveur &quot;%1&quot;</translation>
    </message>
    <message>
      <source>Device IP Conflict at %1</source>
      <comment>Device IP Conflict at &lt;server_name&gt;</comment>
      <translation>Conflit IP Périphérique sur %1</translation>
    </message>
    <message>
      <source>Camera IP Conflict at %1</source>
      <comment>Camera IP Conflict at &lt;server_name&gt;</comment>
      <translation>Conflit IP Caméra sur %1</translation>
    </message>
    <message>
      <source>Server &quot;%1&quot; Conflict</source>
      <translation>Conflit Serveur &quot;%1&quot;</translation>
    </message>
    <message>
      <source>Server &quot;%1&quot; Started</source>
      <translation>Serveur &quot;%1&quot; Démarré</translation>
    </message>
    <message>
      <source>Server &quot;%1&quot; has a license problem</source>
      <translation>Serveur &quot;%1&quot; a un problème de licence</translation>
    </message>
    <message>
      <source>Server &quot;%1&quot; has finished an archive backup</source>
      <translation>Serveur &quot;%1&quot; a terminé une sauvegarde d’archive</translation>
    </message>
    <message>
      <source>Generic Event at %1</source>
      <translation>Événement Générique %1</translation>
    </message>
    <message>
      <source>An unknown event has occurred</source>
      <translation>Évènement inconnu s'est produit</translation>
    </message>
    <message>
      <source>Multiple %1 events have occured</source>
      <translation>Plusieurs événements %1 survenus</translation>
    </message>
    <message>
      <source>Event: %1</source>
      <translation>Évènement: %1</translation>
    </message>
    <message>
      <source>Source: %1</source>
      <translation>Source: %1</translation>
    </message>
    <message>
      <source>Caption: %1</source>
      <translation>Légende: %1</translation>
    </message>
    <message>
      <source>Input Port: %1</source>
      <translation>Port Entrée: %1</translation>
    </message>
    <message>
      <source>Reason: %1</source>
      <translation>Raison: %1</translation>
    </message>
    <message>
      <source>Conflicting Address: %1</source>
      <translation>Conflit avec serveur: %1</translation>
    </message>
    <message>
      <source>MAC #%1: %2</source>
      <extracomment>MAC #2: D0-50-99-38-1E-12</extracomment>
      <translation>MAC #%1: %2</translation>
    </message>
    <message>
      <source>Conflicting Server #%1: %2</source>
      <extracomment>Conflicting Server #5: 10.0.2.1</extracomment>
      <translation>Conflit de serveur#%1: %2</translation>
    </message>
    <message>
      <source>Conflicting Server: %1</source>
      <translation>Conflit de serveur: %1</translation>
    </message>
    <message>
      <source>Trigger: %1</source>
      <translation>Déclenchement: %1</translation>
    </message>
    <message>
      <source>%2 &lt;b&gt;%1&lt;/b&gt;</source>
      <comment>%1 means time, %2 means date</comment>
      <translation type="unfinished">%2 &lt;b&gt;%1&lt;/b&gt;</translation>
    </message>
    <message numerus="yes">
      <source>%n times, first: %2 &lt;b&gt;%1&lt;/b&gt;</source>
      <comment>%1 means time, %2 means date</comment>
      <translation>
        <numerusform>%n fois, premier: %2 &lt;b&gt;%1&lt;/b&gt;</numerusform>
        <numerusform>%n fois, premier: %2 &lt;b&gt;%1&lt;/b&gt;</numerusform>
      </translation>
    </message>
    <message>
      <source>Time: %1 on %2</source>
      <comment>%1 means time, %2 means date</comment>
      <translation>Temps: %2 à %1</translation>
    </message>
    <message numerus="yes">
      <source>First occurrence: %1 on %2 (%n times total)</source>
      <comment>%1 means time, %2 means date</comment>
      <translation>
        <numerusform>Première occurrence: %2 à %1 (%n temps total)</numerusform>
        <numerusform>Première occurrence: %2 à %1 (%n temps total)</numerusform>
      </translation>
    </message>
    <message numerus="yes">
      <source>No data received during last %n seconds.</source>
      <translation>
        <numerusform>Aucune donnée reçu durant %n secondes.</numerusform>
        <numerusform>Aucune donnée reçu durant %n secondes.</numerusform>
      </translation>
    </message>
    <message>
      <source>Connection to device was unexpectedly closed.</source>
      <translation>Connexion au périphérique a été fermé de façon inattendue.</translation>
    </message>
    <message>
      <source>Connection to camera (primary stream) was unexpectedly closed.</source>
      <translation>Connexion à la caméra (flux primaire) a été fermée de façon inattendue.</translation>
    </message>
    <message>
      <source>Connection to camera (secondary stream) was unexpectedly closed.</source>
      <translation>Connexion à la caméra (flux secondaire) a été fermée de façon inattendue.</translation>
    </message>
    <message>
      <source>RTP packet loss detected, prev seq.=%1 next seq.=%2.</source>
      <translation>Perte de paquet RTP détectée, préc. séq.. = %1 proch. séq. = %2.</translation>
    </message>
    <message>
      <source>RTP packet loss detected.</source>
      <translation>Perte de paquet RTP détectée.</translation>
    </message>
    <message>
      <source>Device does not respond to network requests.</source>
      <translation>Périphérique ne répond pas aux demandes réseau.</translation>
    </message>
    <message>
      <source>Connection to server is lost.</source>
      <translation>Connexion au serveur perdu.</translation>
    </message>
    <message>
      <source>Server stopped unexpectedly.</source>
      <translation>Serveur arrêté inopinément.</translation>
    </message>
    <message>
      <source>I/O error has occurred at %1.</source>
      <translation>I/O erreur est survenue à %1.</translation>
    </message>
    <message>
      <source>Not enough HDD/SSD speed for recording to %1.</source>
      <translation>Vitesse HDD/SSD insuffisante pour l'enregistrement sur %1.</translation>
    </message>
    <message>
      <source>HDD/SSD disk &quot;%1&quot; is full. Disk contains too much data that is not managed by VMS.</source>
      <translation>HDD/SSD &quot;%1&quot; est plein. Le disque contient trop de données qui ne sont pas gérés par le VMS.</translation>
    </message>
    <message>
      <source>System disk &quot;%1&quot; is almost full.</source>
      <translation>Disque système &quot;%1&quot; presque plein.</translation>
    </message>
    <message>
      <source>Archive backup failed: No available backup storages with sufficient free space</source>
      <translation>Échec de sauvegarde d'archive: Aucun stockage d'archive avec l'éspace suffisant</translation>
    </message>
    <message>
      <source>Archive backup failed: Target storage failure</source>
      <translation>Échec de sauvegarde d'archive: Échec dus stockage cible</translation>
    </message>
    <message>
      <source>Archive backup failed: Source file open/read error</source>
      <translation>Échec de sauvegarde d'archive: Erreur d'ouverture/lecture du fichier source</translation>
    </message>
    <message>
      <source>Archive backup failed: Target file create/write error</source>
      <translation>Échec de sauvegarde d'archive: Erreur d'écriture/création du fichier cible</translation>
    </message>
    <message>
      <source>Archive backup failed: File catalog error</source>
      <translation>Échec de sauvegarde d'archive: Erreur de catalogue fichier</translation>
    </message>
    <message>
      <source>Archive backup finished, but is not fully completed because backup time is over. Data is backed up to %1</source>
      <translation>Sauvegarde d’archive terminée, mais n'est pas complet car le temps de sauvegarde est terminée. Données sauvegardées dans %1</translation>
    </message>
    <message>
      <source>Archive backup is successfully completed</source>
      <translation>Sauvegarde d'archive terminée avec succès</translation>
    </message>
    <message>
      <source>Archive backup is canceled by user. Data is backed up to %1</source>
      <translation>Sauvegarde d'archive est annulé par l'utilisateur. Données sauvegardées jusqu'à %1</translation>
    </message>
    <message>
      <source>Not enough licenses. Recording has been disabled on following devices:</source>
      <translation>Pas assez de licences. Enregistrement a été désactivé sur les périphériques suivants:</translation>
    </message>
    <message>
      <source>Not enough licenses. Recording has been disabled on following cameras:</source>
      <translation>Pas assez de licences. Enregistrement a été désactivé sur les caméras suivantes:</translation>
    </message>
    <message>
      <source>Not enough licenses. Recording has been disabled on following I/O modules:</source>
      <translation>Pas assez de licences. Enregistrement a été désactivé sur les modules I/O suivants:</translation>
    </message>
    <message>
      <source>start</source>
      <translation>démarrer</translation>
    </message>
    <message>
      <source>stop</source>
      <translation>arrêter</translation>
    </message>
    <message>
      <source>While %1</source>
      <translation>Pendant %1</translation>
    </message>
    <message>
      <source>On %1 %2</source>
      <translation>Sur %1 %2</translation>
    </message>
    <message>
      <source>Trigger Name</source>
      <translation>Nom du déclencheur</translation>
    </message>
    <message>
      <source>Role</source>
      <translation>Rôle</translation>
    </message>
    <message numerus="yes">
      <source>%n Users</source>
      <translation>
        <numerusform>%n usager</numerusform>
        <numerusform>%n usager</numerusform>
      </translation>
    </message>
    <message numerus="yes">
      <source>%n Roles</source>
      <translation>
        <numerusform>%n rôle</numerusform>
        <numerusform>%n rôle</numerusform>
      </translation>
    </message>
    <message>
      <source>All Administrators</source>
      <translation>Tous Administrateurs</translation>
    </message>
    <message>
      <source>All Users</source>
      <translation>Tous les usagers</translation>
    </message>
    <message>
      <source>Select at least one user</source>
      <translation>Sélectionner au moins un usager</translation>
    </message>
    <message>
      <source>Soft Trigger</source>
      <translation>Déclencheur</translation>
    </message>
    <message>
      <source>Soft Trigger %1 at %2</source>
      <translation>Déclencheur %1 à %2</translation>
    </message>
    <message>
      <source>Soft Trigger %1 has been activated multiple times</source>
      <translation>Déclencheur %1 à été activé plusieurs fois</translation>
    </message>
    <message>
      <source>Send email</source>
      <translation>Envoyer Courriel</translation>
    </message>
    <message>
      <source>Acknowledge</source>
      <translation>Reconnaître</translation>
    </message>
    <message>
      <source>Analytics Event</source>
      <translation>Événement Analytique</translation>
    </message>
    <message>
      <source>%1 at %2</source>
      <comment>Analytics Event at some camera</comment>
      <translation>%1 à %2</translation>
    </message>
    <message>
      <source>Open layout</source>
      <translation>Ouvrir mise en page</translation>
    </message>
  </context>
  <context>
    <name>utils::QnCameraNamesWatcher</name>
    <message>
      <source>Removed camera</source>
      <translation>Caméra retirée</translation>
    </message>
  </context>
</TS><|MERGE_RESOLUTION|>--- conflicted
+++ resolved
@@ -78,10 +78,6 @@
     </message>
     <message>
       <source>%1 System can only be merged with non-%1. System name and password are taken from %1 System.</source>
-<<<<<<< HEAD
-      <comment>%1 is the short cloud name (like &apos;Cloud&apos;)</comment>
-      <translation>Système %1 peut seulement être fusionné avec non-%1. Nom Système et mot de passe sont pris du Système %1.</translation>
-=======
       <comment>%1 is the short cloud name (like Cloud)</comment>
       <translation>Système %1 peut seulement être fusionné avec non-%1. Nom Système et mot de passe sont pris du Système %1.</translation>
     </message>
@@ -94,7 +90,6 @@
       <source>These Systems are built with different %1 URL. Merge is not allowed.</source>
       <comment>%1 is the cloud name (like Nx Cloud)</comment>
       <translation>Ces systèmes sont construits avec différents %1 URL. Fusion non autorisée.</translation>
->>>>>>> 09236aa8
     </message>
   </context>
   <context>
