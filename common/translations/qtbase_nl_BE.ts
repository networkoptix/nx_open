--- conflicted
+++ resolved
@@ -266,7 +266,7 @@
     </message>
     <message>
       <source>&amp;HTML:</source>
-      <translation>&amp;HTML:</translation>
+      <translation type="unfinished">&amp;HTML:</translation>
     </message>
     <message>
       <source>Cursor at %1, %2
@@ -741,11 +741,7 @@
     <message>
       <source>QT_LAYOUT_DIRECTION</source>
       <comment>Translate this string to the string &apos;LTR&apos; in left-to-right languages or to &apos;RTL&apos; in right-to-left languages (such as Hebrew and Arabic) to get proper widget layout.</comment>
-<<<<<<< HEAD
-      <translation>QT_LAYOUT_DIRECTION</translation>
-=======
       <translation>LTR</translation>
->>>>>>> 2e767016
     </message>
   </context>
   <context>
