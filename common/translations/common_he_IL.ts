<?xml version="1.0" encoding="utf-8"?>
<!DOCTYPE TS>
<TS version="2.1" language="he" sourcelanguage="en">
  <context>
    <name>Language</name>
    <message>
      <source>Language Name</source>
      <extracomment>Language name that will be displayed to user. Must not be empty.</extracomment>
      <translation>Hebrew - עברית</translation>
    </message>
  </context>
  <context>
    <name>MergeSystemsStatusStrings</name>
    <message>
      <source>The password or user name is invalid.</source>
      <translation>הסיסמה או שם המשתמש אינם חוקיים.</translation>
    </message>
    <message>
      <source>This user does not have permissions for the requested operation.</source>
      <translation>למשתמש זה אין הרשאות לפעולה המבוקשת.</translation>
    </message>
    <message>
      <source>Cannot create database backup.</source>
      <translation>לא ניתן ליצור גיבוי למסד נתונים.</translation>
    </message>
    <message>
      <source>System name is not configured yet.</source>
      <translation>שם המערכת עדיין לא מוגדר.</translation>
    </message>
    <message>
      <source>Unknown error.</source>
      <translation>שגיאה לא מוכרת.</translation>
    </message>
    <message>
      <source>You are about to merge Systems with Starter licenses.</source>
      <translation>אתה עומד למזג מערכות עם רישיונות Starter.</translation>
    </message>
    <message>
      <source>Only one Starter license is allowed per System, so the second license will be deactivated.</source>
      <translation>רק רשיון Starter אחד מותר לכל מערכת, כך שהרשיון השני יבוטל.</translation>
    </message>
    <message>
      <source>Merge anyway?</source>
      <translation>מיזוג בכל זאת?</translation>
    </message>
    <message>
      <source>System was not found.</source>
      <translation>המערכת לא נמצאה.</translation>
    </message>
    <message>
      <source>The discovered System %1 has an incompatible version %2.</source>
      <comment>%1 is name of System, %2 is version information</comment>
      <translation>למערכת %1 שהתגלתה יש גרסה שאינה תואמת %2.</translation>
    </message>
    <message>
      <source>The discovered System %1 is in safe mode.</source>
      <comment>%1 is name of System</comment>
      <translation>המערכת %1 שהתגלתה נמצאת במצב בטוח.</translation>
    </message>
    <message>
      <source>Could not configure the remote System %1.</source>
      <comment>%1 is name of System</comment>
      <translation>לא ניתן להגדיר את המערכת מרחוק %1.</translation>
    </message>
    <message>
      <source>New System</source>
      <translation>מערכת חדשה</translation>
    </message>
    <message>
      <source>The discovered System %1 is incompatible with the current System.</source>
      <comment>%1 is name of System</comment>
      <translation>מערכת %1 שהתגלתה אינה תואמת למערכת הנוכחית.</translation>
    </message>
    <message>
      <source>Cannot connect to the other System because current System is already connected to %1.</source>
      <comment>%1 is the cloud name (like Nx Cloud)</comment>
      <translation>אין אפשרות להתחבר למערכת השנייה מפני שהמערכת הנוכחית כבר מחוברת ל- %1.</translation>
    </message>
    <message>
      <source>%1 System can only be merged with non-%1. System name and password are taken from %1 System.</source>
      <comment>%1 is the short cloud name (like Cloud)</comment>
      <translation>%1 המערכת יכולה להיות ממוזגת רק עם לא%1. שם המערכת והסיסמה נלקחים מתוך %1 מערכת.</translation>
    </message>
    <message>
      <source>Both Systems are connected to %1. Merge is not allowed.</source>
      <comment>%1 is the cloud name (like Nx Cloud)</comment>
      <translation>שתי המערכות מחוברות ל- %1. המיזוג אסור.</translation>
    </message>
    <message>
      <source>These Systems are built with different %1 URL. Merge is not allowed.</source>
      <comment>%1 is the cloud name (like Nx Cloud)</comment>
      <translation>מערכות אלה בנויות עם כתובת אתר שונה של %1. המיזוג אסור.</translation>
    </message>
  </context>
  <context>
    <name>QObject</name>
    <message>
      <source>System Event</source>
      <comment>Shows that the bookmark was created by a system event</comment>
      <translation>אירוע מערכת</translation>
    </message>
    <message>
      <source>System already bound to cloud (id %1)</source>
      <translation>המערכת כבר קשורה לענן (id %1)</translation>
    </message>
    <message>
      <source>Server is not connected to the Internet.</source>
      <translation>השרת אינו מחובר לאינטרנט.</translation>
    </message>
    <message>
      <source>Failed to save cloud credentials to local DB</source>
      <translation>נכשלה שמירת אישורי ענן ל- DB המקומי</translation>
    </message>
    <message>
      <source>Failed to save cloud owner to local DB</source>
      <translation>שמירת הענן בעלים ל- DB המקומי נכשלה</translation>
    </message>
    <message>
      <source>Could not connect to cloud: %1</source>
      <translation>לא ניתן להתחבר לענן: %1</translation>
    </message>
  </context>
  <context>
    <name>QnCameraDiagnosticsErrorCodeStrings</name>
    <message>
      <source>OK</source>
      <translation>אישור</translation>
    </message>
    <message>
      <source>Server has been stopped.</source>
      <translation>השרת נעצר.</translation>
    </message>
    <message>
      <source>Media stream is opened but no media data was received.</source>
      <translation>זרם המדיה פתוח, אך לא התקבלו נתוני מדיה.</translation>
    </message>
    <message>
      <source>Unknown error. Please contact support.</source>
      <translation>שגיאה לא מוגדרת. אנא צור קשר עם התמיכה.</translation>
    </message>
    <message>
      <source>(unknown)</source>
      <translation>(לא ידוע)</translation>
    </message>
    <message>
      <source>Server %1 is not available.</source>
      <translation>שרת %1 איננו זמין.</translation>
    </message>
    <message>
      <source>Check that Server is up and running.</source>
      <translation>בדוק שהשרת זמין ופעיל.</translation>
    </message>
    <message>
      <source>Received bad response from Server %1: &quot;%2&quot;.</source>
      <translation>התקבלה תגובה לא תקינה מהשרת %1: &quot;%2&quot;.</translation>
    </message>
    <message>
      <source>Check if Server is up and has the proper version.</source>
      <translation>בדוק שהשרת זמין ומעודכן לגירסה הנדרשת.</translation>
    </message>
    <message>
      <source>Cannot connect to http port %1.</source>
      <translation>לא ניתן להתחבר ליציאת http %1.</translation>
    </message>
    <message>
      <source>Finally, try to update firmware. If the problem persists, please contact support.</source>
      <translation>לבסוף, נסה לעדכן את הקושחה. במידה והבעיה נמשכת, אנא צור קשר עם התמיכה.</translation>
    </message>
    <message>
      <source>Failed to configure parameter %1.</source>
      <translation>כשל בהגדרת הפרמטר %1.</translation>
    </message>
    <message>
      <source>Please contact support.</source>
      <translation>אנא צור קשר עם התמיכה.</translation>
    </message>
    <message>
      <source>An input/output error has occurred. OS message: &quot;%1&quot;.</source>
      <translation>שגיאת קלט/פלט אירעה. הודעת מערכת ההפעלה: &quot;%1&quot;.</translation>
    </message>
    <message>
      <source>Parameters:</source>
      <translation>פרמטרים:</translation>
    </message>
    <message>
      <source>Please try to reboot the device, then restore factory defaults on the web-page.</source>
      <translation>נסה לאתחל את ההתקן ולהחזירו להגדרות ברירת מחדל בגישה מהדפדפן.</translation>
    </message>
    <message>
      <source>Please try to reboot the camera, then restore factory defaults on the web-page.</source>
      <translation>נסה לאתחל את המצלמה ולהחזירה להגדרות ברירת מחדל בגישה מהדפדפן.</translation>
    </message>
    <message>
      <source>Make sure the device is plugged into the network. Try to reboot the device.</source>
      <translation>וודא שההתקן מחובר לרשת. נסה לאתחלו.</translation>
    </message>
    <message>
      <source>Make sure the camera is plugged into the network. Try to reboot the camera.</source>
      <translation>וודא שהמצלמה מחוברת לרשת. נסה לאתחלה.</translation>
    </message>
    <message>
      <source>Device request &quot;%1&quot; failed with error &quot;%2&quot;.</source>
      <translation>בקשת ההתקן &quot;%1&quot; נכשלה עם שגיאה &quot;%2&quot;.</translation>
    </message>
    <message>
      <source>Camera request &quot;%1&quot; failed with error &quot;%2&quot;.</source>
      <translation>בקשת המצלמה &quot;%1&quot; נכשלה עם שגיאה &quot;%2&quot;.</translation>
    </message>
    <message>
      <source>Unknown device issue.</source>
      <translation>בעיית התקן לא ידועה.</translation>
    </message>
    <message>
      <source>Unknown camera issue.</source>
      <translation>בעיית מצלמה לא ידועה.</translation>
    </message>
    <message>
      <source>Invalid data was received from the device %1.</source>
      <translation>מידע לא תקין התקבל מהתקן %1.</translation>
    </message>
    <message>
      <source>Invalid data was received from the camera %1.</source>
      <translation>מידע לא תקין התקבל ממצלמה %1.</translation>
    </message>
    <message>
      <source>Too many media errors. Please open device issues dialog for more details.</source>
      <translation>יותר מידי תקלות מדיה. פתח את חלון התקלות של ההתקן למידע נוסף.</translation>
    </message>
    <message>
      <source>Too many media errors. Please open camera issues dialog for more details.</source>
      <translation>יותר מידי תקלות מדיה. פתח את חלון התקלות של המצלמה למידע נוסף.</translation>
    </message>
    <message>
      <source>Camera plugin error. %1</source>
      <translation>שגיאת חיבור מצלמה. %1</translation>
    </message>
    <message>
      <source>Please try to reboot the I/O module, then restore factory defaults on the web-page.</source>
      <translation>יש לנסות לאתחל את מודול הקלט/פלט, לאחר מכן להחזיר את הגדרות היצרן בדף האינטרנט.</translation>
    </message>
    <message>
      <source>Make sure the I/O module is plugged into the network. Try to reboot the I/O module.</source>
      <translation>יש לוודא שמודול הקלט/פלט מחובר לרשת. נסה לאתחל את המודול.</translation>
    </message>
    <message>
      <source>I/O Module request &quot;%1&quot; failed with error &quot;%2&quot;.</source>
      <translation>בקשת התקן קלט/פלט &quot;%1&quot; נכשלה עם שגיאה &quot;%2&quot;.</translation>
    </message>
    <message>
      <source>Unknown I/O module issue.</source>
      <translation>שגיאת מודול קלט/פלט שאינה ידועה.</translation>
    </message>
    <message>
      <source>Invalid data was received from the I/O module %1.</source>
      <translation>מידע לא תקין התקבל ממודול קלט/פלט %1.</translation>
    </message>
    <message>
      <source>Too many media errors. Please open I/O module issues dialog for more details.</source>
      <translation>יותר מידי שגיאות מדיה. למידע נוסף פתח את חלון תקלות מודול הקלט/פלט.</translation>
    </message>
    <message>
      <source>Device initialization process is in progress.</source>
      <translation>כעת מתבצע תהליך איתחול ההתקן.</translation>
    </message>
    <message>
      <source>Camera initialization process is in progress.</source>
      <translation>כעת מתבצע תהליך איתחול המצלמה.</translation>
    </message>
    <message>
      <source>I/O Module initialization process is in progress.</source>
      <translation>כעת מתבצע תהליך איתחול מודול הקלט/פלט.</translation>
    </message>
    <message>
      <source>Make sure port %1 is accessible (e.g. forwarded).</source>
      <translation>וודא שפורט %1 נגישץ (כלומר שהוא מופנה).</translation>
    </message>
    <message>
      <source>If it does not help, restore factory defaults on the device web-page.</source>
      <translation>אם זה לא עוזר, שחזר את הגדרות ברירות המחדל של היצרן בדף האינטרנט של ההתקן.</translation>
    </message>
    <message>
      <source>If it does not help, restore factory defaults on the camera web-page.</source>
      <translation>אם זה לא עוזר, שחזר את הגדרות ברירות המחדל של היצרן בדף האינטרנט של המצלמה.</translation>
    </message>
    <message>
      <source>If it does not help, restore factory defaults on the I/O module web-page.</source>
      <translation>אם זה לא עוזר, שחזר את הגדרות ברירות המחדל של היצרן בדף האינטרנט של מודל קלט/פלט.</translation>
    </message>
    <message>
      <source>Cannot open media URL %1. Failed to connect to media port %2.</source>
      <translation>אין אפשרות לפתוח את כתובת האתר של המדיה %1. ההתחברות ליציאת המדיה נכשלה %2.</translation>
    </message>
    <message>
      <source>Cannot open media URL %1. Connection to port %2 was closed unexpectedly.</source>
      <translation>אין אפשרות לפתוח את כתובת האתר של המדיה %1. החיבור ליציאה %2 נסגר באופן בלתי צפוי.</translation>
    </message>
    <message>
      <source>Could not parse device response. URL %1, request name %2.</source>
      <translation>לא ניתן לנתח את תגובת המכשיר. כתובת אתר %1, שם הבקשה %2.</translation>
    </message>
    <message>
      <source>Could not parse camera response. URL %1, request name %2.</source>
      <translation>לא ניתן לנתח את תגובת המכשיר. כתובת אתר %1, שם הבקשה %2.</translation>
    </message>
    <message>
      <source>Could not parse I/O module response. URL %1, request name %2.</source>
      <translation>לא ניתן לנתח את תגובת מודול קלט/פלט. כתובת אתר %1, שם הבקשה %2.</translation>
    </message>
    <message>
      <source>No supported media tracks at URL %1.</source>
      <translation>אין רצועות מדיה נתמכות בכתובת האתר %1.</translation>
    </message>
    <message>
      <source>Not authorized. URL %1.</source>
      <translation>לא מורשה. כתובת אתר %1.</translation>
    </message>
    <message>
      <source>Cannot open media URL %1. Unsupported media protocol %2.</source>
      <translation>אין אפשרות לפתוח את כתובת המדיה %1. פרוטוקול מדיה לא נתמך %2.</translation>
    </message>
    <message>
      <source>Camera was restored from archive. Delete the camera and add it again to view Live video.</source>
      <translation>המצלמה שוחזרה מארכיון. מחק את המצלמה והוסף אותה שוב לתצוגת וידאו חי.</translation>
    </message>
    <message>
      <source>First, try to turn on recording (if it is off) and decrease fps in device settings (error &quot;%1&quot;).</source>
      <translation>ראשית, נסה להפעיל את ההקלטה (אם היא כבויה) ולהקטין את ה fps בהגדרות המכשיר (שגיאה &quot;%1&quot;).</translation>
    </message>
    <message>
      <source>First, try to turn on recording (if it is off) and decrease fps in camera settings (error &quot;%1&quot;).</source>
      <translation>ראשית, נסה להפעיל את ההקלטה (אם היא כבויה) ולהקטין את ה fps בהגדרות המצלמה (שגיאה &quot;%1&quot;).</translation>
    </message>
    <message>
      <source>First, try to turn on recording (if it is off) and decrease fps in I/O module settings (error &quot;%1&quot;).</source>
      <translation>ראשית, נסה להפעיל את ההקלטה (אם היא כבויה) ולהקטין את ה fps בהגדרות התקן הקלט/פלט (שגיאה &quot;%1&quot;).</translation>
    </message>
    <message>
      <source>Please update firmware. Minimal supported version is %1. Current version is %2</source>
      <translation>אנא עדכן קושחה. הגירסה הנתמכת המינימלית היא %1. גרסת הקושחה הגרסה הנוכחית היא %2</translation>
    </message>
  </context>
  <context>
    <name>QnFfmpegAudioTranscoder</name>
    <message>
      <source>Audio context was not specified.</source>
      <translation>לא צוין הקשר אודיו.</translation>
    </message>
    <message>
      <source>Could not find encoder for codec %1.</source>
      <translation>לא נמצא מקודד לקודק %1.</translation>
    </message>
    <message>
      <source>Could not initialize audio encoder.</source>
      <translation>לא ניתן להפעיל את מקודד האודיו.</translation>
    </message>
    <message>
      <source>Could not initialize audio decoder.</source>
      <translation>לא ניתן לאתחל את מקודד האודיו.</translation>
    </message>
    <message>
      <source>Could not find decoder for codec %1.</source>
      <translation>לא נמצא מקודד לקודק %1.</translation>
    </message>
    <message>
      <source>Could not initialize resampling context, error code: %1</source>
      <translation>לא ניתן לאתחל את הדגימה, קוד שגיאה: %1</translation>
    </message>
    <message>
      <source>Could not allocate sample buffers, error code: %1</source>
      <translation>לא ניתן להקצות מאגרי מדגם, קוד שגיאה: %1</translation>
    </message>
    <message>
      <source>Could not send audio frame to encoder, Error code: %1.</source>
      <translation>לא ניתן לשלוח מסגרת שמע למפענח, קוד שגיאה: %1.</translation>
    </message>
    <message>
      <source>Could not receive audio packet from encoder, Error code: %1.</source>
      <translation>לא ניתן היה לקבל חבילת שמע מהמקודד, קוד שגיאה: %1.</translation>
    </message>
    <message>
      <source>Could not receive audio frame from decoder, Error code: %1.</source>
      <translation>לא יכול לקבל מסגרת שמע מהמפענח, קוד שגיאה: %1.</translation>
    </message>
  </context>
  <context>
    <name>QnFfmpegTranscoder</name>
    <message>
      <source>Container %1 was not found in FFMPEG library.</source>
      <translation>מעטפת %1 לא נמצא בספריית FFMPEG.</translation>
    </message>
    <message>
      <source>Could not create output context for format %1.</source>
      <translation>לא ניתן ליצור הקשר פלט לפורמט %1.</translation>
    </message>
    <message>
      <source>Could not allocate output stream for recording.</source>
      <translation>לא ניתן להקצות זרם פלט להקלטה.</translation>
    </message>
    <message>
      <source>Could not perform direct stream copy because frame size is undefined.</source>
      <translation>לא ניתן לבצע העתקת זרם ישירה בגלל שגודל המסגרת איננו מוגדר.</translation>
    </message>
    <message>
      <source>Could not find codec %1.</source>
      <translation>הקודק %1 לא נמצא.</translation>
    </message>
    <message>
      <source>Video or audio codec is incompatible with container %1.</source>
      <translation>קידוד הוידאו/אודיו אינו תואם למעטפת %1.</translation>
    </message>
  </context>
  <context>
    <name>QnFfmpegVideoTranscoder</name>
    <message>
      <source>Could not find encoder for codec %1.</source>
      <translation>לא נמצא מקודד לקודק %1.</translation>
    </message>
    <message>
      <source>Could not initialize video encoder.</source>
      <translation>לא ניתן לאתחל את מקודד הוידאו.</translation>
    </message>
  </context>
  <context>
    <name>QnLicense</name>
    <message>
      <source>Analog</source>
      <translation>אנלוגי</translation>
    </message>
    <message>
      <source>Professional</source>
      <translation>מקצועי</translation>
    </message>
    <message>
      <source>Edge</source>
      <translation>קצה</translation>
    </message>
    <message>
      <source>Vmax</source>
      <translation>Vmax</translation>
    </message>
    <message>
      <source>Video Wall</source>
      <translation>קיר וידאו</translation>
    </message>
    <message>
      <source>I/O Module</source>
      <translation>מודול קלט/פלט</translation>
    </message>
    <message>
      <source>Start</source>
      <translation>התחל</translation>
    </message>
    <message>
      <source>Analog Encoder</source>
      <translation>מקודד אנלוגי</translation>
    </message>
    <message>
      <source>Analog Licenses</source>
      <translation>רשיונות אנלוגיים</translation>
    </message>
    <message>
      <source>Professional Licenses</source>
      <translation>רשיונות מקצועיים</translation>
    </message>
    <message>
      <source>Edge Licenses</source>
      <translation>רשיונות Edge</translation>
    </message>
    <message>
      <source>Vmax Licenses</source>
      <translation>רשיונות Vmax</translation>
    </message>
    <message>
      <source>Analog Encoder Licenses</source>
      <translation>רשיונות מקודד אנלוגי</translation>
    </message>
    <message>
      <source>Video Wall Licenses</source>
      <translation>רשיונות קיר וידאו</translation>
    </message>
    <message>
      <source>I/O Module Licenses</source>
      <translation>רשיונות מודול קלט/פלט</translation>
    </message>
    <message>
      <source>Start Licenses</source>
      <translation>רשיונות Start</translation>
    </message>
    <message>
      <source>Invalid</source>
      <translation>לא תקין</translation>
    </message>
    <message>
      <source>Invalid Licenses</source>
      <translation>רשיונות שאינם תקינים</translation>
    </message>
    <message>
      <source>Free</source>
      <translation>פנוי</translation>
    </message>
    <message>
      <source>Free license</source>
      <translation>רישיון חינם</translation>
    </message>
    <message>
      <source>Time</source>
      <translation>שעה</translation>
    </message>
    <message>
      <source>Time Licenses</source>
      <translation>רישיונות זמניים</translation>
    </message>
    <message>
      <source>Bridge</source>
      <translation>Bridge</translation>
    </message>
    <message>
      <source>Bridge Licenses</source>
      <translation>רישיונות Bridge</translation>
    </message>
  </context>
  <context>
    <name>QnLicenseUsageHelper</name>
    <message numerus="yes">
      <source>%n %2 are used out of %1.</source>
      <translation>
        <numerusform>מתוך %1, %n %2 נמצא בשימוש.</numerusform>
        <numerusform>מתוך %1, %n %2 נמצא בשימוש.</numerusform>
        <numerusform>מתוך %1, %n %2 נמצא בשימוש.</numerusform>
        <numerusform>מתוך %1, %n %2 נמצא בשימוש.</numerusform>
      </translation>
    </message>
    <message numerus="yes">
      <source>%n %2 will be used out of %1.</source>
      <translation>
        <numerusform>מתוך %1, יתבצע שימוש ב%n %2.</numerusform>
        <numerusform>מתוך %1, יתבצע שימוש ב%n %2.</numerusform>
        <numerusform>מתוך %1, יתבצע שימוש ב%n %2.</numerusform>
        <numerusform>מתוך %1, יתבצע שימוש ב%n %2.</numerusform>
      </translation>
    </message>
    <message numerus="yes">
      <source>Activate %n more %1.</source>
      <translation>
        <numerusform>הפעל %n עוד %1.</numerusform>
        <numerusform>הפעל %n עוד %1.</numerusform>
        <numerusform>הפעל %n עוד %1.</numerusform>
        <numerusform>הפעל %n עוד %1.</numerusform>
      </translation>
    </message>
    <message numerus="yes">
      <source>%n more %1 will be used.</source>
      <translation>
        <numerusform>ישתמשו ב %n %1 נוספים.</numerusform>
        <numerusform>ישתמשו ב %n %1 נוספים.</numerusform>
        <numerusform>ישתמשו ב %n %1 נוספים.</numerusform>
        <numerusform>ישתמשו ב %n %1 נוספים.</numerusform>
      </translation>
    </message>
  </context>
  <context>
    <name>QnLicenseValidator</name>
    <message>
      <source>Invalid signature</source>
      <translation>החתימה איננה תקינה</translation>
    </message>
    <message>
      <source>Invalid customization</source>
      <translation>ההתאמה האישית אינה תקינה</translation>
    </message>
    <message>
      <source>License is expired</source>
      <translation>תוקף הרשיון פג</translation>
    </message>
    <message>
      <source>Invalid type</source>
      <translation>סוג שגוי</translation>
    </message>
    <message>
      <source>Only single license is allowed for this device</source>
      <translation>רשיון אחד בלבד מותר למכשיר זה</translation>
    </message>
    <message>
      <source>This license type requires higher software version</source>
      <translation>סוג רישיון זה מחייב גרסת תוכנה גבוהה יותר</translation>
    </message>
    <message>
      <source>Unknown error</source>
      <translation>שגיאה לא מוכרת</translation>
    </message>
    <message>
      <source>Server with matching Hardware ID not found</source>
      <translation>לא נמצא שרת עם מזהה חומרה תואם</translation>
    </message>
  </context>
  <context>
    <name>QnLocalSystemDescription</name>
    <message>
      <source>New Server</source>
      <translation>שרת חדש</translation>
    </message>
  </context>
  <context>
    <name>QnResourceNameStrings</name>
    <message numerus="yes">
      <source>%n Camera(s)</source>
      <translation>
        <numerusform>מצלמה %n</numerusform>
        <numerusform>%n מצלמות</numerusform>
        <numerusform>%n מצלמות</numerusform>
        <numerusform>%n מצלמות</numerusform>
      </translation>
    </message>
    <message numerus="yes">
      <source>%n camera(s)</source>
      <translation>
        <numerusform>מצלמה %n</numerusform>
        <numerusform>%n מצלמות</numerusform>
        <numerusform>%n מצלמות</numerusform>
        <numerusform>%n מצלמות</numerusform>
      </translation>
    </message>
    <message numerus="yes">
      <source>%n Device(s)</source>
      <translation>
        <numerusform>מכשיר %n</numerusform>
        <numerusform>%n מכשירים</numerusform>
        <numerusform>%n התקנים</numerusform>
        <numerusform>%n התקנים</numerusform>
      </translation>
    </message>
    <message numerus="yes">
      <source>%n device(s)</source>
      <translation>
        <numerusform>%n מכשירים</numerusform>
        <numerusform>%n מכשירים</numerusform>
        <numerusform>%n מכשירים</numerusform>
        <numerusform>%n מכשירים</numerusform>
      </translation>
    </message>
    <message>
      <source>Cameras</source>
      <translation>מצלמות</translation>
    </message>
    <message>
      <source>cameras</source>
      <translation>מצלמות</translation>
    </message>
    <message>
      <source>Camera</source>
      <translation>מצלמה</translation>
    </message>
    <message>
      <source>camera</source>
      <translation>מצלמה</translation>
    </message>
    <message>
      <source>Devices</source>
      <translation>מכשירים</translation>
    </message>
    <message>
      <source>devices</source>
      <translation>מכשירים</translation>
    </message>
    <message>
      <source>Device</source>
      <translation>מכשיר</translation>
    </message>
    <message>
      <source>device</source>
      <translation>מכשיר</translation>
    </message>
    <message numerus="yes">
      <source>%n I/O Module(s)</source>
      <translation>
        <numerusform>%n מודול קלט/פלט אחד</numerusform>
        <numerusform>%n מודול קלט/פלט אחד</numerusform>
        <numerusform>%n מודול קלט/פלט אחד</numerusform>
        <numerusform>%n מודול קלט/פלט אחד</numerusform>
      </translation>
    </message>
    <message numerus="yes">
      <source>%n I/O module(s)</source>
      <translation>
        <numerusform>%n שגיאה בכתיבת קובץ. אין מספיק מקום פנוי</numerusform>
        <numerusform>%n שגיאה בכתיבת קובץ. אין מספיק מקום פנוי</numerusform>
        <numerusform>%n שגיאה בכתיבת קובץ. אין מספיק מקום פנוי</numerusform>
        <numerusform>%n שגיאה בכתיבת קובץ. אין מספיק מקום פנוי</numerusform>
      </translation>
    </message>
    <message>
      <source>I/O Modules</source>
      <translation>מודולי קלט/פלט</translation>
    </message>
    <message>
      <source>I/O modules</source>
      <translation>מודולי קלט פלט</translation>
    </message>
    <message>
      <source>I/O Module</source>
      <translation>מודול קלט/פלט</translation>
    </message>
    <message>
      <source>I/O module</source>
      <translation>מודול קלט/פלט</translation>
    </message>
  </context>
  <context>
    <name>QnSignHelper</name>
    <message>
      <source>Unknown</source>
      <translation>לא ידוע</translation>
    </message>
    <message>
      <source>FREE License</source>
      <translation>רשיון חינמי</translation>
    </message>
    <message>
      <source>Licensed To: %1</source>
      <translation>מורשה ל: %1</translation>
    </message>
    <message>
      <source>Watermark: %1</source>
      <translation>סימן מים: %1</translation>
    </message>
    <message>
      <source>Time License</source>
      <translation>רישיון זמני</translation>
    </message>
    <message>
      <source>Hardware ID: %1</source>
      <translation>מזהה חומרה: %1</translation>
    </message>
  </context>
  <context>
    <name>QnStreamQualityStrings</name>
    <message>
      <source>Lowest</source>
      <translation>הנמוכה ביותר</translation>
    </message>
    <message>
      <source>Low</source>
      <translation>נמוך</translation>
    </message>
    <message>
      <source>Medium</source>
      <translation>בינונית</translation>
    </message>
    <message>
      <source>High</source>
      <translation>גבוה</translation>
    </message>
    <message>
      <source>Best</source>
      <translation>הטוב ביותר</translation>
    </message>
    <message>
      <source>Preset</source>
      <translation>פריסט</translation>
    </message>
    <message>
      <source>Undefined</source>
      <translation>לא מוגדר</translation>
    </message>
    <message>
      <source>Lst</source>
      <extracomment>Short for &apos;Lowest&apos;</extracomment>
      <translation>הנמוכה ביותר</translation>
    </message>
    <message>
      <source>Lo</source>
      <extracomment>Short for &apos;Low&apos;</extracomment>
      <translation>נמוכה</translation>
    </message>
    <message>
      <source>Me</source>
      <extracomment>Short for &apos;Medium&apos;</extracomment>
      <translation>בינונית</translation>
    </message>
    <message>
      <source>Hi</source>
      <extracomment>Short for &apos;High&apos;</extracomment>
      <translation>גבוהה</translation>
    </message>
    <message>
      <source>Bst</source>
      <extracomment>Short for &apos;Best&apos;</extracomment>
      <translation>מיטבית</translation>
    </message>
    <message>
      <source>Ps</source>
      <extracomment>Short for &apos;Preset&apos;</extracomment>
      <translation>פריסט</translation>
    </message>
  </context>
  <context>
    <name>QnStreamRecorder</name>
    <message>
      <source>Corresponding container in FFMPEG library was not found.</source>
      <translation>המעטפת המתאימה בספריית FFMPEG לא נמצאה.</translation>
    </message>
    <message>
      <source>Could not create output file for video recording.</source>
      <translation>יצירת קובץ פלט להקלטת הוידאו נכשלה.</translation>
    </message>
    <message>
      <source>Could not allocate output stream for recording.</source>
      <translation>לא ניתן להקצות זרם פלט להקלטה.</translation>
    </message>
    <message>
      <source>Could not allocate output audio stream.</source>
      <translation>לא ניתן להקצות זרם פלט.</translation>
    </message>
    <message>
      <source>Invalid audio codec information.</source>
      <translation>מידע קודק אודיו שגוי.</translation>
    </message>
    <message>
      <source>Video or audio codec is incompatible with the selected format.</source>
      <translation>קודק הוידאו/אודיו אינו תואם לפורמט שנבחר.</translation>
    </message>
    <message>
      <source>File write error. Not enough free space.</source>
      <translation>שגיאה בכתיבת קובץ. אין מספיק מקום פנוי.</translation>
    </message>
    <message>
      <source>Invalid resource type for data export.</source>
      <translation>סוג משאב לא חוקי לייצוא נתונים.</translation>
    </message>
    <message>
      <source>No data exported.</source>
      <translation>ייצוא נתונים לא בוצע.</translation>
    </message>
  </context>
  <context>
    <name>QnSystemDescription</name>
    <message>
      <source>Unnamed System</source>
      <translation>מערכת ללא שם</translation>
    </message>
  </context>
  <context>
    <name>QnTCPConnectionProcessor</name>
    <message>
      <source>OK</source>
      <translation>אישור</translation>
    </message>
    <message>
      <source>Not Found</source>
      <translation>לא נמצא</translation>
    </message>
    <message>
      <source>Not Implemented</source>
      <translation>לא מיושם</translation>
    </message>
    <message>
      <source>Unsupported Transport</source>
      <translation>תעבורה שאינה נתמכת</translation>
    </message>
    <message>
      <source>Internal Server Error</source>
      <translation>שגיאת שרת פנימית</translation>
    </message>
    <message>
      <source>Invalid Parameter</source>
      <translation>פרמטר לא תקין</translation>
    </message>
  </context>
  <context>
    <name>QnTranscoder</name>
    <message>
      <source>OpenCL transcoding is not implemented.</source>
      <translation>קידוד מחדש על ידי OpenCL אינו מיושם.</translation>
    </message>
    <message>
      <source>Unknown transcoding method.</source>
      <translation>שיטת המרה לא מוכרת.</translation>
    </message>
    <message>
      <source>OpenCLTranscode is not implemented.</source>
      <translation>קידוד מחדש על ידי OpenCL אינו מיושם.</translation>
    </message>
    <message>
      <source>Unknown transcode method</source>
      <translation>שיטת המרה לא מוכרת</translation>
    </message>
  </context>
  <context>
    <name>QnUserRolesManager</name>
    <message>
      <source>Owner</source>
      <translation>בעלים</translation>
    </message>
    <message>
      <source>Administrator</source>
      <translation>מנהל</translation>
    </message>
    <message>
      <source>Advanced Viewer</source>
      <translation>צופה מתקדם</translation>
    </message>
    <message>
      <source>Viewer</source>
      <translation>צופה</translation>
    </message>
    <message>
      <source>Live Viewer</source>
      <translation>צופה בשידור חי</translation>
    </message>
    <message>
      <source>Custom Role</source>
      <translation>תפקיד מותאם אישית</translation>
    </message>
    <message>
      <source>Custom</source>
      <translation>התאמה אישית</translation>
    </message>
    <message>
      <source>Can manage all cameras and bookmarks.</source>
      <translation>יכול לנהל את כל המצלמות והסימניות.</translation>
    </message>
    <message>
      <source>Can view all cameras and export video.</source>
      <translation>יכול לצפות בכל המצלמות ולייצא וידאו.</translation>
    </message>
    <message>
      <source>Can view live video from all cameras.</source>
      <translation>יכול לצפות בוידאו חי מכל המצלמות.</translation>
    </message>
    <message>
      <source>Custom user role.</source>
      <translation>תפקיד משתמש מותאם אישית.</translation>
    </message>
    <message>
      <source>Custom permissions.</source>
      <translation>הרשאות מותאמות אישית.</translation>
    </message>
    <message>
      <source>Has access to whole System and can do everything.</source>
      <translation>יש גישה לכל המערכת ויכול לעשות כל פעולה.</translation>
    </message>
    <message>
      <source>Has access to whole System and can manage it. Can create users.</source>
      <translation>יש גישה לכל המערכת ויכול לנהל את זה. יכול ליצור משתמשים.</translation>
    </message>
  </context>
  <context>
    <name>nx::vms::event::StringsHelper</name>
    <message>
      <source>Bookmark</source>
      <translation>סימניה</translation>
    </message>
    <message>
      <source>Panic recording</source>
      <translation>הקלטת מצוקה</translation>
    </message>
    <message>
      <source>Write to log</source>
      <translation>כתוב לתיעוד</translation>
    </message>
    <message>
      <source>Show notification</source>
      <translation>הצג התראה</translation>
    </message>
    <message>
      <source>Repeat sound</source>
      <translation>חזור על צליל</translation>
    </message>
    <message>
      <source>Play sound</source>
      <translation>השמע צליל</translation>
    </message>
    <message>
      <source>Speak</source>
      <translation>דבר (אנגלית בלבד)</translation>
    </message>
    <message>
      <source>Execute PTZ preset</source>
      <translation>הפעל פריסט בממונעת</translation>
    </message>
    <message>
      <source>Show text overlay</source>
      <translation>הצג שכבת טקסט</translation>
    </message>
    <message>
      <source>Show on Alarm Layout</source>
      <translation>הצג בפריסת אזעקה</translation>
    </message>
    <message>
      <source>Do HTTP request</source>
      <translation>בצע בקשת HTTP</translation>
    </message>
    <message>
      <source>Device output</source>
      <translation>יציאת התקן</translation>
    </message>
    <message>
      <source>Camera output</source>
      <translation>יציאת מצלמה</translation>
    </message>
    <message>
      <source>Device recording</source>
      <translation>הקלטת התקן</translation>
    </message>
    <message>
      <source>Camera recording</source>
      <translation>הקלטת מצלמה</translation>
    </message>
    <message>
      <source>Generic Event</source>
      <translation>אירוע כללי</translation>
    </message>
    <message numerus="yes">
      <source>Motion on Cameras</source>
      <translation>
        <numerusform>תנועה במצלמות</numerusform>
        <numerusform>תנועה במצלמות</numerusform>
        <numerusform>תנועה במצלמות</numerusform>
        <numerusform>תנועה במצלמות</numerusform>
      </translation>
    </message>
    <message>
      <source>Network Issue</source>
      <translation>בעיית רשת</translation>
    </message>
    <message>
      <source>Server Failure</source>
      <translation>כשל שרת</translation>
    </message>
    <message>
      <source>Server Conflict</source>
      <translation>קונפליקט בשרת</translation>
    </message>
    <message>
      <source>Server Started</source>
      <translation>השרת הופעל</translation>
    </message>
    <message>
      <source>License Issue</source>
      <translation>בעיית רשיון</translation>
    </message>
    <message>
      <source>Archive backup finished</source>
      <translation>גיבוי ארכיון הסתיים</translation>
    </message>
    <message>
      <source>Any Server Issue</source>
      <translation>כל בעיית שרת</translation>
    </message>
    <message>
      <source>Any Event</source>
      <translation>כל אירוע</translation>
    </message>
    <message numerus="yes">
      <source>Input Signal on Devices</source>
      <translation>
        <numerusform>אות קלט על המכשירים</numerusform>
        <numerusform>אות קלט על המכשירים</numerusform>
        <numerusform>אות קלט על המכשירים</numerusform>
        <numerusform>אות קלט על המכשירים</numerusform>
      </translation>
    </message>
    <message numerus="yes">
      <source>Input Signal on Cameras</source>
      <translation>
        <numerusform>אות קלט במצלמות</numerusform>
        <numerusform>אות קלט במצלמות</numerusform>
        <numerusform>אות קלט במצלמות</numerusform>
        <numerusform>אות קלט במצלמות</numerusform>
      </translation>
    </message>
    <message numerus="yes">
      <source>Devices Disconnected</source>
      <translation>
        <numerusform>התקנים מנותקים</numerusform>
        <numerusform>התקנים מנותקים</numerusform>
        <numerusform>התקנים מנותקים</numerusform>
        <numerusform>התקנים מנותקים</numerusform>
      </translation>
    </message>
    <message numerus="yes">
      <source>Cameras Disconnected</source>
      <translation>
        <numerusform>מצלמות מנותקות</numerusform>
        <numerusform>מצלמות מנותקות</numerusform>
        <numerusform>מצלמות מנותקות</numerusform>
        <numerusform>מצלמות מנותקות</numerusform>
      </translation>
    </message>
    <message numerus="yes">
      <source>Devices IP Conflict</source>
      <translation>
        <numerusform>התנגשות כתובות בהתקנים</numerusform>
        <numerusform>התנגשות IP בהתקנים</numerusform>
        <numerusform>התנגשות IP בהתקנים</numerusform>
        <numerusform>התנגשות IP בהתקנים</numerusform>
      </translation>
    </message>
    <message numerus="yes">
      <source>Cameras IP Conflict</source>
      <translation>
        <numerusform>התנגשות כתובות במצלמות</numerusform>
        <numerusform>התנגשות IP במצלמות</numerusform>
        <numerusform>התנגשות IP במצלמות</numerusform>
        <numerusform>התנגשות IP במצלמות</numerusform>
      </translation>
    </message>
    <message>
      <source>Any Device Issue</source>
      <translation>כל בעיה בהתקן</translation>
    </message>
    <message>
      <source>Any Camera Issue</source>
      <translation>כל בעיה במצלמה</translation>
    </message>
    <message>
      <source>Undefined event has occurred on %1</source>
      <translation>אירוע שאיננו מוגדר אירע ב%1</translation>
    </message>
    <message>
      <source>Device %1 was disconnected</source>
      <translation>התקן %1 נותק</translation>
    </message>
    <message>
      <source>Camera %1 was disconnected</source>
      <translation>מצלמה %1 נותקה</translation>
    </message>
    <message>
      <source>I/O Module %1 was disconnected</source>
      <translation>מודול קלט/פלט %1 התנתק</translation>
    </message>
    <message>
      <source>Input on %1</source>
      <translation>קלט ב%1</translation>
    </message>
    <message>
      <source>Motion on %1</source>
      <translation>תנועה ב%1</translation>
    </message>
    <message>
      <source>Network Issue at %1</source>
      <translation>בעיית רשת ב%1</translation>
    </message>
    <message>
      <source>Server &quot;%1&quot; Failure</source>
      <translation>תקלה בשרת "%1"</translation>
    </message>
    <message>
      <source>Device IP Conflict at %1</source>
      <comment>Device IP Conflict at &lt;server_name&gt;</comment>
      <translation>קונפליקט כתובת רשת של התקן ב %1</translation>
    </message>
    <message>
      <source>Camera IP Conflict at %1</source>
      <comment>Camera IP Conflict at &lt;server_name&gt;</comment>
      <translation>קונפליקט כתובת רשת של מצלמה ב %1</translation>
    </message>
    <message>
      <source>Server &quot;%1&quot; Conflict</source>
      <translation>קונפליקט בשרת "%1"</translation>
    </message>
    <message>
      <source>Server &quot;%1&quot; Started</source>
      <translation>שרת &quot;%1&quot; הופעל</translation>
    </message>
    <message>
      <source>Server &quot;%1&quot; has a license problem</source>
      <translation>לשרת &quot;%1&quot; יש בעיית רישוי</translation>
    </message>
    <message>
      <source>Server &quot;%1&quot; has finished an archive backup</source>
      <translation>שרת &quot;%1&quot; סיים גיבוי ארכיון</translation>
    </message>
    <message>
      <source>Generic Event at %1</source>
      <translation>אירוע כללי ב %1</translation>
    </message>
    <message>
      <source>An unknown event has occurred</source>
      <translation>אירוע לא מוגדר אירע</translation>
    </message>
    <message>
      <source>Multiple %1 events have occured</source>
      <translation>התרחשו אירועים מרובים של %1</translation>
    </message>
    <message>
      <source>Event: %1</source>
      <translation>אירוע: %1</translation>
    </message>
    <message>
      <source>Source: %1</source>
      <translation>מקור: %1</translation>
    </message>
    <message>
      <source>Caption: %1</source>
      <translation>כתובית: %1</translation>
    </message>
    <message>
      <source>Input Port: %1</source>
      <translation>פורט כניסה: %1</translation>
    </message>
    <message>
      <source>Reason: %1</source>
      <translation>סיבה: %1</translation>
    </message>
    <message>
      <source>Conflicting Address: %1</source>
      <translation>קונפליקט בכתובת: %1</translation>
    </message>
    <message>
      <source>MAC #%1: %2</source>
      <extracomment>MAC #2: D0-50-99-38-1E-12</extracomment>
      <translation>MAC #%1: %2</translation>
    </message>
    <message>
      <source>Conflicting Server #%1: %2</source>
      <extracomment>Conflicting Server #5: 10.0.2.1</extracomment>
      <translation>שרת ההתנגשות #%1: %2</translation>
    </message>
    <message>
      <source>Conflicting Server: %1</source>
      <translation>שרת ההתנגשות: %1</translation>
    </message>
    <message>
      <source>Trigger: %1</source>
      <translation>מיתוג: %1</translation>
    </message>
    <message>
      <source>%2 &lt;b&gt;%1&lt;/b&gt;</source>
      <comment>%1 means time, %2 means date</comment>
      <translation type="unfinished">%2 &lt;b&gt;%1&lt;/b&gt;</translation>
    </message>
    <message numerus="yes">
      <source>%n times, first: %2 &lt;b&gt;%1&lt;/b&gt;</source>
      <comment>%1 means time, %2 means date</comment>
      <translation>
        <numerusform>%n פעמים, ראשון: %2 &lt;b&gt;%1&lt;/b&gt;</numerusform>
        <numerusform>%n פעמים, ראשון: %2 &lt;b&gt;%1&lt;/b&gt;</numerusform>
        <numerusform>%n פעמים, ראשון: %2 &lt;b&gt;%1&lt;/b&gt;</numerusform>
        <numerusform>%n פעמים, ראשון: %2 &lt;b&gt;%1&lt;/b&gt;</numerusform>
      </translation>
    </message>
    <message>
      <source>Time: %1 on %2</source>
      <comment>%1 means time, %2 means date</comment>
      <translation>מועד: %1 ב%2</translation>
    </message>
    <message numerus="yes">
      <source>First occurrence: %1 on %2 (%n times total)</source>
      <comment>%1 means time, %2 means date</comment>
      <translation>
        <numerusform>אירע לראשונה: %1 ב %2 (בסך הכל %n פעמים)</numerusform>
        <numerusform>אירע לראשונה: %1 ב %2 (בסך הכל %n פעמים)</numerusform>
        <numerusform>אירע לראשונה: %1 ב %2 (בסך הכל %n פעמים)</numerusform>
        <numerusform>אירע לראשונה: %1 ב %2 (בסך הכל %n פעמים)</numerusform>
      </translation>
    </message>
    <message numerus="yes">
      <source>No data received during last %n seconds.</source>
      <translation>
        <numerusform>לא התקבל מידע ב%n השניות האחרונות.</numerusform>
        <numerusform>לא התקבל מידע ב%n השניות האחרונות.</numerusform>
        <numerusform>לא התקבל מידע ב%n השניות האחרונות.</numerusform>
        <numerusform>לא התקבל מידע ב%n השניות האחרונות.</numerusform>
      </translation>
    </message>
    <message>
      <source>Connection to device was unexpectedly closed.</source>
      <translation>החיבור להתקן נסגר באופן בלתי צפוי.</translation>
    </message>
    <message>
      <source>Connection to camera (primary stream) was unexpectedly closed.</source>
      <translation>החיבור למצלמה (תזרים ראשי) נסגר באופן בלתי צפוי.</translation>
    </message>
    <message>
      <source>Connection to camera (secondary stream) was unexpectedly closed.</source>
      <translation>החיבור למצלמה (תזרים משני) נסגר באופן בלתי צפוי.</translation>
    </message>
    <message>
      <source>RTP packet loss detected, prev seq.=%1 next seq.=%2.</source>
      <translation>זוהה איבוד מנת RTP, רצף קודם=%1 הרצף הבא=%2.</translation>
    </message>
    <message>
      <source>RTP packet loss detected.</source>
      <translation>זוהה איבוד מנת RTP.</translation>
    </message>
    <message>
      <source>Device does not respond to network requests.</source>
      <translation>ההתקן אינו מגיב לבקשות רשת.</translation>
    </message>
    <message>
      <source>Connection to server is lost.</source>
      <translation>החיבור לשרת אבד.</translation>
    </message>
    <message>
      <source>Server stopped unexpectedly.</source>
      <translation>השרת נעצר באופן בלתי צפוי.</translation>
    </message>
    <message>
      <source>I/O error has occurred at %1.</source>
      <translation>שגיאת קלט/פלט אירעה ב%1.</translation>
    </message>
    <message>
      <source>Not enough HDD/SSD speed for recording to %1.</source>
      <translation>מהירות הדיסק הקשיח/SSD אינה מספיקה להקלטה אל %1.</translation>
    </message>
    <message>
      <source>HDD/SSD disk &quot;%1&quot; is full. Disk contains too much data that is not managed by VMS.</source>
      <translation>הכונן הקשיח &quot;%1&quot; מלא. הכונן מכיל יותר מדי מידע שאינו מנוהל על ידי מערכת ההקלטה.</translation>
    </message>
    <message>
      <source>System disk &quot;%1&quot; is almost full.</source>
      <translation>דיסק המערכת &quot;%1&quot; כמעט מלא.</translation>
    </message>
    <message>
      <source>Archive backup failed: No available backup storages with sufficient free space</source>
      <translation>גיבוי ארכיון נכשל: אין כונני איחסון זמינים עם מספיק מקום פנוי</translation>
    </message>
    <message>
      <source>Archive backup failed: Target storage failure</source>
      <translation>גיבוי ארכיון נכשל: שגיאה בכונן הגיבוי</translation>
    </message>
    <message>
      <source>Archive backup failed: Source file open/read error</source>
      <translation>גיבוי ארכיון נכשל: לא ניתן לפתוח את הקבצים לקריאה</translation>
    </message>
    <message>
      <source>Archive backup failed: Target file create/write error</source>
      <translation>גיבוי ארכיון נכשל: לא ניתן ליצור קבצים לכתיבה</translation>
    </message>
    <message>
      <source>Archive backup failed: File catalog error</source>
      <translation>גיבוי ארכיון נכשל: שגיאה בקטלוג הקבצים</translation>
    </message>
    <message>
      <source>Archive backup finished, but is not fully completed because backup time is over. Data is backed up to %1</source>
      <translation>גיבוי ארכיון הסתיים, אך היא לא הושלם במלואן כי זמן הגיבוי נגמר. נתונים מגובים עד ל %1</translation>
    </message>
    <message>
      <source>Archive backup is successfully completed</source>
      <translation>גיבוי ארכיון הסתיים בהצלחה</translation>
    </message>
    <message>
      <source>Archive backup is canceled by user. Data is backed up to %1</source>
      <translation>גיבוי ארכיון בוטל על ידי משתמש. המידע גובה ל %1</translation>
    </message>
    <message>
      <source>Not enough licenses. Recording has been disabled on following devices:</source>
      <translation>אין מספיק רישיונות. ההקלטה הושבתה במכשירים הבאים:</translation>
    </message>
    <message>
      <source>Not enough licenses. Recording has been disabled on following cameras:</source>
      <translation>אין מספיק רישיונות. ההקלטה הושבתה במצלמות הבאות:</translation>
    </message>
    <message>
      <source>Not enough licenses. Recording has been disabled on following I/O modules:</source>
      <translation>אין מספיק רישיונות. ההקלטה הושבתה במודולי I / O הבאים:</translation>
    </message>
    <message>
      <source>start</source>
      <translation>התחל</translation>
    </message>
    <message>
      <source>stop</source>
      <translation>עצור</translation>
    </message>
    <message>
      <source>While %1</source>
      <translation>בזמן %1</translation>
    </message>
    <message>
      <source>On %1 %2</source>
      <translation>ב%1 %2</translation>
    </message>
    <message>
      <source>Trigger Name</source>
      <translation>שם מיתוג</translation>
    </message>
    <message>
      <source>Role</source>
      <translation>תפקיד</translation>
    </message>
    <message numerus="yes">
      <source>%n Users</source>
      <translation>
        <numerusform>%n משתמשים</numerusform>
        <numerusform>%n משתמשים</numerusform>
        <numerusform>%n משתמשים</numerusform>
        <numerusform>%n משתמשים</numerusform>
      </translation>
    </message>
    <message numerus="yes">
      <source>%n Roles</source>
      <translation>
        <numerusform>%n תפקידים</numerusform>
        <numerusform>%n תפקידים</numerusform>
        <numerusform>%n תפקידים</numerusform>
        <numerusform>%n תפקידים</numerusform>
      </translation>
    </message>
    <message>
      <source>All Administrators</source>
      <translation>כל מנהלי המערכת</translation>
    </message>
    <message>
      <source>All Users</source>
      <translation>כל המשתמשים</translation>
    </message>
    <message>
      <source>Select at least one user</source>
      <translation>בחר לפחות משתמש אחד</translation>
    </message>
    <message>
      <source>Soft Trigger</source>
      <translation>מיתוג תוכנתי</translation>
    </message>
    <message>
      <source>Soft Trigger %1 at %2</source>
      <translation>מיתוג תוכנתי %1 ב %2</translation>
    </message>
    <message>
      <source>Soft Trigger %1 has been activated multiple times</source>
      <translation>מיתוג תוכנתי %1 הופעל מספר פעמים</translation>
    </message>
    <message>
      <source>Send email</source>
      <translation>שלח דוא"ל</translation>
    </message>
    <message>
      <source>Acknowledge</source>
      <translation>אשר</translation>
    </message>
    <message>
      <source>Analytics Event</source>
      <translation>ארוע אנליטיקה</translation>
    </message>
    <message>
      <source>%1 at %2</source>
      <comment>Analytics Event at some camera</comment>
      <translation>%1 ב%2</translation>
    </message>
    <message>
<<<<<<< HEAD
      <source>Open layout</source>
      <translation>פתח את הפריסה</translation>
=======
      <source>Storage Issue</source>
      <translation type="unfinished">Storage Issue</translation>
    </message>
    <message>
      <source>Storage Issue at %1</source>
      <translation type="unfinished">Storage Issue at %1</translation>
    </message>
    <message>
      <source>Set to fullscreen</source>
      <translation type="unfinished">Set to fullscreen</translation>
    </message>
    <message>
      <source>Exit fullscreen</source>
      <translation type="unfinished">Exit fullscreen</translation>
>>>>>>> 9519744f
    </message>
  </context>
  <context>
    <name>utils::QnCameraNamesWatcher</name>
    <message>
      <source>Removed camera</source>
      <translation>מצלמה שהוסרה</translation>
    </message>
  </context>
</TS><|MERGE_RESOLUTION|>--- conflicted
+++ resolved
@@ -98,26 +98,6 @@
       <source>System Event</source>
       <comment>Shows that the bookmark was created by a system event</comment>
       <translation>אירוע מערכת</translation>
-    </message>
-    <message>
-      <source>System already bound to cloud (id %1)</source>
-      <translation>המערכת כבר קשורה לענן (id %1)</translation>
-    </message>
-    <message>
-      <source>Server is not connected to the Internet.</source>
-      <translation>השרת אינו מחובר לאינטרנט.</translation>
-    </message>
-    <message>
-      <source>Failed to save cloud credentials to local DB</source>
-      <translation>נכשלה שמירת אישורי ענן ל- DB המקומי</translation>
-    </message>
-    <message>
-      <source>Failed to save cloud owner to local DB</source>
-      <translation>שמירת הענן בעלים ל- DB המקומי נכשלה</translation>
-    </message>
-    <message>
-      <source>Could not connect to cloud: %1</source>
-      <translation>לא ניתן להתחבר לענן: %1</translation>
     </message>
   </context>
   <context>
@@ -867,6 +847,169 @@
     </message>
   </context>
   <context>
+    <name>QnTimeStrings</name>
+    <message>
+      <source>ms</source>
+      <comment>Suffix for displaying milliseconds</comment>
+      <translation>ms</translation>
+    </message>
+    <message>
+      <source>s</source>
+      <comment>Suffix for displaying seconds</comment>
+      <translation>s</translation>
+    </message>
+    <message>
+      <source>m</source>
+      <comment>Suffix for displaying minutes</comment>
+      <translation>m</translation>
+    </message>
+    <message>
+      <source>h</source>
+      <comment>Suffix for displaying hours</comment>
+      <translation>h</translation>
+    </message>
+    <message>
+      <source>d</source>
+      <comment>Suffix for displaying days</comment>
+      <translation>d</translation>
+    </message>
+    <message>
+      <source>w</source>
+      <comment>Suffix for displaying weeks</comment>
+      <translation>w</translation>
+    </message>
+    <message>
+      <source>M</source>
+      <comment>Suffix for displaying months</comment>
+      <translation>M</translation>
+    </message>
+    <message>
+      <source>y</source>
+      <comment>Suffix for displaying years</comment>
+      <translation>y</translation>
+    </message>
+    <message>
+      <source>msec</source>
+      <comment>Long suffix for displaying milliseconds</comment>
+      <translation>msec</translation>
+    </message>
+    <message>
+      <source>sec</source>
+      <comment>Long suffix for displaying seconds</comment>
+      <translation>שניות</translation>
+    </message>
+    <message>
+      <source>min</source>
+      <comment>Long suffix for displaying minutes</comment>
+      <translation>דקות</translation>
+    </message>
+    <message>
+      <source>hrs</source>
+      <comment>Long suffix for displaying hours</comment>
+      <translation>שעות</translation>
+    </message>
+    <message>
+      <source>days</source>
+      <comment>Long suffix for displaying days</comment>
+      <translation>ימים</translation>
+    </message>
+    <message>
+      <source>wks</source>
+      <comment>Long suffix for displaying weeks</comment>
+      <translation>wks</translation>
+    </message>
+    <message>
+      <source>mos</source>
+      <comment>Long suffix for displaying months</comment>
+      <translation>mos</translation>
+    </message>
+    <message>
+      <source>yrs</source>
+      <comment>Long suffix for displaying years</comment>
+      <translation>yrs</translation>
+    </message>
+    <message numerus="yes">
+      <source>milliseconds</source>
+      <comment>Full suffix for displaying milliseconds</comment>
+      <translation>
+        <numerusform>מילי שניות</numerusform>
+        <numerusform>מילי שניות</numerusform>
+        <numerusform>מילי שניות</numerusform>
+        <numerusform>מילי שניות</numerusform>
+      </translation>
+    </message>
+    <message numerus="yes">
+      <source>seconds</source>
+      <comment>Full suffix for displaying seconds</comment>
+      <translation>
+        <numerusform>שניות</numerusform>
+        <numerusform>שניות</numerusform>
+        <numerusform>שניות</numerusform>
+        <numerusform>שניות</numerusform>
+      </translation>
+    </message>
+    <message numerus="yes">
+      <source>minutes</source>
+      <comment>Full suffix for displaying minutes</comment>
+      <translation>
+        <numerusform>דקות</numerusform>
+        <numerusform>דקות</numerusform>
+        <numerusform>דקות</numerusform>
+        <numerusform>דקות</numerusform>
+      </translation>
+    </message>
+    <message numerus="yes">
+      <source>hours</source>
+      <comment>Full suffix for displaying hours</comment>
+      <translation>
+        <numerusform>שעות</numerusform>
+        <numerusform>שעות</numerusform>
+        <numerusform>שעות</numerusform>
+        <numerusform>שעות</numerusform>
+      </translation>
+    </message>
+    <message numerus="yes">
+      <source>days</source>
+      <comment>Full suffix for displaying days</comment>
+      <translation>
+        <numerusform>ימים</numerusform>
+        <numerusform>ימים</numerusform>
+        <numerusform>ימים</numerusform>
+        <numerusform>ימים</numerusform>
+      </translation>
+    </message>
+    <message numerus="yes">
+      <source>weeks</source>
+      <comment>Full suffix for displaying weeks</comment>
+      <translation>
+        <numerusform>שבועות</numerusform>
+        <numerusform>שבועות</numerusform>
+        <numerusform>שבועות</numerusform>
+        <numerusform>שבועות</numerusform>
+      </translation>
+    </message>
+    <message numerus="yes">
+      <source>months</source>
+      <comment>Full suffix for displaying months</comment>
+      <translation>
+        <numerusform>חודשים</numerusform>
+        <numerusform>חודשים</numerusform>
+        <numerusform>חודשים</numerusform>
+        <numerusform>חודשים</numerusform>
+      </translation>
+    </message>
+    <message numerus="yes">
+      <source>years</source>
+      <comment>Full suffix for displaying years</comment>
+      <translation>
+        <numerusform>שנים</numerusform>
+        <numerusform>שנים</numerusform>
+        <numerusform>שנים</numerusform>
+        <numerusform>שנים</numerusform>
+      </translation>
+    </message>
+  </context>
+  <context>
     <name>QnTranscoder</name>
     <message>
       <source>OpenCL transcoding is not implemented.</source>
@@ -1440,10 +1583,6 @@
       <translation>%1 ב%2</translation>
     </message>
     <message>
-<<<<<<< HEAD
-      <source>Open layout</source>
-      <translation>פתח את הפריסה</translation>
-=======
       <source>Storage Issue</source>
       <translation type="unfinished">Storage Issue</translation>
     </message>
@@ -1458,7 +1597,6 @@
     <message>
       <source>Exit fullscreen</source>
       <translation type="unfinished">Exit fullscreen</translation>
->>>>>>> 9519744f
     </message>
   </context>
   <context>
