<?xml version="1.0" encoding="utf-8"?>
<!DOCTYPE TS>
<TS version="2.1" language="he" sourcelanguage="en">
  <context>
    <name>Language</name>
    <message>
      <source>Language Name</source>
      <extracomment>Language name that will be displayed to user. Must not be empty.</extracomment>
      <translation>Hebrew - עברית</translation>
    </message>
  </context>
  <context>
    <name>MergeSystemsStatusStrings</name>
    <message>
      <source>The password or user name is invalid.</source>
      <translation>הסיסמה או שם המשתמש אינם חוקיים.</translation>
    </message>
    <message>
      <source>This user does not have permissions for the requested operation.</source>
      <translation>למשתמש זה אין הרשאות לפעולה המבוקשת.</translation>
    </message>
    <message>
      <source>Cannot create database backup.</source>
      <translation>לא ניתן ליצור גיבוי למסד נתונים.</translation>
    </message>
    <message>
      <source>System name is not configured yet.</source>
      <translation>שם המערכת עדיין לא מוגדר.</translation>
    </message>
    <message>
      <source>Unknown error.</source>
      <translation>שגיאה לא מוכרת.</translation>
    </message>
    <message>
      <source>You are about to merge Systems with Starter licenses.</source>
      <translation>אתה עומד למזג מערכות עם רישיונות Starter.</translation>
    </message>
    <message>
      <source>Only one Starter license is allowed per System, so the second license will be deactivated.</source>
      <translation>רק רשיון Starter אחד מותר לכל מערכת, כך שהרשיון השני יבוטל.</translation>
    </message>
    <message>
      <source>Merge anyway?</source>
      <translation>מיזוג בכל זאת?</translation>
    </message>
    <message>
      <source>System was not found.</source>
      <translation>המערכת לא נמצאה.</translation>
    </message>
    <message>
      <source>The discovered System %1 has an incompatible version %2.</source>
      <comment>%1 is name of System, %2 is version information</comment>
      <translation>למערכת %1 שהתגלתה יש גרסה שאינה תואמת %2.</translation>
    </message>
    <message>
      <source>The discovered System %1 is in safe mode.</source>
      <comment>%1 is name of System</comment>
      <translation>המערכת %1 שהתגלתה נמצאת במצב בטוח.</translation>
    </message>
    <message>
      <source>Could not configure the remote System %1.</source>
      <comment>%1 is name of System</comment>
      <translation>לא ניתן להגדיר את המערכת מרחוק %1.</translation>
    </message>
    <message>
      <source>New System</source>
      <translation>מערכת חדשה</translation>
    </message>
    <message>
      <source>The discovered System %1 is incompatible with the current System.</source>
      <comment>%1 is name of System</comment>
      <translation>מערכת %1 שהתגלתה אינה תואמת למערכת הנוכחית.</translation>
    </message>
    <message>
      <source>Cannot connect to the other System because current System is already connected to %1.</source>
      <comment>%1 is the cloud name (like Nx Cloud)</comment>
      <translation>אין אפשרות להתחבר למערכת השנייה מפני שהמערכת הנוכחית כבר מחוברת ל- %1.</translation>
    </message>
    <message>
      <source>%1 System can only be merged with non-%1. System name and password are taken from %1 System.</source>
<<<<<<< HEAD
      <comment>%1 is the short cloud name (like &apos;Cloud&apos;)</comment>
      <translation>%1 המערכת יכולה להיות ממוזגת רק עם לא%1. שם המערכת והסיסמה נלקחים מתוך %1 מערכת.</translation>
=======
      <comment>%1 is the short cloud name (like Cloud)</comment>
      <translation type="unfinished">%1 System can only be merged with non-%1. System name and password are taken from %1 System.</translation>
>>>>>>> 09236aa8
    </message>
    <message>
      <source>Both Systems are connected to %1. Merge is not allowed.</source>
      <comment>%1 is the cloud name (like Nx Cloud)</comment>
      <translation>שתי המערכות מחוברות ל- %1. המיזוג אסור.</translation>
    </message>
    <message>
      <source>These Systems are built with different %1 URL. Merge is not allowed.</source>
      <comment>%1 is the cloud name (like Nx Cloud)</comment>
      <translation>מערכות אלה בנויות עם כתובת אתר שונה של %1. המיזוג אסור.</translation>
    </message>
  </context>
  <context>
    <name>QObject</name>
    <message>
      <source>System Event</source>
      <comment>Shows that the bookmark was created by a system event</comment>
      <translation>אירוע מערכת</translation>
    </message>
    <message>
      <source>System already bound to cloud (id %1)</source>
      <translation>המערכת כבר קשורה לענן (id %1)</translation>
    </message>
    <message>
      <source>Server is not connected to the Internet.</source>
      <translation>השרת אינו מחובר לאינטרנט.</translation>
    </message>
    <message>
      <source>Failed to save cloud credentials to local DB</source>
      <translation>נכשלה שמירת אישורי ענן ל- DB המקומי</translation>
    </message>
    <message>
      <source>Failed to save cloud owner to local DB</source>
      <translation>שמירת הענן בעלים ל- DB המקומי נכשלה</translation>
    </message>
    <message>
      <source>Could not connect to cloud: %1</source>
      <translation>לא ניתן להתחבר לענן: %1</translation>
    </message>
  </context>
  <context>
    <name>QnCameraDiagnosticsErrorCodeStrings</name>
    <message>
      <source>OK</source>
      <translation>אישור</translation>
    </message>
    <message>
      <source>Server has been stopped.</source>
      <translation>השרת נעצר.</translation>
    </message>
    <message>
      <source>Media stream is opened but no media data was received.</source>
      <translation>זרם המדיה פתוח, אך לא התקבלו נתוני מדיה.</translation>
    </message>
    <message>
      <source>Unknown error. Please contact support.</source>
      <translation>שגיאה לא מוגדרת. אנא צור קשר עם התמיכה.</translation>
    </message>
    <message>
      <source>(unknown)</source>
      <translation>(לא ידוע)</translation>
    </message>
    <message>
      <source>Server %1 is not available.</source>
      <translation>שרת %1 איננו זמין.</translation>
    </message>
    <message>
      <source>Check that Server is up and running.</source>
      <translation>בדוק שהשרת זמין ופעיל.</translation>
    </message>
    <message>
      <source>Received bad response from Server %1: &quot;%2&quot;.</source>
      <translation>התקבלה תגובה לא תקינה מהשרת %1: &quot;%2&quot;.</translation>
    </message>
    <message>
      <source>Check if Server is up and has the proper version.</source>
      <translation>בדוק שהשרת זמין ומעודכן לגירסה הנדרשת.</translation>
    </message>
    <message>
      <source>Cannot connect to http port %1.</source>
      <translation>לא ניתן להתחבר ליציאת http %1.</translation>
    </message>
    <message>
      <source>Finally, try to update firmware. If the problem persists, please contact support.</source>
      <translation>לבסוף, נסה לעדכן את הקושחה. במידה והבעיה נמשכת, אנא צור קשר עם התמיכה.</translation>
    </message>
    <message>
      <source>Failed to configure parameter %1.</source>
      <translation>כשל בהגדרת הפרמטר %1.</translation>
    </message>
    <message>
      <source>Please contact support.</source>
      <translation>אנא צור קשר עם התמיכה.</translation>
    </message>
    <message>
      <source>An input/output error has occurred. OS message: &quot;%1&quot;.</source>
      <translation>שגיאת קלט/פלט אירעה. הודעת מערכת ההפעלה: &quot;%1&quot;.</translation>
    </message>
    <message>
      <source>Parameters:</source>
      <translation>פרמטרים:</translation>
    </message>
    <message>
      <source>Please try to reboot the device, then restore factory defaults on the web-page.</source>
      <translation>נסה לאתחל את ההתקן ולהחזירו להגדרות ברירת מחדל בגישה מהדפדפן.</translation>
    </message>
    <message>
      <source>Please try to reboot the camera, then restore factory defaults on the web-page.</source>
      <translation>נסה לאתחל את המצלמה ולהחזירה להגדרות ברירת מחדל בגישה מהדפדפן.</translation>
    </message>
    <message>
      <source>Make sure the device is plugged into the network. Try to reboot the device.</source>
      <translation>וודא שההתקן מחובר לרשת. נסה לאתחלו.</translation>
    </message>
    <message>
      <source>Make sure the camera is plugged into the network. Try to reboot the camera.</source>
      <translation>וודא שהמצלמה מחוברת לרשת. נסה לאתחלה.</translation>
    </message>
    <message>
      <source>Device request &quot;%1&quot; failed with error &quot;%2&quot;.</source>
      <translation>בקשת ההתקן &quot;%1&quot; נכשלה עם שגיאה &quot;%2&quot;.</translation>
    </message>
    <message>
      <source>Camera request &quot;%1&quot; failed with error &quot;%2&quot;.</source>
      <translation>בקשת המצלמה &quot;%1&quot; נכשלה עם שגיאה &quot;%2&quot;.</translation>
    </message>
    <message>
      <source>Unknown device issue.</source>
      <translation>בעיית התקן לא ידועה.</translation>
    </message>
    <message>
      <source>Unknown camera issue.</source>
      <translation>בעיית מצלמה לא ידועה.</translation>
    </message>
    <message>
      <source>Invalid data was received from the device %1.</source>
      <translation>מידע לא תקין התקבל מהתקן %1.</translation>
    </message>
    <message>
      <source>Invalid data was received from the camera %1.</source>
      <translation>מידע לא תקין התקבל ממצלמה %1.</translation>
    </message>
    <message>
      <source>Too many media errors. Please open device issues dialog for more details.</source>
      <translation>יותר מידי תקלות מדיה. פתח את חלון התקלות של ההתקן למידע נוסף.</translation>
    </message>
    <message>
      <source>Too many media errors. Please open camera issues dialog for more details.</source>
      <translation>יותר מידי תקלות מדיה. פתח את חלון התקלות של המצלמה למידע נוסף.</translation>
    </message>
    <message>
      <source>Camera plugin error. %1</source>
      <translation>שגיאת חיבור מצלמה. %1</translation>
    </message>
    <message>
      <source>Please try to reboot the I/O module, then restore factory defaults on the web-page.</source>
      <translation>יש לנסות לאתחל את מודול הקלט/פלט, לאחר מכן להחזיר את הגדרות היצרן בדף האינטרנט.</translation>
    </message>
    <message>
      <source>Make sure the I/O module is plugged into the network. Try to reboot the I/O module.</source>
      <translation>יש לוודא שמודול הקלט/פלט מחובר לרשת. נסה לאתחל את המודול.</translation>
    </message>
    <message>
      <source>I/O Module request &quot;%1&quot; failed with error &quot;%2&quot;.</source>
      <translation>בקשת התקן קלט/פלט &quot;%1&quot; נכשלה עם שגיאה &quot;%2&quot;.</translation>
    </message>
    <message>
      <source>Unknown I/O module issue.</source>
      <translation>שגיאת מודול קלט/פלט שאינה ידועה.</translation>
    </message>
    <message>
      <source>Invalid data was received from the I/O module %1.</source>
      <translation>מידע לא תקין התקבל ממודול קלט/פלט %1.</translation>
    </message>
    <message>
      <source>Too many media errors. Please open I/O module issues dialog for more details.</source>
      <translation>יותר מידי שגיאות מדיה. למידע נוסף פתח את חלון תקלות מודול הקלט/פלט.</translation>
    </message>
    <message>
      <source>Device initialization process is in progress.</source>
      <translation>כעת מתבצע תהליך איתחול ההתקן.</translation>
    </message>
    <message>
      <source>Camera initialization process is in progress.</source>
      <translation>כעת מתבצע תהליך איתחול המצלמה.</translation>
    </message>
    <message>
      <source>I/O Module initialization process is in progress.</source>
      <translation>כעת מתבצע תהליך איתחול מודול הקלט/פלט.</translation>
    </message>
    <message>
      <source>Make sure port %1 is accessible (e.g. forwarded).</source>
      <translation>וודא שפורט %1 נגישץ (כלומר שהוא מופנה).</translation>
    </message>
    <message>
      <source>If it does not help, restore factory defaults on the device web-page.</source>
      <translation>אם זה לא עוזר, שחזר את הגדרות ברירות המחדל של היצרן בדף האינטרנט של ההתקן.</translation>
    </message>
    <message>
      <source>If it does not help, restore factory defaults on the camera web-page.</source>
      <translation>אם זה לא עוזר, שחזר את הגדרות ברירות המחדל של היצרן בדף האינטרנט של המצלמה.</translation>
    </message>
    <message>
      <source>If it does not help, restore factory defaults on the I/O module web-page.</source>
      <translation>אם זה לא עוזר, שחזר את הגדרות ברירות המחדל של היצרן בדף האינטרנט של מודל קלט/פלט.</translation>
    </message>
    <message>
      <source>Cannot open media URL %1. Failed to connect to media port %2.</source>
      <translation>אין אפשרות לפתוח את כתובת האתר של המדיה %1. ההתחברות ליציאת המדיה נכשלה %2.</translation>
    </message>
    <message>
      <source>Cannot open media URL %1. Connection to port %2 was closed unexpectedly.</source>
      <translation>אין אפשרות לפתוח את כתובת האתר של המדיה %1. החיבור ליציאה %2 נסגר באופן בלתי צפוי.</translation>
    </message>
    <message>
      <source>Could not parse device response. URL %1, request name %2.</source>
      <translation>לא ניתן לנתח את תגובת המכשיר. כתובת אתר %1, שם הבקשה %2.</translation>
    </message>
    <message>
      <source>Could not parse camera response. URL %1, request name %2.</source>
      <translation>לא ניתן לנתח את תגובת המכשיר. כתובת אתר %1, שם הבקשה %2.</translation>
    </message>
    <message>
      <source>Could not parse I/O module response. URL %1, request name %2.</source>
      <translation>לא ניתן לנתח את תגובת מודול קלט/פלט. כתובת אתר %1, שם הבקשה %2.</translation>
    </message>
    <message>
      <source>No supported media tracks at URL %1.</source>
      <translation>אין רצועות מדיה נתמכות בכתובת האתר %1.</translation>
    </message>
    <message>
      <source>Not authorized. URL %1.</source>
      <translation>לא מורשה. כתובת אתר %1.</translation>
    </message>
    <message>
      <source>Cannot open media URL %1. Unsupported media protocol %2.</source>
      <translation>אין אפשרות לפתוח את כתובת המדיה %1. פרוטוקול מדיה לא נתמך %2.</translation>
    </message>
    <message>
      <source>Camera was restored from archive. Delete the camera and add it again to view Live video.</source>
      <translation>המצלמה שוחזרה מארכיון. מחק את המצלמה והוסף אותה שוב לתצוגת וידאו חי.</translation>
    </message>
    <message>
      <source>First, try to turn on recording (if it is off) and decrease fps in device settings (error &quot;%1&quot;).</source>
      <translation>ראשית, נסה להפעיל את ההקלטה (אם היא כבויה) ולהקטין את ה fps בהגדרות המכשיר (שגיאה &quot;%1&quot;).</translation>
    </message>
    <message>
      <source>First, try to turn on recording (if it is off) and decrease fps in camera settings (error &quot;%1&quot;).</source>
      <translation>ראשית, נסה להפעיל את ההקלטה (אם היא כבויה) ולהקטין את ה fps בהגדרות המצלמה (שגיאה &quot;%1&quot;).</translation>
    </message>
    <message>
      <source>First, try to turn on recording (if it is off) and decrease fps in I/O module settings (error &quot;%1&quot;).</source>
      <translation>ראשית, נסה להפעיל את ההקלטה (אם היא כבויה) ולהקטין את ה fps בהגדרות התקן הקלט/פלט (שגיאה &quot;%1&quot;).</translation>
    </message>
    <message>
      <source>Please update firmware. Minimal supported version is %1. Current version is %2</source>
      <translation>אנא עדכן קושחה. הגירסה הנתמכת המינימלית היא %1. גרסת הקושחה הגרסה הנוכחית היא %2</translation>
    </message>
  </context>
  <context>
    <name>QnFfmpegAudioTranscoder</name>
    <message>
      <source>Audio context was not specified.</source>
      <translation>לא צוין הקשר אודיו.</translation>
    </message>
    <message>
      <source>Could not find encoder for codec %1.</source>
      <translation>לא נמצא מקודד לקודק %1.</translation>
    </message>
    <message>
      <source>Could not initialize audio encoder.</source>
      <translation>לא ניתן להפעיל את מקודד האודיו.</translation>
    </message>
    <message>
      <source>Could not initialize audio decoder.</source>
      <translation>לא ניתן לאתחל את מקודד האודיו.</translation>
    </message>
    <message>
      <source>Could not find decoder for codec %1.</source>
      <translation>לא נמצא מקודד לקודק %1.</translation>
    </message>
    <message>
      <source>Could not initialize resampling context, error code: %1</source>
      <translation>לא ניתן לאתחל את הדגימה, קוד שגיאה: %1</translation>
    </message>
    <message>
      <source>Could not allocate sample buffers, error code: %1</source>
      <translation>לא ניתן להקצות מאגרי מדגם, קוד שגיאה: %1</translation>
    </message>
    <message>
      <source>Could not send audio frame to encoder, Error code: %1.</source>
      <translation>לא ניתן לשלוח מסגרת שמע למפענח, קוד שגיאה: %1.</translation>
    </message>
    <message>
      <source>Could not receive audio packet from encoder, Error code: %1.</source>
      <translation>לא ניתן היה לקבל חבילת שמע מהמקודד, קוד שגיאה: %1.</translation>
    </message>
    <message>
      <source>Could not receive audio frame from decoder, Error code: %1.</source>
      <translation>לא יכול לקבל מסגרת שמע מהמפענח, קוד שגיאה: %1.</translation>
    </message>
  </context>
  <context>
    <name>QnFfmpegTranscoder</name>
    <message>
      <source>Container %1 was not found in FFMPEG library.</source>
      <translation>מעטפת %1 לא נמצא בספריית FFMPEG.</translation>
    </message>
    <message>
      <source>Could not create output context for format %1.</source>
      <translation>לא ניתן ליצור הקשר פלט לפורמט %1.</translation>
    </message>
    <message>
      <source>Could not allocate output stream for recording.</source>
      <translation>לא ניתן להקצות זרם פלט להקלטה.</translation>
    </message>
    <message>
      <source>Could not perform direct stream copy because frame size is undefined.</source>
      <translation>לא ניתן לבצע העתקת זרם ישירה בגלל שגודל המסגרת איננו מוגדר.</translation>
    </message>
    <message>
      <source>Could not find codec %1.</source>
      <translation>הקודק %1 לא נמצא.</translation>
    </message>
    <message>
      <source>Video or audio codec is incompatible with container %1.</source>
      <translation>קידוד הוידאו/אודיו אינו תואם למעטפת %1.</translation>
    </message>
  </context>
  <context>
    <name>QnFfmpegVideoTranscoder</name>
    <message>
      <source>Could not find encoder for codec %1.</source>
      <translation>לא נמצא מקודד לקודק %1.</translation>
    </message>
    <message>
      <source>Could not initialize video encoder.</source>
      <translation>לא ניתן לאתחל את מקודד הוידאו.</translation>
    </message>
  </context>
  <context>
    <name>QnLicense</name>
    <message>
      <source>Analog</source>
      <translation>אנלוגי</translation>
    </message>
    <message>
      <source>Professional</source>
      <translation>מקצועי</translation>
    </message>
    <message>
      <source>Edge</source>
      <translation>קצה</translation>
    </message>
    <message>
      <source>Vmax</source>
      <translation>Vmax</translation>
    </message>
    <message>
      <source>Video Wall</source>
      <translation>קיר וידאו</translation>
    </message>
    <message>
      <source>I/O Module</source>
      <translation>מודול קלט/פלט</translation>
    </message>
    <message>
      <source>Start</source>
      <translation>התחל</translation>
    </message>
    <message>
      <source>Analog Encoder</source>
      <translation>מקודד אנלוגי</translation>
    </message>
    <message>
      <source>Analog Licenses</source>
      <translation>רשיונות אנלוגיים</translation>
    </message>
    <message>
      <source>Professional Licenses</source>
      <translation>רשיונות מקצועיים</translation>
    </message>
    <message>
      <source>Edge Licenses</source>
      <translation>רשיונות Edge</translation>
    </message>
    <message>
      <source>Vmax Licenses</source>
      <translation>רשיונות Vmax</translation>
    </message>
    <message>
      <source>Analog Encoder Licenses</source>
      <translation>רשיונות מקודד אנלוגי</translation>
    </message>
    <message>
      <source>Video Wall Licenses</source>
      <translation>רשיונות קיר וידאו</translation>
    </message>
    <message>
      <source>I/O Module Licenses</source>
      <translation>רשיונות מודול קלט/פלט</translation>
    </message>
    <message>
      <source>Start Licenses</source>
      <translation>רשיונות Start</translation>
    </message>
    <message>
      <source>Invalid</source>
      <translation>לא תקין</translation>
    </message>
    <message>
      <source>Invalid Licenses</source>
      <translation>רשיונות שאינם תקינים</translation>
    </message>
    <message>
      <source>Free</source>
      <translation>פנוי</translation>
    </message>
    <message>
      <source>Free license</source>
      <translation>רישיון חינם</translation>
    </message>
    <message>
      <source>Time</source>
      <translation>שעה</translation>
    </message>
    <message>
      <source>Time Licenses</source>
      <translation>רישיונות זמניים</translation>
    </message>
    <message>
      <source>Bridge</source>
      <translation>Bridge</translation>
    </message>
    <message>
      <source>Bridge Licenses</source>
      <translation>רישיונות Bridge</translation>
    </message>
  </context>
  <context>
    <name>QnLicenseUsageHelper</name>
    <message numerus="yes">
      <source>%n %2 are used out of %1.</source>
      <translation>
        <numerusform>מתוך %1, %n %2 נמצא בשימוש.</numerusform>
        <numerusform>מתוך %1, %n %2 נמצא בשימוש.</numerusform>
        <numerusform>מתוך %1, %n %2 נמצא בשימוש.</numerusform>
        <numerusform>מתוך %1, %n %2 נמצא בשימוש.</numerusform>
      </translation>
    </message>
    <message numerus="yes">
      <source>%n %2 will be used out of %1.</source>
      <translation>
        <numerusform>מתוך %1, יתבצע שימוש ב%n %2.</numerusform>
        <numerusform>מתוך %1, יתבצע שימוש ב%n %2.</numerusform>
        <numerusform>מתוך %1, יתבצע שימוש ב%n %2.</numerusform>
        <numerusform>מתוך %1, יתבצע שימוש ב%n %2.</numerusform>
      </translation>
    </message>
    <message numerus="yes">
      <source>Activate %n more %1.</source>
      <translation>
        <numerusform>הפעל %n עוד %1.</numerusform>
        <numerusform>הפעל %n עוד %1.</numerusform>
        <numerusform>הפעל %n עוד %1.</numerusform>
        <numerusform>הפעל %n עוד %1.</numerusform>
      </translation>
    </message>
    <message numerus="yes">
      <source>%n more %1 will be used.</source>
      <translation>
        <numerusform>ישתמשו ב %n %1 נוספים.</numerusform>
        <numerusform>ישתמשו ב %n %1 נוספים.</numerusform>
        <numerusform>ישתמשו ב %n %1 נוספים.</numerusform>
        <numerusform>ישתמשו ב %n %1 נוספים.</numerusform>
      </translation>
    </message>
  </context>
  <context>
    <name>QnLicenseValidator</name>
    <message>
      <source>Invalid signature</source>
      <translation>החתימה איננה תקינה</translation>
    </message>
    <message>
      <source>Invalid customization</source>
      <translation>ההתאמה האישית אינה תקינה</translation>
    </message>
    <message>
      <source>License is expired</source>
      <translation>תוקף הרשיון פג</translation>
    </message>
    <message>
      <source>Invalid type</source>
      <translation>סוג שגוי</translation>
    </message>
    <message>
      <source>Only single license is allowed for this device</source>
      <translation>רשיון אחד בלבד מותר למכשיר זה</translation>
    </message>
    <message>
      <source>This license type requires higher software version</source>
      <translation>סוג רישיון זה מחייב גרסת תוכנה גבוהה יותר</translation>
    </message>
    <message>
      <source>Unknown error</source>
      <translation>שגיאה לא מוכרת</translation>
    </message>
    <message>
      <source>Server with matching Hardware ID not found</source>
      <translation>לא נמצא שרת עם מזהה חומרה תואם</translation>
    </message>
  </context>
  <context>
    <name>QnLocalSystemDescription</name>
    <message>
      <source>New Server</source>
      <translation>שרת חדש</translation>
    </message>
  </context>
  <context>
    <name>QnResourceNameStrings</name>
    <message numerus="yes">
      <source>%n Camera(s)</source>
      <translation>
        <numerusform>מצלמה %n</numerusform>
        <numerusform>%n מצלמות</numerusform>
        <numerusform>%n מצלמות</numerusform>
        <numerusform>%n מצלמות</numerusform>
      </translation>
    </message>
    <message numerus="yes">
      <source>%n camera(s)</source>
      <translation>
        <numerusform>מצלמה %n</numerusform>
        <numerusform>%n מצלמות</numerusform>
        <numerusform>%n מצלמות</numerusform>
        <numerusform>%n מצלמות</numerusform>
      </translation>
    </message>
    <message numerus="yes">
      <source>%n Device(s)</source>
      <translation>
        <numerusform>מכשיר %n</numerusform>
        <numerusform>%n מכשירים</numerusform>
        <numerusform>%n התקנים</numerusform>
        <numerusform>%n התקנים</numerusform>
      </translation>
    </message>
    <message numerus="yes">
      <source>%n device(s)</source>
      <translation>
        <numerusform>%n מכשירים</numerusform>
        <numerusform>%n מכשירים</numerusform>
        <numerusform>%n מכשירים</numerusform>
        <numerusform>%n מכשירים</numerusform>
      </translation>
    </message>
    <message>
      <source>Cameras</source>
      <translation>מצלמות</translation>
    </message>
    <message>
      <source>cameras</source>
      <translation>מצלמות</translation>
    </message>
    <message>
      <source>Camera</source>
      <translation>מצלמה</translation>
    </message>
    <message>
      <source>camera</source>
      <translation>מצלמה</translation>
    </message>
    <message>
      <source>Devices</source>
      <translation>מכשירים</translation>
    </message>
    <message>
      <source>devices</source>
      <translation>מכשירים</translation>
    </message>
    <message>
      <source>Device</source>
      <translation>מכשיר</translation>
    </message>
    <message>
      <source>device</source>
      <translation>מכשיר</translation>
    </message>
    <message numerus="yes">
      <source>%n I/O Module(s)</source>
      <translation>
        <numerusform>%n מודול קלט/פלט אחד</numerusform>
        <numerusform>%n מודול קלט/פלט אחד</numerusform>
        <numerusform>%n מודול קלט/פלט אחד</numerusform>
        <numerusform>%n מודול קלט/פלט אחד</numerusform>
      </translation>
    </message>
    <message numerus="yes">
      <source>%n I/O module(s)</source>
      <translation>
        <numerusform>%n שגיאה בכתיבת קובץ. אין מספיק מקום פנוי</numerusform>
        <numerusform>%n שגיאה בכתיבת קובץ. אין מספיק מקום פנוי</numerusform>
        <numerusform>%n שגיאה בכתיבת קובץ. אין מספיק מקום פנוי</numerusform>
        <numerusform>%n שגיאה בכתיבת קובץ. אין מספיק מקום פנוי</numerusform>
      </translation>
    </message>
    <message>
      <source>I/O Modules</source>
      <translation>מודולי קלט/פלט</translation>
    </message>
    <message>
      <source>I/O modules</source>
      <translation>מודולי קלט פלט</translation>
    </message>
    <message>
      <source>I/O Module</source>
      <translation>מודול קלט/פלט</translation>
    </message>
    <message>
      <source>I/O module</source>
      <translation>מודול קלט/פלט</translation>
    </message>
  </context>
  <context>
    <name>QnSignHelper</name>
    <message>
      <source>Unknown</source>
      <translation>לא ידוע</translation>
    </message>
    <message>
      <source>FREE License</source>
      <translation>רשיון חינמי</translation>
    </message>
    <message>
      <source>Licensed To: %1</source>
      <translation>מורשה ל: %1</translation>
    </message>
    <message>
      <source>Watermark: %1</source>
      <translation>סימן מים: %1</translation>
    </message>
    <message>
      <source>Time License</source>
      <translation>רישיון זמני</translation>
    </message>
    <message>
      <source>Hardware ID: %1</source>
      <translation>מזהה חומרה: %1</translation>
    </message>
  </context>
  <context>
    <name>QnStreamQualityStrings</name>
    <message>
      <source>Lowest</source>
      <translation>הנמוכה ביותר</translation>
    </message>
    <message>
      <source>Low</source>
      <translation>נמוך</translation>
    </message>
    <message>
      <source>Medium</source>
      <translation>בינונית</translation>
    </message>
    <message>
      <source>High</source>
      <translation>גבוה</translation>
    </message>
    <message>
      <source>Best</source>
      <translation>הטוב ביותר</translation>
    </message>
    <message>
      <source>Preset</source>
      <translation>פריסט</translation>
    </message>
    <message>
      <source>Undefined</source>
      <translation>לא מוגדר</translation>
    </message>
    <message>
      <source>Lst</source>
      <extracomment>Short for &apos;Lowest&apos;</extracomment>
      <translation>הנמוכה ביותר</translation>
    </message>
    <message>
      <source>Lo</source>
      <extracomment>Short for &apos;Low&apos;</extracomment>
      <translation>נמוכה</translation>
    </message>
    <message>
      <source>Me</source>
      <extracomment>Short for &apos;Medium&apos;</extracomment>
      <translation>בינונית</translation>
    </message>
    <message>
      <source>Hi</source>
      <extracomment>Short for &apos;High&apos;</extracomment>
      <translation>גבוהה</translation>
    </message>
    <message>
      <source>Bst</source>
      <extracomment>Short for &apos;Best&apos;</extracomment>
      <translation>מיטבית</translation>
    </message>
    <message>
      <source>Ps</source>
      <extracomment>Short for &apos;Preset&apos;</extracomment>
      <translation>פריסט</translation>
    </message>
  </context>
  <context>
    <name>QnStreamRecorder</name>
    <message>
      <source>Corresponding container in FFMPEG library was not found.</source>
      <translation>המעטפת המתאימה בספריית FFMPEG לא נמצאה.</translation>
    </message>
    <message>
      <source>Could not create output file for video recording.</source>
      <translation>יצירת קובץ פלט להקלטת הוידאו נכשלה.</translation>
    </message>
    <message>
      <source>Could not allocate output stream for recording.</source>
      <translation>לא ניתן להקצות זרם פלט להקלטה.</translation>
    </message>
    <message>
      <source>Could not allocate output audio stream.</source>
      <translation>לא ניתן להקצות זרם פלט.</translation>
    </message>
    <message>
      <source>Invalid audio codec information.</source>
      <translation>מידע קודק אודיו שגוי.</translation>
    </message>
    <message>
      <source>Video or audio codec is incompatible with the selected format.</source>
      <translation>קודק הוידאו/אודיו אינו תואם לפורמט שנבחר.</translation>
    </message>
    <message>
      <source>File write error. Not enough free space.</source>
      <translation>שגיאה בכתיבת קובץ. אין מספיק מקום פנוי.</translation>
    </message>
    <message>
      <source>Invalid resource type for data export.</source>
      <translation>סוג משאב לא חוקי לייצוא נתונים.</translation>
    </message>
    <message>
      <source>No data exported.</source>
      <translation>ייצוא נתונים לא בוצע.</translation>
    </message>
  </context>
  <context>
    <name>QnSystemDescription</name>
    <message>
      <source>Unnamed System</source>
      <translation>מערכת ללא שם</translation>
    </message>
  </context>
  <context>
    <name>QnTCPConnectionProcessor</name>
    <message>
      <source>OK</source>
      <translation>אישור</translation>
    </message>
    <message>
      <source>Not Found</source>
      <translation>לא נמצא</translation>
    </message>
    <message>
      <source>Not Implemented</source>
      <translation>לא מיושם</translation>
    </message>
    <message>
      <source>Unsupported Transport</source>
      <translation>תעבורה שאינה נתמכת</translation>
    </message>
    <message>
      <source>Internal Server Error</source>
      <translation>שגיאת שרת פנימית</translation>
    </message>
    <message>
      <source>Invalid Parameter</source>
      <translation>פרמטר לא תקין</translation>
    </message>
  </context>
  <context>
    <name>QnTranscoder</name>
    <message>
      <source>OpenCL transcoding is not implemented.</source>
      <translation>קידוד מחדש על ידי OpenCL אינו מיושם.</translation>
    </message>
    <message>
      <source>Unknown transcoding method.</source>
      <translation>שיטת המרה לא מוכרת.</translation>
    </message>
    <message>
      <source>OpenCLTranscode is not implemented.</source>
      <translation>קידוד מחדש על ידי OpenCL אינו מיושם.</translation>
    </message>
    <message>
      <source>Unknown transcode method</source>
      <translation>שיטת המרה לא מוכרת</translation>
    </message>
  </context>
  <context>
    <name>QnUserRolesManager</name>
    <message>
      <source>Owner</source>
      <translation>בעלים</translation>
    </message>
    <message>
      <source>Administrator</source>
      <translation>מנהל</translation>
    </message>
    <message>
      <source>Advanced Viewer</source>
      <translation>צופה מתקדם</translation>
    </message>
    <message>
      <source>Viewer</source>
      <translation>צופה</translation>
    </message>
    <message>
      <source>Live Viewer</source>
      <translation>צופה בשידור חי</translation>
    </message>
    <message>
      <source>Custom Role</source>
      <translation>תפקיד מותאם אישית</translation>
    </message>
    <message>
      <source>Custom</source>
      <translation>התאמה אישית</translation>
    </message>
    <message>
      <source>Can manage all cameras and bookmarks.</source>
      <translation>יכול לנהל את כל המצלמות והסימניות.</translation>
    </message>
    <message>
      <source>Can view all cameras and export video.</source>
      <translation>יכול לצפות בכל המצלמות ולייצא וידאו.</translation>
    </message>
    <message>
      <source>Can view live video from all cameras.</source>
      <translation>יכול לצפות בוידאו חי מכל המצלמות.</translation>
    </message>
    <message>
      <source>Custom user role.</source>
      <translation>תפקיד משתמש מותאם אישית.</translation>
    </message>
    <message>
      <source>Custom permissions.</source>
      <translation>הרשאות מותאמות אישית.</translation>
    </message>
    <message>
      <source>Has access to whole System and can do everything.</source>
      <translation>יש גישה לכל המערכת ויכול לעשות כל פעולה.</translation>
    </message>
    <message>
      <source>Has access to whole System and can manage it. Can create users.</source>
      <translation>יש גישה לכל המערכת ויכול לנהל את זה. יכול ליצור משתמשים.</translation>
    </message>
  </context>
  <context>
    <name>nx::vms::event::StringsHelper</name>
    <message>
      <source>Bookmark</source>
      <translation>סימניה</translation>
    </message>
    <message>
      <source>Panic recording</source>
      <translation>הקלטת מצוקה</translation>
    </message>
    <message>
      <source>Write to log</source>
      <translation>כתוב לתיעוד</translation>
    </message>
    <message>
      <source>Show notification</source>
      <translation>הצג התראה</translation>
    </message>
    <message>
      <source>Repeat sound</source>
      <translation>חזור על צליל</translation>
    </message>
    <message>
      <source>Play sound</source>
      <translation>השמע צליל</translation>
    </message>
    <message>
      <source>Speak</source>
      <translation>דבר (אנגלית בלבד)</translation>
    </message>
    <message>
      <source>Execute PTZ preset</source>
      <translation>הפעל פריסט בממונעת</translation>
    </message>
    <message>
      <source>Show text overlay</source>
      <translation>הצג שכבת טקסט</translation>
    </message>
    <message>
      <source>Show on Alarm Layout</source>
      <translation>הצג בפריסת אזעקה</translation>
    </message>
    <message>
      <source>Do HTTP request</source>
      <translation>בצע בקשת HTTP</translation>
    </message>
    <message>
      <source>Device output</source>
      <translation>יציאת התקן</translation>
    </message>
    <message>
      <source>Camera output</source>
      <translation>יציאת מצלמה</translation>
    </message>
    <message>
      <source>Device recording</source>
      <translation>הקלטת התקן</translation>
    </message>
    <message>
      <source>Camera recording</source>
      <translation>הקלטת מצלמה</translation>
    </message>
    <message>
      <source>Generic Event</source>
      <translation>אירוע כללי</translation>
    </message>
    <message numerus="yes">
      <source>Motion on Cameras</source>
      <translation>
        <numerusform>תנועה במצלמות</numerusform>
        <numerusform>תנועה במצלמות</numerusform>
        <numerusform>תנועה במצלמות</numerusform>
        <numerusform>תנועה במצלמות</numerusform>
      </translation>
    </message>
    <message>
      <source>Storage Failure</source>
      <translation>כשל באחסון</translation>
    </message>
    <message>
      <source>Network Issue</source>
      <translation>בעיית רשת</translation>
    </message>
    <message>
      <source>Server Failure</source>
      <translation>כשל שרת</translation>
    </message>
    <message>
      <source>Server Conflict</source>
      <translation>קונפליקט בשרת</translation>
    </message>
    <message>
      <source>Server Started</source>
      <translation>השרת הופעל</translation>
    </message>
    <message>
      <source>License Issue</source>
      <translation>בעיית רשיון</translation>
    </message>
    <message>
      <source>Archive backup finished</source>
      <translation>גיבוי ארכיון הסתיים</translation>
    </message>
    <message>
      <source>Any Server Issue</source>
      <translation>כל בעיית שרת</translation>
    </message>
    <message>
      <source>Any Event</source>
      <translation>כל אירוע</translation>
    </message>
    <message numerus="yes">
      <source>Input Signal on Devices</source>
      <translation>
        <numerusform>אות קלט על המכשירים</numerusform>
        <numerusform>אות קלט על המכשירים</numerusform>
        <numerusform>אות קלט על המכשירים</numerusform>
        <numerusform>אות קלט על המכשירים</numerusform>
      </translation>
    </message>
    <message numerus="yes">
      <source>Input Signal on Cameras</source>
      <translation>
        <numerusform>אות קלט במצלמות</numerusform>
        <numerusform>אות קלט במצלמות</numerusform>
        <numerusform>אות קלט במצלמות</numerusform>
        <numerusform>אות קלט במצלמות</numerusform>
      </translation>
    </message>
    <message numerus="yes">
      <source>Devices Disconnected</source>
      <translation>
        <numerusform>התקנים מנותקים</numerusform>
        <numerusform>התקנים מנותקים</numerusform>
        <numerusform>התקנים מנותקים</numerusform>
        <numerusform>התקנים מנותקים</numerusform>
      </translation>
    </message>
    <message numerus="yes">
      <source>Cameras Disconnected</source>
      <translation>
        <numerusform>מצלמות מנותקות</numerusform>
        <numerusform>מצלמות מנותקות</numerusform>
        <numerusform>מצלמות מנותקות</numerusform>
        <numerusform>מצלמות מנותקות</numerusform>
      </translation>
    </message>
    <message numerus="yes">
      <source>Devices IP Conflict</source>
      <translation>
        <numerusform>התנגשות כתובות בהתקנים</numerusform>
        <numerusform>התנגשות IP בהתקנים</numerusform>
        <numerusform>התנגשות IP בהתקנים</numerusform>
        <numerusform>התנגשות IP בהתקנים</numerusform>
      </translation>
    </message>
    <message numerus="yes">
      <source>Cameras IP Conflict</source>
      <translation>
        <numerusform>התנגשות כתובות במצלמות</numerusform>
        <numerusform>התנגשות IP במצלמות</numerusform>
        <numerusform>התנגשות IP במצלמות</numerusform>
        <numerusform>התנגשות IP במצלמות</numerusform>
      </translation>
    </message>
    <message>
      <source>Any Device Issue</source>
      <translation>כל בעיה בהתקן</translation>
    </message>
    <message>
      <source>Any Camera Issue</source>
      <translation>כל בעיה במצלמה</translation>
    </message>
    <message>
      <source>Undefined event has occurred on %1</source>
      <translation>אירוע שאיננו מוגדר אירע ב%1</translation>
    </message>
    <message>
      <source>Device %1 was disconnected</source>
      <translation>התקן %1 נותק</translation>
    </message>
    <message>
      <source>Camera %1 was disconnected</source>
      <translation>מצלמה %1 נותקה</translation>
    </message>
    <message>
      <source>I/O Module %1 was disconnected</source>
      <translation>מודול קלט/פלט %1 התנתק</translation>
    </message>
    <message>
      <source>Input on %1</source>
      <translation>קלט ב%1</translation>
    </message>
    <message>
      <source>Motion on %1</source>
      <translation>תנועה ב%1</translation>
    </message>
    <message>
      <source>Storage Failure at %1</source>
      <translation>שגיאת אחסון ב%1</translation>
    </message>
    <message>
      <source>Network Issue at %1</source>
      <translation>בעיית רשת ב%1</translation>
    </message>
    <message>
      <source>Server &quot;%1&quot; Failure</source>
      <translation>תקלה בשרת "%1"</translation>
    </message>
    <message>
      <source>Device IP Conflict at %1</source>
      <comment>Device IP Conflict at &lt;server_name&gt;</comment>
      <translation>קונפליקט כתובת רשת של התקן ב %1</translation>
    </message>
    <message>
      <source>Camera IP Conflict at %1</source>
      <comment>Camera IP Conflict at &lt;server_name&gt;</comment>
      <translation>קונפליקט כתובת רשת של מצלמה ב %1</translation>
    </message>
    <message>
      <source>Server &quot;%1&quot; Conflict</source>
      <translation>קונפליקט בשרת "%1"</translation>
    </message>
    <message>
      <source>Server &quot;%1&quot; Started</source>
      <translation>שרת &quot;%1&quot; הופעל</translation>
    </message>
    <message>
      <source>Server &quot;%1&quot; has a license problem</source>
      <translation>לשרת &quot;%1&quot; יש בעיית רישוי</translation>
    </message>
    <message>
      <source>Server &quot;%1&quot; has finished an archive backup</source>
      <translation>שרת &quot;%1&quot; סיים גיבוי ארכיון</translation>
    </message>
    <message>
      <source>Generic Event at %1</source>
      <translation>אירוע כללי ב %1</translation>
    </message>
    <message>
      <source>An unknown event has occurred</source>
      <translation>אירוע לא מוגדר אירע</translation>
    </message>
    <message>
      <source>Multiple %1 events have occured</source>
      <translation>התרחשו אירועים מרובים של %1</translation>
    </message>
    <message>
      <source>Event: %1</source>
      <translation>אירוע: %1</translation>
    </message>
    <message>
      <source>Source: %1</source>
      <translation>מקור: %1</translation>
    </message>
    <message>
      <source>Caption: %1</source>
      <translation>כתובית: %1</translation>
    </message>
    <message>
      <source>Input Port: %1</source>
      <translation>פורט כניסה: %1</translation>
    </message>
    <message>
      <source>Reason: %1</source>
      <translation>סיבה: %1</translation>
    </message>
    <message>
      <source>Conflicting Address: %1</source>
      <translation>קונפליקט בכתובת: %1</translation>
    </message>
    <message>
      <source>MAC #%1: %2</source>
      <extracomment>MAC #2: D0-50-99-38-1E-12</extracomment>
      <translation>MAC #%1: %2</translation>
    </message>
    <message>
      <source>Conflicting Server #%1: %2</source>
      <extracomment>Conflicting Server #5: 10.0.2.1</extracomment>
      <translation>שרת ההתנגשות #%1: %2</translation>
    </message>
    <message>
      <source>Conflicting Server: %1</source>
      <translation>שרת ההתנגשות: %1</translation>
    </message>
    <message>
      <source>Trigger: %1</source>
      <translation>מיתוג: %1</translation>
    </message>
    <message>
      <source>%2 &lt;b&gt;%1&lt;/b&gt;</source>
      <comment>%1 means time, %2 means date</comment>
      <translation type="unfinished">%2 &lt;b&gt;%1&lt;/b&gt;</translation>
    </message>
    <message numerus="yes">
      <source>%n times, first: %2 &lt;b&gt;%1&lt;/b&gt;</source>
      <comment>%1 means time, %2 means date</comment>
      <translation>
        <numerusform>%n פעמים, ראשון: %2 &lt;b&gt;%1&lt;/b&gt;</numerusform>
        <numerusform>%n פעמים, ראשון: %2 &lt;b&gt;%1&lt;/b&gt;</numerusform>
        <numerusform>%n פעמים, ראשון: %2 &lt;b&gt;%1&lt;/b&gt;</numerusform>
        <numerusform>%n פעמים, ראשון: %2 &lt;b&gt;%1&lt;/b&gt;</numerusform>
      </translation>
    </message>
    <message>
      <source>Time: %1 on %2</source>
      <comment>%1 means time, %2 means date</comment>
      <translation>מועד: %1 ב%2</translation>
    </message>
    <message numerus="yes">
      <source>First occurrence: %1 on %2 (%n times total)</source>
      <comment>%1 means time, %2 means date</comment>
      <translation>
        <numerusform>אירע לראשונה: %1 ב %2 (בסך הכל %n פעמים)</numerusform>
        <numerusform>אירע לראשונה: %1 ב %2 (בסך הכל %n פעמים)</numerusform>
        <numerusform>אירע לראשונה: %1 ב %2 (בסך הכל %n פעמים)</numerusform>
        <numerusform>אירע לראשונה: %1 ב %2 (בסך הכל %n פעמים)</numerusform>
      </translation>
    </message>
    <message numerus="yes">
      <source>No data received during last %n seconds.</source>
      <translation>
        <numerusform>לא התקבל מידע ב%n השניות האחרונות.</numerusform>
        <numerusform>לא התקבל מידע ב%n השניות האחרונות.</numerusform>
        <numerusform>לא התקבל מידע ב%n השניות האחרונות.</numerusform>
        <numerusform>לא התקבל מידע ב%n השניות האחרונות.</numerusform>
      </translation>
    </message>
    <message>
      <source>Connection to device was unexpectedly closed.</source>
      <translation>החיבור להתקן נסגר באופן בלתי צפוי.</translation>
    </message>
    <message>
      <source>Connection to camera (primary stream) was unexpectedly closed.</source>
      <translation>החיבור למצלמה (תזרים ראשי) נסגר באופן בלתי צפוי.</translation>
    </message>
    <message>
      <source>Connection to camera (secondary stream) was unexpectedly closed.</source>
      <translation>החיבור למצלמה (תזרים משני) נסגר באופן בלתי צפוי.</translation>
    </message>
    <message>
      <source>RTP packet loss detected, prev seq.=%1 next seq.=%2.</source>
      <translation>זוהה איבוד מנת RTP, רצף קודם=%1 הרצף הבא=%2.</translation>
    </message>
    <message>
      <source>RTP packet loss detected.</source>
      <translation>זוהה איבוד מנת RTP.</translation>
    </message>
    <message>
      <source>Device does not respond to network requests.</source>
      <translation>ההתקן אינו מגיב לבקשות רשת.</translation>
    </message>
    <message>
      <source>Connection to server is lost.</source>
      <translation>החיבור לשרת אבד.</translation>
    </message>
    <message>
      <source>Server stopped unexpectedly.</source>
      <translation>השרת נעצר באופן בלתי צפוי.</translation>
    </message>
    <message>
      <source>I/O error has occurred at %1.</source>
      <translation>שגיאת קלט/פלט אירעה ב%1.</translation>
    </message>
    <message>
      <source>Not enough HDD/SSD speed for recording to %1.</source>
      <translation>מהירות הדיסק הקשיח/SSD אינה מספיקה להקלטה אל %1.</translation>
    </message>
    <message>
      <source>HDD/SSD disk &quot;%1&quot; is full. Disk contains too much data that is not managed by VMS.</source>
      <translation>הכונן הקשיח &quot;%1&quot; מלא. הכונן מכיל יותר מדי מידע שאינו מנוהל על ידי מערכת ההקלטה.</translation>
    </message>
    <message>
      <source>System disk &quot;%1&quot; is almost full.</source>
      <translation>דיסק המערכת &quot;%1&quot; כמעט מלא.</translation>
    </message>
    <message>
      <source>Archive backup failed: No available backup storages with sufficient free space</source>
      <translation>גיבוי ארכיון נכשל: אין כונני איחסון זמינים עם מספיק מקום פנוי</translation>
    </message>
    <message>
      <source>Archive backup failed: Target storage failure</source>
      <translation>גיבוי ארכיון נכשל: שגיאה בכונן הגיבוי</translation>
    </message>
    <message>
      <source>Archive backup failed: Source file open/read error</source>
      <translation>גיבוי ארכיון נכשל: לא ניתן לפתוח את הקבצים לקריאה</translation>
    </message>
    <message>
      <source>Archive backup failed: Target file create/write error</source>
      <translation>גיבוי ארכיון נכשל: לא ניתן ליצור קבצים לכתיבה</translation>
    </message>
    <message>
      <source>Archive backup failed: File catalog error</source>
      <translation>גיבוי ארכיון נכשל: שגיאה בקטלוג הקבצים</translation>
    </message>
    <message>
      <source>Archive backup finished, but is not fully completed because backup time is over. Data is backed up to %1</source>
      <translation>גיבוי ארכיון הסתיים, אך היא לא הושלם במלואן כי זמן הגיבוי נגמר. נתונים מגובים עד ל %1</translation>
    </message>
    <message>
      <source>Archive backup is successfully completed</source>
      <translation>גיבוי ארכיון הסתיים בהצלחה</translation>
    </message>
    <message>
      <source>Archive backup is canceled by user. Data is backed up to %1</source>
      <translation>גיבוי ארכיון בוטל על ידי משתמש. המידע גובה ל %1</translation>
    </message>
    <message>
      <source>Not enough licenses. Recording has been disabled on following devices:</source>
      <translation>אין מספיק רישיונות. ההקלטה הושבתה במכשירים הבאים:</translation>
    </message>
    <message>
      <source>Not enough licenses. Recording has been disabled on following cameras:</source>
      <translation>אין מספיק רישיונות. ההקלטה הושבתה במצלמות הבאות:</translation>
    </message>
    <message>
      <source>Not enough licenses. Recording has been disabled on following I/O modules:</source>
      <translation>אין מספיק רישיונות. ההקלטה הושבתה במודולי I / O הבאים:</translation>
    </message>
    <message>
      <source>start</source>
      <translation>התחל</translation>
    </message>
    <message>
      <source>stop</source>
      <translation>עצור</translation>
    </message>
    <message>
      <source>While %1</source>
      <translation>בזמן %1</translation>
    </message>
    <message>
      <source>On %1 %2</source>
      <translation>ב%1 %2</translation>
    </message>
    <message>
      <source>Trigger Name</source>
      <translation>שם מיתוג</translation>
    </message>
    <message>
      <source>Role</source>
      <translation>תפקיד</translation>
    </message>
    <message numerus="yes">
      <source>%n Users</source>
      <translation>
        <numerusform>%n משתמשים</numerusform>
        <numerusform>%n משתמשים</numerusform>
        <numerusform>%n משתמשים</numerusform>
        <numerusform>%n משתמשים</numerusform>
      </translation>
    </message>
    <message numerus="yes">
      <source>%n Roles</source>
      <translation>
        <numerusform>%n תפקידים</numerusform>
        <numerusform>%n תפקידים</numerusform>
        <numerusform>%n תפקידים</numerusform>
        <numerusform>%n תפקידים</numerusform>
      </translation>
    </message>
    <message>
      <source>All Administrators</source>
      <translation>כל מנהלי המערכת</translation>
    </message>
    <message>
      <source>All Users</source>
      <translation>כל המשתמשים</translation>
    </message>
    <message>
      <source>Select at least one user</source>
      <translation>בחר לפחות משתמש אחד</translation>
    </message>
    <message>
      <source>Soft Trigger</source>
      <translation>מיתוג תוכנתי</translation>
    </message>
    <message>
      <source>Soft Trigger %1 at %2</source>
      <translation>מיתוג תוכנתי %1 ב %2</translation>
    </message>
    <message>
      <source>Soft Trigger %1 has been activated multiple times</source>
      <translation>מיתוג תוכנתי %1 הופעל מספר פעמים</translation>
    </message>
    <message>
      <source>Send email</source>
      <translation>שלח דוא"ל</translation>
    </message>
    <message>
      <source>Acknowledge</source>
      <translation>אשר</translation>
    </message>
    <message>
      <source>Analytics Event</source>
      <translation>ארוע אנליטיקה</translation>
    </message>
    <message>
      <source>%1 at %2</source>
      <comment>Analytics Event at some camera</comment>
      <translation>%1 ב%2</translation>
    </message>
    <message>
      <source>Open layout</source>
      <translation>פתח את הפריסה</translation>
    </message>
  </context>
  <context>
    <name>utils::QnCameraNamesWatcher</name>
    <message>
      <source>Removed camera</source>
      <translation>מצלמה שהוסרה</translation>
    </message>
  </context>
</TS><|MERGE_RESOLUTION|>--- conflicted
+++ resolved
@@ -78,13 +78,8 @@
     </message>
     <message>
       <source>%1 System can only be merged with non-%1. System name and password are taken from %1 System.</source>
-<<<<<<< HEAD
-      <comment>%1 is the short cloud name (like &apos;Cloud&apos;)</comment>
+      <comment>%1 is the short cloud name (like Cloud)</comment>
       <translation>%1 המערכת יכולה להיות ממוזגת רק עם לא%1. שם המערכת והסיסמה נלקחים מתוך %1 מערכת.</translation>
-=======
-      <comment>%1 is the short cloud name (like Cloud)</comment>
-      <translation type="unfinished">%1 System can only be merged with non-%1. System name and password are taken from %1 System.</translation>
->>>>>>> 09236aa8
     </message>
     <message>
       <source>Both Systems are connected to %1. Merge is not allowed.</source>
