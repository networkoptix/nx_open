<?xml version="1.0" encoding="utf-8"?>
<!DOCTYPE TS>
<TS version="2.1" language="it" sourcelanguage="en">
  <context>
    <name>Language</name>
    <message>
      <source>Language Name</source>
      <extracomment>Language name that will be displayed to user. Must not be empty.</extracomment>
      <translation type="unfinished">Language Name</translation>
    </message>
  </context>
  <context>
    <name>MergeSystemsStatusStrings</name>
    <message>
      <source>The password or user name is invalid.</source>
      <translation>La password o il nome utente non sono validi.</translation>
    </message>
    <message>
      <source>This user does not have permissions for the requested operation.</source>
      <translation>Questo utente non dispone di autorizzazioni per l'operazione richiesta.</translation>
    </message>
    <message>
      <source>Cannot create database backup.</source>
      <translation>Impossibile creare il backup del database.</translation>
    </message>
    <message>
      <source>System name is not configured yet.</source>
      <translation>Il nome del sistema non è ancora configurato.</translation>
    </message>
    <message>
      <source>Unknown error.</source>
      <translation>Errore sconosciuto.</translation>
    </message>
    <message>
      <source>You are about to merge Systems with Starter licenses.</source>
      <translation>Si sta per unire sistemi con licenze Starter.</translation>
    </message>
    <message>
      <source>Only one Starter license is allowed per System, so the second license will be deactivated.</source>
      <translation>Solo una licenza Starter è consentita per sistema, quindi la seconda licenza verrà disattivata.</translation>
    </message>
    <message>
      <source>Merge anyway?</source>
      <translation>Unire comunque?</translation>
    </message>
    <message>
      <source>System was not found.</source>
      <translation>Il sistema non è stato trovato.</translation>
    </message>
    <message>
      <source>The discovered System %1 has an incompatible version %2.</source>
      <comment>%1 is name of System, %2 is version information</comment>
      <translation>Il sistema trovato %1 ha una versione incompatibile %2.</translation>
    </message>
    <message>
      <source>The discovered System %1 is in safe mode.</source>
      <comment>%1 is name of System</comment>
      <translation>Il sistema trovato %1 è in modalità provvisoria.</translation>
    </message>
    <message>
      <source>Could not configure the remote System %1.</source>
      <comment>%1 is name of System</comment>
      <translation>Impossibile configurare il %1 sistema remoto.</translation>
    </message>
    <message>
      <source>New System</source>
      <translation>Nuovo sistema</translation>
    </message>
    <message>
      <source>The discovered System %1 is incompatible with the current System.</source>
      <comment>%1 is name of System</comment>
      <translation>Il sistema scoperto %1 è incompatibile con il sistema attuale.</translation>
<<<<<<< HEAD
    </message>
    <message>
      <source>%1 System can only be merged with non-%1. System name and password are taken from %1 System.</source>
      <comment>%1 is the short cloud name (like &apos;Cloud&apos;)</comment>
      <translation>%1 Il sistema può essere unito solo a quelli non%1. Il nome del sistema e la password sono presi da %1 Sistema.</translation>
=======
    </message>
    <message>
      <source>Cannot connect to the other System because current System is already connected to %1.</source>
      <comment>%1 is the cloud name (like Nx Cloud)</comment>
      <translation>Impossibile collegarsi ad altro sistema, perché il sistema attuale è già collegato %1.</translation>
    </message>
    <message>
      <source>%1 System can only be merged with non-%1. System name and password are taken from %1 System.</source>
      <comment>%1 is the short cloud name (like Cloud)</comment>
      <translation>%1 Il sistema può essere unito solo a quelli non%1. Il nome del sistema e la password sono presi da %1 Sistema.</translation>
    </message>
    <message>
      <source>Both Systems are connected to %1. Merge is not allowed.</source>
      <comment>%1 is the cloud name (like Nx Cloud)</comment>
      <translation>Entrambi i sistemi sono collegati a %1. L'unione non è consentita.</translation>
    </message>
    <message>
      <source>These Systems are built with different %1 URL. Merge is not allowed.</source>
      <comment>%1 is the cloud name (like Nx Cloud)</comment>
      <translation>Questi sistemi sono costruiti con diverse %1 URL. L'unione non è consentita.</translation>
>>>>>>> 09236aa8
    </message>
  </context>
  <context>
    <name>QObject</name>
    <message>
      <source>System Event</source>
      <comment>Shows that the bookmark was created by a system event</comment>
      <translation>Eventi di Sistema</translation>
    </message>
    <message>
      <source>System already bound to cloud (id %1)</source>
      <translation>Sistema già associato al cloud (id %1)</translation>
    </message>
    <message>
      <source>Server is not connected to the Internet.</source>
      <translation>Il server non è connesso a Internet.</translation>
    </message>
    <message>
      <source>Failed to save cloud credentials to local DB</source>
      <translation>Impossibile salvare le credenziali cloud nel DB locale</translation>
    </message>
    <message>
      <source>Failed to save cloud owner to local DB</source>
      <translation>Impossibile salvare il proprietario del cloud sul DB locale</translation>
    </message>
    <message>
      <source>Could not connect to cloud: %1</source>
      <translation>Impossibile connettersi al cloud: %1</translation>
    </message>
  </context>
  <context>
    <name>QnCameraDiagnosticsErrorCodeStrings</name>
    <message>
      <source>OK</source>
      <translation>Ok</translation>
    </message>
    <message>
      <source>Server has been stopped.</source>
      <translation>Il server è stato fermato.</translation>
    </message>
    <message>
      <source>Media stream is opened but no media data was received.</source>
      <translation>Il flusso multimediale è aperto ma non è stato ricevuto alcun dato multimediale.</translation>
    </message>
    <message>
      <source>Unknown error. Please contact support.</source>
      <translation>Errore sconosciuto. Contattare il supporto.</translation>
    </message>
    <message>
      <source>(unknown)</source>
      <translation>(sconosciuto)</translation>
    </message>
    <message>
      <source>Server %1 is not available.</source>
      <translation>Il server %1 non è disponibile.</translation>
    </message>
    <message>
      <source>Check that Server is up and running.</source>
      <translation>Verificare che il server sia attivo e in esecuzione.</translation>
    </message>
    <message>
      <source>Received bad response from Server %1: &quot;%2&quot;.</source>
      <translation>Ricevuta risposta errata dal server %1: &quot;%2&quot;.</translation>
    </message>
    <message>
      <source>Check if Server is up and has the proper version.</source>
      <translation>Verificare se il Server è attivo e ha la versione corretta.</translation>
    </message>
    <message>
      <source>Cannot connect to http port %1.</source>
      <translation>Impossibile connettersi alla porta http %1.</translation>
    </message>
    <message>
      <source>Finally, try to update firmware. If the problem persists, please contact support.</source>
      <translation>Infine, prova ad aggiornare il firmware. Se il problema persiste, contatta l'assistenza.</translation>
    </message>
    <message>
      <source>Failed to configure parameter %1.</source>
      <translation>Impossibile configurare il parametro %1.</translation>
    </message>
    <message>
      <source>Please contact support.</source>
      <translation>Si prega di contattare l'assistenza.</translation>
    </message>
    <message>
      <source>An input/output error has occurred. OS message: &quot;%1&quot;.</source>
      <translation>Si è verificato un errore di input/output. Messaggio di OS: &quot;%1&quot;.</translation>
    </message>
    <message>
      <source>Parameters:</source>
      <translation>Impostazioni:</translation>
    </message>
    <message>
      <source>Please try to reboot the device, then restore factory defaults on the web-page.</source>
      <translation>Si prega di provare a riavviare il dispositivo, quindi ripristinare le impostazioni di fabbrica sulla pagina Web.</translation>
    </message>
    <message>
      <source>Please try to reboot the camera, then restore factory defaults on the web-page.</source>
      <translation>Si prega di provare a riavviare la telecamera, quindi ripristinare le impostazioni di fabbrica sulla pagina web.</translation>
    </message>
    <message>
      <source>Make sure the device is plugged into the network. Try to reboot the device.</source>
      <translation>Assicurarsi che il dispositivo è collegato alla rete. Provare a riavviare il dispositivo.</translation>
    </message>
    <message>
      <source>Make sure the camera is plugged into the network. Try to reboot the camera.</source>
      <translation>Assicurarsi che la telecamera sia collegata alla rete. Provare a riavviare la telecamera.</translation>
    </message>
    <message>
      <source>Device request &quot;%1&quot; failed with error &quot;%2&quot;.</source>
      <translation>Richiesta dispositivo &quot;%1&quot; non riuscita con errore &quot;%2&quot;.</translation>
    </message>
    <message>
      <source>Camera request &quot;%1&quot; failed with error &quot;%2&quot;.</source>
      <translation>Richiesta telecamera &quot;%1&quot; non riuscita con errore &quot;%2&quot;.</translation>
    </message>
    <message>
      <source>Unknown device issue.</source>
      <translation>Problema di dispositivo sconosciuto.</translation>
    </message>
    <message>
      <source>Unknown camera issue.</source>
      <translation>Problema di telecamera sconosciuto.</translation>
    </message>
    <message>
      <source>Invalid data was received from the device %1.</source>
      <translation>Dati non validi ricevuti dal dispositivo %1.</translation>
    </message>
    <message>
      <source>Invalid data was received from the camera %1.</source>
      <translation>Sono stati ricevuti dati non validi dalla telecamera %1.</translation>
    </message>
    <message>
      <source>Too many media errors. Please open device issues dialog for more details.</source>
      <translation>Troppi errori multimediali. Apri la finestra di dialogo dei problemi del dispositivo per maggiori dettagli.</translation>
    </message>
    <message>
      <source>Too many media errors. Please open camera issues dialog for more details.</source>
      <translation>Troppi errori multimediali. Si prega di aprire la finestra di dialogo dei problemi della telecamera per maggiori dettagli.</translation>
    </message>
    <message>
      <source>Camera plugin error. %1</source>
      <translation>Errore del plug-in della telecamera. %1</translation>
    </message>
    <message>
      <source>Please try to reboot the I/O module, then restore factory defaults on the web-page.</source>
      <translation>Si prega di provare a riavviare il dispositivo, quindi ripristinare le impostazioni di fabbrica sulla pagina Web.</translation>
    </message>
    <message>
      <source>Make sure the I/O module is plugged into the network. Try to reboot the I/O module.</source>
      <translation>Assicurarsi che la telecamera sia collegata alla rete. Provare a riavviare il dispositivo.</translation>
    </message>
    <message>
      <source>I/O Module request &quot;%1&quot; failed with error &quot;%2&quot;.</source>
      <translation>Richiesta dispositivo &quot;%1&quot; non riuscita con errore &quot;%2&quot;.</translation>
    </message>
    <message>
      <source>Unknown I/O module issue.</source>
      <translation>Problema del modulo I / O sconosciuto.</translation>
    </message>
    <message>
      <source>Invalid data was received from the I/O module %1.</source>
      <translation>Sono stati ricevuti dati non validi dal modulo I / O %1.</translation>
    </message>
    <message>
      <source>Too many media errors. Please open I/O module issues dialog for more details.</source>
      <translation>Troppi errori multimediali. Si prega di aprire la finestra di dialogo dei problemi del modulo I / O per maggiori dettagli.</translation>
    </message>
    <message>
      <source>Device initialization process is in progress.</source>
      <translation>Processo di inizializzazione del dispositivo è in corso.</translation>
    </message>
    <message>
      <source>Camera initialization process is in progress.</source>
      <translation>Il processo di inizializzazione della telecamera è in corso.</translation>
    </message>
    <message>
      <source>I/O Module initialization process is in progress.</source>
      <translation>Il processo di inizializzazione del modulo I / O è in corso.</translation>
    </message>
    <message>
      <source>Make sure port %1 is accessible (e.g. forwarded).</source>
      <translation>Assicurarsi che porta %1 è accessibile (ad es. port fowarding).</translation>
    </message>
    <message>
      <source>If it does not help, restore factory defaults on the device web-page.</source>
      <translation>Se non aiuta, ripristinare le impostazioni di fabbrica tramite la pagina Web del dispositivo.</translation>
    </message>
    <message>
      <source>If it does not help, restore factory defaults on the camera web-page.</source>
      <translation>Se non aiuta, ripristinare le impostazioni di fabbrica tramite la pagina Web della telecamera.</translation>
    </message>
    <message>
      <source>If it does not help, restore factory defaults on the I/O module web-page.</source>
      <translation>Se non aiuta, ripristinare le impostazioni di fabbrica tramite la pagina Web del modulo I / O.</translation>
    </message>
    <message>
      <source>Cannot open media URL %1. Failed to connect to media port %2.</source>
      <translation>Impossibile aprire l'URL multimediale %1. Impossibile connettersi alla porta multimediale %2.</translation>
    </message>
    <message>
      <source>Cannot open media URL %1. Connection to port %2 was closed unexpectedly.</source>
      <translation>Impossibile aprire l'URL multimediale %1. La connessione alla porta %2 è stata chiusa in modo imprevisto.</translation>
    </message>
    <message>
      <source>Could not parse device response. URL %1, request name %2.</source>
      <translation>Impossibile analizzare la risposta del dispositivo. URL %1, nome richiesta %2.</translation>
    </message>
    <message>
      <source>Could not parse camera response. URL %1, request name %2.</source>
      <translation>Impossibile analizzare la risposta della telecamera. URL %1, nome richiesta %2.</translation>
    </message>
    <message>
      <source>Could not parse I/O module response. URL %1, request name %2.</source>
      <translation>Impossibile analizzare la risposta del modulo I / O. URL %1, nome richiesta %2.</translation>
    </message>
    <message>
      <source>No supported media tracks at URL %1.</source>
      <translation>Nessuna traccia multimediale supportata all'URL %1.</translation>
    </message>
    <message>
      <source>Not authorized. URL %1.</source>
      <translation>Non autorizzato. URL %1.</translation>
    </message>
    <message>
      <source>Cannot open media URL %1. Unsupported media protocol %2.</source>
      <translation>Impossibile aprire l'URL multimediale %1. Protocollo multimediale non supportato %2.</translation>
    </message>
    <message>
      <source>Camera was restored from archive. Delete the camera and add it again to view Live video.</source>
      <translation>Telecamera è stata ripristinata dall' archivio. Elimina la telecamera ed aggiungerla nuovamente per visualizzare il video in diretta.</translation>
    </message>
    <message>
      <source>First, try to turn on recording (if it is off) and decrease fps in device settings (error &quot;%1&quot;).</source>
<<<<<<< HEAD
      <translation>Innanzitutto, provare ad attivare la registrazione (se è disattivata) e ridurre l'impostazione fps del dispositivo (errore &quot;%1&quot;).</translation>
    </message>
    <message>
      <source>First, try to turn on recording (if it is off) and decrease fps in camera settings (error &quot;%1&quot;).</source>
      <translation>Innanzitutto, provare ad attivare la registrazione (se è disattivata) e ridurre l'impostazione fps del dispositivo) (errore &quot;%1&quot;).</translation>
=======
      <translation>Innanzitutto, provare ad attivare la registrazione (se è disattivata) e ridurre l'impostazione fps del dispositivo).</translation>
    </message>
    <message>
      <source>First, try to turn on recording (if it is off) and decrease fps in camera settings (error &quot;%1&quot;).</source>
      <translation>Innanzitutto, provare ad attivare la registrazione (se è disattivata) e ridurre l'impostazione fps del dispositivo).</translation>
>>>>>>> 09236aa8
    </message>
    <message>
      <source>First, try to turn on recording (if it is off) and decrease fps in I/O module settings (error &quot;%1&quot;).</source>
      <translation>Innanzitutto, provare ad attivare la registrazione (se è disattivata) e ridurre i fps nelle impostazioni del modulo I / O (errore &quot;%1&quot;).</translation>
    </message>
    <message>
      <source>Please update firmware. Minimal supported version is %1. Current version is %2</source>
      <translation>Si prega di aggiornare il firmware. La versione minima supportata è %1. La versione corrente è %2</translation>
    </message>
  </context>
  <context>
    <name>QnFfmpegAudioTranscoder</name>
    <message>
      <source>Audio context was not specified.</source>
      <translation>Il contesto audio non è stato specificato.</translation>
    </message>
    <message>
      <source>Could not find encoder for codec %1.</source>
      <translation>Impossibile trovare l'encoder per il codec %1.</translation>
    </message>
    <message>
      <source>Could not initialize audio encoder.</source>
      <translation>Impossibile inizializzare il codificatore audio.</translation>
    </message>
    <message>
      <source>Could not initialize audio decoder.</source>
      <translation>Impossibile inizializzare il decoder audio.</translation>
    </message>
    <message>
      <source>Could not find decoder for codec %1.</source>
      <translation>Impossibile trovare il decoder per il codec %1.</translation>
    </message>
    <message>
      <source>Could not initialize resampling context, error code: %1</source>
      <translation>Impossibile inizializzare il contesto di ricampionamento, codice di errore: %1</translation>
    </message>
    <message>
      <source>Could not allocate sample buffers, error code: %1</source>
      <translation>Impossibile allocare buffer, codice di errore: %1</translation>
    </message>
    <message>
      <source>Could not send audio frame to encoder, Error code: %1.</source>
      <translation>Impossibile inviare frame audio all'encoder, codice di errore: %1.</translation>
    </message>
    <message>
      <source>Could not receive audio packet from encoder, Error code: %1.</source>
      <translation>Impossibile ricevere il pacchetto audio dall'encoder, Codice di errore: %1.</translation>
    </message>
    <message>
      <source>Could not receive audio frame from decoder, Error code: %1.</source>
      <translation>Impossibile ricevere il frame audio dal decodificatore, Codice di errore: %1.</translation>
    </message>
  </context>
  <context>
    <name>QnFfmpegTranscoder</name>
    <message>
      <source>Container %1 was not found in FFMPEG library.</source>
      <translation>Il contenitore %1 non è stato trovato nella libreria FFMPEG.</translation>
    </message>
    <message>
      <source>Could not create output context for format %1.</source>
      <translation>Impossibile creare il contesto di output per il formato %1.</translation>
    </message>
    <message>
      <source>Could not allocate output stream for recording.</source>
      <translation>Impossibile allocare il flusso di output per la registrazione.</translation>
    </message>
    <message>
      <source>Could not perform direct stream copy because frame size is undefined.</source>
      <translation>Impossibile eseguire copia del flusso diretto perché la dimensione del frame non è definita.</translation>
    </message>
    <message>
      <source>Could not find codec %1.</source>
      <translation>Impossibile trovare il codec %1.</translation>
    </message>
    <message>
      <source>Video or audio codec is incompatible with container %1.</source>
      <translation>Il codec video o audio non è compatibile con il contenitore %1.</translation>
    </message>
  </context>
  <context>
    <name>QnFfmpegVideoTranscoder</name>
    <message>
      <source>Could not find encoder for codec %1.</source>
      <translation>Impossibile trovare l'encoder per il codec %1.</translation>
    </message>
    <message>
      <source>Could not initialize video encoder.</source>
      <translation>Impossibile inizializzare il codificatore video.</translation>
    </message>
  </context>
  <context>
    <name>QnLicense</name>
    <message>
      <source>Analog</source>
      <translation>Analogico</translation>
    </message>
    <message>
      <source>Professional</source>
      <translation>Professionale</translation>
    </message>
    <message>
      <source>Edge</source>
      <translation>Edge</translation>
    </message>
    <message>
      <source>Vmax</source>
      <translation>Vmax</translation>
    </message>
    <message>
      <source>Video Wall</source>
      <translation>Video Wall</translation>
    </message>
    <message>
      <source>I/O Module</source>
      <translation>Modulo I / O</translation>
    </message>
    <message>
      <source>Start</source>
      <translation>Avvio</translation>
    </message>
    <message>
      <source>Analog Encoder</source>
      <translation>Encoder analogico</translation>
    </message>
    <message>
      <source>Analog Licenses</source>
      <translation>Licenze analogiche</translation>
    </message>
    <message>
      <source>Professional Licenses</source>
      <translation>Licenze professionali</translation>
    </message>
    <message>
      <source>Edge Licenses</source>
      <translation>Licenze Edge</translation>
    </message>
    <message>
      <source>Vmax Licenses</source>
      <translation>Licenze Vmax</translation>
    </message>
    <message>
      <source>Analog Encoder Licenses</source>
      <translation>Licenze per encoder analogici</translation>
    </message>
    <message>
      <source>Video Wall Licenses</source>
      <translation>Licenze video wall</translation>
    </message>
    <message>
      <source>I/O Module Licenses</source>
      <translation>Licenze modulo I / O</translation>
    </message>
    <message>
      <source>Start Licenses</source>
      <translation>Avvia licenze</translation>
    </message>
    <message>
      <source>Invalid</source>
      <translation>Non valido</translation>
    </message>
    <message>
      <source>Invalid Licenses</source>
      <translation>Licenza non valida</translation>
    </message>
    <message>
      <source>Free</source>
      <translation>Versione gratuita</translation>
    </message>
    <message>
      <source>Free license</source>
      <translation>Licenza gratuita</translation>
    </message>
    <message>
      <source>Time</source>
      <translation>Orario</translation>
    </message>
    <message>
      <source>Time Licenses</source>
      <translation>Licenze</translation>
    </message>
    <message>
      <source>Bridge</source>
      <translation>Ponte</translation>
    </message>
    <message>
      <source>Bridge Licenses</source>
      <translation>Licenze di ponte</translation>
    </message>
  </context>
  <context>
    <name>QnLicenseUsageHelper</name>
    <message numerus="yes">
      <source>%n %2 are used out of %1.</source>
      <translation>
        <numerusform>%n %2 sono utilizzati su %1.</numerusform>
        <numerusform>%n %2 sono utilizzati su %1.</numerusform>
      </translation>
    </message>
    <message numerus="yes">
      <source>%n %2 will be used out of %1.</source>
      <translation>
        <numerusform>%n %2 verranno utilizzati su %1.</numerusform>
        <numerusform>%n %2 verranno utilizzati su %1.</numerusform>
      </translation>
    </message>
    <message numerus="yes">
      <source>Activate %n more %1.</source>
      <translation>
        <numerusform>Attiva %n altro %1.</numerusform>
        <numerusform>Attiva %n altro %1.</numerusform>
      </translation>
    </message>
    <message numerus="yes">
      <source>%n more %1 will be used.</source>
      <translation>
        <numerusform>Verranno utilizzati %n altri %1.</numerusform>
        <numerusform>Verranno utilizzati %n altri %1.</numerusform>
      </translation>
    </message>
  </context>
  <context>
    <name>QnLicenseValidator</name>
    <message>
      <source>Invalid signature</source>
      <translation>Firma non valida</translation>
    </message>
    <message>
      <source>Invalid customization</source>
      <translation>Personalizzazione non valida</translation>
    </message>
    <message>
      <source>License is expired</source>
      <translation>Licenza scaduta</translation>
    </message>
    <message>
      <source>Invalid type</source>
      <translation>Tipo non valido</translation>
    </message>
    <message>
      <source>Only single license is allowed for this device</source>
      <translation>È consentita una sola licenza per questo dispositivo</translation>
    </message>
    <message>
      <source>This license type requires higher software version</source>
      <translation>Questo tipo di licenza richiede una versione software più alta</translation>
    </message>
    <message>
      <source>Unknown error</source>
      <translation>Errore sconosciuto</translation>
    </message>
    <message>
      <source>Server with matching Hardware ID not found</source>
      <translation>Server con ID Hardware corrispondente non trovato</translation>
    </message>
  </context>
  <context>
    <name>QnLocalSystemDescription</name>
    <message>
      <source>New Server</source>
      <translation>Nuovo server</translation>
    </message>
  </context>
  <context>
    <name>QnResourceNameStrings</name>
    <message numerus="yes">
      <source>%n Camera(s)</source>
      <translation>
        <numerusform>%n Telecamera / e</numerusform>
        <numerusform>%n Telecamera / e</numerusform>
      </translation>
    </message>
    <message numerus="yes">
      <source>%n camera(s)</source>
      <translation>
        <numerusform>%n telecamera / e</numerusform>
        <numerusform>%n telecamera / e</numerusform>
      </translation>
    </message>
    <message numerus="yes">
      <source>%n Device(s)</source>
      <translation>
        <numerusform>%n Dispositivo / i</numerusform>
        <numerusform>%n Dispositivo / i</numerusform>
      </translation>
    </message>
    <message numerus="yes">
      <source>%n device(s)</source>
      <translation>
        <numerusform>%n dispositivo / i</numerusform>
        <numerusform>%n dispositivo / i</numerusform>
      </translation>
    </message>
    <message>
      <source>Cameras</source>
      <translation>Telecamera / e</translation>
    </message>
    <message>
      <source>cameras</source>
      <translation>telecamera / e</translation>
    </message>
    <message>
      <source>Camera</source>
      <translation>Telecamera / e</translation>
    </message>
    <message>
      <source>camera</source>
      <translation>telecamera</translation>
    </message>
    <message>
      <source>Devices</source>
      <translation>Dispositivo / i</translation>
    </message>
    <message>
      <source>devices</source>
      <translation>dispositivi</translation>
    </message>
    <message>
      <source>Device</source>
      <translation>Dispositivo</translation>
    </message>
    <message>
      <source>device</source>
      <translation>dispositivo</translation>
    </message>
    <message numerus="yes">
      <source>%n I/O Module(s)</source>
      <translation>
        <numerusform>%n Moduli I / O</numerusform>
        <numerusform>%n Moduli I / O</numerusform>
      </translation>
    </message>
    <message numerus="yes">
      <source>%n I/O module(s)</source>
      <translation>
        <numerusform>%n Moduli I / O</numerusform>
        <numerusform>%n Moduli I / O</numerusform>
      </translation>
    </message>
    <message>
      <source>I/O Modules</source>
      <translation>Moduli I / O</translation>
    </message>
    <message>
      <source>I/O modules</source>
      <translation>Moduli I / O</translation>
    </message>
    <message>
      <source>I/O Module</source>
      <translation>Moduli I / O</translation>
    </message>
    <message>
      <source>I/O module</source>
      <translation>Moduli I / O</translation>
    </message>
  </context>
  <context>
    <name>QnSignHelper</name>
    <message>
      <source>Unknown</source>
      <translation>Sconosciuto</translation>
    </message>
    <message>
      <source>FREE License</source>
      <translation>Licenza gratuita</translation>
    </message>
    <message>
      <source>Licensed To: %1</source>
      <translation>Concesso in licenza a: %1</translation>
    </message>
    <message>
      <source>Watermark: %1</source>
      <translation>Filigrana: %1</translation>
    </message>
    <message>
      <source>Time License</source>
      <translation>Licenza a tempo</translation>
    </message>
    <message>
      <source>Hardware ID: %1</source>
      <translation>ID Hardware: %1</translation>
    </message>
  </context>
  <context>
    <name>QnStreamQualityStrings</name>
    <message>
      <source>Lowest</source>
      <translation>Più bassa</translation>
    </message>
    <message>
      <source>Low</source>
      <translation>Basso</translation>
    </message>
    <message>
      <source>Medium</source>
      <translation>Media</translation>
    </message>
    <message>
      <source>High</source>
      <translation>Alta</translation>
    </message>
    <message>
      <source>Best</source>
      <translation>Migliori</translation>
    </message>
    <message>
      <source>Preset</source>
      <translation>Predefinito</translation>
    </message>
    <message>
      <source>Undefined</source>
      <translation>Non definito</translation>
    </message>
    <message>
      <source>Lst</source>
      <extracomment>Short for &apos;Lowest&apos;</extracomment>
      <translation>Lst</translation>
    </message>
    <message>
      <source>Lo</source>
      <extracomment>Short for &apos;Low&apos;</extracomment>
      <translation>Lo</translation>
    </message>
    <message>
      <source>Me</source>
      <extracomment>Short for &apos;Medium&apos;</extracomment>
      <translation>Me</translation>
    </message>
    <message>
      <source>Hi</source>
      <extracomment>Short for &apos;High&apos;</extracomment>
      <translation>Salve</translation>
    </message>
    <message>
      <source>Bst</source>
      <extracomment>Short for &apos;Best&apos;</extracomment>
      <translation>Bst</translation>
    </message>
    <message>
      <source>Ps</source>
      <extracomment>Short for &apos;Preset&apos;</extracomment>
      <translation>Ps</translation>
    </message>
  </context>
  <context>
    <name>QnStreamRecorder</name>
    <message>
      <source>Corresponding container in FFMPEG library was not found.</source>
      <translation>Contenitore corrispondente nella libreria FFMPEG non è stato trovato.</translation>
    </message>
    <message>
      <source>Could not create output file for video recording.</source>
      <translation>Impossibile creare il file di output per la registrazione video.</translation>
    </message>
    <message>
      <source>Could not allocate output stream for recording.</source>
      <translation>Impossibile allocare il flusso di output per la registrazione.</translation>
    </message>
    <message>
      <source>Could not allocate output audio stream.</source>
      <translation>Impossibile allocare il flusso audio di output.</translation>
    </message>
    <message>
      <source>Invalid audio codec information.</source>
      <translation>Informazioni codec audio non valide.</translation>
    </message>
    <message>
      <source>Video or audio codec is incompatible with the selected format.</source>
      <translation>Il codec video o audio non è compatibile con il formato selezionato.</translation>
    </message>
    <message>
      <source>File write error. Not enough free space.</source>
      <translation>Errore di scrittura del file. Non abbastanza spazio libero.</translation>
    </message>
    <message>
      <source>Invalid resource type for data export.</source>
      <translation>Tipo di risorsa non valido per l'esportazione di dati.</translation>
    </message>
    <message>
      <source>No data exported.</source>
      <translation>Nessun dato esportato.</translation>
    </message>
  </context>
  <context>
    <name>QnSystemDescription</name>
    <message>
      <source>Unnamed System</source>
      <translation>Sistema senza nome</translation>
    </message>
  </context>
  <context>
    <name>QnTCPConnectionProcessor</name>
    <message>
      <source>OK</source>
      <translation>Ok</translation>
    </message>
    <message>
      <source>Not Found</source>
      <translation>Non trovato</translation>
    </message>
    <message>
      <source>Not Implemented</source>
      <translation>Non implementato</translation>
    </message>
    <message>
      <source>Unsupported Transport</source>
      <translation>Trasporto non supportato</translation>
    </message>
    <message>
      <source>Internal Server Error</source>
      <translation>Errore Interno del Server</translation>
    </message>
    <message>
      <source>Invalid Parameter</source>
      <translation>Parametri invalidi</translation>
<<<<<<< HEAD
=======
    </message>
  </context>
  <context>
    <name>QnTimeStrings</name>
    <message>
      <source>ms</source>
      <comment>Suffix for displaying milliseconds</comment>
      <translation>ms</translation>
    </message>
    <message>
      <source>s</source>
      <comment>Suffix for displaying seconds</comment>
      <translation>s</translation>
    </message>
    <message>
      <source>m</source>
      <comment>Suffix for displaying minutes</comment>
      <translation>m</translation>
    </message>
    <message>
      <source>h</source>
      <comment>Suffix for displaying hours</comment>
      <translation>h</translation>
    </message>
    <message>
      <source>d</source>
      <comment>Suffix for displaying days</comment>
      <translation>d</translation>
    </message>
    <message>
      <source>w</source>
      <comment>Suffix for displaying weeks</comment>
      <translation>w</translation>
    </message>
    <message>
      <source>M</source>
      <comment>Suffix for displaying months</comment>
      <translation>M</translation>
    </message>
    <message>
      <source>y</source>
      <comment>Suffix for displaying years</comment>
      <translation>y</translation>
    </message>
    <message>
      <source>msec</source>
      <comment>Long suffix for displaying milliseconds</comment>
      <translation>msec</translation>
    </message>
    <message>
      <source>sec</source>
      <comment>Long suffix for displaying seconds</comment>
      <translation>sec</translation>
    </message>
    <message>
      <source>min</source>
      <comment>Long suffix for displaying minutes</comment>
      <translation>min</translation>
    </message>
    <message>
      <source>hrs</source>
      <comment>Long suffix for displaying hours</comment>
      <translation>ore</translation>
    </message>
    <message>
      <source>days</source>
      <comment>Long suffix for displaying days</comment>
      <translation>giorni</translation>
    </message>
    <message>
      <source>wks</source>
      <comment>Long suffix for displaying weeks</comment>
      <translation>settimane</translation>
    </message>
    <message>
      <source>mos</source>
      <comment>Long suffix for displaying months</comment>
      <translation>mesi</translation>
    </message>
    <message>
      <source>yrs</source>
      <comment>Long suffix for displaying years</comment>
      <translation>anni</translation>
    </message>
    <message numerus="yes">
      <source>milliseconds</source>
      <comment>Full suffix for displaying milliseconds</comment>
      <translation>
        <numerusform>millisecondi</numerusform>
        <numerusform>millisecondi</numerusform>
      </translation>
    </message>
    <message numerus="yes">
      <source>seconds</source>
      <comment>Full suffix for displaying seconds</comment>
      <translation>
        <numerusform>secondi</numerusform>
        <numerusform>secondi</numerusform>
      </translation>
    </message>
    <message numerus="yes">
      <source>minutes</source>
      <comment>Full suffix for displaying minutes</comment>
      <translation>
        <numerusform>minuti</numerusform>
        <numerusform>minuti</numerusform>
      </translation>
    </message>
    <message numerus="yes">
      <source>hours</source>
      <comment>Full suffix for displaying hours</comment>
      <translation>
        <numerusform>ore</numerusform>
        <numerusform>ore</numerusform>
      </translation>
    </message>
    <message numerus="yes">
      <source>days</source>
      <comment>Full suffix for displaying days</comment>
      <translation>
        <numerusform>giorni</numerusform>
        <numerusform>giorni</numerusform>
      </translation>
    </message>
    <message numerus="yes">
      <source>weeks</source>
      <comment>Full suffix for displaying weeks</comment>
      <translation>
        <numerusform>settimane</numerusform>
        <numerusform>settimane</numerusform>
      </translation>
    </message>
    <message numerus="yes">
      <source>months</source>
      <comment>Full suffix for displaying months</comment>
      <translation>
        <numerusform>mesi</numerusform>
        <numerusform>mesi</numerusform>
      </translation>
    </message>
    <message numerus="yes">
      <source>years</source>
      <comment>Full suffix for displaying years</comment>
      <translation>
        <numerusform>anni</numerusform>
        <numerusform>anni</numerusform>
      </translation>
>>>>>>> 09236aa8
    </message>
  </context>
  <context>
    <name>QnTranscoder</name>
    <message>
      <source>OpenCL transcoding is not implemented.</source>
      <translation>La transcodifica OpenCL non è implementata.</translation>
    </message>
    <message>
      <source>Unknown transcoding method.</source>
      <translation>Metodo di transcodifica sconosciuto.</translation>
    </message>
    <message>
      <source>OpenCLTranscode is not implemented.</source>
      <translation>OpenCLTranscode non è implementato.</translation>
    </message>
    <message>
      <source>Unknown transcode method</source>
      <translation>Metodo di transcodifica sconosciuto</translation>
    </message>
  </context>
  <context>
    <name>QnUserRolesManager</name>
    <message>
      <source>Owner</source>
      <translation>Proprietario</translation>
    </message>
    <message>
      <source>Administrator</source>
      <translation>Amministratore</translation>
    </message>
    <message>
      <source>Advanced Viewer</source>
      <translation>Visualizzatore avanzato</translation>
    </message>
    <message>
      <source>Viewer</source>
      <translation>Visualizzatore</translation>
    </message>
    <message>
      <source>Live Viewer</source>
      <translation>Visualizzatore Live</translation>
    </message>
    <message>
      <source>Custom Role</source>
      <translation>Ruoli personalizzati</translation>
    </message>
    <message>
      <source>Custom</source>
      <translation>Personalizzato</translation>
    </message>
    <message>
      <source>Can manage all cameras and bookmarks.</source>
      <translation>Può gestire tutte le telecamere e i segnalibri.</translation>
    </message>
    <message>
      <source>Can view all cameras and export video.</source>
      <translation>Può visualizzare tutte le telecamere ed esportare video.</translation>
    </message>
    <message>
      <source>Can view live video from all cameras.</source>
      <translation>È possibile visualizzare video in diretta da tutte le telecamere.</translation>
    </message>
    <message>
      <source>Custom user role.</source>
      <translation>Ruolo utente personalizzato.</translation>
    </message>
    <message>
      <source>Custom permissions.</source>
      <translation>Permessi personalizzati.</translation>
    </message>
    <message>
      <source>Has access to whole System and can do everything.</source>
      <translation>Ha accesso a tutto il sistema e può fare tutto.</translation>
    </message>
    <message>
      <source>Has access to whole System and can manage it. Can create users.</source>
      <translation>Ha accesso a tutto il sistema e può gestirlo. Può creare utenti.</translation>
    </message>
  </context>
  <context>
    <name>nx::vms::event::StringsHelper</name>
    <message>
      <source>Bookmark</source>
      <translation>Segnalibro</translation>
    </message>
    <message>
      <source>Panic recording</source>
      <translation>Registrazione "panico"</translation>
    </message>
    <message>
      <source>Write to log</source>
      <translation>Scrivi sul log</translation>
    </message>
    <message>
      <source>Show notification</source>
      <translation>Mostra notifica</translation>
    </message>
    <message>
      <source>Repeat sound</source>
      <translation>Ripeti il ​​suono</translation>
    </message>
    <message>
      <source>Play sound</source>
      <translation>Riproduci suono</translation>
    </message>
    <message>
      <source>Speak</source>
      <translation>Parla</translation>
    </message>
    <message>
      <source>Execute PTZ preset</source>
      <translation>Esegui il preset PTZ</translation>
    </message>
    <message>
      <source>Show text overlay</source>
      <translation>Mostra sovrapposizione del testo</translation>
    </message>
    <message>
      <source>Show on Alarm Layout</source>
      <translation>Mostra sul layout allarme</translation>
    </message>
    <message>
      <source>Do HTTP request</source>
      <translation>Attiva richiesta HTTP</translation>
    </message>
    <message>
      <source>Device output</source>
      <translation>Uscita dispositivo</translation>
    </message>
    <message>
      <source>Camera output</source>
      <translation>Uscita della telecamera</translation>
    </message>
    <message>
      <source>Device recording</source>
      <translation>Registrazione del dispositivo</translation>
    </message>
    <message>
      <source>Camera recording</source>
      <translation>Registrazione della telecamera</translation>
    </message>
    <message>
      <source>Generic Event</source>
      <translation>Evento generico</translation>
    </message>
    <message numerus="yes">
      <source>Motion on Cameras</source>
      <translation>
        <numerusform>Motion a bordo telecamere</numerusform>
        <numerusform>Motion a bordo telecamere</numerusform>
      </translation>
    </message>
    <message>
      <source>Storage Failure</source>
      <translation>Errore di archiviazione</translation>
    </message>
    <message>
      <source>Network Issue</source>
      <translation>Problema di rete</translation>
    </message>
    <message>
      <source>Server Failure</source>
      <translation>Errore del server</translation>
    </message>
    <message>
      <source>Server Conflict</source>
      <translation>Conflitto del server</translation>
    </message>
    <message>
      <source>Server Started</source>
      <translation>Server avviato</translation>
    </message>
    <message>
      <source>License Issue</source>
      <translation>Problema Licenze</translation>
    </message>
    <message>
      <source>Archive backup finished</source>
      <translation>Backup dell'archivio finito</translation>
    </message>
    <message>
      <source>Any Server Issue</source>
      <translation>Qualsiasi problema con il server</translation>
    </message>
    <message>
      <source>Any Event</source>
      <translation>Qualsiasi evento</translation>
    </message>
    <message numerus="yes">
      <source>Input Signal on Devices</source>
      <translation>
        <numerusform>Segnale di input sui dispositivi</numerusform>
        <numerusform>Segnale di input sui dispositivi</numerusform>
      </translation>
    </message>
    <message numerus="yes">
      <source>Input Signal on Cameras</source>
      <translation>
        <numerusform>Segnale di ingresso sulle telecamere</numerusform>
        <numerusform>Segnale di ingresso sulle telecamere</numerusform>
      </translation>
    </message>
    <message numerus="yes">
      <source>Devices Disconnected</source>
      <translation>
        <numerusform>Dispositivi scollegati</numerusform>
        <numerusform>Dispositivi scollegati</numerusform>
      </translation>
    </message>
    <message numerus="yes">
      <source>Cameras Disconnected</source>
      <translation>
        <numerusform>Telecamere disconnesse</numerusform>
        <numerusform>Telecamere disconnesse</numerusform>
      </translation>
    </message>
    <message numerus="yes">
      <source>Devices IP Conflict</source>
      <translation>
        <numerusform>Conflitto IP dispositivi</numerusform>
        <numerusform>Conflitto IP dispositivi</numerusform>
      </translation>
    </message>
    <message numerus="yes">
      <source>Cameras IP Conflict</source>
      <translation>
        <numerusform>Conflitto IP delle telecamere</numerusform>
        <numerusform>Conflitto IP delle telecamere</numerusform>
      </translation>
    </message>
    <message>
      <source>Any Device Issue</source>
      <translation>Qualsiasi problema con il dispositivo</translation>
    </message>
    <message>
      <source>Any Camera Issue</source>
      <translation>Qualsiasi problema con la telecamera</translation>
    </message>
    <message>
      <source>Undefined event has occurred on %1</source>
      <translation>Si è verificato un evento non definito su %1</translation>
    </message>
    <message>
      <source>Device %1 was disconnected</source>
      <translation>Il dispositivo %1 è stato scollegato</translation>
    </message>
    <message>
      <source>Camera %1 was disconnected</source>
      <translation>La telecamera %1 è stata scollegata</translation>
    </message>
    <message>
      <source>I/O Module %1 was disconnected</source>
      <translation>Il modulo I / O %1 è stato scollegato</translation>
    </message>
    <message>
      <source>Input on %1</source>
      <translation>Inserimento su %1</translation>
    </message>
    <message>
      <source>Motion on %1</source>
      <translation>Motion on %1</translation>
    </message>
    <message>
      <source>Storage Failure at %1</source>
      <translation>Errore di archiviazione presso %1</translation>
    </message>
    <message>
      <source>Network Issue at %1</source>
      <translation>Problema di rete a %1</translation>
    </message>
    <message>
      <source>Server &quot;%1&quot; Failure</source>
      <translation>Errore del server &quot;%1&quot;</translation>
    </message>
    <message>
      <source>Device IP Conflict at %1</source>
      <comment>Device IP Conflict at &lt;server_name&gt;</comment>
      <translation>Conflitto IP dispositivo %1</translation>
    </message>
    <message>
      <source>Camera IP Conflict at %1</source>
      <comment>Camera IP Conflict at &lt;server_name&gt;</comment>
      <translation>Conflitto IP delle telecamere %1</translation>
    </message>
    <message>
      <source>Server &quot;%1&quot; Conflict</source>
      <translation>Conflitto di server &quot;%1&quot;</translation>
    </message>
    <message>
      <source>Server &quot;%1&quot; Started</source>
      <translation>Server &quot;%1&quot; Avviato</translation>
    </message>
    <message>
      <source>Server &quot;%1&quot; has a license problem</source>
      <translation>Il server &quot;%1&quot; ha un problema di licenza</translation>
    </message>
    <message>
      <source>Server &quot;%1&quot; has finished an archive backup</source>
      <translation>Il server &quot;%1&quot; ha terminato un backup di archivio</translation>
    </message>
    <message>
      <source>Generic Event at %1</source>
      <translation>Evento generico a %1</translation>
    </message>
    <message>
      <source>An unknown event has occurred</source>
      <translation>Si è verificato un evento sconosciuto</translation>
    </message>
    <message>
      <source>Multiple %1 events have occured</source>
      <translation>Si sono verificati più eventi %1</translation>
    </message>
    <message>
      <source>Event: %1</source>
      <translation>Evento: %1</translation>
    </message>
    <message>
      <source>Source: %1</source>
      <translation>Fonte: %1</translation>
    </message>
    <message>
      <source>Caption: %1</source>
      <translation>Didascalia: %1</translation>
    </message>
    <message>
      <source>Input Port: %1</source>
      <translation>Porta di input: %1</translation>
    </message>
    <message>
      <source>Reason: %1</source>
      <translation>Motivo: %1</translation>
    </message>
    <message>
      <source>Conflicting Address: %1</source>
      <translation>Indirizzo in conflitto: %1</translation>
    </message>
    <message>
      <source>MAC #%1: %2</source>
      <extracomment>MAC #2: D0-50-99-38-1E-12</extracomment>
      <translation>MAC #%1: %2</translation>
    </message>
    <message>
      <source>Conflicting Server #%1: %2</source>
      <extracomment>Conflicting Server #5: 10.0.2.1</extracomment>
      <translation>Server in conflitto #%1: %2</translation>
    </message>
    <message>
      <source>Conflicting Server: %1</source>
      <translation>Server in conflitto: %1</translation>
    </message>
    <message>
      <source>Trigger: %1</source>
      <translation>Trigger: %1</translation>
    </message>
    <message>
      <source>%2 &lt;b&gt;%1&lt;/b&gt;</source>
      <comment>%1 means time, %2 means date</comment>
      <translation type="unfinished">%2 &lt;b&gt;%1&lt;/b&gt;</translation>
    </message>
    <message numerus="yes">
      <source>%n times, first: %2 &lt;b&gt;%1&lt;/b&gt;</source>
      <comment>%1 means time, %2 means date</comment>
      <translation>
        <numerusform>%n volte, prima: %2 &lt;b&gt;%1&lt;/b&gt;</numerusform>
        <numerusform>%n volte, prima: %2 &lt;b&gt;%1&lt;/b&gt;</numerusform>
      </translation>
    </message>
    <message>
      <source>Time: %1 on %2</source>
      <comment>%1 means time, %2 means date</comment>
      <translation>Tempo: %1 su %2</translation>
    </message>
    <message numerus="yes">
      <source>First occurrence: %1 on %2 (%n times total)</source>
      <comment>%1 means time, %2 means date</comment>
      <translation>
        <numerusform>Prima occorrenza: %1 su %2 (%n volte totali)</numerusform>
        <numerusform>Prima occorrenza: %1 su %2 (%n volte totali)</numerusform>
      </translation>
    </message>
    <message numerus="yes">
      <source>No data received during last %n seconds.</source>
      <translation>
        <numerusform>Nessun dato ricevuto negli ultimi %n secondi.</numerusform>
        <numerusform>Nessun dato ricevuto negli ultimi %n secondi.</numerusform>
      </translation>
    </message>
    <message>
      <source>Connection to device was unexpectedly closed.</source>
      <translation>La connessione al dispositivo è stata chiusa in modo imprevisto.</translation>
    </message>
    <message>
      <source>Connection to camera (primary stream) was unexpectedly closed.</source>
      <translation>La connessione alla telecamera (flusso principale) è stata chiusa in modo imprevisto.</translation>
    </message>
    <message>
      <source>Connection to camera (secondary stream) was unexpectedly closed.</source>
      <translation>La connessione alla telecamera (flusso secondario) è stata chiusa in modo imprevisto.</translation>
    </message>
    <message>
      <source>RTP packet loss detected, prev seq.=%1 next seq.=%2.</source>
      <translation>Rilevata perdita di pacchetti RTP, prev seq. =%1 seq successivo =%2.</translation>
    </message>
    <message>
      <source>RTP packet loss detected.</source>
      <translation>Rilevata perdita di pacchetti RTP.</translation>
    </message>
    <message>
      <source>Device does not respond to network requests.</source>
      <translation>Il dispositivo non risponde alle richieste di rete.</translation>
    </message>
    <message>
      <source>Connection to server is lost.</source>
      <translation>Connessione al server persa.</translation>
    </message>
    <message>
      <source>Server stopped unexpectedly.</source>
      <translation>Il server si è arrestato inaspettatamente.</translation>
    </message>
    <message>
      <source>I/O error has occurred at %1.</source>
      <translation>Si è verificato un errore I / O su %1.</translation>
    </message>
    <message>
      <source>Not enough HDD/SSD speed for recording to %1.</source>
      <translation>Non sufficiente velocità HDD / SSD per la registrazione su %1.</translation>
    </message>
    <message>
      <source>HDD/SSD disk &quot;%1&quot; is full. Disk contains too much data that is not managed by VMS.</source>
      <translation>Disco HDD / SSD &quot;%1&quot; è pieno. Il disco contiene troppi dati che non sono gestiti dal VMS.</translation>
    </message>
    <message>
      <source>System disk &quot;%1&quot; is almost full.</source>
      <translation>Il disco di sistema &quot;%1&quot; è quasi pieno.</translation>
    </message>
    <message>
      <source>Archive backup failed: No available backup storages with sufficient free space</source>
      <translation>Backup dell'archivio non riuscito: nessun archivio di backup disponibile con spazio libero sufficiente</translation>
    </message>
    <message>
      <source>Archive backup failed: Target storage failure</source>
      <translation>Backup dell'archivio non riuscito: errore di archiviazione sulla destinazione</translation>
    </message>
    <message>
      <source>Archive backup failed: Source file open/read error</source>
      <translation>Backup dell'archivio non riuscito: errore di apertura / lettura del file di origine</translation>
    </message>
    <message>
      <source>Archive backup failed: Target file create/write error</source>
      <translation>Backup dell'archivio non riuscito: errore di creazione / scrittura del file di destinazione</translation>
    </message>
    <message>
      <source>Archive backup failed: File catalog error</source>
      <translation>Backup dell'archivio non riuscito: errore del catalogo di file</translation>
    </message>
    <message>
      <source>Archive backup finished, but is not fully completed because backup time is over. Data is backed up to %1</source>
      <translation>Il backup dell'archivio è terminato, ma non è completo perché il tempo di backup è finito. I dati vengono sottoposti a backup fino a %1</translation>
    </message>
    <message>
      <source>Archive backup is successfully completed</source>
      <translation>Il backup dell'archivio è stato completato con successo</translation>
    </message>
    <message>
      <source>Archive backup is canceled by user. Data is backed up to %1</source>
      <translation>Il backup dell'archivio è stato annullato dall'utente. I dati vengono sottoposti a backup fino a %1</translation>
    </message>
    <message>
      <source>Not enough licenses. Recording has been disabled on following devices:</source>
      <translation>Non abbastanza licenze. La registrazione è stata disabilitata sui seguenti dispositivi:</translation>
    </message>
    <message>
      <source>Not enough licenses. Recording has been disabled on following cameras:</source>
      <translation>Non abbastanza licenze. La registrazione è stata disabilitata sulle seguenti telecamere:</translation>
    </message>
    <message>
      <source>Not enough licenses. Recording has been disabled on following I/O modules:</source>
      <translation>Non abbastanza licenze. La registrazione è stata disabilitata sui seguenti moduli I / O:</translation>
    </message>
    <message>
      <source>start</source>
      <translation>avvio</translation>
    </message>
    <message>
      <source>stop</source>
      <translation>stop</translation>
    </message>
    <message>
      <source>While %1</source>
      <translation>Mentre %1</translation>
    </message>
    <message>
      <source>On %1 %2</source>
      <translation>Sul %1 %2</translation>
    </message>
    <message>
      <source>Trigger Name</source>
      <translation>Nome trigger</translation>
    </message>
    <message>
      <source>Role</source>
      <translation>Ruolo</translation>
    </message>
    <message numerus="yes">
      <source>%n Users</source>
      <translation>
        <numerusform>%n Utenti</numerusform>
        <numerusform>%n Utenti</numerusform>
      </translation>
    </message>
    <message numerus="yes">
      <source>%n Roles</source>
      <translation>
        <numerusform>%n Ruoli</numerusform>
        <numerusform>%n Ruoli</numerusform>
      </translation>
    </message>
    <message>
      <source>All Administrators</source>
      <translation>Tutti gli amministratori</translation>
    </message>
    <message>
      <source>All Users</source>
      <translation>Tutti gli utenti</translation>
    </message>
    <message>
      <source>Select at least one user</source>
      <translation>Selezionare almeno un utente</translation>
    </message>
    <message>
      <source>Soft Trigger</source>
      <translation>Soft Trigger</translation>
    </message>
    <message>
      <source>Soft Trigger %1 at %2</source>
      <translation>Soft Trigger %1 a %2</translation>
    </message>
    <message>
      <source>Soft Trigger %1 has been activated multiple times</source>
      <translation>Soft Trigger %1 è stato attivato più volte</translation>
    </message>
    <message>
      <source>Send email</source>
      <translation>Invia e-mail</translation>
    </message>
    <message>
      <source>Acknowledge</source>
      <translation>Riconoscimento</translation>
    </message>
    <message>
      <source>Analytics Event</source>
      <translation>Evento di Analitica</translation>
    </message>
    <message>
      <source>%1 at %2</source>
      <comment>Analytics Event at some camera</comment>
      <translation>%1 a %2</translation>
<<<<<<< HEAD
    </message>
    <message>
      <source>Open layout</source>
      <translation>Apri il layout</translation>
=======
>>>>>>> 09236aa8
    </message>
  </context>
  <context>
    <name>utils::QnCameraNamesWatcher</name>
    <message>
      <source>Removed camera</source>
      <translation>Telecamera rimossa</translation>
    </message>
  </context>
</TS><|MERGE_RESOLUTION|>--- conflicted
+++ resolved
@@ -70,13 +70,6 @@
       <source>The discovered System %1 is incompatible with the current System.</source>
       <comment>%1 is name of System</comment>
       <translation>Il sistema scoperto %1 è incompatibile con il sistema attuale.</translation>
-<<<<<<< HEAD
-    </message>
-    <message>
-      <source>%1 System can only be merged with non-%1. System name and password are taken from %1 System.</source>
-      <comment>%1 is the short cloud name (like &apos;Cloud&apos;)</comment>
-      <translation>%1 Il sistema può essere unito solo a quelli non%1. Il nome del sistema e la password sono presi da %1 Sistema.</translation>
-=======
     </message>
     <message>
       <source>Cannot connect to the other System because current System is already connected to %1.</source>
@@ -97,7 +90,6 @@
       <source>These Systems are built with different %1 URL. Merge is not allowed.</source>
       <comment>%1 is the cloud name (like Nx Cloud)</comment>
       <translation>Questi sistemi sono costruiti con diverse %1 URL. L'unione non è consentita.</translation>
->>>>>>> 09236aa8
     </message>
   </context>
   <context>
@@ -332,19 +324,11 @@
     </message>
     <message>
       <source>First, try to turn on recording (if it is off) and decrease fps in device settings (error &quot;%1&quot;).</source>
-<<<<<<< HEAD
-      <translation>Innanzitutto, provare ad attivare la registrazione (se è disattivata) e ridurre l'impostazione fps del dispositivo (errore &quot;%1&quot;).</translation>
-    </message>
-    <message>
-      <source>First, try to turn on recording (if it is off) and decrease fps in camera settings (error &quot;%1&quot;).</source>
-      <translation>Innanzitutto, provare ad attivare la registrazione (se è disattivata) e ridurre l'impostazione fps del dispositivo) (errore &quot;%1&quot;).</translation>
-=======
       <translation>Innanzitutto, provare ad attivare la registrazione (se è disattivata) e ridurre l'impostazione fps del dispositivo).</translation>
     </message>
     <message>
       <source>First, try to turn on recording (if it is off) and decrease fps in camera settings (error &quot;%1&quot;).</source>
       <translation>Innanzitutto, provare ad attivare la registrazione (se è disattivata) e ridurre l'impostazione fps del dispositivo).</translation>
->>>>>>> 09236aa8
     </message>
     <message>
       <source>First, try to turn on recording (if it is off) and decrease fps in I/O module settings (error &quot;%1&quot;).</source>
@@ -860,156 +844,6 @@
     <message>
       <source>Invalid Parameter</source>
       <translation>Parametri invalidi</translation>
-<<<<<<< HEAD
-=======
-    </message>
-  </context>
-  <context>
-    <name>QnTimeStrings</name>
-    <message>
-      <source>ms</source>
-      <comment>Suffix for displaying milliseconds</comment>
-      <translation>ms</translation>
-    </message>
-    <message>
-      <source>s</source>
-      <comment>Suffix for displaying seconds</comment>
-      <translation>s</translation>
-    </message>
-    <message>
-      <source>m</source>
-      <comment>Suffix for displaying minutes</comment>
-      <translation>m</translation>
-    </message>
-    <message>
-      <source>h</source>
-      <comment>Suffix for displaying hours</comment>
-      <translation>h</translation>
-    </message>
-    <message>
-      <source>d</source>
-      <comment>Suffix for displaying days</comment>
-      <translation>d</translation>
-    </message>
-    <message>
-      <source>w</source>
-      <comment>Suffix for displaying weeks</comment>
-      <translation>w</translation>
-    </message>
-    <message>
-      <source>M</source>
-      <comment>Suffix for displaying months</comment>
-      <translation>M</translation>
-    </message>
-    <message>
-      <source>y</source>
-      <comment>Suffix for displaying years</comment>
-      <translation>y</translation>
-    </message>
-    <message>
-      <source>msec</source>
-      <comment>Long suffix for displaying milliseconds</comment>
-      <translation>msec</translation>
-    </message>
-    <message>
-      <source>sec</source>
-      <comment>Long suffix for displaying seconds</comment>
-      <translation>sec</translation>
-    </message>
-    <message>
-      <source>min</source>
-      <comment>Long suffix for displaying minutes</comment>
-      <translation>min</translation>
-    </message>
-    <message>
-      <source>hrs</source>
-      <comment>Long suffix for displaying hours</comment>
-      <translation>ore</translation>
-    </message>
-    <message>
-      <source>days</source>
-      <comment>Long suffix for displaying days</comment>
-      <translation>giorni</translation>
-    </message>
-    <message>
-      <source>wks</source>
-      <comment>Long suffix for displaying weeks</comment>
-      <translation>settimane</translation>
-    </message>
-    <message>
-      <source>mos</source>
-      <comment>Long suffix for displaying months</comment>
-      <translation>mesi</translation>
-    </message>
-    <message>
-      <source>yrs</source>
-      <comment>Long suffix for displaying years</comment>
-      <translation>anni</translation>
-    </message>
-    <message numerus="yes">
-      <source>milliseconds</source>
-      <comment>Full suffix for displaying milliseconds</comment>
-      <translation>
-        <numerusform>millisecondi</numerusform>
-        <numerusform>millisecondi</numerusform>
-      </translation>
-    </message>
-    <message numerus="yes">
-      <source>seconds</source>
-      <comment>Full suffix for displaying seconds</comment>
-      <translation>
-        <numerusform>secondi</numerusform>
-        <numerusform>secondi</numerusform>
-      </translation>
-    </message>
-    <message numerus="yes">
-      <source>minutes</source>
-      <comment>Full suffix for displaying minutes</comment>
-      <translation>
-        <numerusform>minuti</numerusform>
-        <numerusform>minuti</numerusform>
-      </translation>
-    </message>
-    <message numerus="yes">
-      <source>hours</source>
-      <comment>Full suffix for displaying hours</comment>
-      <translation>
-        <numerusform>ore</numerusform>
-        <numerusform>ore</numerusform>
-      </translation>
-    </message>
-    <message numerus="yes">
-      <source>days</source>
-      <comment>Full suffix for displaying days</comment>
-      <translation>
-        <numerusform>giorni</numerusform>
-        <numerusform>giorni</numerusform>
-      </translation>
-    </message>
-    <message numerus="yes">
-      <source>weeks</source>
-      <comment>Full suffix for displaying weeks</comment>
-      <translation>
-        <numerusform>settimane</numerusform>
-        <numerusform>settimane</numerusform>
-      </translation>
-    </message>
-    <message numerus="yes">
-      <source>months</source>
-      <comment>Full suffix for displaying months</comment>
-      <translation>
-        <numerusform>mesi</numerusform>
-        <numerusform>mesi</numerusform>
-      </translation>
-    </message>
-    <message numerus="yes">
-      <source>years</source>
-      <comment>Full suffix for displaying years</comment>
-      <translation>
-        <numerusform>anni</numerusform>
-        <numerusform>anni</numerusform>
-      </translation>
->>>>>>> 09236aa8
     </message>
   </context>
   <context>
@@ -1568,13 +1402,10 @@
       <source>%1 at %2</source>
       <comment>Analytics Event at some camera</comment>
       <translation>%1 a %2</translation>
-<<<<<<< HEAD
     </message>
     <message>
       <source>Open layout</source>
       <translation>Apri il layout</translation>
-=======
->>>>>>> 09236aa8
     </message>
   </context>
   <context>
