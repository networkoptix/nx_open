--- conflicted
+++ resolved
@@ -78,10 +78,6 @@
     </message>
     <message>
       <source>%1 System can only be merged with non-%1. System name and password are taken from %1 System.</source>
-<<<<<<< HEAD
-      <comment>%1 is the short cloud name (like &apos;Cloud&apos;)</comment>
-      <translation>%1 システムはクラウドに接続されていない-%1 システムとのみ結合できます　システム名とパスワードは %1 システムから取得されます</translation>
-=======
       <comment>%1 is the short cloud name (like Cloud)</comment>
       <translation>%1 システムはクラウドに接続されていない-%1 システムとのみ結合できます　システム名とパスワードは %1 システムから取得されます</translation>
     </message>
@@ -94,7 +90,6 @@
       <source>These Systems are built with different %1 URL. Merge is not allowed.</source>
       <comment>%1 is the cloud name (like Nx Cloud)</comment>
       <translation>これらのシステムは異なる %1 の URL で構築されています　統合は許可されていません</translation>
->>>>>>> 09236aa8
     </message>
   </context>
   <context>
