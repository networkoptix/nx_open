--- conflicted
+++ resolved
@@ -386,7 +386,6 @@
     </message>
     <message>
         <source>Conflicting Address: %1</source>
-<<<<<<< HEAD
         <translation type="unfinished"></translation>
     </message>
     <message>
@@ -402,23 +401,6 @@
         <translation type="unfinished"></translation>
     </message>
     <message>
-=======
-        <translation type="unfinished"></translation>
-    </message>
-    <message>
-        <source>Archive backup failed: No available backup storages with sufficient free space</source>
-        <translation type="unfinished"></translation>
-    </message>
-    <message>
-        <source>Archive backup failed: Target storage failure</source>
-        <translation type="unfinished"></translation>
-    </message>
-    <message>
-        <source>Archive backup failed: Source file open/read error</source>
-        <translation type="unfinished"></translation>
-    </message>
-    <message>
->>>>>>> 0ea934a7
         <source>Archive backup failed: Target file create/write error</source>
         <translation type="unfinished"></translation>
     </message>
@@ -600,7 +582,6 @@
     <message>
         <source>Camera plugin error. %1</source>
         <translation type="unfinished"></translation>
-<<<<<<< HEAD
     </message>
     <message>
         <source>Please try to reboot the I/O module, then restore factory defaults on the web-page.</source>
@@ -619,26 +600,6 @@
         <translation type="unfinished"></translation>
     </message>
     <message>
-=======
-    </message>
-    <message>
-        <source>Please try to reboot the I/O module, then restore factory defaults on the web-page.</source>
-        <translation type="unfinished"></translation>
-    </message>
-    <message>
-        <source>Make sure the I/O module is plugged into the network. Try to reboot the I/O module.</source>
-        <translation type="unfinished"></translation>
-    </message>
-    <message>
-        <source>Could not parse I/O module response. Url %1, request name %2.</source>
-        <translation type="unfinished"></translation>
-    </message>
-    <message>
-        <source>First, try to turn on recording (if it&apos;s off) and decrease fps in I/O module settings.</source>
-        <translation type="unfinished"></translation>
-    </message>
-    <message>
->>>>>>> 0ea934a7
         <source>If it doesn&apos;t help, restore factory defaults on the I/O module web-page.</source>
         <translation type="unfinished"></translation>
     </message>
@@ -667,11 +628,7 @@
         <translation type="unfinished"></translation>
     </message>
     <message>
-<<<<<<< HEAD
-        <source>I/O Module initialization process in progress.</source>
-=======
         <source>I/O Module initialization process is in progress.</source>
->>>>>>> 0ea934a7
         <translation type="unfinished"></translation>
     </message>
 </context>
@@ -904,13 +861,6 @@
         </translation>
     </message>
     <message>
-<<<<<<< HEAD
-        <source>There was a problem activating your license key. Invalid data received. Please contact support team to report issue.</source>
-        <translation>Проблема при активации лицензионного ключа. Приняты некорректные данные. Пожалуйста, свяжитесь с командой поддержки.</translation>
-    </message>
-    <message>
-=======
->>>>>>> 0ea934a7
         <source>The license key you have entered is invalid. Please check that license key is entered correctly. If problem continues, please contact support team to confirm if license key is valid or to obtain a valid license key.</source>
         <translation>Лицензионный ключ, введенный вами, неверен. Пожалуйста, проверьте, что вы правильно ввели лицензионный ключ. Если проблема не исчезла обратитесь в службу поддержки, стобы подтвердить правильность лицензионного ключа либо для получения верного лицензионного ключа.</translation>
     </message>
@@ -926,13 +876,10 @@
         <source>There was a problem activating your license key. A database error occurred.</source>
         <translation type="unfinished"></translation>
     </message>
-<<<<<<< HEAD
-=======
     <message>
         <source>There was a problem activating your license key. Invalid data received. Please contact support team to report the issue.</source>
         <translation type="unfinished"></translation>
     </message>
->>>>>>> 0ea934a7
 </context>
 <context>
     <name>QnMediaServerResource</name>
