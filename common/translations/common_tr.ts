--- conflicted
+++ resolved
@@ -15,80 +15,6 @@
     </message>
 </context>
 <context>
-    <name>MergeSystemsStatusStrings</name>
-    <message>
-        <source>The system was not found.</source>
-        <translation type="unfinished"></translation>
-    </message>
-    <message>
-        <source>The password or user name is invalid.</source>
-        <translation type="unfinished"></translation>
-    </message>
-    <message>
-        <source>This user does not have permissions for the requested operation.</source>
-        <translation type="unfinished"></translation>
-    </message>
-    <message>
-        <source>Cannot create database backup.</source>
-        <translation type="unfinished"></translation>
-    </message>
-    <message>
-        <source>System name is not configured yet.</source>
-        <translation type="unfinished"></translation>
-    </message>
-    <message>
-        <source>Unknown error.</source>
-        <translation type="unfinished"></translation>
-    </message>
-    <message>
-        <source>The discovered system %1 has an incompatible version %2.</source>
-        <comment>%1 is name of the system, %2 is version information</comment>
-        <translation type="unfinished"></translation>
-    </message>
-    <message>
-        <source>The discovered system %1 is in safe mode.</source>
-        <comment>%1 is name of the system</comment>
-        <translation type="unfinished"></translation>
-    </message>
-    <message>
-        <source>Could not configure the remote system %1.</source>
-        <comment>%1 is name of the system</comment>
-        <translation type="unfinished"></translation>
-    </message>
-    <message>
-        <source>You are about to merge Systems with Starter licenses.</source>
-        <translation type="unfinished"></translation>
-    </message>
-    <message>
-        <source>Only one Starter license is allowed per System, so the second license will be deactivated.</source>
-        <translation type="unfinished"></translation>
-    </message>
-    <message>
-        <source>Merge anyway?</source>
-        <translation type="unfinished"></translation>
-    </message>
-    <message>
-        <source>Can&apos;t connect to the other system because current system is already connected to %1.</source>
-        <comment>%1 is the cloud name (like &apos;Nx Cloud&apos;)</comment>
-        <translation type="unfinished"></translation>
-    </message>
-    <message>
-        <source>In this version you can only merge systems which are not connected to %1.</source>
-        <comment>%1 is the cloud name (like &apos;Nx Cloud&apos;)</comment>
-        <translation type="unfinished"></translation>
-    </message>
-    <message>
-        <source>Both systems are connected to %1. Merge is not allowed.</source>
-        <comment>%1 is the cloud name (like &apos;Nx Cloud&apos;)</comment>
-        <translation type="unfinished"></translation>
-    </message>
-    <message>
-        <source>These systems are built with different %1 URL. Merge is not allowed.</source>
-        <comment>%1 is the cloud name (like &apos;Nx Cloud&apos;)</comment>
-        <translation type="unfinished"></translation>
-    </message>
-</context>
-<context>
     <name>QnBusinessStringsHelper</name>
     <message>
         <source>Device output</source>
@@ -99,6 +25,14 @@
         <translation type="unfinished"></translation>
     </message>
     <message>
+        <source>Device output for 30 sec</source>
+        <translation type="unfinished"></translation>
+    </message>
+    <message>
+        <source>Camera output for 30 sec</source>
+        <translation type="unfinished"></translation>
+    </message>
+    <message>
         <source>Device recording</source>
         <translation type="unfinished"></translation>
     </message>
@@ -151,7 +85,43 @@
         <translation type="unfinished"></translation>
     </message>
     <message>
+        <source>Unknown (%1)</source>
+        <translation type="unfinished"></translation>
+    </message>
+    <message>
         <source>Generic Event</source>
+        <translation type="unfinished"></translation>
+    </message>
+    <message>
+        <source> (%1)</source>
+        <translation type="unfinished"></translation>
+    </message>
+    <message>
+        <source>Motion on Camera</source>
+        <translation type="unfinished"></translation>
+    </message>
+    <message>
+        <source>Input Signal on Device</source>
+        <translation type="unfinished"></translation>
+    </message>
+    <message>
+        <source>Input Signal on Camera</source>
+        <translation type="unfinished"></translation>
+    </message>
+    <message>
+        <source>Device Disconnected</source>
+        <translation type="unfinished"></translation>
+    </message>
+    <message>
+        <source>Camera Disconnected</source>
+        <translation type="unfinished"></translation>
+    </message>
+    <message>
+        <source>Device IP Conflict</source>
+        <translation type="unfinished"></translation>
+    </message>
+    <message>
+        <source>Camera IP Conflict</source>
         <translation type="unfinished"></translation>
     </message>
     <message>
@@ -311,6 +281,18 @@
         <translation type="unfinished"></translation>
     </message>
     <message>
+        <source>%2 %1</source>
+        <comment>%1 means time, %2 means date</comment>
+        <translation type="unfinished"></translation>
+    </message>
+    <message numerus="yes">
+        <source>%n times, first: %2 %1</source>
+        <comment>%1 means time, %2 means date</comment>
+        <translation type="unfinished">
+            <numerusform></numerusform>
+        </translation>
+    </message>
+    <message>
         <source>Time: %1 on %2</source>
         <comment>%1 means time, %2 means date</comment>
         <translation type="unfinished"></translation>
@@ -353,6 +335,10 @@
         <translation type="unfinished"></translation>
     </message>
     <message>
+        <source>Server restarted unexpectedly.</source>
+        <translation type="unfinished"></translation>
+    </message>
+    <message>
         <source>I/O error has occurred at %1.</source>
         <translation type="unfinished"></translation>
     </message>
@@ -397,6 +383,18 @@
         <translation type="unfinished"></translation>
     </message>
     <message>
+        <source>Recording on devices is disabled:</source>
+        <translation type="unfinished"></translation>
+    </message>
+    <message>
+        <source>Recording on cameras is disabled:</source>
+        <translation type="unfinished"></translation>
+    </message>
+    <message>
+        <source>Recording on I/O modules is disabled:</source>
+        <translation type="unfinished"></translation>
+    </message>
+    <message>
         <source>start</source>
         <translation type="unfinished"></translation>
     </message>
@@ -416,87 +414,6 @@
         <source>%1 --&gt; %2</source>
         <translation type="unfinished"></translation>
     </message>
-    <message>
-        <source>Do HTTP request</source>
-        <translation type="unfinished"></translation>
-    </message>
-    <message>
-        <source>%2 &lt;b&gt;%1&lt;/b&gt;</source>
-        <comment>%1 means time, %2 means date</comment>
-        <translation type="unfinished"></translation>
-    </message>
-    <message numerus="yes">
-        <source>%n times, first: %2 &lt;b&gt;%1&lt;/b&gt;</source>
-        <comment>%1 means time, %2 means date</comment>
-        <translation type="unfinished">
-            <numerusform></numerusform>
-        </translation>
-    </message>
-    <message>
-        <source>Device does not respond to network requests.</source>
-        <translation type="unfinished"></translation>
-    </message>
-<<<<<<< HEAD
-    <message>
-        <source>Server stopped unexpectedly.</source>
-        <translation type="unfinished"></translation>
-    </message>
-    <message>
-        <source>Not enough licenses. Recording has been disabled on following devices:</source>
-        <translation type="unfinished"></translation>
-    </message>
-    <message>
-        <source>Not enough licenses. Recording has been disabled on following cameras:</source>
-        <translation type="unfinished"></translation>
-    </message>
-    <message>
-        <source>Not enough licenses. Recording has been disabled on following I/O modules:</source>
-        <translation type="unfinished"></translation>
-    </message>
-    <message numerus="yes">
-        <source>Motion on Cameras</source>
-        <translation type="unfinished">
-            <numerusform></numerusform>
-        </translation>
-    </message>
-    <message numerus="yes">
-        <source>Input Signal on Devices</source>
-        <translation type="unfinished">
-            <numerusform></numerusform>
-        </translation>
-    </message>
-    <message numerus="yes">
-        <source>Input Signal on Cameras</source>
-        <translation type="unfinished">
-            <numerusform></numerusform>
-        </translation>
-    </message>
-    <message numerus="yes">
-        <source>Devices Disconnected</source>
-        <translation type="unfinished">
-            <numerusform></numerusform>
-        </translation>
-    </message>
-    <message numerus="yes">
-        <source>Cameras Disconnected</source>
-        <translation type="unfinished">
-            <numerusform></numerusform>
-        </translation>
-    </message>
-    <message numerus="yes">
-        <source>Devices IP Conflict</source>
-        <translation type="unfinished">
-            <numerusform></numerusform>
-        </translation>
-    </message>
-    <message numerus="yes">
-        <source>Cameras IP Conflict</source>
-        <translation type="unfinished">
-            <numerusform></numerusform>
-        </translation>
-    </message>
-=======
->>>>>>> 0b1c59ef
 </context>
 <context>
     <name>QnCameraDiagnosticsErrorCodeStrings</name>
@@ -557,6 +474,10 @@
         <translation type="unfinished"></translation>
     </message>
     <message>
+        <source>Make sure port %2 is accessible (e.g. forwarded).</source>
+        <translation type="unfinished"></translation>
+    </message>
+    <message>
         <source>Cannot open media url %1. Connection to port %2 was closed unexpectedly.</source>
         <translation type="unfinished"></translation>
     </message>
@@ -704,8 +625,26 @@
         <source>I/O Module initialization process is in progress.</source>
         <translation type="unfinished"></translation>
     </message>
-    <message>
-        <source>Make sure port %1 is accessible (e.g. forwarded).</source>
+</context>
+<context>
+    <name>QnCommandLineParser</name>
+    <message>
+        <source>No value provided for the &apos;%1&apos; argument.</source>
+        <translation type="unfinished"></translation>
+    </message>
+    <message>
+        <source>Invalid value for &apos;%1&apos; argument - expected %2, provided &apos;%3&apos;.</source>
+        <translation type="unfinished"></translation>
+    </message>
+</context>
+<context>
+    <name>QnEnvironment</name>
+    <message>
+        <source>File explorer failed to open.</source>
+        <translation type="unfinished"></translation>
+    </message>
+    <message>
+        <source>Could not find explorer.exe in path to launch Windows Explorer.</source>
         <translation type="unfinished"></translation>
     </message>
 </context>
@@ -727,30 +666,6 @@
         <source>Could not initialize audio decoder.</source>
         <translation type="unfinished"></translation>
     </message>
-    <message>
-        <source>Could not find decoder for codec %1.</source>
-        <translation type="unfinished"></translation>
-    </message>
-    <message>
-        <source>Couldn&apos;t initialize resampling context, error code: %1</source>
-        <translation type="unfinished"></translation>
-    </message>
-    <message>
-        <source>Couldn&apos;t allocate sample buffers, error code: %1</source>
-        <translation type="unfinished"></translation>
-    </message>
-    <message>
-        <source>Couldn&apos;t send audio frame to encoder, Error code: %1.</source>
-        <translation type="unfinished"></translation>
-    </message>
-    <message>
-        <source>Couldn&apos;t receive audio packet from encoder, Error code: %1.</source>
-        <translation type="unfinished"></translation>
-    </message>
-    <message>
-        <source>Couldn&apos;t receive audio frame from decoder, Error code: %1.</source>
-        <translation type="unfinished"></translation>
-    </message>
 </context>
 <context>
     <name>QnFfmpegTranscoder</name>
@@ -873,10 +788,26 @@
         <translation type="unfinished"></translation>
     </message>
     <message>
+        <source>Invalid Signature</source>
+        <translation type="unfinished"></translation>
+    </message>
+    <message>
         <source>Server with matching hardware ID not found</source>
         <translation type="unfinished"></translation>
     </message>
     <message>
+        <source>Invalid Customization</source>
+        <translation type="unfinished"></translation>
+    </message>
+    <message>
+        <source>Expired</source>
+        <translation type="unfinished"></translation>
+    </message>
+    <message>
+        <source>Invalid Type</source>
+        <translation type="unfinished"></translation>
+    </message>
+    <message>
         <source>Only single license is allowed for this device</source>
         <translation type="unfinished"></translation>
     </message>
@@ -888,30 +819,6 @@
         <source>Unknown error</source>
         <translation type="unfinished"></translation>
     </message>
-    <message>
-        <source>Invalid signature</source>
-        <translation type="unfinished"></translation>
-    </message>
-    <message>
-        <source>Invalid customization</source>
-        <translation type="unfinished"></translation>
-    </message>
-    <message>
-        <source>License is expired</source>
-        <translation type="unfinished"></translation>
-    </message>
-    <message>
-        <source>Invalid type</source>
-        <translation type="unfinished"></translation>
-    </message>
-    <message>
-        <source>Free</source>
-        <translation type="unfinished"></translation>
-    </message>
-    <message>
-        <source>Free license</source>
-        <translation type="unfinished"></translation>
-    </message>
 </context>
 <context>
     <name>QnLicenseUsageHelper</name>
@@ -927,6 +834,18 @@
             <numerusform></numerusform>
         </translation>
     </message>
+    <message numerus="yes">
+        <source>Activate %n more %2. </source>
+        <translation type="unfinished">
+            <numerusform></numerusform>
+        </translation>
+    </message>
+    <message numerus="yes">
+        <source>%n more %2 will be used. </source>
+        <translation type="unfinished">
+            <numerusform></numerusform>
+        </translation>
+    </message>
     <message>
         <source>There was a problem activating your license key. A database error occurred.</source>
         <translation type="unfinished"></translation>
@@ -947,23 +866,11 @@
         <source>There was a problem activating your license key. Invalid data received. Please contact support team to report the issue.</source>
         <translation type="unfinished"></translation>
     </message>
-    <message numerus="yes">
-        <source>Activate %n more %1. </source>
-        <translation type="unfinished">
-            <numerusform></numerusform>
-        </translation>
-    </message>
-    <message numerus="yes">
-        <source>%n more %1 will be used. </source>
-        <translation type="unfinished">
-            <numerusform></numerusform>
-        </translation>
-    </message>
-</context>
-<context>
-    <name>QnLocalSystemDescription</name>
-    <message>
-        <source>New Server</source>
+</context>
+<context>
+    <name>QnMediaServerResource</name>
+    <message>
+        <source>Server</source>
         <translation type="unfinished"></translation>
     </message>
 </context>
@@ -1188,17 +1095,6 @@
         <source>Error during watermark generation for file &apos;%1&apos;.</source>
         <translation type="unfinished"></translation>
     </message>
-    <message>
-        <source>Invalid resource type for data export.</source>
-        <translation type="unfinished"></translation>
-    </message>
-</context>
-<context>
-    <name>QnSystemDescription</name>
-    <message>
-        <source>&lt;Unnamed system&gt;</source>
-        <translation type="unfinished"></translation>
-    </message>
 </context>
 <context>
     <name>QnTCPConnectionProcessor</name>
@@ -1228,145 +1124,6 @@
     </message>
 </context>
 <context>
-    <name>QnTimeStrings</name>
-    <message>
-        <source>ms</source>
-        <comment>Suffix for displaying milliseconds</comment>
-        <translation type="unfinished"></translation>
-    </message>
-    <message>
-        <source>s</source>
-        <comment>Suffix for displaying seconds</comment>
-        <translation type="unfinished"></translation>
-    </message>
-    <message>
-        <source>m</source>
-        <comment>Suffix for displaying minutes</comment>
-        <translation type="unfinished"></translation>
-    </message>
-    <message>
-        <source>h</source>
-        <comment>Suffix for displaying hours</comment>
-        <translation type="unfinished"></translation>
-    </message>
-    <message>
-        <source>d</source>
-        <comment>Suffix for displaying days</comment>
-        <translation type="unfinished"></translation>
-    </message>
-    <message>
-        <source>w</source>
-        <comment>Suffix for displaying weeks</comment>
-        <translation type="unfinished"></translation>
-    </message>
-    <message>
-        <source>M</source>
-        <comment>Suffix for displaying months</comment>
-        <translation type="unfinished"></translation>
-    </message>
-    <message>
-        <source>y</source>
-        <comment>Suffix for displaying years</comment>
-        <translation type="unfinished"></translation>
-    </message>
-    <message>
-        <source>msec</source>
-        <comment>Long suffix for displaying milliseconds</comment>
-        <translation type="unfinished"></translation>
-    </message>
-    <message>
-        <source>sec</source>
-        <comment>Long suffix for displaying seconds</comment>
-        <translation type="unfinished"></translation>
-    </message>
-    <message>
-        <source>min</source>
-        <comment>Long suffix for displaying minutes</comment>
-        <translation type="unfinished"></translation>
-    </message>
-    <message>
-        <source>hrs</source>
-        <comment>Long suffix for displaying hours</comment>
-        <translation type="unfinished"></translation>
-    </message>
-    <message>
-        <source>days</source>
-        <comment>Long suffix for displaying days</comment>
-        <translation type="unfinished"></translation>
-    </message>
-    <message>
-        <source>wks</source>
-        <comment>Long suffix for displaying weeks</comment>
-        <translation type="unfinished"></translation>
-    </message>
-    <message>
-        <source>mos</source>
-        <comment>Long suffix for displaying months</comment>
-        <translation type="unfinished"></translation>
-    </message>
-    <message>
-        <source>yrs</source>
-        <comment>Long suffix for displaying years</comment>
-        <translation type="unfinished"></translation>
-    </message>
-    <message numerus="yes">
-        <source>milliseconds</source>
-        <comment>Full suffix for displaying milliseconds</comment>
-        <translation type="unfinished">
-            <numerusform></numerusform>
-        </translation>
-    </message>
-    <message numerus="yes">
-        <source>seconds</source>
-        <comment>Full suffix for displaying seconds</comment>
-        <translation type="unfinished">
-            <numerusform></numerusform>
-        </translation>
-    </message>
-    <message numerus="yes">
-        <source>minutes</source>
-        <comment>Full suffix for displaying minutes</comment>
-        <translation type="unfinished">
-            <numerusform></numerusform>
-        </translation>
-    </message>
-    <message numerus="yes">
-        <source>hours</source>
-        <comment>Full suffix for displaying hours</comment>
-        <translation type="unfinished">
-            <numerusform></numerusform>
-        </translation>
-    </message>
-    <message numerus="yes">
-        <source>days</source>
-        <comment>Full suffix for displaying days</comment>
-        <translation type="unfinished">
-            <numerusform></numerusform>
-        </translation>
-    </message>
-    <message numerus="yes">
-        <source>weeks</source>
-        <comment>Full suffix for displaying weeks</comment>
-        <translation type="unfinished">
-            <numerusform></numerusform>
-        </translation>
-    </message>
-    <message numerus="yes">
-        <source>months</source>
-        <comment>Full suffix for displaying months</comment>
-        <translation type="unfinished">
-            <numerusform></numerusform>
-        </translation>
-    </message>
-    <message numerus="yes">
-        <source>years</source>
-        <comment>Full suffix for displaying years</comment>
-        <translation type="unfinished">
-            <numerusform></numerusform>
-        </translation>
-    </message>
-</context>
-<context>
     <name>QnTranscoder</name>
     <message>
         <source>OpenCL transcoding is not implemented.</source>
@@ -1386,61 +1143,13 @@
     </message>
 </context>
 <context>
-    <name>QnUserRolesManager</name>
-    <message>
-        <source>Owner</source>
-        <translation type="unfinished"></translation>
-    </message>
-    <message>
-        <source>Administrator</source>
-        <translation type="unfinished"></translation>
-    </message>
-    <message>
-        <source>Advanced Viewer</source>
-        <translation type="unfinished"></translation>
-    </message>
-    <message>
-        <source>Viewer</source>
-        <translation type="unfinished"></translation>
-    </message>
-    <message>
-        <source>Live Viewer</source>
-        <translation type="unfinished"></translation>
-    </message>
-    <message>
-        <source>Custom Role</source>
-        <translation type="unfinished"></translation>
-    </message>
-    <message>
-        <source>Custom</source>
-        <translation type="unfinished"></translation>
-    </message>
-    <message>
-        <source>Has access to whole system and can do everything.</source>
-        <translation type="unfinished"></translation>
-    </message>
-    <message>
-        <source>Has access to whole system and can manage it. Can create users.</source>
-        <translation type="unfinished"></translation>
-    </message>
-    <message>
-        <source>Can manage all cameras and bookmarks.</source>
-        <translation type="unfinished"></translation>
-    </message>
-    <message>
-        <source>Can view all cameras and export video.</source>
-        <translation type="unfinished"></translation>
-    </message>
-    <message>
-        <source>Can view live video from all cameras.</source>
-        <translation type="unfinished"></translation>
-    </message>
-    <message>
-        <source>Custom user role.</source>
-        <translation type="unfinished"></translation>
-    </message>
-    <message>
-        <source>Custom permissions.</source>
+    <name>QnTranslationListModel</name>
+    <message>
+        <source>%1 (built-in)</source>
+        <translation type="unfinished"></translation>
+    </message>
+    <message>
+        <source>%1 (external)</source>
         <translation type="unfinished"></translation>
     </message>
 </context>
