<?xml version="1.0" encoding="utf-8"?>
<!DOCTYPE TS>
<TS version="2.1" language="tr" sourcelanguage="en">
<context>
    <name>Language</name>
    <message>
        <source>Language Name</source>
        <extracomment>Language name that will be displayed to user. Must not be empty.</extracomment>
        <translation type="unfinished">Turkish</translation>
    </message>
    <message>
        <source>Locale Code</source>
        <extracomment>Internal. Please don&apos;t change existing translation.</extracomment>
        <translation>tr</translation>
    </message>
</context>
<context>
    <name>MergeSystemsStatusStrings</name>
    <message>
<<<<<<< HEAD
        <source>The system was not found.</source>
        <translation type="unfinished"></translation>
    </message>
    <message>
        <source>The discovered system %1 has an incompatible version %2.</source>
        <comment>%1 is name of the system, %2 is version information</comment>
        <translation type="unfinished"></translation>
    </message>
    <message>
=======
>>>>>>> a371b32a
        <source>The password or user name is invalid.</source>
        <translation type="unfinished"></translation>
    </message>
    <message>
        <source>This user does not have permissions for the requested operation.</source>
        <translation type="unfinished"></translation>
    </message>
    <message>
        <source>Can&apos;t connect to the other system because current system is already connected to %1.</source>
        <comment>%1 is the cloud name (like &apos;Nx Cloud&apos;)</comment>
        <translation type="unfinished"></translation>
    </message>
    <message>
        <source>Cannot create database backup.</source>
        <translation type="unfinished"></translation>
    </message>
    <message>
        <source>You are about to merge Systems with Starter licenses.</source>
        <translation type="unfinished"></translation>
    </message>
    <message>
        <source>Only one Starter license is allowed per System, so the second license will be deactivated.</source>
        <translation type="unfinished"></translation>
    </message>
    <message>
<<<<<<< HEAD
        <source>Merge anyway?</source>
=======
        <source>You are about to merge Systems with Starter licenses.</source>
>>>>>>> a371b32a
        <translation type="unfinished"></translation>
    </message>
    <message>
        <source>Only one Starter license is allowed per System, so the second license will be deactivated.</source>
        <translation type="unfinished"></translation>
    </message>
    <message>
        <source>Merge anyway?</source>
        <translation type="unfinished"></translation>
    </message>
    <message>
        <source>In this version you can only merge systems which are not connected to %1.</source>
        <comment>%1 is the cloud name (like &apos;Nx Cloud&apos;)</comment>
<<<<<<< HEAD
        <translation type="unfinished"></translation>
    </message>
    <message>
        <source>Both systems are connected to %1. Merge is not allowed.</source>
=======
        <translation type="unfinished"></translation>
    </message>
    <message>
        <source>Both systems are connected to %1. Merge is not allowed.</source>
        <comment>%1 is the cloud name (like &apos;Nx Cloud&apos;)</comment>
        <translation type="unfinished"></translation>
    </message>
    <message>
        <source>These systems are built with different %1 URL. Merge is not allowed.</source>
        <comment>%1 is the cloud name (like &apos;Nx Cloud&apos;)</comment>
        <translation type="unfinished"></translation>
    </message>
    <message>
        <source>Cannot connect to the other system because current system is already connected to %1.</source>
>>>>>>> a371b32a
        <comment>%1 is the cloud name (like &apos;Nx Cloud&apos;)</comment>
        <translation type="unfinished"></translation>
    </message>
    <message>
<<<<<<< HEAD
        <source>These systems are built with different %1 URL. Merge is not allowed.</source>
        <comment>%1 is the cloud name (like &apos;Nx Cloud&apos;)</comment>
        <translation type="unfinished"></translation>
    </message>
    <message>
        <source>System name is not configured yet.</source>
        <translation type="unfinished"></translation>
    </message>
    <message>
        <source>Unknown error.</source>
=======
        <source>System was not found.</source>
        <translation type="unfinished"></translation>
    </message>
    <message>
        <source>The discovered system %1 has an incompatible version %2.</source>
        <comment>%1 is name of System, %2 is version information</comment>
        <translation type="unfinished"></translation>
    </message>
    <message>
        <source>The discovered system %1 is in safe mode.</source>
        <comment>%1 is name of System</comment>
        <translation type="unfinished"></translation>
    </message>
    <message>
        <source>Could not configure the remote system %1.</source>
        <comment>%1 is name of System</comment>
>>>>>>> a371b32a
        <translation type="unfinished"></translation>
    </message>
</context>
<context>
    <name>QnBusinessStringsHelper</name>
    <message>
        <source>Device output</source>
        <translation type="unfinished"></translation>
    </message>
    <message>
        <source>Camera output</source>
        <translation type="unfinished"></translation>
    </message>
    <message>
        <source>Device recording</source>
        <translation type="unfinished"></translation>
    </message>
    <message>
        <source>Camera recording</source>
        <translation type="unfinished"></translation>
    </message>
    <message>
        <source>Bookmark</source>
        <translation type="unfinished"></translation>
    </message>
    <message>
        <source>Panic recording</source>
        <translation type="unfinished"></translation>
    </message>
    <message>
        <source>Write to log</source>
        <translation type="unfinished"></translation>
    </message>
    <message>
        <source>Show notification</source>
        <translation type="unfinished"></translation>
    </message>
    <message>
        <source>Repeat sound</source>
        <translation type="unfinished"></translation>
    </message>
    <message>
        <source>Play sound</source>
        <translation type="unfinished"></translation>
    </message>
    <message>
        <source>Speak</source>
        <translation type="unfinished"></translation>
    </message>
    <message>
        <source>Execute PTZ preset</source>
        <translation type="unfinished"></translation>
    </message>
    <message>
        <source>Show text overlay</source>
        <translation type="unfinished"></translation>
    </message>
    <message>
        <source>Show on Alarm Layout</source>
        <translation type="unfinished"></translation>
    </message>
    <message>
        <source>Generic Event</source>
        <translation type="unfinished"></translation>
    </message>
    <message>
        <source>Any Device Issue</source>
        <translation type="unfinished"></translation>
    </message>
    <message>
        <source>Any Camera Issue</source>
        <translation type="unfinished"></translation>
    </message>
    <message>
        <source>Storage Failure</source>
        <translation type="unfinished"></translation>
    </message>
    <message>
        <source>Network Issue</source>
        <translation type="unfinished"></translation>
    </message>
    <message>
        <source>Server Failure</source>
        <translation type="unfinished"></translation>
    </message>
    <message>
        <source>Server Conflict</source>
        <translation type="unfinished"></translation>
    </message>
    <message>
        <source>Server Started</source>
        <translation type="unfinished"></translation>
    </message>
    <message>
        <source>License Issue</source>
        <translation type="unfinished"></translation>
    </message>
    <message>
        <source>Archive backup finished</source>
        <translation type="unfinished"></translation>
    </message>
    <message>
        <source>Any Server Issue</source>
        <translation type="unfinished"></translation>
    </message>
    <message>
        <source>Any Event</source>
        <translation type="unfinished"></translation>
    </message>
    <message>
        <source>Undefined event has occurred on %1</source>
        <translation type="unfinished"></translation>
    </message>
    <message>
        <source>Device %1 was disconnected</source>
        <translation type="unfinished"></translation>
    </message>
    <message>
        <source>Camera %1 was disconnected</source>
        <translation type="unfinished"></translation>
    </message>
    <message>
        <source>I/O Module %1 was disconnected</source>
        <translation type="unfinished"></translation>
    </message>
    <message>
        <source>Input on %1</source>
        <translation type="unfinished"></translation>
    </message>
    <message>
        <source>Motion on %1</source>
        <translation type="unfinished"></translation>
    </message>
    <message>
        <source>Storage Failure at %1</source>
        <translation type="unfinished"></translation>
    </message>
    <message>
        <source>Network Issue at %1</source>
        <translation type="unfinished"></translation>
    </message>
    <message>
        <source>Server &quot;%1&quot; Failure</source>
        <translation type="unfinished"></translation>
    </message>
    <message>
        <source>Device IP Conflict at %1</source>
        <extracomment>Device IP Conflict at &lt;server_name&gt;</extracomment>
        <translation type="unfinished"></translation>
    </message>
    <message>
        <source>Camera IP Conflict at %1</source>
        <extracomment>Camera IP Conflict at &lt;server_name&gt;</extracomment>
        <translation type="unfinished"></translation>
    </message>
    <message>
        <source>Server &quot;%1&quot; Conflict</source>
        <translation type="unfinished"></translation>
    </message>
    <message>
        <source>Server &quot;%1&quot; Started</source>
        <translation type="unfinished"></translation>
    </message>
    <message>
        <source>Generic Event at %1</source>
        <translation type="unfinished"></translation>
    </message>
    <message>
        <source>An unknown event has occurred</source>
        <translation type="unfinished"></translation>
    </message>
    <message>
        <source>Event: %1</source>
        <translation type="unfinished"></translation>
    </message>
    <message>
        <source>Source: %1</source>
        <translation type="unfinished"></translation>
    </message>
    <message>
        <source>Caption: %1</source>
        <translation type="unfinished"></translation>
    </message>
    <message>
        <source>Url: %1</source>
        <translation type="unfinished"></translation>
    </message>
    <message>
        <source>Input Port: %1</source>
        <translation type="unfinished"></translation>
    </message>
    <message>
        <source>Reason: %1</source>
        <translation type="unfinished"></translation>
    </message>
    <message>
        <source>Conflicting Address: %1</source>
        <translation type="unfinished"></translation>
    </message>
    <message>
        <source>Conflicting Server #%1: %2</source>
        <extracomment>Conflicting Server #5: 10.0.2.1</extracomment>
        <translation type="unfinished"></translation>
    </message>
    <message>
        <source>Conflicting Server: %1</source>
        <translation type="unfinished"></translation>
    </message>
    <message>
        <source>Time: %1 on %2</source>
        <comment>%1 means time, %2 means date</comment>
        <translation type="unfinished"></translation>
    </message>
    <message numerus="yes">
        <source>First occurrence: %1 on %2 (%n times total)</source>
        <comment>%1 means time, %2 means date</comment>
        <translation type="unfinished">
            <numerusform></numerusform>
        </translation>
    </message>
    <message numerus="yes">
        <source>No data received during last %n seconds.</source>
        <translation type="unfinished">
            <numerusform></numerusform>
        </translation>
    </message>
    <message>
        <source>Connection to device was unexpectedly closed.</source>
        <translation type="unfinished"></translation>
    </message>
    <message>
        <source>Connection to camera (primary stream) was unexpectedly closed.</source>
        <translation type="unfinished"></translation>
    </message>
    <message>
        <source>Connection to camera (secondary stream) was unexpectedly closed.</source>
        <translation type="unfinished"></translation>
    </message>
    <message>
        <source>RTP packet loss detected, prev seq.=%1 next seq.=%2.</source>
        <translation type="unfinished"></translation>
    </message>
    <message>
        <source>RTP packet loss detected.</source>
        <translation type="unfinished"></translation>
    </message>
    <message>
        <source>Connection to server is lost.</source>
        <translation type="unfinished"></translation>
    </message>
    <message>
        <source>I/O error has occurred at %1.</source>
        <translation type="unfinished"></translation>
    </message>
    <message>
        <source>Not enough HDD/SSD speed for recording to %1.</source>
        <translation type="unfinished"></translation>
    </message>
    <message>
        <source>HDD/SSD disk %1 is full. Disk contains too much data that is not managed by VMS.</source>
        <translation type="unfinished"></translation>
    </message>
    <message>
        <source>Archive backup failed: No available backup storages with sufficient free space</source>
        <translation type="unfinished"></translation>
    </message>
    <message>
        <source>Archive backup failed: Target storage failure</source>
        <translation type="unfinished"></translation>
    </message>
    <message>
        <source>Archive backup failed: Source file open/read error</source>
        <translation type="unfinished"></translation>
    </message>
    <message>
        <source>Archive backup failed: Target file create/write error</source>
        <translation type="unfinished"></translation>
    </message>
    <message>
        <source>Archive backup failed: File catalog error</source>
        <translation type="unfinished"></translation>
    </message>
    <message>
        <source>Archive backup is successfully completed</source>
        <translation type="unfinished"></translation>
    </message>
    <message>
        <source>Archive backup is canceled by user. Data is backed up to %1</source>
        <translation type="unfinished"></translation>
    </message>
    <message>
        <source>start</source>
        <translation type="unfinished"></translation>
    </message>
    <message>
        <source>stop</source>
        <translation type="unfinished"></translation>
    </message>
    <message>
        <source>While %1</source>
        <translation type="unfinished"></translation>
    </message>
    <message>
        <source>On %1 %2</source>
        <translation type="unfinished"></translation>
    </message>
    <message>
        <source>Do HTTP request</source>
        <translation type="unfinished"></translation>
    </message>
    <message numerus="yes">
        <source>Motion on Cameras</source>
        <translation type="unfinished">
            <numerusform></numerusform>
        </translation>
    </message>
    <message numerus="yes">
        <source>Input Signal on Devices</source>
        <translation type="unfinished">
            <numerusform></numerusform>
        </translation>
    </message>
    <message numerus="yes">
        <source>Input Signal on Cameras</source>
        <translation type="unfinished">
            <numerusform></numerusform>
        </translation>
    </message>
    <message numerus="yes">
        <source>Devices Disconnected</source>
        <translation type="unfinished">
            <numerusform></numerusform>
        </translation>
    </message>
    <message numerus="yes">
        <source>Cameras Disconnected</source>
        <translation type="unfinished">
            <numerusform></numerusform>
        </translation>
    </message>
    <message numerus="yes">
        <source>Devices IP Conflict</source>
        <translation type="unfinished">
            <numerusform></numerusform>
        </translation>
    </message>
    <message numerus="yes">
        <source>Cameras IP Conflict</source>
        <translation type="unfinished">
            <numerusform></numerusform>
        </translation>
    </message>
    <message>
<<<<<<< HEAD
        <source>%2 &lt;b&gt;%1&lt;/b&gt;</source>
        <comment>%1 means time, %2 means date</comment>
        <translation type="unfinished"></translation>
    </message>
    <message numerus="yes">
        <source>%n times, first: %2 &lt;b&gt;%1&lt;/b&gt;</source>
        <comment>%1 means time, %2 means date</comment>
        <translation type="unfinished">
            <numerusform></numerusform>
        </translation>
    </message>
    <message>
        <source>Device does not respond to network requests.</source>
        <translation type="unfinished"></translation>
    </message>
    <message>
        <source>Server stopped unexpectedly.</source>
        <translation type="unfinished"></translation>
    </message>
    <message>
        <source>Not enough licenses. Recording has been disabled on following devices:</source>
        <translation type="unfinished"></translation>
    </message>
    <message>
        <source>Not enough licenses. Recording has been disabled on following cameras:</source>
        <translation type="unfinished"></translation>
    </message>
    <message>
        <source>Not enough licenses. Recording has been disabled on following I/O modules:</source>
=======
        <source>Server &quot;%1&quot; has a license problem</source>
        <translation type="unfinished"></translation>
    </message>
    <message>
        <source>Server &quot;%1&quot; has finished an archive backup</source>
        <translation type="unfinished"></translation>
    </message>
    <message>
        <source>Archive backup finished, but is not fully completed because backup time is over. Data is backed up to %1</source>
        <translation type="unfinished"></translation>
    </message>
    <message>
        <source>MAC #%1: %2</source>
        <extracomment>MAC #2: D0-50-99-38-1E-12</extracomment>
        <translation type="unfinished"></translation>
    </message>
    <message>
        <source>Send Email</source>
>>>>>>> a371b32a
        <translation type="unfinished"></translation>
    </message>
</context>
<context>
    <name>QnCameraDiagnosticsErrorCodeStrings</name>
    <message>
        <source>Please try to reboot the device, then restore factory defaults on the web-page.</source>
        <translation type="unfinished"></translation>
    </message>
    <message>
        <source>Please try to reboot the camera, then restore factory defaults on the web-page.</source>
        <translation type="unfinished"></translation>
    </message>
    <message>
        <source>Please try to reboot the I/O module, then restore factory defaults on the web-page.</source>
        <translation type="unfinished"></translation>
    </message>
    <message>
        <source>Make sure the device is plugged into the network. Try to reboot the device.</source>
        <translation type="unfinished"></translation>
    </message>
    <message>
        <source>Make sure the camera is plugged into the network. Try to reboot the camera.</source>
        <translation type="unfinished"></translation>
    </message>
    <message>
        <source>Make sure the I/O module is plugged into the network. Try to reboot the I/O module.</source>
        <translation type="unfinished"></translation>
    </message>
    <message>
        <source>Finally, try to update firmware. If the problem persists, please contact support.</source>
        <translation type="unfinished"></translation>
    </message>
    <message>
        <source>OK</source>
        <translation type="unfinished"></translation>
    </message>
    <message>
        <source>Server %1 is not available.</source>
        <translation type="unfinished"></translation>
    </message>
    <message>
        <source>Check that Server is up and running.</source>
        <translation type="unfinished"></translation>
    </message>
    <message>
        <source>Received bad response from Server %1: &quot;%2&quot;.</source>
        <translation type="unfinished"></translation>
    </message>
    <message>
        <source>Check if Server is up and has the proper version.</source>
        <translation type="unfinished"></translation>
    </message>
    <message>
        <source>Cannot connect to http port %1.</source>
        <translation type="unfinished"></translation>
    </message>
    <message>
        <source>Failed to configure parameter %1.</source>
        <translation type="unfinished"></translation>
    </message>
    <message>
        <source>Device request &quot;%1&quot; failed with error &quot;%2&quot;.</source>
        <translation type="unfinished"></translation>
    </message>
    <message>
        <source>Camera request &quot;%1&quot; failed with error &quot;%2&quot;.</source>
        <translation type="unfinished"></translation>
    </message>
    <message>
        <source>I/O Module request &quot;%1&quot; failed with error &quot;%2&quot;.</source>
        <translation type="unfinished"></translation>
    </message>
    <message>
        <source>Unknown device issue.</source>
        <translation type="unfinished"></translation>
    </message>
    <message>
        <source>Unknown camera issue.</source>
        <translation type="unfinished"></translation>
    </message>
    <message>
        <source>Unknown I/O module issue.</source>
        <translation type="unfinished"></translation>
    </message>
    <message>
        <source>Please contact support.</source>
        <translation type="unfinished"></translation>
    </message>
    <message>
        <source>An input/output error has occurred. OS message: &quot;%1&quot;.</source>
        <translation type="unfinished"></translation>
    </message>
    <message>
        <source>Server has been stopped.</source>
        <translation type="unfinished"></translation>
    </message>
    <message>
        <source>Invalid data was received from the device %1.</source>
        <translation type="unfinished"></translation>
    </message>
    <message>
        <source>Invalid data was received from the camera %1.</source>
        <translation type="unfinished"></translation>
    </message>
    <message>
        <source>Invalid data was received from the I/O module %1.</source>
        <translation type="unfinished"></translation>
    </message>
    <message>
        <source>Too many media errors. Please open device issues dialog for more details.</source>
        <translation type="unfinished"></translation>
    </message>
    <message>
        <source>Too many media errors. Please open camera issues dialog for more details.</source>
        <translation type="unfinished"></translation>
    </message>
    <message>
        <source>Too many media errors. Please open I/O module issues dialog for more details.</source>
        <translation type="unfinished"></translation>
    </message>
    <message>
        <source>Media stream is opened but no media data was received.</source>
        <translation type="unfinished"></translation>
    </message>
    <message>
        <source>Device initialization process is in progress.</source>
        <translation type="unfinished"></translation>
    </message>
    <message>
        <source>Camera initialization process is in progress.</source>
        <translation type="unfinished"></translation>
    </message>
    <message>
        <source>Camera plugin error. %1</source>
        <translation type="unfinished"></translation>
    </message>
    <message>
        <source>Unknown error. Please contact support.</source>
        <translation type="unfinished"></translation>
    </message>
    <message>
        <source>Parameters:</source>
        <translation type="unfinished"></translation>
    </message>
    <message>
        <source>(unknown)</source>
        <translation type="unfinished"></translation>
    </message>
    <message>
        <source>I/O Module initialization process is in progress.</source>
        <translation type="unfinished"></translation>
    </message>
    <message>
        <source>Make sure port %1 is accessible (e.g. forwarded).</source>
        <translation type="unfinished"></translation>
    </message>
    <message>
        <source>First, try to turn on recording (if it is off) and decrease fps in device settings.</source>
        <translation type="unfinished"></translation>
    </message>
    <message>
        <source>First, try to turn on recording (if it is off) and decrease fps in camera settings.</source>
        <translation type="unfinished"></translation>
    </message>
    <message>
        <source>First, try to turn on recording (if it is off) and decrease fps in I/O module settings.</source>
        <translation type="unfinished"></translation>
    </message>
    <message>
        <source>If it does not help, restore factory defaults on the device web-page.</source>
        <translation type="unfinished"></translation>
    </message>
    <message>
        <source>If it does not help, restore factory defaults on the camera web-page.</source>
        <translation type="unfinished"></translation>
    </message>
    <message>
        <source>If it does not help, restore factory defaults on the I/O module web-page.</source>
        <translation type="unfinished"></translation>
    </message>
    <message>
        <source>Cannot open media URL %1. Failed to connect to media port %2.</source>
        <translation type="unfinished"></translation>
    </message>
    <message>
        <source>Cannot open media URL %1. Connection to port %2 was closed unexpectedly.</source>
        <translation type="unfinished"></translation>
    </message>
    <message>
        <source>Could not parse device response. URL %1, request name %2.</source>
        <translation type="unfinished"></translation>
    </message>
    <message>
        <source>Could not parse camera response. URL %1, request name %2.</source>
        <translation type="unfinished"></translation>
    </message>
    <message>
        <source>Could not parse I/O module response. URL %1, request name %2.</source>
        <translation type="unfinished"></translation>
    </message>
    <message>
        <source>No supported media tracks at URL %1.</source>
        <translation type="unfinished"></translation>
    </message>
    <message>
        <source>Not authorized. URL %1.</source>
        <translation type="unfinished"></translation>
    </message>
    <message>
        <source>Cannot open media URL %1. Unsupported media protocol %2.</source>
        <translation type="unfinished"></translation>
    </message>
</context>
<context>
    <name>QnFfmpegAudioTranscoder</name>
    <message>
        <source>Audio context was not specified.</source>
        <translation type="unfinished"></translation>
    </message>
    <message>
        <source>Could not find encoder for codec %1.</source>
        <translation type="unfinished"></translation>
    </message>
    <message>
        <source>Could not initialize audio encoder.</source>
        <translation type="unfinished"></translation>
    </message>
    <message>
        <source>Could not initialize audio decoder.</source>
        <translation type="unfinished"></translation>
    </message>
    <message>
        <source>Could not find decoder for codec %1.</source>
        <translation type="unfinished"></translation>
    </message>
    <message>
        <source>Could not initialize resampling context, error code: %1</source>
        <translation type="unfinished"></translation>
    </message>
    <message>
        <source>Could not allocate sample buffers, error code: %1</source>
        <translation type="unfinished"></translation>
    </message>
    <message>
        <source>Could not send audio frame to encoder, Error code: %1.</source>
        <translation type="unfinished"></translation>
    </message>
    <message>
        <source>Could not receive audio packet from encoder, Error code: %1.</source>
        <translation type="unfinished"></translation>
    </message>
    <message>
        <source>Could not receive audio frame from decoder, Error code: %1.</source>
        <translation type="unfinished"></translation>
    </message>
</context>
<context>
    <name>QnFfmpegTranscoder</name>
    <message>
        <source>Container %1 was not found in FFMPEG library.</source>
        <translation type="unfinished"></translation>
    </message>
    <message>
        <source>Could not create output context for format %1.</source>
        <translation type="unfinished"></translation>
    </message>
    <message>
        <source>Could not allocate output stream for recording.</source>
        <translation type="unfinished"></translation>
    </message>
    <message>
        <source>Could not perform direct stream copy because frame size is undefined.</source>
        <translation type="unfinished"></translation>
    </message>
    <message>
        <source>Could not find codec %1.</source>
        <translation type="unfinished"></translation>
    </message>
    <message>
        <source>Video or audio codec is incompatible with container %1.</source>
        <translation type="unfinished"></translation>
    </message>
</context>
<context>
    <name>QnFfmpegVideoTranscoder</name>
    <message>
        <source>Could not find encoder for codec %1.</source>
        <translation type="unfinished"></translation>
    </message>
    <message>
        <source>Could not initialize video encoder.</source>
        <translation type="unfinished"></translation>
    </message>
</context>
<context>
    <name>QnLicense</name>
    <message>
        <source>Trial</source>
        <translation type="unfinished"></translation>
    </message>
    <message>
        <source>Analog</source>
        <translation type="unfinished"></translation>
    </message>
    <message>
        <source>Professional</source>
        <translation type="unfinished"></translation>
    </message>
    <message>
        <source>Edge</source>
        <translation type="unfinished"></translation>
    </message>
    <message>
        <source>Vmax</source>
        <translation type="unfinished"></translation>
    </message>
    <message>
        <source>Analog Encoder</source>
        <translation type="unfinished"></translation>
    </message>
    <message>
        <source>Video Wall</source>
        <translation type="unfinished"></translation>
    </message>
    <message>
        <source>I/O Module</source>
        <translation type="unfinished"></translation>
    </message>
    <message>
        <source>Start</source>
        <translation type="unfinished"></translation>
    </message>
    <message>
        <source>Invalid</source>
        <translation type="unfinished"></translation>
    </message>
    <message>
        <source>Trial Licenses</source>
        <translation type="unfinished"></translation>
    </message>
    <message>
        <source>Analog Licenses</source>
        <translation type="unfinished"></translation>
    </message>
    <message>
        <source>Professional Licenses</source>
        <translation type="unfinished"></translation>
    </message>
    <message>
        <source>Edge Licenses</source>
        <translation type="unfinished"></translation>
    </message>
    <message>
        <source>Vmax Licenses</source>
        <translation type="unfinished"></translation>
    </message>
    <message>
        <source>Analog Encoder Licenses</source>
        <translation type="unfinished"></translation>
    </message>
    <message>
        <source>Video Wall Licenses</source>
        <translation type="unfinished"></translation>
    </message>
    <message>
        <source>I/O Module Licenses</source>
        <translation type="unfinished"></translation>
    </message>
    <message>
        <source>Start Licenses</source>
        <translation type="unfinished"></translation>
    </message>
    <message>
        <source>Invalid Licenses</source>
        <translation type="unfinished"></translation>
    </message>
    <message>
        <source>Server with matching hardware ID not found</source>
        <translation type="unfinished"></translation>
    </message>
    <message>
        <source>Only single license is allowed for this device</source>
        <translation type="unfinished"></translation>
    </message>
    <message>
        <source>Unknown error</source>
        <translation type="unfinished"></translation>
    </message>
    <message>
        <source>Free</source>
        <translation type="unfinished"></translation>
    </message>
    <message>
        <source>Free license</source>
        <translation type="unfinished"></translation>
    </message>
    <message>
        <source>Invalid signature</source>
        <translation type="unfinished"></translation>
    </message>
    <message>
        <source>Invalid customization</source>
        <translation type="unfinished"></translation>
    </message>
    <message>
        <source>License is expired</source>
        <translation type="unfinished"></translation>
    </message>
    <message>
        <source>Invalid type</source>
        <translation type="unfinished"></translation>
    </message>
    <message>
        <source>This license type requires higher software version</source>
        <translation type="unfinished"></translation>
    </message>
</context>
<context>
    <name>QnLicenseUsageHelper</name>
    <message numerus="yes">
        <source>%n %2 are used out of %1.</source>
        <translation type="unfinished">
            <numerusform></numerusform>
        </translation>
    </message>
    <message numerus="yes">
        <source>%n %2 will be used out of %1.</source>
        <translation type="unfinished">
            <numerusform></numerusform>
        </translation>
    </message>
    <message>
        <source>There was a problem activating your license key. A database error occurred.</source>
        <translation type="unfinished"></translation>
    </message>
    <message>
        <source>The license key you have entered is invalid. Please check that license key is entered correctly. If problem continues, please contact support team to confirm if license key is valid or to obtain a valid license key.</source>
        <translation type="unfinished"></translation>
    </message>
    <message>
        <source>You are trying to activate an incompatible license with your software. Please contact support team to obtain a valid license key.</source>
        <translation type="unfinished"></translation>
    </message>
    <message>
        <source>There was a problem activating your license key. Invalid data received. Please contact support team to report the issue.</source>
        <translation type="unfinished"></translation>
    </message>
    <message numerus="yes">
        <source>Activate %n more %1.</source>
        <translation type="unfinished">
            <numerusform></numerusform>
        </translation>
    </message>
    <message numerus="yes">
        <source>%n more %1 will be used.</source>
        <translation type="unfinished">
            <numerusform></numerusform>
        </translation>
    </message>
    <message>
        <source>This license key has been previously activated to hardware ID %1 on %2. Please contact support team to obtain a valid license key.</source>
        <comment>%1 is a hardware ID, %2 is an activation time</comment>
        <translation type="unfinished"></translation>
    </message>
</context>
<context>
    <name>QnLocalSystemDescription</name>
    <message>
        <source>New Server</source>
        <translation type="unfinished"></translation>
    </message>
</context>
<context>
    <name>QnResourceNameStrings</name>
    <message numerus="yes">
        <source>%n Camera(s)</source>
        <translation type="unfinished">
            <numerusform></numerusform>
        </translation>
    </message>
    <message numerus="yes">
        <source>%n camera(s)</source>
        <translation type="unfinished">
            <numerusform></numerusform>
        </translation>
    </message>
    <message numerus="yes">
        <source>%n I/O Module(s)</source>
        <translation type="unfinished">
            <numerusform></numerusform>
        </translation>
    </message>
    <message numerus="yes">
        <source>%n I/O module(s)</source>
        <translation type="unfinished">
            <numerusform></numerusform>
        </translation>
    </message>
    <message numerus="yes">
        <source>%n Device(s)</source>
        <translation type="unfinished">
            <numerusform></numerusform>
        </translation>
    </message>
    <message numerus="yes">
        <source>%n device(s)</source>
        <translation type="unfinished">
            <numerusform></numerusform>
        </translation>
    </message>
    <message>
        <source>Cameras</source>
        <translation type="unfinished"></translation>
    </message>
    <message>
        <source>cameras</source>
        <translation type="unfinished"></translation>
    </message>
    <message>
        <source>Camera</source>
        <translation type="unfinished"></translation>
    </message>
    <message>
        <source>camera</source>
        <translation type="unfinished"></translation>
    </message>
    <message>
        <source>I/O Modules</source>
        <translation type="unfinished"></translation>
    </message>
    <message>
        <source>I/O modules</source>
        <translation type="unfinished"></translation>
    </message>
    <message>
        <source>I/O Module</source>
        <translation type="unfinished"></translation>
    </message>
    <message>
        <source>I/O module</source>
        <translation type="unfinished"></translation>
    </message>
    <message>
        <source>Devices</source>
        <translation type="unfinished"></translation>
    </message>
    <message>
        <source>devices</source>
        <translation type="unfinished"></translation>
    </message>
    <message>
        <source>Device</source>
        <translation type="unfinished"></translation>
    </message>
    <message>
        <source>device</source>
        <translation type="unfinished"></translation>
    </message>
</context>
<context>
    <name>QnSignHelper</name>
    <message>
        <source>Unknown</source>
        <translation type="unfinished"></translation>
    </message>
    <message>
        <source>Trial License</source>
        <translation type="unfinished"></translation>
    </message>
    <message>
        <source>FREE License</source>
        <translation type="unfinished"></translation>
    </message>
    <message>
        <source>Hardware ID: %1</source>
        <translation type="unfinished"></translation>
    </message>
    <message>
        <source>Licensed To: %1</source>
        <translation type="unfinished"></translation>
    </message>
    <message>
        <source>Watermark: %1</source>
        <translation type="unfinished"></translation>
    </message>
</context>
<context>
    <name>QnStreamQualityStrings</name>
    <message>
        <source>Lowest</source>
        <translation type="unfinished"></translation>
    </message>
    <message>
        <source>Low</source>
        <translation type="unfinished"></translation>
    </message>
    <message>
        <source>Medium</source>
        <translation type="unfinished"></translation>
    </message>
    <message>
        <source>High</source>
        <translation type="unfinished"></translation>
    </message>
    <message>
        <source>Best</source>
        <translation type="unfinished"></translation>
    </message>
    <message>
        <source>Preset</source>
        <translation type="unfinished"></translation>
    </message>
    <message>
        <source>Undefined</source>
        <translation type="unfinished"></translation>
    </message>
    <message>
        <source>Lst</source>
        <extracomment>Short for &apos;Lowest&apos;</extracomment>
        <translation type="unfinished"></translation>
    </message>
    <message>
        <source>Lo</source>
        <extracomment>Short for &apos;Low&apos;</extracomment>
        <translation type="unfinished"></translation>
    </message>
    <message>
        <source>Me</source>
        <extracomment>Short for &apos;Medium&apos;</extracomment>
        <translation type="unfinished"></translation>
    </message>
    <message>
        <source>Hi</source>
        <extracomment>Short for &apos;High&apos;</extracomment>
        <translation type="unfinished"></translation>
    </message>
    <message>
        <source>Bst</source>
        <extracomment>Short for &apos;Best&apos;</extracomment>
        <translation type="unfinished"></translation>
    </message>
    <message>
        <source>Ps</source>
        <extracomment>Short for &apos;Preset&apos;</extracomment>
        <translation type="unfinished"></translation>
    </message>
</context>
<context>
    <name>QnStreamRecorder</name>
    <message>
        <source>Corresponding container in FFMPEG library was not found.</source>
        <translation type="unfinished"></translation>
    </message>
    <message>
        <source>Could not create output file for video recording.</source>
        <translation type="unfinished"></translation>
    </message>
    <message>
        <source>Could not allocate output stream for recording.</source>
        <translation type="unfinished"></translation>
    </message>
    <message>
        <source>Could not allocate output audio stream.</source>
        <translation type="unfinished"></translation>
    </message>
    <message>
        <source>Invalid audio codec information.</source>
        <translation type="unfinished"></translation>
    </message>
    <message>
        <source>Video or audio codec is incompatible with the selected format.</source>
        <translation type="unfinished"></translation>
    </message>
    <message>
        <source>File write error. Not enough free space.</source>
        <translation type="unfinished"></translation>
    </message>
    <message>
        <source>Invalid resource type for data export.</source>
        <translation type="unfinished"></translation>
    </message>
</context>
<context>
    <name>QnSystemDescription</name>
    <message>
        <source>Unnamed system</source>
        <translation type="unfinished"></translation>
    </message>
</context>
<context>
    <name>QnTCPConnectionProcessor</name>
    <message>
        <source>OK</source>
        <translation type="unfinished"></translation>
    </message>
    <message>
        <source>Not Found</source>
        <translation type="unfinished"></translation>
    </message>
    <message>
        <source>Not Implemented</source>
        <translation type="unfinished"></translation>
    </message>
    <message>
        <source>Unsupported Transport</source>
        <translation type="unfinished"></translation>
    </message>
    <message>
        <source>Internal Server Error</source>
        <translation type="unfinished"></translation>
    </message>
    <message>
        <source>Invalid Parameter</source>
        <translation type="unfinished"></translation>
    </message>
</context>
<context>
    <name>QnTimeStrings</name>
    <message>
        <source>ms</source>
        <comment>Suffix for displaying milliseconds</comment>
        <translation type="unfinished"></translation>
    </message>
    <message>
        <source>s</source>
        <comment>Suffix for displaying seconds</comment>
        <translation type="unfinished"></translation>
    </message>
    <message>
        <source>m</source>
        <comment>Suffix for displaying minutes</comment>
        <translation type="unfinished"></translation>
    </message>
    <message>
        <source>h</source>
        <comment>Suffix for displaying hours</comment>
        <translation type="unfinished"></translation>
    </message>
    <message>
        <source>d</source>
        <comment>Suffix for displaying days</comment>
        <translation type="unfinished"></translation>
    </message>
    <message>
        <source>w</source>
        <comment>Suffix for displaying weeks</comment>
        <translation type="unfinished"></translation>
    </message>
    <message>
        <source>M</source>
        <comment>Suffix for displaying months</comment>
        <translation type="unfinished"></translation>
    </message>
    <message>
        <source>y</source>
        <comment>Suffix for displaying years</comment>
        <translation type="unfinished"></translation>
    </message>
    <message>
        <source>msec</source>
        <comment>Long suffix for displaying milliseconds</comment>
        <translation type="unfinished"></translation>
    </message>
    <message>
        <source>sec</source>
        <comment>Long suffix for displaying seconds</comment>
        <translation type="unfinished"></translation>
    </message>
    <message>
        <source>min</source>
        <comment>Long suffix for displaying minutes</comment>
        <translation type="unfinished"></translation>
    </message>
    <message>
        <source>hrs</source>
        <comment>Long suffix for displaying hours</comment>
        <translation type="unfinished"></translation>
    </message>
    <message>
        <source>days</source>
        <comment>Long suffix for displaying days</comment>
        <translation type="unfinished"></translation>
    </message>
    <message>
        <source>wks</source>
        <comment>Long suffix for displaying weeks</comment>
        <translation type="unfinished"></translation>
    </message>
    <message>
        <source>mos</source>
        <comment>Long suffix for displaying months</comment>
        <translation type="unfinished"></translation>
    </message>
    <message>
        <source>yrs</source>
        <comment>Long suffix for displaying years</comment>
        <translation type="unfinished"></translation>
    </message>
    <message numerus="yes">
        <source>milliseconds</source>
        <comment>Full suffix for displaying milliseconds</comment>
        <translation type="unfinished">
            <numerusform></numerusform>
        </translation>
    </message>
    <message numerus="yes">
        <source>seconds</source>
        <comment>Full suffix for displaying seconds</comment>
        <translation type="unfinished">
            <numerusform></numerusform>
        </translation>
    </message>
    <message numerus="yes">
        <source>minutes</source>
        <comment>Full suffix for displaying minutes</comment>
        <translation type="unfinished">
            <numerusform></numerusform>
        </translation>
    </message>
    <message numerus="yes">
        <source>hours</source>
        <comment>Full suffix for displaying hours</comment>
        <translation type="unfinished">
            <numerusform></numerusform>
        </translation>
    </message>
    <message numerus="yes">
        <source>days</source>
        <comment>Full suffix for displaying days</comment>
        <translation type="unfinished">
            <numerusform></numerusform>
        </translation>
    </message>
    <message numerus="yes">
        <source>weeks</source>
        <comment>Full suffix for displaying weeks</comment>
        <translation type="unfinished">
            <numerusform></numerusform>
        </translation>
    </message>
    <message numerus="yes">
        <source>months</source>
        <comment>Full suffix for displaying months</comment>
        <translation type="unfinished">
            <numerusform></numerusform>
        </translation>
    </message>
    <message numerus="yes">
        <source>years</source>
        <comment>Full suffix for displaying years</comment>
        <translation type="unfinished">
            <numerusform></numerusform>
        </translation>
    </message>
</context>
<context>
    <name>QnTranscoder</name>
    <message>
        <source>OpenCL transcoding is not implemented.</source>
        <translation type="unfinished"></translation>
    </message>
    <message>
        <source>Unknown transcoding method.</source>
        <translation type="unfinished"></translation>
    </message>
    <message>
        <source>OpenCLTranscode is not implemented.</source>
        <translation type="unfinished"></translation>
    </message>
    <message>
        <source>Unknown transcode method</source>
        <translation type="unfinished"></translation>
    </message>
</context>
<context>
    <name>QnUserRolesManager</name>
    <message>
        <source>Owner</source>
        <translation type="unfinished"></translation>
    </message>
    <message>
        <source>Administrator</source>
        <translation type="unfinished"></translation>
    </message>
    <message>
        <source>Advanced Viewer</source>
        <translation type="unfinished"></translation>
    </message>
    <message>
        <source>Viewer</source>
        <translation type="unfinished"></translation>
    </message>
    <message>
        <source>Live Viewer</source>
        <translation type="unfinished"></translation>
    </message>
    <message>
        <source>Custom Role</source>
        <translation type="unfinished"></translation>
    </message>
    <message>
        <source>Custom</source>
        <translation type="unfinished"></translation>
    </message>
    <message>
        <source>Has access to whole system and can do everything.</source>
        <translation type="unfinished"></translation>
    </message>
    <message>
        <source>Has access to whole system and can manage it. Can create users.</source>
        <translation type="unfinished"></translation>
    </message>
    <message>
        <source>Can manage all cameras and bookmarks.</source>
        <translation type="unfinished"></translation>
    </message>
    <message>
        <source>Can view all cameras and export video.</source>
        <translation type="unfinished"></translation>
    </message>
    <message>
        <source>Can view live video from all cameras.</source>
        <translation type="unfinished"></translation>
    </message>
    <message>
        <source>Custom user role.</source>
        <translation type="unfinished"></translation>
    </message>
    <message>
        <source>Custom permissions.</source>
        <translation type="unfinished"></translation>
    </message>
</context>
<context>
    <name>utils::QnCameraNamesWatcher</name>
    <message>
        <source>Removed camera</source>
        <translation type="unfinished"></translation>
    </message>
</context>
</TS><|MERGE_RESOLUTION|>--- conflicted
+++ resolved
@@ -1,1473 +1,1414 @@
-<?xml version="1.0" encoding="utf-8"?>
-<!DOCTYPE TS>
-<TS version="2.1" language="tr" sourcelanguage="en">
-<context>
-    <name>Language</name>
-    <message>
-        <source>Language Name</source>
-        <extracomment>Language name that will be displayed to user. Must not be empty.</extracomment>
-        <translation type="unfinished">Turkish</translation>
-    </message>
-    <message>
-        <source>Locale Code</source>
-        <extracomment>Internal. Please don&apos;t change existing translation.</extracomment>
-        <translation>tr</translation>
-    </message>
-</context>
-<context>
-    <name>MergeSystemsStatusStrings</name>
-    <message>
-<<<<<<< HEAD
-        <source>The system was not found.</source>
-        <translation type="unfinished"></translation>
-    </message>
-    <message>
-        <source>The discovered system %1 has an incompatible version %2.</source>
-        <comment>%1 is name of the system, %2 is version information</comment>
-        <translation type="unfinished"></translation>
-    </message>
-    <message>
-=======
->>>>>>> a371b32a
-        <source>The password or user name is invalid.</source>
-        <translation type="unfinished"></translation>
-    </message>
-    <message>
-        <source>This user does not have permissions for the requested operation.</source>
-        <translation type="unfinished"></translation>
-    </message>
-    <message>
-        <source>Can&apos;t connect to the other system because current system is already connected to %1.</source>
-        <comment>%1 is the cloud name (like &apos;Nx Cloud&apos;)</comment>
-        <translation type="unfinished"></translation>
-    </message>
-    <message>
-        <source>Cannot create database backup.</source>
-        <translation type="unfinished"></translation>
-    </message>
-    <message>
-        <source>You are about to merge Systems with Starter licenses.</source>
-        <translation type="unfinished"></translation>
-    </message>
-    <message>
-        <source>Only one Starter license is allowed per System, so the second license will be deactivated.</source>
-        <translation type="unfinished"></translation>
-    </message>
-    <message>
-<<<<<<< HEAD
-        <source>Merge anyway?</source>
-=======
-        <source>You are about to merge Systems with Starter licenses.</source>
->>>>>>> a371b32a
-        <translation type="unfinished"></translation>
-    </message>
-    <message>
-        <source>Only one Starter license is allowed per System, so the second license will be deactivated.</source>
-        <translation type="unfinished"></translation>
-    </message>
-    <message>
-        <source>Merge anyway?</source>
-        <translation type="unfinished"></translation>
-    </message>
-    <message>
-        <source>In this version you can only merge systems which are not connected to %1.</source>
-        <comment>%1 is the cloud name (like &apos;Nx Cloud&apos;)</comment>
-<<<<<<< HEAD
-        <translation type="unfinished"></translation>
-    </message>
-    <message>
-        <source>Both systems are connected to %1. Merge is not allowed.</source>
-=======
-        <translation type="unfinished"></translation>
-    </message>
-    <message>
-        <source>Both systems are connected to %1. Merge is not allowed.</source>
-        <comment>%1 is the cloud name (like &apos;Nx Cloud&apos;)</comment>
-        <translation type="unfinished"></translation>
-    </message>
-    <message>
-        <source>These systems are built with different %1 URL. Merge is not allowed.</source>
-        <comment>%1 is the cloud name (like &apos;Nx Cloud&apos;)</comment>
-        <translation type="unfinished"></translation>
-    </message>
-    <message>
-        <source>Cannot connect to the other system because current system is already connected to %1.</source>
->>>>>>> a371b32a
-        <comment>%1 is the cloud name (like &apos;Nx Cloud&apos;)</comment>
-        <translation type="unfinished"></translation>
-    </message>
-    <message>
-<<<<<<< HEAD
-        <source>These systems are built with different %1 URL. Merge is not allowed.</source>
-        <comment>%1 is the cloud name (like &apos;Nx Cloud&apos;)</comment>
-        <translation type="unfinished"></translation>
-    </message>
-    <message>
-        <source>System name is not configured yet.</source>
-        <translation type="unfinished"></translation>
-    </message>
-    <message>
-        <source>Unknown error.</source>
-=======
-        <source>System was not found.</source>
-        <translation type="unfinished"></translation>
-    </message>
-    <message>
-        <source>The discovered system %1 has an incompatible version %2.</source>
-        <comment>%1 is name of System, %2 is version information</comment>
-        <translation type="unfinished"></translation>
-    </message>
-    <message>
-        <source>The discovered system %1 is in safe mode.</source>
-        <comment>%1 is name of System</comment>
-        <translation type="unfinished"></translation>
-    </message>
-    <message>
-        <source>Could not configure the remote system %1.</source>
-        <comment>%1 is name of System</comment>
->>>>>>> a371b32a
-        <translation type="unfinished"></translation>
-    </message>
-</context>
-<context>
-    <name>QnBusinessStringsHelper</name>
-    <message>
-        <source>Device output</source>
-        <translation type="unfinished"></translation>
-    </message>
-    <message>
-        <source>Camera output</source>
-        <translation type="unfinished"></translation>
-    </message>
-    <message>
-        <source>Device recording</source>
-        <translation type="unfinished"></translation>
-    </message>
-    <message>
-        <source>Camera recording</source>
-        <translation type="unfinished"></translation>
-    </message>
-    <message>
-        <source>Bookmark</source>
-        <translation type="unfinished"></translation>
-    </message>
-    <message>
-        <source>Panic recording</source>
-        <translation type="unfinished"></translation>
-    </message>
-    <message>
-        <source>Write to log</source>
-        <translation type="unfinished"></translation>
-    </message>
-    <message>
-        <source>Show notification</source>
-        <translation type="unfinished"></translation>
-    </message>
-    <message>
-        <source>Repeat sound</source>
-        <translation type="unfinished"></translation>
-    </message>
-    <message>
-        <source>Play sound</source>
-        <translation type="unfinished"></translation>
-    </message>
-    <message>
-        <source>Speak</source>
-        <translation type="unfinished"></translation>
-    </message>
-    <message>
-        <source>Execute PTZ preset</source>
-        <translation type="unfinished"></translation>
-    </message>
-    <message>
-        <source>Show text overlay</source>
-        <translation type="unfinished"></translation>
-    </message>
-    <message>
-        <source>Show on Alarm Layout</source>
-        <translation type="unfinished"></translation>
-    </message>
-    <message>
-        <source>Generic Event</source>
-        <translation type="unfinished"></translation>
-    </message>
-    <message>
-        <source>Any Device Issue</source>
-        <translation type="unfinished"></translation>
-    </message>
-    <message>
-        <source>Any Camera Issue</source>
-        <translation type="unfinished"></translation>
-    </message>
-    <message>
-        <source>Storage Failure</source>
-        <translation type="unfinished"></translation>
-    </message>
-    <message>
-        <source>Network Issue</source>
-        <translation type="unfinished"></translation>
-    </message>
-    <message>
-        <source>Server Failure</source>
-        <translation type="unfinished"></translation>
-    </message>
-    <message>
-        <source>Server Conflict</source>
-        <translation type="unfinished"></translation>
-    </message>
-    <message>
-        <source>Server Started</source>
-        <translation type="unfinished"></translation>
-    </message>
-    <message>
-        <source>License Issue</source>
-        <translation type="unfinished"></translation>
-    </message>
-    <message>
-        <source>Archive backup finished</source>
-        <translation type="unfinished"></translation>
-    </message>
-    <message>
-        <source>Any Server Issue</source>
-        <translation type="unfinished"></translation>
-    </message>
-    <message>
-        <source>Any Event</source>
-        <translation type="unfinished"></translation>
-    </message>
-    <message>
-        <source>Undefined event has occurred on %1</source>
-        <translation type="unfinished"></translation>
-    </message>
-    <message>
-        <source>Device %1 was disconnected</source>
-        <translation type="unfinished"></translation>
-    </message>
-    <message>
-        <source>Camera %1 was disconnected</source>
-        <translation type="unfinished"></translation>
-    </message>
-    <message>
-        <source>I/O Module %1 was disconnected</source>
-        <translation type="unfinished"></translation>
-    </message>
-    <message>
-        <source>Input on %1</source>
-        <translation type="unfinished"></translation>
-    </message>
-    <message>
-        <source>Motion on %1</source>
-        <translation type="unfinished"></translation>
-    </message>
-    <message>
-        <source>Storage Failure at %1</source>
-        <translation type="unfinished"></translation>
-    </message>
-    <message>
-        <source>Network Issue at %1</source>
-        <translation type="unfinished"></translation>
-    </message>
-    <message>
-        <source>Server &quot;%1&quot; Failure</source>
-        <translation type="unfinished"></translation>
-    </message>
-    <message>
-        <source>Device IP Conflict at %1</source>
-        <extracomment>Device IP Conflict at &lt;server_name&gt;</extracomment>
-        <translation type="unfinished"></translation>
-    </message>
-    <message>
-        <source>Camera IP Conflict at %1</source>
-        <extracomment>Camera IP Conflict at &lt;server_name&gt;</extracomment>
-        <translation type="unfinished"></translation>
-    </message>
-    <message>
-        <source>Server &quot;%1&quot; Conflict</source>
-        <translation type="unfinished"></translation>
-    </message>
-    <message>
-        <source>Server &quot;%1&quot; Started</source>
-        <translation type="unfinished"></translation>
-    </message>
-    <message>
-        <source>Generic Event at %1</source>
-        <translation type="unfinished"></translation>
-    </message>
-    <message>
-        <source>An unknown event has occurred</source>
-        <translation type="unfinished"></translation>
-    </message>
-    <message>
-        <source>Event: %1</source>
-        <translation type="unfinished"></translation>
-    </message>
-    <message>
-        <source>Source: %1</source>
-        <translation type="unfinished"></translation>
-    </message>
-    <message>
-        <source>Caption: %1</source>
-        <translation type="unfinished"></translation>
-    </message>
-    <message>
-        <source>Url: %1</source>
-        <translation type="unfinished"></translation>
-    </message>
-    <message>
-        <source>Input Port: %1</source>
-        <translation type="unfinished"></translation>
-    </message>
-    <message>
-        <source>Reason: %1</source>
-        <translation type="unfinished"></translation>
-    </message>
-    <message>
-        <source>Conflicting Address: %1</source>
-        <translation type="unfinished"></translation>
-    </message>
-    <message>
-        <source>Conflicting Server #%1: %2</source>
-        <extracomment>Conflicting Server #5: 10.0.2.1</extracomment>
-        <translation type="unfinished"></translation>
-    </message>
-    <message>
-        <source>Conflicting Server: %1</source>
-        <translation type="unfinished"></translation>
-    </message>
-    <message>
-        <source>Time: %1 on %2</source>
-        <comment>%1 means time, %2 means date</comment>
-        <translation type="unfinished"></translation>
-    </message>
-    <message numerus="yes">
-        <source>First occurrence: %1 on %2 (%n times total)</source>
-        <comment>%1 means time, %2 means date</comment>
-        <translation type="unfinished">
-            <numerusform></numerusform>
-        </translation>
-    </message>
-    <message numerus="yes">
-        <source>No data received during last %n seconds.</source>
-        <translation type="unfinished">
-            <numerusform></numerusform>
-        </translation>
-    </message>
-    <message>
-        <source>Connection to device was unexpectedly closed.</source>
-        <translation type="unfinished"></translation>
-    </message>
-    <message>
-        <source>Connection to camera (primary stream) was unexpectedly closed.</source>
-        <translation type="unfinished"></translation>
-    </message>
-    <message>
-        <source>Connection to camera (secondary stream) was unexpectedly closed.</source>
-        <translation type="unfinished"></translation>
-    </message>
-    <message>
-        <source>RTP packet loss detected, prev seq.=%1 next seq.=%2.</source>
-        <translation type="unfinished"></translation>
-    </message>
-    <message>
-        <source>RTP packet loss detected.</source>
-        <translation type="unfinished"></translation>
-    </message>
-    <message>
-        <source>Connection to server is lost.</source>
-        <translation type="unfinished"></translation>
-    </message>
-    <message>
-        <source>I/O error has occurred at %1.</source>
-        <translation type="unfinished"></translation>
-    </message>
-    <message>
-        <source>Not enough HDD/SSD speed for recording to %1.</source>
-        <translation type="unfinished"></translation>
-    </message>
-    <message>
-        <source>HDD/SSD disk %1 is full. Disk contains too much data that is not managed by VMS.</source>
-        <translation type="unfinished"></translation>
-    </message>
-    <message>
-        <source>Archive backup failed: No available backup storages with sufficient free space</source>
-        <translation type="unfinished"></translation>
-    </message>
-    <message>
-        <source>Archive backup failed: Target storage failure</source>
-        <translation type="unfinished"></translation>
-    </message>
-    <message>
-        <source>Archive backup failed: Source file open/read error</source>
-        <translation type="unfinished"></translation>
-    </message>
-    <message>
-        <source>Archive backup failed: Target file create/write error</source>
-        <translation type="unfinished"></translation>
-    </message>
-    <message>
-        <source>Archive backup failed: File catalog error</source>
-        <translation type="unfinished"></translation>
-    </message>
-    <message>
-        <source>Archive backup is successfully completed</source>
-        <translation type="unfinished"></translation>
-    </message>
-    <message>
-        <source>Archive backup is canceled by user. Data is backed up to %1</source>
-        <translation type="unfinished"></translation>
-    </message>
-    <message>
-        <source>start</source>
-        <translation type="unfinished"></translation>
-    </message>
-    <message>
-        <source>stop</source>
-        <translation type="unfinished"></translation>
-    </message>
-    <message>
-        <source>While %1</source>
-        <translation type="unfinished"></translation>
-    </message>
-    <message>
-        <source>On %1 %2</source>
-        <translation type="unfinished"></translation>
-    </message>
-    <message>
-        <source>Do HTTP request</source>
-        <translation type="unfinished"></translation>
-    </message>
-    <message numerus="yes">
-        <source>Motion on Cameras</source>
-        <translation type="unfinished">
-            <numerusform></numerusform>
-        </translation>
-    </message>
-    <message numerus="yes">
-        <source>Input Signal on Devices</source>
-        <translation type="unfinished">
-            <numerusform></numerusform>
-        </translation>
-    </message>
-    <message numerus="yes">
-        <source>Input Signal on Cameras</source>
-        <translation type="unfinished">
-            <numerusform></numerusform>
-        </translation>
-    </message>
-    <message numerus="yes">
-        <source>Devices Disconnected</source>
-        <translation type="unfinished">
-            <numerusform></numerusform>
-        </translation>
-    </message>
-    <message numerus="yes">
-        <source>Cameras Disconnected</source>
-        <translation type="unfinished">
-            <numerusform></numerusform>
-        </translation>
-    </message>
-    <message numerus="yes">
-        <source>Devices IP Conflict</source>
-        <translation type="unfinished">
-            <numerusform></numerusform>
-        </translation>
-    </message>
-    <message numerus="yes">
-        <source>Cameras IP Conflict</source>
-        <translation type="unfinished">
-            <numerusform></numerusform>
-        </translation>
-    </message>
-    <message>
-<<<<<<< HEAD
-        <source>%2 &lt;b&gt;%1&lt;/b&gt;</source>
-        <comment>%1 means time, %2 means date</comment>
-        <translation type="unfinished"></translation>
-    </message>
-    <message numerus="yes">
-        <source>%n times, first: %2 &lt;b&gt;%1&lt;/b&gt;</source>
-        <comment>%1 means time, %2 means date</comment>
-        <translation type="unfinished">
-            <numerusform></numerusform>
-        </translation>
-    </message>
-    <message>
-        <source>Device does not respond to network requests.</source>
-        <translation type="unfinished"></translation>
-    </message>
-    <message>
-        <source>Server stopped unexpectedly.</source>
-        <translation type="unfinished"></translation>
-    </message>
-    <message>
-        <source>Not enough licenses. Recording has been disabled on following devices:</source>
-        <translation type="unfinished"></translation>
-    </message>
-    <message>
-        <source>Not enough licenses. Recording has been disabled on following cameras:</source>
-        <translation type="unfinished"></translation>
-    </message>
-    <message>
-        <source>Not enough licenses. Recording has been disabled on following I/O modules:</source>
-=======
-        <source>Server &quot;%1&quot; has a license problem</source>
-        <translation type="unfinished"></translation>
-    </message>
-    <message>
-        <source>Server &quot;%1&quot; has finished an archive backup</source>
-        <translation type="unfinished"></translation>
-    </message>
-    <message>
-        <source>Archive backup finished, but is not fully completed because backup time is over. Data is backed up to %1</source>
-        <translation type="unfinished"></translation>
-    </message>
-    <message>
-        <source>MAC #%1: %2</source>
-        <extracomment>MAC #2: D0-50-99-38-1E-12</extracomment>
-        <translation type="unfinished"></translation>
-    </message>
-    <message>
-        <source>Send Email</source>
->>>>>>> a371b32a
-        <translation type="unfinished"></translation>
-    </message>
-</context>
-<context>
-    <name>QnCameraDiagnosticsErrorCodeStrings</name>
-    <message>
-        <source>Please try to reboot the device, then restore factory defaults on the web-page.</source>
-        <translation type="unfinished"></translation>
-    </message>
-    <message>
-        <source>Please try to reboot the camera, then restore factory defaults on the web-page.</source>
-        <translation type="unfinished"></translation>
-    </message>
-    <message>
-        <source>Please try to reboot the I/O module, then restore factory defaults on the web-page.</source>
-        <translation type="unfinished"></translation>
-    </message>
-    <message>
-        <source>Make sure the device is plugged into the network. Try to reboot the device.</source>
-        <translation type="unfinished"></translation>
-    </message>
-    <message>
-        <source>Make sure the camera is plugged into the network. Try to reboot the camera.</source>
-        <translation type="unfinished"></translation>
-    </message>
-    <message>
-        <source>Make sure the I/O module is plugged into the network. Try to reboot the I/O module.</source>
-        <translation type="unfinished"></translation>
-    </message>
-    <message>
-        <source>Finally, try to update firmware. If the problem persists, please contact support.</source>
-        <translation type="unfinished"></translation>
-    </message>
-    <message>
-        <source>OK</source>
-        <translation type="unfinished"></translation>
-    </message>
-    <message>
-        <source>Server %1 is not available.</source>
-        <translation type="unfinished"></translation>
-    </message>
-    <message>
-        <source>Check that Server is up and running.</source>
-        <translation type="unfinished"></translation>
-    </message>
-    <message>
-        <source>Received bad response from Server %1: &quot;%2&quot;.</source>
-        <translation type="unfinished"></translation>
-    </message>
-    <message>
-        <source>Check if Server is up and has the proper version.</source>
-        <translation type="unfinished"></translation>
-    </message>
-    <message>
-        <source>Cannot connect to http port %1.</source>
-        <translation type="unfinished"></translation>
-    </message>
-    <message>
-        <source>Failed to configure parameter %1.</source>
-        <translation type="unfinished"></translation>
-    </message>
-    <message>
-        <source>Device request &quot;%1&quot; failed with error &quot;%2&quot;.</source>
-        <translation type="unfinished"></translation>
-    </message>
-    <message>
-        <source>Camera request &quot;%1&quot; failed with error &quot;%2&quot;.</source>
-        <translation type="unfinished"></translation>
-    </message>
-    <message>
-        <source>I/O Module request &quot;%1&quot; failed with error &quot;%2&quot;.</source>
-        <translation type="unfinished"></translation>
-    </message>
-    <message>
-        <source>Unknown device issue.</source>
-        <translation type="unfinished"></translation>
-    </message>
-    <message>
-        <source>Unknown camera issue.</source>
-        <translation type="unfinished"></translation>
-    </message>
-    <message>
-        <source>Unknown I/O module issue.</source>
-        <translation type="unfinished"></translation>
-    </message>
-    <message>
-        <source>Please contact support.</source>
-        <translation type="unfinished"></translation>
-    </message>
-    <message>
-        <source>An input/output error has occurred. OS message: &quot;%1&quot;.</source>
-        <translation type="unfinished"></translation>
-    </message>
-    <message>
-        <source>Server has been stopped.</source>
-        <translation type="unfinished"></translation>
-    </message>
-    <message>
-        <source>Invalid data was received from the device %1.</source>
-        <translation type="unfinished"></translation>
-    </message>
-    <message>
-        <source>Invalid data was received from the camera %1.</source>
-        <translation type="unfinished"></translation>
-    </message>
-    <message>
-        <source>Invalid data was received from the I/O module %1.</source>
-        <translation type="unfinished"></translation>
-    </message>
-    <message>
-        <source>Too many media errors. Please open device issues dialog for more details.</source>
-        <translation type="unfinished"></translation>
-    </message>
-    <message>
-        <source>Too many media errors. Please open camera issues dialog for more details.</source>
-        <translation type="unfinished"></translation>
-    </message>
-    <message>
-        <source>Too many media errors. Please open I/O module issues dialog for more details.</source>
-        <translation type="unfinished"></translation>
-    </message>
-    <message>
-        <source>Media stream is opened but no media data was received.</source>
-        <translation type="unfinished"></translation>
-    </message>
-    <message>
-        <source>Device initialization process is in progress.</source>
-        <translation type="unfinished"></translation>
-    </message>
-    <message>
-        <source>Camera initialization process is in progress.</source>
-        <translation type="unfinished"></translation>
-    </message>
-    <message>
-        <source>Camera plugin error. %1</source>
-        <translation type="unfinished"></translation>
-    </message>
-    <message>
-        <source>Unknown error. Please contact support.</source>
-        <translation type="unfinished"></translation>
-    </message>
-    <message>
-        <source>Parameters:</source>
-        <translation type="unfinished"></translation>
-    </message>
-    <message>
-        <source>(unknown)</source>
-        <translation type="unfinished"></translation>
-    </message>
-    <message>
-        <source>I/O Module initialization process is in progress.</source>
-        <translation type="unfinished"></translation>
-    </message>
-    <message>
-        <source>Make sure port %1 is accessible (e.g. forwarded).</source>
-        <translation type="unfinished"></translation>
-    </message>
-    <message>
-        <source>First, try to turn on recording (if it is off) and decrease fps in device settings.</source>
-        <translation type="unfinished"></translation>
-    </message>
-    <message>
-        <source>First, try to turn on recording (if it is off) and decrease fps in camera settings.</source>
-        <translation type="unfinished"></translation>
-    </message>
-    <message>
-        <source>First, try to turn on recording (if it is off) and decrease fps in I/O module settings.</source>
-        <translation type="unfinished"></translation>
-    </message>
-    <message>
-        <source>If it does not help, restore factory defaults on the device web-page.</source>
-        <translation type="unfinished"></translation>
-    </message>
-    <message>
-        <source>If it does not help, restore factory defaults on the camera web-page.</source>
-        <translation type="unfinished"></translation>
-    </message>
-    <message>
-        <source>If it does not help, restore factory defaults on the I/O module web-page.</source>
-        <translation type="unfinished"></translation>
-    </message>
-    <message>
-        <source>Cannot open media URL %1. Failed to connect to media port %2.</source>
-        <translation type="unfinished"></translation>
-    </message>
-    <message>
-        <source>Cannot open media URL %1. Connection to port %2 was closed unexpectedly.</source>
-        <translation type="unfinished"></translation>
-    </message>
-    <message>
-        <source>Could not parse device response. URL %1, request name %2.</source>
-        <translation type="unfinished"></translation>
-    </message>
-    <message>
-        <source>Could not parse camera response. URL %1, request name %2.</source>
-        <translation type="unfinished"></translation>
-    </message>
-    <message>
-        <source>Could not parse I/O module response. URL %1, request name %2.</source>
-        <translation type="unfinished"></translation>
-    </message>
-    <message>
-        <source>No supported media tracks at URL %1.</source>
-        <translation type="unfinished"></translation>
-    </message>
-    <message>
-        <source>Not authorized. URL %1.</source>
-        <translation type="unfinished"></translation>
-    </message>
-    <message>
-        <source>Cannot open media URL %1. Unsupported media protocol %2.</source>
-        <translation type="unfinished"></translation>
-    </message>
-</context>
-<context>
-    <name>QnFfmpegAudioTranscoder</name>
-    <message>
-        <source>Audio context was not specified.</source>
-        <translation type="unfinished"></translation>
-    </message>
-    <message>
-        <source>Could not find encoder for codec %1.</source>
-        <translation type="unfinished"></translation>
-    </message>
-    <message>
-        <source>Could not initialize audio encoder.</source>
-        <translation type="unfinished"></translation>
-    </message>
-    <message>
-        <source>Could not initialize audio decoder.</source>
-        <translation type="unfinished"></translation>
-    </message>
-    <message>
-        <source>Could not find decoder for codec %1.</source>
-        <translation type="unfinished"></translation>
-    </message>
-    <message>
-        <source>Could not initialize resampling context, error code: %1</source>
-        <translation type="unfinished"></translation>
-    </message>
-    <message>
-        <source>Could not allocate sample buffers, error code: %1</source>
-        <translation type="unfinished"></translation>
-    </message>
-    <message>
-        <source>Could not send audio frame to encoder, Error code: %1.</source>
-        <translation type="unfinished"></translation>
-    </message>
-    <message>
-        <source>Could not receive audio packet from encoder, Error code: %1.</source>
-        <translation type="unfinished"></translation>
-    </message>
-    <message>
-        <source>Could not receive audio frame from decoder, Error code: %1.</source>
-        <translation type="unfinished"></translation>
-    </message>
-</context>
-<context>
-    <name>QnFfmpegTranscoder</name>
-    <message>
-        <source>Container %1 was not found in FFMPEG library.</source>
-        <translation type="unfinished"></translation>
-    </message>
-    <message>
-        <source>Could not create output context for format %1.</source>
-        <translation type="unfinished"></translation>
-    </message>
-    <message>
-        <source>Could not allocate output stream for recording.</source>
-        <translation type="unfinished"></translation>
-    </message>
-    <message>
-        <source>Could not perform direct stream copy because frame size is undefined.</source>
-        <translation type="unfinished"></translation>
-    </message>
-    <message>
-        <source>Could not find codec %1.</source>
-        <translation type="unfinished"></translation>
-    </message>
-    <message>
-        <source>Video or audio codec is incompatible with container %1.</source>
-        <translation type="unfinished"></translation>
-    </message>
-</context>
-<context>
-    <name>QnFfmpegVideoTranscoder</name>
-    <message>
-        <source>Could not find encoder for codec %1.</source>
-        <translation type="unfinished"></translation>
-    </message>
-    <message>
-        <source>Could not initialize video encoder.</source>
-        <translation type="unfinished"></translation>
-    </message>
-</context>
-<context>
-    <name>QnLicense</name>
-    <message>
-        <source>Trial</source>
-        <translation type="unfinished"></translation>
-    </message>
-    <message>
-        <source>Analog</source>
-        <translation type="unfinished"></translation>
-    </message>
-    <message>
-        <source>Professional</source>
-        <translation type="unfinished"></translation>
-    </message>
-    <message>
-        <source>Edge</source>
-        <translation type="unfinished"></translation>
-    </message>
-    <message>
-        <source>Vmax</source>
-        <translation type="unfinished"></translation>
-    </message>
-    <message>
-        <source>Analog Encoder</source>
-        <translation type="unfinished"></translation>
-    </message>
-    <message>
-        <source>Video Wall</source>
-        <translation type="unfinished"></translation>
-    </message>
-    <message>
-        <source>I/O Module</source>
-        <translation type="unfinished"></translation>
-    </message>
-    <message>
-        <source>Start</source>
-        <translation type="unfinished"></translation>
-    </message>
-    <message>
-        <source>Invalid</source>
-        <translation type="unfinished"></translation>
-    </message>
-    <message>
-        <source>Trial Licenses</source>
-        <translation type="unfinished"></translation>
-    </message>
-    <message>
-        <source>Analog Licenses</source>
-        <translation type="unfinished"></translation>
-    </message>
-    <message>
-        <source>Professional Licenses</source>
-        <translation type="unfinished"></translation>
-    </message>
-    <message>
-        <source>Edge Licenses</source>
-        <translation type="unfinished"></translation>
-    </message>
-    <message>
-        <source>Vmax Licenses</source>
-        <translation type="unfinished"></translation>
-    </message>
-    <message>
-        <source>Analog Encoder Licenses</source>
-        <translation type="unfinished"></translation>
-    </message>
-    <message>
-        <source>Video Wall Licenses</source>
-        <translation type="unfinished"></translation>
-    </message>
-    <message>
-        <source>I/O Module Licenses</source>
-        <translation type="unfinished"></translation>
-    </message>
-    <message>
-        <source>Start Licenses</source>
-        <translation type="unfinished"></translation>
-    </message>
-    <message>
-        <source>Invalid Licenses</source>
-        <translation type="unfinished"></translation>
-    </message>
-    <message>
-        <source>Server with matching hardware ID not found</source>
-        <translation type="unfinished"></translation>
-    </message>
-    <message>
-        <source>Only single license is allowed for this device</source>
-        <translation type="unfinished"></translation>
-    </message>
-    <message>
-        <source>Unknown error</source>
-        <translation type="unfinished"></translation>
-    </message>
-    <message>
-        <source>Free</source>
-        <translation type="unfinished"></translation>
-    </message>
-    <message>
-        <source>Free license</source>
-        <translation type="unfinished"></translation>
-    </message>
-    <message>
-        <source>Invalid signature</source>
-        <translation type="unfinished"></translation>
-    </message>
-    <message>
-        <source>Invalid customization</source>
-        <translation type="unfinished"></translation>
-    </message>
-    <message>
-        <source>License is expired</source>
-        <translation type="unfinished"></translation>
-    </message>
-    <message>
-        <source>Invalid type</source>
-        <translation type="unfinished"></translation>
-    </message>
-    <message>
-        <source>This license type requires higher software version</source>
-        <translation type="unfinished"></translation>
-    </message>
-</context>
-<context>
-    <name>QnLicenseUsageHelper</name>
-    <message numerus="yes">
-        <source>%n %2 are used out of %1.</source>
-        <translation type="unfinished">
-            <numerusform></numerusform>
-        </translation>
-    </message>
-    <message numerus="yes">
-        <source>%n %2 will be used out of %1.</source>
-        <translation type="unfinished">
-            <numerusform></numerusform>
-        </translation>
-    </message>
-    <message>
-        <source>There was a problem activating your license key. A database error occurred.</source>
-        <translation type="unfinished"></translation>
-    </message>
-    <message>
-        <source>The license key you have entered is invalid. Please check that license key is entered correctly. If problem continues, please contact support team to confirm if license key is valid or to obtain a valid license key.</source>
-        <translation type="unfinished"></translation>
-    </message>
-    <message>
-        <source>You are trying to activate an incompatible license with your software. Please contact support team to obtain a valid license key.</source>
-        <translation type="unfinished"></translation>
-    </message>
-    <message>
-        <source>There was a problem activating your license key. Invalid data received. Please contact support team to report the issue.</source>
-        <translation type="unfinished"></translation>
-    </message>
-    <message numerus="yes">
-        <source>Activate %n more %1.</source>
-        <translation type="unfinished">
-            <numerusform></numerusform>
-        </translation>
-    </message>
-    <message numerus="yes">
-        <source>%n more %1 will be used.</source>
-        <translation type="unfinished">
-            <numerusform></numerusform>
-        </translation>
-    </message>
-    <message>
-        <source>This license key has been previously activated to hardware ID %1 on %2. Please contact support team to obtain a valid license key.</source>
-        <comment>%1 is a hardware ID, %2 is an activation time</comment>
-        <translation type="unfinished"></translation>
-    </message>
-</context>
-<context>
-    <name>QnLocalSystemDescription</name>
-    <message>
-        <source>New Server</source>
-        <translation type="unfinished"></translation>
-    </message>
-</context>
-<context>
-    <name>QnResourceNameStrings</name>
-    <message numerus="yes">
-        <source>%n Camera(s)</source>
-        <translation type="unfinished">
-            <numerusform></numerusform>
-        </translation>
-    </message>
-    <message numerus="yes">
-        <source>%n camera(s)</source>
-        <translation type="unfinished">
-            <numerusform></numerusform>
-        </translation>
-    </message>
-    <message numerus="yes">
-        <source>%n I/O Module(s)</source>
-        <translation type="unfinished">
-            <numerusform></numerusform>
-        </translation>
-    </message>
-    <message numerus="yes">
-        <source>%n I/O module(s)</source>
-        <translation type="unfinished">
-            <numerusform></numerusform>
-        </translation>
-    </message>
-    <message numerus="yes">
-        <source>%n Device(s)</source>
-        <translation type="unfinished">
-            <numerusform></numerusform>
-        </translation>
-    </message>
-    <message numerus="yes">
-        <source>%n device(s)</source>
-        <translation type="unfinished">
-            <numerusform></numerusform>
-        </translation>
-    </message>
-    <message>
-        <source>Cameras</source>
-        <translation type="unfinished"></translation>
-    </message>
-    <message>
-        <source>cameras</source>
-        <translation type="unfinished"></translation>
-    </message>
-    <message>
-        <source>Camera</source>
-        <translation type="unfinished"></translation>
-    </message>
-    <message>
-        <source>camera</source>
-        <translation type="unfinished"></translation>
-    </message>
-    <message>
-        <source>I/O Modules</source>
-        <translation type="unfinished"></translation>
-    </message>
-    <message>
-        <source>I/O modules</source>
-        <translation type="unfinished"></translation>
-    </message>
-    <message>
-        <source>I/O Module</source>
-        <translation type="unfinished"></translation>
-    </message>
-    <message>
-        <source>I/O module</source>
-        <translation type="unfinished"></translation>
-    </message>
-    <message>
-        <source>Devices</source>
-        <translation type="unfinished"></translation>
-    </message>
-    <message>
-        <source>devices</source>
-        <translation type="unfinished"></translation>
-    </message>
-    <message>
-        <source>Device</source>
-        <translation type="unfinished"></translation>
-    </message>
-    <message>
-        <source>device</source>
-        <translation type="unfinished"></translation>
-    </message>
-</context>
-<context>
-    <name>QnSignHelper</name>
-    <message>
-        <source>Unknown</source>
-        <translation type="unfinished"></translation>
-    </message>
-    <message>
-        <source>Trial License</source>
-        <translation type="unfinished"></translation>
-    </message>
-    <message>
-        <source>FREE License</source>
-        <translation type="unfinished"></translation>
-    </message>
-    <message>
-        <source>Hardware ID: %1</source>
-        <translation type="unfinished"></translation>
-    </message>
-    <message>
-        <source>Licensed To: %1</source>
-        <translation type="unfinished"></translation>
-    </message>
-    <message>
-        <source>Watermark: %1</source>
-        <translation type="unfinished"></translation>
-    </message>
-</context>
-<context>
-    <name>QnStreamQualityStrings</name>
-    <message>
-        <source>Lowest</source>
-        <translation type="unfinished"></translation>
-    </message>
-    <message>
-        <source>Low</source>
-        <translation type="unfinished"></translation>
-    </message>
-    <message>
-        <source>Medium</source>
-        <translation type="unfinished"></translation>
-    </message>
-    <message>
-        <source>High</source>
-        <translation type="unfinished"></translation>
-    </message>
-    <message>
-        <source>Best</source>
-        <translation type="unfinished"></translation>
-    </message>
-    <message>
-        <source>Preset</source>
-        <translation type="unfinished"></translation>
-    </message>
-    <message>
-        <source>Undefined</source>
-        <translation type="unfinished"></translation>
-    </message>
-    <message>
-        <source>Lst</source>
-        <extracomment>Short for &apos;Lowest&apos;</extracomment>
-        <translation type="unfinished"></translation>
-    </message>
-    <message>
-        <source>Lo</source>
-        <extracomment>Short for &apos;Low&apos;</extracomment>
-        <translation type="unfinished"></translation>
-    </message>
-    <message>
-        <source>Me</source>
-        <extracomment>Short for &apos;Medium&apos;</extracomment>
-        <translation type="unfinished"></translation>
-    </message>
-    <message>
-        <source>Hi</source>
-        <extracomment>Short for &apos;High&apos;</extracomment>
-        <translation type="unfinished"></translation>
-    </message>
-    <message>
-        <source>Bst</source>
-        <extracomment>Short for &apos;Best&apos;</extracomment>
-        <translation type="unfinished"></translation>
-    </message>
-    <message>
-        <source>Ps</source>
-        <extracomment>Short for &apos;Preset&apos;</extracomment>
-        <translation type="unfinished"></translation>
-    </message>
-</context>
-<context>
-    <name>QnStreamRecorder</name>
-    <message>
-        <source>Corresponding container in FFMPEG library was not found.</source>
-        <translation type="unfinished"></translation>
-    </message>
-    <message>
-        <source>Could not create output file for video recording.</source>
-        <translation type="unfinished"></translation>
-    </message>
-    <message>
-        <source>Could not allocate output stream for recording.</source>
-        <translation type="unfinished"></translation>
-    </message>
-    <message>
-        <source>Could not allocate output audio stream.</source>
-        <translation type="unfinished"></translation>
-    </message>
-    <message>
-        <source>Invalid audio codec information.</source>
-        <translation type="unfinished"></translation>
-    </message>
-    <message>
-        <source>Video or audio codec is incompatible with the selected format.</source>
-        <translation type="unfinished"></translation>
-    </message>
-    <message>
-        <source>File write error. Not enough free space.</source>
-        <translation type="unfinished"></translation>
-    </message>
-    <message>
-        <source>Invalid resource type for data export.</source>
-        <translation type="unfinished"></translation>
-    </message>
-</context>
-<context>
-    <name>QnSystemDescription</name>
-    <message>
-        <source>Unnamed system</source>
-        <translation type="unfinished"></translation>
-    </message>
-</context>
-<context>
-    <name>QnTCPConnectionProcessor</name>
-    <message>
-        <source>OK</source>
-        <translation type="unfinished"></translation>
-    </message>
-    <message>
-        <source>Not Found</source>
-        <translation type="unfinished"></translation>
-    </message>
-    <message>
-        <source>Not Implemented</source>
-        <translation type="unfinished"></translation>
-    </message>
-    <message>
-        <source>Unsupported Transport</source>
-        <translation type="unfinished"></translation>
-    </message>
-    <message>
-        <source>Internal Server Error</source>
-        <translation type="unfinished"></translation>
-    </message>
-    <message>
-        <source>Invalid Parameter</source>
-        <translation type="unfinished"></translation>
-    </message>
-</context>
-<context>
-    <name>QnTimeStrings</name>
-    <message>
-        <source>ms</source>
-        <comment>Suffix for displaying milliseconds</comment>
-        <translation type="unfinished"></translation>
-    </message>
-    <message>
-        <source>s</source>
-        <comment>Suffix for displaying seconds</comment>
-        <translation type="unfinished"></translation>
-    </message>
-    <message>
-        <source>m</source>
-        <comment>Suffix for displaying minutes</comment>
-        <translation type="unfinished"></translation>
-    </message>
-    <message>
-        <source>h</source>
-        <comment>Suffix for displaying hours</comment>
-        <translation type="unfinished"></translation>
-    </message>
-    <message>
-        <source>d</source>
-        <comment>Suffix for displaying days</comment>
-        <translation type="unfinished"></translation>
-    </message>
-    <message>
-        <source>w</source>
-        <comment>Suffix for displaying weeks</comment>
-        <translation type="unfinished"></translation>
-    </message>
-    <message>
-        <source>M</source>
-        <comment>Suffix for displaying months</comment>
-        <translation type="unfinished"></translation>
-    </message>
-    <message>
-        <source>y</source>
-        <comment>Suffix for displaying years</comment>
-        <translation type="unfinished"></translation>
-    </message>
-    <message>
-        <source>msec</source>
-        <comment>Long suffix for displaying milliseconds</comment>
-        <translation type="unfinished"></translation>
-    </message>
-    <message>
-        <source>sec</source>
-        <comment>Long suffix for displaying seconds</comment>
-        <translation type="unfinished"></translation>
-    </message>
-    <message>
-        <source>min</source>
-        <comment>Long suffix for displaying minutes</comment>
-        <translation type="unfinished"></translation>
-    </message>
-    <message>
-        <source>hrs</source>
-        <comment>Long suffix for displaying hours</comment>
-        <translation type="unfinished"></translation>
-    </message>
-    <message>
-        <source>days</source>
-        <comment>Long suffix for displaying days</comment>
-        <translation type="unfinished"></translation>
-    </message>
-    <message>
-        <source>wks</source>
-        <comment>Long suffix for displaying weeks</comment>
-        <translation type="unfinished"></translation>
-    </message>
-    <message>
-        <source>mos</source>
-        <comment>Long suffix for displaying months</comment>
-        <translation type="unfinished"></translation>
-    </message>
-    <message>
-        <source>yrs</source>
-        <comment>Long suffix for displaying years</comment>
-        <translation type="unfinished"></translation>
-    </message>
-    <message numerus="yes">
-        <source>milliseconds</source>
-        <comment>Full suffix for displaying milliseconds</comment>
-        <translation type="unfinished">
-            <numerusform></numerusform>
-        </translation>
-    </message>
-    <message numerus="yes">
-        <source>seconds</source>
-        <comment>Full suffix for displaying seconds</comment>
-        <translation type="unfinished">
-            <numerusform></numerusform>
-        </translation>
-    </message>
-    <message numerus="yes">
-        <source>minutes</source>
-        <comment>Full suffix for displaying minutes</comment>
-        <translation type="unfinished">
-            <numerusform></numerusform>
-        </translation>
-    </message>
-    <message numerus="yes">
-        <source>hours</source>
-        <comment>Full suffix for displaying hours</comment>
-        <translation type="unfinished">
-            <numerusform></numerusform>
-        </translation>
-    </message>
-    <message numerus="yes">
-        <source>days</source>
-        <comment>Full suffix for displaying days</comment>
-        <translation type="unfinished">
-            <numerusform></numerusform>
-        </translation>
-    </message>
-    <message numerus="yes">
-        <source>weeks</source>
-        <comment>Full suffix for displaying weeks</comment>
-        <translation type="unfinished">
-            <numerusform></numerusform>
-        </translation>
-    </message>
-    <message numerus="yes">
-        <source>months</source>
-        <comment>Full suffix for displaying months</comment>
-        <translation type="unfinished">
-            <numerusform></numerusform>
-        </translation>
-    </message>
-    <message numerus="yes">
-        <source>years</source>
-        <comment>Full suffix for displaying years</comment>
-        <translation type="unfinished">
-            <numerusform></numerusform>
-        </translation>
-    </message>
-</context>
-<context>
-    <name>QnTranscoder</name>
-    <message>
-        <source>OpenCL transcoding is not implemented.</source>
-        <translation type="unfinished"></translation>
-    </message>
-    <message>
-        <source>Unknown transcoding method.</source>
-        <translation type="unfinished"></translation>
-    </message>
-    <message>
-        <source>OpenCLTranscode is not implemented.</source>
-        <translation type="unfinished"></translation>
-    </message>
-    <message>
-        <source>Unknown transcode method</source>
-        <translation type="unfinished"></translation>
-    </message>
-</context>
-<context>
-    <name>QnUserRolesManager</name>
-    <message>
-        <source>Owner</source>
-        <translation type="unfinished"></translation>
-    </message>
-    <message>
-        <source>Administrator</source>
-        <translation type="unfinished"></translation>
-    </message>
-    <message>
-        <source>Advanced Viewer</source>
-        <translation type="unfinished"></translation>
-    </message>
-    <message>
-        <source>Viewer</source>
-        <translation type="unfinished"></translation>
-    </message>
-    <message>
-        <source>Live Viewer</source>
-        <translation type="unfinished"></translation>
-    </message>
-    <message>
-        <source>Custom Role</source>
-        <translation type="unfinished"></translation>
-    </message>
-    <message>
-        <source>Custom</source>
-        <translation type="unfinished"></translation>
-    </message>
-    <message>
-        <source>Has access to whole system and can do everything.</source>
-        <translation type="unfinished"></translation>
-    </message>
-    <message>
-        <source>Has access to whole system and can manage it. Can create users.</source>
-        <translation type="unfinished"></translation>
-    </message>
-    <message>
-        <source>Can manage all cameras and bookmarks.</source>
-        <translation type="unfinished"></translation>
-    </message>
-    <message>
-        <source>Can view all cameras and export video.</source>
-        <translation type="unfinished"></translation>
-    </message>
-    <message>
-        <source>Can view live video from all cameras.</source>
-        <translation type="unfinished"></translation>
-    </message>
-    <message>
-        <source>Custom user role.</source>
-        <translation type="unfinished"></translation>
-    </message>
-    <message>
-        <source>Custom permissions.</source>
-        <translation type="unfinished"></translation>
-    </message>
-</context>
-<context>
-    <name>utils::QnCameraNamesWatcher</name>
-    <message>
-        <source>Removed camera</source>
-        <translation type="unfinished"></translation>
-    </message>
-</context>
-</TS>+<?xml version="1.0" encoding="utf-8"?>
+<!DOCTYPE TS>
+<TS version="2.1" language="tr" sourcelanguage="en">
+<context>
+    <name>Language</name>
+    <message>
+        <source>Language Name</source>
+        <extracomment>Language name that will be displayed to user. Must not be empty.</extracomment>
+        <translation type="unfinished">Turkish</translation>
+    </message>
+    <message>
+        <source>Locale Code</source>
+        <extracomment>Internal. Please don&apos;t change existing translation.</extracomment>
+        <translation>tr</translation>
+    </message>
+</context>
+<context>
+    <name>MergeSystemsStatusStrings</name>
+    <message>
+        <source>The discovered system %1 has an incompatible version %2.</source>
+        <comment>%1 is name of the system, %2 is version information</comment>
+        <translation type="unfinished"></translation>
+    </message>
+    <message>
+        <source>The password or user name is invalid.</source>
+        <translation type="unfinished"></translation>
+    </message>
+    <message>
+        <source>This user does not have permissions for the requested operation.</source>
+        <translation type="unfinished"></translation>
+    </message>
+    <message>
+        <source>Can&apos;t connect to the other system because current system is already connected to %1.</source>
+        <comment>%1 is the cloud name (like &apos;Nx Cloud&apos;)</comment>
+        <translation type="unfinished"></translation>
+    </message>
+    <message>
+        <source>Cannot create database backup.</source>
+        <translation type="unfinished"></translation>
+    </message>
+    <message>
+        <translation type="unfinished"></translation>
+    </message>
+    <message>
+        <source>Unknown error.</source>
+        <translation type="unfinished"></translation>
+    </message>
+    <message>
+        <source>You are about to merge Systems with Starter licenses.</source>
+        <translation type="unfinished"></translation>
+    </message>
+    <message>
+        <source>Only one Starter license is allowed per System, so the second license will be deactivated.</source>
+        <translation type="unfinished"></translation>
+    </message>
+    <message>
+        <source>Merge anyway?</source>
+        <translation type="unfinished"></translation>
+    </message>
+    <message>
+        <source>The discovered system %1 is in safe mode.</source>
+        <comment>%1 is name of the system</comment>
+        <translation type="unfinished"></translation>
+    </message>
+    <message>
+        <source>Could not configure the remote system %1.</source>
+        <comment>%1 is name of the system</comment>
+        <translation type="unfinished"></translation>
+    </message>
+    <message>
+        <source>In this version you can only merge systems which are not connected to %1.</source>
+        <comment>%1 is the cloud name (like &apos;Nx Cloud&apos;)</comment>
+        <translation type="unfinished"></translation>
+    </message>
+    <message>
+        <source>Both systems are connected to %1. Merge is not allowed.</source>
+        <comment>%1 is the cloud name (like &apos;Nx Cloud&apos;)</comment>
+        <translation type="unfinished"></translation>
+    </message>
+    <message>
+        <source>These systems are built with different %1 URL. Merge is not allowed.</source>
+        <comment>%1 is the cloud name (like &apos;Nx Cloud&apos;)</comment>
+        <translation type="unfinished"></translation>
+    </message>
+    <message>
+        <source>System name is not configured yet.</source>
+        <translation type="unfinished"></translation>
+    </message>
+    <message>
+        <source>Unknown error.</source>
+        <translation type="unfinished"></translation>
+    </message>
+</context>
+<context>
+    <name>QnBusinessStringsHelper</name>
+    <message>
+        <source>Device output</source>
+        <translation type="unfinished"></translation>
+    </message>
+    <message>
+        <source>Camera output</source>
+        <translation type="unfinished"></translation>
+    </message>
+    <message>
+        <source>Device recording</source>
+        <translation type="unfinished"></translation>
+    </message>
+    <message>
+        <source>Camera recording</source>
+        <translation type="unfinished"></translation>
+    </message>
+    <message>
+        <source>Bookmark</source>
+        <translation type="unfinished"></translation>
+    </message>
+    <message>
+        <source>Panic recording</source>
+        <translation type="unfinished"></translation>
+    </message>
+    <message>
+        <source>Write to log</source>
+        <translation type="unfinished"></translation>
+    </message>
+    <message>
+        <source>Show notification</source>
+        <translation type="unfinished"></translation>
+    </message>
+    <message>
+        <source>Repeat sound</source>
+        <translation type="unfinished"></translation>
+    </message>
+    <message>
+        <source>Play sound</source>
+        <translation type="unfinished"></translation>
+    </message>
+    <message>
+        <source>Speak</source>
+        <translation type="unfinished"></translation>
+    </message>
+    <message>
+        <source>Execute PTZ preset</source>
+        <translation type="unfinished"></translation>
+    </message>
+    <message>
+        <source>Show text overlay</source>
+        <translation type="unfinished"></translation>
+    </message>
+    <message>
+        <source>Show on Alarm Layout</source>
+        <translation type="unfinished"></translation>
+    </message>
+    <message>
+        <source>Generic Event</source>
+        <translation type="unfinished"></translation>
+    </message>
+    <message>
+        <source>Any Device Issue</source>
+        <translation type="unfinished"></translation>
+    </message>
+    <message>
+        <source>Any Camera Issue</source>
+        <translation type="unfinished"></translation>
+    </message>
+    <message>
+        <source>Storage Failure</source>
+        <translation type="unfinished"></translation>
+    </message>
+    <message>
+        <source>Network Issue</source>
+        <translation type="unfinished"></translation>
+    </message>
+    <message>
+        <source>Server Failure</source>
+        <translation type="unfinished"></translation>
+    </message>
+    <message>
+        <source>Server Conflict</source>
+        <translation type="unfinished"></translation>
+    </message>
+    <message>
+        <source>Server Started</source>
+        <translation type="unfinished"></translation>
+    </message>
+    <message>
+        <source>License Issue</source>
+        <translation type="unfinished"></translation>
+    </message>
+    <message>
+        <source>Archive backup finished</source>
+        <translation type="unfinished"></translation>
+    </message>
+    <message>
+        <source>Any Server Issue</source>
+        <translation type="unfinished"></translation>
+    </message>
+    <message>
+        <source>Any Event</source>
+        <translation type="unfinished"></translation>
+    </message>
+    <message>
+        <source>Undefined event has occurred on %1</source>
+        <translation type="unfinished"></translation>
+    </message>
+    <message>
+        <source>Device %1 was disconnected</source>
+        <translation type="unfinished"></translation>
+    </message>
+    <message>
+        <source>Camera %1 was disconnected</source>
+        <translation type="unfinished"></translation>
+    </message>
+    <message>
+        <source>I/O Module %1 was disconnected</source>
+        <translation type="unfinished"></translation>
+    </message>
+    <message>
+        <source>Input on %1</source>
+        <translation type="unfinished"></translation>
+    </message>
+    <message>
+        <source>Motion on %1</source>
+        <translation type="unfinished"></translation>
+    </message>
+    <message>
+        <source>Storage Failure at %1</source>
+        <translation type="unfinished"></translation>
+    </message>
+    <message>
+        <source>Network Issue at %1</source>
+        <translation type="unfinished"></translation>
+    </message>
+    <message>
+        <source>Server &quot;%1&quot; Failure</source>
+        <translation type="unfinished"></translation>
+    </message>
+    <message>
+        <source>Device IP Conflict at %1</source>
+        <extracomment>Device IP Conflict at &lt;server_name&gt;</extracomment>
+        <translation type="unfinished"></translation>
+    </message>
+    <message>
+        <source>Camera IP Conflict at %1</source>
+        <extracomment>Camera IP Conflict at &lt;server_name&gt;</extracomment>
+        <translation type="unfinished"></translation>
+    </message>
+    <message>
+        <source>Server &quot;%1&quot; Conflict</source>
+        <translation type="unfinished"></translation>
+    </message>
+    <message>
+        <source>Server &quot;%1&quot; Started</source>
+        <translation type="unfinished"></translation>
+    </message>
+    <message>
+        <source>Generic Event at %1</source>
+        <translation type="unfinished"></translation>
+    </message>
+    <message>
+        <source>An unknown event has occurred</source>
+        <translation type="unfinished"></translation>
+    </message>
+    <message>
+        <source>Event: %1</source>
+        <translation type="unfinished"></translation>
+    </message>
+    <message>
+        <source>Source: %1</source>
+        <translation type="unfinished"></translation>
+    </message>
+    <message>
+        <source>Caption: %1</source>
+        <translation type="unfinished"></translation>
+    </message>
+    <message>
+        <source>Url: %1</source>
+        <translation type="unfinished"></translation>
+    </message>
+    <message>
+        <source>Input Port: %1</source>
+        <translation type="unfinished"></translation>
+    </message>
+    <message>
+        <source>Reason: %1</source>
+        <translation type="unfinished"></translation>
+    </message>
+    <message>
+        <source>Conflicting Address: %1</source>
+        <translation type="unfinished"></translation>
+    </message>
+    <message>
+        <source>Conflicting Server #%1: %2</source>
+        <extracomment>Conflicting Server #5: 10.0.2.1</extracomment>
+        <translation type="unfinished"></translation>
+    </message>
+    <message>
+        <source>Conflicting Server: %1</source>
+        <translation type="unfinished"></translation>
+    </message>
+    <message>
+        <source>Time: %1 on %2</source>
+        <comment>%1 means time, %2 means date</comment>
+        <translation type="unfinished"></translation>
+    </message>
+    <message numerus="yes">
+        <source>First occurrence: %1 on %2 (%n times total)</source>
+        <comment>%1 means time, %2 means date</comment>
+        <translation type="unfinished">
+            <numerusform></numerusform>
+        </translation>
+    </message>
+    <message numerus="yes">
+        <source>No data received during last %n seconds.</source>
+        <translation type="unfinished">
+            <numerusform></numerusform>
+        </translation>
+    </message>
+    <message>
+        <source>Connection to device was unexpectedly closed.</source>
+        <translation type="unfinished"></translation>
+    </message>
+    <message>
+        <source>Connection to camera (primary stream) was unexpectedly closed.</source>
+        <translation type="unfinished"></translation>
+    </message>
+    <message>
+        <source>Connection to camera (secondary stream) was unexpectedly closed.</source>
+        <translation type="unfinished"></translation>
+    </message>
+    <message>
+        <source>RTP packet loss detected, prev seq.=%1 next seq.=%2.</source>
+        <translation type="unfinished"></translation>
+    </message>
+    <message>
+        <source>RTP packet loss detected.</source>
+        <translation type="unfinished"></translation>
+    </message>
+    <message>
+        <source>Connection to server is lost.</source>
+        <translation type="unfinished"></translation>
+    </message>
+    <message>
+        <source>I/O error has occurred at %1.</source>
+        <translation type="unfinished"></translation>
+    </message>
+    <message>
+        <source>Not enough HDD/SSD speed for recording to %1.</source>
+        <translation type="unfinished"></translation>
+    </message>
+    <message>
+        <source>HDD/SSD disk %1 is full. Disk contains too much data that is not managed by VMS.</source>
+        <translation type="unfinished"></translation>
+    </message>
+    <message>
+        <source>Archive backup failed: No available backup storages with sufficient free space</source>
+        <translation type="unfinished"></translation>
+    </message>
+    <message>
+        <source>Archive backup failed: Target storage failure</source>
+        <translation type="unfinished"></translation>
+    </message>
+    <message>
+        <source>Archive backup failed: Source file open/read error</source>
+        <translation type="unfinished"></translation>
+    </message>
+    <message>
+        <source>Archive backup failed: Target file create/write error</source>
+        <translation type="unfinished"></translation>
+    </message>
+    <message>
+        <source>Archive backup failed: File catalog error</source>
+        <translation type="unfinished"></translation>
+    </message>
+    <message>
+        <source>Archive backup is successfully completed</source>
+        <translation type="unfinished"></translation>
+    </message>
+    <message>
+        <source>Archive backup is canceled by user. Data is backed up to %1</source>
+        <translation type="unfinished"></translation>
+    </message>
+    <message>
+        <source>start</source>
+        <translation type="unfinished"></translation>
+    </message>
+    <message>
+        <source>stop</source>
+        <translation type="unfinished"></translation>
+    </message>
+    <message>
+        <source>While %1</source>
+        <translation type="unfinished"></translation>
+    </message>
+    <message>
+        <source>On %1 %2</source>
+        <translation type="unfinished"></translation>
+    </message>
+    <message>
+        <source>Do HTTP request</source>
+        <translation type="unfinished"></translation>
+    </message>
+    <message numerus="yes">
+        <source>Motion on Cameras</source>
+        <translation type="unfinished">
+            <numerusform></numerusform>
+        </translation>
+    </message>
+    <message numerus="yes">
+        <source>Input Signal on Devices</source>
+        <translation type="unfinished">
+            <numerusform></numerusform>
+        </translation>
+    </message>
+    <message numerus="yes">
+        <source>Input Signal on Cameras</source>
+        <translation type="unfinished">
+            <numerusform></numerusform>
+        </translation>
+    </message>
+    <message numerus="yes">
+        <source>Devices Disconnected</source>
+        <translation type="unfinished">
+            <numerusform></numerusform>
+        </translation>
+    </message>
+    <message numerus="yes">
+        <source>Cameras Disconnected</source>
+        <translation type="unfinished">
+            <numerusform></numerusform>
+        </translation>
+    </message>
+    <message numerus="yes">
+        <source>Devices IP Conflict</source>
+        <translation type="unfinished">
+            <numerusform></numerusform>
+        </translation>
+    </message>
+    <message numerus="yes">
+        <source>Cameras IP Conflict</source>
+        <translation type="unfinished">
+            <numerusform></numerusform>
+        </translation>
+    </message>
+    <message>
+        <source>%2 &lt;b&gt;%1&lt;/b&gt;</source>
+        <comment>%1 means time, %2 means date</comment>
+        <translation type="unfinished"></translation>
+    </message>
+    <message numerus="yes">
+        <source>%n times, first: %2 &lt;b&gt;%1&lt;/b&gt;</source>
+        <comment>%1 means time, %2 means date</comment>
+        <translation type="unfinished">
+            <numerusform></numerusform>
+        </translation>
+    </message>
+    <message>
+        <source>Device does not respond to network requests.</source>
+        <translation type="unfinished"></translation>
+    </message>
+    <message>
+        <source>Server stopped unexpectedly.</source>
+        <translation type="unfinished"></translation>
+    </message>
+    <message>
+        <source>Not enough licenses. Recording has been disabled on following devices:</source>
+        <translation type="unfinished"></translation>
+    </message>
+    <message>
+        <source>Not enough licenses. Recording has been disabled on following cameras:</source>
+        <translation type="unfinished"></translation>
+    </message>
+    <message>
+        <source>Not enough licenses. Recording has been disabled on following I/O modules:</source>
+        <translation type="unfinished"></translation>
+    </message>
+</context>
+<context>
+    <name>QnCameraDiagnosticsErrorCodeStrings</name>
+    <message>
+        <source>Please try to reboot the device, then restore factory defaults on the web-page.</source>
+        <translation type="unfinished"></translation>
+    </message>
+    <message>
+        <source>Please try to reboot the camera, then restore factory defaults on the web-page.</source>
+        <translation type="unfinished"></translation>
+    </message>
+    <message>
+        <source>Please try to reboot the I/O module, then restore factory defaults on the web-page.</source>
+        <translation type="unfinished"></translation>
+    </message>
+    <message>
+        <source>Make sure the device is plugged into the network. Try to reboot the device.</source>
+        <translation type="unfinished"></translation>
+    </message>
+    <message>
+        <source>Make sure the camera is plugged into the network. Try to reboot the camera.</source>
+        <translation type="unfinished"></translation>
+    </message>
+    <message>
+        <source>Make sure the I/O module is plugged into the network. Try to reboot the I/O module.</source>
+        <translation type="unfinished"></translation>
+    </message>
+    <message>
+        <source>Finally, try to update firmware. If the problem persists, please contact support.</source>
+        <translation type="unfinished"></translation>
+    </message>
+    <message>
+        <source>OK</source>
+        <translation type="unfinished"></translation>
+    </message>
+    <message>
+        <source>Server %1 is not available.</source>
+        <translation type="unfinished"></translation>
+    </message>
+    <message>
+        <source>Check that Server is up and running.</source>
+        <translation type="unfinished"></translation>
+    </message>
+    <message>
+        <source>Received bad response from Server %1: &quot;%2&quot;.</source>
+        <translation type="unfinished"></translation>
+    </message>
+    <message>
+        <source>Check if Server is up and has the proper version.</source>
+        <translation type="unfinished"></translation>
+    </message>
+    <message>
+        <source>Cannot connect to http port %1.</source>
+        <translation type="unfinished"></translation>
+    </message>
+    <message>
+        <source>Failed to configure parameter %1.</source>
+        <translation type="unfinished"></translation>
+    </message>
+    <message>
+        <source>Device request &quot;%1&quot; failed with error &quot;%2&quot;.</source>
+        <translation type="unfinished"></translation>
+    </message>
+    <message>
+        <source>Camera request &quot;%1&quot; failed with error &quot;%2&quot;.</source>
+        <translation type="unfinished"></translation>
+    </message>
+    <message>
+        <source>I/O Module request &quot;%1&quot; failed with error &quot;%2&quot;.</source>
+        <translation type="unfinished"></translation>
+    </message>
+    <message>
+        <source>Unknown device issue.</source>
+        <translation type="unfinished"></translation>
+    </message>
+    <message>
+        <source>Unknown camera issue.</source>
+        <translation type="unfinished"></translation>
+    </message>
+    <message>
+        <source>Unknown I/O module issue.</source>
+        <translation type="unfinished"></translation>
+    </message>
+    <message>
+        <source>Please contact support.</source>
+        <translation type="unfinished"></translation>
+    </message>
+    <message>
+        <source>An input/output error has occurred. OS message: &quot;%1&quot;.</source>
+        <translation type="unfinished"></translation>
+    </message>
+    <message>
+        <source>Server has been stopped.</source>
+        <translation type="unfinished"></translation>
+    </message>
+    <message>
+        <source>Invalid data was received from the device %1.</source>
+        <translation type="unfinished"></translation>
+    </message>
+    <message>
+        <source>Invalid data was received from the camera %1.</source>
+        <translation type="unfinished"></translation>
+    </message>
+    <message>
+        <source>Invalid data was received from the I/O module %1.</source>
+        <translation type="unfinished"></translation>
+    </message>
+    <message>
+        <source>Too many media errors. Please open device issues dialog for more details.</source>
+        <translation type="unfinished"></translation>
+    </message>
+    <message>
+        <source>Too many media errors. Please open camera issues dialog for more details.</source>
+        <translation type="unfinished"></translation>
+    </message>
+    <message>
+        <source>Too many media errors. Please open I/O module issues dialog for more details.</source>
+        <translation type="unfinished"></translation>
+    </message>
+    <message>
+        <source>Media stream is opened but no media data was received.</source>
+        <translation type="unfinished"></translation>
+    </message>
+    <message>
+        <source>Device initialization process is in progress.</source>
+        <translation type="unfinished"></translation>
+    </message>
+    <message>
+        <source>Camera initialization process is in progress.</source>
+        <translation type="unfinished"></translation>
+    </message>
+    <message>
+        <source>Camera plugin error. %1</source>
+        <translation type="unfinished"></translation>
+    </message>
+    <message>
+        <source>Unknown error. Please contact support.</source>
+        <translation type="unfinished"></translation>
+    </message>
+    <message>
+        <source>Parameters:</source>
+        <translation type="unfinished"></translation>
+    </message>
+    <message>
+        <source>(unknown)</source>
+        <translation type="unfinished"></translation>
+    </message>
+    <message>
+        <source>I/O Module initialization process is in progress.</source>
+        <translation type="unfinished"></translation>
+    </message>
+    <message>
+        <source>Make sure port %1 is accessible (e.g. forwarded).</source>
+        <translation type="unfinished"></translation>
+    </message>
+    <message>
+        <source>First, try to turn on recording (if it is off) and decrease fps in device settings.</source>
+        <translation type="unfinished"></translation>
+    </message>
+    <message>
+        <source>First, try to turn on recording (if it is off) and decrease fps in camera settings.</source>
+        <translation type="unfinished"></translation>
+    </message>
+    <message>
+        <source>First, try to turn on recording (if it is off) and decrease fps in I/O module settings.</source>
+        <translation type="unfinished"></translation>
+    </message>
+    <message>
+        <source>If it does not help, restore factory defaults on the device web-page.</source>
+        <translation type="unfinished"></translation>
+    </message>
+    <message>
+        <source>If it does not help, restore factory defaults on the camera web-page.</source>
+        <translation type="unfinished"></translation>
+    </message>
+    <message>
+        <source>If it does not help, restore factory defaults on the I/O module web-page.</source>
+        <translation type="unfinished"></translation>
+    </message>
+    <message>
+        <source>Cannot open media URL %1. Failed to connect to media port %2.</source>
+        <translation type="unfinished"></translation>
+    </message>
+    <message>
+        <source>Cannot open media URL %1. Connection to port %2 was closed unexpectedly.</source>
+        <translation type="unfinished"></translation>
+    </message>
+    <message>
+        <source>Could not parse device response. URL %1, request name %2.</source>
+        <translation type="unfinished"></translation>
+    </message>
+    <message>
+        <source>Could not parse camera response. URL %1, request name %2.</source>
+        <translation type="unfinished"></translation>
+    </message>
+    <message>
+        <source>Could not parse I/O module response. URL %1, request name %2.</source>
+        <translation type="unfinished"></translation>
+    </message>
+    <message>
+        <source>No supported media tracks at URL %1.</source>
+        <translation type="unfinished"></translation>
+    </message>
+    <message>
+        <source>Not authorized. URL %1.</source>
+        <translation type="unfinished"></translation>
+    </message>
+    <message>
+        <source>Cannot open media URL %1. Unsupported media protocol %2.</source>
+        <translation type="unfinished"></translation>
+    </message>
+</context>
+<context>
+    <name>QnFfmpegAudioTranscoder</name>
+    <message>
+        <source>Audio context was not specified.</source>
+        <translation type="unfinished"></translation>
+    </message>
+    <message>
+        <source>Could not find encoder for codec %1.</source>
+        <translation type="unfinished"></translation>
+    </message>
+    <message>
+        <source>Could not initialize audio encoder.</source>
+        <translation type="unfinished"></translation>
+    </message>
+    <message>
+        <source>Could not initialize audio decoder.</source>
+        <translation type="unfinished"></translation>
+    </message>
+    <message>
+        <source>Could not find decoder for codec %1.</source>
+        <translation type="unfinished"></translation>
+    </message>
+    <message>
+        <source>Could not initialize resampling context, error code: %1</source>
+        <translation type="unfinished"></translation>
+    </message>
+    <message>
+        <source>Could not allocate sample buffers, error code: %1</source>
+        <translation type="unfinished"></translation>
+    </message>
+    <message>
+        <source>Could not send audio frame to encoder, Error code: %1.</source>
+        <translation type="unfinished"></translation>
+    </message>
+    <message>
+        <source>Could not receive audio packet from encoder, Error code: %1.</source>
+        <translation type="unfinished"></translation>
+    </message>
+    <message>
+        <source>Could not receive audio frame from decoder, Error code: %1.</source>
+        <translation type="unfinished"></translation>
+    </message>
+</context>
+<context>
+    <name>QnFfmpegTranscoder</name>
+    <message>
+        <source>Container %1 was not found in FFMPEG library.</source>
+        <translation type="unfinished"></translation>
+    </message>
+    <message>
+        <source>Could not create output context for format %1.</source>
+        <translation type="unfinished"></translation>
+    </message>
+    <message>
+        <source>Could not allocate output stream for recording.</source>
+        <translation type="unfinished"></translation>
+    </message>
+    <message>
+        <source>Could not perform direct stream copy because frame size is undefined.</source>
+        <translation type="unfinished"></translation>
+    </message>
+    <message>
+        <source>Could not find codec %1.</source>
+        <translation type="unfinished"></translation>
+    </message>
+    <message>
+        <source>Video or audio codec is incompatible with container %1.</source>
+        <translation type="unfinished"></translation>
+    </message>
+</context>
+<context>
+    <name>QnFfmpegVideoTranscoder</name>
+    <message>
+        <source>Could not find encoder for codec %1.</source>
+        <translation type="unfinished"></translation>
+    </message>
+    <message>
+        <source>Could not initialize video encoder.</source>
+        <translation type="unfinished"></translation>
+    </message>
+</context>
+<context>
+    <name>QnLicense</name>
+    <message>
+        <source>Trial</source>
+        <translation type="unfinished"></translation>
+    </message>
+    <message>
+        <source>Analog</source>
+        <translation type="unfinished"></translation>
+    </message>
+    <message>
+        <source>Professional</source>
+        <translation type="unfinished"></translation>
+    </message>
+    <message>
+        <source>Edge</source>
+        <translation type="unfinished"></translation>
+    </message>
+    <message>
+        <source>Vmax</source>
+        <translation type="unfinished"></translation>
+    </message>
+    <message>
+        <source>Analog Encoder</source>
+        <translation type="unfinished"></translation>
+    </message>
+    <message>
+        <source>Video Wall</source>
+        <translation type="unfinished"></translation>
+    </message>
+    <message>
+        <source>I/O Module</source>
+        <translation type="unfinished"></translation>
+    </message>
+    <message>
+        <source>Start</source>
+        <translation type="unfinished"></translation>
+    </message>
+    <message>
+        <source>Invalid</source>
+        <translation type="unfinished"></translation>
+    </message>
+    <message>
+        <source>Trial Licenses</source>
+        <translation type="unfinished"></translation>
+    </message>
+    <message>
+        <source>Analog Licenses</source>
+        <translation type="unfinished"></translation>
+    </message>
+    <message>
+        <source>Professional Licenses</source>
+        <translation type="unfinished"></translation>
+    </message>
+    <message>
+        <source>Edge Licenses</source>
+        <translation type="unfinished"></translation>
+    </message>
+    <message>
+        <source>Vmax Licenses</source>
+        <translation type="unfinished"></translation>
+    </message>
+    <message>
+        <source>Analog Encoder Licenses</source>
+        <translation type="unfinished"></translation>
+    </message>
+    <message>
+        <source>Video Wall Licenses</source>
+        <translation type="unfinished"></translation>
+    </message>
+    <message>
+        <source>I/O Module Licenses</source>
+        <translation type="unfinished"></translation>
+    </message>
+    <message>
+        <source>Start Licenses</source>
+        <translation type="unfinished"></translation>
+    </message>
+    <message>
+        <source>Invalid Licenses</source>
+        <translation type="unfinished"></translation>
+    </message>
+    <message>
+        <source>Server with matching hardware ID not found</source>
+        <translation type="unfinished"></translation>
+    </message>
+    <message>
+        <source>Only single license is allowed for this device</source>
+        <translation type="unfinished"></translation>
+    </message>
+    <message>
+        <source>Unknown error</source>
+        <translation type="unfinished"></translation>
+    </message>
+    <message>
+        <source>Free</source>
+        <translation type="unfinished"></translation>
+    </message>
+    <message>
+        <source>Free license</source>
+        <translation type="unfinished"></translation>
+    </message>
+    <message>
+        <source>Invalid signature</source>
+        <translation type="unfinished"></translation>
+    </message>
+    <message>
+        <source>Invalid customization</source>
+        <translation type="unfinished"></translation>
+    </message>
+    <message>
+        <source>License is expired</source>
+        <translation type="unfinished"></translation>
+    </message>
+    <message>
+        <source>Invalid type</source>
+        <translation type="unfinished"></translation>
+    </message>
+    <message>
+        <source>This license type requires higher software version</source>
+        <translation type="unfinished"></translation>
+    </message>
+</context>
+<context>
+    <name>QnLicenseUsageHelper</name>
+    <message numerus="yes">
+        <source>%n %2 are used out of %1.</source>
+        <translation type="unfinished">
+            <numerusform></numerusform>
+        </translation>
+    </message>
+    <message numerus="yes">
+        <source>%n %2 will be used out of %1.</source>
+        <translation type="unfinished">
+            <numerusform></numerusform>
+        </translation>
+    </message>
+    <message>
+        <source>There was a problem activating your license key. A database error occurred.</source>
+        <translation type="unfinished"></translation>
+    </message>
+    <message>
+        <source>The license key you have entered is invalid. Please check that license key is entered correctly. If problem continues, please contact support team to confirm if license key is valid or to obtain a valid license key.</source>
+        <translation type="unfinished"></translation>
+    </message>
+    <message>
+        <source>You are trying to activate an incompatible license with your software. Please contact support team to obtain a valid license key.</source>
+        <translation type="unfinished"></translation>
+    </message>
+    <message>
+        <source>There was a problem activating your license key. Invalid data received. Please contact support team to report the issue.</source>
+        <translation type="unfinished"></translation>
+    </message>
+    <message numerus="yes">
+        <source>Activate %n more %1.</source>
+        <translation type="unfinished">
+            <numerusform></numerusform>
+        </translation>
+    </message>
+    <message numerus="yes">
+        <source>%n more %1 will be used.</source>
+        <translation type="unfinished">
+            <numerusform></numerusform>
+        </translation>
+    </message>
+    <message>
+        <source>This license key has been previously activated to hardware ID %1 on %2. Please contact support team to obtain a valid license key.</source>
+        <comment>%1 is a hardware ID, %2 is an activation time</comment>
+        <translation type="unfinished"></translation>
+    </message>
+</context>
+<context>
+    <name>QnLocalSystemDescription</name>
+    <message>
+        <source>New Server</source>
+        <translation type="unfinished"></translation>
+    </message>
+</context>
+<context>
+    <name>QnResourceNameStrings</name>
+    <message numerus="yes">
+        <source>%n Camera(s)</source>
+        <translation type="unfinished">
+            <numerusform></numerusform>
+        </translation>
+    </message>
+    <message numerus="yes">
+        <source>%n camera(s)</source>
+        <translation type="unfinished">
+            <numerusform></numerusform>
+        </translation>
+    </message>
+    <message numerus="yes">
+        <source>%n I/O Module(s)</source>
+        <translation type="unfinished">
+            <numerusform></numerusform>
+        </translation>
+    </message>
+    <message numerus="yes">
+        <source>%n I/O module(s)</source>
+        <translation type="unfinished">
+            <numerusform></numerusform>
+        </translation>
+    </message>
+    <message numerus="yes">
+        <source>%n Device(s)</source>
+        <translation type="unfinished">
+            <numerusform></numerusform>
+        </translation>
+    </message>
+    <message numerus="yes">
+        <source>%n device(s)</source>
+        <translation type="unfinished">
+            <numerusform></numerusform>
+        </translation>
+    </message>
+    <message>
+        <source>Cameras</source>
+        <translation type="unfinished"></translation>
+    </message>
+    <message>
+        <source>cameras</source>
+        <translation type="unfinished"></translation>
+    </message>
+    <message>
+        <source>Camera</source>
+        <translation type="unfinished"></translation>
+    </message>
+    <message>
+        <source>camera</source>
+        <translation type="unfinished"></translation>
+    </message>
+    <message>
+        <source>I/O Modules</source>
+        <translation type="unfinished"></translation>
+    </message>
+    <message>
+        <source>I/O modules</source>
+        <translation type="unfinished"></translation>
+    </message>
+    <message>
+        <source>I/O Module</source>
+        <translation type="unfinished"></translation>
+    </message>
+    <message>
+        <source>I/O module</source>
+        <translation type="unfinished"></translation>
+    </message>
+    <message>
+        <source>Devices</source>
+        <translation type="unfinished"></translation>
+    </message>
+    <message>
+        <source>devices</source>
+        <translation type="unfinished"></translation>
+    </message>
+    <message>
+        <source>Device</source>
+        <translation type="unfinished"></translation>
+    </message>
+    <message>
+        <source>device</source>
+        <translation type="unfinished"></translation>
+    </message>
+</context>
+<context>
+    <name>QnSignHelper</name>
+    <message>
+        <source>Unknown</source>
+        <translation type="unfinished"></translation>
+    </message>
+    <message>
+        <source>Trial License</source>
+        <translation type="unfinished"></translation>
+    </message>
+    <message>
+        <source>FREE License</source>
+        <translation type="unfinished"></translation>
+    </message>
+    <message>
+        <source>Hardware ID: %1</source>
+        <translation type="unfinished"></translation>
+    </message>
+    <message>
+        <source>Licensed To: %1</source>
+        <translation type="unfinished"></translation>
+    </message>
+    <message>
+        <source>Watermark: %1</source>
+        <translation type="unfinished"></translation>
+    </message>
+</context>
+<context>
+    <name>QnStreamQualityStrings</name>
+    <message>
+        <source>Lowest</source>
+        <translation type="unfinished"></translation>
+    </message>
+    <message>
+        <source>Low</source>
+        <translation type="unfinished"></translation>
+    </message>
+    <message>
+        <source>Medium</source>
+        <translation type="unfinished"></translation>
+    </message>
+    <message>
+        <source>High</source>
+        <translation type="unfinished"></translation>
+    </message>
+    <message>
+        <source>Best</source>
+        <translation type="unfinished"></translation>
+    </message>
+    <message>
+        <source>Preset</source>
+        <translation type="unfinished"></translation>
+    </message>
+    <message>
+        <source>Undefined</source>
+        <translation type="unfinished"></translation>
+    </message>
+    <message>
+        <source>Lst</source>
+        <extracomment>Short for &apos;Lowest&apos;</extracomment>
+        <translation type="unfinished"></translation>
+    </message>
+    <message>
+        <source>Lo</source>
+        <extracomment>Short for &apos;Low&apos;</extracomment>
+        <translation type="unfinished"></translation>
+    </message>
+    <message>
+        <source>Me</source>
+        <extracomment>Short for &apos;Medium&apos;</extracomment>
+        <translation type="unfinished"></translation>
+    </message>
+    <message>
+        <source>Hi</source>
+        <extracomment>Short for &apos;High&apos;</extracomment>
+        <translation type="unfinished"></translation>
+    </message>
+    <message>
+        <source>Bst</source>
+        <extracomment>Short for &apos;Best&apos;</extracomment>
+        <translation type="unfinished"></translation>
+    </message>
+    <message>
+        <source>Ps</source>
+        <extracomment>Short for &apos;Preset&apos;</extracomment>
+        <translation type="unfinished"></translation>
+    </message>
+</context>
+<context>
+    <name>QnStreamRecorder</name>
+    <message>
+        <source>Corresponding container in FFMPEG library was not found.</source>
+        <translation type="unfinished"></translation>
+    </message>
+    <message>
+        <source>Could not create output file for video recording.</source>
+        <translation type="unfinished"></translation>
+    </message>
+    <message>
+        <source>Could not allocate output stream for recording.</source>
+        <translation type="unfinished"></translation>
+    </message>
+    <message>
+        <source>Could not allocate output audio stream.</source>
+        <translation type="unfinished"></translation>
+    </message>
+    <message>
+        <source>Invalid audio codec information.</source>
+        <translation type="unfinished"></translation>
+    </message>
+    <message>
+        <source>Video or audio codec is incompatible with the selected format.</source>
+        <translation type="unfinished"></translation>
+    </message>
+    <message>
+        <source>File write error. Not enough free space.</source>
+        <translation type="unfinished"></translation>
+    </message>
+    <message>
+        <source>Invalid resource type for data export.</source>
+        <translation type="unfinished"></translation>
+    </message>
+</context>
+<context>
+    <name>QnSystemDescription</name>
+    <message>
+        <source>Unnamed system</source>
+        <translation type="unfinished"></translation>
+    </message>
+</context>
+<context>
+    <name>QnTCPConnectionProcessor</name>
+    <message>
+        <source>OK</source>
+        <translation type="unfinished"></translation>
+    </message>
+    <message>
+        <source>Not Found</source>
+        <translation type="unfinished"></translation>
+    </message>
+    <message>
+        <source>Not Implemented</source>
+        <translation type="unfinished"></translation>
+    </message>
+    <message>
+        <source>Unsupported Transport</source>
+        <translation type="unfinished"></translation>
+    </message>
+    <message>
+        <source>Internal Server Error</source>
+        <translation type="unfinished"></translation>
+    </message>
+    <message>
+        <source>Invalid Parameter</source>
+        <translation type="unfinished"></translation>
+    </message>
+</context>
+<context>
+    <name>QnTimeStrings</name>
+    <message>
+        <source>ms</source>
+        <comment>Suffix for displaying milliseconds</comment>
+        <translation type="unfinished"></translation>
+    </message>
+    <message>
+        <source>s</source>
+        <comment>Suffix for displaying seconds</comment>
+        <translation type="unfinished"></translation>
+    </message>
+    <message>
+        <source>m</source>
+        <comment>Suffix for displaying minutes</comment>
+        <translation type="unfinished"></translation>
+    </message>
+    <message>
+        <source>h</source>
+        <comment>Suffix for displaying hours</comment>
+        <translation type="unfinished"></translation>
+    </message>
+    <message>
+        <source>d</source>
+        <comment>Suffix for displaying days</comment>
+        <translation type="unfinished"></translation>
+    </message>
+    <message>
+        <source>w</source>
+        <comment>Suffix for displaying weeks</comment>
+        <translation type="unfinished"></translation>
+    </message>
+    <message>
+        <source>M</source>
+        <comment>Suffix for displaying months</comment>
+        <translation type="unfinished"></translation>
+    </message>
+    <message>
+        <source>y</source>
+        <comment>Suffix for displaying years</comment>
+        <translation type="unfinished"></translation>
+    </message>
+    <message>
+        <source>msec</source>
+        <comment>Long suffix for displaying milliseconds</comment>
+        <translation type="unfinished"></translation>
+    </message>
+    <message>
+        <source>sec</source>
+        <comment>Long suffix for displaying seconds</comment>
+        <translation type="unfinished"></translation>
+    </message>
+    <message>
+        <source>min</source>
+        <comment>Long suffix for displaying minutes</comment>
+        <translation type="unfinished"></translation>
+    </message>
+    <message>
+        <source>hrs</source>
+        <comment>Long suffix for displaying hours</comment>
+        <translation type="unfinished"></translation>
+    </message>
+    <message>
+        <source>days</source>
+        <comment>Long suffix for displaying days</comment>
+        <translation type="unfinished"></translation>
+    </message>
+    <message>
+        <source>wks</source>
+        <comment>Long suffix for displaying weeks</comment>
+        <translation type="unfinished"></translation>
+    </message>
+    <message>
+        <source>mos</source>
+        <comment>Long suffix for displaying months</comment>
+        <translation type="unfinished"></translation>
+    </message>
+    <message>
+        <source>yrs</source>
+        <comment>Long suffix for displaying years</comment>
+        <translation type="unfinished"></translation>
+    </message>
+    <message numerus="yes">
+        <source>milliseconds</source>
+        <comment>Full suffix for displaying milliseconds</comment>
+        <translation type="unfinished">
+            <numerusform></numerusform>
+        </translation>
+    </message>
+    <message numerus="yes">
+        <source>seconds</source>
+        <comment>Full suffix for displaying seconds</comment>
+        <translation type="unfinished">
+            <numerusform></numerusform>
+        </translation>
+    </message>
+    <message numerus="yes">
+        <source>minutes</source>
+        <comment>Full suffix for displaying minutes</comment>
+        <translation type="unfinished">
+            <numerusform></numerusform>
+        </translation>
+    </message>
+    <message numerus="yes">
+        <source>hours</source>
+        <comment>Full suffix for displaying hours</comment>
+        <translation type="unfinished">
+            <numerusform></numerusform>
+        </translation>
+    </message>
+    <message numerus="yes">
+        <source>days</source>
+        <comment>Full suffix for displaying days</comment>
+        <translation type="unfinished">
+            <numerusform></numerusform>
+        </translation>
+    </message>
+    <message numerus="yes">
+        <source>weeks</source>
+        <comment>Full suffix for displaying weeks</comment>
+        <translation type="unfinished">
+            <numerusform></numerusform>
+        </translation>
+    </message>
+    <message numerus="yes">
+        <source>months</source>
+        <comment>Full suffix for displaying months</comment>
+        <translation type="unfinished">
+            <numerusform></numerusform>
+        </translation>
+    </message>
+    <message numerus="yes">
+        <source>years</source>
+        <comment>Full suffix for displaying years</comment>
+        <translation type="unfinished">
+            <numerusform></numerusform>
+        </translation>
+    </message>
+</context>
+<context>
+    <name>QnTranscoder</name>
+    <message>
+        <source>OpenCL transcoding is not implemented.</source>
+        <translation type="unfinished"></translation>
+    </message>
+    <message>
+        <source>Unknown transcoding method.</source>
+        <translation type="unfinished"></translation>
+    </message>
+    <message>
+        <source>OpenCLTranscode is not implemented.</source>
+        <translation type="unfinished"></translation>
+    </message>
+    <message>
+        <source>Unknown transcode method</source>
+        <translation type="unfinished"></translation>
+    </message>
+</context>
+<context>
+    <name>QnUserRolesManager</name>
+    <message>
+        <source>Owner</source>
+        <translation type="unfinished"></translation>
+    </message>
+    <message>
+        <source>Administrator</source>
+        <translation type="unfinished"></translation>
+    </message>
+    <message>
+        <source>Advanced Viewer</source>
+        <translation type="unfinished"></translation>
+    </message>
+    <message>
+        <source>Viewer</source>
+        <translation type="unfinished"></translation>
+    </message>
+    <message>
+        <source>Live Viewer</source>
+        <translation type="unfinished"></translation>
+    </message>
+    <message>
+        <source>Custom Role</source>
+        <translation type="unfinished"></translation>
+    </message>
+    <message>
+        <source>Custom</source>
+        <translation type="unfinished"></translation>
+    </message>
+    <message>
+        <source>Has access to whole system and can do everything.</source>
+        <translation type="unfinished"></translation>
+    </message>
+    <message>
+        <source>Has access to whole system and can manage it. Can create users.</source>
+        <translation type="unfinished"></translation>
+    </message>
+    <message>
+        <source>Can manage all cameras and bookmarks.</source>
+        <translation type="unfinished"></translation>
+    </message>
+    <message>
+        <source>Can view all cameras and export video.</source>
+        <translation type="unfinished"></translation>
+    </message>
+    <message>
+        <source>Can view live video from all cameras.</source>
+        <translation type="unfinished"></translation>
+    </message>
+    <message>
+        <source>Custom user role.</source>
+        <translation type="unfinished"></translation>
+    </message>
+    <message>
+        <source>Custom permissions.</source>
+        <translation type="unfinished"></translation>
+    </message>
+</context>
+<context>
+    <name>utils::QnCameraNamesWatcher</name>
+    <message>
+        <source>Removed camera</source>
+        <translation type="unfinished"></translation>
+    </message>
+</context>
+</TS>