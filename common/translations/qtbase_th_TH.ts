--- conflicted
+++ resolved
@@ -216,19 +216,11 @@
     </message>
     <message>
       <source>Copy</source>
-<<<<<<< HEAD
-      <translation>สำเนา</translation>
-    </message>
-    <message>
-      <source>Paste</source>
-      <translation>แปะ</translation>
-=======
       <translation>คัดลอก</translation>
     </message>
     <message>
       <source>Paste</source>
       <translation>วาง</translation>
->>>>>>> 5c4e2656
     </message>
     <message>
       <source>Select All</source>
