--- conflicted
+++ resolved
@@ -625,11 +625,7 @@
         <translation type="unfinished"></translation>
     </message>
     <message>
-<<<<<<< HEAD
-        <source>I/O Module initialization process in progress.</source>
-=======
         <source>I/O Module initialization process is in progress.</source>
->>>>>>> 0ea934a7
         <translation type="unfinished"></translation>
     </message>
 </context>
@@ -862,15 +858,11 @@
         <translation type="unfinished"></translation>
     </message>
     <message>
-<<<<<<< HEAD
-        <source>The license key you have entered is invalid. Please check that license key is entered correctly. If problem continues, please contact support team to confirm if license key is valid or to obtain a valid license key.</source>
-=======
         <source>You are trying to activate an incompatible license with your software. Please contact support team to obtain a valid license key.</source>
         <translation type="unfinished"></translation>
     </message>
     <message>
         <source>This license key has been previously activated to hardware id {{hwid}} on {{time}}. Please contact support team to obtain a valid license key.</source>
->>>>>>> 0ea934a7
         <translation type="unfinished"></translation>
     </message>
     <message>
@@ -879,10 +871,6 @@
     </message>
     <message>
         <source>There was a problem activating your license key. Invalid data received. Please contact support team to report the issue.</source>
-        <translation type="unfinished"></translation>
-    </message>
-    <message>
-        <source>There was a problem activating your license key. A database error occurred.</source>
         <translation type="unfinished"></translation>
     </message>
 </context>
