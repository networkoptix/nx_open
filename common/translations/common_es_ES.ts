<?xml version="1.0" encoding="utf-8"?>
<!DOCTYPE TS>
<TS version="2.1" language="es-ES" sourcelanguage="en">
  <context>
    <name>Language</name>
    <message>
      <source>Language Name</source>
      <extracomment>Language name that will be displayed to user. Must not be empty.</extracomment>
      <translation>Español</translation>
    </message>
  </context>
  <context>
    <name>MergeSystemsStatusStrings</name>
    <message>
      <source>The password or user name is invalid.</source>
      <translation>El nombre de usuario o contraseña no es válido.</translation>
    </message>
    <message>
      <source>This user does not have permissions for the requested operation.</source>
      <translation>Este usuario no tiene permisos para la operación solicitada.</translation>
    </message>
    <message>
      <source>Cannot create database backup.</source>
      <translation>No se puede crear una copia de seguridad de la base de datos.</translation>
    </message>
    <message>
      <source>System name is not configured yet.</source>
      <translation>Nombre del sistema no está configurado todavía.</translation>
    </message>
    <message>
      <source>Unknown error.</source>
      <translation>Error desconocido.</translation>
    </message>
    <message>
      <source>You are about to merge Systems with Starter licenses.</source>
      <translation>Está a punto de combinar sistemas con licencias de inicio.</translation>
    </message>
    <message>
      <source>Only one Starter license is allowed per System, so the second license will be deactivated.</source>
      <translation>Sólo se permite una licencia de inicio por sistema, por lo que la segunda licencia se desactivará.</translation>
    </message>
    <message>
      <source>Merge anyway?</source>
      <translation>¿Combinar de todos modos?</translation>
    </message>
    <message>
      <source>System was not found.</source>
      <translation>Sistema no fue encontrado.</translation>
    </message>
    <message>
      <source>The discovered System %1 has an incompatible version %2.</source>
      <comment>%1 is name of System, %2 is version information</comment>
      <translation>El %1 sistema descubierto tiene un %2 de versión incompatible.</translation>
    </message>
    <message>
      <source>Cannot connect to the other System because current System is already connected to %1.</source>
      <comment>%1 is the cloud name (like &apos;Nx Cloud&apos;)</comment>
      <translation>No se puede conectar a otro sistema porque el sistema actual ya está conectado a %1.</translation>
    </message>
    <message>
      <source>The discovered System %1 is in safe mode.</source>
      <comment>%1 is name of System</comment>
      <translation>El sistema %1 descubierto está en modo seguro.</translation>
    </message>
    <message>
      <source>Could not configure the remote System %1.</source>
      <comment>%1 is name of System</comment>
      <translation>No se pudo configurar el sistema remoto %1.</translation>
    </message>
    <message>
      <source>Both Systems are connected to %1. Merge is not allowed.</source>
      <comment>%1 is the cloud name (like &apos;Nx Cloud&apos;)</comment>
      <translation>Ambos sistemas están conectados a %1. No se permite la unión.</translation>
    </message>
    <message>
      <source>These Systems are built with different %1 URL. Merge is not allowed.</source>
      <comment>%1 is the cloud name (like &apos;Nx Cloud&apos;)</comment>
      <translation>Estos sistemas se construyen con diferentes %1 URL. No se permite la unión.</translation>
    </message>
    <message>
      <source>Cloud System can only be merged with non-Cloud. System name and password are taken from Cloud System.</source>
      <comment>%1 is the cloud name (like &apos;Nx Cloud&apos;)</comment>
      <translation>El Sistema de la nube sólo puede ser combinado con la no nube. El nombre del sistema y la contraseña son tomados del Sistema de la Nube.</translation>
    </message>
    <message>
      <source>New System</source>
      <translation>Nuevo Sistema</translation>
    </message>
    <message>
      <source>The discovered System %1 is incompatible with the current System.</source>
      <comment>%1 is name of System</comment>
      <translation>El Sistema descubierto %1 es incompatible con el Sistema actual.</translation>
    </message>
  </context>
  <context>
    <name>QObject</name>
    <message>
      <source>System Event</source>
      <comment>Shows that the bookmark was created by a system event</comment>
      <translation>Eventos del Sistema</translation>
    </message>
  </context>
  <context>
    <name>QnCameraDiagnosticsErrorCodeStrings</name>
    <message>
      <source>OK</source>
      <translation>OK</translation>
    </message>
    <message>
      <source>Server has been stopped.</source>
      <translation>Servidor se ha detenido.</translation>
    </message>
    <message>
      <source>Media stream is opened but no media data was received.</source>
      <translation>Secuencia de los medios estan abiertos pero no se recibieron datos de medios.</translation>
    </message>
    <message>
      <source>Unknown error. Please contact support.</source>
      <translation>Error desconocido. Póngase en contacto con el servicio técnico.</translation>
    </message>
    <message>
      <source>(unknown)</source>
      <translation>(Desconocido)</translation>
    </message>
    <message>
      <source>Server %1 is not available.</source>
      <translation>Servidor %1 no está disponible.</translation>
    </message>
    <message>
      <source>Check that Server is up and running.</source>
      <translation>Compruebe que el servidor esté en funcionamiento.</translation>
    </message>
    <message>
      <source>Received bad response from Server %1: &quot;%2&quot;.</source>
      <translation>Recibió una mala respuesta del Servidor %1: &quot;%2&quot;.</translation>
    </message>
    <message>
      <source>Check if Server is up and has the proper version.</source>
      <translation>Compruebe que el servidor está activo y tiene la versión correcta.</translation>
    </message>
    <message>
      <source>Cannot connect to http port %1.</source>
      <translation>No se puede conectar al puerto http %1.</translation>
    </message>
    <message>
      <source>Finally, try to update firmware. If the problem persists, please contact support.</source>
      <translation>Por último, intente actualizar el firmware. Si el problema persiste, póngase en contacto con el servicio de asistencia técnica.</translation>
    </message>
    <message>
      <source>Failed to configure parameter %1.</source>
      <translation>No se ha podido configurar parámetros %1.</translation>
    </message>
    <message>
      <source>Please contact support.</source>
      <translation>Póngase en contacto con el servicio técnico.</translation>
    </message>
    <message>
      <source>An input/output error has occurred. OS message: &quot;%1&quot;.</source>
      <translation>Error de entrada / salida. Mensaje del sistema operativo: &quot;%1&quot;.</translation>
    </message>
    <message>
      <source>Parameters:</source>
      <translation>Parámetros:</translation>
    </message>
    <message>
      <source>Please try to reboot the device, then restore factory defaults on the web-page.</source>
      <translation>Por favor trate de reanudar el dispositivo, luego restaure a valores de fábrica en la página Web.</translation>
    </message>
    <message>
      <source>Please try to reboot the camera, then restore factory defaults on the web-page.</source>
      <translation>Trate de reiniciar la cámara, a continuación, restaue valores predeterminados de fábrica en la página web.</translation>
    </message>
    <message>
      <source>Make sure the device is plugged into the network. Try to reboot the device.</source>
      <translation>Asegúrese de que el dispositivo está conectado a la red. Intente reiniciar el dispositivo.</translation>
    </message>
    <message>
      <source>Make sure the camera is plugged into the network. Try to reboot the camera.</source>
      <translation>Asegúrese de que la cámara esté conectada a la red. Intente reiniciar la cámara.</translation>
    </message>
    <message>
      <source>Device request &quot;%1&quot; failed with error &quot;%2&quot;.</source>
      <translation>Petición de dispositivo &quot;%1&quot; falla con error &quot;%2&quot;.</translation>
    </message>
    <message>
      <source>Camera request &quot;%1&quot; failed with error &quot;%2&quot;.</source>
      <translation>La solicitud de cámara &quot;%1&quot; falló con error &quot;%2&quot;.</translation>
    </message>
    <message>
      <source>Unknown device issue.</source>
      <translation>Problema del dispositivo desconocido.</translation>
    </message>
    <message>
      <source>Unknown camera issue.</source>
      <translation>Problema de cámara desconocida.</translation>
    </message>
    <message>
      <source>Invalid data was received from the device %1.</source>
      <translation>Datos no válidos se recibieron desde el dispositivo %1.</translation>
    </message>
    <message>
      <source>Invalid data was received from the camera %1.</source>
      <translation>Datos no válidos se recibieron de la cámara %1.</translation>
    </message>
    <message>
      <source>Too many media errors. Please open device issues dialog for more details.</source>
      <translation>Demasiados errores de los medios de comunicación. Por favor, abra el diálogo de temas de dispositivo para más detalles.</translation>
    </message>
    <message>
      <source>Too many media errors. Please open camera issues dialog for more details.</source>
      <translation>Demasiados errores de los medios. Por favor abrir el diálogo de cámara para más detalles.</translation>
    </message>
    <message>
      <source>Camera plugin error. %1</source>
      <translation>Error de plugin de la cámara. %1</translation>
    </message>
    <message>
      <source>Please try to reboot the I/O module, then restore factory defaults on the web-page.</source>
      <translation>Intente reiniciar el módulo de E/S y, a continuación, restaure los valores predeterminados de fábrica en la página web.</translation>
    </message>
    <message>
      <source>Make sure the I/O module is plugged into the network. Try to reboot the I/O module.</source>
      <translation>Asegúrese de que el módulo de E/S está conectado a la red. Intente reiniciar el módulo de E/S.</translation>
    </message>
    <message>
      <source>I/O Module request &quot;%1&quot; failed with error &quot;%2&quot;.</source>
      <translation>Petición de Módulo E/S &quot;%1&quot; falla con error &quot;%2&quot;.</translation>
    </message>
    <message>
      <source>Unknown I/O module issue.</source>
      <translation>Problema desconocido en el Módulo E/S.</translation>
    </message>
    <message>
      <source>Invalid data was received from the I/O module %1.</source>
      <translation>Se recibieron datos no válidos desde el módulo de E/S %1.</translation>
    </message>
    <message>
      <source>Too many media errors. Please open I/O module issues dialog for more details.</source>
      <translation>Demasiados errores de medios. Por favor, abra el diálogo 
 del módulo E/S para más detalles.</translation>
    </message>
    <message>
      <source>Device initialization process is in progress.</source>
      <translation>El proceso de inicialización del dispositivo está en progreso.</translation>
    </message>
    <message>
      <source>Camera initialization process is in progress.</source>
      <translation>La cámara está en proceso de inicialización.</translation>
    </message>
    <message>
      <source>I/O Module initialization process is in progress.</source>
      <translation>Módulo E/S está en proceso de inicialización.</translation>
    </message>
    <message>
      <source>Make sure port %1 is accessible (e.g. forwarded).</source>
      <translation>Asegúrese de que el puerto %1 es accesible (por ejemplo, reenviar).</translation>
    </message>
    <message>
<<<<<<< HEAD
      <source>First, try to turn on recording (if it is off) and decrease fps in device settings.</source>
      <translation>Primero, trate de habilitar la grabación (si está desactivado) y disminuya los fotogramas en la configuración del dispositivo.</translation>
    </message>
    <message>
      <source>First, try to turn on recording (if it is off) and decrease fps in camera settings.</source>
      <translation>Primero, trate de habilitar la grabación (si está desactivado) y disminuya los fotogramas en la configuración de la cámara.</translation>
    </message>
    <message>
      <source>First, try to turn on recording (if it is off) and decrease fps in I/O module settings.</source>
      <translation>Primero, trate de habilitar la grabación (si está desactivado) y disminuya los fotogramas en la configuración del módulo E/S.</translation>
    </message>
    <message>
=======
>>>>>>> 5c4e2656
      <source>If it does not help, restore factory defaults on the device web-page.</source>
      <translation>Si no funciona, restaurar valores predeterminados de fábrica en la página web del dispositivo.</translation>
    </message>
    <message>
      <source>If it does not help, restore factory defaults on the camera web-page.</source>
      <translation>Si no funciona, restaurar valores predeterminados de fábrica en la página web de la cámara.</translation>
    </message>
    <message>
      <source>If it does not help, restore factory defaults on the I/O module web-page.</source>
      <translation>Si no funciona, restablezca los valores predeterminados de fábrica en la página web del módulo de E/S.</translation>
    </message>
    <message>
      <source>Cannot open media URL %1. Failed to connect to media port %2.</source>
      <translation>No se puede abrir la URL de medios %1. No se pudo conectar al puerto de medios %2.</translation>
    </message>
    <message>
      <source>Cannot open media URL %1. Connection to port %2 was closed unexpectedly.</source>
      <translation>No se puede abrir la URL de medios %1. La conexión al puerto %2 se cerró inesperadamente.</translation>
    </message>
    <message>
      <source>Could not parse device response. URL %1, request name %2.</source>
      <translation>No se pudo analizar la respuesta del dispositivo. URL %1, nombre de la solicitud %2.</translation>
    </message>
    <message>
      <source>Could not parse camera response. URL %1, request name %2.</source>
      <translation>No se pudo analizar la respuesta de la cámara. URL %1, nombre de la solicitud %2.</translation>
    </message>
    <message>
      <source>Could not parse I/O module response. URL %1, request name %2.</source>
      <translation>No se pudo analizar la respuesta del módulo de E/S. URL %1, nombre de la solicitud %2.</translation>
    </message>
    <message>
      <source>No supported media tracks at URL %1.</source>
      <translation>No hay pistas multimedia soportadas en la URL %1.</translation>
    </message>
    <message>
      <source>Not authorized. URL %1.</source>
      <translation>No autorizado. URL %1.</translation>
    </message>
    <message>
      <source>Cannot open media URL %1. Unsupported media protocol %2.</source>
      <translation>No se puede abrir la URL de medios %1. Protocolo de medios no soportado %2.</translation>
    </message>
    <message>
      <source>Camera was restored from archive. Delete the camera and add it again to view Live video.</source>
      <translation>La cámara se ha restaurado del archivo. Elimine la cámara y agrégala de nuevo para ver el video en vivo.</translation>
<<<<<<< HEAD
=======
    </message>
    <message>
      <source>First, try to turn on recording (if it is off) and decrease fps in device settings (error &quot;%1&quot;).</source>
      <translation>Primero, trate de habilitar la grabación (si está desactivado) y disminuya los fotogramas en la configuración del dispositivo (error &quot;%1&quot;).</translation>
    </message>
    <message>
      <source>First, try to turn on recording (if it is off) and decrease fps in camera settings (error &quot;%1&quot;).</source>
      <translation>Primero, trate de habilitar la grabación (si está desactivado) y disminuya los fotogramas en la configuración de la cámara (error &quot;%1&quot;).</translation>
    </message>
    <message>
      <source>First, try to turn on recording (if it is off) and decrease fps in I/O module settings (error &quot;%1&quot;).</source>
      <translation>Primero, trate de habilitar la grabación (si está desactivado) y disminuya los fotogramas en la configuración del módulo E/S (error &quot;%1&quot;).</translation>
>>>>>>> 5c4e2656
    </message>
  </context>
  <context>
    <name>QnFfmpegAudioTranscoder</name>
    <message>
      <source>Audio context was not specified.</source>
      <translation>Contexto de audio no se especificó.</translation>
    </message>
    <message>
      <source>Could not find encoder for codec %1.</source>
      <translation>No se pudo encontrar el codificador para codec %1.</translation>
    </message>
    <message>
      <source>Could not initialize audio encoder.</source>
      <translation>No se pudo inicializar el codificador de audio.</translation>
    </message>
    <message>
      <source>Could not initialize audio decoder.</source>
      <translation>No se pudo inicializar decodificador de audio.</translation>
    </message>
    <message>
      <source>Could not find decoder for codec %1.</source>
      <translation>No se pudo encontrar el codificador para codec %1.</translation>
    </message>
    <message>
      <source>Could not initialize resampling context, error code: %1</source>
      <translation>No se pudo inicializar el contexto de remuestreo, código de error: %1</translation>
    </message>
    <message>
      <source>Could not allocate sample buffers, error code: %1</source>
      <translation>No se pudo asignar buffers de ejemplo, código de error: %1</translation>
    </message>
    <message>
      <source>Could not send audio frame to encoder, Error code: %1.</source>
      <translation>No se pudo enviar el marco de audio al codificador, Código de error: %1.</translation>
    </message>
    <message>
      <source>Could not receive audio packet from encoder, Error code: %1.</source>
      <translation>No se pudo recibir el paquete de audio del codificador, Código de error: %1.</translation>
    </message>
    <message>
      <source>Could not receive audio frame from decoder, Error code: %1.</source>
      <translation>No se pudo recibir el marco de audio del decodificador, Código de error: %1.</translation>
    </message>
  </context>
  <context>
    <name>QnFfmpegTranscoder</name>
    <message>
      <source>Container %1 was not found in FFMPEG library.</source>
      <translation>Contenedor de %1 no se encontró en la biblioteca FFMPEG.</translation>
    </message>
    <message>
      <source>Could not create output context for format %1.</source>
      <translation>No se pudo crear el contexto de salida para el formato %1.</translation>
    </message>
    <message>
      <source>Could not allocate output stream for recording.</source>
      <translation>No se pudo asignar secuencia de salida para la grabación.</translation>
    </message>
    <message>
      <source>Could not perform direct stream copy because frame size is undefined.</source>
      <translation>No se pudo realizar la copia directa al flujo porque el tamaño de cuadro es indefinido.</translation>
    </message>
    <message>
      <source>Could not find codec %1.</source>
      <translation>No se pudo encontrar el códec %1.</translation>
    </message>
    <message>
      <source>Video or audio codec is incompatible with container %1.</source>
      <translation>Codec de audio o video es incompatible con contenedor %1.</translation>
    </message>
  </context>
  <context>
    <name>QnFfmpegVideoTranscoder</name>
    <message>
      <source>Could not find encoder for codec %1.</source>
      <translation>No se pudo encontrar el codificador para codec %1.</translation>
    </message>
    <message>
      <source>Could not initialize video encoder.</source>
      <translation>No se pudo inicializar el codificador de vídeo.</translation>
    </message>
  </context>
  <context>
    <name>QnLicense</name>
    <message>
      <source>Analog</source>
      <translation>Análogo</translation>
    </message>
    <message>
      <source>Professional</source>
      <translation>Profesional</translation>
    </message>
    <message>
      <source>Edge</source>
      <translation>Edge</translation>
    </message>
    <message>
      <source>Vmax</source>
      <translation>Vmax</translation>
    </message>
    <message>
      <source>Video Wall</source>
      <translation>Pared de vídeo</translation>
    </message>
    <message>
      <source>I/O Module</source>
      <translation>Modulos E/S</translation>
    </message>
    <message>
      <source>Start</source>
      <translation>Comenzar</translation>
    </message>
    <message>
      <source>Analog Encoder</source>
      <translation>Codificador analógico</translation>
    </message>
    <message>
      <source>Analog Licenses</source>
      <translation>Licencias analógicas</translation>
    </message>
    <message>
      <source>Professional Licenses</source>
      <translation>Licencias profesionales</translation>
    </message>
    <message>
      <source>Edge Licenses</source>
      <translation>Licencias Edge</translation>
    </message>
    <message>
      <source>Vmax Licenses</source>
      <translation>Licencias Vmax</translation>
    </message>
    <message>
      <source>Analog Encoder Licenses</source>
      <translation>Licencias de codificador analógico</translation>
    </message>
    <message>
      <source>Video Wall Licenses</source>
      <translation>Licencias para pared de vídeo</translation>
    </message>
    <message>
      <source>I/O Module Licenses</source>
      <translation>Licensias de Módulos E/S</translation>
    </message>
    <message>
      <source>Start Licenses</source>
      <translation>Licensias de inicio</translation>
    </message>
    <message>
      <source>Invalid</source>
      <translation>Inválido</translation>
    </message>
    <message>
      <source>Invalid Licenses</source>
      <translation>Licensias inválidas</translation>
    </message>
    <message>
      <source>Free</source>
      <translation>Gratis</translation>
    </message>
    <message>
      <source>Free license</source>
      <translation>Licencia gratuita</translation>
    </message>
    <message>
      <source>Time</source>
      <translation>Tiempo</translation>
    </message>
    <message>
      <source>Time Licenses</source>
      <translation>Licencias de tiempo</translation>
<<<<<<< HEAD
=======
    </message>
    <message>
      <source>Bridge</source>
      <translation>Bridge</translation>
    </message>
    <message>
      <source>Bridge Licenses</source>
      <translation>Licencias Bridge</translation>
>>>>>>> 5c4e2656
    </message>
  </context>
  <context>
    <name>QnLicenseUsageHelper</name>
    <message numerus="yes">
      <source>%n %2 are used out of %1.</source>
      <translation>
        <numerusform>%n %2 se utilizan de %1.</numerusform>
        <numerusform>%n %2 se utilizan de %1.</numerusform>
      </translation>
    </message>
    <message numerus="yes">
      <source>%n %2 will be used out of %1.</source>
      <translation>
        <numerusform>%n %2 se utilizarán de %1.</numerusform>
        <numerusform>%n %2 se utilizarán de %1.</numerusform>
      </translation>
    </message>
    <message numerus="yes">
      <source>Activate %n more %1.</source>
      <translation>
        <numerusform>Activar %n más %1.</numerusform>
        <numerusform>Activar %n más %1.</numerusform>
      </translation>
    </message>
    <message numerus="yes">
      <source>%n more %1 will be used.</source>
      <translation>
        <numerusform>%n más %1 se utilizará.</numerusform>
        <numerusform>%n más %1 se utilizará.</numerusform>
      </translation>
    </message>
  </context>
  <context>
    <name>QnLicenseValidator</name>
    <message>
      <source>Invalid signature</source>
      <translation>Firma no válida</translation>
    </message>
    <message>
      <source>Invalid customization</source>
      <translation>Personalización no es válida</translation>
    </message>
    <message>
      <source>License is expired</source>
      <translation>Licencia ha caducado</translation>
    </message>
    <message>
      <source>Invalid type</source>
      <translation>Tipo no válido</translation>
    </message>
    <message>
      <source>Only single license is allowed for this device</source>
      <translation>Sólo se permite una sola licencia para este dispositivo</translation>
    </message>
    <message>
      <source>This license type requires higher software version</source>
      <translation>Este tipo de licencia requiere una versión de software más alta</translation>
    </message>
    <message>
      <source>Unknown error</source>
      <translation>Error desconocido</translation>
    </message>
    <message>
      <source>Server with matching Hardware Id not found</source>
      <translation>Servidor correspondiente al hardware Id no encontrado</translation>
    </message>
  </context>
  <context>
    <name>QnLocalSystemDescription</name>
    <message>
      <source>New Server</source>
      <translation>Nuevo servidor</translation>
    </message>
  </context>
  <context>
    <name>QnResourceNameStrings</name>
    <message numerus="yes">
      <source>%n Camera(s)</source>
      <translation>
        <numerusform>%n Camara</numerusform>
        <numerusform>%n Camaras</numerusform>
      </translation>
    </message>
    <message numerus="yes">
      <source>%n camera(s)</source>
      <translation>
        <numerusform>%n camara</numerusform>
        <numerusform>%n camaras</numerusform>
      </translation>
    </message>
    <message numerus="yes">
      <source>%n Device(s)</source>
      <translation>
        <numerusform>%n Dispositivo</numerusform>
        <numerusform>%n Dispositivos</numerusform>
      </translation>
    </message>
    <message numerus="yes">
      <source>%n device(s)</source>
      <translation>
        <numerusform>%n Dispositivo</numerusform>
        <numerusform>%n Dispositivos</numerusform>
      </translation>
    </message>
    <message>
      <source>Cameras</source>
      <translation>Cámaras</translation>
    </message>
    <message>
      <source>cameras</source>
      <translation>camaras</translation>
    </message>
    <message>
      <source>Camera</source>
      <translation>Cámara</translation>
    </message>
    <message>
      <source>camera</source>
      <translation>camara</translation>
    </message>
    <message>
      <source>Devices</source>
      <translation>Dispositivos</translation>
    </message>
    <message>
      <source>devices</source>
      <translation>dispositivos</translation>
    </message>
    <message>
      <source>Device</source>
      <translation>Dispositivo</translation>
    </message>
    <message>
      <source>device</source>
      <translation>dispositivo</translation>
    </message>
    <message numerus="yes">
      <source>%n I/O Module(s)</source>
      <translation>
        <numerusform>%n I/O Modulos</numerusform>
        <numerusform>%n I/O Modulos</numerusform>
      </translation>
    </message>
    <message numerus="yes">
      <source>%n I/O module(s)</source>
      <translation>
        <numerusform>%n I/O Modulos</numerusform>
        <numerusform>%n I/O Modulos</numerusform>
      </translation>
    </message>
    <message>
      <source>I/O Modules</source>
      <translation>Módulos E/S</translation>
    </message>
    <message>
      <source>I/O modules</source>
      <translation>Módulos E/S</translation>
    </message>
    <message>
      <source>I/O Module</source>
      <translation>Módulo E/S</translation>
    </message>
    <message>
      <source>I/O module</source>
      <translation>Módulo E/S</translation>
    </message>
  </context>
  <context>
    <name>QnSignHelper</name>
    <message>
      <source>Unknown</source>
      <translation>Desconocido</translation>
    </message>
    <message>
      <source>FREE License</source>
      <translation>Licencia GRATIS</translation>
    </message>
    <message>
      <source>Licensed To: %1</source>
      <translation>Licenciado a: %1</translation>
    </message>
    <message>
      <source>Watermark: %1</source>
      <translation>Marca de agua: %1</translation>
    </message>
    <message>
      <source>Hardware Id: %1</source>
      <translation>Id del hardware: %1</translation>
    </message>
    <message>
      <source>Time License</source>
      <translation>Licencias de tiempo</translation>
    </message>
  </context>
  <context>
    <name>QnStreamQualityStrings</name>
    <message>
      <source>Lowest</source>
      <translation>Más bajo</translation>
    </message>
    <message>
      <source>Low</source>
      <translation>Bajo</translation>
    </message>
    <message>
      <source>Medium</source>
      <translation>Mediano</translation>
    </message>
    <message>
      <source>High</source>
      <translation>Alto</translation>
    </message>
    <message>
      <source>Best</source>
      <translation>Mejor</translation>
    </message>
    <message>
      <source>Preset</source>
      <translation>Predeterminado</translation>
    </message>
    <message>
      <source>Undefined</source>
      <translation>Indefinido</translation>
    </message>
    <message>
      <source>Lst</source>
      <extracomment>Short for &apos;Lowest&apos;</extracomment>
      <translation>Mba</translation>
    </message>
    <message>
      <source>Lo</source>
      <extracomment>Short for &apos;Low&apos;</extracomment>
      <translation>Ba</translation>
    </message>
    <message>
      <source>Me</source>
      <extracomment>Short for &apos;Medium&apos;</extracomment>
      <translation>Me</translation>
    </message>
    <message>
      <source>Hi</source>
      <extracomment>Short for &apos;High&apos;</extracomment>
      <translation>Al</translation>
    </message>
    <message>
      <source>Bst</source>
      <extracomment>Short for &apos;Best&apos;</extracomment>
      <translation>Mjr</translation>
    </message>
    <message>
      <source>Ps</source>
      <extracomment>Short for &apos;Preset&apos;</extracomment>
      <translation>Pd</translation>
    </message>
  </context>
  <context>
    <name>QnStreamRecorder</name>
    <message>
      <source>Corresponding container in FFMPEG library was not found.</source>
      <translation>Contenedor correspondiente no se encontró en la biblioteca FFMPEG.</translation>
    </message>
    <message>
      <source>Could not create output file for video recording.</source>
      <translation>No se pudo crear el archivo de salida para la grabación de vídeo.</translation>
    </message>
    <message>
      <source>Could not allocate output stream for recording.</source>
      <translation>No se pudo asignar el flujo de salida para la grabación.</translation>
    </message>
    <message>
      <source>Could not allocate output audio stream.</source>
      <translation>No se pudo asignar salida del flujo de audio.</translation>
    </message>
    <message>
      <source>Invalid audio codec information.</source>
      <translation>Información de codec de audio no es válida.</translation>
    </message>
    <message>
      <source>Video or audio codec is incompatible with the selected format.</source>
      <translation>Codec de audio o video es incompatible con el formato seleccionado.</translation>
    </message>
    <message>
      <source>File write error. Not enough free space.</source>
      <translation>Error al escribir archivo. No hay suficiente espacio libre.</translation>
    </message>
    <message>
      <source>Invalid resource type for data export.</source>
      <translation>Tipo de recurso no válido para la exportación de datos.</translation>
    </message>
    <message>
      <source>No data exported.</source>
      <translation>No se exportaron datos.</translation>
    </message>
  </context>
  <context>
    <name>QnSystemDescription</name>
    <message>
      <source>Unnamed System</source>
      <translation>Sistema sin nombre</translation>
    </message>
  </context>
  <context>
    <name>QnTCPConnectionProcessor</name>
    <message>
      <source>OK</source>
      <translation>OK</translation>
    </message>
    <message>
      <source>Not Found</source>
      <translation>No se ha encontrado</translation>
    </message>
    <message>
      <source>Not Implemented</source>
      <translation>No implementado</translation>
    </message>
    <message>
      <source>Unsupported Transport</source>
      <translation>Transporte no compatible</translation>
    </message>
    <message>
      <source>Internal Server Error</source>
      <translation>Error Interno Del Servidor</translation>
    </message>
    <message>
      <source>Invalid Parameter</source>
      <translation>Parámetro no válido</translation>
    </message>
  </context>
  <context>
    <name>QnTimeStrings</name>
    <message>
      <source>ms</source>
      <comment>Suffix for displaying milliseconds</comment>
      <translation>ms</translation>
    </message>
    <message>
      <source>s</source>
      <comment>Suffix for displaying seconds</comment>
      <translation>s</translation>
    </message>
    <message>
      <source>m</source>
      <comment>Suffix for displaying minutes</comment>
      <translation>m</translation>
    </message>
    <message>
      <source>h</source>
      <comment>Suffix for displaying hours</comment>
      <translation>h</translation>
    </message>
    <message>
      <source>d</source>
      <comment>Suffix for displaying days</comment>
      <translation>d</translation>
    </message>
    <message>
      <source>w</source>
      <comment>Suffix for displaying weeks</comment>
      <translation>s</translation>
    </message>
    <message>
      <source>M</source>
      <comment>Suffix for displaying months</comment>
      <translation>M</translation>
    </message>
    <message>
      <source>y</source>
      <comment>Suffix for displaying years</comment>
      <translation>a</translation>
    </message>
    <message>
      <source>msec</source>
      <comment>Long suffix for displaying milliseconds</comment>
      <translation>msec</translation>
    </message>
    <message>
      <source>sec</source>
      <comment>Long suffix for displaying seconds</comment>
      <translation>seg</translation>
    </message>
    <message>
      <source>min</source>
      <comment>Long suffix for displaying minutes</comment>
      <translation>min</translation>
    </message>
    <message>
      <source>hrs</source>
      <comment>Long suffix for displaying hours</comment>
      <translation>hrs</translation>
    </message>
    <message>
      <source>days</source>
      <comment>Long suffix for displaying days</comment>
      <translation>días</translation>
    </message>
    <message>
      <source>wks</source>
      <comment>Long suffix for displaying weeks</comment>
      <translation>sem</translation>
    </message>
    <message>
      <source>mos</source>
      <comment>Long suffix for displaying months</comment>
      <translation>mes</translation>
    </message>
    <message>
      <source>yrs</source>
      <comment>Long suffix for displaying years</comment>
      <translation>años</translation>
    </message>
    <message numerus="yes">
      <source>milliseconds</source>
      <comment>Full suffix for displaying milliseconds</comment>
      <translation>
        <numerusform>milisegundo</numerusform>
        <numerusform>milisegundos</numerusform>
      </translation>
    </message>
    <message numerus="yes">
      <source>seconds</source>
      <comment>Full suffix for displaying seconds</comment>
      <translation>
        <numerusform>segundos</numerusform>
        <numerusform>segundos</numerusform>
      </translation>
    </message>
    <message numerus="yes">
      <source>minutes</source>
      <comment>Full suffix for displaying minutes</comment>
      <translation>
        <numerusform>minutos</numerusform>
        <numerusform>minutos</numerusform>
      </translation>
    </message>
    <message numerus="yes">
      <source>hours</source>
      <comment>Full suffix for displaying hours</comment>
      <translation>
        <numerusform>horas</numerusform>
        <numerusform>horas</numerusform>
      </translation>
    </message>
    <message numerus="yes">
      <source>days</source>
      <comment>Full suffix for displaying days</comment>
      <translation>
        <numerusform>días</numerusform>
        <numerusform>días</numerusform>
      </translation>
    </message>
    <message numerus="yes">
      <source>weeks</source>
      <comment>Full suffix for displaying weeks</comment>
      <translation>
        <numerusform>semanas</numerusform>
        <numerusform>semanas</numerusform>
      </translation>
    </message>
    <message numerus="yes">
      <source>months</source>
      <comment>Full suffix for displaying months</comment>
      <translation>
        <numerusform>meses</numerusform>
        <numerusform>meses</numerusform>
      </translation>
    </message>
    <message numerus="yes">
      <source>years</source>
      <comment>Full suffix for displaying years</comment>
      <translation>
        <numerusform>años</numerusform>
        <numerusform>años</numerusform>
      </translation>
    </message>
  </context>
  <context>
    <name>QnTranscoder</name>
    <message>
      <source>OpenCL transcoding is not implemented.</source>
      <translation>OpenCL transcodificación no está implementada.</translation>
    </message>
    <message>
      <source>Unknown transcoding method.</source>
      <translation>Método transcodificación Desconocido.</translation>
    </message>
    <message>
      <source>OpenCLTranscode is not implemented.</source>
      <translation>OpenCLTranscode no está implementada.</translation>
    </message>
    <message>
      <source>Unknown transcode method</source>
      <translation>Método de transcodificación desconocido</translation>
    </message>
  </context>
  <context>
    <name>QnUserRolesManager</name>
    <message>
      <source>Owner</source>
      <translation>Dueño</translation>
    </message>
    <message>
      <source>Administrator</source>
      <translation>Administrador</translation>
    </message>
    <message>
      <source>Advanced Viewer</source>
      <translation>Visor avanzado</translation>
    </message>
    <message>
      <source>Viewer</source>
      <translation>Espectador</translation>
    </message>
    <message>
      <source>Live Viewer</source>
      <translation>Visor en vivo</translation>
    </message>
    <message>
      <source>Custom Role</source>
      <translation>Rol personalizado</translation>
    </message>
    <message>
      <source>Custom</source>
      <translation>Personalizado</translation>
    </message>
    <message>
      <source>Can manage all cameras and bookmarks.</source>
      <translation>Puede administrar todas las cámaras y marcadores.</translation>
    </message>
    <message>
      <source>Can view all cameras and export video.</source>
      <translation>Puede ver todas las cámaras y exportar vídeo.</translation>
    </message>
    <message>
      <source>Can view live video from all cameras.</source>
      <translation>Puede ver video en vivo de todas las cámaras.</translation>
    </message>
    <message>
      <source>Custom user role.</source>
      <translation>Rol de usuario personalizado.</translation>
    </message>
    <message>
      <source>Custom permissions.</source>
      <translation>Permisos personalizados.</translation>
    </message>
    <message>
      <source>Has access to whole System and can do everything.</source>
      <translation>Tiene acceso a todo el sistema y puede hacer todo.</translation>
    </message>
    <message>
      <source>Has access to whole System and can manage it. Can create users.</source>
      <translation>Tiene acceso a todo el Sistema y puede manejarlo. Puede crear usuarios.</translation>
    </message>
  </context>
  <context>
    <name>nx::vms::event::StringsHelper</name>
    <message>
      <source>Bookmark</source>
      <translation>Marcador</translation>
    </message>
    <message>
      <source>Panic recording</source>
      <translation>Grabación de pánico</translation>
    </message>
    <message>
      <source>Write to log</source>
      <translation>Escribir al registro</translation>
    </message>
    <message>
      <source>Show notification</source>
      <translation>Mostrar notificación</translation>
    </message>
    <message>
      <source>Repeat sound</source>
      <translation>Repetir sonido</translation>
    </message>
    <message>
      <source>Play sound</source>
      <translation>Reproducir sonido</translation>
    </message>
    <message>
      <source>Speak</source>
      <translation>Hablar</translation>
    </message>
    <message>
      <source>Execute PTZ preset</source>
      <translation>Ejecutar PTZ preestablecido</translation>
    </message>
    <message>
      <source>Show text overlay</source>
      <translation>Mostrar texto superpuesto</translation>
    </message>
    <message>
      <source>Show on Alarm Layout</source>
      <translation>Mostrar disposición de alarma</translation>
    </message>
    <message>
      <source>Do HTTP request</source>
      <translation>Haga solicitud de HTTP</translation>
    </message>
    <message>
      <source>Device output</source>
      <translation>Salida de dispositivo</translation>
    </message>
    <message>
      <source>Camera output</source>
      <translation>Salida de la cámara</translation>
    </message>
    <message>
      <source>Device recording</source>
      <translation>Grabación del dispositivo</translation>
    </message>
    <message>
      <source>Camera recording</source>
      <translation>Grabación de la cámara</translation>
    </message>
    <message>
      <source>Generic Event</source>
      <translation>Evento genérico</translation>
    </message>
    <message numerus="yes">
      <source>Motion on Cameras</source>
      <translation>
        <numerusform>Movimiento en las cámaras</numerusform>
        <numerusform>Movimiento en las cámaras</numerusform>
      </translation>
    </message>
    <message>
      <source>Storage Failure</source>
      <translation>Fallo de Almacenamiento</translation>
    </message>
    <message>
      <source>Network Issue</source>
      <translation>Problema de red</translation>
    </message>
    <message>
      <source>Server Failure</source>
      <translation>Falla en el servidor</translation>
    </message>
    <message>
      <source>Server Conflict</source>
      <translation>Conflicto del servidor</translation>
    </message>
    <message>
      <source>Server Started</source>
      <translation>Servidor ha iniciado</translation>
    </message>
    <message>
      <source>License Issue</source>
      <translation>Problema de licencia</translation>
    </message>
    <message>
      <source>Archive backup finished</source>
      <translation>Archivo de copia de seguridad a acabado</translation>
    </message>
    <message>
      <source>Any Server Issue</source>
      <translation>Cualquier problema del servidor</translation>
    </message>
    <message>
      <source>Any Event</source>
      <translation>Cualquier evento</translation>
    </message>
    <message numerus="yes">
      <source>Input Signal on Devices</source>
      <translation>
        <numerusform>Señal de entrada en dispositivos</numerusform>
        <numerusform>Señal de entrada en dispositivos</numerusform>
      </translation>
    </message>
    <message numerus="yes">
      <source>Input Signal on Cameras</source>
      <translation>
        <numerusform>Señal de entrada en las cámaras</numerusform>
        <numerusform>Señal de entrada en las cámaras</numerusform>
      </translation>
    </message>
    <message numerus="yes">
      <source>Devices Disconnected</source>
      <translation>
        <numerusform>Dispositivos desconectados</numerusform>
        <numerusform>Dispositivos desconectados</numerusform>
      </translation>
    </message>
    <message numerus="yes">
      <source>Cameras Disconnected</source>
      <translation>
        <numerusform>Cámaras desconectadas</numerusform>
        <numerusform>Cámaras desconectadas</numerusform>
      </translation>
    </message>
    <message numerus="yes">
      <source>Devices IP Conflict</source>
      <translation>
        <numerusform>Conflicto de IP de los dispositivos</numerusform>
        <numerusform>Conflicto de IP de los dispositivos</numerusform>
      </translation>
    </message>
    <message numerus="yes">
      <source>Cameras IP Conflict</source>
      <translation>
        <numerusform>Conflicto de IP de las cámaras</numerusform>
        <numerusform>Conflicto de IP de las cámaras</numerusform>
      </translation>
    </message>
    <message>
      <source>Any Device Issue</source>
      <translation>Cualquier problema de dispositivo</translation>
    </message>
    <message>
      <source>Any Camera Issue</source>
      <translation>Cualquier problema de la cámara</translation>
    </message>
    <message>
      <source>Undefined event has occurred on %1</source>
      <translation>Evento indefinido ha ocurrido en %1</translation>
    </message>
    <message>
      <source>Device %1 was disconnected</source>
      <translation>Se desconectó el dispositivo %1</translation>
    </message>
    <message>
      <source>Camera %1 was disconnected</source>
      <translation>Se desconectó la cámara %1</translation>
    </message>
    <message>
      <source>I/O Module %1 was disconnected</source>
      <translation>El módulo de E/S %1 fue desconectado</translation>
    </message>
    <message>
      <source>Input on %1</source>
      <translation>Entrada en %1</translation>
    </message>
    <message>
      <source>Motion on %1</source>
      <translation>Movimiento en %1</translation>
    </message>
    <message>
      <source>Storage Failure at %1</source>
      <translation>Fallo de Almacenamiento en%1</translation>
    </message>
    <message>
      <source>Network Issue at %1</source>
      <translation>Problema de red en %1</translation>
    </message>
    <message>
      <source>Server &quot;%1&quot; Failure</source>
      <translation>Servidor &quot;%1&quot; Error</translation>
    </message>
    <message>
      <source>Device IP Conflict at %1</source>
      <comment>Device IP Conflict at &lt;server_name&gt;</comment>
      <translation>Conflicto de IP del dispositivo en %1</translation>
    </message>
    <message>
      <source>Camera IP Conflict at %1</source>
      <comment>Camera IP Conflict at &lt;server_name&gt;</comment>
      <translation>Conflicto de IP de la Cámara %1</translation>
    </message>
    <message>
      <source>Server &quot;%1&quot; Conflict</source>
      <translation>Servidor &quot;%1&quot; Conflicto</translation>
    </message>
    <message>
      <source>Server &quot;%1&quot; Started</source>
      <translation>Servidor &quot;%1&quot; Inició</translation>
    </message>
    <message>
      <source>Server &quot;%1&quot; has a license problem</source>
      <translation>El servidor &quot;%1&quot; tiene un problema de licencia</translation>
    </message>
    <message>
      <source>Server &quot;%1&quot; has finished an archive backup</source>
      <translation>El servidor &quot;%1&quot; ha finalizado una copia de seguridad del archivo</translation>
    </message>
    <message>
      <source>Generic Event at %1</source>
      <translation>Evento genérico %1</translation>
    </message>
    <message>
      <source>An unknown event has occurred</source>
      <translation>Ha ocurrido un evento desconocido</translation>
    </message>
    <message>
      <source>Multiple %1 events have occured</source>
      <translation>Se han producido múltiples eventos %1</translation>
    </message>
    <message>
      <source>Event: %1</source>
      <translation>Evento: %1</translation>
    </message>
    <message>
      <source>Source: %1</source>
      <translation>Fuente: %1</translation>
    </message>
    <message>
      <source>Caption: %1</source>
      <translation>Título: %1</translation>
    </message>
    <message>
      <source>Input Port: %1</source>
      <translation>Puerto de entrada: %1</translation>
    </message>
    <message>
      <source>Reason: %1</source>
      <translation>Razón: %1</translation>
    </message>
    <message>
      <source>Conflicting Address: %1</source>
      <translation>Conflicto de dirección: %1</translation>
    </message>
    <message>
      <source>MAC #%1: %2</source>
      <extracomment>MAC #2: D0-50-99-38-1E-12</extracomment>
      <translation>MAC #%1: %2 {1:?} {2?}</translation>
    </message>
    <message>
      <source>Conflicting Server #%1: %2</source>
      <extracomment>Conflicting Server #5: 10.0.2.1</extracomment>
      <translation>Conflicto de servidor #%1: %2</translation>
    </message>
    <message>
      <source>Conflicting Server: %1</source>
      <translation>Conflicto de servidor: %1</translation>
    </message>
    <message>
      <source>Trigger: %1</source>
      <translation>Disparador: %1</translation>
    </message>
    <message>
      <source>%2 &lt;b&gt;%1&lt;/b&gt;</source>
      <comment>%1 means time, %2 means date</comment>
      <translation type="unfinished">%2 &lt;b&gt;%1&lt;/b&gt;</translation>
    </message>
    <message numerus="yes">
      <source>%n times, first: %2 &lt;b&gt;%1&lt;/b&gt;</source>
      <comment>%1 means time, %2 means date</comment>
      <translation>
        <numerusform>%n veces, primero: %2 &lt;b&gt;%1&lt;/b&gt;</numerusform>
        <numerusform>%n veces, primero: %2 &lt;b&gt;%1&lt;/b&gt;</numerusform>
      </translation>
    </message>
    <message>
      <source>Time: %1 on %2</source>
      <comment>%1 means time, %2 means date</comment>
      <translation>Tiempo: %1 en %2</translation>
    </message>
    <message numerus="yes">
      <source>First occurrence: %1 on %2 (%n times total)</source>
      <comment>%1 means time, %2 means date</comment>
      <translation>
        <numerusform>Primera aparición: %1 en %2 (%n veces en total)</numerusform>
        <numerusform>Primera aparición: %1 en %2 (%n veces en total)</numerusform>
      </translation>
    </message>
    <message numerus="yes">
      <source>No data received during last %n seconds.</source>
      <translation>
        <numerusform>No hay datos recibidos durante los últimos %n segundos.</numerusform>
        <numerusform>No hay datos recibidos durante los últimos %n segundos.</numerusform>
      </translation>
    </message>
    <message>
      <source>Connection to device was unexpectedly closed.</source>
      <translation>Conexión al dispositivo se cerró inesperadamente.</translation>
    </message>
    <message>
      <source>Connection to camera (primary stream) was unexpectedly closed.</source>
      <translation>Conexión para cámara (corriente primaria) fue cerrado inesperadamente.</translation>
    </message>
    <message>
      <source>Connection to camera (secondary stream) was unexpectedly closed.</source>
      <translation>Conexión para cámara (corriente secundaria) fue cerrado inesperadamente.</translation>
    </message>
    <message>
      <source>RTP packet loss detected, prev seq.=%1 next seq.=%2.</source>
      <translation>Pérdida de paquete RTP detectado, prev seq.=%1 siguiente seq.=%2.</translation>
    </message>
    <message>
      <source>RTP packet loss detected.</source>
      <translation>Pérdida paquete RTP detectado.</translation>
    </message>
    <message>
      <source>Device does not respond to network requests.</source>
      <translation>Dispositivo no responde a las solicitudes de red.</translation>
    </message>
    <message>
      <source>Connection to server is lost.</source>
      <translation>Ha perdido la conexión con el servidor.</translation>
    </message>
    <message>
      <source>Server stopped unexpectedly.</source>
      <translation>Servidor se detiene inesperadamente.</translation>
    </message>
    <message>
      <source>I/O error has occurred at %1.</source>
      <translation>Error de E/S ha ocurrido en %1.</translation>
    </message>
    <message>
      <source>Not enough HDD/SSD speed for recording to %1.</source>
      <translation>No hay suficiente velocidad HDD/SSD para la grabación a %1.</translation>
    </message>
    <message>
      <source>HDD/SSD disk &quot;%1&quot; is full. Disk contains too much data that is not managed by VMS.</source>
      <translation>El disco HDD / SSD &quot;%1&quot; está lleno. El disco contiene demasiados datos que no son gestionados por VMS.</translation>
    </message>
    <message>
      <source>System disk &quot;%1&quot; is almost full.</source>
      <translation>El disco del sistema &quot;%1&quot; está casi lleno.</translation>
    </message>
    <message>
      <source>Archive backup failed: No available backup storages with sufficient free space</source>
      <translation>Archivo de copia de seguridad ha fallado: No hay depósitos de copia de seguridad disponibles con suficiente espacio libre</translation>
    </message>
    <message>
      <source>Archive backup failed: Target storage failure</source>
      <translation>Archivo de copia de seguridad ha fallado: fallo de almacenamiento de destino</translation>
    </message>
    <message>
      <source>Archive backup failed: Source file open/read error</source>
      <translation>Archivo de copia de seguridad ha fallado: Error de abrir / leer archivo fuente</translation>
    </message>
    <message>
      <source>Archive backup failed: Target file create/write error</source>
      <translation>Archivo de copia de seguridad ha fallado: Error de creación / lectura de archivo destino</translation>
    </message>
    <message>
      <source>Archive backup failed: File catalog error</source>
      <translation>Archivo de copia de seguridad ha fallado: Error de catálogo de archivo</translation>
    </message>
    <message>
      <source>Archive backup finished, but is not fully completed because backup time is over. Data is backed up to %1</source>
      <translation>Copia de seguridad de archivo ha terminado, pero no completamente porque ha expirado el tiempo. Se copiarán los datos hasta %1</translation>
    </message>
    <message>
      <source>Archive backup is successfully completed</source>
      <translation>Copia de seguridad del archivo ha completado con éxito</translation>
    </message>
    <message>
      <source>Archive backup is canceled by user. Data is backed up to %1</source>
      <translation>Archivo de copia de seguridad es cancelado por el usuario. Los datos se copian hasta %1</translation>
    </message>
    <message>
      <source>Not enough licenses. Recording has been disabled on following devices:</source>
      <translation>No hay suficientes licencias. Grabación está desactivada en los siguientes dispositivos:</translation>
    </message>
    <message>
      <source>Not enough licenses. Recording has been disabled on following cameras:</source>
      <translation>No hay suficientes licencias. Grabación está desactivada en las siguientes cámaras:</translation>
    </message>
    <message>
      <source>Not enough licenses. Recording has been disabled on following I/O modules:</source>
      <translation>No hay suficientes licencias. Grabación se ha desactivado en los módulos de E/S siguientes:</translation>
    </message>
    <message>
      <source>start</source>
      <translation>comenzar</translation>
    </message>
    <message>
      <source>stop</source>
      <translation>parar</translation>
    </message>
    <message>
      <source>While %1</source>
      <translation>Mientras %1</translation>
    </message>
    <message>
      <source>On %1 %2</source>
      <translation>En %1 %2</translation>
    </message>
    <message>
      <source>Trigger Name</source>
      <translation>Nombre del Disparador</translation>
    </message>
    <message>
      <source>Role</source>
      <translation>Rol</translation>
    </message>
    <message numerus="yes">
      <source>%n Users</source>
      <translation>
        <numerusform>%n Usuarios</numerusform>
        <numerusform>%n Usuarios</numerusform>
      </translation>
    </message>
    <message numerus="yes">
      <source>%n Roles</source>
      <translation>
        <numerusform>%n Roles</numerusform>
        <numerusform>%n Roles</numerusform>
      </translation>
    </message>
    <message>
      <source>All Administrators</source>
      <translation>Todos los Administradores</translation>
    </message>
    <message>
      <source>All Users</source>
      <translation>Todos los Usuarios</translation>
    </message>
    <message>
      <source>Select at least one user</source>
      <translation>Seleccione al menos un usuario</translation>
    </message>
    <message>
      <source>Soft Trigger</source>
      <translation>Disparador suave</translation>
    </message>
    <message>
      <source>Soft Trigger %1 at %2</source>
      <translation>Disparador suave %1 en %2</translation>
    </message>
    <message>
      <source>Soft Trigger %1 has been activated multiple times</source>
      <translation>Disparador Suave %1 se ha activado varias veces</translation>
    </message>
    <message>
      <source>Send email</source>
      <translation>Enviar correo electrónico</translation>
    </message>
    <message>
      <source>Acknowledge</source>
      <translation>Confirmar</translation>
<<<<<<< HEAD
=======
    </message>
    <message>
      <source>Analytics Event</source>
      <translation>Evento de Analiticas</translation>
    </message>
    <message>
      <source>%1 at %2</source>
      <comment>Analytics Event at some camera</comment>
      <translation>%1 En %2</translation>
>>>>>>> 5c4e2656
    </message>
  </context>
  <context>
    <name>utils::QnCameraNamesWatcher</name>
    <message>
      <source>Removed camera</source>
      <translation>Cámara eliminada</translation>
    </message>
  </context>
</TS><|MERGE_RESOLUTION|>--- conflicted
+++ resolved
@@ -256,21 +256,6 @@
       <translation>Asegúrese de que el puerto %1 es accesible (por ejemplo, reenviar).</translation>
     </message>
     <message>
-<<<<<<< HEAD
-      <source>First, try to turn on recording (if it is off) and decrease fps in device settings.</source>
-      <translation>Primero, trate de habilitar la grabación (si está desactivado) y disminuya los fotogramas en la configuración del dispositivo.</translation>
-    </message>
-    <message>
-      <source>First, try to turn on recording (if it is off) and decrease fps in camera settings.</source>
-      <translation>Primero, trate de habilitar la grabación (si está desactivado) y disminuya los fotogramas en la configuración de la cámara.</translation>
-    </message>
-    <message>
-      <source>First, try to turn on recording (if it is off) and decrease fps in I/O module settings.</source>
-      <translation>Primero, trate de habilitar la grabación (si está desactivado) y disminuya los fotogramas en la configuración del módulo E/S.</translation>
-    </message>
-    <message>
-=======
->>>>>>> 5c4e2656
       <source>If it does not help, restore factory defaults on the device web-page.</source>
       <translation>Si no funciona, restaurar valores predeterminados de fábrica en la página web del dispositivo.</translation>
     </message>
@@ -317,8 +302,6 @@
     <message>
       <source>Camera was restored from archive. Delete the camera and add it again to view Live video.</source>
       <translation>La cámara se ha restaurado del archivo. Elimine la cámara y agrégala de nuevo para ver el video en vivo.</translation>
-<<<<<<< HEAD
-=======
     </message>
     <message>
       <source>First, try to turn on recording (if it is off) and decrease fps in device settings (error &quot;%1&quot;).</source>
@@ -331,7 +314,6 @@
     <message>
       <source>First, try to turn on recording (if it is off) and decrease fps in I/O module settings (error &quot;%1&quot;).</source>
       <translation>Primero, trate de habilitar la grabación (si está desactivado) y disminuya los fotogramas en la configuración del módulo E/S (error &quot;%1&quot;).</translation>
->>>>>>> 5c4e2656
     </message>
   </context>
   <context>
@@ -504,8 +486,6 @@
     <message>
       <source>Time Licenses</source>
       <translation>Licencias de tiempo</translation>
-<<<<<<< HEAD
-=======
     </message>
     <message>
       <source>Bridge</source>
@@ -514,7 +494,6 @@
     <message>
       <source>Bridge Licenses</source>
       <translation>Licencias Bridge</translation>
->>>>>>> 5c4e2656
     </message>
   </context>
   <context>
@@ -1538,8 +1517,6 @@
     <message>
       <source>Acknowledge</source>
       <translation>Confirmar</translation>
-<<<<<<< HEAD
-=======
     </message>
     <message>
       <source>Analytics Event</source>
@@ -1549,7 +1526,6 @@
       <source>%1 at %2</source>
       <comment>Analytics Event at some camera</comment>
       <translation>%1 En %2</translation>
->>>>>>> 5c4e2656
     </message>
   </context>
   <context>
