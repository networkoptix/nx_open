--- conflicted
+++ resolved
@@ -1,6 +1,6 @@
 <?xml version="1.0" encoding="utf-8"?>
 <!DOCTYPE TS>
-<TS version="2.1" language="he" sourcelanguage="en">
+<TS version="2.0" language="he" sourcelanguage="en">
 <context>
     <name>Language</name>
     <message>
@@ -64,13 +64,10 @@
         <translation>לא ידוע (%1)</translation>
     </message>
     <message>
-<<<<<<< HEAD
-=======
         <source>User Defined (%1)</source>
         <translation>מוגדר על ידי המשתמש(%1)</translation>
     </message>
     <message>
->>>>>>> 60eaee92
         <source>Motion on Camera</source>
         <translation>תנועה במצלמה</translation>
     </message>
@@ -159,13 +156,10 @@
         <translation>כתובת: %1</translation>
     </message>
     <message>
-<<<<<<< HEAD
-=======
         <source>Input Port: %1</source>
         <translation>כניסת קלט: %1</translation>
     </message>
     <message>
->>>>>>> 60eaee92
         <source>Reason: %1</source>
         <translation>סיבה: %1</translation>
     </message>
@@ -175,12 +169,7 @@
     </message>
     <message>
         <source>Conflicting Server #%1: %2</source>
-<<<<<<< HEAD
-        <extracomment>Conflicting Server #5: 10.0.2.1</extracomment>
-        <translation type="unfinished"></translation>
-=======
         <translation>שרת ההתנגשות #%1: %2</translation>
->>>>>>> 60eaee92
     </message>
     <message>
         <source>Conflicting Server: %1</source>
@@ -225,13 +214,10 @@
         <translation>החיבור לשרת אבד.</translation>
     </message>
     <message>
-<<<<<<< HEAD
-=======
         <source>Server started after crash.</source>
         <translation>השרת אותחל לאחר קריסה.</translation>
     </message>
     <message>
->>>>>>> 60eaee92
         <source>I/O error has occurred at %1.</source>
         <translation>שגיאת קלט/פלט אירעה ב%1.</translation>
     </message>
@@ -271,133 +257,6 @@
         </translation>
     </message>
     <message>
-<<<<<<< HEAD
-        <source>Generic Event</source>
-        <translation type="unfinished"></translation>
-    </message>
-    <message>
-        <source> (%1)</source>
-        <translation type="unfinished"></translation>
-    </message>
-    <message>
-        <source>Caption: %1</source>
-        <translation type="unfinished"></translation>
-    </message>
-    <message>
-        <source>Input port: %1</source>
-        <translation type="unfinished"></translation>
-    </message>
-    <message>
-        <source>MAC #%1: %2 </source>
-        <extracomment>MAC #2: D0-50-99-38-1E-12</extracomment>
-        <translation type="unfinished"></translation>
-    </message>
-    <message>
-        <source>Connection to camera (primary stream) was unexpectedly closed.</source>
-        <translation type="unfinished"></translation>
-    </message>
-    <message>
-        <source>Connection to camera (secondary stream) was unexpectedly closed.</source>
-        <translation type="unfinished"></translation>
-    </message>
-    <message>
-        <source>Server restarted unexpectedly.</source>
-        <translation type="unfinished"></translation>
-    </message>
-    <message>
-        <source>Device output</source>
-        <translation type="unfinished"></translation>
-    </message>
-    <message>
-        <source>Camera output</source>
-        <translation type="unfinished"></translation>
-    </message>
-    <message>
-        <source>Device output for 30 sec</source>
-        <translation type="unfinished"></translation>
-    </message>
-    <message>
-        <source>Camera output for 30 sec</source>
-        <translation type="unfinished"></translation>
-    </message>
-    <message>
-        <source>Device recording</source>
-        <translation type="unfinished"></translation>
-    </message>
-    <message>
-        <source>Camera recording</source>
-        <translation type="unfinished"></translation>
-    </message>
-    <message>
-        <source>Input Signal on Device</source>
-        <translation type="unfinished"></translation>
-    </message>
-    <message>
-        <source>Input Signal on Camera</source>
-        <translation type="unfinished"></translation>
-    </message>
-    <message>
-        <source>Device Disconnected</source>
-        <translation type="unfinished"></translation>
-    </message>
-    <message>
-        <source>Camera Disconnected</source>
-        <translation type="unfinished"></translation>
-    </message>
-    <message>
-        <source>Device IP Conflict</source>
-        <translation type="unfinished"></translation>
-    </message>
-    <message>
-        <source>Camera IP Conflict</source>
-        <translation type="unfinished"></translation>
-    </message>
-    <message>
-        <source>Any Device Issue</source>
-        <translation type="unfinished"></translation>
-    </message>
-    <message>
-        <source>Any Camera Issue</source>
-        <translation type="unfinished"></translation>
-    </message>
-    <message>
-        <source>Device %1 was disconnected</source>
-        <translation type="unfinished"></translation>
-    </message>
-    <message>
-        <source>Camera %1 was disconnected</source>
-        <translation type="unfinished"></translation>
-    </message>
-    <message>
-        <source>IO Module %1 was disconnected</source>
-        <translation type="unfinished"></translation>
-    </message>
-    <message>
-        <source>Device IP Conflict at %1</source>
-        <extracomment>Device IP Conflict at &lt;server_name&gt;</extracomment>
-        <translation type="unfinished"></translation>
-    </message>
-    <message>
-        <source>Camera IP Conflict at %1</source>
-        <extracomment>Camera IP Conflict at &lt;server_name&gt;</extracomment>
-        <translation type="unfinished"></translation>
-    </message>
-    <message>
-        <source>Connection to device was unexpectedly closed.</source>
-        <translation type="unfinished"></translation>
-    </message>
-    <message>
-        <source>Recording on devices is disabled:</source>
-        <translation type="unfinished"></translation>
-    </message>
-    <message>
-        <source>Recording on cameras is disabled:</source>
-        <translation type="unfinished"></translation>
-    </message>
-    <message>
-        <source>Recording on IO modules is disabled:</source>
-        <translation type="unfinished"></translation>
-=======
         <source>%1 output</source>
         <translation>%1 פלט</translation>
     </message>
@@ -451,7 +310,6 @@
     <message>
         <source>Recording on %1 is disabled: </source>
         <translation>הקלטה ב%1 כבויה:</translation>
->>>>>>> 60eaee92
     </message>
 </context>
 <context>
@@ -497,13 +355,10 @@
         <translation>לא נמצאו קבצי מדיה נתמכים בכתובת %1.</translation>
     </message>
     <message>
-<<<<<<< HEAD
-=======
         <source>Not authorised. Url %1.</source>
         <translation>לא מורשה. כתובת %1.</translation>
     </message>
     <message>
->>>>>>> 60eaee92
         <source>Cannot open media url %1. Unsupported media protocol %2.</source>
         <translation>לא ניתן לפתוח את כתובת המדיה %1. פרוטוקול מדיה שאיננו נתמך %2.</translation>
     </message>
@@ -540,134 +395,6 @@
         <translation>(לא ידוע)</translation>
     </message>
     <message>
-<<<<<<< HEAD
-        <source>Please try to reboot the device, then restore factory defaults on the web-page.</source>
-        <translation type="unfinished"></translation>
-    </message>
-    <message>
-        <source>Please try to reboot the camera, then restore factory defaults on the web-page.</source>
-        <translation type="unfinished"></translation>
-    </message>
-    <message>
-        <source>Please try to reboot the IO module, then restore factory defaults on the web-page.</source>
-        <translation type="unfinished"></translation>
-    </message>
-    <message>
-        <source>Make sure the device is plugged into the network. Try to reboot the device.</source>
-        <translation type="unfinished"></translation>
-    </message>
-    <message>
-        <source>Make sure the camera is plugged into the network. Try to reboot the camera.</source>
-        <translation type="unfinished"></translation>
-    </message>
-    <message>
-        <source>Make sure the IO module is plugged into the network. Try to reboot the IO module.</source>
-        <translation type="unfinished"></translation>
-    </message>
-    <message>
-        <source>Make sure port %2 is accessible (e.g. forwarded).</source>
-        <translation type="unfinished"></translation>
-    </message>
-    <message>
-        <source>Could not parse device response. Url %1, request name %2.</source>
-        <translation type="unfinished"></translation>
-    </message>
-    <message>
-        <source>Could not parse camera response. Url %1, request name %2.</source>
-        <translation type="unfinished"></translation>
-    </message>
-    <message>
-        <source>Could not parse IO module response. Url %1, request name %2.</source>
-        <translation type="unfinished"></translation>
-    </message>
-    <message>
-        <source>Not authorized. Url %1.</source>
-        <translation type="unfinished"></translation>
-    </message>
-    <message>
-        <source>First, try to turn on recording (if it&apos;s off) and decrease fps in device settings.</source>
-        <translation type="unfinished"></translation>
-    </message>
-    <message>
-        <source>First, try to turn on recording (if it&apos;s off) and decrease fps in camera settings.</source>
-        <translation type="unfinished"></translation>
-    </message>
-    <message>
-        <source>First, try to turn on recording (if it&apos;s off) and decrease fps in IO module settings.</source>
-        <translation type="unfinished"></translation>
-    </message>
-    <message>
-        <source>If it doesn&apos;t help, restore factory defaults on the device web-page.</source>
-        <translation type="unfinished"></translation>
-    </message>
-    <message>
-        <source>If it doesn&apos;t help, restore factory defaults on the camera web-page.</source>
-        <translation type="unfinished"></translation>
-    </message>
-    <message>
-        <source>If it doesn&apos;t help, restore factory defaults on the IO module web-page.</source>
-        <translation type="unfinished"></translation>
-    </message>
-    <message>
-        <source>Device request &quot;%1&quot; failed with error &quot;%2&quot;.</source>
-        <translation type="unfinished"></translation>
-    </message>
-    <message>
-        <source>Camera request &quot;%1&quot; failed with error &quot;%2&quot;.</source>
-        <translation type="unfinished"></translation>
-    </message>
-    <message>
-        <source>IO Module request &quot;%1&quot; failed with error &quot;%2&quot;.</source>
-        <translation type="unfinished"></translation>
-    </message>
-    <message>
-        <source>Unknown device issue.</source>
-        <translation type="unfinished"></translation>
-    </message>
-    <message>
-        <source>Unknown camera issue.</source>
-        <translation type="unfinished"></translation>
-    </message>
-    <message>
-        <source>Unknown IO module issue.</source>
-        <translation type="unfinished"></translation>
-    </message>
-    <message>
-        <source>Invalid data was received from the device %1.</source>
-        <translation type="unfinished"></translation>
-    </message>
-    <message>
-        <source>Invalid data was received from the camera %1.</source>
-        <translation type="unfinished"></translation>
-    </message>
-    <message>
-        <source>Invalid data was received from the IO module %1.</source>
-        <translation type="unfinished"></translation>
-    </message>
-    <message>
-        <source>Too many media errors. Please open device issues dialog for more details.</source>
-        <translation type="unfinished"></translation>
-    </message>
-    <message>
-        <source>Too many media errors. Please open camera issues dialog for more details.</source>
-        <translation type="unfinished"></translation>
-    </message>
-    <message>
-        <source>Too many media errors. Please open IO module issues dialog for more details.</source>
-        <translation type="unfinished"></translation>
-    </message>
-    <message>
-        <source>Device initialization process in progress.</source>
-        <translation type="unfinished"></translation>
-    </message>
-    <message>
-        <source>Camera initialization process in progress.</source>
-        <translation type="unfinished"></translation>
-    </message>
-    <message>
-        <source>IO Module initialization process in progress.</source>
-        <translation type="unfinished"></translation>
-=======
         <source>Make sure the %1 is plugged into the network.</source>
         <translation>וודא שה%1 מחובר לרשת.</translation>
     </message>
@@ -732,7 +459,6 @@
         <source>%1 initialization process in progress.</source>
         <extracomment>%1 - will be substituted by type of device (&quot;Camera&quot;, &quot;IO Module&quot;, etc..)</extracomment>
         <translation>תהליך הפעלת ה%1 מתבצע.</translation>
->>>>>>> 60eaee92
     </message>
 </context>
 <context>
@@ -1322,18 +1048,6 @@
         <source>Server times are not synchronized and a common time could not be detected automatically.</source>
         <translation>הזמנים בשרתים אינם מסונכרנים ולא היה ניתן לזהות זמן משותף באופן אוטומטי.</translation>
     </message>
-    <message>
-        <source>System is in safe mode</source>
-        <translation type="unfinished"></translation>
-    </message>
-    <message>
-        <source>The system is running in safe mode.</source>
-        <translation type="unfinished"></translation>
-    </message>
-    <message>
-        <source>Any configuration changes except license activation are impossible.</source>
-        <translation type="unfinished"></translation>
-    </message>
 </context>
 <context>
     <name>QnTCPConnectionProcessor</name>
