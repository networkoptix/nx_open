--- conflicted
+++ resolved
@@ -1,384 +1,380 @@
-{
-    "__comment__": "                                                \
-    Get width from here:                                            \
-    http://en.wikipedia.org/wiki/Image_sensor_format                \
-    Note: 1/2.8 is 5.2mm x 3.9mm, D=6.5mm.                          \
-                                                                    \
-    Calculate width-based crop factor C = 36/W.                     \
-                                                                    \
-    Multiply focal lengths by width-based crop factor to get        \
-    width-based equivalent focal length.                            \
-																	\
-    Another important note.                                         \    
-    If the camera overshoots on movement, then it means that 35mm   \
-    fov in this file should be increased.                           \
-    If it undershoots, then 35mm fov should be decreased.           \
-    ",
-    
-    "version": "1.0",
-    "data": [
-        {
-            "keys": [
-                "VIVOTEK|*"
-            ],
-            "onvifPtzStopBroken": true
-        },
-        {
-            "keys": [
-                "VIVOTEK|DM368", "VIVOTEK|FD8161", "VIVOTEK|FD8362E", "VIVOTEK|FD8361", "VIVOTEK|FD8136", 
-                "VIVOTEK|FD8162", "VIVOTEK|FD8372", "VIVOTEK|FD8135H", "VIVOTEK|IP8151", "VIVOTEK|IP8335H", 
-                "VIVOTEK|IP8362", "VIVOTEK|MD8562", "VIVOTEK|IP8371E", "VIVOTEK|FD8363",
-                "ACTI|KCM5211", "ACTI|TCM3511", 
-                "AXIS|AXISP3344", "AXIS|AXISP1344",
-                "*|IPC-HDB3200C", "*|N53F-F",
-                "IPC|LR01", "hs0130|LR01", "H18A2|IPCAM_M1", "H18A3|IPCAM_M1", "H18A4|RL01", "H18A5|IPCAM_M1", "HI9712_51ÊÒÍâ|LR01",
-                "VISTA|*VRD", "VISTA|VK2-2MPBX(DN)",
-                "DW|DWC-MV950TIR", "DW|DWC-MB950TIR", "DW|DWC-MB721M4TIR"
-            ],
-            "ptzCapabilities": "NoPtzCapabilities"
-        },
-        {
-            "keys": [
-                "DW|DWC-MPTZ20X", "DW|DWC-MPTZ5X", "DW|DWC-MPZ20XFM",
-                "ACTI|KCM8111", "*|FW3471-PS-E",
-                "VISTA|VK2-ENCODER"
-            ],
-            "ptzTraits": "EightWayPtz"
-        },
-        {
-            "keys": [
-                "ACTI|KCM3311",
-                "DW|DWC-MB421TIR"
-            ],
-            "ptzCapabilities": "ContinuousZoomCapability"
-        },
-        {
-            "keys": [
-                "VISTA|*PTW"
-            ],
-            "ptzCapabilities": "ContinuousPanCapability|ContinuousTiltCapability",
-            "ptzTraits": "FourWayPtz",
-            "panFlipped": true
-        },
-        {
-            "keys": [
-                "VISTA|*"
-            ],
-            "forceArFromPrimaryStream": true
-        },
-        {
-            "keys": [
-                "VISTA|VK2-600PTZ",
-				"VISTA|VK2-720VZMI",
-<<<<<<< HEAD
-				"VISTA|VK2-720VZMX",
-                "VISTA|VK2-ENCODER",
-                "VISTA|VK2-1080PTZ"
-            ],
-            "onvifPtzAbsoluteMoveBroken": true
-        },
-        {
-            "keys": [
-                "VISTA|VK2-ENCODER",
-                "VISTA|VK2-1080PTZ",
-                "*|DW-CP04"
-=======
-                "VISTA|VK2-720VZMX"
->>>>>>> 3888c8cd
-            ],
-            "onvifPtzPresetsEnabled": true
-        },
-        {
-            "keys": [
-                "AXIS|AXISM7016Group1", "AXIS|AXISM7016Group2", "AXIS|AXISM7016Group3", "AXIS|AXISM7016Group4"
-            ],
-            "axisMaxZoomSpeed": 70
-        },
-        {
-            "keys": [
-                "DW|DWC-MPTZ20X", 
-                "DW|DWC-MPZ20XFM|2.1.0.8", "DW|DWC-MPZ20XFM"
-            ],
-            "ptzMapper": {
-                "fromCamera": {
-                    "x": {
-                        "extrapolationMode": "PeriodicExtrapolation",
-                        "device":  [-1,   1],
-                        "logical": [ 0, 360]
-                    },
-                    "y": {
-                        "extrapolationMode": "ConstantExtrapolation",
-                        "device":  [  0,    1],
-                        "logical": [  0,  -90]
-                    },
-                    "z": {
-                        "extrapolationMode": "ConstantExtrapolation",
-                        "device":  [0.004167,   0.083333],
-                        "logical": [1.0,        20.0],
-                        "logicalMultiplier": 35.25,
-                        "space": "35MmEquiv"
-                    }
-                }
-            }
-        },
-        {
-            "keys": [
-                "DW|DWC-MPTZ20X|unknown_beta"
-            ],
-            "ptzMapper": {
-                "fromCamera": {
-                    "x": {
-                        "extrapolationMode": "PeriodicExtrapolation",
-                        "device":  [-1,   1],
-                        "logical": [ 0, 360]
-                    },
-                    "y": {
-                        "extrapolationMode": "ConstantExtrapolation",
-                        "device":  [  0,    1],
-                        "logical": [  0,  -90]
-                    },
-                    "z": {
-                        "extrapolationMode": "ConstantExtrapolation",
-                        "device":  [0.000, 0.001, 0.002, 0.003, 0.004, 0.005, 0.006, 0.007, 0.008, 0.009, 0.010, 0.012, 0.014, 0.016, 0.018, 0.025, 0.030, 0.035, 0.040, 0.045, 0.050, 0.060, 0.070, 0.080, 0.090, 0.100],
-                        "logical": [1.000, 1.227, 1.430, 1.680, 2.023, 2.258, 2.469, 2.719, 3.000, 3.234, 3.453, 3.953, 4.422, 4.883, 5.367, 7.034, 8.186, 9.362, 10.440, 11.543, 12.548, 14.484, 16.028, 17.278, 18.454, 19.631],
-                        "logicalMultiplier": 35.25,
-                        "space": "35MmEquiv"
-                    }
-                }
-            }
-        },
-        {
-            "keys": [
-                "DW|DWC-MPTZ5X|2.1.0.3", "DW|DWC-MPTZ5X"
-            ],
-            "ptzMapper": {
-                "fromCamera": {
-                    "x": {
-                        "extrapolationMode": "ConstantExtrapolation",
-                        "device":  [0,        1,  -1, -0.05555],
-                        "logical": [-180, -0.01,   0,      170]
-                    },
-                    "y": {
-                        "extrapolationMode": "ConstantExtrapolation",
-                        "device":  [  0,    1],
-                        "logical": [  0,  -90]
-                    },
-                    "z": {
-                        "extrapolationMode": "ConstantExtrapolation",
-                        "device":  [0.016666,   0.083333],
-                        "logical": [1.0,        5.0],
-                        "logicalMultiplier": 41.0,
-                        "space": "35MmEquiv"
-                    }
-                }
-            }
-        },
-        {
-            "keys": [
-                "*|VB-H41"
-            ],
-            "ptzMapper": {
-                "fromCamera": {
-                    "x": {
-                        "extrapolationMode": "ConstantExtrapolation",
-                        "device":  [  -1,   1],
-                        "logical": [-170, 170]
-                    },
-                    "y": {
-                        "extrapolationMode": "ConstantExtrapolation",
-                        "device":  [ -1, 0,  1],
-                        "logical": [-10, 0, 90]
-                    },
-                    "z": {
-                        "extrapolationMode": "ConstantExtrapolation",
-                        "comment": "D = 1 - 1/t, L = 32.0 * t",
-                        "device":  [0, 0.333333, 0.5, 0.6, 0.666667, 0.714286, 0.75, 0.777778, 0.8, 0.818182, 0.833333, 0.846154, 0.857143, 0.866667, 0.875, 0.882353, 0.888889, 0.894737, 0.9, 0.904762, 0.909091, 0.913043, 0.916667, 0.92, 0.923077, 0.925926, 0.928571, 0.931034, 0.933333, 0.935484, 0.9375, 0.939394, 0.941176, 0.942857, 0.944444, 0.945946, 0.947368, 0.948718, 0.95],
-                        "logical": [1,      1.5,   2, 2.5,        3,      3.5,    4,      4.5,   5,      5.5,        6,      6.5,        7,      7.5,     8,      8.5,        9,      9.5,  10,     10.5,       11,     11.5,       12, 12.5,       13,     13.5,       14,     14.5,       15,     15.5,     16,     16.5,       17,     17.5,       18,     18.5,       19,     19.5,   20],
-                        "logicalMultiplier": 32.0,
-                        "space": "35MmEquiv"
-                    }
-                }
-            }
-        },
-        {
-            "keys": [
-                "VIVOTEK|SD83X3"
-            ],
-            "ptzMapper": {
-                "fromCamera": {
-                    "x": {
-                        "extrapolationMode": "PeriodicExtrapolation",
-                        "device":  [ -1,    1],
-                        "logical": [180, -180]
-                    },
-                    "y": {
-                        "extrapolationMode": "ConstantExtrapolation",
-                        "device":  [ -1,   1],
-                        "logical": [  0, -90]
-                    },
-                    "z": {
-                        "extrapolationMode": "ConstantExtrapolation",
-                        "device":  [0, 0.05,  0.1, 0.15,  0.2, 0.25,  0.3, 0.35,  0.4, 0.45,  0.5, 0.55, 0.6, 0.65,  0.7, 0.75,  0.8,  0.85,   0.9,  0.95,  1],
-                        "logical": [1, 1.11, 1.22, 1.36, 1.48, 1.64, 1.81, 2.03, 2.29, 2.63, 3.05, 3.49, 4.18, 5.05, 6.27, 7.93, 10.24, 13.22, 17.02, 21.97, 31.55],
-                        "logicalMultiplier": 35.0,
-                        "space": "35MmEquiv"
-                    }
-                }
-            }
-        },
-        {
-            "keys": [
-                "VIVOTEK|SD8362"
-            ],
-            "ptzMapper": {
-                "fromCamera": {
-                    "x": {
-                        "extrapolationMode": "PeriodicExtrapolation",
-                        "device":  [ -1,    1],
-                        "logical": [180, -180]
-                    },
-                    "y": {
-                        "extrapolationMode": "ConstantExtrapolation",
-                        "device":  [ -1,   1],
-                        "logical": [  0, -90]
-                    },
-                    "z": {
-                        "extrapolationMode": "ConstantExtrapolation",
-                        "device":  [0, 0.05,  0.1, 0.15,  0.2, 0.25,  0.3, 0.35,  0.4, 0.45,  0.5, 0.55,  0.6, 0.65,  0.7, 0.75,  0.8, 0.85,   0.9,  0.95,    1],
-                        "logical": [1, 1.08, 1.16, 1.27, 1.39, 1.52, 1.68, 1.86, 2.08, 2.34, 2.65, 3.01, 3.48, 4.06, 4.76, 5.68, 6.86, 8.38, 10.82, 13.16, 18.0],
-                        "logicalMultiplier": 35.0,
-                        "space": "35MmEquiv"
-                    }
-                }
-            }
-        },
-        {
-            "keys": [
-                "*|SNC-RH124"
-            ],
-            "ptzMapper": {
-                "fromCamera": {
-                    "x": {
-                        "extrapolationMode": "PeriodicExtrapolation",
-                        "device":  [ -1,    1],
-                        "logical": [-180, 180]
-                    },
-                    "y": {
-                        "extrapolationMode": "ConstantExtrapolation",
-                        "device":  [1.3333333,  -1],
-                        "logical": [       15, -90]
-                    },
-                    "z": {
-                        "extrapolationMode": "ConstantExtrapolation",
-                        "device":  [0, 0.05,  0.1, 0.15,  0.2, 0.25, 0.35,  0.4, 0.45,  0.5, 0.52],
-                        "logical": [1, 1.15, 1.33, 1.57, 1.88, 2.28,  3.6, 4.66, 6.03, 7.64, 8.14],
-                        "logicalMultiplier": 38.5,
-                        "space": "35MmEquiv"
-                    }
-                },
-                "toCamera": {
-                    "y": {
-                        "extrapolationMode": "ConstantExtrapolation",
-                        "device":  [1,  -1],
-                        "logical": [0, -90]
-                    }
-                }
-            }
-        },
-        {
-            "keys": [
-                "ACTI|KCM8111"
-            ],
-            "ptzMapper": {
-                "fromCamera": {
-                    "x": {
-                        "extrapolationMode": "PeriodicExtrapolation",
-                        "device":  [-18000, 18000],
-                        "logical": [  -180,   180]
-                    },
-                    "y": {
-                        "extrapolationMode": "ConstantExtrapolation",
-                        "device":  [ 0, 9000],
-                        "logical": [90,    0]
-                    },
-                    "z": {
-                        "extrapolationMode": "ConstantExtrapolation",
-                        "device":  [30,     80,    256,    336,    512,    592,    768,    848,   1024,   1104,   1280,   1360,   1536,   1616,   1792,   1872,   2048,   2128,   2304,    2384,    2520],
-                        "logical": [ 1, 1.0319, 1.1540, 1.2209, 1.3808, 1.4651, 1.6802, 1.7936, 2.0959, 2.2587, 2.6660, 2.8696, 3.4621, 3.7953, 4.6840, 5.2209, 6.6650, 7.4982, 9.8495, 11.1825, 13.8485],
-                        "logicalMultiplier": 35.0,
-                        "space": "35MmEquiv"
-                    }
-                },
-                "toCamera": {
-                    "z": {
-                        "extrapolationMode": "ConstantExtrapolation",
-                        "device":  [0,     50,    100,    150,    200,    250,    300,    350,    400,    450,    500,    550,    600,    650,    700,    750,    800,    850,    900,     950,    1000],
-                        "logical": [1, 1.0319, 1.1540, 1.2209, 1.3808, 1.4651, 1.6802, 1.7936, 2.0959, 2.2587, 2.6660, 2.8696, 3.4621, 3.7953, 4.6840, 5.2209, 6.6650, 7.4982, 9.8495, 11.1825, 13.8485],
-                        "logicalMultiplier": 35.0,
-                        "space": "35MmEquiv"
-                    }
-                }
-            }
-        },
-        {
-            "keys": [
-                "VISTA|VK2-1080XVRDPTZ"
-            ],
-            "ptzMapper": {
-                "fromCamera": {
-                    "x": {
-                        "extrapolationMode": "PeriodicExtrapolation",
-                        "device":  [   1,  -1],
-                        "logical": [-180, 180]
-                    },
-                    "y": {
-                        "extrapolationMode": "ConstantExtrapolation",
-                        "_TODO": "Actual tilt range is [0, -180].",
-                        "device":  [0.9,   0],
-                        "logical": [0,   -90]
-                    },
-                    "z": {
-                        "extrapolationMode": "ConstantExtrapolation",
-                        "device":  [    -1,   -0.9,   -0.8,   -0.7,   -0.6,   -0.5,   -0.4,   -0.3,   -0.2,   -0.1,      0,    0.1,    0.2,    0.3,    0.4,    0.5,    0.6,    0.7,    0.8,    0.9,       1],
-                        "logical": [1.0000, 1.0748, 1.1636, 1.2617, 1.3738, 1.5000, 1.6449, 1.8178, 2.0187, 2.2477, 2.5234, 2.8458, 3.2383, 3.7150, 4.2850, 4.9766, 5.8411, 6.8645, 7.9626, 9.2925, 10.9050],
-                        "logicalMultiplier": 32.0,
-                        "space": "35MmEquiv"
-                    }
-                }
-            }
-        },
-        {
-            "keys": [
-                "VISTA|VK2-1080XPTZ"
-            ],
-            "ptzMapper": {
-                "fromCamera": {
-                    "x": {
-                        "extrapolationMode": "PeriodicExtrapolation",
-                        "device":  [   1,  -1],
-                        "logical": [-180, 180]
-                    },
-                    "y": {
-                        "extrapolationMode": "ConstantExtrapolation",
-                        "_TODO": "Actual tilt range is [0, -180].",
-                        "device":  [0.9,   0],
-                        "logical": [0,   -90]
-                    },
-                    "z": {
-                        "extrapolationMode": "ConstantExtrapolation",
-                        "device":  [    -1,   -0.9,   -0.8,   -0.7,   -0.6,   -0.5,   -0.4,   -0.3,   -0.2,   -0.1,      0,    0.1,    0.2,    0.3,    0.4,    0.5,    0.6,     0.7,     0.8,     0.9,       1],
-                        "logical": [1.0000, 1.0859, 1.1797, 1.2891, 1.4141, 1.5703, 1.7422, 1.9453, 2.2031, 2.5000, 2.8672, 3.3281, 3.9297, 4.7344, 5.7188, 7.0313, 8.7969, 12.1481, 14.8011, 19.6882, 29.3229],
-                        "logicalMultiplier": 30.0,
-                        "space": "35MmEquiv"
-                    }
-                }
-            }
-        }
-    ]
-}
-
-
-
-
-
-
+{
+    "__comment__": "                                                \
+    Get width from here:                                            \
+    http://en.wikipedia.org/wiki/Image_sensor_format                \
+    Note: 1/2.8 is 5.2mm x 3.9mm, D=6.5mm.                          \
+                                                                    \
+    Calculate width-based crop factor C = 36/W.                     \
+                                                                    \
+    Multiply focal lengths by width-based crop factor to get        \
+    width-based equivalent focal length.                            \
+																	\
+    Another important note.                                         \    
+    If the camera overshoots on movement, then it means that 35mm   \
+    fov in this file should be increased.                           \
+    If it undershoots, then 35mm fov should be decreased.           \
+    ",
+    
+    "version": "1.0",
+    "data": [
+        {
+            "keys": [
+                "VIVOTEK|*"
+            ],
+            "onvifPtzStopBroken": true
+        },
+        {
+            "keys": [
+                "VIVOTEK|DM368", "VIVOTEK|FD8161", "VIVOTEK|FD8362E", "VIVOTEK|FD8361", "VIVOTEK|FD8136", 
+                "VIVOTEK|FD8162", "VIVOTEK|FD8372", "VIVOTEK|FD8135H", "VIVOTEK|IP8151", "VIVOTEK|IP8335H", 
+                "VIVOTEK|IP8362", "VIVOTEK|MD8562", "VIVOTEK|IP8371E", "VIVOTEK|FD8363",
+                "ACTI|KCM5211", "ACTI|TCM3511", 
+                "AXIS|AXISP3344", "AXIS|AXISP1344",
+                "*|IPC-HDB3200C", "*|N53F-F",
+                "IPC|LR01", "hs0130|LR01", "H18A2|IPCAM_M1", "H18A3|IPCAM_M1", "H18A4|RL01", "H18A5|IPCAM_M1", "HI9712_51ÊÒÍâ|LR01",
+                "VISTA|*VRD", "VISTA|VK2-2MPBX(DN)",
+                "DW|DWC-MV950TIR", "DW|DWC-MB950TIR", "DW|DWC-MB721M4TIR"
+            ],
+            "ptzCapabilities": "NoPtzCapabilities"
+        },
+        {
+            "keys": [
+                "DW|DWC-MPTZ20X", "DW|DWC-MPTZ5X", "DW|DWC-MPZ20XFM",
+                "ACTI|KCM8111", "*|FW3471-PS-E",
+                "VISTA|VK2-ENCODER"
+            ],
+            "ptzTraits": "EightWayPtz"
+        },
+        {
+            "keys": [
+                "ACTI|KCM3311",
+                "DW|DWC-MB421TIR"
+            ],
+            "ptzCapabilities": "ContinuousZoomCapability"
+        },
+        {
+            "keys": [
+                "VISTA|*PTW"
+            ],
+            "ptzCapabilities": "ContinuousPanCapability|ContinuousTiltCapability",
+            "ptzTraits": "FourWayPtz",
+            "panFlipped": true
+        },
+        {
+            "keys": [
+                "VISTA|*"
+            ],
+            "forceArFromPrimaryStream": true
+        },
+        {
+            "keys": [
+                "VISTA|VK2-600PTZ",
+                "VISTA|VK2-720VZMI",
+                "VISTA|VK2-720VZMX",
+                "VISTA|VK2-ENCODER",
+                "VISTA|VK2-1080PTZ"
+            ],
+            "onvifPtzAbsoluteMoveBroken": true
+        },
+        {
+            "keys": [
+                "VISTA|VK2-ENCODER",
+                "VISTA|VK2-1080PTZ",
+                "*|DW-CP04"
+            ],
+            "onvifPtzPresetsEnabled": true
+        },
+        {
+            "keys": [
+                "AXIS|AXISM7016Group1", "AXIS|AXISM7016Group2", "AXIS|AXISM7016Group3", "AXIS|AXISM7016Group4"
+            ],
+            "axisMaxZoomSpeed": 70
+        },
+        {
+            "keys": [
+                "DW|DWC-MPTZ20X", 
+                "DW|DWC-MPZ20XFM|2.1.0.8", "DW|DWC-MPZ20XFM"
+            ],
+            "ptzMapper": {
+                "fromCamera": {
+                    "x": {
+                        "extrapolationMode": "PeriodicExtrapolation",
+                        "device":  [-1,   1],
+                        "logical": [ 0, 360]
+                    },
+                    "y": {
+                        "extrapolationMode": "ConstantExtrapolation",
+                        "device":  [  0,    1],
+                        "logical": [  0,  -90]
+                    },
+                    "z": {
+                        "extrapolationMode": "ConstantExtrapolation",
+                        "device":  [0.004167,   0.083333],
+                        "logical": [1.0,        20.0],
+                        "logicalMultiplier": 35.25,
+                        "space": "35MmEquiv"
+                    }
+                }
+            }
+        },
+        {
+            "keys": [
+                "DW|DWC-MPTZ20X|unknown_beta"
+            ],
+            "ptzMapper": {
+                "fromCamera": {
+                    "x": {
+                        "extrapolationMode": "PeriodicExtrapolation",
+                        "device":  [-1,   1],
+                        "logical": [ 0, 360]
+                    },
+                    "y": {
+                        "extrapolationMode": "ConstantExtrapolation",
+                        "device":  [  0,    1],
+                        "logical": [  0,  -90]
+                    },
+                    "z": {
+                        "extrapolationMode": "ConstantExtrapolation",
+                        "device":  [0.000, 0.001, 0.002, 0.003, 0.004, 0.005, 0.006, 0.007, 0.008, 0.009, 0.010, 0.012, 0.014, 0.016, 0.018, 0.025, 0.030, 0.035, 0.040, 0.045, 0.050, 0.060, 0.070, 0.080, 0.090, 0.100],
+                        "logical": [1.000, 1.227, 1.430, 1.680, 2.023, 2.258, 2.469, 2.719, 3.000, 3.234, 3.453, 3.953, 4.422, 4.883, 5.367, 7.034, 8.186, 9.362, 10.440, 11.543, 12.548, 14.484, 16.028, 17.278, 18.454, 19.631],
+                        "logicalMultiplier": 35.25,
+                        "space": "35MmEquiv"
+                    }
+                }
+            }
+        },
+        {
+            "keys": [
+                "DW|DWC-MPTZ5X|2.1.0.3", "DW|DWC-MPTZ5X"
+            ],
+            "ptzMapper": {
+                "fromCamera": {
+                    "x": {
+                        "extrapolationMode": "ConstantExtrapolation",
+                        "device":  [0,        1,  -1, -0.05555],
+                        "logical": [-180, -0.01,   0,      170]
+                    },
+                    "y": {
+                        "extrapolationMode": "ConstantExtrapolation",
+                        "device":  [  0,    1],
+                        "logical": [  0,  -90]
+                    },
+                    "z": {
+                        "extrapolationMode": "ConstantExtrapolation",
+                        "device":  [0.016666,   0.083333],
+                        "logical": [1.0,        5.0],
+                        "logicalMultiplier": 41.0,
+                        "space": "35MmEquiv"
+                    }
+                }
+            }
+        },
+        {
+            "keys": [
+                "*|VB-H41"
+            ],
+            "ptzMapper": {
+                "fromCamera": {
+                    "x": {
+                        "extrapolationMode": "ConstantExtrapolation",
+                        "device":  [  -1,   1],
+                        "logical": [-170, 170]
+                    },
+                    "y": {
+                        "extrapolationMode": "ConstantExtrapolation",
+                        "device":  [ -1, 0,  1],
+                        "logical": [-10, 0, 90]
+                    },
+                    "z": {
+                        "extrapolationMode": "ConstantExtrapolation",
+                        "comment": "D = 1 - 1/t, L = 32.0 * t",
+                        "device":  [0, 0.333333, 0.5, 0.6, 0.666667, 0.714286, 0.75, 0.777778, 0.8, 0.818182, 0.833333, 0.846154, 0.857143, 0.866667, 0.875, 0.882353, 0.888889, 0.894737, 0.9, 0.904762, 0.909091, 0.913043, 0.916667, 0.92, 0.923077, 0.925926, 0.928571, 0.931034, 0.933333, 0.935484, 0.9375, 0.939394, 0.941176, 0.942857, 0.944444, 0.945946, 0.947368, 0.948718, 0.95],
+                        "logical": [1,      1.5,   2, 2.5,        3,      3.5,    4,      4.5,   5,      5.5,        6,      6.5,        7,      7.5,     8,      8.5,        9,      9.5,  10,     10.5,       11,     11.5,       12, 12.5,       13,     13.5,       14,     14.5,       15,     15.5,     16,     16.5,       17,     17.5,       18,     18.5,       19,     19.5,   20],
+                        "logicalMultiplier": 32.0,
+                        "space": "35MmEquiv"
+                    }
+                }
+            }
+        },
+        {
+            "keys": [
+                "VIVOTEK|SD83X3"
+            ],
+            "ptzMapper": {
+                "fromCamera": {
+                    "x": {
+                        "extrapolationMode": "PeriodicExtrapolation",
+                        "device":  [ -1,    1],
+                        "logical": [180, -180]
+                    },
+                    "y": {
+                        "extrapolationMode": "ConstantExtrapolation",
+                        "device":  [ -1,   1],
+                        "logical": [  0, -90]
+                    },
+                    "z": {
+                        "extrapolationMode": "ConstantExtrapolation",
+                        "device":  [0, 0.05,  0.1, 0.15,  0.2, 0.25,  0.3, 0.35,  0.4, 0.45,  0.5, 0.55, 0.6, 0.65,  0.7, 0.75,  0.8,  0.85,   0.9,  0.95,  1],
+                        "logical": [1, 1.11, 1.22, 1.36, 1.48, 1.64, 1.81, 2.03, 2.29, 2.63, 3.05, 3.49, 4.18, 5.05, 6.27, 7.93, 10.24, 13.22, 17.02, 21.97, 31.55],
+                        "logicalMultiplier": 35.0,
+                        "space": "35MmEquiv"
+                    }
+                }
+            }
+        },
+        {
+            "keys": [
+                "VIVOTEK|SD8362"
+            ],
+            "ptzMapper": {
+                "fromCamera": {
+                    "x": {
+                        "extrapolationMode": "PeriodicExtrapolation",
+                        "device":  [ -1,    1],
+                        "logical": [180, -180]
+                    },
+                    "y": {
+                        "extrapolationMode": "ConstantExtrapolation",
+                        "device":  [ -1,   1],
+                        "logical": [  0, -90]
+                    },
+                    "z": {
+                        "extrapolationMode": "ConstantExtrapolation",
+                        "device":  [0, 0.05,  0.1, 0.15,  0.2, 0.25,  0.3, 0.35,  0.4, 0.45,  0.5, 0.55,  0.6, 0.65,  0.7, 0.75,  0.8, 0.85,   0.9,  0.95,    1],
+                        "logical": [1, 1.08, 1.16, 1.27, 1.39, 1.52, 1.68, 1.86, 2.08, 2.34, 2.65, 3.01, 3.48, 4.06, 4.76, 5.68, 6.86, 8.38, 10.82, 13.16, 18.0],
+                        "logicalMultiplier": 35.0,
+                        "space": "35MmEquiv"
+                    }
+                }
+            }
+        },
+        {
+            "keys": [
+                "*|SNC-RH124"
+            ],
+            "ptzMapper": {
+                "fromCamera": {
+                    "x": {
+                        "extrapolationMode": "PeriodicExtrapolation",
+                        "device":  [ -1,    1],
+                        "logical": [-180, 180]
+                    },
+                    "y": {
+                        "extrapolationMode": "ConstantExtrapolation",
+                        "device":  [1.3333333,  -1],
+                        "logical": [       15, -90]
+                    },
+                    "z": {
+                        "extrapolationMode": "ConstantExtrapolation",
+                        "device":  [0, 0.05,  0.1, 0.15,  0.2, 0.25, 0.35,  0.4, 0.45,  0.5, 0.52],
+                        "logical": [1, 1.15, 1.33, 1.57, 1.88, 2.28,  3.6, 4.66, 6.03, 7.64, 8.14],
+                        "logicalMultiplier": 38.5,
+                        "space": "35MmEquiv"
+                    }
+                },
+                "toCamera": {
+                    "y": {
+                        "extrapolationMode": "ConstantExtrapolation",
+                        "device":  [1,  -1],
+                        "logical": [0, -90]
+                    }
+                }
+            }
+        },
+        {
+            "keys": [
+                "ACTI|KCM8111"
+            ],
+            "ptzMapper": {
+                "fromCamera": {
+                    "x": {
+                        "extrapolationMode": "PeriodicExtrapolation",
+                        "device":  [-18000, 18000],
+                        "logical": [  -180,   180]
+                    },
+                    "y": {
+                        "extrapolationMode": "ConstantExtrapolation",
+                        "device":  [ 0, 9000],
+                        "logical": [90,    0]
+                    },
+                    "z": {
+                        "extrapolationMode": "ConstantExtrapolation",
+                        "device":  [30,     80,    256,    336,    512,    592,    768,    848,   1024,   1104,   1280,   1360,   1536,   1616,   1792,   1872,   2048,   2128,   2304,    2384,    2520],
+                        "logical": [ 1, 1.0319, 1.1540, 1.2209, 1.3808, 1.4651, 1.6802, 1.7936, 2.0959, 2.2587, 2.6660, 2.8696, 3.4621, 3.7953, 4.6840, 5.2209, 6.6650, 7.4982, 9.8495, 11.1825, 13.8485],
+                        "logicalMultiplier": 35.0,
+                        "space": "35MmEquiv"
+                    }
+                },
+                "toCamera": {
+                    "z": {
+                        "extrapolationMode": "ConstantExtrapolation",
+                        "device":  [0,     50,    100,    150,    200,    250,    300,    350,    400,    450,    500,    550,    600,    650,    700,    750,    800,    850,    900,     950,    1000],
+                        "logical": [1, 1.0319, 1.1540, 1.2209, 1.3808, 1.4651, 1.6802, 1.7936, 2.0959, 2.2587, 2.6660, 2.8696, 3.4621, 3.7953, 4.6840, 5.2209, 6.6650, 7.4982, 9.8495, 11.1825, 13.8485],
+                        "logicalMultiplier": 35.0,
+                        "space": "35MmEquiv"
+                    }
+                }
+            }
+        },
+        {
+            "keys": [
+                "VISTA|VK2-1080XVRDPTZ"
+            ],
+            "ptzMapper": {
+                "fromCamera": {
+                    "x": {
+                        "extrapolationMode": "PeriodicExtrapolation",
+                        "device":  [   1,  -1],
+                        "logical": [-180, 180]
+                    },
+                    "y": {
+                        "extrapolationMode": "ConstantExtrapolation",
+                        "_TODO": "Actual tilt range is [0, -180].",
+                        "device":  [0.9,   0],
+                        "logical": [0,   -90]
+                    },
+                    "z": {
+                        "extrapolationMode": "ConstantExtrapolation",
+                        "device":  [    -1,   -0.9,   -0.8,   -0.7,   -0.6,   -0.5,   -0.4,   -0.3,   -0.2,   -0.1,      0,    0.1,    0.2,    0.3,    0.4,    0.5,    0.6,    0.7,    0.8,    0.9,       1],
+                        "logical": [1.0000, 1.0748, 1.1636, 1.2617, 1.3738, 1.5000, 1.6449, 1.8178, 2.0187, 2.2477, 2.5234, 2.8458, 3.2383, 3.7150, 4.2850, 4.9766, 5.8411, 6.8645, 7.9626, 9.2925, 10.9050],
+                        "logicalMultiplier": 32.0,
+                        "space": "35MmEquiv"
+                    }
+                }
+            }
+        },
+        {
+            "keys": [
+                "VISTA|VK2-1080XPTZ"
+            ],
+            "ptzMapper": {
+                "fromCamera": {
+                    "x": {
+                        "extrapolationMode": "PeriodicExtrapolation",
+                        "device":  [   1,  -1],
+                        "logical": [-180, 180]
+                    },
+                    "y": {
+                        "extrapolationMode": "ConstantExtrapolation",
+                        "_TODO": "Actual tilt range is [0, -180].",
+                        "device":  [0.9,   0],
+                        "logical": [0,   -90]
+                    },
+                    "z": {
+                        "extrapolationMode": "ConstantExtrapolation",
+                        "device":  [    -1,   -0.9,   -0.8,   -0.7,   -0.6,   -0.5,   -0.4,   -0.3,   -0.2,   -0.1,      0,    0.1,    0.2,    0.3,    0.4,    0.5,    0.6,     0.7,     0.8,     0.9,       1],
+                        "logical": [1.0000, 1.0859, 1.1797, 1.2891, 1.4141, 1.5703, 1.7422, 1.9453, 2.2031, 2.5000, 2.8672, 3.3281, 3.9297, 4.7344, 5.7188, 7.0313, 8.7969, 12.1481, 14.8011, 19.6882, 29.3229],
+                        "logicalMultiplier": 30.0,
+                        "space": "35MmEquiv"
+                    }
+                }
+            }
+        }
+    ]
+}
+
+
+
+
+
+