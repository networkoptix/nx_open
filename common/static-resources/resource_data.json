--- conflicted
+++ resolved
@@ -462,9 +462,6 @@
                 "Samsung*|SPE-101",
                 "Samsung*|SPE-1600*",
                 "BOSCH|VIDEO JET multi 4000",
-<<<<<<< HEAD
-                "DW-CP16|Digital Watchdog*"
-=======
                 "DW-CP16|Digital Watchdog*",
                 "*|EXVA-HD-216",
                 "*|WH-D5216A",,
@@ -489,7 +486,6 @@
                 "Customer|9534E2",
                 "*|NVR201-08LP"
                 "UNIVIEW|NVR302-08E-P8"
->>>>>>> ba9baaea
             ],
             "analogEncoder": true
         },
