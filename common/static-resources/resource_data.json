{
    "__comment__": [
    "Get width from here:                                            ",
    "http://en.wikipedia.org/wiki/Image_sensor_format                ",
    "Note: 1/2.8 is 5.2mm x 3.9mm, D=6.5mm.                          ",
    "                                                                ",
    "Calculate width-based crop factor C = 36/W.                     ",
    "                                                                ",
    "Multiply focal lengths by width-based crop factor to get        ",
    "width-based equivalent focal length.                            ",
    "                                                                ",
    "Another important note.                                         ",
    "If the camera overshoots on movement, then it means that 35m    ",
    "fov in this file should be increased.                           ",
    "If it undershoots, then 35mm fov should be decreased.           "
    ],

    "version": "1.0",
    "data": [
        {
            "keys": [
                "N8Fx-OLAH4|IP-Camera"
            ],
            "obtainMacFromMulticast": "Always"
        },
        {
            "_comment1": "Autodiscovery response contains scopes like onvif://www.onvif.org/hardware/DWC-MTT4Wi36 and onvif://www.onvif.org/name/ONVIF",
            "_comment2": "thereby manufacture is detected as DWC-MTT4Wi36 and name - as ONVIF.",
            "keys": [
                "DWC-MBT4Wi*|ONVIF",
                "DWC-MTT4Wi*|ONVIF",
                "DWC-MVT4Wi*|ONVIF"
            ],
            "obtainMacFromMulticast": "Never"
        },
        {
            "keys": [
                "Hanwha|PRN-4011"
            ],
            "minimalFirmwareVersion":  "v1.08_171018"
        },
        {
            "keys": [
                "Hanwha|XRN-3010"
            ],
            "minimalFirmwareVersion":  "v1.06_171010"
        },
        {
            "keys": [
                "Hanwha|XRN-2011"
            ],
            "minimalFirmwareVersion":  "v1.06_171010"
        },
        {
            "keys": [
                "Hanwha|XRN-2010"
            ],
            "minimalFirmwareVersion":  "v1.06_171010"
        },
        {
            "keys": [
                "Hanwha|XRN-1610S"
            ],
            "minimalFirmwareVersion":  "v1.06_171010"
        },
        {
            "keys": [
                "Hanwha|XRN-1610"
            ],
            "minimalFirmwareVersion":  "v1.06_171010"
        },
        {
            "keys": [
                "Hanwha|XRN-810S"
            ],
            "minimalFirmwareVersion":  "v1.06_171010"
        },
        {
            "keys": [
                "Hanwha|XRN-410S"
            ],
            "minimalFirmwareVersion":  "v1.06_171010"
        },
        {
            "keys": [
                "Hanwha|QRN-810"
            ],
            "minimalFirmwareVersion":  "v1.06_171010"
        },
        {
            "keys": [
                "Hanwha|QRN-410"
            ],
            "minimalFirmwareVersion":  "v1.06_171010"
        },

        {
            "keys": [
                "Sony|SNC-VM772R"
            ],
            "forcedOnvifParams":
            {
                "videoEncoders": [
                    "video_encoder_config1,video_encoder_config3"
                ]
            },

            "preStreamConfigureRequests": [
                {
                    "templateString": "/command/camera.cgi?ImageCodec2=off",
                    "method": "GET",
                    "isAllowedToFail": true,
                    "body":""
                },
                {
                    "templateString": "/command/camera.cgi?ImageCodec3=h264",
                    "method": "GET",
                    "isAllowedToFail": false,
                    "body": ""
                }
            ],
            "highStreamAvailableBitrates": ["16000"],
            "lowStreamAvailableBitrates": ["2000"]
        },
        {
            "keys": [
                "Sony|SNC-CX600*",
                "Sony|SNC-VM600*",
                "Sony|SNC-VM630",
                "Sony|SNC-VM641",
                "Sony|SNC-VB632D",
                "Sony|SNC-VB642D",
                "Sony|SNC-EB642R",
                "Sony|SNC-EM642R",
                "Sony|SNC-VM642R",
                "Sony|SNC-WR632R",
                "Sony|SNC-WR602C",
                "Sony|SNC-WR630",
                "Sony|SNC-EM641"
            ],

            "2WayAudio":
            {
                "codec": "MULAW",
                "bitrateKbps": 64,
                "sampleRate": 8,
                "urlPath": "/audio-out/g711_64.cgi",
                "contentType": "",
                "useBasicAuth": true
            }
        },
        {
            "keys": [
                "Dlink|DCS-7010L"
            ],
            "highStreamBitrateBounds": {
                "min": 4096,
                "max": 16384
            },
            "lowStreamBitrateBounds": {
                "min": 4096,
                "max": 16384
            }
        },
        {
            "keys": [
                "Dlink|DCS-6010L"
            ],
            "highStreamBitrateBounds": {
                "min": 0,
                "max": 2048
            },
            "lowStreamBitrateBounds": {
                "min": 0,
                "max": 2048
            }
        },
        {
            "keys": [
                "ActiveCam|*"
            ],
            "forceONVIF": true
        },
        {
            "keys": [
                "DW|*","ISD|*"
            ],
            "possibleDefaultCredentials": [
                {
                    "user": "admin",
                    "password": "admin"
                }
            ]
        },
        {
            "keys": [
                "Advantech|ADAM-6050"
            ],
            "adamStartInputCoil": 0,
            "adamInputCount": 12,
            "adamStartOutputCoil": 16,
            "adamOutputCount": 6
        },
        {
            "keys": [
                "Advantech|ADAM-6051"
            ],
            "adamStartInputCoil": 0,
            "adamInputCount": 14,
            "adamStartOutputCoil": 16,
            "adamOutputCount": 2
        },
        {
            "keys": [
                "Advantech|ADAM-6052"
            ],
            "adamStartInputCoil": 0,
            "adamInputCount": 8,
            "adamStartOutputCoil": 16,
            "adamOutputCount": 8
        },
        {
            "keys": [
                "Advantech|ADAM-6060","Advantech|ADAM-6066"
            ],
            "adamStartInputCoil": 0,
            "adamInputCount": 6,
            "adamStartOutputCoil": 16,
            "adamOutputCount": 6
        },
        {
            "keys": ["FLIR|FC*"],
            "ioSettings": [
                {
                    "id": "$DI:0",
                    "inputName": "Digital Input 1",
                    "portType": "Input",
                    "supportedPortTypes": "Input"
                },
                {
                    "id": "$DO:0",
                    "outputName": "Digital Output 0",
                    "portType": "Output",
                    "supportedPortTypes": "Output"
                }
            ]
        },
        {
            "keys": [
                "FLIR|AX8"
            ],
            "alarmsCount" : 5,
            "ioSettings": [
                {
                    "id": "1",
                    "inputName": "FLIR-INPUT-1",
                    "portType": "Input",
                    "supportedPortTypes":"Input"
                },
                {
                    "id": "101",
                    "outputName": "FLIR-OUTPUT-1",
                    "portType": "Output",
                    "supportedPortTypes": "Output"
                },
                {
                    "id": "alarm_spot_1",
                    "inputName": "Spot1",
                    "portType": "Input",
                    "supportedPortTypes": "Input"
                },
                {
                    "id": "alarm_mbox_1",
                    "inputName": "Box1",
                    "portType": "Input",
                    "supportedPortTypes": "Input"
                },
                {
                    "id": "alarm_mbox_2",
                    "inputName": "Box2",
                    "portType": "Input",
                    "supportedPortTypes": "Input"
                },
                {
                    "id": "alarm_mbox_3",
                    "inputName": "Box3",
                    "portType": "Input",
                    "supportedPortTypes": "Input"
                },
                {
                    "id": "alarm_mbox_4",
                    "inputName": "Box4",
                    "portType": "Input",
                    "supportedPortTypes": "Input"
                },
                {
                    "id": "alarm_mbox_5",
                    "inputName": "Box5",
                    "portType": "Input",
                    "supportedPortTypes": "Input"
                },
                {
                    "id": "alarm_mbox_6",
                    "inputName": "Box6",
                    "portType": "Input",
                    "supportedPortTypes": "Input"
                }
            ]
        },
        {
            "keys": [
                "FLIR|A310"
            ],
            "ioSettings": [
                {
                    "id": "1",
                    "inputName": "FLIR-INPUT-1",
                    "portType": "Input",
                    "supportedPortTypes": "Input"
                },
                {
                    "id": "2",
                    "inputName": "FLIR-INPUT-2",
                    "portType": "Input",
                    "supportedPortTypes": "Input"
                },
                {
                    "id": "101",
                    "outputName": "FLIR-OUTPUT-1",
                    "portType": "Output",
                    "supportedPortTypes": "Output"
                },
                {
                    "id": "102",
                    "outputName": "FLIR-OUTPUT-2",
                    "portType": "Output",
                    "supportedPortTypes": "Output"
                }
            ]
        },
        {
            "keys":[
                "FLIR Systems|FC-*", "FLIR|FC-*"
            ],
            "forceSingleStream": true,
            "ignoreONVIF": true
        },
        {
            "_comment": "Onvif probe matches for Flir FC-Series cameras has such manufacturers",
            "keys":[
                "FC-Series-R|*", "FC-Series-S|*"
            ],
            "ignoreONVIF": true
        },
        {
            "keys":[
                "Axis|P7216*"
            ],
            "ignoreONVIF": true
        },
        {
            "keys":[
                "Axis|Axis F44 Dual Audio*"
            ],
            "ignoreONVIF": true
        },
        {
            "keys": [
                "Network Optix|Nx-Cube",
                "Network Optix|E12A"
            ],
            "nxDeviceModel": "Nx-Cube-0512A",
            "nxDeviceName": "Nx-Cube"
        },
        {
            "keys": [
                "Network Optix|Nx-Dome",
                "Network Optix|E924"
            ],
            "nxDeviceModel": "Nx-Dome-05924",
            "nxDeviceName": "Nx-Dome"
        },
        {
            "keys": [
                "Network Optix|Nx-Fisheye",
                "Network Optix|E925"
            ],
            "nxDeviceModel": "Nx-Fisheye-05925",
            "nxDeviceName": "Nx-Fisheye"
        },
        {
            "keys": [
                "Network Optix|Nx-Cube-0512A"
            ],
            "advancedParametersTemplate": "nx-cube.xml"
        },
        {
            "keys": [
                "Network Optix|Nx-Dome-05924"
            ],
            "advancedParametersTemplate": "nx-dome.xml"
        },
        {
            "keys": [
               "Network Optix|Nx-Fisheye-05925"
            ],
            "advancedParametersTemplate": "nx-fisheye.xml"
        },
        {
            "keys": [
                "ACTI|E12A"
            ],
            "nxDeviceName": "Nx-Cube",
            "nxDeviceModel": "Nx-Cube-0512A"
        },
        {
            "keys": [
                "ACTI|E924"
            ],
            "nxDeviceName": "Nx-Dome",
            "nxDeviceModel": "Nx-Dome-05924"
        },
        {
            "keys": [
                "Axis|1031W"
            ],
            "advancedParametersOverload":
            {
                "root.Audio.A0.InputGain":
                {
                    "range":"Mute,Auto,-12,-9,-6,-3,-1.5,0,1.5,3,6,9,12,15,18,21,24,27,30,34",
                    "internalRange":"mute,auto,-12,-9,-6,-3,-1.5,0,1.5,3,6,9,12,15,18,21,24,27,30,34"
                }
            }
        },
        {
            "keys": [
                "ACTI|E925"
            ],
            "nxDeviceName": "Nx-Fisheye",
            "nxDeviceModel": "Nx-Fisheye-05925"
        },
        {
            "keys": [
                "ACTI|ACM3411", "ACTI|ACM3401"
            ],
            "desiredTransport":"UDP"
        },
        {
            "keys": [
                "VISTA|*",
                "DW|*"
            ],
            "trustMaxFPS": true
        },

        {
            "keys": [
                "DW|*"
            ],
            "bitratePerGOP": true,
            "possibleDefaultCredentials": [
                {
                    "user": "admin",
                    "password": "admin"
                },
                {
                    "user": "root",
                    "password": "admin"
                }
            ]
        },
        {
            "keys": [
                "Hikvision|*"
            ],
            "possibleDefaultCredentials": [
                {
                    "user": "admin",
                    "password": "12345"
                }
            ],
            "unauthorizedTimeoutSec": 185
        },
        {
            "keys": [
                "Axis|*"
            ],
            "possibleDefaultCredentials": [
                {
                    "user": "root",
                    "password": "root"
                },
                {
                    "user": "root",
                    "password": "pass"
                }
            ]
        },
        {
            "keys": [
                "VISTA|VK2-ENCODER",
                "*|DW-CP04", "*|DW-CP16",
                "Avigilon|ENC-*",
                "ACTI|V32", "ACTi Corporation|V32",
                "ACTI|V23", "ACTi Corporation|V23",
                "BOSCH|VIP-X1600-XFM4",
                "Axis|AXISM7014*",
                "Axis|AXISM7016*",
                "Axis|AXISQ7404*",
                "Axis|M7014*",
                "Axis|M7016*",
                "Axis|Q7404*",
                "Axis|AXISP7214*",
                "Axis|AXISM70114*",
                "Axis|AXISP7016*",
                "Axis|P7214*",
                "Axis|M70114*",
                "Axis|P7016*",
                "UNIVIEW|DVS4116",
                "Axis|P7216*",
                "Axis|AXISP7216*",
                "VS8801|*",
                "*|VS8801",
                "VS8401|*",
                "*|VS8401",
                "DW|DW-CPUHDE04",
                "DW|DW-CPUHDE08",
                "DW|DW-CPUHDE16",
                "DW|DW-CPUHD4",
                "DW|DW-CPUHD8",
                "DW|DW-CPUHD16",
                "DW|VMAX A1",
                "Pravis Systems Co., Ltd.|VMAX A1",
                "ACTI|TCD2100",
                "Axis|AXISM7011*",
                "Axis|AXISM7001*",
                "Axis|AXISM7010*",
                "Axis|AXISP7210*",
                "Axis|AXISQ7401*",
                "Axis|AXISQ7404*",
                "Axis|AXISQ7406*",
                "Axis|AXISQ7411*",
                "BOSCH|VIP X16 XF E",
                "BOSCH|VIP-X1600-XFM4",
                "BOSCH|VIP_X16_XF_E",
                "BOSCH|VJT-X40XF-E",
                "CAP|NVN4100",
                "DS-6701HWI|Embedded Net DVS",
                "DS-6716HQHI-SATA|Embedded_Net_DVR",
                "Hangzhou Hikvision Digital Technology Co., Ltd|DS-6716HQHI-SATA",
                "GrandStream|GXV3504",
                "Hikvision|DS-6701*",
                "Hikvision|DS-6704*",
                "Hikvision|DS-6716*",
                "Honeywell|HVE4",
                "Pelco|NET5504",
                "Pelco|NET5508",
                "Pelco|NET5516",
                "Samsung*|SPE-100",
                "Samsung*|SPE-101",
                "Samsung*|SPE-1600*",
                "BOSCH|VIDEO JET multi 4000",
                "DW-CP16|Digital Watchdog*",
                "*|EXVA-HD-216",
                "*|WH-D5216A",
                "Dahua|DHI-HCVR*",
                "Dahua|DHI-XVR*",
                "Dahua|X21A2E",
                "DW|DW-VF4",
                "DW|DW-VF8",
                "DW|DW-VF16",
                "DW|N8Fx-OLAH4",
                "Geovision|GV-VS2400",
                "*|HE-DV5216W",
                "NVX-6206|HITRON_NVX-6206",
                "*|EZHD-TVL16",
                "*|HAVR-08LT",
                "*|NSC-265S-BTZ",
                "*|NV872AME-IR",
                "Network Digital Video|AS-IPHMC3",
                "Network Digital Video|HDIPC-2S38",
                "*|NTH-IPPTZ30XIR",
                "Pravis*|HDR-1600",
                "Customer|9534E2",
                "*|NVR201-08LP",
                "UNIVIEW|NVR302-08E-P8",
                "Samsung Techwin|SPE-400*",
                "VIVOTEK|VS8102",
                "TCS-300|TCAM",
                "UNIVEW|NVR302-16S-P16*",
                "Sony|SNT-EX104",
                "Sony|SNT-EX154",
                "Sony|SNT-EP154",
                "Dahua|DHI-HCVR7108H*",
                "Siqura|EVE FOUR",
                "Hikvision|DS-6708*",
                "HIKVISION|DS-6708*"
            ],
            "analogEncoder": true
        },
        {
            "keys": ["UNIVIEW|DVS4116"],
            "enableAdditionalManufacturerNormalization": true
        },

        {
            "keys": [
                "*|DW-CP04", "*|DW-CP16"
            ],
            "isRebrendedActiCamera": true
        },

        {
            "keys": [
                "ISD|*"
            ],
            "showUrl": true,
            "urlLocalePath": "priv/cam.html"
        },
        {
            "keys": [
                "ISD_EDGE|*"
            ],
            "showUrl": true,
            "urlLocalePath": "priv/cam.html",
            "MaxFPS": 30.0
        },
        {
            "keys": [
                "ISD|XPM-FL72-48MP",
                "DW|XPM-FL72-48MP",
                "DW|DWC-PZV2M72T",
                "DigitalWatchdog|DWC-PZV2M72T"
            ],
            "isdDwCam": true,
            "showUrl": true,
            "urlLocalePath": "priv/cam.html"
        },

        {
            "keys": [
                "DW|DWCA-C128-64",
                "DW|DWCA-C12C-64",
                "DW|DWCA-VF25W28-64",
                "DW|DWCA-VF25WIR4-64",
                "DW|DWCA-VF25WIR8-64",
                "DW|DWC-PZV2M72T"
            ],
            "isdDwCam": true
        },

        {
            "keys": [
                "vista|*"
            ],
            "showUrl": true,
            "urlLocalePath": "basic/basic.php",
            "renewOnvifPullPointSubscriptionRequired": false
        },
        {
            "keys": [
                "VIVOTEK|*"
            ],
            "onvifPtzStopBroken": true
        },
        {
            "keys": [
                "ArecontVision|??05", "ArecontVision|?155"
            ],
            "isRTSPSupported": false
        },
        {
            "keys": ["ArecontVision|20185DN"],
            "forceRtspSupport": true
        },
        {
            "keys": ["ArecontVision|*"],
            "forceRtcpReports": true
        },
        {
            "keys": [
                "HANWHA|SNP*"
            ],
            "ptzCapabilitiesToAdd": "ContinuousPanCapability|ContinuousTiltCapability|ContinuousZoomCapability"
        },
        {
            "keys": [
                "VIVOTEK|DM368", "VIVOTEK|FD8161", "VIVOTEK|FD8362E", "VIVOTEK|FD8361", "VIVOTEK|FD8136",
                "VIVOTEK|FD8162", "VIVOTEK|FD8372", "VIVOTEK|FD8135H", "VIVOTEK|IP8151", "VIVOTEK|IP8335H",
                "VIVOTEK|IP8362", "VIVOTEK|MD8562", "VIVOTEK|IP8371E", "VIVOTEK|FD8363",
                "ACTI|KCM5211", "ACTI|TCM3511",
                "AXIS|AXISP3344", "AXIS|AXISP1344",
                "*|IPC-HDB3200C", "*|N53F-F",
                "*|LR01", "*|IPCAM_M1", "*|RL01",
                "VISTA|*VRD", "VISTA|VK2-2MPBX(DN)",
                "ZXDZHZ|vimicro","DW|DWC-MF21M4TIR","ACTI|TCM4201","Sony|SNC-CH120","Sony|SNC-CH280",
                "Sony|SNC-DH210","Sony|SNC-DH120T","VITEK|VT-20VN-M","Etrovision Technology|EV8180U-XL","VIVOTEK|FE8174V",
                "AVTECH|AVM542B",
                "DW|DWC-MPA20M","Win4NET Co., Ltd.|Clebo-MD20","DW|DWC-MC421D","Win4NET Co., Ltd.|Clebo-BX20",
                "DW|DWC-MB721M4TIR","Win4NET Co., Ltd.|Clebo-MB721M4TIR",
                "DW|DWC-MB721M8TIR","Win4NET Co., Ltd.|Clebo-MB721M8TIR",
                "DW|DWC-MF21M4TIR","Win4NET Co., Ltd.|Clebo-MF21M4TIR",
                "DW|DWC-MF21M8TIR","Win4NET Co., Ltd.|Clebo-MF21M8TIR",
                "DW|DWC-MF21M4FM","Win4NET Co., Ltd.|Clebo-MF21M4FM",
                "DW|DWC-MF21M8FM","Win4NET Co., Ltd.|Clebo-MF21M8FM",
                "DW|DWC-MB950TIR", "DW|DWC-MV950TIR", "DW|DWC-BVI2IR"
            ],
            "ptzCapabilities": "NoPtzCapabilities"
        },
        {
            "keys": [
                "DW|DWC-MPTZ20X", "DW|DWC-MPTZ5X", "DW|DWC-MPZ20XFM",
                "ACTI|KCM8111", "*|FW3471-PS-E",
                "*|FW3471-PS-E",
                "VISTA|VK2-ENCODER",
                "*|DW-CP04", "*|DW-CP16",
                "ACTI|I96","ACTI|I98",
                "UNIVIEW|IPC6242SR-X22",
                "Milesight*|MS-C2961-EB",
                "Dahua|DH-SD22404T-GN"
            ],
            "ptzTraits": "EightWayPtz"
        },
        {
            "keys": [
                "ACTI|V32",
                "ACTi Corporation|V32",
                "ACTI|V23",
                "ACTi Corporation|V23"
            ],
            "forceONVIF": true
        },
        {
            "keys": [
                "ACTI|KCM3311","ACTI|KCM7211","ACTI|KCM5611","ACTI|KCM5311","Sony|SNC-EM600","Sony|SNC-CX600","Sony|SNC-DH120T",
                "Sony|SNC-XM636",
            "DW|DWC-MB421TIR","Win4NET Co., Ltd.|Clebo-BL20","DW|DWC-MD421D"
            ],
            "ptzCapabilities": "ContinuousZoomCapability"
        },
        {
            "keys": [
                "VISTA|VK2-1080XVRDIR3V9F",
                "VISTA|VK2-1080VFD3V9F",
                "VISTA|VK2-1080BIR3V9F",
                "VISTA|VK2-720VZMI",
                "VISTA|VK2-720VZMX",
                "VISTA|VK2-1080VRDIR3V9F",
                "VISTA|VK2-1080XVFD3V9F",
                "VISTA|VK2-3MPBIR3V9F",
                "VISTA|VK2-3MPVRDIR3V9F",
                "VISTA|VK2-3MPBIR28V12re",
                "VISTA|VK2-3MPVRDIR28V12re"
            ],
            "ptzCapabilities": "ContinuousZoomCapability|ContinuousFocusCapability|AuxilaryPtzCapability"
        },
        {
            "keys": [
                "VISTA|*PTW",
                "DW|DWC-MPT","Win4NET Co., Ltd.|Clebo-MPT",
                "DW|DWC-MPTFM","Win4NET Co., Ltd.|Clebo-MPTFM"
            ],
            "ptzCapabilities": "ContinuousPanCapability|ContinuousTiltCapability",
            "ptzTraits": "FourWayPtz"
        },
        {
            "keys": [
                "General|IP Camera",
                "H264|N51820L",
                "TRUEN Co., Ltd.|TN-P4230CSLXIR",
                "TRUEN Co. Ltd.|*",
                "Vista|VK2-3MPEFEDre",
                "eneo|IEP-63M2812M0A"
            ],
            "ptzTraits": "FourWayPtz"
        },
        {
            "keys": [
                "VISTA|VK2-ENCODER",
                "VISTA|VK2-1080PTZ",
                "VISTA|VK2-600PTZ",
                "*|DW-CP04",
                "Cellinx|STH795",
                "Honeywell Security Group|HISD-2201WE", "MESSOA|SPD970",
                "H264|N51820L",
                "onvif|v047-1",
                "iPIXA|*",
                "Rhodium|RBU-PZ-4461-EB"
            ],
            "onvifPtzPresetsEnabled": true
        },
        {
            "keys": [
                "VISTA|*"
            ],
            "forceArFromPrimaryStream": true
        },
        {
            "keys": [
                "ACTi|V32", "ACTi|V23"
            ],
            "defaultAR": "16x9",
            "ptzTraits": "EightWayPtz"
        },
        {
            "keys": [
                "VISTA|VK2-600PTZ",
                "VISTA|VK2-1080PTZ",
                "VISTA|VK2-ENCODER",
        "Pelco|D5220",
                "Pelco|PelcoD5220"
            ],
            "ptzCapabilities": "ContinuousPanCapability|ContinuousTiltCapability|ContinuousZoomCapability|ContinuousFocusCapability|AuxilaryPtzCapability|PresetsPtzCapability"
        },
        {
            "keys": [
                "VISTA|VK2-1080VRD",
                "VISTA|VK2-1080VRD3V9"
            ],
            "ptzCapabilities": ""
        },
    {
            "keys": [
                "DW|DWC-MD421D","Win4NET Co., Ltd.|Clebo-FD20"
            ],
            "ptzCapabilities": "ContinuousZoomCapability|ContinuousFocusCapability"
        },
    {
            "keys": [
                "DW|DWC-PV2M4TIR","DW|DWC-PB2M4TIR", "DWC|DWC-PV2M4T", "DW|DWC-PV2M4T"
            ],
        "dw-http-ptz": true
        },
        {
            "keys": [
                "AXIS|AXISM7016Group1", "AXIS|AXISM7016Group2", "AXIS|AXISM7016Group3", "AXIS|AXISM7016Group4"
            ],
            "axisMaxZoomSpeed": 70
        },
        {
            "keys": [
                "Honeywell|HVE4", "Hikvision|DS-6704HFI"
            ],
            "forcedOnvifParams":
            {
                "videoEncoders":
                [
                    "VideoEncoderConfigurationA01,VideoEncoderConfigurationA05",
                    "VideoEncoderConfigurationA02,VideoEncoderConfigurationA06",
                    "VideoEncoderConfigurationA03,VideoEncoderConfigurationA07",
                    "VideoEncoderConfigurationA04,VideoEncoderConfigurationA08"
                ]
            }
        },
        {
            "keys": [
                "Hikvision|DS-6708*", "HIKVISION|DS-6708*"
            ],
            "forcedOnvifParams":
            {
                "videoEncoders":
                [
                    "VideoEncoderConfigurationA01,VideoEncoderConfigurationA09",
                    "VideoEncoderConfigurationA02,VideoEncoderConfigurationA10",
                    "VideoEncoderConfigurationA03,VideoEncoderConfigurationA11",
                    "VideoEncoderConfigurationA04,VideoEncoderConfigurationA12",
                    "VideoEncoderConfigurationA05,VideoEncoderConfigurationA13",
                    "VideoEncoderConfigurationA06,VideoEncoderConfigurationA14",
                    "VideoEncoderConfigurationA07,VideoEncoderConfigurationA15",
                    "VideoEncoderConfigurationA08,VideoEncoderConfigurationA16"
                ]
            }
        },
        {
            "keys": [
                "Hikvision|DS-2CD6362F-I*|V5.0.*", "Hikvision|DS-2CD6362F-I*|V5.3.*", "Hikvision|DS-2CD6362F-I*|V5.1.*", "Hikvision|DS-2CD6362F-I*|V5.2.*", "Hikvision|HNCA12-FEA"
            ],
            "forcedOnvifParams":
            {
                "videoEncoders":
                [
                    "VideoEncoderToken_101,VideoEncoderToken_102",
                    "VideoEncoderToken_201",
                    "VideoEncoderToken_301",
                    "VideoEncoderToken_401"
                ]
            },
            "fpsBounds": {
                "max": 15,
                "min": 1
            }
        },
        {
            "keys": [
                "Hikvision|DS-6716HWI", "Hikvision|DS-6716HFI", "Hikvision|DS-6716*"
            ],
            "forcedOnvifParams":
            {
                "videoEncoders":
                [
                    "VideoEncoderConfigurationA01,VideoEncoderConfigurationA17",
                    "VideoEncoderConfigurationA02,VideoEncoderConfigurationA18",
                    "VideoEncoderConfigurationA03,VideoEncoderConfigurationA19",
                    "VideoEncoderConfigurationA04,VideoEncoderConfigurationA20",
                    "VideoEncoderConfigurationA05,VideoEncoderConfigurationA21",
                    "VideoEncoderConfigurationA06,VideoEncoderConfigurationA22",
                    "VideoEncoderConfigurationA07,VideoEncoderConfigurationA23",
                    "VideoEncoderConfigurationA08,VideoEncoderConfigurationA24",
                    "VideoEncoderConfigurationA09,VideoEncoderConfigurationA25",
                    "VideoEncoderConfigurationA10,VideoEncoderConfigurationA26",
                    "VideoEncoderConfigurationA11,VideoEncoderConfigurationA27",
                    "VideoEncoderConfigurationA12,VideoEncoderConfigurationA28",
                    "VideoEncoderConfigurationA13,VideoEncoderConfigurationA29",
                    "VideoEncoderConfigurationA14,VideoEncoderConfigurationA30",
                    "VideoEncoderConfigurationA15,VideoEncoderConfigurationA31",
                    "VideoEncoderConfigurationA16,VideoEncoderConfigurationA32"
                ]
            }
        },
        {
            "keys": [
                "HIKVISION|DS-2CD2132F-IWS",
                "HIKVISION|DS-2CD2655FWD-IZS",
                "HIKVISION|DS-2CD2742FWD-IS",
                "HIKVISION|DS-2CD2942F-IS",
                "HIKVISION|DS-2CD4A26FWD-IZS",
                "HIKVISION|DS-2CD63C2F-IS",
                "HIKVISION|DS-2DE4A220IW-DE",
                "Hikvision|DS-2CD2132F-IWS",
                "Hikvision|DS-2CD2655FWD-IZS",
                "Hikvision|DS-2CD2742FWD-IS",
                "Hikvision|DS-2CD2942F-IS",
                "Hikvision|DS-2CD4A26FWD-IZS",
                "Hikvision|DS-2CD63C2F-IS",
                "Hikvision|DS-2DE4A220IW-DE",
                "HIKVISION|DS-2CD4032FWD*",
<<<<<<< HEAD
                "HIKVISION|DS-2CD2142FWD*",
                "hikvision|DS-2CD2142FWD*"
=======
                "Hikvision|DS-6716*", "HIKVISION|DS-6716*",
                "Hikvision|DS-6708*", "HIKVISION|DS-6708*"
>>>>>>> ce754e28
            ],
            "parseOnvifNotificationsWithHttpReader": true
        },
        {
            "keys": [
                "HIKVISION|DS-2CD2132F-IWS",
                "HIKVISION|DS-2CD2655FWD-IZS",
                "HIKVISION|DS-2CD2742FWD-IS",
                "HIKVISION|DS-2CD2942F-IS",
                "HIKVISION|DS-2CD4A26FWD-IZS",
                "HIKVISION|DS-2DE4A220IW-DE",
                "Hikvision|DS-2CD2132F-IWS",
                "Hikvision|DS-2CD2655FWD-IZS",
                "Hikvision|DS-2CD2742FWD-IS",
                "Hikvision|DS-2CD2942F-IS",
                "Hikvision|DS-2CD4A26FWD-IZS",
                "Hikvision|DS-2DE4A220IW-DE",
                "Hikvision|DS-2CD2522FWD*",
                "HIKVISION|DS-2CD2522FWD*",
                "HIKVISION|DS-2CD4032FWD*",
                "HIKVISION|DS-2CD2142FWD-IWS",
                "ONVIF|H47",
                "ONVIF|IP-2CD4B26FWD-IZS",
                "*|NC304-WDA",
                "HIKVISION|DS-2CD2142FWD*",
                "hikvision|DS-2CD2142FWD*"
            ],
            "relayOutputInversed": true,
            "portNamePrefixToIgnore": "AlarmOut"
        },
    {
            "keys": [
            	"DW|DWC-PF5M1TIR",
            	"DW|DWC-MB45DiA",
            	"DW|DWC-MV85DiA",
            	"DW|DWC-PB6M4T"
            ],
      "fixWrongInputPortNumber": true
    },
        {
            "keys": [
                "DW|DWC-PF5M1TIR",
                "DW|DWC-MB45DiA",
                "DW|DWC-MV85DiA",
                "DW|DWC-PB6M4T"
            ],
            "fixWrongInputPortNumber": true
        },
        {
            "keys": [
                "DW|DWC-MPTZ20X",
                "DW|DWC-MPZ20XFM|2.1.0.8", "DW|DWC-MPZ20XFM"
            ],
            "ptzMapper": {
                "fromCamera": {
                    "x": {
                        "extrapolationMode": "PeriodicExtrapolation",
                        "device":  [-1,   1],
                        "logical": [ 0, 360]
                    },
                    "y": {
                        "extrapolationMode": "ConstantExtrapolation",
                        "device":  [  0,    1],
                        "logical": [  0,  -90]
                    },
                    "z": {
                        "extrapolationMode": "ConstantExtrapolation",
                        "device":  [0.004167,   0.083333],
                        "logical": [1.0,        20.0],
                        "logicalMultiplier": 35.25,
                        "space": "35MmEquiv"
                    }
                }
            }
        },
        {
            "keys": [
                "DW|DWC-MPTZ20X|unknown_beta",
                "Win4NET Co., Ltd.|Clebo-PD20",
                "Win4NET Co., Ltd.|Clebo-PM20SV2",
                "Win4NET Co., Ltd.|Clebo-BD",
                "DW|DWC-MPTZ20XFM",
                "Win4NET Co., Ltd.|Clebo-MPTZ20XFM"
            ],
            "ptzMapper": {
                "fromCamera": {
                    "x": {
                        "extrapolationMode": "PeriodicExtrapolation",
                        "device":  [-1,   1],
                        "logical": [ 0, 360]
                    },
                    "y": {
                        "extrapolationMode": "ConstantExtrapolation",
                        "device":  [  0,    1],
                        "logical": [  0,  -90]
                    },
                    "z": {
                        "extrapolationMode": "ConstantExtrapolation",
                        "device":  [0.000, 0.001, 0.002, 0.003, 0.004, 0.005, 0.006, 0.007, 0.008, 0.009, 0.010, 0.012, 0.014, 0.016, 0.018, 0.025, 0.030, 0.035, 0.040, 0.045, 0.050, 0.060, 0.070, 0.080, 0.090, 0.100],
                        "logical": [1.000, 1.227, 1.430, 1.680, 2.023, 2.258, 2.469, 2.719, 3.000, 3.234, 3.453, 3.953, 4.422, 4.883, 5.367, 7.034, 8.186, 9.362, 10.440, 11.543, 12.548, 14.484, 16.028, 17.278, 18.454, 19.631],
                        "logicalMultiplier": 35.25,
                        "space": "35MmEquiv"
                    }
                }
            }
        },
        {
            "keys": [
                "DW|DWC-MPTZ5X|2.1.0.3", "DW|DWC-MPTZ5X" ,
                "Win4NET Co., Ltd.|Clebo-MPTZ5X",
                "DW|DWC-MPTZ5XFM","Win4NET Co., Ltd.|Clebo-MPTZ5XFM"
            ],
            "ptzMapper": {
                "fromCamera": {
                    "x": {
                        "extrapolationMode": "ConstantExtrapolation",
                        "device":  [0,        1,  -1, -0.05555],
                        "logical": [-180, -0.01,   0,      170]
                    },
                    "y": {
                        "extrapolationMode": "ConstantExtrapolation",
                        "device":  [  0,    1],
                        "logical": [  0,  -90]
                    },
                    "z": {
                        "extrapolationMode": "ConstantExtrapolation",
                        "device":  [0.016666,   0.083333],
                        "logical": [1.0,        5.0],
                        "logicalMultiplier": 41.0,
                        "space": "35MmEquiv"
                    }
                }
            }
        },
        {
            "keys": [
                "*|VB-H41"
            ],
            "ptzMapper": {
                "fromCamera": {
                    "x": {
                        "extrapolationMode": "ConstantExtrapolation",
                        "device":  [  -1,   1],
                        "logical": [-170, 170]
                    },
                    "y": {
                        "extrapolationMode": "ConstantExtrapolation",
                        "device":  [ -1, 0,  1],
                        "logical": [-10, 0, 90]
                    },
                    "z": {
                        "extrapolationMode": "ConstantExtrapolation",
                        "comment": "D = 1 - 1/t, L = 32.0 * t",
                        "device":  [0, 0.333333, 0.5, 0.6, 0.666667, 0.714286, 0.75, 0.777778, 0.8, 0.818182, 0.833333, 0.846154, 0.857143, 0.866667, 0.875, 0.882353, 0.888889, 0.894737, 0.9, 0.904762, 0.909091, 0.913043, 0.916667, 0.92, 0.923077, 0.925926, 0.928571, 0.931034, 0.933333, 0.935484, 0.9375, 0.939394, 0.941176, 0.942857, 0.944444, 0.945946, 0.947368, 0.948718, 0.95],
                        "logical": [1,      1.5,   2, 2.5,        3,      3.5,    4,      4.5,   5,      5.5,        6,      6.5,        7,      7.5,     8,      8.5,        9,      9.5,  10,     10.5,       11,     11.5,       12, 12.5,       13,     13.5,       14,     14.5,       15,     15.5,     16,     16.5,       17,     17.5,       18,     18.5,       19,     19.5,   20],
                        "logicalMultiplier": 32.0,
                        "space": "35MmEquiv"
                    }
                }
            }
        },
        {
            "keys": [
                "VIVOTEK|SD83X3"
            ],
            "ptzMapper": {
                "fromCamera": {
                    "x": {
                        "extrapolationMode": "PeriodicExtrapolation",
                        "device":  [ -1,    1],
                        "logical": [180, -180]
                    },
                    "y": {
                        "extrapolationMode": "ConstantExtrapolation",
                        "device":  [ -1,   1],
                        "logical": [  0, -90]
                    },
                    "z": {
                        "extrapolationMode": "ConstantExtrapolation",
                        "device":  [0, 0.05,  0.1, 0.15,  0.2, 0.25,  0.3, 0.35,  0.4, 0.45,  0.5, 0.55, 0.6, 0.65,  0.7, 0.75,  0.8,  0.85,   0.9,  0.95,  1],
                        "logical": [1, 1.11, 1.22, 1.36, 1.48, 1.64, 1.81, 2.03, 2.29, 2.63, 3.05, 3.49, 4.18, 5.05, 6.27, 7.93, 10.24, 13.22, 17.02, 21.97, 31.55],
                        "logicalMultiplier": 35.0,
                        "space": "35MmEquiv"
                    }
                }
            }
        },
        {
            "keys": [
                "VIVOTEK|SD8362"
            ],
            "ptzMapper": {
                "fromCamera": {
                    "x": {
                        "extrapolationMode": "PeriodicExtrapolation",
                        "device":  [ -1,    1],
                        "logical": [180, -180]
                    },
                    "y": {
                        "extrapolationMode": "ConstantExtrapolation",
                        "device":  [ -1,   1],
                        "logical": [  0, -90]
                    },
                    "z": {
                        "extrapolationMode": "ConstantExtrapolation",
                        "device":  [0, 0.05,  0.1, 0.15,  0.2, 0.25,  0.3, 0.35,  0.4, 0.45,  0.5, 0.55,  0.6, 0.65,  0.7, 0.75,  0.8, 0.85,   0.9,  0.95,    1],
                        "logical": [1, 1.08, 1.16, 1.27, 1.39, 1.52, 1.68, 1.86, 2.08, 2.34, 2.65, 3.01, 3.48, 4.06, 4.76, 5.68, 6.86, 8.38, 10.82, 13.16, 18.0],
                        "logicalMultiplier": 35.0,
                        "space": "35MmEquiv"
                    }
                }
            }
        },
        {
            "keys": [
                "*|SNC-RH124"
            ],
            "ptzMapper": {
                "fromCamera": {
                    "x": {
                        "extrapolationMode": "PeriodicExtrapolation",
                        "device":  [ -1,    1],
                        "logical": [-180, 180]
                    },
                    "y": {
                        "extrapolationMode": "ConstantExtrapolation",
                        "device":  [1.3333333,  -1],
                        "logical": [       15, -90]
                    },
                    "z": {
                        "extrapolationMode": "ConstantExtrapolation",
                        "device":  [0, 0.05,  0.1, 0.15,  0.2, 0.25, 0.35,  0.4, 0.45,  0.5, 0.52],
                        "logical": [1, 1.15, 1.33, 1.57, 1.88, 2.28,  3.6, 4.66, 6.03, 7.64, 8.14],
                        "logicalMultiplier": 38.5,
                        "space": "35MmEquiv"
                    }
                },
                "toCamera": {
                    "y": {
                        "extrapolationMode": "ConstantExtrapolation",
                        "device":  [1,  -1],
                        "logical": [0, -90]
                    }
                }
            }
        },
        {
            "keys": [
                "ACTI|KCM8111"
            ],
            "ptzMapper": {
                "fromCamera": {
                    "x": {
                        "extrapolationMode": "PeriodicExtrapolation",
                        "device":  [-18000, 18000],
                        "logical": [  -180,   180]
                    },
                    "y": {
                        "extrapolationMode": "ConstantExtrapolation",
                        "device":  [ 0, 9000],
                        "logical": [90,    0]
                    },
                    "z": {
                        "extrapolationMode": "ConstantExtrapolation",
                        "device":  [30,     80,    256,    336,    512,    592,    768,    848,   1024,   1104,   1280,   1360,   1536,   1616,   1792,   1872,   2048,   2128,   2304,    2384,    2520],
                        "logical": [ 1, 1.0319, 1.1540, 1.2209, 1.3808, 1.4651, 1.6802, 1.7936, 2.0959, 2.2587, 2.6660, 2.8696, 3.4621, 3.7953, 4.6840, 5.2209, 6.6650, 7.4982, 9.8495, 11.1825, 13.8485],
                        "logicalMultiplier": 35.0,
                        "space": "35MmEquiv"
                    }
                },
                "toCamera": {
                    "z": {
                        "extrapolationMode": "ConstantExtrapolation",
                        "device":  [0,     50,    100,    150,    200,    250,    300,    350,    400,    450,    500,    550,    600,    650,    700,    750,    800,    850,    900,     950,    1000],
                        "logical": [1, 1.0319, 1.1540, 1.2209, 1.3808, 1.4651, 1.6802, 1.7936, 2.0959, 2.2587, 2.6660, 2.8696, 3.4621, 3.7953, 4.6840, 5.2209, 6.6650, 7.4982, 9.8495, 11.1825, 13.8485],
                        "logicalMultiplier": 35.0,
                        "space": "35MmEquiv"
                    }
                }
            }
        },
        {
            "keys": [
                "VISTA|VK2-1080XVRDPTZ"
            ],
            "ptzMapper": {
                "fromCamera": {
                    "x": {
                        "extrapolationMode": "PeriodicExtrapolation",
                        "device":  [   1,  -1],
                        "logical": [-180, 180]
                    },
                    "y": {
                        "extrapolationMode": "ConstantExtrapolation",
                        "_TODO": "Actual tilt range is [0, -180].",
                        "device":  [0.9,   0],
                        "logical": [0,   -90]
                    },
                    "z": {
                        "extrapolationMode": "ConstantExtrapolation",
                        "device":  [    -1,   -0.9,   -0.8,   -0.7,   -0.6,   -0.5,   -0.4,   -0.3,   -0.2,   -0.1,      0,    0.1,    0.2,    0.3,    0.4,    0.5,    0.6,    0.7,    0.8,    0.9,       1],
                        "logical": [1.0000, 1.0748, 1.1636, 1.2617, 1.3738, 1.5000, 1.6449, 1.8178, 2.0187, 2.2477, 2.5234, 2.8458, 3.2383, 3.7150, 4.2850, 4.9766, 5.8411, 6.8645, 7.9626, 9.2925, 10.9050],
                        "logicalMultiplier": 32.0,
                        "space": "35MmEquiv"
                    }
                }
            }
        },
        {
            "keys": [
                "VISTA|VK2-1080XVRDPTZF", "VISTA|VK2-HD20-SM", "VISTA|VK2-HD30-PM"
            ],
            "ptzMapper": {
                "fromCamera": {
                    "x": {
                        "extrapolationMode": "PeriodicExtrapolation",
                        "device":  [   1,  -1],
                        "logical": [-180, 180]
                    },
                    "y": {
                        "extrapolationMode": "ConstantExtrapolation",
                        "_TODO": "Actual tilt range is [0, -180].",
                        "device":  [0.9,   0],
                        "logical": [0,   -90]
                    },
                    "z": {
                        "extrapolationMode": "ConstantExtrapolation",
                        "device":  [    -1,   -0.9,   -0.8,   -0.7,   -0.6,   -0.5,   -0.4,   -0.3,   -0.2,   -0.1,      0,    0.1,    0.2,    0.3,    0.4,    0.5,    0.6,    0.7,    0.8,    0.9,       1],
                        "logical": [1.0000, 1.0748, 1.1636, 1.2617, 1.3738, 1.5000, 1.6449, 1.8178, 2.0187, 2.2477, 2.5234, 2.8458, 3.2383, 3.7150, 4.2850, 4.9766, 5.8411, 6.8645, 7.9626, 9.2925, 10.9050],
                        "logicalMultiplier": 32.0,
                        "space": "35MmEquiv"
                    }
                }
            }
        },
        {
            "keys": [
                "VISTA|VK2-1080XPTZ","VISTA|VK2-1080XVRDPTPMF"
            ],
            "ptzMapper": {
                "fromCamera": {
                    "x": {
                        "extrapolationMode": "PeriodicExtrapolation",
                        "device":  [   1,  -1],
                        "logical": [-180, 180]
                    },
                    "y": {
                        "extrapolationMode": "ConstantExtrapolation",
                        "_TODO": "Actual tilt range is [0, -180].",
                        "device":  [0.9,   0],
                        "logical": [0,   -90]
                    },
                    "z": {
                        "extrapolationMode": "ConstantExtrapolation",
                        "device":  [    -1,   -0.9,   -0.8,   -0.7,   -0.6,   -0.5,   -0.4,   -0.3,   -0.2,   -0.1,      0,    0.1,    0.2,    0.3,    0.4,    0.5,    0.6,     0.7,     0.8,     0.9,       1],
                        "logical": [1.0000, 1.0859, 1.1797, 1.2891, 1.4141, 1.5703, 1.7422, 1.9453, 2.2031, 2.5000, 2.8672, 3.3281, 3.9297, 4.7344, 5.7188, 7.0313, 8.7969, 12.1481, 14.8011, 19.6882, 29.3229],
                        "logicalMultiplier": 30.0,
                        "space": "35MmEquiv"
                    }
                }
            }
        },
        {
            "keys": [
                "VISTA|VK2-1080XPTZF"
            ],
            "ptzMapper": {
                "fromCamera": {
                    "x": {
                        "extrapolationMode": "PeriodicExtrapolation",
                        "device":  [   1,  -1],
                        "logical": [-180, 180]
                    },
                    "y": {
                        "extrapolationMode": "ConstantExtrapolation",
                        "_TODO": "Actual tilt range is [0, -180].",
                        "device":  [0.9,   0],
                        "logical": [0,   -90]
                    },
                    "z": {
                        "extrapolationMode": "ConstantExtrapolation",
                        "device":  [    -1,   -0.9,   -0.8,   -0.7,   -0.6,   -0.5,   -0.4,   -0.3,   -0.2,   -0.1,      0,    0.1,    0.2,    0.3,    0.4,    0.5,    0.6,     0.7,     0.8,     0.9,       1],
                        "logical": [1.0000, 1.0859, 1.1797, 1.2891, 1.4141, 1.5703, 1.7422, 1.9453, 2.2031, 2.5000, 2.8672, 3.3281, 3.9297, 4.7344, 5.7188, 7.0313, 8.7969, 12.1481, 14.8011, 19.6882, 29.3229],
                        "logicalMultiplier": 30.0,
                        "space": "35MmEquiv"
                    }
                }
            }
        },
        {
            "keys": [
                "VISTA|VK2-HD30IR-PM", "VISTA|VK2-1080XIRPTZF", "VISTA|NFX-22053H3", "HITRON|NFX-22053H3", "VISTA|VK2-HD30LRIR-PM"
            ],
            "ptzMapper": {
                "fromCamera": {
                    "x": {
                        "extrapolationMode": "PeriodicExtrapolation",
                        "device":  [   1,  -1],
                        "logical": [-180, 180]
                    },
                    "y": {
                        "extrapolationMode": "ConstantExtrapolation",
                        "_TODO": "Actual tilt range is [0, -180].",
                        "device":  [-1,   1],
                        "logical": [0,   -90]
                    },
                    "z": {
                        "extrapolationMode": "ConstantExtrapolation",
                        "device":  [    -1,   -0.9,   -0.8,   -0.7,   -0.6,   -0.5,   -0.4,   -0.3,   -0.2,   -0.1,      0,    0.1,    0.2,    0.3,    0.4,    0.5,    0.6,     0.7,     0.8,     0.9,       1],
                        "logical": [    1,  1.09449,    1.19767,    1.31801,    1.45551,    1.62733,    1.81642,    2.03983,    2.32341,    2.65,   3.05392,    3.56091,    4.2226,    5.10784,    6.19068,    7.63443,    9.57659,    13.26291,    16.18121,    21.55702,    32.15519],
                        "logicalMultiplier": 30.0,
                        "space": "35MmEquiv"
                    }
                }
            }
        },
        {
            "keys": [
                "HITRON|NFX-22153D1", "DigitalWatchdog|DWC-MPTZ30X", "DW|DWC-MPTZ30X"
            ],
            "ptzMapper": {
                "fromCamera": {
                    "x": {
                        "extrapolationMode": "PeriodicExtrapolation",
                        "device":  [   1,  -1],
                        "logical": [-180, 180]
                    },
                    "y": {
                        "extrapolationMode": "ConstantExtrapolation",
                        "_TODO": "Actual tilt range is [0, -180].",
                        "device":  [-1,   1],
                        "logical": [0,   -90]
                    },
                    "z": {
                        "extrapolationMode": "ConstantExtrapolation",
                        "device":  [    -1,   -0.9,   -0.8,   -0.7,   -0.6,   -0.5,   -0.4,   -0.3,   -0.2,   -0.1,      0,    0.1,    0.2,    0.3,    0.4,    0.5,    0.6,     0.7,     0.8,     0.9,       1],
                        "logical": [    1,  1.09449,    1.19767,    1.31801,    1.45551,    1.62733,    1.81642,    2.03983,    2.32341,    2.65,   3.05392,    3.56091,    4.2226,    5.10784,    6.19068,    7.63443,    9.57659,    13.26291,    16.18121,    21.55702,    32.15519],
                        "logicalMultiplier": 30.0,
                        "space": "35MmEquiv"
                    }
                }
            }
        },
        {
            "keys": [
                "eneo|PXD-2030PTZ1080"
            ],
            "ptzMapper": {
                "fromCamera": {
                    "x": {
                        "extrapolationMode": "PeriodicExtrapolation",
                        "device":  [  -1,   1],
                        "logical": [-180, 180]
                    },
                    "y": {
                        "extrapolationMode": "ConstantExtrapolation",
                        "_TODO": "Actual tilt range is [0, -180].",
                        "device":  [1,   -1],
                        "logical": [0,   90]
                    },
                    "z": {
                        "extrapolationMode": "ConstantExtrapolation",
                        "device":  [    0,  1],
                        "logical": [   1,  6],
                        "logicalMultiplier": 32.0,
                        "space": "35MmEquiv"
                    }
                }
            },
            "onvifPtzDigitsAfterDecimalPoint": 0
        },
        {
            "keys": [
                "SONY|SNC-EP580|unknown"
            ],
            "ptzMapper": {
                "fromCamera": {
                    "x": {
                        "extrapolationMode": "PeriodicExtrapolation",
                        "device":  [-0.94448, 0.94448],
                        "logical": [    -170,     170]
                    },
                    "y": {
                        "extrapolationMode": "ConstantExtrapolation",
                        "device":  [1.33,  -1],
                        "logical": [15,   -90]
                    },
                    "z": {
                        "extrapolationMode": "ConstantExtrapolation",
                        "device":  [0,      0.0261, 0.0521, 0.0782, 0.1043, 0.1303, 0.1564, 0.1825, 0.2086, 0.2346, 0.2607, 0.2868, 0.3128, 0.3389, 0.365,  0.391,  0.4171, 0.4432, 0.4692,  0.4953,  0.5214],
                        "logical": [1.0000, 1.0706, 1.1647, 1.2706, 1.3882, 1.5176, 1.6824, 1.8706, 2.0824, 2.3412, 2.6471, 3.0000, 3.4588, 4.0235, 4.7412, 5.6471, 6.7882, 8.2353, 10.1059, 12.5647, 16.5393],
                        "logicalMultiplier": 36.0,
                        "space": "35MmEquiv"
                    }
                },
                "toCamera": {
                    "x": {
                        "extrapolationMode": "PeriodicExtrapolation",
                        "device":  [-1.0, 1.0],
                        "logical": [-170, 170]
                    },
                    "y": {
                        "extrapolationMode": "ConstantExtrapolation",
                        "device":  [1,     -1],
                        "logical": [15,   -90]
                    }
                }
            }
        },
        {
            "keys": [
                "SONY|SNC-EP580", "SONY|SNC-EP580|1.82.01"
            ],
            "ptzMapper": {
                "fromCamera": {
                    "x": {
                        "extrapolationMode": "PeriodicExtrapolation",
                        "device":  [-1, 1],
                        "logical": [-170, 170]
                    },
                    "y": {
                        "extrapolationMode": "ConstantExtrapolation",
                        "device":  [1, -1],
                        "logical": [0, -90],
                        "_TODO": "Actual tilt range is [15, -90], but camera reports everything above 0 as 1."
                    },
                    "z": {
                        "extrapolationMode": "ConstantExtrapolation",
                        "device":  [0,      0.0261, 0.0521, 0.0782, 0.1043, 0.1303, 0.1564, 0.1825, 0.2086, 0.2346, 0.2607, 0.2868, 0.3128, 0.3389, 0.365,  0.391,  0.4171, 0.4432, 0.4692,  0.4953,  0.5214],
                        "logical": [1.0000, 1.0706, 1.1647, 1.2706, 1.3882, 1.5176, 1.6824, 1.8706, 2.0824, 2.3412, 2.6471, 3.0000, 3.4588, 4.0235, 4.7412, 5.6471, 6.7882, 8.2353, 10.1059, 12.5647, 16.5393],
                        "logicalMultiplier": 36.0,
                        "space": "35MmEquiv"
                    }
                }
            }
        },
        {
            "keys": [
                "Canon|VB-S30D", "Canon|VB-S30D|Ver. 1.0.0"
            ],
            "ptzMapper": {
                "fromCamera": {
                    "x": {
                        "extrapolationMode": "ConstantExtrapolation",
                        "device":  [   -1,  1],
                        "logical": [-175, 175]
                    },
                    "y": {
                        "extrapolationMode": "ConstantExtrapolation",
                        "device":  [-1,   1],
                        "logical": [-90,   0]
                    },
                    "z": {
                        "extrapolationMode": "ConstantExtrapolation",
                        "device":  [0, 0.04,  0.08,  0.12, 0.2,  0.28, 0.36, 0.44, 0.52, 0.6,  0.68, 0.76,0.8],
                        "logical": [1, 1.025, 1.063, 1.09 ,1.18 ,1.27, 1.40, 1.55, 1.76, 2.02, 2.41, 3.0, 3.4],
                        "logicalMultiplier": 27.5,
                        "space": "35MmEquiv"
                    }
                }
            }
        },
        {
            "keys": [
                "Brand|NH720-18N1", "Brand|NH720-18N1|z120120713NSA"
            ],
            "ptzMapper": {
                "fromCamera": {
                    "x": {
                        "extrapolationMode": "PeriodicExtrapolation",
                        "device":  [   -1,  1],
                        "logical": [-180, 180]
                    },
                    "y": {
                        "extrapolationMode": "ConstantExtrapolation",
                        "device":  [-1,   1],
                        "logical": [10, -90]
                    },
                    "z": {
                        "extrapolationMode": "ConstantExtrapolation",
                        "device":  [0, 1],
                        "logical": [1, 18],
                        "logicalMultiplier": 40,
                        "space": "35MmEquiv"
                    }
                }
            }
        },
        {
            "keys": [
                "Samsung Techwin|SNP-6200", "Samsung Techwin|SNP-6200|1.20_130930"
            ],
            "ptzMapper": {
                "fromCamera": {
                    "x": {
                        "extrapolationMode": "PeriodicExtrapolation",
                        "device":  [   -1,  1],
                        "logical": [-180, 180]
                    },
                    "y": {
                        "extrapolationMode": "ConstantExtrapolation",
                        "_TODO" : "Actual tilt range is [0,-180]",
                        "device":  [0, 1],
                        "logical": [-90,0]
                    },
                    "z": {
                        "extrapolationMode": "ConstantExtrapolation",
                        "device":  [0, 0.10, 0.20 , 0.30 , 0.40 , 0.50 , 0.60 , 0.70, 0.80, 0.90, 1],
                        "logical": [1, 1.31, 1.60 , 1.91 , 2.64 , 3.32 , 4.36 , 5.82, 8.55, 13.5 , 20],
                        "logicalMultiplier": 32,
                        "space": "35MmEquiv"
                    }
                }
            }
        },
        {
            "keys": [
                "Samsung Techwin|SNP-6321"
            ],
            "ptzMapper": {
                "fromCamera": {
                    "x": {
                        "extrapolationMode": "PeriodicExtrapolation",
                        "device":  [   -1,  1],
                        "logical": [-180, 180]
                    },
                    "y": {
                        "extrapolationMode": "ConstantExtrapolation",
                        "_TODO" : "Actual tilt range is [0,-180]",
                        "device":  [0, 1],
                        "logical": [-90, 20]
                    },
                    "z": {
                        "extrapolationMode": "ConstantExtrapolation",
                        "device":  [0, 0.10, 0.20 , 0.30 , 0.40 , 0.50 , 0.60 , 0.70, 0.80, 0.90, 1],
                        "logical": [1, 1.31, 1.60 , 1.91 , 2.64 , 3.32 , 4.36 , 5.82, 8.55, 13.5 , 20],
                        "logicalMultiplier": 32,
                        "space": "35MmEquiv"
                    }
                }
            }
        },
        {
            "keys": [
                "VIVOTEK|SD8363E", "VIVOTEK|SD8363E|SD8363-VVTK-0200f", "SD8363|SD8363"
            ],
            "ptzMapper": {
                "fromCamera": {
                    "x": {
                        "extrapolationMode": "PeriodicExtrapolation",
                        "device":  [   -1,  1],
                        "logical": [-180, 180]
                    },
                    "y": {
                        "extrapolationMode": "ConstantExtrapolation",
                        "_TODO" : "Actual tilt range is [0,-180]",
                        "device":  [1, -1],
                        "logical": [20,-90]
                    },
                    "z": {
                        "extrapolationMode": "ConstantExtrapolation",
                        "device":  [0, 0.10, 0.20 , 0.30 , 0.40 , 0.50 , 0.60 , 0.70, 0.80, 0.90, 1],
                        "logical": [1, 1.19, 1.41 , 1.69 , 2.10 , 2.74 , 3.65, 5.05, 7.15, 10.79 ,19],
                        "logicalMultiplier": 35,
                        "space": "35MmEquiv"
                    }
                }
            },
            "tourGetPosWorkaround": true
        },
        {
            "keys": [
                "Sony|SNC-WR630", "Sony|SNC-WR600"
            ],
            "ptzMapper": {
                "fromCamera": {
                    "x": {
                        "extrapolationMode": "PeriodicExtrapolation",
                        "device":  [   -1,  1],
                        "logical": [-180, 180]
                    },
                    "y": {
                        "extrapolationMode": "ConstantExtrapolation",
                        "_TODO" : "Actual tilt range is [0,-180]",
                        "device":  [-1, 1],
                        "logical": [-90,20]
                    },
                    "z": {
                        "extrapolationMode": "ConstantExtrapolation",
                        "device":  [0,0.052,0.104,0.130,0.208,0.260,0.312,0.364,0.416,0.468,0.52],
                        "logical": [1,1.2,1.49,1.86,2.39,3.10,4.22,6.04,9.18,14.43,26.69],
                        "logicalMultiplier": 30,
                        "space": "35MmEquiv"
                    }
                }
            }
        },
        {
            "keys": [
                "Samsung Techwin|SNP-6200RH", "Samsung Techwin|SNP-6200RH|3.00_140302"
            ],
            "_comment": "This one cannot be calliberated since it pass to -20 which we haven't implemented.",
            "_ptzMapper": {
                "fromCamera": {
                    "x": {
                        "extrapolationMode": "PeriodicExtrapolation",
                        "device":  [  -1,1],
                        "logical": [-180, 180]
                    },
                    "y": {
                        "extrapolationMode": "ConstantExtrapolation",
                        "_TODO" : "Actual tilt range is [-5,185]",
                        "device":  [1, 0],
                        "logical": [5, -90]
                    },
                    "z": {
                        "extrapolationMode": "ConstantExtrapolation",
                        "device":  [0,1],
                        "logical": [1,20],
                        "logicalMultiplier": 35,
                        "space": "35MmEquiv"
                    }
                },
                "toCamera": {
                    "x": {
                        "extrapolationMode": "PeriodicExtrapolation",
                        "device":  [  -1, 1],
                        "logical": [180,-20]
                    }
                }
            }
        },
        {
            "keys": [
                "ACTI|I96"
            ],
            "ptzMapper": {
                "fromCamera": {
                    "x": {
                        "extrapolationMode": "PeriodicExtrapolation",
                        "device":  [-18000, 18000],
                        "logical": [  -180,   180]
                    },
                    "y": {
                        "extrapolationMode": "ConstantExtrapolation",
                        "device":  [ 0, 9000],
                        "logical": [90,    0]
                    },
                    "z": {
                        "extrapolationMode": "ConstantExtrapolation",
                        "device":  [30,     80,    256,    336,    512,    592,    768,    848,   1024,   1104,   1280,   1360,   1536,   1616,   1792,   1872,   2048,   2128,   2304,    2384,    2520],
                        "logical": [ 1, 1.0319, 1.1540, 1.2209, 1.3808, 1.4651, 1.6802, 1.7936, 2.0959, 2.2587, 2.6660, 2.8696, 3.4621, 3.7953, 4.6840, 5.2209, 6.6650, 7.4982, 9.8495, 11.1825, 13.8485],
                        "logicalMultiplier": 35.0,
                        "space": "35MmEquiv"
                    }
                },
                "toCamera": {
                    "z": {
                        "extrapolationMode": "ConstantExtrapolation",
                        "device":  [0,     125,    250,    375,    500,    625,    750,    875,    1000,    1125,    1250,    1375,    1500,    1675,    1750,    1875,    2000,    2125,    2250,     2375,    2500],
                        "logical": [1, 1.0319, 1.1540, 1.2209, 1.3808, 1.4651, 1.6802, 1.7936, 2.0959, 2.2587, 2.6660, 2.8696, 3.4621, 3.7953, 4.6840, 5.2209, 6.6650, 7.4982, 9.8495, 11.1825, 13.8485],
                        "logicalMultiplier": 36.0,
                        "space": "35MmEquiv"
                    }
                }
            }
        },
        {
            "keys": [
                "MOOG|MOOG-EXO-HD", "MOOG|MOOG-EXO-HD|3.8.0.7"
            ]
        },
        {
            "keys": ["Samsung*|SNP-6320RH", "Samsung*|SNO-7084R"],
            "forcedOnvifParams": {
                "profiles": ["H.264,MOBILE"]
            }
        },
        {
            "keys": ["Samsung*|SNF-8010*"],
            "forcedOnvifParams": {
                "profiles": ["SourceH264,MOBILE"]
            }
        },
        {
            "keys": ["Samsung*|PNF-9010*"],
            "forcedOnvifParams": {
                "profiles": ["FisheyeView,MOBILE"]
            }
        },
        {
            "keys": [
                "*Grandeye*|EVO-05NxD"
            ],
            "relayInputCountForced": 1
        },
        {
            "keys": [
                "Honeywell*|*"
            ],
            "portNamePrefixToIgnore": "AlarmOut"
        },
        {
            "keys": [
                "Pelco|NET5508*"
            ],
            "forcedOnvifParams": {
                "videoEncoders": [
                    "ve0,ve8",
                    "ve1,ve9",
                    "ve2,ve10",
                    "ve3,ve11",
                    "ve4,ve12",
                    "ve5,ve13",
                    "ve6,ve14",
                    "ve7,ve15"
                ]
            },
            "trustToVideoSourceSize": false,
            "useExistingOnvifProfies": true,
            "controlFpsViaEncodingInterval": true,
            "forcedSecondaryStreamResolution": "352x288",
            "fpsBase": 25
        },
        {
            "keys": [
                "Pelco|NET5504*"
            ],
            "forcedOnvifParams": {
                "videoEncoders": [
                    "ve0,ve4",
                    "ve1,ve5",
                    "ve2,ve6",
                    "ve3,ve7"
                ]
            },
            "trustToVideoSourceSize": false,
            "useExistingOnvifProfies": true,
            "controlFpsViaEncodingInterval": true,
            "forcedSecondaryStreamResolution": "352x288",
            "fpsBase": 25
        },
        {
            "keys": [
                "*|IMM12018*",
                "*|IMM12027*",
                "*|IMM12036*"
            ],
            "onvifManufacturerReplacement": "PelcoOptera"
        },
        {
            "keys": [
                "Pelco|IMM12018",
                "Pelco|IMM12027",
                "Pelco|IMM12036"
            ],
            "onvifVendorSubtype": "PelcoOptera"
        },
        {
            "keys": [
                "PelcoOptera|IMM12018",
                "PelcoOptera|IMM12027",
                "PelcoOptera|IMM12036"
            ],
            "doNotConfigureCamera": false,
            "ignoreMultisensors": true
        },
        {
            "keys": [
                "PelcoOptera|IMM12018","Pelco|IMM12018"
            ],
            "multiresourceVideoChannelMapping": [
                {
                    "resourceChannel": 2,
                    "channelMap": [
                        {
                            "originalChannel": 0,
                            "mappedChannels": [2]
                        }
                    ]
                },
                {
                    "resourceChannel": 3,
                    "channelMap": [
                        {
                            "originalChannel": 0,
                            "mappedChannels": [1]
                        }
                    ]
                },
                {
                    "resourceChannel": 4,
                    "channelMap": [
                        {
                            "originalChannel": 0,
                            "mappedChannels": [0]
                        }
                    ]
                }
            ],
            "shouldAppearAsSingleChannel": true,
            "doNotAddVendorToDeviceName": true,
            "videoLayout": "width=3;height=1;sensors=0,1,2"
        },
        {
            "keys": [
                "PelcoOptera|IMM12027","Pelco|IMM12027"
            ],
            "multiresourceVideoChannelMapping": [
                {
                    "resourceChannel": 2,
                    "channelMap": [
                        {
                            "originalChannel": 0,
                            "mappedChannels": [2]
                        }
                    ]
                },
                {
                    "resourceChannel": 3,
                    "channelMap": [
                        {
                            "originalChannel": 0,
                            "mappedChannels": [1]
                        }
                    ]
                },
                {
                    "resourceChannel": 4,
                    "channelMap": [
                        {
                            "originalChannel": 0,
                            "mappedChannels": [0]
                        }
                    ]
                },
                {
                    "resourceChannel": 5,
                    "channelMap": [
                        {
                            "originalChannel": 0,
                            "mappedChannels": [3]
                        }
                    ]
                }
            ],
            "shouldAppearAsSingleChannel": true,
            "doNotAddVendorToDeviceName": true,
            "videoLayout": "width=3;height=2;sensors=0,1,2,-1,3,-1",
            "defaultAR":"4x3"
        },
        {
            "keys": [
                "PelcoOptera|IMM12036","Pelco|IMM12036"
            ],
            "multiresourceVideoChannelMapping": [
                {
                    "resourceChannel": 2,
                    "channelMap": [
                        {
                            "originalChannel": 0,
                            "mappedChannels": [2]
                        }
                    ]
                },
                {
                    "resourceChannel": 3,
                    "channelMap": [
                        {
                            "originalChannel": 0,
                            "mappedChannels": [1]
                        }
                    ]
                },
                {
                    "resourceChannel": 4,
                    "channelMap": [
                        {
                            "originalChannel": 0,
                            "mappedChannels": [0]
                        }
                    ]
                }
            ],
            "shouldAppearAsSingleChannel": true,
            "doNotAddVendorToDeviceName": true,
            "videoLayout": "width=3;height=1;sensors=0,1,2"
        },
        {
            "keys": [
                "ACTI|A41", "ACTI|A81"
            ],
            "forceONVIF": true,
            "possibleDefaultCredentials": [
                {
                    "user": "admin",
                    "password": "123456"
                }
            ]
        },
        {
            "keys": [
                "DW|*|A*", "CPRO|*|A*"
            ],
            "showUrl": true,
            "urlLocalePath": "/cgi-bin/admin/setup_main.cgi",
            "desiredH264Profile": "High"
        },
        {
            "keys":[
                "DW|DWC-MTT4W*",
                "DigitalWatchdog|DWC-MTT4W*",
                "DW|DWC-MVT4W*",
                "DigitalWatchdog|DWC-MVT4W*",
                "DW|DWC-MBT4W*",
                "DigitalWatchdog|DWC-MBT4W*"
             ],
             "trustToVideoSourceSize": false
        },
        {
            "keys":[
                "Digital_Watchdog|DWC-PF5M1TIR", "DigitalWatchdog|DWC-MD85DiA", "DigitalWatchdog|DWC-MV85DiA", "Digital_Watchdog|DWC-MV85DiA"
            ],
            "highStreamBitrateBounds": {
                "min": 32,
                "max": 8000
            },
            "lowStreamBitrateBounds": {
                "min": 32,
                "max": 8000
            }
        },
        {
            "keys": [
                "*|WH-D5216A"
            ],
            "forcedOnvifParams":
            {
                "videoEncoders":
                [
                    "VideoEncoderConfigurationToken001,VideoEncoderConfigurationToken017",
                    "VideoEncoderConfigurationToken002,VideoEncoderConfigurationToken018",
                    "VideoEncoderConfigurationToken003,VideoEncoderConfigurationToken019",
                    "VideoEncoderConfigurationToken004,VideoEncoderConfigurationToken020",
                    "VideoEncoderConfigurationToken005,VideoEncoderConfigurationToken021",
                    "VideoEncoderConfigurationToken006,VideoEncoderConfigurationToken022",
                    "VideoEncoderConfigurationToken007,VideoEncoderConfigurationToken023",
                    "VideoEncoderConfigurationToken008,VideoEncoderConfigurationToken024",
                    "VideoEncoderConfigurationToken009,VideoEncoderConfigurationToken025",
                    "VideoEncoderConfigurationToken010,VideoEncoderConfigurationToken026",
                    "VideoEncoderConfigurationToken011,VideoEncoderConfigurationToken027",
                    "VideoEncoderConfigurationToken012,VideoEncoderConfigurationToken028",
                    "VideoEncoderConfigurationToken013,VideoEncoderConfigurationToken029",
                    "VideoEncoderConfigurationToken014,VideoEncoderConfigurationToken030",
                    "VideoEncoderConfigurationToken015,VideoEncoderConfigurationToken031",
                    "VideoEncoderConfigurationToken016,VideoEncoderConfigurationToken032"
                ]
            }
        },
        {
            "keys": [
                "DW|DWC-MV950TIR","DW|DWC-MB950TIR"
            ],
            "forcedDefaultCredentials": {
                "user": "root",
                "password": "pass"
            }
        },
        {
            "keys": ["DW|DWC-MV950TIR"],
            "forceOnvifAdvancedParameters": true

        },
        {
            "keys":["DW|DWC-PB6M4T"],
            "forcedOnvifParams":
            {
                "videoEncoders":
                [
                    "0,3",
                    "1,4",
                    "2,5"
                ]
            },
            "multiresourceVideoChannelMapping": [
                {
                    "resourceChannel": 1,
                    "channelMap": [
                        {
                            "originalChannel": 0,
                            "mappedChannels": [0]
                        }
                    ]
                },
                {
                    "resourceChannel": 2,
                    "channelMap": [
                        {
                            "originalChannel": 0,
                            "mappedChannels": [1]
                        }
                    ]
                },
                {
                    "resourceChannel": 3,
                    "channelMap": [
                        {
                            "originalChannel": 0,
                            "mappedChannels": [2]
                        }
                    ]
                }
            ],
            "doNotConfigureCamera": false,
            "ignoreMultisensors": true,
            "shouldAppearAsSingleChannel": true,
            "videoLayout": "width=3;height=1;sensors=0,1,2"
        },
        {
            "keys": [
                "Winic|*"
            ],
            "possibleDefaultCredentials": [
                {
                    "user": "admin",
                    "password": "12345"
                }
            ]
        },
        {
            "keys": [
                "Samsung Techwin|*"
            ],
            "possibleDefaultCredentials": [
                {
                    "user": "root",
                    "password": "4321"
                },
                {
                    "user": "root",
                    "password": "admin"
                },
                {
                    "user": "admin",
                    "password": "4321"
                },
                {
                    "user": "admin",
                    "password": "1111111"
                }
            ]
        },
        {
            "keys": [
                "Cellinx|STH795"
            ],
            "_comment": "Calibration for camera fw ver. 3.2.1, Build at 2016-07-28",
            "ptzMapper": {
                "fromCamera": {
                    "x": {
                        "extrapolationMode": "PeriodicExtrapolation",
                        "device":  [-1,   1],
                        "logical": [ 0, 360]
                    },
                    "y": {
                        "extrapolationMode": "ConstantExtrapolation",
                        "device":  [  -1,    1],
                        "logical": [  0,  -90]
                    },
                    "z": {
                        "extrapolationMode": "ConstantExtrapolation",
                        "device":  [0, 1],
                        "logical": [1, 20],
                        "logicalMultiplier": 30,
                        "space": "35MmEquiv"
                    }
                }
            }
        },
        {
            "keys": [
                "Redvision|RVX-IP30-IRWL-W"
            ],
            "ptzMapper": {
                "fromCamera": {
                    "x": {
                        "extrapolationMode": "PeriodicExtrapolation",
                        "device":  [-1,   1],
                        "logical": [ 0, 360]
                    },
                    "y": {
                        "extrapolationMode": "ConstantExtrapolation",
                        "device":  [  0.3333,    -1],
                        "logical": [  -90,  60]
                    },
                    "z": {
                        "extrapolationMode": "ConstantExtrapolation",
                        "device":  [-1, 1],
                        "logical": [1, 7],
                        "logicalMultiplier": 75,
                        "space": "35MmEquiv"
                    }
                }
            },
            "onvifPtzDigitsAfterDecimalPoint": 7
        },
        {
            "keys": [
                "iPIXA|INVDHDW32812IR"
            ],
            "clearInputsTimeoutSec": 3
        },
        {
            "keys": [
                "Bosch|IP5000*"
            ],
            "onvifPtzSpeedBroken": true
        },
        {
            "keys": [
                "AVer|FX2000"
            ],
            "highStreamAvailableBitrates":["100000"],
            "lowStreamAvailableBitrates":["100000"]
        },
        {
            "keys": [
                "HIKVISION|DS-2DF5220S-DE4/W"
            ],
            "ptzMapper": {
                "fromCamera": {
                    "x": {
                        "extrapolationMode": "PeriodicExtrapolation",
                        "device":  [   1,  -1],
                        "logical": [-180, 180]
                    },
                    "y": {
                        "extrapolationMode": "ConstantExtrapolation",
                        "device":  [1,   -1],
                        "logical": [90,   -30]
                    },
                    "z": {
                        "extrapolationMode": "ConstantExtrapolation",
                        "device":  [0, 0.10, 0.20 , 0.30 , 0.40 , 0.50 , 0.60 , 0.70, 0.80, 0.90, 1],
                        "logical": [1, 1.35, 1.82 , 2.46 , 3.31 , 4.47 , 6.034 , 8.14, 10.99, 14.9 , 20],
                        "logicalMultiplier": 32.0,
                        "space": "35MmEquiv"
                    }
                }
            }
        },
        {
            "keys": [
                "Dahua|IPC-K15*", "Dahua|DH-IPC-K15*",
                "Dahua|IPC-K35A", "Dahua|DH-IPC-K35A",
                "Dahua|IPC-K35A*", "Dahua|DH-IPC-K35A*"
            ],
            "2WayAudio":
            {
                "codec": "ALAW",
                "bitrateKbps": 64,
                "sampleRate": 12,
                "urlPath": "/cgi-bin/audio.cgi?action=postAudio&httptype=singlepart&channel=1",
                "contentType": "Audio/G.711A",
                "noAuth": true
            }

        },
        {
            "keys": [
                "Dahua|DH-IPC-K35P", "Dahua|IPC-K35P"
            ],
            "2WayAudio":
            {
                "codec": "ALAW",
                "bitrateKbps": 64,
                "sampleRate": 8,
                "urlPath": "/cgi-bin/audio.cgi?action=postAudio&httptype=singlepart&channel=1",
                "contentType": "Audio/G.711A"
            }

        },
        {
            "keys": [
                "Samsung*|XNP-6370*"
            ],
            "ptzMapper": {
                "fromCamera": {
                    "x": {
                        "extrapolationMode": "PeriodicExtrapolation",
                        "device":  [  -1,1],
                        "logical": [-180, 180]
                    },
                    "y": {
                        "extrapolationMode": "ConstantExtrapolation",
                        "device":  [1, 0],
                        "logical": [5, -90]
                    },
                    "z": {
                        "extrapolationMode": "ConstantExtrapolation",
                        "device":  [0, 0.1, 0.2, 0.3, 0.4, 0.5, 0.6, 0.7, 0.8, 0.9, 1],
                        "logical": [1, 1.26, 1.58, 2, 2.51, 3.16, 3.98, 5, 6.31, 7.94, 10],
                        "logicalMultiplier": 35,
                        "space": "35MmEquiv"
                    }
                }
            }
        },
        {
            "keys": [
                "DW|DW-CPUHD*"
            ],
            "isMacAddressMandatory": false
        },
        {
            "keys": [
                "Hikvision|DS-2DP1636Z-D"
            ],
            "forcedOnvifParams":
            {
                "videoEncoders":
                [
                    "VideoEncoderToken_101,VideoEncoderToken_102",
                    "VideoEncoderToken_201,VideoEncoderToken_202",
                    "VideoEncoderToken_301,VideoEncoderToken_302"
                ]
            }
        },
        {
            "keys": [
                "IQA*|IQEYE*"
            ],
            "ignoreONVIF": true
        },
        {
            "keys": [
                "Surveillance Camera|DVB-4100-VS"
            ],
            "ignoreCameraTimeIfBigJitter": true
        },
        {
            "keys": [
                "DigitalWatchdog|DWC-MTT4Wi36"
            ],
            "forceOnvifAdvancedParameters": true
        },
        {
            "keys": [
                "UNIVIEW|IPC6253SR-X33*", "Securicorp|SCL-SDM03MVIR-WD3533X", "NONE|SCL-SDM03MVIR-WD3533X"
            ],
            "ptzMapper": {
                "fromCamera": {
                    "x": {
                        "extrapolationMode": "PeriodicExtrapolation",
                        "device":  [  -1,1],
                        "logical": [-180, 180]
                    },
                    "y": {
                        "extrapolationMode": "ConstantExtrapolation",
                        "device":  [-0.1666667, 1],
                        "logical": [15, -90]
                    },
                    "z": {
                        "extrapolationMode": "ConstantExtrapolation",
                        "device":  [0, 1],
                        "logical": [1, 7],
                        "logicalMultiplier": 35,
                        "space": "35MmEquiv"
                    }
                }
            }
        },
        {
     "keys": ["*|H.264+4MP+HD+IR+IP+Camera"],
          "onvifManufacturerReplacement": "merit-lilin"
        },
        {
            "keys":[
            "DW|DWC-PVX16W4", "DW|DWC-PVX16W6", "DW|DWC-PVX16W28", "N8PC-OLAH4|IP-Camera", "DW|DWC-PVX16W"
            ],
            "multiresourceVideoChannelMapping": [
                {
                    "resourceChannel": 1,
                    "channelMap": [
                        {
                            "originalChannel": 0,
                            "mappedChannels": [0]
                        }
                    ]
                },
                {
                    "resourceChannel": 2,
                    "channelMap": [
                        {
                            "originalChannel": 0,
                            "mappedChannels": [1]
                        }
                    ]
                },
                {
                    "resourceChannel": 3,
                    "channelMap": [
                        {
                            "originalChannel": 0,
                            "mappedChannels": [2]
                        }
                    ]
                },
                {
                    "resourceChannel": 4,
                    "channelMap": [
                        {
                            "originalChannel": 0,
                            "mappedChannels": [3]
                        }
                    ]
                }
            ],
            "doNotConfigureCamera": false,
            "ignoreMultisensors": true,
            "shouldAppearAsSingleChannel": true,
            "videoLayout": "width=2;height=2;sensors=0,1,2,3"
        },
        {
            "keys":[
            "N9PC-SLAH5|IP-Camera", "DW|DWC-PZ21M69T", "N9PC-SLAH5|DWC-PZ21M69T"
            ],
            "multiresourceVideoChannelMapping": [
                {
                    "resourceChannel": 1,
                    "channelMap": [
                        {
                            "originalChannel": 0,
                            "mappedChannels": [0]
                        }
                    ]
                },
                {
                    "resourceChannel": 2,
                    "channelMap": [
                        {
                            "originalChannel": 0,
                            "mappedChannels": [1]
                        }
                    ]
                },
                {
                    "resourceChannel": 3,
                    "channelMap": [
                        {
                            "originalChannel": 0,
                            "mappedChannels": [2]
                        }
                    ]
                },
                {
                    "resourceChannel": 4,
                    "channelMap": [
                        {
                            "originalChannel": 0,
                            "mappedChannels": [3]
                        }
                    ]
                }
            ],
            "doNotConfigureCamera": false,
            "ignoreMultisensors": true,
            "shouldAppearAsSingleChannel": true,
            "videoLayout": "width=4;height=1;sensors=0,1,2,3"
        },
        {
            "keys":[
            "Axis|AXISQ6000*","AXIS|AXISQ6000*","Axis|Q6000*","AXIS|Q6000*"
            ],
            "multiresourceVideoChannelMapping": [
                {
                    "resourceChannel": 1,
                    "channelMap": [
                        {
                            "originalChannel": 0,
                            "mappedChannels": [0]
                        }
                    ]
                },
                {
                    "resourceChannel": 2,
                    "channelMap": [
                        {
                            "originalChannel": 0,
                            "mappedChannels": [1]
                        }
                    ]
                },
                {
                    "resourceChannel": 3,
                    "channelMap": [
                        {
                            "originalChannel": 0,
                            "mappedChannels": [2]
                        }
                    ]
                },
                {
                    "resourceChannel": 4,
                    "channelMap": [
                        {
                            "originalChannel": 0,
                            "mappedChannels": [3]
                        }
                    ]
                }
            ],
            "doNotConfigureCamera": false,
            "ignoreMultisensors": true,
            "shouldAppearAsSingleChannel": true,
            "videoLayout": "width=2;height=2;sensors=0,1,2,3"
        },
        {
            "keys": ["*|CMD-C244","COMMANDCO|*","ONVIF|NTH-IP4T"],
            "onvifManufacturerReplacement": "Hikvision"
        },
        {
            "keys": [
                "HIKVISION|DS-2DE4220IW*", "HIKVISION|DS-2DE4220W*", "Hikvision|DS-2DE4220IW*", "Hikvision|DS-2DE4220W*"
            ],
            "ptzMapper": {
                "fromCamera": {
                    "x": {
                        "extrapolationMode": "PeriodicExtrapolation",
                        "device":  [  -1,1],
                        "logical": [-180, 180]
                    },
                    "y": {
                        "extrapolationMode": "ConstantExtrapolation",
                        "device":  [-1, 1],
                        "logical": [-15, -90]
                    },
                    "z": {
                        "extrapolationMode": "ConstantExtrapolation",
                        "device":  [0, 0.05, 0.1, 0.02, 0.05, 0.1, 0.2, 0.5, 1],
                        "logical": [1, 1.5, 2, 3.0, 3.5, 4.5, 6, 6.5, 7],
                        "logicalMultiplier": 37,
                        "space": "35MmEquiv"
                    }
                }
            }
        },
        {
            "keys": [
                "HIKVISION|DS-2DF8436IX*", "Hikvision|DS-2DF8436IX*"
            ],
            "ptzMapper": {
                "fromCamera": {
                    "x": {
                        "extrapolationMode": "PeriodicExtrapolation",
                        "device":  [  -1,1],
                        "logical": [-180, 180]
                    },
                    "y": {
                        "extrapolationMode": "ConstantExtrapolation",
                        "device":  [-1, 1],
                        "logical": [20, -90]
                    },
                    "z": {
                        "extrapolationMode": "ConstantExtrapolation",
                        "device":  [0, 0.05, 0.1, 0.02, 0.05, 0.1, 0.2, 0.5, 1],
                        "logical": [1, 1.5, 2, 3.0, 3.5, 4.5, 6, 6.5, 7],
                        "logicalMultiplier": 37,
                        "space": "35MmEquiv"
                    }
                }
            }
        },
        {
            "keys": [
                "Hikvision|DS-7216*", "HIKVISION|DS-7216*"
            ],
            "forcedOnvifParams":
            {
                "videoEncoders":
                [
                    "VideoEncoderConfigurationToken001,VideoEncoderConfigurationToken019",
                    "VideoEncoderConfigurationToken002,VideoEncoderConfigurationToken020",
                    "VideoEncoderConfigurationToken003,VideoEncoderConfigurationToken021",
                    "VideoEncoderConfigurationToken004,VideoEncoderConfigurationToken022",
                    "VideoEncoderConfigurationToken005,VideoEncoderConfigurationToken023",
                    "VideoEncoderConfigurationToken006,VideoEncoderConfigurationToken024",
                    "VideoEncoderConfigurationToken007,VideoEncoderConfigurationToken025",
                    "VideoEncoderConfigurationToken008,VideoEncoderConfigurationToken026",
                    "VideoEncoderConfigurationToken009,VideoEncoderConfigurationToken027",
                    "VideoEncoderConfigurationToken010,VideoEncoderConfigurationToken028",
                    "VideoEncoderConfigurationToken011,VideoEncoderConfigurationToken029",
                    "VideoEncoderConfigurationToken012,VideoEncoderConfigurationToken030",
                    "VideoEncoderConfigurationToken013,VideoEncoderConfigurationToken031",
                    "VideoEncoderConfigurationToken014,VideoEncoderConfigurationToken032",
                    "VideoEncoderConfigurationToken015,VideoEncoderConfigurationToken033",
                    "VideoEncoderConfigurationToken016,VideoEncoderConfigurationToken034"
                ]
            }
        },
        {
            "keys": [
                "HIKVISION|DS-2DE4A220IW*", "Hikvision|DS-2DE4A220IW*"
            ],
            "ptzMapper": {
                "fromCamera": {
                    "x": {
                        "extrapolationMode": "PeriodicExtrapolation",
                        "device":  [  -1,1],
                        "logical": [-180, 180]
                    },
                    "y": {
                        "extrapolationMode": "ConstantExtrapolation",
                        "device":  [-1, 1],
                        "logical": [5, -90]
                    },
                    "z": {
                        "extrapolationMode": "ConstantExtrapolation",
                        "device":  [0, 0.05, 0.1, 0.02, 0.05, 0.1, 0.2, 0.5, 1],
                        "logical": [1, 1.5, 2, 3.0, 3.5, 4.5, 6, 6.5, 7],
                        "logicalMultiplier": 37,
                        "space": "35MmEquiv"
                    }
                }
            }
        },
        {
            "keys": [
                "DS-6716HQHI-SATA|Embedded_Net_DVR", "Hangzhou Hikvision Digital Technology Co., Ltd|DS-6716HQHI-SATA"
            ],
            "forcedOnvifParams":
            {
                "videoEncoders":
                [
                    "VideoEncoderConfigurationToken001,VideoEncoderConfigurationToken017",
                    "VideoEncoderConfigurationToken002,VideoEncoderConfigurationToken018",
                    "VideoEncoderConfigurationToken003,VideoEncoderConfigurationToken019",
                    "VideoEncoderConfigurationToken004,VideoEncoderConfigurationToken020",
                    "VideoEncoderConfigurationToken005,VideoEncoderConfigurationToken021",
                    "VideoEncoderConfigurationToken006,VideoEncoderConfigurationToken022",
                    "VideoEncoderConfigurationToken007,VideoEncoderConfigurationToken023",
                    "VideoEncoderConfigurationToken008,VideoEncoderConfigurationToken024",
                    "VideoEncoderConfigurationToken009,VideoEncoderConfigurationToken025",
                    "VideoEncoderConfigurationToken010,VideoEncoderConfigurationToken026",
                    "VideoEncoderConfigurationToken011,VideoEncoderConfigurationToken027",
                    "VideoEncoderConfigurationToken012,VideoEncoderConfigurationToken028",
                    "VideoEncoderConfigurationToken013,VideoEncoderConfigurationToken029",
                    "VideoEncoderConfigurationToken014,VideoEncoderConfigurationToken030",
                    "VideoEncoderConfigurationToken015,VideoEncoderConfigurationToken031",
                    "VideoEncoderConfigurationToken016,VideoEncoderConfigurationToken032"
                ]
            }
        },
        {
            "keys": [
                "HIKVISION|DS-2DP1636ZIX-D*", "Hikvision|DS-2DP1636ZIX-D*"
            ],
            "ptzMapper": {
                "fromCamera": {
                    "x": {
                        "extrapolationMode": "PeriodicExtrapolation",
                        "device":  [  -1,1],
                        "logical": [-180, 180]
                    },
                    "y": {
                        "extrapolationMode": "ConstantExtrapolation",
                        "device":  [-1, 1],
                        "logical": [-15, -90]
                    },
                    "z": {
                        "extrapolationMode": "ConstantExtrapolation",
                        "device":  [0, 0.06, 0.1, 0.13, 0.15, 0.2, 0.3, 0.4, 0.5, 0.7, 1],
                        "logical": [1, 2, 2.5, 3.0, 3.3, 3.7, 4.0, 5.5, 6.5, 7.5, 8],
                        "logicalMultiplier": 37,
                        "space": "35MmEquiv"
                    }
                }
            }
        },
        {
            "keys": ["DW|DWC-MPZ20XFM"],
            "mediaTraits": {
                "aspectRatioDependent": {
                    "allowedAspectRatioDiff": "0.1"
                }
            }
        },
        {
            "keys": [
                "UNIVIEW|NVR302-08S-P8*"
            ],
            "forcedOnvifParams":
            {
                "videoEncoders":
                [
                    "00100,00101",
                    "00200,00201",
                    "00300,00301",
                    "00400,00401",
                    "00500,00501",
                    "00600,00601",
                    "00700,00701",
                    "00800,00801"
                ]
            }
        },
        {
            "keys": [
                "UNIVIEW|NVR302-16S-P16*"
            ],
            "forcedOnvifParams":
            {
                "videoEncoders":
                [
                    "00100,00101",
                    "00200,00201",
                    "00300,00301",
                    "00400,00401",
                    "00500,00501",
                    "00600,00601",
                    "00700,00701",
                    "00800,00801",
                    "00900,00901",
                    "01000,01001",
                    "01100,01101",
                    "01200,01201",
                    "01300,01301",
                    "01400,01401",
                    "01500,01501",
                    "01600,01601"
                ]
            }
        },
        {
            "keys": [
                "HIKVISION|DS-2DE7330IW-*", "Hikvision|DS-2DE7330IW-*"
            ],
            "ptzMapper": {
                "fromCamera": {
                    "x": {
                        "extrapolationMode": "PeriodicExtrapolation",
                        "device":  [  -1,1],
                        "logical": [-180, 180]
                    },
                    "y": {
                        "extrapolationMode": "ConstantExtrapolation",
                        "device":  [1, -1],
                        "logical": [-90, -15]
                    },
                    "z": {
                        "extrapolationMode": "ConstantExtrapolation",
                        "device":  [0, 0.06, 0.1, 0.13, 0.15, 0.2, 0.3, 0.4, 0.5, 0.7, 1],
                        "logical": [1, 2, 2.5, 3.0, 3.3, 3.7, 4.0, 5.5, 6.5, 7.5, 8],
                        "logicalMultiplier": 40,
                        "space": "35MmEquiv"
                    }
                }
            }
        },
        {
            "keys": [
                "UNIVIEW|NVR302-08S-P8*"
            ],
            "forcedOnvifParams":
            {
                "videoEncoders":
                [
                    "00100,00101",
                    "00200,00201",
                    "00300,00301",
                    "00400,00401",
                    "00500,00501",
                    "00600,00601",
                    "00700,00701",
                    "00800,00801"
                ]
            }
        },
        {
            "keys": [
                "UNIVIEW|NVR302-16S-P16*"
            ],
            "forcedOnvifParams":
            {
                "videoEncoders":
                [
                    "00100,00101",
                    "00200,00201",
                    "00300,00301",
                    "00400,00401",
                    "00500,00501",
                    "00600,00601",
                    "00700,00701",
                    "00800,00801",
                    "00900,00901",
                    "01000,01001",
                    "01100,01101",
                    "01200,01201",
                    "01300,01301",
                    "01400,01401",
                    "01500,01501",
                    "01600,01601"
                ]
            }
        },
        {
            "keys": [
                "Bosch|AUTODOME IP starlight 7000 HD"
            ],
            "ptzMapper": {
                "fromCamera": {
                    "x": {
                        "extrapolationMode": "PeriodicExtrapolation",
                        "device":  [  -1,1],
                        "logical": [-180, 180]
                    },
                    "y": {
                        "extrapolationMode": "ConstantExtrapolation",
                        "device":  [1, -1],
                        "logical": [18, -90]
                    },
                    "z": {
                        "extrapolationMode": "ConstantExtrapolation",
                        "device":  [0, 0.1, 0.2, 0.3, 0.4, 0.5, 0.6, 0.7, 0.8, 0.9, 1],
                        "logical": [1, 3.5, 5.25, 6.125, 6.56, 6.78, 6.89, 6.95, 6.97, 6.99, 7],
                        "logicalMultiplier": 30,
                        "space": "35MmEquiv"
                    }
                }
            }
        },
        {
            "keys": [
                "UNIVIEW|IPC6252SL-X33*", "NONE|IPC6252SL-X33*"
            ],
            "ptzMapper": {
                "fromCamera": {
                    "x": {
                        "extrapolationMode": "PeriodicExtrapolation",
                        "device":  [  -1,1],
                        "logical": [-180, 180]
                    },
                    "y": {
                        "extrapolationMode": "ConstantExtrapolation",
                        "device":  [-0.1666667, 1],
                        "logical": [-15, 90]
                    },
                    "z": {
                        "extrapolationMode": "ConstantExtrapolation",
                        "device":  [0, 0.1, 0.2, 0.3, 0.4, 0.5, 0.6, 0.7, 0.8, 0.9, 1],
                        "logical": [1, 5.04, 5.56, 5.89, 6.14, 6.34, 6.51, 6.65, 6.78, 6.90, 7],
                        "logicalMultiplier": 32,
                        "space": "35MmEquiv"
                    }
                }
            }
        },
        {
            "keys": ["2nt|2N IP Verso", "2nt|2N IP Force"],
            "relayInputCountForced": 2,
            "onvifInputPortAliases": ["onvif_input_1", "input1"]
        }
    ]
}<|MERGE_RESOLUTION|>--- conflicted
+++ resolved
@@ -935,13 +935,10 @@
                 "Hikvision|DS-2CD63C2F-IS",
                 "Hikvision|DS-2DE4A220IW-DE",
                 "HIKVISION|DS-2CD4032FWD*",
-<<<<<<< HEAD
                 "HIKVISION|DS-2CD2142FWD*",
                 "hikvision|DS-2CD2142FWD*"
-=======
                 "Hikvision|DS-6716*", "HIKVISION|DS-6716*",
                 "Hikvision|DS-6708*", "HIKVISION|DS-6708*"
->>>>>>> ce754e28
             ],
             "parseOnvifNotificationsWithHttpReader": true
         },
