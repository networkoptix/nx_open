--- conflicted
+++ resolved
@@ -2402,11 +2402,7 @@
             "ignoreMultisensors": true,
             "shouldAppearAsSingleChannel": true,
             "videoLayout": "width=2;height=2;sensors=0,1,2,3"
-<<<<<<< HEAD
-        },             
-=======
-        },
->>>>>>> 00bb5cc3
+        },
         {
             "keys": ["*|CMD-C244","COMMANDCO|*","ONVIF|NTH-IP4T"],
             "onvifManufacturerReplacement": "Hikvision"
@@ -2568,7 +2564,6 @@
                     }
                 }
             }
-<<<<<<< HEAD
         },
         { 
             "keys": ["DW|DWC-MPZ20XFM"],
@@ -2577,8 +2572,6 @@
                     "allowedAspectRatioDiff": "0.1"
                 }
             }
-=======
->>>>>>> 00bb5cc3
         }
     ]
 }