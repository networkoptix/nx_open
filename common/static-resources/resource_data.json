--- conflicted
+++ resolved
@@ -1607,8 +1607,8 @@
             ],
             "onvifManufacturerReplacement": "PelcoOptera"
         },
-		{
-			"keys": [
+        {
+            "keys": [
                 "Pelco|IMM12018",
                 "Pelco|IMM12027",
                 "Pelco|IMM12036"
@@ -2066,7 +2066,6 @@
         },
         {
             "keys": [
-<<<<<<< HEAD
                 "DW|DW-CPUHD*"
             ],
             "isMacAddressMandatory": false
@@ -2076,11 +2075,12 @@
                 "IQA*|IQEYE*"
             ],
             "ignoreONVIF": true
-=======
+        },
+        {
+            "keys": [
                 "Surveillance Camera|DVB-4100-VS"
             ],
             "ignoreCameraTimeIfBigJitter": true
->>>>>>> 010b1dd1
         }
     ]
 }