--- conflicted
+++ resolved
@@ -2575,13 +2575,14 @@
                 }
             }
         },
-<<<<<<< HEAD
         { 
             "keys": ["DW|DWC-MPZ20XFM"],
             "mediaTraits": {
                 "aspectRatioDependent": {
                     "allowedAspectRatioDiff": "0.1"
-=======
+                }
+            }
+        },
         {
             "keys": [
                 "UNIVIEW|NVR302-08S-P8*"
@@ -2601,7 +2602,7 @@
                 ]
             }
         },
-                {
+        {
             "keys": [
                 "UNIVIEW|NVR302-16S-P16*"
             ],
@@ -2651,7 +2652,6 @@
                         "logicalMultiplier": 40,
                         "space": "35MmEquiv"
                     }
->>>>>>> 1fe09ba5
                 }
             }
         }
