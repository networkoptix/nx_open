--- conflicted
+++ resolved
@@ -2238,11 +2238,7 @@
         },
         {
             "keys":[
-<<<<<<< HEAD
             "DW|DWC-PVX16W4", "DW|DWC-PVX16W6", "DW|DWC-PVX16W28", "N8PC-OLAH4|IP-Camera", "DW|DWC-PVX16W"
-=======
-            "DW|DWC-PVX16W4", "DW|DWC-PVX16W6", "DW|DWC-PVX16W28", "N8PC-OLAH4|IP-Camera"
->>>>>>> 2ecf9978
             ],
             "multiresourceVideoChannelMapping": [
                 {
@@ -2333,7 +2329,6 @@
             "ignoreMultisensors": true,
             "shouldAppearAsSingleChannel": true,
             "videoLayout": "width=4;height=1;sensors=0,1,2,3"
-<<<<<<< HEAD
         },   
         {
             "keys":[
@@ -2381,10 +2376,7 @@
             "ignoreMultisensors": true,
             "shouldAppearAsSingleChannel": true,
             "videoLayout": "width=2;height=2;sensors=0,1,2,3"
-        },        
-=======
         },             
->>>>>>> 2ecf9978
         {
             "keys": ["*|CMD-C244","COMMANDCO|*"],
             "onvifManufacturerReplacement": "Hikvision"
