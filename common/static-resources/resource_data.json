{
    "__comment__": [
    "Get width from here:                                            ",
    "http://en.wikipedia.org/wiki/Image_sensor_format                ",
    "Note: 1/2.8 is 5.2mm x 3.9mm, D=6.5mm.                          ",
    "                                                                ",
    "Calculate width-based crop factor C = 36/W.                     ",
    "                                                                ",                                                                    
    "Multiply focal lengths by width-based crop factor to get        ",
    "width-based equivalent focal length.                            ",
    "                                                                ",
    "Another important note.                                         ",  
    "If the camera overshoots on movement, then it means that 35m    ",
    "fov in this file should be increased.                           ",
    "If it undershoots, then 35mm fov should be decreased.           "
    ],
    
    "version": "1.0",
    "data": [
        {
            "keys": [
                "VISTA|*",
                "DW|*"
            ],
            "trustMaxFPS": true
        },

        {
            "keys": [
                "DW|*"
            ],
            "bitratePerGOP": true,
            "defaultCredentials" : "admin:admin"
        },

        {
            "keys": [
                "VISTA|VK2-ENCODER",
                "*|DW-CP04",
                "Avigilon|ENC-*",
                "ACTI|V32",
                "BOSCH|VIP-X1600-XFM4"
            ],
            "analogEncoder": true
        },

        {
            "keys": [
                "ISD|*"
            ],
            "showUrl": true,
            "urlLocalePath": "priv/cam.html"
        },
        {
            "keys": [
                "ISD_EDGE|*"
            ],
            "showUrl": true,
            "urlLocalePath": "priv/cam.html",
            "MaxFPS": 30.0
        },
        {
            "keys": [
                "vista|*"
            ],
            "showUrl": true,
            "urlLocalePath": "basic/basic.php",
            "renewOnvifPullPointSubscriptionRequired": false
        },
        {
            "keys": [
                "VIVOTEK|*"
            ],
            "onvifPtzStopBroken": true
        },
    {
            "keys": [
                "ArecontVision|??05", "ArecontVision|?155"
            ],
            "isRTSPSupported": false
    },
        {
            "keys": [
                "VIVOTEK|DM368", "VIVOTEK|FD8161", "VIVOTEK|FD8362E", "VIVOTEK|FD8361", "VIVOTEK|FD8136", 
                "VIVOTEK|FD8162", "VIVOTEK|FD8372", "VIVOTEK|FD8135H", "VIVOTEK|IP8151", "VIVOTEK|IP8335H", 
                "VIVOTEK|IP8362", "VIVOTEK|MD8562", "VIVOTEK|IP8371E", "VIVOTEK|FD8363",
                "ACTI|KCM5211", "ACTI|TCM3511", 
                "AXIS|AXISP3344", "AXIS|AXISP1344",
                "*|IPC-HDB3200C", "*|N53F-F",
                "*|LR01", "*|IPCAM_M1", "*|RL01",
                "VISTA|*VRD", "VISTA|VK2-2MPBX(DN)",
                "ZXDZHZ|vimicro","DW|DWC-MF21M4TIR","ACTI|TCM4201","Sony|SNC-CH120","Sony|SNC-CH280",
                "Sony|SNC-DH210","Sony|SNC-DH120T","VITEK|VT-20VN-M","Etrovision Technology|EV8180U-XL","VIVOTEK|FE8174V",
                "AVTECH|AVM542B",
                "DW|DWC-MPA20M","Win4NET Co., Ltd.|Clebo-MD20","DW|DWC-MC421D","Win4NET Co., Ltd.|Clebo-BX20",
                "DW|DWC-MB721M4TIR","Win4NET Co., Ltd.|Clebo-MB721M4TIR",
                "DW|DWC-MB721M8TIR","Win4NET Co., Ltd.|Clebo-MB721M8TIR",
                "DW|DWC-MF21M4TIR","Win4NET Co., Ltd.|Clebo-MF21M4TIR",
                "DW|DWC-MF21M8TIR","Win4NET Co., Ltd.|Clebo-MF21M8TIR",
                "DW|DWC-MF21M4FM","Win4NET Co., Ltd.|Clebo-MF21M4FM",
                "DW|DWC-MF21M8FM","Win4NET Co., Ltd.|Clebo-MF21M8FM"
            ],
            "ptzCapabilities": "NoPtzCapabilities"
        },
        {
            "keys": [
                "DW|DWC-MPTZ20X", "DW|DWC-MPTZ5X", "DW|DWC-MPZ20XFM",
                "ACTI|KCM8111", "*|FW3471-PS-E",
                "*|FW3471-PS-E",
                "VISTA|VK2-ENCODER",
                "*|DW-CP04",
                "ACTI|I96"
            ],
            "ptzTraits": "EightWayPtz"
        },
        {
            "keys": [
                "ACTI|V32",
                "ACTi Corporation|V32",
                "AXIS|Q6000-E"
            ],
            "forceONVIF": true
        },
        {
            "keys": [
                "ACTI|KCM3311","ACTI|KCM7211","ACTI|KCM5611","ACTI|KCM5311","Sony|SNC-EM600","Sony|SNC-CX600","Sony|SNC-DH120T",
                "Sony|SNC-XM636",
            "DW|DWC-MB421TIR","Win4NET Co., Ltd.|Clebo-BL20"
            ],
            "ptzCapabilities": "ContinuousZoomCapability"
        },
        {
            "keys": [
                "VISTA|VK2-1080VFD3V9F",
                "VISTA|VK2-1080BIR3V9F",
                "VISTA|VK2-720VZMI",
                "VISTA|VK2-720VZMX",
                "VISTA|VK2-1080VRDIR3V9F",
                "VISTA|VK2-1080XVFD3V9F",
                "VISTA|VK2-3MPBIR3V9F",
                "VISTA|VK2-3MPVRDIR3V9F",
                "VISTA|VK2-3MPBIR28V12re",
                "VISTA|VK2-3MPVRDIR28V12re"
            ],
            "ptzCapabilities": "ContinuousZoomCapability|ContinuousFocusCapability|AuxilaryPtzCapability"
        },
        {
            "keys": [
                "VISTA|*PTW",
                "DW|DWC-MPT","Win4NET Co., Ltd.|Clebo-MPT",
                "DW|DWC-MPTFM","Win4NET Co., Ltd.|Clebo-MPTFM"
            ],
            "ptzCapabilities": "ContinuousPanCapability|ContinuousTiltCapability",
            "ptzTraits": "FourWayPtz"
        },
        {
            "keys": [
                "General|IP Camera"
            ],
            "ptzTraits": "FourWayPtz"
        },
        {
            "keys": [
                "VISTA|VK2-ENCODER",
                "VISTA|VK2-1080PTZ",
                "VISTA|VK2-600PTZ",
                "*|DW-CP04",
                "Cellinx|STH795"
            ],
            "onvifPtzPresetsEnabled": true
        },
        {
            "keys": [
                "VISTA|*"
            ],
            "forceArFromPrimaryStream": true
        },
        {
            "keys": [
                "ACTi|V32"
            ],
            "defaultAR": "16x9",
            "ptzTraits": "EightWayPtz"
        },
        {
            "keys": [
                "VISTA|VK2-600PTZ",
                "VISTA|VK2-1080PTZ",
                "VISTA|VK2-ENCODER"
            ],
            "ptzCapabilities": "ContinuousPanCapability|ContinuousTiltCapability|ContinuousZoomCapability|ContinuousFocusCapability|AuxilaryPtzCapability|PresetsPtzCapability"
        },
        {
            "keys": [
                "VISTA|VK2-1080VRD",
                "VISTA|VK2-1080VRD3V9"
            ],
            "ptzCapabilities": ""
        },
    {
            "keys": [
                "DW|DWC-MD421D","Win4NET Co., Ltd.|Clebo-FD20"
            ],
            "ptzCapabilities": "ContinuousZoomCapability|ContinuousFocusCapability"
        },
    {
            "keys": [
                "DW|DWC-PV2M4TIR","DW|DWC-PB2M4TIR", "DWC|DWC-PV2M4T", "DW|DWC-PV2M4T"
            ],
        "dw-http-ptz": true
        },
        {
            "keys": [
                "AXIS|AXISM7016Group1", "AXIS|AXISM7016Group2", "AXIS|AXISM7016Group3", "AXIS|AXISM7016Group4"
            ],
            "axisMaxZoomSpeed": 70
        },
        {
            "keys": [
                "Honeywell|HVE4", "Hikvision|DS-6704HFI"
            ],
            "forcedOnvifParams": 
            {
                "videoEncoders":
                [
                    "VideoEncoderConfigurationA01,VideoEncoderConfigurationA05",
                    "VideoEncoderConfigurationA02,VideoEncoderConfigurationA06",
                    "VideoEncoderConfigurationA03,VideoEncoderConfigurationA07",
                    "VideoEncoderConfigurationA04,VideoEncoderConfigurationA08"
                ]
            }
        },
        {
            "keys": [
                "DW|DWC-MPTZ20X", 
                "DW|DWC-MPZ20XFM|2.1.0.8", "DW|DWC-MPZ20XFM"
            ],
            "ptzMapper": {
                "fromCamera": {
                    "x": {
                        "extrapolationMode": "PeriodicExtrapolation",
                        "device":  [-1,   1],
                        "logical": [ 0, 360]
                    },
                    "y": {
                        "extrapolationMode": "ConstantExtrapolation",
                        "device":  [  0,    1],
                        "logical": [  0,  -90]
                    },
                    "z": {
                        "extrapolationMode": "ConstantExtrapolation",
                        "device":  [0.004167,   0.083333],
                        "logical": [1.0,        20.0],
                        "logicalMultiplier": 35.25,
                        "space": "35MmEquiv"
                    }
                }
            }
        },
        {
            "keys": [
                "DW|DWC-MPTZ20X|unknown_beta",
                "Win4NET Co., Ltd.|Clebo-PD20",
                "Win4NET Co., Ltd.|Clebo-PM20SV2",
                "Win4NET Co., Ltd.|Clebo-BD",
                "DW|DWC-MPTZ20XFM",
                "Win4NET Co., Ltd.|Clebo-MPTZ20XFM"
            ],
            "ptzMapper": {
                "fromCamera": {
                    "x": {
                        "extrapolationMode": "PeriodicExtrapolation",
                        "device":  [-1,   1],
                        "logical": [ 0, 360]
                    },
                    "y": {
                        "extrapolationMode": "ConstantExtrapolation",
                        "device":  [  0,    1],
                        "logical": [  0,  -90]
                    },
                    "z": {
                        "extrapolationMode": "ConstantExtrapolation",
                        "device":  [0.000, 0.001, 0.002, 0.003, 0.004, 0.005, 0.006, 0.007, 0.008, 0.009, 0.010, 0.012, 0.014, 0.016, 0.018, 0.025, 0.030, 0.035, 0.040, 0.045, 0.050, 0.060, 0.070, 0.080, 0.090, 0.100],
                        "logical": [1.000, 1.227, 1.430, 1.680, 2.023, 2.258, 2.469, 2.719, 3.000, 3.234, 3.453, 3.953, 4.422, 4.883, 5.367, 7.034, 8.186, 9.362, 10.440, 11.543, 12.548, 14.484, 16.028, 17.278, 18.454, 19.631],
                        "logicalMultiplier": 35.25,
                        "space": "35MmEquiv"
                    }
                }
            }
        },
        {
            "keys": [
                "DW|DWC-MPTZ5X|2.1.0.3", "DW|DWC-MPTZ5X" ,
                "Win4NET Co., Ltd.|Clebo-MPTZ5X",
                "DW|DWC-MPTZ5XFM","Win4NET Co., Ltd.|Clebo-MPTZ5XFM"
            ],
            "ptzMapper": {
                "fromCamera": {
                    "x": {
                        "extrapolationMode": "ConstantExtrapolation",
                        "device":  [0,        1,  -1, -0.05555],
                        "logical": [-180, -0.01,   0,      170]
                    },
                    "y": {
                        "extrapolationMode": "ConstantExtrapolation",
                        "device":  [  0,    1],
                        "logical": [  0,  -90]
                    },
                    "z": {
                        "extrapolationMode": "ConstantExtrapolation",
                        "device":  [0.016666,   0.083333],
                        "logical": [1.0,        5.0],
                        "logicalMultiplier": 41.0,
                        "space": "35MmEquiv"
                    }
                }
            }
        },
        {
            "keys": [
                "*|VB-H41"
            ],
            "ptzMapper": {
                "fromCamera": {
                    "x": {
                        "extrapolationMode": "ConstantExtrapolation",
                        "device":  [  -1,   1],
                        "logical": [-170, 170]
                    },
                    "y": {
                        "extrapolationMode": "ConstantExtrapolation",
                        "device":  [ -1, 0,  1],
                        "logical": [-10, 0, 90]
                    },
                    "z": {
                        "extrapolationMode": "ConstantExtrapolation",
                        "comment": "D = 1 - 1/t, L = 32.0 * t",
                        "device":  [0, 0.333333, 0.5, 0.6, 0.666667, 0.714286, 0.75, 0.777778, 0.8, 0.818182, 0.833333, 0.846154, 0.857143, 0.866667, 0.875, 0.882353, 0.888889, 0.894737, 0.9, 0.904762, 0.909091, 0.913043, 0.916667, 0.92, 0.923077, 0.925926, 0.928571, 0.931034, 0.933333, 0.935484, 0.9375, 0.939394, 0.941176, 0.942857, 0.944444, 0.945946, 0.947368, 0.948718, 0.95],
                        "logical": [1,      1.5,   2, 2.5,        3,      3.5,    4,      4.5,   5,      5.5,        6,      6.5,        7,      7.5,     8,      8.5,        9,      9.5,  10,     10.5,       11,     11.5,       12, 12.5,       13,     13.5,       14,     14.5,       15,     15.5,     16,     16.5,       17,     17.5,       18,     18.5,       19,     19.5,   20],
                        "logicalMultiplier": 32.0,
                        "space": "35MmEquiv"
                    }
                }
            }
        },
        {
            "keys": [
                "VIVOTEK|SD83X3"
            ],
            "ptzMapper": {
                "fromCamera": {
                    "x": {
                        "extrapolationMode": "PeriodicExtrapolation",
                        "device":  [ -1,    1],
                        "logical": [180, -180]
                    },
                    "y": {
                        "extrapolationMode": "ConstantExtrapolation",
                        "device":  [ -1,   1],
                        "logical": [  0, -90]
                    },
                    "z": {
                        "extrapolationMode": "ConstantExtrapolation",
                        "device":  [0, 0.05,  0.1, 0.15,  0.2, 0.25,  0.3, 0.35,  0.4, 0.45,  0.5, 0.55, 0.6, 0.65,  0.7, 0.75,  0.8,  0.85,   0.9,  0.95,  1],
                        "logical": [1, 1.11, 1.22, 1.36, 1.48, 1.64, 1.81, 2.03, 2.29, 2.63, 3.05, 3.49, 4.18, 5.05, 6.27, 7.93, 10.24, 13.22, 17.02, 21.97, 31.55],
                        "logicalMultiplier": 35.0,
                        "space": "35MmEquiv"
                    }
                }
            }
        },
        {
            "keys": [
                "VIVOTEK|SD8362"
            ],
            "ptzMapper": {
                "fromCamera": {
                    "x": {
                        "extrapolationMode": "PeriodicExtrapolation",
                        "device":  [ -1,    1],
                        "logical": [180, -180]
                    },
                    "y": {
                        "extrapolationMode": "ConstantExtrapolation",
                        "device":  [ -1,   1],
                        "logical": [  0, -90]
                    },
                    "z": {
                        "extrapolationMode": "ConstantExtrapolation",
                        "device":  [0, 0.05,  0.1, 0.15,  0.2, 0.25,  0.3, 0.35,  0.4, 0.45,  0.5, 0.55,  0.6, 0.65,  0.7, 0.75,  0.8, 0.85,   0.9,  0.95,    1],
                        "logical": [1, 1.08, 1.16, 1.27, 1.39, 1.52, 1.68, 1.86, 2.08, 2.34, 2.65, 3.01, 3.48, 4.06, 4.76, 5.68, 6.86, 8.38, 10.82, 13.16, 18.0],
                        "logicalMultiplier": 35.0,
                        "space": "35MmEquiv"
                    }
                }
            }
        },
        {
            "keys": [
                "*|SNC-RH124"
            ],
            "ptzMapper": {
                "fromCamera": {
                    "x": {
                        "extrapolationMode": "PeriodicExtrapolation",
                        "device":  [ -1,    1],
                        "logical": [-180, 180]
                    },
                    "y": {
                        "extrapolationMode": "ConstantExtrapolation",
                        "device":  [1.3333333,  -1],
                        "logical": [       15, -90]
                    },
                    "z": {
                        "extrapolationMode": "ConstantExtrapolation",
                        "device":  [0, 0.05,  0.1, 0.15,  0.2, 0.25, 0.35,  0.4, 0.45,  0.5, 0.52],
                        "logical": [1, 1.15, 1.33, 1.57, 1.88, 2.28,  3.6, 4.66, 6.03, 7.64, 8.14],
                        "logicalMultiplier": 38.5,
                        "space": "35MmEquiv"
                    }
                },
                "toCamera": {
                    "y": {
                        "extrapolationMode": "ConstantExtrapolation",
                        "device":  [1,  -1],
                        "logical": [0, -90]
                    }
                }
            }
        },
        {
            "keys": [
                "ACTI|KCM8111"
            ],
            "ptzMapper": {
                "fromCamera": {
                    "x": {
                        "extrapolationMode": "PeriodicExtrapolation",
                        "device":  [-18000, 18000],
                        "logical": [  -180,   180]
                    },
                    "y": {
                        "extrapolationMode": "ConstantExtrapolation",
                        "device":  [ 0, 9000],
                        "logical": [90,    0]
                    },
                    "z": {
                        "extrapolationMode": "ConstantExtrapolation",
                        "device":  [30,     80,    256,    336,    512,    592,    768,    848,   1024,   1104,   1280,   1360,   1536,   1616,   1792,   1872,   2048,   2128,   2304,    2384,    2520],
                        "logical": [ 1, 1.0319, 1.1540, 1.2209, 1.3808, 1.4651, 1.6802, 1.7936, 2.0959, 2.2587, 2.6660, 2.8696, 3.4621, 3.7953, 4.6840, 5.2209, 6.6650, 7.4982, 9.8495, 11.1825, 13.8485],
                        "logicalMultiplier": 35.0,
                        "space": "35MmEquiv"
                    }
                },
                "toCamera": {
                    "z": {
                        "extrapolationMode": "ConstantExtrapolation",
                        "device":  [0,     50,    100,    150,    200,    250,    300,    350,    400,    450,    500,    550,    600,    650,    700,    750,    800,    850,    900,     950,    1000],
                        "logical": [1, 1.0319, 1.1540, 1.2209, 1.3808, 1.4651, 1.6802, 1.7936, 2.0959, 2.2587, 2.6660, 2.8696, 3.4621, 3.7953, 4.6840, 5.2209, 6.6650, 7.4982, 9.8495, 11.1825, 13.8485],
                        "logicalMultiplier": 35.0,
                        "space": "35MmEquiv"
                    }
                }
            }
        },
        {
            "keys": [
                "VISTA|VK2-1080XVRDPTZ"
            ],
            "ptzMapper": {
                "fromCamera": {
                    "x": {
                        "extrapolationMode": "PeriodicExtrapolation",
                        "device":  [   1,  -1],
                        "logical": [-180, 180]
                    },
                    "y": {
                        "extrapolationMode": "ConstantExtrapolation",
                        "_TODO": "Actual tilt range is [0, -180].",
                        "device":  [0.9,   0],
                        "logical": [0,   -90]
                    },
                    "z": {
                        "extrapolationMode": "ConstantExtrapolation",
                        "device":  [    -1,   -0.9,   -0.8,   -0.7,   -0.6,   -0.5,   -0.4,   -0.3,   -0.2,   -0.1,      0,    0.1,    0.2,    0.3,    0.4,    0.5,    0.6,    0.7,    0.8,    0.9,       1],
                        "logical": [1.0000, 1.0748, 1.1636, 1.2617, 1.3738, 1.5000, 1.6449, 1.8178, 2.0187, 2.2477, 2.5234, 2.8458, 3.2383, 3.7150, 4.2850, 4.9766, 5.8411, 6.8645, 7.9626, 9.2925, 10.9050],
                        "logicalMultiplier": 32.0,
                        "space": "35MmEquiv"
                    }
                }
            }
        },
        {
            "keys": [
                "VISTA|VK2-1080XVRDPTZF"
            ],
            "ptzMapper": {
                "fromCamera": {
                    "x": {
                        "extrapolationMode": "PeriodicExtrapolation",
                        "device":  [   1,  -1],
                        "logical": [-180, 180]
                    },
                    "y": {
                        "extrapolationMode": "ConstantExtrapolation",
                        "_TODO": "Actual tilt range is [0, -180].",
                        "device":  [0.9,   0],
                        "logical": [0,   -90]
                    },
                    "z": {
                        "extrapolationMode": "ConstantExtrapolation",
                        "device":  [    -1,   -0.9,   -0.8,   -0.7,   -0.6,   -0.5,   -0.4,   -0.3,   -0.2,   -0.1,      0,    0.1,    0.2,    0.3,    0.4,    0.5,    0.6,    0.7,    0.8,    0.9,       1],
                        "logical": [1.0000, 1.0748, 1.1636, 1.2617, 1.3738, 1.5000, 1.6449, 1.8178, 2.0187, 2.2477, 2.5234, 2.8458, 3.2383, 3.7150, 4.2850, 4.9766, 5.8411, 6.8645, 7.9626, 9.2925, 10.9050],
                        "logicalMultiplier": 32.0,
                        "space": "35MmEquiv"
                    }
                }
            }
        },
        {
            "keys": [
                "VISTA|VK2-1080XPTZ","VISTA|VK2-1080XVRDPTPMF"
            ],
            "ptzMapper": {
                "fromCamera": {
                    "x": {
                        "extrapolationMode": "PeriodicExtrapolation",
                        "device":  [   1,  -1],
                        "logical": [-180, 180]
                    },
                    "y": {
                        "extrapolationMode": "ConstantExtrapolation",
                        "_TODO": "Actual tilt range is [0, -180].",
                        "device":  [0.9,   0],
                        "logical": [0,   -90]
                    },
                    "z": {
                        "extrapolationMode": "ConstantExtrapolation",
                        "device":  [    -1,   -0.9,   -0.8,   -0.7,   -0.6,   -0.5,   -0.4,   -0.3,   -0.2,   -0.1,      0,    0.1,    0.2,    0.3,    0.4,    0.5,    0.6,     0.7,     0.8,     0.9,       1],
                        "logical": [1.0000, 1.0859, 1.1797, 1.2891, 1.4141, 1.5703, 1.7422, 1.9453, 2.2031, 2.5000, 2.8672, 3.3281, 3.9297, 4.7344, 5.7188, 7.0313, 8.7969, 12.1481, 14.8011, 19.6882, 29.3229],
                        "logicalMultiplier": 30.0,
                        "space": "35MmEquiv"
                    }
                }
            }
        },    
        {
            "keys": [
                "VISTA|VK2-1080XPTZF"
            ],
            "ptzMapper": {
                "fromCamera": {
                    "x": {
                        "extrapolationMode": "PeriodicExtrapolation",
                        "device":  [   1,  -1],
                        "logical": [-180, 180]
                    },
                    "y": {
                        "extrapolationMode": "ConstantExtrapolation",
                        "_TODO": "Actual tilt range is [0, -180].",
                        "device":  [0.9,   0],
                        "logical": [0,   -90]
                    },
                    "z": {
                        "extrapolationMode": "ConstantExtrapolation",
                        "device":  [    -1,   -0.9,   -0.8,   -0.7,   -0.6,   -0.5,   -0.4,   -0.3,   -0.2,   -0.1,      0,    0.1,    0.2,    0.3,    0.4,    0.5,    0.6,     0.7,     0.8,     0.9,       1],
                        "logical": [1.0000, 1.0859, 1.1797, 1.2891, 1.4141, 1.5703, 1.7422, 1.9453, 2.2031, 2.5000, 2.8672, 3.3281, 3.9297, 4.7344, 5.7188, 7.0313, 8.7969, 12.1481, 14.8011, 19.6882, 29.3229],
                        "logicalMultiplier": 30.0,
                        "space": "35MmEquiv"
                    }
                }
            }
        },            
        {
            "keys": [
                "VISTA|VK2-1080XIRPTZF"
            ],
            "ptzMapper": {
                "fromCamera": {
                    "x": {
                        "extrapolationMode": "PeriodicExtrapolation",
                        "device":  [   1,  -1],
                        "logical": [-180, 180]
                    },
                    "y": {
                        "extrapolationMode": "ConstantExtrapolation",
                        "_TODO": "Actual tilt range is [0, -180].",
                        "device":  [-1,   1],
                        "logical": [0,   -90]
                    },
                    "z": {
                        "extrapolationMode": "ConstantExtrapolation",
                        "device":  [    -1,   -0.9,   -0.8,   -0.7,   -0.6,   -0.5,   -0.4,   -0.3,   -0.2,   -0.1,      0,    0.1,    0.2,    0.3,    0.4,    0.5,    0.6,     0.7,     0.8,     0.9,       1],
                        "logical": [    1,  1.09449,    1.19767,    1.31801,    1.45551,    1.62733,    1.81642,    2.03983,    2.32341,    2.65,   3.05392,    3.56091,    4.2226,    5.10784,    6.19068,    7.63443,    9.57659,    13.26291,    16.18121,    21.55702,    32.15519],
                        "logicalMultiplier": 30.0,
                        "space": "35MmEquiv"
                    }
                }
            }
        },
        {
            "keys": [
                "eneo|PXD-2030PTZ1080"
            ],
            "ptzMapper": {
                "fromCamera": {
                    "x": {
                        "extrapolationMode": "PeriodicExtrapolation",
                        "device":  [  -1,   1],
                        "logical": [-180, 180]
                    },
                    "y": {
                        "extrapolationMode": "ConstantExtrapolation",
                        "_TODO": "Actual tilt range is [0, -180].",
                        "device":  [1,   -1],
                        "logical": [0,   90]
                    },
                    "z": {
                        "extrapolationMode": "ConstantExtrapolation",
                        "device":  [    0,  1],
                        "logical": [   1,  6],
                        "logicalMultiplier": 32.0,
                        "space": "35MmEquiv"
                    }
                }
            },
            "onvifPtzDigitsAfterDecimalPoint": 0
        },        
        {
            "keys": [
                "SONY|SNC-EP580|unknown"
            ],
            "ptzMapper": {
                "fromCamera": {
                    "x": {
                        "extrapolationMode": "PeriodicExtrapolation",
                        "device":  [-0.94448, 0.94448],
                        "logical": [    -170,     170]
                    },
                    "y": {
                        "extrapolationMode": "ConstantExtrapolation",
                        "device":  [1.33,  -1],
                        "logical": [15,   -90]
                    },
                    "z": {
                        "extrapolationMode": "ConstantExtrapolation",
                        "device":  [0,      0.0261, 0.0521, 0.0782, 0.1043, 0.1303, 0.1564, 0.1825, 0.2086, 0.2346, 0.2607, 0.2868, 0.3128, 0.3389, 0.365,  0.391,  0.4171, 0.4432, 0.4692,  0.4953,  0.5214],
                        "logical": [1.0000, 1.0706, 1.1647, 1.2706, 1.3882, 1.5176, 1.6824, 1.8706, 2.0824, 2.3412, 2.6471, 3.0000, 3.4588, 4.0235, 4.7412, 5.6471, 6.7882, 8.2353, 10.1059, 12.5647, 16.5393],
                        "logicalMultiplier": 36.0,
                        "space": "35MmEquiv"
                    }
                },
                "toCamera": {
                    "x": {
                        "extrapolationMode": "PeriodicExtrapolation",
                        "device":  [-1.0, 1.0],
                        "logical": [-170, 170]
                    },
                    "y": {
                        "extrapolationMode": "ConstantExtrapolation",
                        "device":  [1,     -1],
                        "logical": [15,   -90]
                    }
                }
            }
        },
        {
            "keys": [
                "SONY|SNC-EP580", "SONY|SNC-EP580|1.82.01"
            ],
            "ptzMapper": {
                "fromCamera": {
                    "x": {
                        "extrapolationMode": "PeriodicExtrapolation",
                        "device":  [-1, 1],
                        "logical": [-170, 170]
                    },
                    "y": {
                        "extrapolationMode": "ConstantExtrapolation",
                        "device":  [1, -1],
                        "logical": [0, -90],
                        "_TODO": "Actual tilt range is [15, -90], but camera reports everything above 0 as 1."
                    },
                    "z": {
                        "extrapolationMode": "ConstantExtrapolation",
                        "device":  [0,      0.0261, 0.0521, 0.0782, 0.1043, 0.1303, 0.1564, 0.1825, 0.2086, 0.2346, 0.2607, 0.2868, 0.3128, 0.3389, 0.365,  0.391,  0.4171, 0.4432, 0.4692,  0.4953,  0.5214],
                        "logical": [1.0000, 1.0706, 1.1647, 1.2706, 1.3882, 1.5176, 1.6824, 1.8706, 2.0824, 2.3412, 2.6471, 3.0000, 3.4588, 4.0235, 4.7412, 5.6471, 6.7882, 8.2353, 10.1059, 12.5647, 16.5393],
                        "logicalMultiplier": 36.0,
                        "space": "35MmEquiv"
                    }
                }
            }
        },
        {
            "keys": [
                "Canon|VB-S30D", "Canon|VB-S30D|Ver. 1.0.0"
            ],
            "ptzMapper": {
                "fromCamera": {
                    "x": {
                        "extrapolationMode": "ConstantExtrapolation",
                        "device":  [   -1,  1],
                        "logical": [-175, 175]
                    },
                    "y": {
                        "extrapolationMode": "ConstantExtrapolation",
                        "device":  [-1,   1],
                        "logical": [-90,   0]
                    },
                    "z": {
                        "extrapolationMode": "ConstantExtrapolation",
                        "device":  [0, 0.04,  0.08,  0.12, 0.2,  0.28, 0.36, 0.44, 0.52, 0.6,  0.68, 0.76,0.8],
                        "logical": [1, 1.025, 1.063, 1.09 ,1.18 ,1.27, 1.40, 1.55, 1.76, 2.02, 2.41, 3.0, 3.4],
                        "logicalMultiplier": 27.5,
                        "space": "35MmEquiv"
                    }
                }
            }
        },
        {
            "keys": [
                "Brand|NH720-18N1", "Brand|NH720-18N1|z120120713NSA"
            ],
            "ptzMapper": {
                "fromCamera": {
                    "x": {
                        "extrapolationMode": "PeriodicExtrapolation",
                        "device":  [   -1,  1],
                        "logical": [-180, 180]
                    },
                    "y": {
                        "extrapolationMode": "ConstantExtrapolation",
                        "device":  [-1,   1],
                        "logical": [10, -90]
                    },
                    "z": {
                        "extrapolationMode": "ConstantExtrapolation",
                        "device":  [0, 1],
                        "logical": [1, 18],
                        "logicalMultiplier": 40,
                        "space": "35MmEquiv"
                    }
                }
            }
        },
        {
            "keys": [
                "Samsung Techwin|SNP-6200", "Samsung Techwin|SNP-6200|1.20_130930"
            ],
            "ptzMapper": {
                "fromCamera": {
                    "x": {
                        "extrapolationMode": "PeriodicExtrapolation",
                        "device":  [   -1,  1],
                        "logical": [-180, 180]
                    },
                    "y": {
                        "extrapolationMode": "ConstantExtrapolation",
                        "_TODO" : "Actual tilt range is [0,-180]",
                        "device":  [0, 1],
                        "logical": [-90,0]
                    },
                    "z": {
                        "extrapolationMode": "ConstantExtrapolation",
                        "device":  [0, 0.10, 0.20 , 0.30 , 0.40 , 0.50 , 0.60 , 0.70, 0.80, 0.90, 1],
                        "logical": [1, 1.31, 1.60 , 1.91 , 2.64 , 3.32 , 4.36 , 5.82, 8.55, 13.5 , 20],
                        "logicalMultiplier": 32,
                        "space": "35MmEquiv"
                    }
                }
            }
        },
        {
            "keys": [
                "Samsung Techwin|SNP-6321"
            ],
            "ptzMapper": {
                "fromCamera": {
                    "x": {
                        "extrapolationMode": "PeriodicExtrapolation",
                        "device":  [   -1,  1],
                        "logical": [-180, 180]
                    },
                    "y": {
                        "extrapolationMode": "ConstantExtrapolation",
                        "_TODO" : "Actual tilt range is [0,-180]",
                        "device":  [0, 1],
                        "logical": [-90, 20]
                    },
                    "z": {
                        "extrapolationMode": "ConstantExtrapolation",
                        "device":  [0, 0.10, 0.20 , 0.30 , 0.40 , 0.50 , 0.60 , 0.70, 0.80, 0.90, 1],
                        "logical": [1, 1.31, 1.60 , 1.91 , 2.64 , 3.32 , 4.36 , 5.82, 8.55, 13.5 , 20],
                        "logicalMultiplier": 32,
                        "space": "35MmEquiv"
                    }
                }
            }
        },        
        {
            "keys": [
                "VIVOTEK|SD8363E", "VIVOTEK|SD8363E|SD8363-VVTK-0200f", "SD8363|SD8363"
            ],
            "ptzMapper": {
                "fromCamera": {
                    "x": {
                        "extrapolationMode": "PeriodicExtrapolation",
                        "device":  [   -1,  1],
                        "logical": [-180, 180]
                    },
                    "y": {
                        "extrapolationMode": "ConstantExtrapolation",
                        "_TODO" : "Actual tilt range is [0,-180]",
                        "device":  [-1, 1],
                        "logical": [20,-90]
                    },
                    "z": {
                        "extrapolationMode": "ConstantExtrapolation",
                        "device":  [0, 0.10, 0.20 , 0.30 , 0.40 , 0.50 , 0.60 , 0.70, 0.80, 0.90, 1],
                        "logical": [1, 1.19, 1.41 , 1.69 , 2.10 , 2.74 , 3.65, 5.05, 7.15, 10.79 ,19],
                        "logicalMultiplier": 35,
                        "space": "35MmEquiv"
                    }
                }
            },
            "tourGetPosWorkaround": true
        },
        {
            "keys": [
                "Sony|SNC-WR630", "Sony|SNC-WR630|2.1.2"
            ],
            "ptzMapper": {
                "fromCamera": {
                    "x": {
                        "extrapolationMode": "PeriodicExtrapolation",
                        "device":  [   -1,  1],
                        "logical": [-180, 180]
                    },
                    "y": {
                        "extrapolationMode": "ConstantExtrapolation",
                        "_TODO" : "Actual tilt range is [0,-180]",
                        "device":  [-1, 1],
                        "logical": [-90,20]
                    },
                    "z": {
                        "extrapolationMode": "ConstantExtrapolation",
                        "device":  [0,0.052,0.104,0.130,0.208,0.260,0.312,0.364,0.416,0.468,0.52],
                        "logical": [1,1.2,1.49,1.86,2.39,3.10,4.22,6.04,9.18,14.43,26.69],
                        "logicalMultiplier": 30,
                        "space": "35MmEquiv"
                    }
                }
            }
        },
        {
            "keys": [
                "Samsung Techwin|SNP-6200RH", "Samsung Techwin|SNP-6200RH|3.00_140302"
            ],
            "_comment": "This one cannot be calliberated since it pass to -20 which we haven't implemented.",
            "_ptzMapper": {
                "fromCamera": {
                    "x": {
                        "extrapolationMode": "PeriodicExtrapolation",
                        "device":  [  -1,1],
                        "logical": [-180, 180]
                    },
                    "y": {
                        "extrapolationMode": "ConstantExtrapolation",
                        "_TODO" : "Actual tilt range is [-5,185]",
                        "device":  [1, 0],
                        "logical": [5, -90]
                    },
                    "z": {
                        "extrapolationMode": "ConstantExtrapolation",
                        "device":  [0,1],
                        "logical": [1,20],
                        "logicalMultiplier": 35,
                        "space": "35MmEquiv"
                    }
                },
                "toCamera": {
                    "x": {
                        "extrapolationMode": "PeriodicExtrapolation",
                        "device":  [  -1, 1],
                        "logical": [180,-20]
                    }
                }
            }
        },
        {
            "keys": [
                "ACTI|I96"
            ],
            "ptzMapper": {
                "fromCamera": {
                    "x": {
                        "extrapolationMode": "PeriodicExtrapolation",
                        "device":  [-18000, 18000],
                        "logical": [  -180,   180]
                    },
                    "y": {
                        "extrapolationMode": "ConstantExtrapolation",
                        "device":  [ 0, 9000],
                        "logical": [90,    0]
                    },
                    "z": {
                        "extrapolationMode": "ConstantExtrapolation",
                        "device":  [30,     80,    256,    336,    512,    592,    768,    848,   1024,   1104,   1280,   1360,   1536,   1616,   1792,   1872,   2048,   2128,   2304,    2384,    2520],
                        "logical": [ 1, 1.0319, 1.1540, 1.2209, 1.3808, 1.4651, 1.6802, 1.7936, 2.0959, 2.2587, 2.6660, 2.8696, 3.4621, 3.7953, 4.6840, 5.2209, 6.6650, 7.4982, 9.8495, 11.1825, 13.8485],
                        "logicalMultiplier": 35.0,
                        "space": "35MmEquiv"
                    }
                },
                "toCamera": {
                    "z": {
                        "extrapolationMode": "ConstantExtrapolation",
                        "device":  [0,     125,    250,    375,    500,    625,    750,    875,    1000,    1125,    1250,    1375,    1500,    1675,    1750,    1875,    2000,    2125,    2250,     2375,    2500],
                        "logical": [1, 1.0319, 1.1540, 1.2209, 1.3808, 1.4651, 1.6802, 1.7936, 2.0959, 2.2587, 2.6660, 2.8696, 3.4621, 3.7953, 4.6840, 5.2209, 6.6650, 7.4982, 9.8495, 11.1825, 13.8485],
                        "logicalMultiplier": 36.0,
                        "space": "35MmEquiv"
                    }
                }
            }
        },
        {
            "keys": [
                "MOOG|MOOG-EXO-HD", "MOOG|MOOG-EXO-HD|3.8.0.7"
            ]
        },
        {
            "keys": [
<<<<<<< HEAD
                "*Grandeye*|EVO-05NxD"
            ],
            "relayInputCountForced": 1
=======
                "Honeywell*|*"
            ],
            "portNamePrefixToIgnore": "AlarmOut"
>>>>>>> 4197f259
        }
    ]
}






<|MERGE_RESOLUTION|>--- conflicted
+++ resolved
@@ -1,949 +1,949 @@
-{
-    "__comment__": [
-    "Get width from here:                                            ",
-    "http://en.wikipedia.org/wiki/Image_sensor_format                ",
-    "Note: 1/2.8 is 5.2mm x 3.9mm, D=6.5mm.                          ",
-    "                                                                ",
-    "Calculate width-based crop factor C = 36/W.                     ",
-    "                                                                ",                                                                    
-    "Multiply focal lengths by width-based crop factor to get        ",
-    "width-based equivalent focal length.                            ",
-    "                                                                ",
-    "Another important note.                                         ",  
-    "If the camera overshoots on movement, then it means that 35m    ",
-    "fov in this file should be increased.                           ",
-    "If it undershoots, then 35mm fov should be decreased.           "
-    ],
-    
-    "version": "1.0",
-    "data": [
-        {
-            "keys": [
-                "VISTA|*",
-                "DW|*"
-            ],
-            "trustMaxFPS": true
-        },
-
-        {
-            "keys": [
-                "DW|*"
-            ],
-            "bitratePerGOP": true,
-            "defaultCredentials" : "admin:admin"
-        },
-
-        {
-            "keys": [
-                "VISTA|VK2-ENCODER",
-                "*|DW-CP04",
-                "Avigilon|ENC-*",
-                "ACTI|V32",
-                "BOSCH|VIP-X1600-XFM4"
-            ],
-            "analogEncoder": true
-        },
-
-        {
-            "keys": [
-                "ISD|*"
-            ],
-            "showUrl": true,
-            "urlLocalePath": "priv/cam.html"
-        },
-        {
-            "keys": [
-                "ISD_EDGE|*"
-            ],
-            "showUrl": true,
-            "urlLocalePath": "priv/cam.html",
-            "MaxFPS": 30.0
-        },
-        {
-            "keys": [
-                "vista|*"
-            ],
-            "showUrl": true,
-            "urlLocalePath": "basic/basic.php",
-            "renewOnvifPullPointSubscriptionRequired": false
-        },
-        {
-            "keys": [
-                "VIVOTEK|*"
-            ],
-            "onvifPtzStopBroken": true
-        },
-    {
-            "keys": [
-                "ArecontVision|??05", "ArecontVision|?155"
-            ],
-            "isRTSPSupported": false
-    },
-        {
-            "keys": [
-                "VIVOTEK|DM368", "VIVOTEK|FD8161", "VIVOTEK|FD8362E", "VIVOTEK|FD8361", "VIVOTEK|FD8136", 
-                "VIVOTEK|FD8162", "VIVOTEK|FD8372", "VIVOTEK|FD8135H", "VIVOTEK|IP8151", "VIVOTEK|IP8335H", 
-                "VIVOTEK|IP8362", "VIVOTEK|MD8562", "VIVOTEK|IP8371E", "VIVOTEK|FD8363",
-                "ACTI|KCM5211", "ACTI|TCM3511", 
-                "AXIS|AXISP3344", "AXIS|AXISP1344",
-                "*|IPC-HDB3200C", "*|N53F-F",
-                "*|LR01", "*|IPCAM_M1", "*|RL01",
-                "VISTA|*VRD", "VISTA|VK2-2MPBX(DN)",
-                "ZXDZHZ|vimicro","DW|DWC-MF21M4TIR","ACTI|TCM4201","Sony|SNC-CH120","Sony|SNC-CH280",
-                "Sony|SNC-DH210","Sony|SNC-DH120T","VITEK|VT-20VN-M","Etrovision Technology|EV8180U-XL","VIVOTEK|FE8174V",
-                "AVTECH|AVM542B",
-                "DW|DWC-MPA20M","Win4NET Co., Ltd.|Clebo-MD20","DW|DWC-MC421D","Win4NET Co., Ltd.|Clebo-BX20",
-                "DW|DWC-MB721M4TIR","Win4NET Co., Ltd.|Clebo-MB721M4TIR",
-                "DW|DWC-MB721M8TIR","Win4NET Co., Ltd.|Clebo-MB721M8TIR",
-                "DW|DWC-MF21M4TIR","Win4NET Co., Ltd.|Clebo-MF21M4TIR",
-                "DW|DWC-MF21M8TIR","Win4NET Co., Ltd.|Clebo-MF21M8TIR",
-                "DW|DWC-MF21M4FM","Win4NET Co., Ltd.|Clebo-MF21M4FM",
-                "DW|DWC-MF21M8FM","Win4NET Co., Ltd.|Clebo-MF21M8FM"
-            ],
-            "ptzCapabilities": "NoPtzCapabilities"
-        },
-        {
-            "keys": [
-                "DW|DWC-MPTZ20X", "DW|DWC-MPTZ5X", "DW|DWC-MPZ20XFM",
-                "ACTI|KCM8111", "*|FW3471-PS-E",
-                "*|FW3471-PS-E",
-                "VISTA|VK2-ENCODER",
-                "*|DW-CP04",
-                "ACTI|I96"
-            ],
-            "ptzTraits": "EightWayPtz"
-        },
-        {
-            "keys": [
-                "ACTI|V32",
-                "ACTi Corporation|V32",
-                "AXIS|Q6000-E"
-            ],
-            "forceONVIF": true
-        },
-        {
-            "keys": [
-                "ACTI|KCM3311","ACTI|KCM7211","ACTI|KCM5611","ACTI|KCM5311","Sony|SNC-EM600","Sony|SNC-CX600","Sony|SNC-DH120T",
-                "Sony|SNC-XM636",
-            "DW|DWC-MB421TIR","Win4NET Co., Ltd.|Clebo-BL20"
-            ],
-            "ptzCapabilities": "ContinuousZoomCapability"
-        },
-        {
-            "keys": [
-                "VISTA|VK2-1080VFD3V9F",
-                "VISTA|VK2-1080BIR3V9F",
-                "VISTA|VK2-720VZMI",
-                "VISTA|VK2-720VZMX",
-                "VISTA|VK2-1080VRDIR3V9F",
-                "VISTA|VK2-1080XVFD3V9F",
-                "VISTA|VK2-3MPBIR3V9F",
-                "VISTA|VK2-3MPVRDIR3V9F",
-                "VISTA|VK2-3MPBIR28V12re",
-                "VISTA|VK2-3MPVRDIR28V12re"
-            ],
-            "ptzCapabilities": "ContinuousZoomCapability|ContinuousFocusCapability|AuxilaryPtzCapability"
-        },
-        {
-            "keys": [
-                "VISTA|*PTW",
-                "DW|DWC-MPT","Win4NET Co., Ltd.|Clebo-MPT",
-                "DW|DWC-MPTFM","Win4NET Co., Ltd.|Clebo-MPTFM"
-            ],
-            "ptzCapabilities": "ContinuousPanCapability|ContinuousTiltCapability",
-            "ptzTraits": "FourWayPtz"
-        },
-        {
-            "keys": [
-                "General|IP Camera"
-            ],
-            "ptzTraits": "FourWayPtz"
-        },
-        {
-            "keys": [
-                "VISTA|VK2-ENCODER",
-                "VISTA|VK2-1080PTZ",
-                "VISTA|VK2-600PTZ",
-                "*|DW-CP04",
-                "Cellinx|STH795"
-            ],
-            "onvifPtzPresetsEnabled": true
-        },
-        {
-            "keys": [
-                "VISTA|*"
-            ],
-            "forceArFromPrimaryStream": true
-        },
-        {
-            "keys": [
-                "ACTi|V32"
-            ],
-            "defaultAR": "16x9",
-            "ptzTraits": "EightWayPtz"
-        },
-        {
-            "keys": [
-                "VISTA|VK2-600PTZ",
-                "VISTA|VK2-1080PTZ",
-                "VISTA|VK2-ENCODER"
-            ],
-            "ptzCapabilities": "ContinuousPanCapability|ContinuousTiltCapability|ContinuousZoomCapability|ContinuousFocusCapability|AuxilaryPtzCapability|PresetsPtzCapability"
-        },
-        {
-            "keys": [
-                "VISTA|VK2-1080VRD",
-                "VISTA|VK2-1080VRD3V9"
-            ],
-            "ptzCapabilities": ""
-        },
-    {
-            "keys": [
-                "DW|DWC-MD421D","Win4NET Co., Ltd.|Clebo-FD20"
-            ],
-            "ptzCapabilities": "ContinuousZoomCapability|ContinuousFocusCapability"
-        },
-    {
-            "keys": [
-                "DW|DWC-PV2M4TIR","DW|DWC-PB2M4TIR", "DWC|DWC-PV2M4T", "DW|DWC-PV2M4T"
-            ],
-        "dw-http-ptz": true
-        },
-        {
-            "keys": [
-                "AXIS|AXISM7016Group1", "AXIS|AXISM7016Group2", "AXIS|AXISM7016Group3", "AXIS|AXISM7016Group4"
-            ],
-            "axisMaxZoomSpeed": 70
-        },
-        {
-            "keys": [
-                "Honeywell|HVE4", "Hikvision|DS-6704HFI"
-            ],
-            "forcedOnvifParams": 
-            {
-                "videoEncoders":
-                [
-                    "VideoEncoderConfigurationA01,VideoEncoderConfigurationA05",
-                    "VideoEncoderConfigurationA02,VideoEncoderConfigurationA06",
-                    "VideoEncoderConfigurationA03,VideoEncoderConfigurationA07",
-                    "VideoEncoderConfigurationA04,VideoEncoderConfigurationA08"
-                ]
-            }
-        },
-        {
-            "keys": [
-                "DW|DWC-MPTZ20X", 
-                "DW|DWC-MPZ20XFM|2.1.0.8", "DW|DWC-MPZ20XFM"
-            ],
-            "ptzMapper": {
-                "fromCamera": {
-                    "x": {
-                        "extrapolationMode": "PeriodicExtrapolation",
-                        "device":  [-1,   1],
-                        "logical": [ 0, 360]
-                    },
-                    "y": {
-                        "extrapolationMode": "ConstantExtrapolation",
-                        "device":  [  0,    1],
-                        "logical": [  0,  -90]
-                    },
-                    "z": {
-                        "extrapolationMode": "ConstantExtrapolation",
-                        "device":  [0.004167,   0.083333],
-                        "logical": [1.0,        20.0],
-                        "logicalMultiplier": 35.25,
-                        "space": "35MmEquiv"
-                    }
-                }
-            }
-        },
-        {
-            "keys": [
-                "DW|DWC-MPTZ20X|unknown_beta",
-                "Win4NET Co., Ltd.|Clebo-PD20",
-                "Win4NET Co., Ltd.|Clebo-PM20SV2",
-                "Win4NET Co., Ltd.|Clebo-BD",
-                "DW|DWC-MPTZ20XFM",
-                "Win4NET Co., Ltd.|Clebo-MPTZ20XFM"
-            ],
-            "ptzMapper": {
-                "fromCamera": {
-                    "x": {
-                        "extrapolationMode": "PeriodicExtrapolation",
-                        "device":  [-1,   1],
-                        "logical": [ 0, 360]
-                    },
-                    "y": {
-                        "extrapolationMode": "ConstantExtrapolation",
-                        "device":  [  0,    1],
-                        "logical": [  0,  -90]
-                    },
-                    "z": {
-                        "extrapolationMode": "ConstantExtrapolation",
-                        "device":  [0.000, 0.001, 0.002, 0.003, 0.004, 0.005, 0.006, 0.007, 0.008, 0.009, 0.010, 0.012, 0.014, 0.016, 0.018, 0.025, 0.030, 0.035, 0.040, 0.045, 0.050, 0.060, 0.070, 0.080, 0.090, 0.100],
-                        "logical": [1.000, 1.227, 1.430, 1.680, 2.023, 2.258, 2.469, 2.719, 3.000, 3.234, 3.453, 3.953, 4.422, 4.883, 5.367, 7.034, 8.186, 9.362, 10.440, 11.543, 12.548, 14.484, 16.028, 17.278, 18.454, 19.631],
-                        "logicalMultiplier": 35.25,
-                        "space": "35MmEquiv"
-                    }
-                }
-            }
-        },
-        {
-            "keys": [
-                "DW|DWC-MPTZ5X|2.1.0.3", "DW|DWC-MPTZ5X" ,
-                "Win4NET Co., Ltd.|Clebo-MPTZ5X",
-                "DW|DWC-MPTZ5XFM","Win4NET Co., Ltd.|Clebo-MPTZ5XFM"
-            ],
-            "ptzMapper": {
-                "fromCamera": {
-                    "x": {
-                        "extrapolationMode": "ConstantExtrapolation",
-                        "device":  [0,        1,  -1, -0.05555],
-                        "logical": [-180, -0.01,   0,      170]
-                    },
-                    "y": {
-                        "extrapolationMode": "ConstantExtrapolation",
-                        "device":  [  0,    1],
-                        "logical": [  0,  -90]
-                    },
-                    "z": {
-                        "extrapolationMode": "ConstantExtrapolation",
-                        "device":  [0.016666,   0.083333],
-                        "logical": [1.0,        5.0],
-                        "logicalMultiplier": 41.0,
-                        "space": "35MmEquiv"
-                    }
-                }
-            }
-        },
-        {
-            "keys": [
-                "*|VB-H41"
-            ],
-            "ptzMapper": {
-                "fromCamera": {
-                    "x": {
-                        "extrapolationMode": "ConstantExtrapolation",
-                        "device":  [  -1,   1],
-                        "logical": [-170, 170]
-                    },
-                    "y": {
-                        "extrapolationMode": "ConstantExtrapolation",
-                        "device":  [ -1, 0,  1],
-                        "logical": [-10, 0, 90]
-                    },
-                    "z": {
-                        "extrapolationMode": "ConstantExtrapolation",
-                        "comment": "D = 1 - 1/t, L = 32.0 * t",
-                        "device":  [0, 0.333333, 0.5, 0.6, 0.666667, 0.714286, 0.75, 0.777778, 0.8, 0.818182, 0.833333, 0.846154, 0.857143, 0.866667, 0.875, 0.882353, 0.888889, 0.894737, 0.9, 0.904762, 0.909091, 0.913043, 0.916667, 0.92, 0.923077, 0.925926, 0.928571, 0.931034, 0.933333, 0.935484, 0.9375, 0.939394, 0.941176, 0.942857, 0.944444, 0.945946, 0.947368, 0.948718, 0.95],
-                        "logical": [1,      1.5,   2, 2.5,        3,      3.5,    4,      4.5,   5,      5.5,        6,      6.5,        7,      7.5,     8,      8.5,        9,      9.5,  10,     10.5,       11,     11.5,       12, 12.5,       13,     13.5,       14,     14.5,       15,     15.5,     16,     16.5,       17,     17.5,       18,     18.5,       19,     19.5,   20],
-                        "logicalMultiplier": 32.0,
-                        "space": "35MmEquiv"
-                    }
-                }
-            }
-        },
-        {
-            "keys": [
-                "VIVOTEK|SD83X3"
-            ],
-            "ptzMapper": {
-                "fromCamera": {
-                    "x": {
-                        "extrapolationMode": "PeriodicExtrapolation",
-                        "device":  [ -1,    1],
-                        "logical": [180, -180]
-                    },
-                    "y": {
-                        "extrapolationMode": "ConstantExtrapolation",
-                        "device":  [ -1,   1],
-                        "logical": [  0, -90]
-                    },
-                    "z": {
-                        "extrapolationMode": "ConstantExtrapolation",
-                        "device":  [0, 0.05,  0.1, 0.15,  0.2, 0.25,  0.3, 0.35,  0.4, 0.45,  0.5, 0.55, 0.6, 0.65,  0.7, 0.75,  0.8,  0.85,   0.9,  0.95,  1],
-                        "logical": [1, 1.11, 1.22, 1.36, 1.48, 1.64, 1.81, 2.03, 2.29, 2.63, 3.05, 3.49, 4.18, 5.05, 6.27, 7.93, 10.24, 13.22, 17.02, 21.97, 31.55],
-                        "logicalMultiplier": 35.0,
-                        "space": "35MmEquiv"
-                    }
-                }
-            }
-        },
-        {
-            "keys": [
-                "VIVOTEK|SD8362"
-            ],
-            "ptzMapper": {
-                "fromCamera": {
-                    "x": {
-                        "extrapolationMode": "PeriodicExtrapolation",
-                        "device":  [ -1,    1],
-                        "logical": [180, -180]
-                    },
-                    "y": {
-                        "extrapolationMode": "ConstantExtrapolation",
-                        "device":  [ -1,   1],
-                        "logical": [  0, -90]
-                    },
-                    "z": {
-                        "extrapolationMode": "ConstantExtrapolation",
-                        "device":  [0, 0.05,  0.1, 0.15,  0.2, 0.25,  0.3, 0.35,  0.4, 0.45,  0.5, 0.55,  0.6, 0.65,  0.7, 0.75,  0.8, 0.85,   0.9,  0.95,    1],
-                        "logical": [1, 1.08, 1.16, 1.27, 1.39, 1.52, 1.68, 1.86, 2.08, 2.34, 2.65, 3.01, 3.48, 4.06, 4.76, 5.68, 6.86, 8.38, 10.82, 13.16, 18.0],
-                        "logicalMultiplier": 35.0,
-                        "space": "35MmEquiv"
-                    }
-                }
-            }
-        },
-        {
-            "keys": [
-                "*|SNC-RH124"
-            ],
-            "ptzMapper": {
-                "fromCamera": {
-                    "x": {
-                        "extrapolationMode": "PeriodicExtrapolation",
-                        "device":  [ -1,    1],
-                        "logical": [-180, 180]
-                    },
-                    "y": {
-                        "extrapolationMode": "ConstantExtrapolation",
-                        "device":  [1.3333333,  -1],
-                        "logical": [       15, -90]
-                    },
-                    "z": {
-                        "extrapolationMode": "ConstantExtrapolation",
-                        "device":  [0, 0.05,  0.1, 0.15,  0.2, 0.25, 0.35,  0.4, 0.45,  0.5, 0.52],
-                        "logical": [1, 1.15, 1.33, 1.57, 1.88, 2.28,  3.6, 4.66, 6.03, 7.64, 8.14],
-                        "logicalMultiplier": 38.5,
-                        "space": "35MmEquiv"
-                    }
-                },
-                "toCamera": {
-                    "y": {
-                        "extrapolationMode": "ConstantExtrapolation",
-                        "device":  [1,  -1],
-                        "logical": [0, -90]
-                    }
-                }
-            }
-        },
-        {
-            "keys": [
-                "ACTI|KCM8111"
-            ],
-            "ptzMapper": {
-                "fromCamera": {
-                    "x": {
-                        "extrapolationMode": "PeriodicExtrapolation",
-                        "device":  [-18000, 18000],
-                        "logical": [  -180,   180]
-                    },
-                    "y": {
-                        "extrapolationMode": "ConstantExtrapolation",
-                        "device":  [ 0, 9000],
-                        "logical": [90,    0]
-                    },
-                    "z": {
-                        "extrapolationMode": "ConstantExtrapolation",
-                        "device":  [30,     80,    256,    336,    512,    592,    768,    848,   1024,   1104,   1280,   1360,   1536,   1616,   1792,   1872,   2048,   2128,   2304,    2384,    2520],
-                        "logical": [ 1, 1.0319, 1.1540, 1.2209, 1.3808, 1.4651, 1.6802, 1.7936, 2.0959, 2.2587, 2.6660, 2.8696, 3.4621, 3.7953, 4.6840, 5.2209, 6.6650, 7.4982, 9.8495, 11.1825, 13.8485],
-                        "logicalMultiplier": 35.0,
-                        "space": "35MmEquiv"
-                    }
-                },
-                "toCamera": {
-                    "z": {
-                        "extrapolationMode": "ConstantExtrapolation",
-                        "device":  [0,     50,    100,    150,    200,    250,    300,    350,    400,    450,    500,    550,    600,    650,    700,    750,    800,    850,    900,     950,    1000],
-                        "logical": [1, 1.0319, 1.1540, 1.2209, 1.3808, 1.4651, 1.6802, 1.7936, 2.0959, 2.2587, 2.6660, 2.8696, 3.4621, 3.7953, 4.6840, 5.2209, 6.6650, 7.4982, 9.8495, 11.1825, 13.8485],
-                        "logicalMultiplier": 35.0,
-                        "space": "35MmEquiv"
-                    }
-                }
-            }
-        },
-        {
-            "keys": [
-                "VISTA|VK2-1080XVRDPTZ"
-            ],
-            "ptzMapper": {
-                "fromCamera": {
-                    "x": {
-                        "extrapolationMode": "PeriodicExtrapolation",
-                        "device":  [   1,  -1],
-                        "logical": [-180, 180]
-                    },
-                    "y": {
-                        "extrapolationMode": "ConstantExtrapolation",
-                        "_TODO": "Actual tilt range is [0, -180].",
-                        "device":  [0.9,   0],
-                        "logical": [0,   -90]
-                    },
-                    "z": {
-                        "extrapolationMode": "ConstantExtrapolation",
-                        "device":  [    -1,   -0.9,   -0.8,   -0.7,   -0.6,   -0.5,   -0.4,   -0.3,   -0.2,   -0.1,      0,    0.1,    0.2,    0.3,    0.4,    0.5,    0.6,    0.7,    0.8,    0.9,       1],
-                        "logical": [1.0000, 1.0748, 1.1636, 1.2617, 1.3738, 1.5000, 1.6449, 1.8178, 2.0187, 2.2477, 2.5234, 2.8458, 3.2383, 3.7150, 4.2850, 4.9766, 5.8411, 6.8645, 7.9626, 9.2925, 10.9050],
-                        "logicalMultiplier": 32.0,
-                        "space": "35MmEquiv"
-                    }
-                }
-            }
-        },
-        {
-            "keys": [
-                "VISTA|VK2-1080XVRDPTZF"
-            ],
-            "ptzMapper": {
-                "fromCamera": {
-                    "x": {
-                        "extrapolationMode": "PeriodicExtrapolation",
-                        "device":  [   1,  -1],
-                        "logical": [-180, 180]
-                    },
-                    "y": {
-                        "extrapolationMode": "ConstantExtrapolation",
-                        "_TODO": "Actual tilt range is [0, -180].",
-                        "device":  [0.9,   0],
-                        "logical": [0,   -90]
-                    },
-                    "z": {
-                        "extrapolationMode": "ConstantExtrapolation",
-                        "device":  [    -1,   -0.9,   -0.8,   -0.7,   -0.6,   -0.5,   -0.4,   -0.3,   -0.2,   -0.1,      0,    0.1,    0.2,    0.3,    0.4,    0.5,    0.6,    0.7,    0.8,    0.9,       1],
-                        "logical": [1.0000, 1.0748, 1.1636, 1.2617, 1.3738, 1.5000, 1.6449, 1.8178, 2.0187, 2.2477, 2.5234, 2.8458, 3.2383, 3.7150, 4.2850, 4.9766, 5.8411, 6.8645, 7.9626, 9.2925, 10.9050],
-                        "logicalMultiplier": 32.0,
-                        "space": "35MmEquiv"
-                    }
-                }
-            }
-        },
-        {
-            "keys": [
-                "VISTA|VK2-1080XPTZ","VISTA|VK2-1080XVRDPTPMF"
-            ],
-            "ptzMapper": {
-                "fromCamera": {
-                    "x": {
-                        "extrapolationMode": "PeriodicExtrapolation",
-                        "device":  [   1,  -1],
-                        "logical": [-180, 180]
-                    },
-                    "y": {
-                        "extrapolationMode": "ConstantExtrapolation",
-                        "_TODO": "Actual tilt range is [0, -180].",
-                        "device":  [0.9,   0],
-                        "logical": [0,   -90]
-                    },
-                    "z": {
-                        "extrapolationMode": "ConstantExtrapolation",
-                        "device":  [    -1,   -0.9,   -0.8,   -0.7,   -0.6,   -0.5,   -0.4,   -0.3,   -0.2,   -0.1,      0,    0.1,    0.2,    0.3,    0.4,    0.5,    0.6,     0.7,     0.8,     0.9,       1],
-                        "logical": [1.0000, 1.0859, 1.1797, 1.2891, 1.4141, 1.5703, 1.7422, 1.9453, 2.2031, 2.5000, 2.8672, 3.3281, 3.9297, 4.7344, 5.7188, 7.0313, 8.7969, 12.1481, 14.8011, 19.6882, 29.3229],
-                        "logicalMultiplier": 30.0,
-                        "space": "35MmEquiv"
-                    }
-                }
-            }
-        },    
-        {
-            "keys": [
-                "VISTA|VK2-1080XPTZF"
-            ],
-            "ptzMapper": {
-                "fromCamera": {
-                    "x": {
-                        "extrapolationMode": "PeriodicExtrapolation",
-                        "device":  [   1,  -1],
-                        "logical": [-180, 180]
-                    },
-                    "y": {
-                        "extrapolationMode": "ConstantExtrapolation",
-                        "_TODO": "Actual tilt range is [0, -180].",
-                        "device":  [0.9,   0],
-                        "logical": [0,   -90]
-                    },
-                    "z": {
-                        "extrapolationMode": "ConstantExtrapolation",
-                        "device":  [    -1,   -0.9,   -0.8,   -0.7,   -0.6,   -0.5,   -0.4,   -0.3,   -0.2,   -0.1,      0,    0.1,    0.2,    0.3,    0.4,    0.5,    0.6,     0.7,     0.8,     0.9,       1],
-                        "logical": [1.0000, 1.0859, 1.1797, 1.2891, 1.4141, 1.5703, 1.7422, 1.9453, 2.2031, 2.5000, 2.8672, 3.3281, 3.9297, 4.7344, 5.7188, 7.0313, 8.7969, 12.1481, 14.8011, 19.6882, 29.3229],
-                        "logicalMultiplier": 30.0,
-                        "space": "35MmEquiv"
-                    }
-                }
-            }
-        },            
-        {
-            "keys": [
-                "VISTA|VK2-1080XIRPTZF"
-            ],
-            "ptzMapper": {
-                "fromCamera": {
-                    "x": {
-                        "extrapolationMode": "PeriodicExtrapolation",
-                        "device":  [   1,  -1],
-                        "logical": [-180, 180]
-                    },
-                    "y": {
-                        "extrapolationMode": "ConstantExtrapolation",
-                        "_TODO": "Actual tilt range is [0, -180].",
-                        "device":  [-1,   1],
-                        "logical": [0,   -90]
-                    },
-                    "z": {
-                        "extrapolationMode": "ConstantExtrapolation",
-                        "device":  [    -1,   -0.9,   -0.8,   -0.7,   -0.6,   -0.5,   -0.4,   -0.3,   -0.2,   -0.1,      0,    0.1,    0.2,    0.3,    0.4,    0.5,    0.6,     0.7,     0.8,     0.9,       1],
-                        "logical": [    1,  1.09449,    1.19767,    1.31801,    1.45551,    1.62733,    1.81642,    2.03983,    2.32341,    2.65,   3.05392,    3.56091,    4.2226,    5.10784,    6.19068,    7.63443,    9.57659,    13.26291,    16.18121,    21.55702,    32.15519],
-                        "logicalMultiplier": 30.0,
-                        "space": "35MmEquiv"
-                    }
-                }
-            }
-        },
-        {
-            "keys": [
-                "eneo|PXD-2030PTZ1080"
-            ],
-            "ptzMapper": {
-                "fromCamera": {
-                    "x": {
-                        "extrapolationMode": "PeriodicExtrapolation",
-                        "device":  [  -1,   1],
-                        "logical": [-180, 180]
-                    },
-                    "y": {
-                        "extrapolationMode": "ConstantExtrapolation",
-                        "_TODO": "Actual tilt range is [0, -180].",
-                        "device":  [1,   -1],
-                        "logical": [0,   90]
-                    },
-                    "z": {
-                        "extrapolationMode": "ConstantExtrapolation",
-                        "device":  [    0,  1],
-                        "logical": [   1,  6],
-                        "logicalMultiplier": 32.0,
-                        "space": "35MmEquiv"
-                    }
-                }
-            },
-            "onvifPtzDigitsAfterDecimalPoint": 0
-        },        
-        {
-            "keys": [
-                "SONY|SNC-EP580|unknown"
-            ],
-            "ptzMapper": {
-                "fromCamera": {
-                    "x": {
-                        "extrapolationMode": "PeriodicExtrapolation",
-                        "device":  [-0.94448, 0.94448],
-                        "logical": [    -170,     170]
-                    },
-                    "y": {
-                        "extrapolationMode": "ConstantExtrapolation",
-                        "device":  [1.33,  -1],
-                        "logical": [15,   -90]
-                    },
-                    "z": {
-                        "extrapolationMode": "ConstantExtrapolation",
-                        "device":  [0,      0.0261, 0.0521, 0.0782, 0.1043, 0.1303, 0.1564, 0.1825, 0.2086, 0.2346, 0.2607, 0.2868, 0.3128, 0.3389, 0.365,  0.391,  0.4171, 0.4432, 0.4692,  0.4953,  0.5214],
-                        "logical": [1.0000, 1.0706, 1.1647, 1.2706, 1.3882, 1.5176, 1.6824, 1.8706, 2.0824, 2.3412, 2.6471, 3.0000, 3.4588, 4.0235, 4.7412, 5.6471, 6.7882, 8.2353, 10.1059, 12.5647, 16.5393],
-                        "logicalMultiplier": 36.0,
-                        "space": "35MmEquiv"
-                    }
-                },
-                "toCamera": {
-                    "x": {
-                        "extrapolationMode": "PeriodicExtrapolation",
-                        "device":  [-1.0, 1.0],
-                        "logical": [-170, 170]
-                    },
-                    "y": {
-                        "extrapolationMode": "ConstantExtrapolation",
-                        "device":  [1,     -1],
-                        "logical": [15,   -90]
-                    }
-                }
-            }
-        },
-        {
-            "keys": [
-                "SONY|SNC-EP580", "SONY|SNC-EP580|1.82.01"
-            ],
-            "ptzMapper": {
-                "fromCamera": {
-                    "x": {
-                        "extrapolationMode": "PeriodicExtrapolation",
-                        "device":  [-1, 1],
-                        "logical": [-170, 170]
-                    },
-                    "y": {
-                        "extrapolationMode": "ConstantExtrapolation",
-                        "device":  [1, -1],
-                        "logical": [0, -90],
-                        "_TODO": "Actual tilt range is [15, -90], but camera reports everything above 0 as 1."
-                    },
-                    "z": {
-                        "extrapolationMode": "ConstantExtrapolation",
-                        "device":  [0,      0.0261, 0.0521, 0.0782, 0.1043, 0.1303, 0.1564, 0.1825, 0.2086, 0.2346, 0.2607, 0.2868, 0.3128, 0.3389, 0.365,  0.391,  0.4171, 0.4432, 0.4692,  0.4953,  0.5214],
-                        "logical": [1.0000, 1.0706, 1.1647, 1.2706, 1.3882, 1.5176, 1.6824, 1.8706, 2.0824, 2.3412, 2.6471, 3.0000, 3.4588, 4.0235, 4.7412, 5.6471, 6.7882, 8.2353, 10.1059, 12.5647, 16.5393],
-                        "logicalMultiplier": 36.0,
-                        "space": "35MmEquiv"
-                    }
-                }
-            }
-        },
-        {
-            "keys": [
-                "Canon|VB-S30D", "Canon|VB-S30D|Ver. 1.0.0"
-            ],
-            "ptzMapper": {
-                "fromCamera": {
-                    "x": {
-                        "extrapolationMode": "ConstantExtrapolation",
-                        "device":  [   -1,  1],
-                        "logical": [-175, 175]
-                    },
-                    "y": {
-                        "extrapolationMode": "ConstantExtrapolation",
-                        "device":  [-1,   1],
-                        "logical": [-90,   0]
-                    },
-                    "z": {
-                        "extrapolationMode": "ConstantExtrapolation",
-                        "device":  [0, 0.04,  0.08,  0.12, 0.2,  0.28, 0.36, 0.44, 0.52, 0.6,  0.68, 0.76,0.8],
-                        "logical": [1, 1.025, 1.063, 1.09 ,1.18 ,1.27, 1.40, 1.55, 1.76, 2.02, 2.41, 3.0, 3.4],
-                        "logicalMultiplier": 27.5,
-                        "space": "35MmEquiv"
-                    }
-                }
-            }
-        },
-        {
-            "keys": [
-                "Brand|NH720-18N1", "Brand|NH720-18N1|z120120713NSA"
-            ],
-            "ptzMapper": {
-                "fromCamera": {
-                    "x": {
-                        "extrapolationMode": "PeriodicExtrapolation",
-                        "device":  [   -1,  1],
-                        "logical": [-180, 180]
-                    },
-                    "y": {
-                        "extrapolationMode": "ConstantExtrapolation",
-                        "device":  [-1,   1],
-                        "logical": [10, -90]
-                    },
-                    "z": {
-                        "extrapolationMode": "ConstantExtrapolation",
-                        "device":  [0, 1],
-                        "logical": [1, 18],
-                        "logicalMultiplier": 40,
-                        "space": "35MmEquiv"
-                    }
-                }
-            }
-        },
-        {
-            "keys": [
-                "Samsung Techwin|SNP-6200", "Samsung Techwin|SNP-6200|1.20_130930"
-            ],
-            "ptzMapper": {
-                "fromCamera": {
-                    "x": {
-                        "extrapolationMode": "PeriodicExtrapolation",
-                        "device":  [   -1,  1],
-                        "logical": [-180, 180]
-                    },
-                    "y": {
-                        "extrapolationMode": "ConstantExtrapolation",
-                        "_TODO" : "Actual tilt range is [0,-180]",
-                        "device":  [0, 1],
-                        "logical": [-90,0]
-                    },
-                    "z": {
-                        "extrapolationMode": "ConstantExtrapolation",
-                        "device":  [0, 0.10, 0.20 , 0.30 , 0.40 , 0.50 , 0.60 , 0.70, 0.80, 0.90, 1],
-                        "logical": [1, 1.31, 1.60 , 1.91 , 2.64 , 3.32 , 4.36 , 5.82, 8.55, 13.5 , 20],
-                        "logicalMultiplier": 32,
-                        "space": "35MmEquiv"
-                    }
-                }
-            }
-        },
-        {
-            "keys": [
-                "Samsung Techwin|SNP-6321"
-            ],
-            "ptzMapper": {
-                "fromCamera": {
-                    "x": {
-                        "extrapolationMode": "PeriodicExtrapolation",
-                        "device":  [   -1,  1],
-                        "logical": [-180, 180]
-                    },
-                    "y": {
-                        "extrapolationMode": "ConstantExtrapolation",
-                        "_TODO" : "Actual tilt range is [0,-180]",
-                        "device":  [0, 1],
-                        "logical": [-90, 20]
-                    },
-                    "z": {
-                        "extrapolationMode": "ConstantExtrapolation",
-                        "device":  [0, 0.10, 0.20 , 0.30 , 0.40 , 0.50 , 0.60 , 0.70, 0.80, 0.90, 1],
-                        "logical": [1, 1.31, 1.60 , 1.91 , 2.64 , 3.32 , 4.36 , 5.82, 8.55, 13.5 , 20],
-                        "logicalMultiplier": 32,
-                        "space": "35MmEquiv"
-                    }
-                }
-            }
-        },        
-        {
-            "keys": [
-                "VIVOTEK|SD8363E", "VIVOTEK|SD8363E|SD8363-VVTK-0200f", "SD8363|SD8363"
-            ],
-            "ptzMapper": {
-                "fromCamera": {
-                    "x": {
-                        "extrapolationMode": "PeriodicExtrapolation",
-                        "device":  [   -1,  1],
-                        "logical": [-180, 180]
-                    },
-                    "y": {
-                        "extrapolationMode": "ConstantExtrapolation",
-                        "_TODO" : "Actual tilt range is [0,-180]",
-                        "device":  [-1, 1],
-                        "logical": [20,-90]
-                    },
-                    "z": {
-                        "extrapolationMode": "ConstantExtrapolation",
-                        "device":  [0, 0.10, 0.20 , 0.30 , 0.40 , 0.50 , 0.60 , 0.70, 0.80, 0.90, 1],
-                        "logical": [1, 1.19, 1.41 , 1.69 , 2.10 , 2.74 , 3.65, 5.05, 7.15, 10.79 ,19],
-                        "logicalMultiplier": 35,
-                        "space": "35MmEquiv"
-                    }
-                }
-            },
-            "tourGetPosWorkaround": true
-        },
-        {
-            "keys": [
-                "Sony|SNC-WR630", "Sony|SNC-WR630|2.1.2"
-            ],
-            "ptzMapper": {
-                "fromCamera": {
-                    "x": {
-                        "extrapolationMode": "PeriodicExtrapolation",
-                        "device":  [   -1,  1],
-                        "logical": [-180, 180]
-                    },
-                    "y": {
-                        "extrapolationMode": "ConstantExtrapolation",
-                        "_TODO" : "Actual tilt range is [0,-180]",
-                        "device":  [-1, 1],
-                        "logical": [-90,20]
-                    },
-                    "z": {
-                        "extrapolationMode": "ConstantExtrapolation",
-                        "device":  [0,0.052,0.104,0.130,0.208,0.260,0.312,0.364,0.416,0.468,0.52],
-                        "logical": [1,1.2,1.49,1.86,2.39,3.10,4.22,6.04,9.18,14.43,26.69],
-                        "logicalMultiplier": 30,
-                        "space": "35MmEquiv"
-                    }
-                }
-            }
-        },
-        {
-            "keys": [
-                "Samsung Techwin|SNP-6200RH", "Samsung Techwin|SNP-6200RH|3.00_140302"
-            ],
-            "_comment": "This one cannot be calliberated since it pass to -20 which we haven't implemented.",
-            "_ptzMapper": {
-                "fromCamera": {
-                    "x": {
-                        "extrapolationMode": "PeriodicExtrapolation",
-                        "device":  [  -1,1],
-                        "logical": [-180, 180]
-                    },
-                    "y": {
-                        "extrapolationMode": "ConstantExtrapolation",
-                        "_TODO" : "Actual tilt range is [-5,185]",
-                        "device":  [1, 0],
-                        "logical": [5, -90]
-                    },
-                    "z": {
-                        "extrapolationMode": "ConstantExtrapolation",
-                        "device":  [0,1],
-                        "logical": [1,20],
-                        "logicalMultiplier": 35,
-                        "space": "35MmEquiv"
-                    }
-                },
-                "toCamera": {
-                    "x": {
-                        "extrapolationMode": "PeriodicExtrapolation",
-                        "device":  [  -1, 1],
-                        "logical": [180,-20]
-                    }
-                }
-            }
-        },
-        {
-            "keys": [
-                "ACTI|I96"
-            ],
-            "ptzMapper": {
-                "fromCamera": {
-                    "x": {
-                        "extrapolationMode": "PeriodicExtrapolation",
-                        "device":  [-18000, 18000],
-                        "logical": [  -180,   180]
-                    },
-                    "y": {
-                        "extrapolationMode": "ConstantExtrapolation",
-                        "device":  [ 0, 9000],
-                        "logical": [90,    0]
-                    },
-                    "z": {
-                        "extrapolationMode": "ConstantExtrapolation",
-                        "device":  [30,     80,    256,    336,    512,    592,    768,    848,   1024,   1104,   1280,   1360,   1536,   1616,   1792,   1872,   2048,   2128,   2304,    2384,    2520],
-                        "logical": [ 1, 1.0319, 1.1540, 1.2209, 1.3808, 1.4651, 1.6802, 1.7936, 2.0959, 2.2587, 2.6660, 2.8696, 3.4621, 3.7953, 4.6840, 5.2209, 6.6650, 7.4982, 9.8495, 11.1825, 13.8485],
-                        "logicalMultiplier": 35.0,
-                        "space": "35MmEquiv"
-                    }
-                },
-                "toCamera": {
-                    "z": {
-                        "extrapolationMode": "ConstantExtrapolation",
-                        "device":  [0,     125,    250,    375,    500,    625,    750,    875,    1000,    1125,    1250,    1375,    1500,    1675,    1750,    1875,    2000,    2125,    2250,     2375,    2500],
-                        "logical": [1, 1.0319, 1.1540, 1.2209, 1.3808, 1.4651, 1.6802, 1.7936, 2.0959, 2.2587, 2.6660, 2.8696, 3.4621, 3.7953, 4.6840, 5.2209, 6.6650, 7.4982, 9.8495, 11.1825, 13.8485],
-                        "logicalMultiplier": 36.0,
-                        "space": "35MmEquiv"
-                    }
-                }
-            }
-        },
-        {
-            "keys": [
-                "MOOG|MOOG-EXO-HD", "MOOG|MOOG-EXO-HD|3.8.0.7"
-            ]
-        },
-        {
-            "keys": [
-<<<<<<< HEAD
-                "*Grandeye*|EVO-05NxD"
-            ],
-            "relayInputCountForced": 1
-=======
-                "Honeywell*|*"
-            ],
-            "portNamePrefixToIgnore": "AlarmOut"
->>>>>>> 4197f259
-        }
-    ]
-}
-
-
-
-
-
-
+{
+    "__comment__": [
+    "Get width from here:                                            ",
+    "http://en.wikipedia.org/wiki/Image_sensor_format                ",
+    "Note: 1/2.8 is 5.2mm x 3.9mm, D=6.5mm.                          ",
+    "                                                                ",
+    "Calculate width-based crop factor C = 36/W.                     ",
+    "                                                                ",                                                                    
+    "Multiply focal lengths by width-based crop factor to get        ",
+    "width-based equivalent focal length.                            ",
+    "                                                                ",
+    "Another important note.                                         ",  
+    "If the camera overshoots on movement, then it means that 35m    ",
+    "fov in this file should be increased.                           ",
+    "If it undershoots, then 35mm fov should be decreased.           "
+    ],
+    
+    "version": "1.0",
+    "data": [
+        {
+            "keys": [
+                "VISTA|*",
+                "DW|*"
+            ],
+            "trustMaxFPS": true
+        },
+
+        {
+            "keys": [
+                "DW|*"
+            ],
+            "bitratePerGOP": true,
+            "defaultCredentials" : "admin:admin"
+        },
+
+        {
+            "keys": [
+                "VISTA|VK2-ENCODER",
+                "*|DW-CP04",
+                "Avigilon|ENC-*",
+                "ACTI|V32",
+                "BOSCH|VIP-X1600-XFM4"
+            ],
+            "analogEncoder": true
+        },
+
+        {
+            "keys": [
+                "ISD|*"
+            ],
+            "showUrl": true,
+            "urlLocalePath": "priv/cam.html"
+        },
+        {
+            "keys": [
+                "ISD_EDGE|*"
+            ],
+            "showUrl": true,
+            "urlLocalePath": "priv/cam.html",
+            "MaxFPS": 30.0
+        },
+        {
+            "keys": [
+                "vista|*"
+            ],
+            "showUrl": true,
+            "urlLocalePath": "basic/basic.php",
+            "renewOnvifPullPointSubscriptionRequired": false
+        },
+        {
+            "keys": [
+                "VIVOTEK|*"
+            ],
+            "onvifPtzStopBroken": true
+        },
+    {
+            "keys": [
+                "ArecontVision|??05", "ArecontVision|?155"
+            ],
+            "isRTSPSupported": false
+    },
+        {
+            "keys": [
+                "VIVOTEK|DM368", "VIVOTEK|FD8161", "VIVOTEK|FD8362E", "VIVOTEK|FD8361", "VIVOTEK|FD8136", 
+                "VIVOTEK|FD8162", "VIVOTEK|FD8372", "VIVOTEK|FD8135H", "VIVOTEK|IP8151", "VIVOTEK|IP8335H", 
+                "VIVOTEK|IP8362", "VIVOTEK|MD8562", "VIVOTEK|IP8371E", "VIVOTEK|FD8363",
+                "ACTI|KCM5211", "ACTI|TCM3511", 
+                "AXIS|AXISP3344", "AXIS|AXISP1344",
+                "*|IPC-HDB3200C", "*|N53F-F",
+                "*|LR01", "*|IPCAM_M1", "*|RL01",
+                "VISTA|*VRD", "VISTA|VK2-2MPBX(DN)",
+                "ZXDZHZ|vimicro","DW|DWC-MF21M4TIR","ACTI|TCM4201","Sony|SNC-CH120","Sony|SNC-CH280",
+                "Sony|SNC-DH210","Sony|SNC-DH120T","VITEK|VT-20VN-M","Etrovision Technology|EV8180U-XL","VIVOTEK|FE8174V",
+                "AVTECH|AVM542B",
+                "DW|DWC-MPA20M","Win4NET Co., Ltd.|Clebo-MD20","DW|DWC-MC421D","Win4NET Co., Ltd.|Clebo-BX20",
+                "DW|DWC-MB721M4TIR","Win4NET Co., Ltd.|Clebo-MB721M4TIR",
+                "DW|DWC-MB721M8TIR","Win4NET Co., Ltd.|Clebo-MB721M8TIR",
+                "DW|DWC-MF21M4TIR","Win4NET Co., Ltd.|Clebo-MF21M4TIR",
+                "DW|DWC-MF21M8TIR","Win4NET Co., Ltd.|Clebo-MF21M8TIR",
+                "DW|DWC-MF21M4FM","Win4NET Co., Ltd.|Clebo-MF21M4FM",
+                "DW|DWC-MF21M8FM","Win4NET Co., Ltd.|Clebo-MF21M8FM"
+            ],
+            "ptzCapabilities": "NoPtzCapabilities"
+        },
+        {
+            "keys": [
+                "DW|DWC-MPTZ20X", "DW|DWC-MPTZ5X", "DW|DWC-MPZ20XFM",
+                "ACTI|KCM8111", "*|FW3471-PS-E",
+                "*|FW3471-PS-E",
+                "VISTA|VK2-ENCODER",
+                "*|DW-CP04",
+                "ACTI|I96"
+            ],
+            "ptzTraits": "EightWayPtz"
+        },
+        {
+            "keys": [
+                "ACTI|V32",
+                "ACTi Corporation|V32",
+                "AXIS|Q6000-E"
+            ],
+            "forceONVIF": true
+        },
+        {
+            "keys": [
+                "ACTI|KCM3311","ACTI|KCM7211","ACTI|KCM5611","ACTI|KCM5311","Sony|SNC-EM600","Sony|SNC-CX600","Sony|SNC-DH120T",
+                "Sony|SNC-XM636",
+            "DW|DWC-MB421TIR","Win4NET Co., Ltd.|Clebo-BL20"
+            ],
+            "ptzCapabilities": "ContinuousZoomCapability"
+        },
+        {
+            "keys": [
+                "VISTA|VK2-1080VFD3V9F",
+                "VISTA|VK2-1080BIR3V9F",
+                "VISTA|VK2-720VZMI",
+                "VISTA|VK2-720VZMX",
+                "VISTA|VK2-1080VRDIR3V9F",
+                "VISTA|VK2-1080XVFD3V9F",
+                "VISTA|VK2-3MPBIR3V9F",
+                "VISTA|VK2-3MPVRDIR3V9F",
+                "VISTA|VK2-3MPBIR28V12re",
+                "VISTA|VK2-3MPVRDIR28V12re"
+            ],
+            "ptzCapabilities": "ContinuousZoomCapability|ContinuousFocusCapability|AuxilaryPtzCapability"
+        },
+        {
+            "keys": [
+                "VISTA|*PTW",
+                "DW|DWC-MPT","Win4NET Co., Ltd.|Clebo-MPT",
+                "DW|DWC-MPTFM","Win4NET Co., Ltd.|Clebo-MPTFM"
+            ],
+            "ptzCapabilities": "ContinuousPanCapability|ContinuousTiltCapability",
+            "ptzTraits": "FourWayPtz"
+        },
+        {
+            "keys": [
+                "General|IP Camera"
+            ],
+            "ptzTraits": "FourWayPtz"
+        },
+        {
+            "keys": [
+                "VISTA|VK2-ENCODER",
+                "VISTA|VK2-1080PTZ",
+                "VISTA|VK2-600PTZ",
+                "*|DW-CP04",
+                "Cellinx|STH795"
+            ],
+            "onvifPtzPresetsEnabled": true
+        },
+        {
+            "keys": [
+                "VISTA|*"
+            ],
+            "forceArFromPrimaryStream": true
+        },
+        {
+            "keys": [
+                "ACTi|V32"
+            ],
+            "defaultAR": "16x9",
+            "ptzTraits": "EightWayPtz"
+        },
+        {
+            "keys": [
+                "VISTA|VK2-600PTZ",
+                "VISTA|VK2-1080PTZ",
+                "VISTA|VK2-ENCODER"
+            ],
+            "ptzCapabilities": "ContinuousPanCapability|ContinuousTiltCapability|ContinuousZoomCapability|ContinuousFocusCapability|AuxilaryPtzCapability|PresetsPtzCapability"
+        },
+        {
+            "keys": [
+                "VISTA|VK2-1080VRD",
+                "VISTA|VK2-1080VRD3V9"
+            ],
+            "ptzCapabilities": ""
+        },
+    {
+            "keys": [
+                "DW|DWC-MD421D","Win4NET Co., Ltd.|Clebo-FD20"
+            ],
+            "ptzCapabilities": "ContinuousZoomCapability|ContinuousFocusCapability"
+        },
+    {
+            "keys": [
+                "DW|DWC-PV2M4TIR","DW|DWC-PB2M4TIR", "DWC|DWC-PV2M4T", "DW|DWC-PV2M4T"
+            ],
+        "dw-http-ptz": true
+        },
+        {
+            "keys": [
+                "AXIS|AXISM7016Group1", "AXIS|AXISM7016Group2", "AXIS|AXISM7016Group3", "AXIS|AXISM7016Group4"
+            ],
+            "axisMaxZoomSpeed": 70
+        },
+        {
+            "keys": [
+                "Honeywell|HVE4", "Hikvision|DS-6704HFI"
+            ],
+            "forcedOnvifParams": 
+            {
+                "videoEncoders":
+                [
+                    "VideoEncoderConfigurationA01,VideoEncoderConfigurationA05",
+                    "VideoEncoderConfigurationA02,VideoEncoderConfigurationA06",
+                    "VideoEncoderConfigurationA03,VideoEncoderConfigurationA07",
+                    "VideoEncoderConfigurationA04,VideoEncoderConfigurationA08"
+                ]
+            }
+        },
+        {
+            "keys": [
+                "DW|DWC-MPTZ20X", 
+                "DW|DWC-MPZ20XFM|2.1.0.8", "DW|DWC-MPZ20XFM"
+            ],
+            "ptzMapper": {
+                "fromCamera": {
+                    "x": {
+                        "extrapolationMode": "PeriodicExtrapolation",
+                        "device":  [-1,   1],
+                        "logical": [ 0, 360]
+                    },
+                    "y": {
+                        "extrapolationMode": "ConstantExtrapolation",
+                        "device":  [  0,    1],
+                        "logical": [  0,  -90]
+                    },
+                    "z": {
+                        "extrapolationMode": "ConstantExtrapolation",
+                        "device":  [0.004167,   0.083333],
+                        "logical": [1.0,        20.0],
+                        "logicalMultiplier": 35.25,
+                        "space": "35MmEquiv"
+                    }
+                }
+            }
+        },
+        {
+            "keys": [
+                "DW|DWC-MPTZ20X|unknown_beta",
+                "Win4NET Co., Ltd.|Clebo-PD20",
+                "Win4NET Co., Ltd.|Clebo-PM20SV2",
+                "Win4NET Co., Ltd.|Clebo-BD",
+                "DW|DWC-MPTZ20XFM",
+                "Win4NET Co., Ltd.|Clebo-MPTZ20XFM"
+            ],
+            "ptzMapper": {
+                "fromCamera": {
+                    "x": {
+                        "extrapolationMode": "PeriodicExtrapolation",
+                        "device":  [-1,   1],
+                        "logical": [ 0, 360]
+                    },
+                    "y": {
+                        "extrapolationMode": "ConstantExtrapolation",
+                        "device":  [  0,    1],
+                        "logical": [  0,  -90]
+                    },
+                    "z": {
+                        "extrapolationMode": "ConstantExtrapolation",
+                        "device":  [0.000, 0.001, 0.002, 0.003, 0.004, 0.005, 0.006, 0.007, 0.008, 0.009, 0.010, 0.012, 0.014, 0.016, 0.018, 0.025, 0.030, 0.035, 0.040, 0.045, 0.050, 0.060, 0.070, 0.080, 0.090, 0.100],
+                        "logical": [1.000, 1.227, 1.430, 1.680, 2.023, 2.258, 2.469, 2.719, 3.000, 3.234, 3.453, 3.953, 4.422, 4.883, 5.367, 7.034, 8.186, 9.362, 10.440, 11.543, 12.548, 14.484, 16.028, 17.278, 18.454, 19.631],
+                        "logicalMultiplier": 35.25,
+                        "space": "35MmEquiv"
+                    }
+                }
+            }
+        },
+        {
+            "keys": [
+                "DW|DWC-MPTZ5X|2.1.0.3", "DW|DWC-MPTZ5X" ,
+                "Win4NET Co., Ltd.|Clebo-MPTZ5X",
+                "DW|DWC-MPTZ5XFM","Win4NET Co., Ltd.|Clebo-MPTZ5XFM"
+            ],
+            "ptzMapper": {
+                "fromCamera": {
+                    "x": {
+                        "extrapolationMode": "ConstantExtrapolation",
+                        "device":  [0,        1,  -1, -0.05555],
+                        "logical": [-180, -0.01,   0,      170]
+                    },
+                    "y": {
+                        "extrapolationMode": "ConstantExtrapolation",
+                        "device":  [  0,    1],
+                        "logical": [  0,  -90]
+                    },
+                    "z": {
+                        "extrapolationMode": "ConstantExtrapolation",
+                        "device":  [0.016666,   0.083333],
+                        "logical": [1.0,        5.0],
+                        "logicalMultiplier": 41.0,
+                        "space": "35MmEquiv"
+                    }
+                }
+            }
+        },
+        {
+            "keys": [
+                "*|VB-H41"
+            ],
+            "ptzMapper": {
+                "fromCamera": {
+                    "x": {
+                        "extrapolationMode": "ConstantExtrapolation",
+                        "device":  [  -1,   1],
+                        "logical": [-170, 170]
+                    },
+                    "y": {
+                        "extrapolationMode": "ConstantExtrapolation",
+                        "device":  [ -1, 0,  1],
+                        "logical": [-10, 0, 90]
+                    },
+                    "z": {
+                        "extrapolationMode": "ConstantExtrapolation",
+                        "comment": "D = 1 - 1/t, L = 32.0 * t",
+                        "device":  [0, 0.333333, 0.5, 0.6, 0.666667, 0.714286, 0.75, 0.777778, 0.8, 0.818182, 0.833333, 0.846154, 0.857143, 0.866667, 0.875, 0.882353, 0.888889, 0.894737, 0.9, 0.904762, 0.909091, 0.913043, 0.916667, 0.92, 0.923077, 0.925926, 0.928571, 0.931034, 0.933333, 0.935484, 0.9375, 0.939394, 0.941176, 0.942857, 0.944444, 0.945946, 0.947368, 0.948718, 0.95],
+                        "logical": [1,      1.5,   2, 2.5,        3,      3.5,    4,      4.5,   5,      5.5,        6,      6.5,        7,      7.5,     8,      8.5,        9,      9.5,  10,     10.5,       11,     11.5,       12, 12.5,       13,     13.5,       14,     14.5,       15,     15.5,     16,     16.5,       17,     17.5,       18,     18.5,       19,     19.5,   20],
+                        "logicalMultiplier": 32.0,
+                        "space": "35MmEquiv"
+                    }
+                }
+            }
+        },
+        {
+            "keys": [
+                "VIVOTEK|SD83X3"
+            ],
+            "ptzMapper": {
+                "fromCamera": {
+                    "x": {
+                        "extrapolationMode": "PeriodicExtrapolation",
+                        "device":  [ -1,    1],
+                        "logical": [180, -180]
+                    },
+                    "y": {
+                        "extrapolationMode": "ConstantExtrapolation",
+                        "device":  [ -1,   1],
+                        "logical": [  0, -90]
+                    },
+                    "z": {
+                        "extrapolationMode": "ConstantExtrapolation",
+                        "device":  [0, 0.05,  0.1, 0.15,  0.2, 0.25,  0.3, 0.35,  0.4, 0.45,  0.5, 0.55, 0.6, 0.65,  0.7, 0.75,  0.8,  0.85,   0.9,  0.95,  1],
+                        "logical": [1, 1.11, 1.22, 1.36, 1.48, 1.64, 1.81, 2.03, 2.29, 2.63, 3.05, 3.49, 4.18, 5.05, 6.27, 7.93, 10.24, 13.22, 17.02, 21.97, 31.55],
+                        "logicalMultiplier": 35.0,
+                        "space": "35MmEquiv"
+                    }
+                }
+            }
+        },
+        {
+            "keys": [
+                "VIVOTEK|SD8362"
+            ],
+            "ptzMapper": {
+                "fromCamera": {
+                    "x": {
+                        "extrapolationMode": "PeriodicExtrapolation",
+                        "device":  [ -1,    1],
+                        "logical": [180, -180]
+                    },
+                    "y": {
+                        "extrapolationMode": "ConstantExtrapolation",
+                        "device":  [ -1,   1],
+                        "logical": [  0, -90]
+                    },
+                    "z": {
+                        "extrapolationMode": "ConstantExtrapolation",
+                        "device":  [0, 0.05,  0.1, 0.15,  0.2, 0.25,  0.3, 0.35,  0.4, 0.45,  0.5, 0.55,  0.6, 0.65,  0.7, 0.75,  0.8, 0.85,   0.9,  0.95,    1],
+                        "logical": [1, 1.08, 1.16, 1.27, 1.39, 1.52, 1.68, 1.86, 2.08, 2.34, 2.65, 3.01, 3.48, 4.06, 4.76, 5.68, 6.86, 8.38, 10.82, 13.16, 18.0],
+                        "logicalMultiplier": 35.0,
+                        "space": "35MmEquiv"
+                    }
+                }
+            }
+        },
+        {
+            "keys": [
+                "*|SNC-RH124"
+            ],
+            "ptzMapper": {
+                "fromCamera": {
+                    "x": {
+                        "extrapolationMode": "PeriodicExtrapolation",
+                        "device":  [ -1,    1],
+                        "logical": [-180, 180]
+                    },
+                    "y": {
+                        "extrapolationMode": "ConstantExtrapolation",
+                        "device":  [1.3333333,  -1],
+                        "logical": [       15, -90]
+                    },
+                    "z": {
+                        "extrapolationMode": "ConstantExtrapolation",
+                        "device":  [0, 0.05,  0.1, 0.15,  0.2, 0.25, 0.35,  0.4, 0.45,  0.5, 0.52],
+                        "logical": [1, 1.15, 1.33, 1.57, 1.88, 2.28,  3.6, 4.66, 6.03, 7.64, 8.14],
+                        "logicalMultiplier": 38.5,
+                        "space": "35MmEquiv"
+                    }
+                },
+                "toCamera": {
+                    "y": {
+                        "extrapolationMode": "ConstantExtrapolation",
+                        "device":  [1,  -1],
+                        "logical": [0, -90]
+                    }
+                }
+            }
+        },
+        {
+            "keys": [
+                "ACTI|KCM8111"
+            ],
+            "ptzMapper": {
+                "fromCamera": {
+                    "x": {
+                        "extrapolationMode": "PeriodicExtrapolation",
+                        "device":  [-18000, 18000],
+                        "logical": [  -180,   180]
+                    },
+                    "y": {
+                        "extrapolationMode": "ConstantExtrapolation",
+                        "device":  [ 0, 9000],
+                        "logical": [90,    0]
+                    },
+                    "z": {
+                        "extrapolationMode": "ConstantExtrapolation",
+                        "device":  [30,     80,    256,    336,    512,    592,    768,    848,   1024,   1104,   1280,   1360,   1536,   1616,   1792,   1872,   2048,   2128,   2304,    2384,    2520],
+                        "logical": [ 1, 1.0319, 1.1540, 1.2209, 1.3808, 1.4651, 1.6802, 1.7936, 2.0959, 2.2587, 2.6660, 2.8696, 3.4621, 3.7953, 4.6840, 5.2209, 6.6650, 7.4982, 9.8495, 11.1825, 13.8485],
+                        "logicalMultiplier": 35.0,
+                        "space": "35MmEquiv"
+                    }
+                },
+                "toCamera": {
+                    "z": {
+                        "extrapolationMode": "ConstantExtrapolation",
+                        "device":  [0,     50,    100,    150,    200,    250,    300,    350,    400,    450,    500,    550,    600,    650,    700,    750,    800,    850,    900,     950,    1000],
+                        "logical": [1, 1.0319, 1.1540, 1.2209, 1.3808, 1.4651, 1.6802, 1.7936, 2.0959, 2.2587, 2.6660, 2.8696, 3.4621, 3.7953, 4.6840, 5.2209, 6.6650, 7.4982, 9.8495, 11.1825, 13.8485],
+                        "logicalMultiplier": 35.0,
+                        "space": "35MmEquiv"
+                    }
+                }
+            }
+        },
+        {
+            "keys": [
+                "VISTA|VK2-1080XVRDPTZ"
+            ],
+            "ptzMapper": {
+                "fromCamera": {
+                    "x": {
+                        "extrapolationMode": "PeriodicExtrapolation",
+                        "device":  [   1,  -1],
+                        "logical": [-180, 180]
+                    },
+                    "y": {
+                        "extrapolationMode": "ConstantExtrapolation",
+                        "_TODO": "Actual tilt range is [0, -180].",
+                        "device":  [0.9,   0],
+                        "logical": [0,   -90]
+                    },
+                    "z": {
+                        "extrapolationMode": "ConstantExtrapolation",
+                        "device":  [    -1,   -0.9,   -0.8,   -0.7,   -0.6,   -0.5,   -0.4,   -0.3,   -0.2,   -0.1,      0,    0.1,    0.2,    0.3,    0.4,    0.5,    0.6,    0.7,    0.8,    0.9,       1],
+                        "logical": [1.0000, 1.0748, 1.1636, 1.2617, 1.3738, 1.5000, 1.6449, 1.8178, 2.0187, 2.2477, 2.5234, 2.8458, 3.2383, 3.7150, 4.2850, 4.9766, 5.8411, 6.8645, 7.9626, 9.2925, 10.9050],
+                        "logicalMultiplier": 32.0,
+                        "space": "35MmEquiv"
+                    }
+                }
+            }
+        },
+        {
+            "keys": [
+                "VISTA|VK2-1080XVRDPTZF"
+            ],
+            "ptzMapper": {
+                "fromCamera": {
+                    "x": {
+                        "extrapolationMode": "PeriodicExtrapolation",
+                        "device":  [   1,  -1],
+                        "logical": [-180, 180]
+                    },
+                    "y": {
+                        "extrapolationMode": "ConstantExtrapolation",
+                        "_TODO": "Actual tilt range is [0, -180].",
+                        "device":  [0.9,   0],
+                        "logical": [0,   -90]
+                    },
+                    "z": {
+                        "extrapolationMode": "ConstantExtrapolation",
+                        "device":  [    -1,   -0.9,   -0.8,   -0.7,   -0.6,   -0.5,   -0.4,   -0.3,   -0.2,   -0.1,      0,    0.1,    0.2,    0.3,    0.4,    0.5,    0.6,    0.7,    0.8,    0.9,       1],
+                        "logical": [1.0000, 1.0748, 1.1636, 1.2617, 1.3738, 1.5000, 1.6449, 1.8178, 2.0187, 2.2477, 2.5234, 2.8458, 3.2383, 3.7150, 4.2850, 4.9766, 5.8411, 6.8645, 7.9626, 9.2925, 10.9050],
+                        "logicalMultiplier": 32.0,
+                        "space": "35MmEquiv"
+                    }
+                }
+            }
+        },
+        {
+            "keys": [
+                "VISTA|VK2-1080XPTZ","VISTA|VK2-1080XVRDPTPMF"
+            ],
+            "ptzMapper": {
+                "fromCamera": {
+                    "x": {
+                        "extrapolationMode": "PeriodicExtrapolation",
+                        "device":  [   1,  -1],
+                        "logical": [-180, 180]
+                    },
+                    "y": {
+                        "extrapolationMode": "ConstantExtrapolation",
+                        "_TODO": "Actual tilt range is [0, -180].",
+                        "device":  [0.9,   0],
+                        "logical": [0,   -90]
+                    },
+                    "z": {
+                        "extrapolationMode": "ConstantExtrapolation",
+                        "device":  [    -1,   -0.9,   -0.8,   -0.7,   -0.6,   -0.5,   -0.4,   -0.3,   -0.2,   -0.1,      0,    0.1,    0.2,    0.3,    0.4,    0.5,    0.6,     0.7,     0.8,     0.9,       1],
+                        "logical": [1.0000, 1.0859, 1.1797, 1.2891, 1.4141, 1.5703, 1.7422, 1.9453, 2.2031, 2.5000, 2.8672, 3.3281, 3.9297, 4.7344, 5.7188, 7.0313, 8.7969, 12.1481, 14.8011, 19.6882, 29.3229],
+                        "logicalMultiplier": 30.0,
+                        "space": "35MmEquiv"
+                    }
+                }
+            }
+        },    
+        {
+            "keys": [
+                "VISTA|VK2-1080XPTZF"
+            ],
+            "ptzMapper": {
+                "fromCamera": {
+                    "x": {
+                        "extrapolationMode": "PeriodicExtrapolation",
+                        "device":  [   1,  -1],
+                        "logical": [-180, 180]
+                    },
+                    "y": {
+                        "extrapolationMode": "ConstantExtrapolation",
+                        "_TODO": "Actual tilt range is [0, -180].",
+                        "device":  [0.9,   0],
+                        "logical": [0,   -90]
+                    },
+                    "z": {
+                        "extrapolationMode": "ConstantExtrapolation",
+                        "device":  [    -1,   -0.9,   -0.8,   -0.7,   -0.6,   -0.5,   -0.4,   -0.3,   -0.2,   -0.1,      0,    0.1,    0.2,    0.3,    0.4,    0.5,    0.6,     0.7,     0.8,     0.9,       1],
+                        "logical": [1.0000, 1.0859, 1.1797, 1.2891, 1.4141, 1.5703, 1.7422, 1.9453, 2.2031, 2.5000, 2.8672, 3.3281, 3.9297, 4.7344, 5.7188, 7.0313, 8.7969, 12.1481, 14.8011, 19.6882, 29.3229],
+                        "logicalMultiplier": 30.0,
+                        "space": "35MmEquiv"
+                    }
+                }
+            }
+        },            
+        {
+            "keys": [
+                "VISTA|VK2-1080XIRPTZF"
+            ],
+            "ptzMapper": {
+                "fromCamera": {
+                    "x": {
+                        "extrapolationMode": "PeriodicExtrapolation",
+                        "device":  [   1,  -1],
+                        "logical": [-180, 180]
+                    },
+                    "y": {
+                        "extrapolationMode": "ConstantExtrapolation",
+                        "_TODO": "Actual tilt range is [0, -180].",
+                        "device":  [-1,   1],
+                        "logical": [0,   -90]
+                    },
+                    "z": {
+                        "extrapolationMode": "ConstantExtrapolation",
+                        "device":  [    -1,   -0.9,   -0.8,   -0.7,   -0.6,   -0.5,   -0.4,   -0.3,   -0.2,   -0.1,      0,    0.1,    0.2,    0.3,    0.4,    0.5,    0.6,     0.7,     0.8,     0.9,       1],
+                        "logical": [    1,  1.09449,    1.19767,    1.31801,    1.45551,    1.62733,    1.81642,    2.03983,    2.32341,    2.65,   3.05392,    3.56091,    4.2226,    5.10784,    6.19068,    7.63443,    9.57659,    13.26291,    16.18121,    21.55702,    32.15519],
+                        "logicalMultiplier": 30.0,
+                        "space": "35MmEquiv"
+                    }
+                }
+            }
+        },
+        {
+            "keys": [
+                "eneo|PXD-2030PTZ1080"
+            ],
+            "ptzMapper": {
+                "fromCamera": {
+                    "x": {
+                        "extrapolationMode": "PeriodicExtrapolation",
+                        "device":  [  -1,   1],
+                        "logical": [-180, 180]
+                    },
+                    "y": {
+                        "extrapolationMode": "ConstantExtrapolation",
+                        "_TODO": "Actual tilt range is [0, -180].",
+                        "device":  [1,   -1],
+                        "logical": [0,   90]
+                    },
+                    "z": {
+                        "extrapolationMode": "ConstantExtrapolation",
+                        "device":  [    0,  1],
+                        "logical": [   1,  6],
+                        "logicalMultiplier": 32.0,
+                        "space": "35MmEquiv"
+                    }
+                }
+            },
+            "onvifPtzDigitsAfterDecimalPoint": 0
+        },        
+        {
+            "keys": [
+                "SONY|SNC-EP580|unknown"
+            ],
+            "ptzMapper": {
+                "fromCamera": {
+                    "x": {
+                        "extrapolationMode": "PeriodicExtrapolation",
+                        "device":  [-0.94448, 0.94448],
+                        "logical": [    -170,     170]
+                    },
+                    "y": {
+                        "extrapolationMode": "ConstantExtrapolation",
+                        "device":  [1.33,  -1],
+                        "logical": [15,   -90]
+                    },
+                    "z": {
+                        "extrapolationMode": "ConstantExtrapolation",
+                        "device":  [0,      0.0261, 0.0521, 0.0782, 0.1043, 0.1303, 0.1564, 0.1825, 0.2086, 0.2346, 0.2607, 0.2868, 0.3128, 0.3389, 0.365,  0.391,  0.4171, 0.4432, 0.4692,  0.4953,  0.5214],
+                        "logical": [1.0000, 1.0706, 1.1647, 1.2706, 1.3882, 1.5176, 1.6824, 1.8706, 2.0824, 2.3412, 2.6471, 3.0000, 3.4588, 4.0235, 4.7412, 5.6471, 6.7882, 8.2353, 10.1059, 12.5647, 16.5393],
+                        "logicalMultiplier": 36.0,
+                        "space": "35MmEquiv"
+                    }
+                },
+                "toCamera": {
+                    "x": {
+                        "extrapolationMode": "PeriodicExtrapolation",
+                        "device":  [-1.0, 1.0],
+                        "logical": [-170, 170]
+                    },
+                    "y": {
+                        "extrapolationMode": "ConstantExtrapolation",
+                        "device":  [1,     -1],
+                        "logical": [15,   -90]
+                    }
+                }
+            }
+        },
+        {
+            "keys": [
+                "SONY|SNC-EP580", "SONY|SNC-EP580|1.82.01"
+            ],
+            "ptzMapper": {
+                "fromCamera": {
+                    "x": {
+                        "extrapolationMode": "PeriodicExtrapolation",
+                        "device":  [-1, 1],
+                        "logical": [-170, 170]
+                    },
+                    "y": {
+                        "extrapolationMode": "ConstantExtrapolation",
+                        "device":  [1, -1],
+                        "logical": [0, -90],
+                        "_TODO": "Actual tilt range is [15, -90], but camera reports everything above 0 as 1."
+                    },
+                    "z": {
+                        "extrapolationMode": "ConstantExtrapolation",
+                        "device":  [0,      0.0261, 0.0521, 0.0782, 0.1043, 0.1303, 0.1564, 0.1825, 0.2086, 0.2346, 0.2607, 0.2868, 0.3128, 0.3389, 0.365,  0.391,  0.4171, 0.4432, 0.4692,  0.4953,  0.5214],
+                        "logical": [1.0000, 1.0706, 1.1647, 1.2706, 1.3882, 1.5176, 1.6824, 1.8706, 2.0824, 2.3412, 2.6471, 3.0000, 3.4588, 4.0235, 4.7412, 5.6471, 6.7882, 8.2353, 10.1059, 12.5647, 16.5393],
+                        "logicalMultiplier": 36.0,
+                        "space": "35MmEquiv"
+                    }
+                }
+            }
+        },
+        {
+            "keys": [
+                "Canon|VB-S30D", "Canon|VB-S30D|Ver. 1.0.0"
+            ],
+            "ptzMapper": {
+                "fromCamera": {
+                    "x": {
+                        "extrapolationMode": "ConstantExtrapolation",
+                        "device":  [   -1,  1],
+                        "logical": [-175, 175]
+                    },
+                    "y": {
+                        "extrapolationMode": "ConstantExtrapolation",
+                        "device":  [-1,   1],
+                        "logical": [-90,   0]
+                    },
+                    "z": {
+                        "extrapolationMode": "ConstantExtrapolation",
+                        "device":  [0, 0.04,  0.08,  0.12, 0.2,  0.28, 0.36, 0.44, 0.52, 0.6,  0.68, 0.76,0.8],
+                        "logical": [1, 1.025, 1.063, 1.09 ,1.18 ,1.27, 1.40, 1.55, 1.76, 2.02, 2.41, 3.0, 3.4],
+                        "logicalMultiplier": 27.5,
+                        "space": "35MmEquiv"
+                    }
+                }
+            }
+        },
+        {
+            "keys": [
+                "Brand|NH720-18N1", "Brand|NH720-18N1|z120120713NSA"
+            ],
+            "ptzMapper": {
+                "fromCamera": {
+                    "x": {
+                        "extrapolationMode": "PeriodicExtrapolation",
+                        "device":  [   -1,  1],
+                        "logical": [-180, 180]
+                    },
+                    "y": {
+                        "extrapolationMode": "ConstantExtrapolation",
+                        "device":  [-1,   1],
+                        "logical": [10, -90]
+                    },
+                    "z": {
+                        "extrapolationMode": "ConstantExtrapolation",
+                        "device":  [0, 1],
+                        "logical": [1, 18],
+                        "logicalMultiplier": 40,
+                        "space": "35MmEquiv"
+                    }
+                }
+            }
+        },
+        {
+            "keys": [
+                "Samsung Techwin|SNP-6200", "Samsung Techwin|SNP-6200|1.20_130930"
+            ],
+            "ptzMapper": {
+                "fromCamera": {
+                    "x": {
+                        "extrapolationMode": "PeriodicExtrapolation",
+                        "device":  [   -1,  1],
+                        "logical": [-180, 180]
+                    },
+                    "y": {
+                        "extrapolationMode": "ConstantExtrapolation",
+                        "_TODO" : "Actual tilt range is [0,-180]",
+                        "device":  [0, 1],
+                        "logical": [-90,0]
+                    },
+                    "z": {
+                        "extrapolationMode": "ConstantExtrapolation",
+                        "device":  [0, 0.10, 0.20 , 0.30 , 0.40 , 0.50 , 0.60 , 0.70, 0.80, 0.90, 1],
+                        "logical": [1, 1.31, 1.60 , 1.91 , 2.64 , 3.32 , 4.36 , 5.82, 8.55, 13.5 , 20],
+                        "logicalMultiplier": 32,
+                        "space": "35MmEquiv"
+                    }
+                }
+            }
+        },
+        {
+            "keys": [
+                "Samsung Techwin|SNP-6321"
+            ],
+            "ptzMapper": {
+                "fromCamera": {
+                    "x": {
+                        "extrapolationMode": "PeriodicExtrapolation",
+                        "device":  [   -1,  1],
+                        "logical": [-180, 180]
+                    },
+                    "y": {
+                        "extrapolationMode": "ConstantExtrapolation",
+                        "_TODO" : "Actual tilt range is [0,-180]",
+                        "device":  [0, 1],
+                        "logical": [-90, 20]
+                    },
+                    "z": {
+                        "extrapolationMode": "ConstantExtrapolation",
+                        "device":  [0, 0.10, 0.20 , 0.30 , 0.40 , 0.50 , 0.60 , 0.70, 0.80, 0.90, 1],
+                        "logical": [1, 1.31, 1.60 , 1.91 , 2.64 , 3.32 , 4.36 , 5.82, 8.55, 13.5 , 20],
+                        "logicalMultiplier": 32,
+                        "space": "35MmEquiv"
+                    }
+                }
+            }
+        },        
+        {
+            "keys": [
+                "VIVOTEK|SD8363E", "VIVOTEK|SD8363E|SD8363-VVTK-0200f", "SD8363|SD8363"
+            ],
+            "ptzMapper": {
+                "fromCamera": {
+                    "x": {
+                        "extrapolationMode": "PeriodicExtrapolation",
+                        "device":  [   -1,  1],
+                        "logical": [-180, 180]
+                    },
+                    "y": {
+                        "extrapolationMode": "ConstantExtrapolation",
+                        "_TODO" : "Actual tilt range is [0,-180]",
+                        "device":  [-1, 1],
+                        "logical": [20,-90]
+                    },
+                    "z": {
+                        "extrapolationMode": "ConstantExtrapolation",
+                        "device":  [0, 0.10, 0.20 , 0.30 , 0.40 , 0.50 , 0.60 , 0.70, 0.80, 0.90, 1],
+                        "logical": [1, 1.19, 1.41 , 1.69 , 2.10 , 2.74 , 3.65, 5.05, 7.15, 10.79 ,19],
+                        "logicalMultiplier": 35,
+                        "space": "35MmEquiv"
+                    }
+                }
+            },
+            "tourGetPosWorkaround": true
+        },
+        {
+            "keys": [
+                "Sony|SNC-WR630", "Sony|SNC-WR630|2.1.2"
+            ],
+            "ptzMapper": {
+                "fromCamera": {
+                    "x": {
+                        "extrapolationMode": "PeriodicExtrapolation",
+                        "device":  [   -1,  1],
+                        "logical": [-180, 180]
+                    },
+                    "y": {
+                        "extrapolationMode": "ConstantExtrapolation",
+                        "_TODO" : "Actual tilt range is [0,-180]",
+                        "device":  [-1, 1],
+                        "logical": [-90,20]
+                    },
+                    "z": {
+                        "extrapolationMode": "ConstantExtrapolation",
+                        "device":  [0,0.052,0.104,0.130,0.208,0.260,0.312,0.364,0.416,0.468,0.52],
+                        "logical": [1,1.2,1.49,1.86,2.39,3.10,4.22,6.04,9.18,14.43,26.69],
+                        "logicalMultiplier": 30,
+                        "space": "35MmEquiv"
+                    }
+                }
+            }
+        },
+        {
+            "keys": [
+                "Samsung Techwin|SNP-6200RH", "Samsung Techwin|SNP-6200RH|3.00_140302"
+            ],
+            "_comment": "This one cannot be calliberated since it pass to -20 which we haven't implemented.",
+            "_ptzMapper": {
+                "fromCamera": {
+                    "x": {
+                        "extrapolationMode": "PeriodicExtrapolation",
+                        "device":  [  -1,1],
+                        "logical": [-180, 180]
+                    },
+                    "y": {
+                        "extrapolationMode": "ConstantExtrapolation",
+                        "_TODO" : "Actual tilt range is [-5,185]",
+                        "device":  [1, 0],
+                        "logical": [5, -90]
+                    },
+                    "z": {
+                        "extrapolationMode": "ConstantExtrapolation",
+                        "device":  [0,1],
+                        "logical": [1,20],
+                        "logicalMultiplier": 35,
+                        "space": "35MmEquiv"
+                    }
+                },
+                "toCamera": {
+                    "x": {
+                        "extrapolationMode": "PeriodicExtrapolation",
+                        "device":  [  -1, 1],
+                        "logical": [180,-20]
+                    }
+                }
+            }
+        },
+        {
+            "keys": [
+                "ACTI|I96"
+            ],
+            "ptzMapper": {
+                "fromCamera": {
+                    "x": {
+                        "extrapolationMode": "PeriodicExtrapolation",
+                        "device":  [-18000, 18000],
+                        "logical": [  -180,   180]
+                    },
+                    "y": {
+                        "extrapolationMode": "ConstantExtrapolation",
+                        "device":  [ 0, 9000],
+                        "logical": [90,    0]
+                    },
+                    "z": {
+                        "extrapolationMode": "ConstantExtrapolation",
+                        "device":  [30,     80,    256,    336,    512,    592,    768,    848,   1024,   1104,   1280,   1360,   1536,   1616,   1792,   1872,   2048,   2128,   2304,    2384,    2520],
+                        "logical": [ 1, 1.0319, 1.1540, 1.2209, 1.3808, 1.4651, 1.6802, 1.7936, 2.0959, 2.2587, 2.6660, 2.8696, 3.4621, 3.7953, 4.6840, 5.2209, 6.6650, 7.4982, 9.8495, 11.1825, 13.8485],
+                        "logicalMultiplier": 35.0,
+                        "space": "35MmEquiv"
+                    }
+                },
+                "toCamera": {
+                    "z": {
+                        "extrapolationMode": "ConstantExtrapolation",
+                        "device":  [0,     125,    250,    375,    500,    625,    750,    875,    1000,    1125,    1250,    1375,    1500,    1675,    1750,    1875,    2000,    2125,    2250,     2375,    2500],
+                        "logical": [1, 1.0319, 1.1540, 1.2209, 1.3808, 1.4651, 1.6802, 1.7936, 2.0959, 2.2587, 2.6660, 2.8696, 3.4621, 3.7953, 4.6840, 5.2209, 6.6650, 7.4982, 9.8495, 11.1825, 13.8485],
+                        "logicalMultiplier": 36.0,
+                        "space": "35MmEquiv"
+                    }
+                }
+            }
+        },
+        {
+            "keys": [
+                "MOOG|MOOG-EXO-HD", "MOOG|MOOG-EXO-HD|3.8.0.7"
+            ]
+        },
+        {
+            "keys": [
+                "*Grandeye*|EVO-05NxD"
+            ],
+            "relayInputCountForced": 1
+        },
+        {
+            "keys": [
+                "Honeywell*|*"
+            ],
+            "portNamePrefixToIgnore": "AlarmOut"
+        }
+    ]
+}
+
+
+
+
+
+