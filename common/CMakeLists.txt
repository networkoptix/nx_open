--- conflicted
+++ resolved
@@ -1,8 +1,3 @@
-<<<<<<< HEAD
-nx_rdep_add_package(ffmpeg)
-
-=======
->>>>>>> 62cec593
 nx_configure_file("${CMAKE_CURRENT_SOURCE_DIR}/qt.conf"
     ${CMAKE_CURRENT_BINARY_DIR}/resources/qt/etc/qt.conf)
 
@@ -34,10 +29,6 @@
 target_include_directories(common
     PRIVATE
         ${Qt5Core_PRIVATE_INCLUDE_DIRS}
-<<<<<<< HEAD
-        "${CMAKE_SOURCE_DIR}/common_libs/nx_streaming/src"
-=======
->>>>>>> 62cec593
 )
 
 if(WINDOWS)
