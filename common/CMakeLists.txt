file(MAKE_DIRECTORY "${CMAKE_CURRENT_BINARY_DIR}/resources")

nx_configure_file(
    maven/filter-resources/app_info_impl.cpp
    ${CMAKE_CURRENT_BINARY_DIR})

if(MACOSX)
    set(mac_sources src/utils/mac_utils.mm)
endif()

nx_add_target(common LIBRARY
    ADDITIONAL_SOURCES
        "${CMAKE_CURRENT_BINARY_DIR}/app_info_impl.cpp"
        ${mac_sources}
    ADDITIONAL_RESOURCES
        "${CMAKE_CURRENT_BINARY_DIR}/resources"
    PUBLIC_LIBS
        Qt5::Gui Qt5::Concurrent Qt5::Multimedia
        Qt5::Xml Qt5::XmlPatterns Qt5::Sql
        ffmpeg
        detection_plugin_interface
        nx_network nx_utils nx_fusion
<<<<<<< HEAD
        cloud_db_client
=======
        nx_plugin_utils
>>>>>>> 93601770
)

if(NOT ANDROID AND NOT IOS)
    target_link_libraries(common PUBLIC quazip)
endif()

target_include_directories(common
    PRIVATE
        ${Qt5Core_PRIVATE_INCLUDE_DIRS}
)

if(WINDOWS)
    target_link_libraries(common PUBLIC Winmm)
endif()

if(MACOSX)
    find_library(CoreFoundation_LIBRARY CoreFoundation)
    mark_as_advanced(CoreFoundation_LIBRARY)

    find_library(IOKit_LIBRARY IOKit)
    mark_as_advanced(IOKit_LIBRARY)

    find_library(AppKit_LIBRARY AppKit)
    mark_as_advanced(AppKit_LIBRARY)

    target_link_libraries(common
        PUBLIC ${CoreFoundation_LIBRARY} ${IOKit_LIBRARY} ${AppKit_LIBRARY})
endif()

if(targetDevice STREQUAL "isd")
    target_compile_definitions(common PRIVATE ISD_JAGUAR)
endif()<|MERGE_RESOLUTION|>--- conflicted
+++ resolved
@@ -20,11 +20,8 @@
         ffmpeg
         detection_plugin_interface
         nx_network nx_utils nx_fusion
-<<<<<<< HEAD
+        nx_plugin_utils
         cloud_db_client
-=======
-        nx_plugin_utils
->>>>>>> 93601770
 )
 
 if(NOT ANDROID AND NOT IOS)
