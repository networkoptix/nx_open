<project xmlns="http://maven.apache.org/POM/4.0.0" xmlns:xsi="http://www.w3.org/2001/XMLSchema-instance" xsi:schemaLocation="http://maven.apache.org/POM/4.0.0 http://maven.apache.org/maven-v4_0_0.xsd">
    <!--
    Example pom for delegating maven goals to msbuild so it builds the "solution"

    A solution can be a group of projects, but here we only have one.
    It should also be possible to have one maven project per solution project,
    and have a parent pom to deletegate the build.
  -->
    <parent>
        <artifactId>cpp</artifactId>
        <groupId>com.networkoptix.hdwitness</groupId>
        <version>3.0.0-SNAPSHOT</version>
        <relativePath>../cpp</relativePath>
    </parent>

    <groupId>com.networkoptix.hdwitness</groupId>
    <version>3.0.0-SNAPSHOT</version>
    <modelVersion>4.0.0</modelVersion>
    <artifactId>common</artifactId>
    <packaging>pom</packaging>
    <name>HD Witness Common Lib</name>

    <properties>
        <guid>${common.guid}</guid>
        <!--Global libs-->
        <template>lib</template>
        <qt.libs>core gui network xml xmlpatterns sql concurrent multimedia</qt.libs>
<<<<<<< HEAD
        <template>lib</template>
        <global.libs>-lswscale -ludt</global.libs>
=======
>>>>>>> f132ba4f
        <ffmpeg.libs>-lavcodec -lavdevice -lavfilter -lavformat -lavutil -lswscale -lpostproc</ffmpeg.libs>
        <template>lib</template>
        <global.libs/>
        <!--Specific os libs used-->
        <windows.oslibs>-lws2_32 -lIphlpapi -lOle32 -lsigar -lSecur32</windows.oslibs>
        <linux.oslibs>-lssl -lsigar -lswscale -lquazip -lavcodec -lavdevice -lavfilter -lavformat -lavutil</linux.oslibs>
        <mac.oslibs>-framework IOKit -framework CoreFoundation -lcrypto -lssl -lz -framework QtConcurrent -lsigar-universal64-macosx -lquazip -lavcodec -lavdevice -lavfilter -lavformat -lavutil</mac.oslibs>
        <android.oslibs>-lssl -lcrypto -lz</android.oslibs>
        <!--Global defines-->
        <global.defines/>
        <!--Specific os defines-->
        <windows.defines>_USING_V110_SDK71_</windows.defines>
        <linux.defines/>
        <mac.defines/>
        <android.defines/>
        <ios.defines/>
    </properties>   

    <dependencies>
        <dependency>
            <groupId>${project.groupId}</groupId>
            <artifactId>build_variables</artifactId>
            <version>${project.version}</version>
            <type>pom</type>
            <scope>system</scope>
            <systemPath>${root.dir}/build_variables/pom.xml</systemPath>
        </dependency>
    </dependencies>

    <build>
    </build>

    <profiles>
        <profile>
            <id>windows</id>
            <activation>
                <os>
                    <family>Windows</family>
                </os>
            </activation>
            <properties>
                <buildLib>staticlib</buildLib>
            </properties>
        </profile>
        <profile>
            <id>unix</id>
            <activation>
                <os>
                    <family>unix</family>
                </os>
            </activation>
            <properties>
                <buildLib>sharedlib</buildLib>
            </properties>
        </profile>
        <profile>
            <id>linux-arm-isd</id>
            <activation>
                <activeByDefault>false</activeByDefault>
                <os>
                    <family>unix</family>
                    <name>linux</name>
                </os>
                <property>
                    <name>box</name>
                    <value>isd</value>
                </property>
            </activation>
            <properties>
                <qt.libs>core network xml sql</qt.libs>
            </properties>
        </profile>

        <profile>
            <id>linux-arm-rpi</id>
            <activation>
                <activeByDefault>false</activeByDefault>
                <os>
                    <family>unix</family>
                    <name>linux</name>
                </os>
                <property>
                    <name>box</name>
                    <value>rpi</value>
                </property>
            </activation>
            <properties>
                <qt.libs>core network xml sql</qt.libs>
            </properties>
        </profile>

        <profile>
            <id>mobile-android</id>
            <activation>
                <activeByDefault>false</activeByDefault>
                <property>
                    <name>newmobile</name>
                    <value>android</value>
                </property>
            </activation>
            <properties>
                <buildLib>staticlib</buildLib>
            </properties>
        </profile>
        <profile>
            <id>mobile-ios</id>
            <activation>
                <activeByDefault>false</activeByDefault>
                <property>
                    <name>newmobile</name>
                    <value>ios</value>
                </property>
            </activation>
            <properties>
                <buildLib>staticlib</buildLib>
            </properties>
        </profile>
    </profiles>

</project><|MERGE_RESOLUTION|>--- conflicted
+++ resolved
@@ -25,14 +25,9 @@
         <!--Global libs-->
         <template>lib</template>
         <qt.libs>core gui network xml xmlpatterns sql concurrent multimedia</qt.libs>
-<<<<<<< HEAD
         <template>lib</template>
         <global.libs>-lswscale -ludt</global.libs>
-=======
->>>>>>> f132ba4f
         <ffmpeg.libs>-lavcodec -lavdevice -lavfilter -lavformat -lavutil -lswscale -lpostproc</ffmpeg.libs>
-        <template>lib</template>
-        <global.libs/>
         <!--Specific os libs used-->
         <windows.oslibs>-lws2_32 -lIphlpapi -lOle32 -lsigar -lSecur32</windows.oslibs>
         <linux.oslibs>-lssl -lsigar -lswscale -lquazip -lavcodec -lavdevice -lavfilter -lavformat -lavutil</linux.oslibs>
@@ -46,7 +41,7 @@
         <mac.defines/>
         <android.defines/>
         <ios.defines/>
-    </properties>   
+    </properties>
 
     <dependencies>
         <dependency>
