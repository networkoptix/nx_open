<project xmlns="http://maven.apache.org/POM/4.0.0" xmlns:xsi="http://www.w3.org/2001/XMLSchema-instance" xsi:schemaLocation="http://maven.apache.org/POM/4.0.0 http://maven.apache.org/maven-v4_0_0.xsd">
    <!--
    Example pom for delegating maven goals to msbuild so it builds the "solution"
 
    A solution can be a group of projects, but here we only have one.
    It should also be possible to have one maven project per solution project, 
    and have a parent pom to deletegate the build.
  -->
	<parent>
		<artifactId>cpp</artifactId>
		<groupId>com.networkoptix.hdwitness</groupId>
		<version>2.5.0-SNAPSHOT</version>
		<relativePath>../cpp</relativePath>
	</parent>

	<groupId>com.networkoptix.hdwitness</groupId>
	<version>2.5.0-SNAPSHOT</version>
	<modelVersion>4.0.0</modelVersion>
	<artifactId>common</artifactId>
	<packaging>pom</packaging>
	<name>HD Witness Common Lib</name>

    <properties>
        <release.version>${parsedVersion.majorVersion}${parsedVersion.minorVersion}${parsedVersion.incrementalVersion}</release.version>
        <!--Global libs-->
<<<<<<< HEAD
        <!-- <qt.libs>core gui network opengl xml multimedia sql</qt.libs> -->
        <ffmpeg.libs>-lavcodec -lavdevice -lavfilter -lavformat -lavutil -lswscale -lpostproc</ffmpeg.libs>
        <global.libs>-lonvif -lquazip</global.libs>
=======
        <qt.libs>core gui network xml xmlpatterns sql concurrent multimedia</qt.libs>
        <template>lib</template>
        <global.libs>-lavcodec -lavdevice -lavfilter -lavformat -lavutil -lswscale -lpostproc -lquazip</global.libs>
>>>>>>> 7b0bbe82
        <!--Specific os libs used-->
        <windows.oslibs>${ffmpeg.libs} -lws2_32 -lIphlpapi -lOle32 -lsigar</windows.oslibs>
        <linux.oslibs>${ffmpeg.libs} -lssl -lsigar</linux.oslibs>
        <mac.oslibs>${ffmpeg.libs} -framework IOKit -framework CoreFoundation -lcrypto -lssl -lz -framework QtConcurrent -lsigar-universal64-macosx</mac.oslibs>
        <android.oslibs>-lssl -lcrypto -lz</android.oslibs>
        <!--Global defines-->
        <global.defines/>
        <!--Specific os defines-->
        <windows.defines>_USING_V110_SDK71_</windows.defines>
        <linux.defines/>
        <mac.defines/>      
<<<<<<< HEAD
        <android.defines/>
        <qt.libs>core gui network xml multimedia sql</qt.libs>
=======
>>>>>>> 7b0bbe82
    </properties>   

    <dependencies>
        <dependency>
            <groupId>${project.groupId}</groupId>
            <artifactId>build_variables</artifactId>
            <version>${project.version}</version>
            <type>pom</type>
            <scope>system</scope>
            <systemPath>${root.dir}/build_variables/pom.xml</systemPath>
        </dependency>
    </dependencies>

    <build>
    </build>

    <profiles>
        <profile>
            <id>windows</id>
            <activation>
                <os>
                    <family>Windows</family>
                </os>
            </activation>            
            <properties>
                <buildLib>staticlib</buildLib>
            </properties>
        </profile>
        <profile>
            <id>unix</id>
            <activation>
                <os>
                    <family>unix</family>
                </os> 
            </activation>            
            <properties>
                <buildLib>sharedlib</buildLib>
            </properties>
        </profile>	
        <profile>
            <id>linux-arm-isd</id>
            <activation>
                <activeByDefault>false</activeByDefault>
                <os>
                    <family>unix</family>
                    <name>linux</name>
                </os> 
                <property>
                    <name>box</name>
                    <value>isd</value>
                </property>
            </activation>            
            <properties>
                <qt.libs>core network xml sql</qt.libs>
            </properties>
        </profile>          

        <profile>
            <id>linux-arm-rpi</id>
            <activation>
                <activeByDefault>false</activeByDefault>
                <os>
                    <family>unix</family>
                    <name>linux</name>
                </os>
                <property>
                    <name>box</name>
                    <value>rpi</value>
                </property>
            </activation>
            <properties>
                <qt.libs>core network xml sql</qt.libs>
            </properties>
        </profile>

        <profile>
            <id>mobile-android</id>
            <activation>
                <activeByDefault>false</activeByDefault>
                <property>
                    <name>mobile</name>
                    <value>android</value>
                </property>
            </activation>
            <properties>
                <buildLib>staticlib</buildLib>
            </properties>
        </profile>
    </profiles>	

</project><|MERGE_RESOLUTION|>--- conflicted
+++ resolved
@@ -23,15 +23,10 @@
     <properties>
         <release.version>${parsedVersion.majorVersion}${parsedVersion.minorVersion}${parsedVersion.incrementalVersion}</release.version>
         <!--Global libs-->
-<<<<<<< HEAD
-        <!-- <qt.libs>core gui network opengl xml multimedia sql</qt.libs> -->
-        <ffmpeg.libs>-lavcodec -lavdevice -lavfilter -lavformat -lavutil -lswscale -lpostproc</ffmpeg.libs>
-        <global.libs>-lonvif -lquazip</global.libs>
-=======
         <qt.libs>core gui network xml xmlpatterns sql concurrent multimedia</qt.libs>
         <template>lib</template>
-        <global.libs>-lavcodec -lavdevice -lavfilter -lavformat -lavutil -lswscale -lpostproc -lquazip</global.libs>
->>>>>>> 7b0bbe82
+        <global.libs></global.libs>
+        <ffmpeg.libs>-lavcodec -lavdevice -lavfilter -lavformat -lavutil -lswscale -lpostproc</ffmpeg.libs>
         <!--Specific os libs used-->
         <windows.oslibs>${ffmpeg.libs} -lws2_32 -lIphlpapi -lOle32 -lsigar</windows.oslibs>
         <linux.oslibs>${ffmpeg.libs} -lssl -lsigar</linux.oslibs>
@@ -43,11 +38,7 @@
         <windows.defines>_USING_V110_SDK71_</windows.defines>
         <linux.defines/>
         <mac.defines/>      
-<<<<<<< HEAD
         <android.defines/>
-        <qt.libs>core gui network xml multimedia sql</qt.libs>
-=======
->>>>>>> 7b0bbe82
     </properties>   
 
     <dependencies>
