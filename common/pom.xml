--- conflicted
+++ resolved
@@ -36,47 +36,6 @@
 		<mac.defines/>      
 	</properties>   
 
-<<<<<<< HEAD
-	<dependencies>
-		<dependency>
-			<groupId>com.nokia.qt</groupId>
-			<artifactId>qtcore</artifactId>
-			<version>4.7.4-SNAPSHOT</version>
-			<type>zip</type>
-			<classifier>noarch</classifier>
-		</dependency>                                       
-		<dependency>
-			<groupId>org</groupId>
-			<artifactId>onvif</artifactId>
-			<version>${onvif.version}</version>
-			<type>zip</type>
-			<classifier>${platform}-${arch}</classifier>
-		</dependency>
-		<dependency>
-			<groupId>org.ffmpeg</groupId>
-			<artifactId>ffmpeg</artifactId>
-			<version>${ffmpeg.version}</version>
-			<type>zip</type>
-			<classifier>${platform}-${arch}</classifier>
-		</dependency>
-		<dependency>
-			<groupId>com.google</groupId>
-			<artifactId>protobuf</artifactId>
-			<version>2.4.1</version>
-			<type>zip</type>
-			<classifier>${platform}-${arch}-${compiler}</classifier>
-		</dependency>
-		<dependency>
-			<groupId>com.intel</groupId>
-			<artifactId>mfx</artifactId>
-			<version>2012-R2-SNAPSHOT</version>
-			<type>zip</type>
-			<classifier>${platform}-${arch}</classifier>
-		</dependency>
-	</dependencies>
-
-=======
->>>>>>> 19a093fb
 	<build>
 	</build>    
 </project>