--- conflicted
+++ resolved
@@ -40,12 +40,8 @@
         <linux.defines/>
         <mac.defines/>
         <android.defines/>
-<<<<<<< HEAD
-    </properties>
-=======
         <ios.defines/>
     </properties>   
->>>>>>> 121e1f4b
 
     <dependencies>
         <dependency>
