<project xmlns="http://maven.apache.org/POM/4.0.0" xmlns:xsi="http://www.w3.org/2001/XMLSchema-instance" xsi:schemaLocation="http://maven.apache.org/POM/4.0.0 http://maven.apache.org/maven-v4_0_0.xsd">

    <parent>
        <artifactId>cpp</artifactId>
        <groupId>com.networkoptix.hdwitness</groupId>
        <version>3.1.0-SNAPSHOT</version>
        <relativePath>../cpp</relativePath>
    </parent>

    <groupId>com.networkoptix.hdwitness</groupId>
    <version>3.1.0-SNAPSHOT</version>
    <modelVersion>4.0.0</modelVersion>
    <artifactId>common</artifactId>
    <packaging>pom</packaging>
    <name>Nx Witness Common Library</name>

    <properties>
        <guid>${common.guid}</guid>

        <qt.libs>core core-private gui network xml xmlpatterns sql concurrent multimedia</qt.libs>
        <global.libs>-lnx_network -lnx_fusion -lnx_utils -lnx_kit</global.libs>
        <windows.oslibs>-lws2_32 -lIphlpapi -lOle32 -lSecur32</windows.oslibs>
        <mac.oslibs>-framework IOKit -framework CoreFoundation -lz -framework QtConcurrent</mac.oslibs>
        <android.oslibs>-lz</android.oslibs>

        <windows.defines>_USING_V110_SDK71_</windows.defines>
        <rdep.packages>openssl ffmpeg</rdep.packages>
        <rdep.windows.packages>quazip</rdep.windows.packages>
        <rdep.linux.packages>quazip</rdep.linux.packages>
        <rdep.mac.packages>quazip</rdep.mac.packages>
    </properties>

    <dependencies>
        <dependency>
            <groupId>${project.groupId}</groupId>
            <artifactId>build_variables</artifactId>
            <version>${project.version}</version>
            <type>pom</type>
            <scope>system</scope>
            <systemPath>${root.dir}/build_variables/pom.xml</systemPath>
        </dependency>

        <dependency>
            <groupId>${project.groupId}</groupId>
            <artifactId>nx_fusion</artifactId>
            <version>${project.version}</version>
            <type>pom</type>
            <scope>system</scope>
            <systemPath>${root.dir}/common_libs/nx_fusion/pom.xml</systemPath>
        </dependency>

        <dependency>
            <groupId>${project.groupId}</groupId>
            <artifactId>nx_utils</artifactId>
            <version>${project.version}</version>
            <type>pom</type>
            <scope>system</scope>
            <systemPath>${root.dir}/common_libs/nx_utils/pom.xml</systemPath>
        </dependency>

        <dependency>
            <groupId>${project.groupId}</groupId>
<<<<<<< HEAD
            <artifactId>nx_network</artifactId>
            <version>${project.version}</version>
            <type>pom</type>
            <scope>system</scope>
            <systemPath>${root.dir}/common_libs/nx_network/pom.xml</systemPath>
=======
            <artifactId>nx_kit</artifactId>
            <version>${project.version}</version>
            <type>pom</type>
            <scope>system</scope>
            <systemPath>${root.dir}/nx_kit/pom.xml</systemPath>
>>>>>>> 7a417e22
        </dependency>
    </dependencies>

    <profiles>
        <profile>
            <id>windows</id>
            <activation>
                <os>
                    <family>Windows</family>
                </os>
            </activation>
            <properties>
                <buildLib>staticlib</buildLib>
            </properties>
        </profile>
        <profile>
            <id>unix</id>
            <activation>
                <os>
                    <family>unix</family>
                </os>
            </activation>
            <properties>
                <buildLib>sharedlib</buildLib>
            </properties>
        </profile>

        <profile>
            <id>linux-arm-edge1</id>
            <activation>
                <activeByDefault>false</activeByDefault>
                <os>
                    <family>unix</family>
                    <name>linux</name>
                </os>
                <property>
                    <name>box</name>
                    <value>edge1</value>
                </property>
            </activation>
            <properties>
                <qt.libs>core core-private network xml sql</qt.libs>
            </properties>
        </profile>

        <profile>
            <id>linux-arm-rpi</id>
            <activation>
                <activeByDefault>false</activeByDefault>
                <os>
                    <family>unix</family>
                    <name>linux</name>
                </os>
                <property>
                    <name>box</name>
                    <value>rpi</value>
                </property>
            </activation>
            <properties>
                <qt.libs>core core-private network xml sql</qt.libs>
            </properties>
        </profile>

        <profile>
            <id>linux-arm-bpi</id>
            <activation>
                <activeByDefault>false</activeByDefault>
                <os>
                    <family>unix</family>
                    <name>linux</name>
                </os>
                <property>
                    <name>box</name>
                    <value>bpi</value>
                </property>
            </activation>
            <properties>
                <rdep.linux.packages>quazip opengl-es-mali</rdep.linux.packages>
            </properties>
        </profile>

        <profile>
            <id>linux-arm-bananapi</id>
            <activation>
                <activeByDefault>false</activeByDefault>
                <os>
                    <family>unix</family>
                    <name>linux</name>
                </os>
                <property>
                    <name>box</name>
                    <value>bananapi</value>
                </property>
            </activation>
            <properties>
                <rdep.linux.packages>quazip opengl-es-mali</rdep.linux.packages>
            </properties>
        </profile>

        <profile>
            <id>mobile-android</id>
            <activation>
                <activeByDefault>false</activeByDefault>
                <property>
                    <name>box</name>
                    <value>android</value>
                </property>
            </activation>
            <properties>
                <buildLib>staticlib</buildLib>
            </properties>
        </profile>
    </profiles>

</project><|MERGE_RESOLUTION|>--- conflicted
+++ resolved
@@ -60,19 +60,20 @@
 
         <dependency>
             <groupId>${project.groupId}</groupId>
-<<<<<<< HEAD
             <artifactId>nx_network</artifactId>
             <version>${project.version}</version>
             <type>pom</type>
             <scope>system</scope>
             <systemPath>${root.dir}/common_libs/nx_network/pom.xml</systemPath>
-=======
+        </dependency>
+
+        <dependency>
+            <groupId>${project.groupId}</groupId>
             <artifactId>nx_kit</artifactId>
             <version>${project.version}</version>
             <type>pom</type>
             <scope>system</scope>
             <systemPath>${root.dir}/nx_kit/pom.xml</systemPath>
->>>>>>> 7a417e22
         </dependency>
     </dependencies>
 
