<project xmlns="http://maven.apache.org/POM/4.0.0" xmlns:xsi="http://www.w3.org/2001/XMLSchema-instance" xsi:schemaLocation="http://maven.apache.org/POM/4.0.0 http://maven.apache.org/maven-v4_0_0.xsd">
    <!--
    Example pom for delegating maven goals to msbuild so it builds the "solution"
 
    A solution can be a group of projects, but here we only have one.
    It should also be possible to have one maven project per solution project, 
    and have a parent pom to deletegate the build.
  -->
	<parent>
		<artifactId>cpp</artifactId>
		<groupId>com.networkoptix.hdwitness</groupId>
		<version>2.5.0-SNAPSHOT</version>
		<relativePath>../cpp</relativePath>
	</parent>

	<groupId>com.networkoptix.hdwitness</groupId>
	<version>2.5.0-SNAPSHOT</version>
	<modelVersion>4.0.0</modelVersion>
	<artifactId>common</artifactId>
	<packaging>pom</packaging>
	<name>HD Witness Common Lib</name>

    <properties>
        <release.version>${parsedVersion.majorVersion}${parsedVersion.minorVersion}${parsedVersion.incrementalVersion}</release.version>
        <!--Global libs-->
        <template>lib</template>
        <qt.libs>core gui network xml xmlpatterns sql concurrent multimedia</qt.libs>
        <template>lib</template>
<<<<<<< HEAD
        <global.libs></global.libs>
        <ffmpeg.libs>-lavcodec -lavdevice -lavfilter -lavformat -lavutil -lswscale -lpostproc</ffmpeg.libs>
        <!--Specific os libs used-->
        <windows.oslibs>-lws2_32 -lIphlpapi -lOle32 -lsigar -lSecur32 -lWldap32</windows.oslibs>
        <linux.oslibs>-lssl -lsigar -lldap</linux.oslibs>
        <mac.oslibs>-framework IOKit -framework CoreFoundation -lcrypto -lssl -lz -framework QtConcurrent -lsigar-universal64-macosx -lldap</mac.oslibs>
        <android.oslibs>-lssl -lcrypto -lz</android.oslibs>
=======
        <global.libs>-lavcodec -lavdevice -lavfilter -lavformat -lavutil -lswscale -lpostproc -lquazip</global.libs>
        <!--Specific os libs used-->
        <windows.oslibs>-lws2_32 -lIphlpapi -lOle32 -lsigar -lSecur32</windows.oslibs>
        <linux.oslibs>-lssl -lsigar</linux.oslibs>
        <mac.oslibs>-framework IOKit -framework CoreFoundation -lcrypto -lssl -lz -framework QtConcurrent -lsigar-universal64-macosx</mac.oslibs>
>>>>>>> 8b5e8d61
        <!--Global defines-->
        <global.defines/>
        <!--Specific os defines-->
        <windows.defines>_USING_V110_SDK71_</windows.defines>
        <linux.defines/>
        <mac.defines/>      
        <android.defines/>
    </properties>   

    <dependencies>
        <dependency>
            <groupId>${project.groupId}</groupId>
            <artifactId>build_variables</artifactId>
            <version>${project.version}</version>
            <type>pom</type>
            <scope>system</scope>
            <systemPath>${root.dir}/build_variables/pom.xml</systemPath>
        </dependency>
    </dependencies>

    <build>
    </build>

    <profiles>
        <profile>
            <id>windows</id>
            <activation>
                <os>
                    <family>Windows</family>
                </os>
            </activation>            
            <properties>
                <buildLib>staticlib</buildLib>
            </properties>
        </profile>
        <profile>
            <id>unix</id>
            <activation>
                <os>
                    <family>unix</family>
                </os> 
            </activation>            
            <properties>
                <buildLib>sharedlib</buildLib>
            </properties>
        </profile>	
        <profile>
            <id>linux-arm-isd</id>
            <activation>
                <activeByDefault>false</activeByDefault>
                <os>
                    <family>unix</family>
                    <name>linux</name>
                </os> 
                <property>
                    <name>box</name>
                    <value>isd</value>
                </property>
            </activation>            
            <properties>
                <qt.libs>core network xml sql</qt.libs>
            </properties>
        </profile>          

        <profile>
            <id>linux-arm-rpi</id>
            <activation>
                <activeByDefault>false</activeByDefault>
                <os>
                    <family>unix</family>
                    <name>linux</name>
                </os>
                <property>
                    <name>box</name>
                    <value>rpi</value>
                </property>
            </activation>
            <properties>
                <qt.libs>core network xml sql</qt.libs>
            </properties>
        </profile>

        <profile>
            <id>mobile-android</id>
            <activation>
                <activeByDefault>false</activeByDefault>
                <property>
                    <name>newmobile</name>
                    <value>android</value>
                </property>
            </activation>
            <properties>
                <buildLib>staticlib</buildLib>
            </properties>
        </profile>
        <profile>
            <id>mobile-ios</id>
            <activation>
                <activeByDefault>false</activeByDefault>
                <property>
                    <name>newmobile</name>
                    <value>ios</value>
                </property>
            </activation>
            <properties>
                <buildLib>staticlib</buildLib>
            </properties>
        </profile>
    </profiles>	

</project><|MERGE_RESOLUTION|>--- conflicted
+++ resolved
@@ -26,21 +26,13 @@
         <template>lib</template>
         <qt.libs>core gui network xml xmlpatterns sql concurrent multimedia</qt.libs>
         <template>lib</template>
-<<<<<<< HEAD
         <global.libs></global.libs>
         <ffmpeg.libs>-lavcodec -lavdevice -lavfilter -lavformat -lavutil -lswscale -lpostproc</ffmpeg.libs>
-        <!--Specific os libs used-->
-        <windows.oslibs>-lws2_32 -lIphlpapi -lOle32 -lsigar -lSecur32 -lWldap32</windows.oslibs>
-        <linux.oslibs>-lssl -lsigar -lldap</linux.oslibs>
-        <mac.oslibs>-framework IOKit -framework CoreFoundation -lcrypto -lssl -lz -framework QtConcurrent -lsigar-universal64-macosx -lldap</mac.oslibs>
-        <android.oslibs>-lssl -lcrypto -lz</android.oslibs>
-=======
-        <global.libs>-lavcodec -lavdevice -lavfilter -lavformat -lavutil -lswscale -lpostproc -lquazip</global.libs>
         <!--Specific os libs used-->
         <windows.oslibs>-lws2_32 -lIphlpapi -lOle32 -lsigar -lSecur32</windows.oslibs>
         <linux.oslibs>-lssl -lsigar</linux.oslibs>
         <mac.oslibs>-framework IOKit -framework CoreFoundation -lcrypto -lssl -lz -framework QtConcurrent -lsigar-universal64-macosx</mac.oslibs>
->>>>>>> 8b5e8d61
+        <android.oslibs>-lssl -lcrypto -lz</android.oslibs>
         <!--Global defines-->
         <global.defines/>
         <!--Specific os defines-->
