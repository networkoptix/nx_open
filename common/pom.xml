<project xmlns="http://maven.apache.org/POM/4.0.0" xmlns:xsi="http://www.w3.org/2001/XMLSchema-instance" xsi:schemaLocation="http://maven.apache.org/POM/4.0.0 http://maven.apache.org/maven-v4_0_0.xsd">
    <!--
    Example pom for delegating maven goals to msbuild so it builds the "solution"
 
    A solution can be a group of projects, but here we only have one.
    It should also be possible to have one maven project per solution project, 
    and have a parent pom to deletegate the build.
  -->
	<parent>
		<artifactId>cpp</artifactId>
		<groupId>com.networkoptix.hdwitness</groupId>
		<version>2.5.0-SNAPSHOT</version>
		<relativePath>../cpp</relativePath>
	</parent>

	<groupId>com.networkoptix.hdwitness</groupId>
	<version>2.5.0-SNAPSHOT</version>
	<modelVersion>4.0.0</modelVersion>
	<artifactId>common</artifactId>
	<packaging>pom</packaging>
	<name>HD Witness Common Lib</name>

    <properties>
        <release.version>${parsedVersion.majorVersion}${parsedVersion.minorVersion}${parsedVersion.incrementalVersion}</release.version>
        <!--Global libs-->
        <template>lib</template>
        <qt.libs>core gui network xml xmlpatterns sql concurrent multimedia</qt.libs>
        <template>lib</template>
        <global.libs></global.libs>
        <ffmpeg.libs>-lavcodec -lavdevice -lavfilter -lavformat -lavutil -lswscale -lpostproc</ffmpeg.libs>
        <!--Specific os libs used-->
<<<<<<< HEAD
        <windows.oslibs>${ffmpeg.libs} -lws2_32 -lIphlpapi -lOle32 -lsigar</windows.oslibs>
        <linux.oslibs>${ffmpeg.libs} -lssl -lsigar</linux.oslibs>
        <mac.oslibs>${ffmpeg.libs} -framework IOKit -framework CoreFoundation -lcrypto -lssl -lz -framework QtConcurrent -lsigar-universal64-macosx</mac.oslibs>
        <android.oslibs>-lssl -lcrypto -lz</android.oslibs>
=======
        <windows.oslibs>-lws2_32 -lIphlpapi -lOle32 -lsigar -lSecur32 -lWldap32</windows.oslibs>
        <linux.oslibs>-lssl -lsigar -lldap</linux.oslibs>
        <mac.oslibs>-framework IOKit -framework CoreFoundation -lcrypto -lssl -lz -framework QtConcurrent -lsigar-universal64-macosx -lldap</mac.oslibs>
>>>>>>> df185564
        <!--Global defines-->
        <global.defines/>
        <!--Specific os defines-->
        <windows.defines>_USING_V110_SDK71_</windows.defines>
        <linux.defines/>
        <mac.defines/>      
        <android.defines/>
    </properties>   

    <dependencies>
        <dependency>
            <groupId>${project.groupId}</groupId>
            <artifactId>build_variables</artifactId>
            <version>${project.version}</version>
            <type>pom</type>
            <scope>system</scope>
            <systemPath>${root.dir}/build_variables/pom.xml</systemPath>
        </dependency>
    </dependencies>

    <build>
    </build>

    <profiles>
        <profile>
            <id>windows</id>
            <activation>
                <os>
                    <family>Windows</family>
                </os>
            </activation>            
            <properties>
                <buildLib>staticlib</buildLib>
            </properties>
        </profile>
        <profile>
            <id>unix</id>
            <activation>
                <os>
                    <family>unix</family>
                </os> 
            </activation>            
            <properties>
                <buildLib>sharedlib</buildLib>
            </properties>
        </profile>	
        <profile>
            <id>linux-arm-isd</id>
            <activation>
                <activeByDefault>false</activeByDefault>
                <os>
                    <family>unix</family>
                    <name>linux</name>
                </os> 
                <property>
                    <name>box</name>
                    <value>isd</value>
                </property>
            </activation>            
            <properties>
                <qt.libs>core network xml sql</qt.libs>
            </properties>
        </profile>          

        <profile>
            <id>linux-arm-rpi</id>
            <activation>
                <activeByDefault>false</activeByDefault>
                <os>
                    <family>unix</family>
                    <name>linux</name>
                </os>
                <property>
                    <name>box</name>
                    <value>rpi</value>
                </property>
            </activation>
            <properties>
                <qt.libs>core network xml sql</qt.libs>
            </properties>
        </profile>

        <profile>
            <id>mobile-android</id>
            <activation>
                <activeByDefault>false</activeByDefault>
                <property>
                    <name>mobile</name>
                    <value>android</value>
                </property>
            </activation>
            <properties>
                <buildLib>staticlib</buildLib>
            </properties>
        </profile>
        <profile>
            <id>mobile-ios</id>
            <activation>
                <activeByDefault>false</activeByDefault>
                <property>
                    <name>mobile</name>
                    <value>ios</value>
                </property>
            </activation>
            <properties>
                <buildLib>staticlib</buildLib>
            </properties>
        </profile>
    </profiles>	

</project><|MERGE_RESOLUTION|>--- conflicted
+++ resolved
@@ -29,16 +29,10 @@
         <global.libs></global.libs>
         <ffmpeg.libs>-lavcodec -lavdevice -lavfilter -lavformat -lavutil -lswscale -lpostproc</ffmpeg.libs>
         <!--Specific os libs used-->
-<<<<<<< HEAD
-        <windows.oslibs>${ffmpeg.libs} -lws2_32 -lIphlpapi -lOle32 -lsigar</windows.oslibs>
-        <linux.oslibs>${ffmpeg.libs} -lssl -lsigar</linux.oslibs>
-        <mac.oslibs>${ffmpeg.libs} -framework IOKit -framework CoreFoundation -lcrypto -lssl -lz -framework QtConcurrent -lsigar-universal64-macosx</mac.oslibs>
-        <android.oslibs>-lssl -lcrypto -lz</android.oslibs>
-=======
         <windows.oslibs>-lws2_32 -lIphlpapi -lOle32 -lsigar -lSecur32 -lWldap32</windows.oslibs>
         <linux.oslibs>-lssl -lsigar -lldap</linux.oslibs>
         <mac.oslibs>-framework IOKit -framework CoreFoundation -lcrypto -lssl -lz -framework QtConcurrent -lsigar-universal64-macosx -lldap</mac.oslibs>
->>>>>>> df185564
+        <android.oslibs>-lssl -lcrypto -lz</android.oslibs>
         <!--Global defines-->
         <global.defines/>
         <!--Specific os defines-->
