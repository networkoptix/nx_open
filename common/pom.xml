<project xmlns="http://maven.apache.org/POM/4.0.0" xmlns:xsi="http://www.w3.org/2001/XMLSchema-instance" xsi:schemaLocation="http://maven.apache.org/POM/4.0.0 http://maven.apache.org/maven-v4_0_0.xsd">
    <!--
    Example pom for delegating maven goals to msbuild so it builds the "solution"

    A solution can be a group of projects, but here we only have one.
    It should also be possible to have one maven project per solution project,
    and have a parent pom to deletegate the build.
  -->
    <parent>
        <artifactId>cpp</artifactId>
        <groupId>com.networkoptix.hdwitness</groupId>
        <version>3.0.0-SNAPSHOT</version>
        <relativePath>../cpp</relativePath>
    </parent>

    <groupId>com.networkoptix.hdwitness</groupId>
    <version>3.0.0-SNAPSHOT</version>
    <modelVersion>4.0.0</modelVersion>
    <artifactId>common</artifactId>
    <packaging>pom</packaging>
    <name>HD Witness Common Lib</name>

    <properties>
        <guid>${common.guid}</guid>
        <!--Global libs-->
        <template>lib</template>
        <qt.libs>core gui network xml xmlpatterns sql concurrent multimedia</qt.libs>
        <template>lib</template>
<<<<<<< HEAD
        <global.libs>-lavcodec -lavfilter -lavformat -lavutil -lswscale</global.libs>
=======
        <global.libs>-lswscale</global.libs>
>>>>>>> 1a883e4a
        <ffmpeg.libs>-lavcodec -lavdevice -lavfilter -lavformat -lavutil -lswscale -lpostproc</ffmpeg.libs>
        <!--Specific os libs used-->
        <windows.oslibs>-lws2_32 -lIphlpapi -lOle32 -lsigar -lSecur32</windows.oslibs>
        <linux.oslibs>-lssl -lsigar -lswscale -lquazip</linux.oslibs>
        <mac.oslibs>-framework IOKit -framework CoreFoundation -lcrypto -lssl -lz -framework QtConcurrent -lsigar-universal64-macosx</mac.oslibs>
        <android.oslibs>-lssl -lcrypto -lz</android.oslibs>
        <!--Global defines-->
        <global.defines/>
        <!--Specific os defines-->
        <windows.defines>_USING_V110_SDK71_</windows.defines>
        <linux.defines/>
        <mac.defines/>
        <android.defines/>
    </properties>

    <dependencies>
        <dependency>
            <groupId>${project.groupId}</groupId>
            <artifactId>build_variables</artifactId>
            <version>${project.version}</version>
            <type>pom</type>
            <scope>system</scope>
            <systemPath>${root.dir}/build_variables/pom.xml</systemPath>
        </dependency>
    </dependencies>

    <build>
    </build>

    <profiles>
        <profile>
            <id>windows</id>
            <activation>
                <os>
                    <family>Windows</family>
                </os>
            </activation>
            <properties>
                <buildLib>staticlib</buildLib>
            </properties>
        </profile>
        <profile>
            <id>unix</id>
            <activation>
                <os>
                    <family>unix</family>
                </os>
            </activation>
            <properties>
                <buildLib>sharedlib</buildLib>
            </properties>
        </profile>
        <profile>
            <id>linux-arm-isd</id>
            <activation>
                <activeByDefault>false</activeByDefault>
                <os>
                    <family>unix</family>
                    <name>linux</name>
                </os>
                <property>
                    <name>box</name>
                    <value>isd</value>
                </property>
            </activation>
            <properties>
                <qt.libs>core network xml sql</qt.libs>
            </properties>
        </profile>

        <profile>
            <id>linux-arm-rpi</id>
            <activation>
                <activeByDefault>false</activeByDefault>
                <os>
                    <family>unix</family>
                    <name>linux</name>
                </os>
                <property>
                    <name>box</name>
                    <value>rpi</value>
                </property>
            </activation>
            <properties>
                <qt.libs>core network xml sql</qt.libs>
            </properties>
        </profile>

        <profile>
            <id>mobile-android</id>
            <activation>
                <activeByDefault>false</activeByDefault>
                <property>
                    <name>newmobile</name>
                    <value>android</value>
                </property>
            </activation>
            <properties>
                <buildLib>staticlib</buildLib>
            </properties>
        </profile>
        <profile>
            <id>mobile-ios</id>
            <activation>
                <activeByDefault>false</activeByDefault>
                <property>
                    <name>newmobile</name>
                    <value>ios</value>
                </property>
            </activation>
            <properties>
                <buildLib>staticlib</buildLib>
            </properties>
        </profile>
    </profiles>

</project><|MERGE_RESOLUTION|>--- conflicted
+++ resolved
@@ -26,11 +26,7 @@
         <template>lib</template>
         <qt.libs>core gui network xml xmlpatterns sql concurrent multimedia</qt.libs>
         <template>lib</template>
-<<<<<<< HEAD
-        <global.libs>-lavcodec -lavfilter -lavformat -lavutil -lswscale</global.libs>
-=======
         <global.libs>-lswscale</global.libs>
->>>>>>> 1a883e4a
         <ffmpeg.libs>-lavcodec -lavdevice -lavfilter -lavformat -lavutil -lswscale -lpostproc</ffmpeg.libs>
         <!--Specific os libs used-->
         <windows.oslibs>-lws2_32 -lIphlpapi -lOle32 -lsigar -lSecur32</windows.oslibs>
