--- conflicted
+++ resolved
@@ -83,7 +83,6 @@
     connect(connection, &ec2::AbstractECConnection::initNotification,               this, &QnCommonMessageProcessor::on_gotInitialNotification );
     connect(connection, &ec2::AbstractECConnection::runtimeInfoChanged,             this, &QnCommonMessageProcessor::runtimeInfoChanged );
 
-<<<<<<< HEAD
     auto resourceManager = connection->getResourceNotificationManager();
     connect(resourceManager, &ec2::AbstractResourceNotificationManager::statusChanged,          this, &QnCommonMessageProcessor::on_resourceStatusChanged );
     connect(resourceManager, &ec2::AbstractResourceNotificationManager::resourceParamChanged,   this, &QnCommonMessageProcessor::on_resourceParamChanged );
@@ -108,6 +107,8 @@
     connect(userManager, &ec2::AbstractUserNotificationManager::addedOrUpdated,                 this, on_resourceUpdated(ec2::ApiUserData));
     connect(userManager, &ec2::AbstractUserNotificationManager::removed,                        this, &QnCommonMessageProcessor::on_resourceRemoved );
     connect(userManager, &ec2::AbstractUserNotificationManager::accessRightsChanged,            this, &QnCommonMessageProcessor::on_accessRightsChanged);
+    connect(userManager, &ec2::AbstractUserManager::groupAddedOrUpdated,            this, &QnCommonMessageProcessor::on_userGroupChanged);
+    connect(userManager, &ec2::AbstractUserManager::groupRemoved,                   this, &QnCommonMessageProcessor::on_userGroupRemoved);
 
     auto layoutManager = connection->getLayoutNotificationManager();
     connect(layoutManager, &ec2::AbstractLayoutNotificationManager::addedOrUpdated,             this, on_resourceUpdated(ec2::ApiLayoutData));
@@ -147,73 +148,6 @@
     auto discoveryManager = connection->getDiscoveryNotificationManager();
     connect(discoveryManager, &ec2::AbstractDiscoveryNotificationManager::discoveryInformationChanged, this, &QnCommonMessageProcessor::on_gotDiscoveryData );
     connect(discoveryManager, &ec2::AbstractDiscoveryNotificationManager::discoveredServerChanged, this, &QnCommonMessageProcessor::discoveredServerChanged);
-=======
-    auto resourceManager = connection->getResourceManager();
-    connect(resourceManager, &ec2::AbstractResourceManager::statusChanged,          this, &QnCommonMessageProcessor::on_resourceStatusChanged );
-    connect(resourceManager, &ec2::AbstractResourceManager::resourceParamChanged,   this, &QnCommonMessageProcessor::on_resourceParamChanged );
-    connect(resourceManager, &ec2::AbstractResourceManager::resourceRemoved,        this, &QnCommonMessageProcessor::on_resourceRemoved );
-
-    auto mediaServerManager = connection->getMediaServerManager();
-    connect(mediaServerManager, &ec2::AbstractMediaServerManager::addedOrUpdated,   this, on_resourceUpdated(ec2::ApiMediaServerData));
-    connect(mediaServerManager, &ec2::AbstractMediaServerManager::storageChanged,   this, on_resourceUpdated(ec2::ApiStorageData));
-    connect(mediaServerManager, &ec2::AbstractMediaServerManager::removed,          this, &QnCommonMessageProcessor::on_resourceRemoved );
-    connect(mediaServerManager, &ec2::AbstractMediaServerManager::storageRemoved,   this, &QnCommonMessageProcessor::on_resourceRemoved );
-    connect(mediaServerManager, &ec2::AbstractMediaServerManager::userAttributesChanged, this, &QnCommonMessageProcessor::on_mediaServerUserAttributesChanged );
-    connect(mediaServerManager, &ec2::AbstractMediaServerManager::userAttributesRemoved, this, &QnCommonMessageProcessor::on_mediaServerUserAttributesRemoved );
-
-    auto cameraManager = connection->getCameraManager();
-    connect(cameraManager, &ec2::AbstractCameraManager::addedOrUpdated,             this, on_resourceUpdated(ec2::ApiCameraData));
-    connect(cameraManager, &ec2::AbstractCameraManager::userAttributesChanged,      this, &QnCommonMessageProcessor::on_cameraUserAttributesChanged );
-    connect(cameraManager, &ec2::AbstractCameraManager::userAttributesRemoved,      this, &QnCommonMessageProcessor::on_cameraUserAttributesRemoved );
-    connect(cameraManager, &ec2::AbstractCameraManager::cameraHistoryChanged,       this, &QnCommonMessageProcessor::on_cameraHistoryChanged );
-    connect(cameraManager, &ec2::AbstractCameraManager::removed,                    this, &QnCommonMessageProcessor::on_resourceRemoved );
-
-    auto userManager = connection->getUserManager();
-    connect(userManager, &ec2::AbstractUserManager::addedOrUpdated,                 this, on_resourceUpdated(ec2::ApiUserData));
-    connect(userManager, &ec2::AbstractUserManager::removed,                        this, &QnCommonMessageProcessor::on_resourceRemoved );
-    connect(userManager, &ec2::AbstractUserManager::accessRightsChanged,            this, &QnCommonMessageProcessor::on_accessRightsChanged);
-    connect(userManager, &ec2::AbstractUserManager::groupAddedOrUpdated,            this, &QnCommonMessageProcessor::on_userGroupChanged);
-    connect(userManager, &ec2::AbstractUserManager::groupRemoved,                   this, &QnCommonMessageProcessor::on_userGroupRemoved);
-
-    auto layoutManager = connection->getLayoutManager();
-    connect(layoutManager, &ec2::AbstractLayoutManager::addedOrUpdated,             this, on_resourceUpdated(ec2::ApiLayoutData));
-    connect(layoutManager, &ec2::AbstractLayoutManager::removed,                    this, &QnCommonMessageProcessor::on_resourceRemoved );
-
-    auto videowallManager = connection->getVideowallManager();
-    connect(videowallManager, &ec2::AbstractVideowallManager::addedOrUpdated,       this, on_resourceUpdated(ec2::ApiVideowallData));
-    connect(videowallManager, &ec2::AbstractVideowallManager::removed,              this, &QnCommonMessageProcessor::on_resourceRemoved );
-    connect(videowallManager, &ec2::AbstractVideowallManager::controlMessage,       this, &QnCommonMessageProcessor::videowallControlMessageReceived );
-
-    auto webPageManager = connection->getWebPageManager();
-    connect(webPageManager, &ec2::AbstractWebPageManager::addedOrUpdated,           this, on_resourceUpdated(ec2::ApiWebPageData));
-    connect(webPageManager, &ec2::AbstractWebPageManager::removed,                  this, &QnCommonMessageProcessor::on_resourceRemoved );
-
-    auto licenseManager = connection->getLicenseManager();
-    connect(licenseManager, &ec2::AbstractLicenseManager::licenseChanged,           this, &QnCommonMessageProcessor::on_licenseChanged );
-    connect(licenseManager, &ec2::AbstractLicenseManager::licenseRemoved,           this, &QnCommonMessageProcessor::on_licenseRemoved );
-
-    auto eventManager = connection->getBusinessEventManager();
-    connect(eventManager, &ec2::AbstractBusinessEventManager::addedOrUpdated,       this, &QnCommonMessageProcessor::on_businessEventAddedOrUpdated );
-    connect(eventManager, &ec2::AbstractBusinessEventManager::removed,              this, &QnCommonMessageProcessor::on_businessEventRemoved );
-    connect(eventManager, &ec2::AbstractBusinessEventManager::businessActionBroadcasted, this, &QnCommonMessageProcessor::on_businessActionBroadcasted );
-    connect(eventManager, &ec2::AbstractBusinessEventManager::businessRuleReset,    this, &QnCommonMessageProcessor::on_businessRuleReset );
-    connect(eventManager, &ec2::AbstractBusinessEventManager::gotBroadcastAction,   this, &QnCommonMessageProcessor::on_broadcastBusinessAction );
-    connect(eventManager, &ec2::AbstractBusinessEventManager::execBusinessAction,   this, &QnCommonMessageProcessor::on_execBusinessAction );
-
-    auto storedFileManager = connection->getStoredFileManager();
-    connect(storedFileManager, &ec2::AbstractStoredFileManager::added,              this, &QnCommonMessageProcessor::fileAdded );
-    connect(storedFileManager, &ec2::AbstractStoredFileManager::updated,            this, &QnCommonMessageProcessor::fileUpdated );
-    connect(storedFileManager, &ec2::AbstractStoredFileManager::removed,            this, &QnCommonMessageProcessor::fileRemoved );
-
-    auto timeManager = connection->getTimeManager();
-    connect(timeManager, &ec2::AbstractTimeManager::timeServerSelectionRequired,    this, &QnCommonMessageProcessor::timeServerSelectionRequired);
-    connect(timeManager, &ec2::AbstractTimeManager::timeChanged,                    this, &QnCommonMessageProcessor::syncTimeChanged);
-    connect(timeManager, &ec2::AbstractTimeManager::peerTimeChanged,                this, &QnCommonMessageProcessor::peerTimeChanged);
-
-    auto discoveryManager = connection->getDiscoveryManager();
-    connect(discoveryManager, &ec2::AbstractDiscoveryManager::discoveryInformationChanged, this, &QnCommonMessageProcessor::on_gotDiscoveryData );
-    connect(discoveryManager, &ec2::AbstractDiscoveryManager::discoveredServerChanged, this, &QnCommonMessageProcessor::discoveredServerChanged);
->>>>>>> d89fc92d
 
 #undef on_resourceUpdated
 }
