#include "common_message_processor.h"

#include <nx_ec/ec_api.h>
#include <nx_ec/managers/abstract_user_manager.h>
#include <nx_ec/managers/abstract_layout_manager.h>
#include <nx_ec/managers/abstract_videowall_manager.h>
#include <nx_ec/managers/abstract_webpage_manager.h>
#include <nx_ec/managers/abstract_camera_manager.h>
#include <nx_ec/managers/abstract_server_manager.h>

#include <nx_ec/data/api_full_info_data.h>
#include <nx_ec/data/api_discovery_data.h>
#include <nx_ec/data/api_conversion_functions.h>
#include <nx_ec/data/api_resource_type_data.h>
#include <nx_ec/data/api_license_data.h>
#include <nx_ec/data/api_business_rule_data.h>

#include <api/app_server_connection.h>

#include <core/resource_management/resource_pool.h>
#include <core/resource_management/server_additional_addresses_dictionary.h>
#include <core/resource_management/resource_properties.h>
#include <core/resource_management/status_dictionary.h>
#include <core/resource/camera_history.h>
#include <core/resource/media_server_resource.h>
#include <core/resource/user_resource.h>
#include <core/resource/layout_resource.h>
#include <core/resource/camera_resource.h>
#include <core/resource/videowall_resource.h>
#include <core/resource/webpage_resource.h>
#include <core/resource/camera_user_attribute_pool.h>
#include <core/resource/media_server_user_attributes.h>
#include <core/resource/storage_resource.h>
#include <core/resource/resource_factory.h>

#include <business/business_event_rule.h>

#include "common/common_module.h"
#include "utils/common/synctime.h"
#include <nx/network/socket_common.h>
#include "runtime_info_manager.h"
#include <utils/common/app_info.h>


QnCommonMessageProcessor::QnCommonMessageProcessor(QObject *parent) :
    base_type(parent)
{
}

void QnCommonMessageProcessor::init(const ec2::AbstractECConnectionPtr& connection)
{
    if (m_connection) {
        /* Safety check in case connection will not be deleted instantly. */
        m_connection->stopReceivingNotifications();
        disconnectFromConnection(m_connection);
    }
    m_connection = connection;

    if (!connection)
        return;

    connectToConnection(connection);
    connection->startReceivingNotifications();
}


void QnCommonMessageProcessor::connectToConnection(const ec2::AbstractECConnectionPtr &connection)
{
    auto on_resourceUpdated = [this](const auto& resource)
    {
        updateResource(resource);
    };

    connect(connection, &ec2::AbstractECConnection::remotePeerFound,                this, &QnCommonMessageProcessor::on_remotePeerFound );
    connect(connection, &ec2::AbstractECConnection::remotePeerLost,                 this, &QnCommonMessageProcessor::on_remotePeerLost );
    connect(connection, &ec2::AbstractECConnection::initNotification,               this, &QnCommonMessageProcessor::on_gotInitialNotification );
    connect(connection, &ec2::AbstractECConnection::runtimeInfoChanged,             this, &QnCommonMessageProcessor::runtimeInfoChanged );

    auto resourceManager = connection->getResourceManager();
    connect(resourceManager, &ec2::AbstractResourceManager::statusChanged,          this, &QnCommonMessageProcessor::on_resourceStatusChanged );
    connect(resourceManager, &ec2::AbstractResourceManager::resourceParamChanged,   this, &QnCommonMessageProcessor::on_resourceParamChanged );
    connect(resourceManager, &ec2::AbstractResourceManager::resourceRemoved,        this, &QnCommonMessageProcessor::on_resourceRemoved );

    auto mediaServerManager = connection->getMediaServerManager();
    connect(mediaServerManager, &ec2::AbstractMediaServerManager::addedOrUpdated,   this, on_resourceUpdated);
    connect(mediaServerManager, &ec2::AbstractMediaServerManager::storageChanged,   this, on_resourceUpdated);
    connect(mediaServerManager, &ec2::AbstractMediaServerManager::removed,          this, &QnCommonMessageProcessor::on_resourceRemoved );
    connect(mediaServerManager, &ec2::AbstractMediaServerManager::storageRemoved,   this, &QnCommonMessageProcessor::on_resourceRemoved );
    connect(mediaServerManager, &ec2::AbstractMediaServerManager::userAttributesChanged, this, &QnCommonMessageProcessor::on_mediaServerUserAttributesChanged );
    connect(mediaServerManager, &ec2::AbstractMediaServerManager::userAttributesRemoved, this, &QnCommonMessageProcessor::on_mediaServerUserAttributesRemoved );

    auto cameraManager = connection->getCameraManager();
    connect(cameraManager, &ec2::AbstractCameraManager::addedOrUpdated,             this, on_resourceUpdated);
    connect(cameraManager, &ec2::AbstractCameraManager::userAttributesChanged,      this, &QnCommonMessageProcessor::on_cameraUserAttributesChanged );
    connect(cameraManager, &ec2::AbstractCameraManager::userAttributesRemoved,      this, &QnCommonMessageProcessor::on_cameraUserAttributesRemoved );
    connect(cameraManager, &ec2::AbstractCameraManager::cameraHistoryChanged,       this, &QnCommonMessageProcessor::on_cameraHistoryChanged );
    connect(cameraManager, &ec2::AbstractCameraManager::removed,                    this, &QnCommonMessageProcessor::on_resourceRemoved );

    auto userManager = connection->getUserManager();
    connect(userManager, &ec2::AbstractUserManager::addedOrUpdated,                 this, on_resourceUpdated);
    connect(userManager, &ec2::AbstractUserManager::removed,                        this, &QnCommonMessageProcessor::on_resourceRemoved );

    auto layoutManager = connection->getLayoutManager();
    connect(layoutManager, &ec2::AbstractLayoutManager::addedOrUpdated,             this, on_resourceUpdated);
    connect(layoutManager, &ec2::AbstractLayoutManager::removed,                    this, &QnCommonMessageProcessor::on_resourceRemoved );

    auto videowallManager = connection->getVideowallManager();
    connect(videowallManager, &ec2::AbstractVideowallManager::addedOrUpdated,       this, on_resourceUpdated);
    connect(videowallManager, &ec2::AbstractVideowallManager::removed,              this, &QnCommonMessageProcessor::on_resourceRemoved );
    connect(videowallManager, &ec2::AbstractVideowallManager::controlMessage,       this, &QnCommonMessageProcessor::videowallControlMessageReceived );

    auto webPageManager = connection->getWebPageManager();
    connect(webPageManager, &ec2::AbstractWebPageManager::addedOrUpdated,           this, on_resourceUpdated);
    connect(webPageManager, &ec2::AbstractWebPageManager::removed,                  this, &QnCommonMessageProcessor::on_resourceRemoved );

    auto licenseManager = connection->getLicenseManager();
    connect(licenseManager, &ec2::AbstractLicenseManager::licenseChanged,           this, &QnCommonMessageProcessor::on_licenseChanged );
    connect(licenseManager, &ec2::AbstractLicenseManager::licenseRemoved,           this, &QnCommonMessageProcessor::on_licenseRemoved );

    auto eventManager = connection->getBusinessEventManager();
    connect(eventManager, &ec2::AbstractBusinessEventManager::addedOrUpdated,       this, &QnCommonMessageProcessor::on_businessEventAddedOrUpdated );
    connect(eventManager, &ec2::AbstractBusinessEventManager::removed,              this, &QnCommonMessageProcessor::on_businessEventRemoved );
    connect(eventManager, &ec2::AbstractBusinessEventManager::businessActionBroadcasted, this, &QnCommonMessageProcessor::on_businessActionBroadcasted );
    connect(eventManager, &ec2::AbstractBusinessEventManager::businessRuleReset,    this, &QnCommonMessageProcessor::on_businessRuleReset );
    connect(eventManager, &ec2::AbstractBusinessEventManager::gotBroadcastAction,   this, &QnCommonMessageProcessor::on_broadcastBusinessAction );
    connect(eventManager, &ec2::AbstractBusinessEventManager::execBusinessAction,   this, &QnCommonMessageProcessor::on_execBusinessAction );

    auto storedFileManager = connection->getStoredFileManager();
    connect(storedFileManager, &ec2::AbstractStoredFileManager::added,              this, &QnCommonMessageProcessor::fileAdded );
    connect(storedFileManager, &ec2::AbstractStoredFileManager::updated,            this, &QnCommonMessageProcessor::fileUpdated );
    connect(storedFileManager, &ec2::AbstractStoredFileManager::removed,            this, &QnCommonMessageProcessor::fileRemoved );

    auto timeManager = connection->getTimeManager();
    connect(timeManager, &ec2::AbstractTimeManager::timeServerSelectionRequired,    this, &QnCommonMessageProcessor::timeServerSelectionRequired);
    connect(timeManager, &ec2::AbstractTimeManager::timeChanged,                    this, &QnCommonMessageProcessor::syncTimeChanged);
    connect(timeManager, &ec2::AbstractTimeManager::peerTimeChanged,                this, &QnCommonMessageProcessor::peerTimeChanged);

    auto discoveryManager = connection->getDiscoveryManager();
    connect(discoveryManager, &ec2::AbstractDiscoveryManager::discoveryInformationChanged, this, &QnCommonMessageProcessor::on_gotDiscoveryData );
    connect(discoveryManager, &ec2::AbstractDiscoveryManager::discoveredServerChanged, this, &QnCommonMessageProcessor::discoveredServerChanged);
}

void QnCommonMessageProcessor::disconnectFromConnection(const ec2::AbstractECConnectionPtr &connection)
{
    connection->disconnect(this);
    connection->getResourceManager()->disconnect(this);
    connection->getMediaServerManager()->disconnect(this);
    connection->getCameraManager()->disconnect(this);
    connection->getLicenseManager()->disconnect(this);
    connection->getBusinessEventManager()->disconnect(this);
    connection->getUserManager()->disconnect(this);
    connection->getLayoutManager()->disconnect(this);
    connection->getStoredFileManager()->disconnect(this);
    connection->getDiscoveryManager()->disconnect(this);
    connection->getTimeManager()->disconnect(this);
    connection->getMiscManager()->disconnect(this);
}

void QnCommonMessageProcessor::on_gotInitialNotification(const ec2::ApiFullInfoData& fullData)
{
    onGotInitialNotification(fullData);
    on_businessRuleReset(fullData.rules);
}

void QnCommonMessageProcessor::on_gotDiscoveryData(const ec2::ApiDiscoveryData &data, bool addInformation)
{
    QUrl url(data.url);

    QnMediaServerResourcePtr server = qnResPool->getResourceById<QnMediaServerResource>(data.id);
    if (!server) {
        if (!data.ignore) {
            QList<QUrl> urls = QnServerAdditionalAddressesDictionary::instance()->additionalUrls(data.id);
            urls.append(url);
            QnServerAdditionalAddressesDictionary::instance()->setAdditionalUrls(data.id, urls);
        } else {
            QList<QUrl> urls = QnServerAdditionalAddressesDictionary::instance()->ignoredUrls(data.id);
            urls.append(url);
            QnServerAdditionalAddressesDictionary::instance()->setIgnoredUrls(data.id, urls);
        }
        return;
    }

    QList<SocketAddress> addresses = server->getNetAddrList();
    QList<QUrl> additionalUrls = server->getAdditionalUrls();
    QList<QUrl> ignoredUrls = server->getIgnoredUrls();

    if (addInformation) {
        if (!additionalUrls.contains(url) && !addresses.contains(SocketAddress(url.host(), url.port())))
            additionalUrls.append(url);

        if (data.ignore) {
            if (!ignoredUrls.contains(url))
                ignoredUrls.append(url);
        } else {
            ignoredUrls.removeOne(url);
        }
    } else {
        additionalUrls.removeOne(url);
        ignoredUrls.removeOne(url);
    }
    server->setAdditionalUrls(additionalUrls);
    server->setIgnoredUrls(ignoredUrls);
}

void QnCommonMessageProcessor::on_remotePeerFound(const ec2::ApiPeerAliveData &data) {
    handleRemotePeerFound(data);
    emit remotePeerFound(data);
}

void QnCommonMessageProcessor::on_remotePeerLost(const ec2::ApiPeerAliveData &data) {
    handleRemotePeerLost(data);
    emit remotePeerLost(data);
}


void QnCommonMessageProcessor::on_resourceStatusChanged( const QnUuid& resourceId, Qn::ResourceStatus status )
{
    QnResourcePtr resource = qnResPool->getResourceById(resourceId);
    if (resource)
        onResourceStatusChanged(resource, status);
    else
        qnStatusDictionary->setValue(resourceId, status);
}

void QnCommonMessageProcessor::on_resourceParamChanged(const ec2::ApiResourceParamWithRefData& param )
{
    QnResourcePtr resource = qnResPool->getResourceById(param.resourceId);
    if (resource)
        resource->setProperty(param.name, param.value, QnResource::NO_MARK_DIRTY);
    else
        propertyDictionary->setValue(param.resourceId, param.name, param.value, false);
}

void QnCommonMessageProcessor::on_resourceRemoved( const QnUuid& resourceId )
{
    if (canRemoveResource(resourceId))
    {
        if (QnResourcePtr ownResource = qnResPool->getResourceById(resourceId))
        {
            // delete dependent objects
            for(const QnResourcePtr& subRes: qnResPool->getResourcesByParentId(resourceId))
                qnResPool->removeResource(subRes);
            qnResPool->removeResource(ownResource);
        }
    }
    else
        removeResourceIgnored(resourceId);
}

void QnCommonMessageProcessor::on_cameraUserAttributesChanged(const ec2::ApiCameraAttributesData& attrs)
{
    QnCameraUserAttributesPtr userAttributes(new QnCameraUserAttributes());
    fromApiToResource(attrs, userAttributes);

    QSet<QByteArray> modifiedFields;
    {
        QnCameraUserAttributePool::ScopedLock userAttributesLock( QnCameraUserAttributePool::instance(), userAttributes->cameraID );
        (*userAttributesLock)->assign( *userAttributes, &modifiedFields );
    }
    const QnResourcePtr& res = qnResPool->getResourceById(userAttributes->cameraID);
    if( res )   //it is OK if resource is missing
        res->emitModificationSignals( modifiedFields );
}

void QnCommonMessageProcessor::on_cameraUserAttributesRemoved(const QnUuid& cameraID)
{
    QSet<QByteArray> modifiedFields;
    {
        QnCameraUserAttributePool::ScopedLock userAttributesLock( QnCameraUserAttributePool::instance(), cameraID );
        //TODO #ak for now, never removing this structure, just resetting to empty value
        (*userAttributesLock)->assign( QnCameraUserAttributes(), &modifiedFields );
        (*userAttributesLock)->cameraID = cameraID;
    }
    const QnResourcePtr& res = qnResPool->getResourceById(cameraID);
    if( res )
        res->emitModificationSignals( modifiedFields );
}

void QnCommonMessageProcessor::on_mediaServerUserAttributesChanged(const ec2::ApiMediaServerUserAttributesData& attrs)
{
    QnMediaServerUserAttributesPtr userAttributes(new QnMediaServerUserAttributes());
    fromApiToResource(attrs, userAttributes);

    QSet<QByteArray> modifiedFields;
    {
        QnMediaServerUserAttributesPool::ScopedLock lk( QnMediaServerUserAttributesPool::instance(), userAttributes->serverID );
        (*lk)->assign( *userAttributes, &modifiedFields );
    }
    const QnResourcePtr& res = qnResPool->getResourceById(userAttributes->serverID);
    if( res )   //it is OK if resource is missing
        res->emitModificationSignals( modifiedFields );
}

void QnCommonMessageProcessor::on_mediaServerUserAttributesRemoved(const QnUuid& serverID)
{
    QSet<QByteArray> modifiedFields;
    {
        QnMediaServerUserAttributesPool::ScopedLock lk( QnMediaServerUserAttributesPool::instance(), serverID );
        //TODO #ak for now, never removing this structure, just resetting to empty value
        (*lk)->assign( QnMediaServerUserAttributes(), &modifiedFields );
    }
    const QnResourcePtr& res = qnResPool->getResourceById(serverID);
    if( res )   //it is OK if resource is missing
        res->emitModificationSignals( modifiedFields );
}

void QnCommonMessageProcessor::on_cameraHistoryChanged(const ec2::ApiServerFootageData &serverFootageData)
{
    qnCameraHistoryPool->setServerFootageData(serverFootageData);
}

void QnCommonMessageProcessor::on_licenseChanged(const QnLicensePtr &license) {
    qnLicensePool->addLicense(license);
}

void QnCommonMessageProcessor::on_licenseRemoved(const QnLicensePtr &license) {
    qnLicensePool->removeLicense(license);
}

void QnCommonMessageProcessor::on_businessEventAddedOrUpdated(const QnBusinessEventRulePtr &businessRule){
    m_rules.insert(businessRule->id(), businessRule);
    emit businessRuleChanged(businessRule);
}

void QnCommonMessageProcessor::on_businessEventRemoved(const QnUuid &id) {
    m_rules.remove(id);
    emit businessRuleDeleted(id);
}

void QnCommonMessageProcessor::on_businessActionBroadcasted( const QnAbstractBusinessActionPtr& /* businessAction */ )
{
    // nothing to do for a while
}

void QnCommonMessageProcessor::on_businessRuleReset( const ec2::ApiBusinessRuleDataList& rules )
{
    QnBusinessEventRuleList qnRules;
    fromApiToResourceList(rules, qnRules);

    m_rules.clear();
    for(const QnBusinessEventRulePtr &bRule: qnRules)
        m_rules[bRule->id()] = bRule;

    emit businessRuleReset(qnRules);
}

void QnCommonMessageProcessor::on_broadcastBusinessAction( const QnAbstractBusinessActionPtr& action )
{
    emit businessActionReceived(action);
}

void QnCommonMessageProcessor::on_execBusinessAction( const QnAbstractBusinessActionPtr& action )
{
    execBusinessActionInternal(action);
}

void QnCommonMessageProcessor::resetResourceTypes(const ec2::ApiResourceTypeDataList& resTypes)
{
    QnResourceTypeList qnResTypes;
    fromApiToResourceList(resTypes, qnResTypes);
    qnResTypePool->replaceResourceTypeList(qnResTypes);
}

void QnCommonMessageProcessor::resetResources(const ec2::ApiFullInfoData& fullData)
{
    /* Store all remote resources id to clean them if they are not in the list anymore. */
    QHash<QnUuid, QnResourcePtr> remoteResources;
    for (const QnResourcePtr &resource: qnResPool->getResourcesWithFlag(Qn::remote))
        remoteResources.insert(resource->getId(), resource);

    auto updateResources = [this, &remoteResources](const auto& source)
    {
        for (const auto& resource : source)
        {
            updateResource(resource);
            remoteResources.remove(resource.id);
        }
    };

    /* Packet adding. */
    qnResPool->beginTran();
    updateResources(fullData.users);
    updateResources(fullData.cameras);
    updateResources(fullData.layouts);
    updateResources(fullData.videowalls);
    updateResources(fullData.webPages);
    updateResources(fullData.servers);
    updateResources(fullData.storages);

    qnResPool->commit();

    /* Remove absent resources. */
    for (const QnResourcePtr& resource: remoteResources)
        qnResPool->removeResource(resource);
}

void QnCommonMessageProcessor::resetLicenses(const ec2::ApiLicenseDataList& licenses)
{
    qnLicensePool->replaceLicenses(licenses);
}

void QnCommonMessageProcessor::resetCamerasWithArchiveList(const ec2::ApiServerFootageDataList& cameraHistoryList) {
    qnCameraHistoryPool->resetServerFootageData(cameraHistoryList);
}

void QnCommonMessageProcessor::resetTime()
{
    qnSyncTime->reset();

    if (!m_connection)
        return;

    auto timeManager = m_connection->getTimeManager();
    timeManager->getCurrentTime(this, [this](int handle, ec2::ErrorCode errCode, qint64 syncTime)
    {
        Q_UNUSED(handle);
        if (errCode != ec2::ErrorCode::ok || !m_connection)
            return;

        emit syncTimeChanged(syncTime);

        ec2::QnPeerTimeInfoList peers = m_connection->getTimeManager()->getPeerTimeInfoList();
        for (const ec2::QnPeerTimeInfo &info : peers)
        {
            if (!QnRuntimeInfoManager::instance()->hasItem(info.peerId))
            {
                qWarning() << "Time for peer" << info.peerId << "received before peer was found";
                continue;
            }
            Q_ASSERT(QnRuntimeInfoManager::instance()->item(info.peerId).data.peer.peerType == Qn::PT_Server);
            emit peerTimeChanged(info.peerId, syncTime, info.time);
        }
    });
}

bool QnCommonMessageProcessor::canRemoveResource(const QnUuid &)
{
    return true;
}

void QnCommonMessageProcessor::removeResourceIgnored(const QnUuid &)
{
}

void QnCommonMessageProcessor::handleRemotePeerFound(const ec2::ApiPeerAliveData &data) {
    Q_UNUSED(data)
}

void QnCommonMessageProcessor::handleRemotePeerLost(const ec2::ApiPeerAliveData &data) {
    Q_UNUSED(data)
}


void QnCommonMessageProcessor::resetServerUserAttributesList( const ec2::ApiMediaServerUserAttributesDataList& serverUserAttributesList )
{
    QnMediaServerUserAttributesPool::instance()->clear();
    for( const auto& serverAttrs: serverUserAttributesList )
    {
        QnMediaServerUserAttributesPtr dstElement(new QnMediaServerUserAttributes());
        fromApiToResource(serverAttrs, dstElement);

        QnMediaServerUserAttributesPool::ScopedLock userAttributesLock( QnMediaServerUserAttributesPool::instance(), serverAttrs.serverID );
        *(*userAttributesLock) = *dstElement;
    }
}

void QnCommonMessageProcessor::resetCameraUserAttributesList( const ec2::ApiCameraAttributesDataList& cameraUserAttributesList )
{
    QnCameraUserAttributePool::instance()->clear();
    for( const auto & cameraAttrs: cameraUserAttributesList )
    {
        QnCameraUserAttributesPtr dstElement(new QnCameraUserAttributes());
        fromApiToResource(cameraAttrs, dstElement);

        QnCameraUserAttributePool::ScopedLock userAttributesLock( QnCameraUserAttributePool::instance(), cameraAttrs.cameraID );
        *(*userAttributesLock) = *dstElement;
    }
}

void QnCommonMessageProcessor::resetPropertyList(const ec2::ApiResourceParamWithRefDataList& params) {
    /* Store existing parameter keys. */
    auto existingProperties = propertyDictionary->allPropertyNamesByResource();

    /* Update changed values. */
    for(const ec2::ApiResourceParamWithRefData& param: params) {
        on_resourceParamChanged(param);
        if (existingProperties.contains(param.resourceId))
            existingProperties[param.resourceId].remove(param.name);
    }

    /* Clean values that are not in the list anymore. */
    for (auto iter = existingProperties.constBegin(); iter != existingProperties.constEnd(); ++iter) {
        QnUuid resourceId = iter.key();
        for (auto paramName: iter.value())
            on_resourceParamChanged(ec2::ApiResourceParamWithRefData(resourceId, paramName, QString()));
    }
}

void QnCommonMessageProcessor::resetStatusList(const ec2::ApiResourceStatusDataList& params)
{
    auto keys = qnStatusDictionary->values().keys();
    qnStatusDictionary->clear();
    for(const QnUuid& id: keys) {
        if (QnResourcePtr resource = qnResPool->getResourceById(id))
            emit resource->statusChanged(resource);
    }

    for(const ec2::ApiResourceStatusData& statusData: params)
        on_resourceStatusChanged(statusData.id , statusData.status);
}

void QnCommonMessageProcessor::onGotInitialNotification(const ec2::ApiFullInfoData& fullData)
{
    QnServerAdditionalAddressesDictionary::instance()->clear();

    resetResourceTypes(fullData.resourceTypes);
    resetResources(fullData);
    resetServerUserAttributesList(fullData.serversUserAttributesList);
    resetCameraUserAttributesList(fullData.cameraUserAttributesList);
    resetPropertyList(fullData.allProperties);
    resetCamerasWithArchiveList(fullData.cameraHistory);
    resetStatusList(fullData.resStatusList);

    resetLicenses(fullData.licenses);
    resetTime();

    emit initialResourcesReceived();
}

QMap<QnUuid, QnBusinessEventRulePtr> QnCommonMessageProcessor::businessRules() const {
    return m_rules;
}

void QnCommonMessageProcessor::updateResource(const QnResourcePtr& )
{
}

<<<<<<< HEAD
void QnCommonMessageProcessor::updateResource(const ec2::ApiUserData& user)
{
    QnUserResourcePtr qnUser(new QnUserResource());
    fromApiToResource(user, qnUser);
    updateResource(qnUser);
}
=======
        ec2::QnPeerTimeInfoList peers = m_connection->getTimeManager()->getPeerTimeInfoList();
        for(const ec2::QnPeerTimeInfo &info: peers) {
            if( !QnRuntimeInfoManager::instance()->hasItem(info.peerId) ) {
                qWarning() << "Time for peer" << info.peerId << "received before peer was found";
                continue;
            }
            NX_ASSERT(QnRuntimeInfoManager::instance()->item(info.peerId).data.peer.peerType == Qn::PT_Server);
            emit peerTimeChanged(info.peerId, syncTime, info.time);
        }
    });
>>>>>>> c833b057

void QnCommonMessageProcessor::updateResource(const ec2::ApiLayoutData& layout)
{
    QnLayoutResourcePtr qnLayout(new QnLayoutResource());
    fromApiToResource(layout, qnLayout);
    updateResource(qnLayout);
}

void QnCommonMessageProcessor::updateResource(const ec2::ApiVideowallData& videowall)
{
    QnVideoWallResourcePtr qnVideowall(new QnVideoWallResource());
    fromApiToResource(videowall, qnVideowall);
    updateResource(qnVideowall);
}

void QnCommonMessageProcessor::updateResource(const ec2::ApiWebPageData& webpage)
{
    QnWebPageResourcePtr qnWebpage(new QnWebPageResource());
    fromApiToResource(webpage, qnWebpage);
    updateResource(qnWebpage);
}

void QnCommonMessageProcessor::updateResource(const ec2::ApiCameraData& camera)
{
    QnVirtualCameraResourcePtr qnCamera = getResourceFactory()->createResource(camera.typeId,
            QnResourceParams(camera.id, camera.url, camera.vendor))
        .dynamicCast<QnVirtualCameraResource>();

    Q_ASSERT_X(qnCamera, Q_FUNC_INFO, QByteArray("Unknown resource type:") + camera.typeId.toByteArray());
    if (qnCamera)
    {
        Q_ASSERT_X(camera.id == QnVirtualCameraResource::uniqueIdToId(qnCamera->getUniqueId()),
            Q_FUNC_INFO,
            "You must fill camera ID as md5 hash of unique id");

        fromApiToResource(camera, qnCamera);
        updateResource(qnCamera);
    }
}

void QnCommonMessageProcessor::updateResource(const ec2::ApiMediaServerData& server)
{
    QnMediaServerResourcePtr qnServer(new QnMediaServerResource());
    fromApiToResource(server, qnServer);
    updateResource(qnServer);
}

void QnCommonMessageProcessor::updateResource(const ec2::ApiStorageData& storage)
{
    auto resTypeId = qnResTypePool->getFixedResourceTypeId(QnResourceTypePool::kStorageTypeId);
    Q_ASSERT_X(!resTypeId.isNull(), Q_FUNC_INFO, "Invalid resource type pool state");
    if (resTypeId.isNull())
        return;

    QnStorageResourcePtr qnStorage = getResourceFactory()->createResource(resTypeId,
            QnResourceParams(storage.id, storage.url, QString()))
        .dynamicCast<QnStorageResource>();
    Q_ASSERT_X(qnStorage, Q_FUNC_INFO, "Invalid resource type pool state");
    if (qnStorage)
    {
        fromApiToResource(storage, qnStorage);
        updateResource(qnStorage);
    }
}<|MERGE_RESOLUTION|>--- conflicted
+++ resolved
@@ -535,25 +535,12 @@
 {
 }
 
-<<<<<<< HEAD
 void QnCommonMessageProcessor::updateResource(const ec2::ApiUserData& user)
 {
     QnUserResourcePtr qnUser(new QnUserResource());
     fromApiToResource(user, qnUser);
     updateResource(qnUser);
 }
-=======
-        ec2::QnPeerTimeInfoList peers = m_connection->getTimeManager()->getPeerTimeInfoList();
-        for(const ec2::QnPeerTimeInfo &info: peers) {
-            if( !QnRuntimeInfoManager::instance()->hasItem(info.peerId) ) {
-                qWarning() << "Time for peer" << info.peerId << "received before peer was found";
-                continue;
-            }
-            NX_ASSERT(QnRuntimeInfoManager::instance()->item(info.peerId).data.peer.peerType == Qn::PT_Server);
-            emit peerTimeChanged(info.peerId, syncTime, info.time);
-        }
-    });
->>>>>>> c833b057
 
 void QnCommonMessageProcessor::updateResource(const ec2::ApiLayoutData& layout)
 {
@@ -582,10 +569,10 @@
             QnResourceParams(camera.id, camera.url, camera.vendor))
         .dynamicCast<QnVirtualCameraResource>();
 
-    Q_ASSERT_X(qnCamera, Q_FUNC_INFO, QByteArray("Unknown resource type:") + camera.typeId.toByteArray());
+    NX_ASSERT(qnCamera, Q_FUNC_INFO, QByteArray("Unknown resource type:") + camera.typeId.toByteArray());
     if (qnCamera)
     {
-        Q_ASSERT_X(camera.id == QnVirtualCameraResource::uniqueIdToId(qnCamera->getUniqueId()),
+        NX_ASSERT(camera.id == QnVirtualCameraResource::uniqueIdToId(qnCamera->getUniqueId()),
             Q_FUNC_INFO,
             "You must fill camera ID as md5 hash of unique id");
 
@@ -604,14 +591,14 @@
 void QnCommonMessageProcessor::updateResource(const ec2::ApiStorageData& storage)
 {
     auto resTypeId = qnResTypePool->getFixedResourceTypeId(QnResourceTypePool::kStorageTypeId);
-    Q_ASSERT_X(!resTypeId.isNull(), Q_FUNC_INFO, "Invalid resource type pool state");
+    NX_ASSERT(!resTypeId.isNull(), Q_FUNC_INFO, "Invalid resource type pool state");
     if (resTypeId.isNull())
         return;
 
     QnStorageResourcePtr qnStorage = getResourceFactory()->createResource(resTypeId,
             QnResourceParams(storage.id, storage.url, QString()))
         .dynamicCast<QnStorageResource>();
-    Q_ASSERT_X(qnStorage, Q_FUNC_INFO, "Invalid resource type pool state");
+    NX_ASSERT(qnStorage, Q_FUNC_INFO, "Invalid resource type pool state");
     if (qnStorage)
     {
         fromApiToResource(storage, qnStorage);
