--- conflicted
+++ resolved
@@ -102,20 +102,10 @@
     connect( connection->getVideowallManager().get(), &ec2::AbstractVideowallManager::removed,
         this, &QnCommonMessageProcessor::on_resourceRemoved );
     connect( connection->getVideowallManager().get(), &ec2::AbstractVideowallManager::controlMessage,
-<<<<<<< HEAD
         this, &QnCommonMessageProcessor::videowallControlMessageReceived );
-    connect( connection->getVideowallManager().get(), &ec2::AbstractVideowallManager::instanceStatusChanged,
-        this, &QnCommonMessageProcessor::on_videowallInstanceStatusChanged );
-    
 
     connect( connection->getDiscoveryManager().get(), &ec2::AbstractDiscoveryManager::discoveryInformationChanged,
         this, &QnCommonMessageProcessor::on_gotDiscoveryData );
-
-    connect( connection.get(), &ec2::AbstractECConnection::remotePeerFound, this, &QnCommonMessageProcessor::at_remotePeerFound );
-    connect( connection.get(), &ec2::AbstractECConnection::remotePeerLost, this, &QnCommonMessageProcessor::at_remotePeerLost );
-=======
-        this, &QnCommonMessageProcessor::videowallControlMessageReceived );  
->>>>>>> 9e3088e7
 
     connect( connection.get(), &ec2::AbstractECConnection::remotePeerFound, this, &QnCommonMessageProcessor::remotePeerFound );
     connect( connection.get(), &ec2::AbstractECConnection::remotePeerLost, this, &QnCommonMessageProcessor::remotePeerLost );
