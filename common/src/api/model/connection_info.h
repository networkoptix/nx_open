--- conflicted
+++ resolved
@@ -10,11 +10,7 @@
 #include "compatibility.h"
 
 struct QnConnectionInfo {
-<<<<<<< HEAD
-    QnConnectionInfo(): proxyPort(0), allowCameraChanges(true) {}
-=======
-    QnConnectionInfo() {}
->>>>>>> 3bdd8ca7
+    QnConnectionInfo(): proxyPort(0) {}
 
     QUrl ecUrl;
     QnSoftwareVersion version;
@@ -23,11 +19,7 @@
     QString ecsGuid;
     QString publicIp;
     QString brand;
-<<<<<<< HEAD
-    bool allowCameraChanges;
 
-=======
->>>>>>> 3bdd8ca7
 };
 
 Q_DECLARE_METATYPE( QnConnectionInfo );
