#pragma once

#ifndef QN_NO_QT
#include <QtCore/QMetaType>
#include <QtCore/QSharedPointer>
#include <QtCore/QUrl>
#endif

#ifndef QN_NO_BASE
#include <utils/common/software_version.h>
#include <nx/fusion/model_functions_fwd.h>

#include "compatibility_item.h"

#endif

struct QnConnectionInfo
{
    /*!
        \note considering that servers with no proto version support have version nx_ec::INITIAL_EC2_PROTO_VERSION
    */
    QnConnectionInfo();

    QUrl ecUrl;
    QnSoftwareVersion version;
    QList<QnCompatibilityItem> compatibilityItems;
    QString systemName;
    QString ecsGuid;    // Id of remote server. TODO: #GDM make QnUuid
    QString brand;
    QString box;
    bool allowSslConnections;
    //!Transaction message bus protocol version (defined by \a nx_ec::EC2_PROTO_VERSION)
    int nxClusterProtoVersion;
    bool ecDbReadOnly;
    bool newSystem;
    QString customization;
    QString effectiveUserName;
    QString cloudHost;
<<<<<<< HEAD
    QString systemId;
=======
    QString cloudSystemId;
>>>>>>> 4f2abed3

    /* Check if https protocol can be used. */
    QUrl effectiveUrl() const;
};

#define QnConnectionInfo_Fields (ecUrl)(version)(compatibilityItems)(ecsGuid)(systemName)(brand)\
    (box)(allowSslConnections)(nxClusterProtoVersion)(ecDbReadOnly)(effectiveUserName)(newSystem)\
<<<<<<< HEAD
    (cloudHost)(customization)(systemId)
=======
    (cloudHost)(customization)(cloudSystemId)
>>>>>>> 4f2abed3

#ifndef QN_NO_QT
QN_FUSION_DECLARE_FUNCTIONS_FOR_TYPES(
    (QnCompatibilityItem)(QnConnectionInfo),
    (ubjson)(metatype)(xml)(json)(csv_record)
)
#endif<|MERGE_RESOLUTION|>--- conflicted
+++ resolved
@@ -36,11 +36,8 @@
     QString customization;
     QString effectiveUserName;
     QString cloudHost;
-<<<<<<< HEAD
-    QString systemId;
-=======
     QString cloudSystemId;
->>>>>>> 4f2abed3
+	QString localSystemId;
 
     /* Check if https protocol can be used. */
     QUrl effectiveUrl() const;
@@ -48,11 +45,7 @@
 
 #define QnConnectionInfo_Fields (ecUrl)(version)(compatibilityItems)(ecsGuid)(systemName)(brand)\
     (box)(allowSslConnections)(nxClusterProtoVersion)(ecDbReadOnly)(effectiveUserName)(newSystem)\
-<<<<<<< HEAD
-    (cloudHost)(customization)(systemId)
-=======
-    (cloudHost)(customization)(cloudSystemId)
->>>>>>> 4f2abed3
+    (cloudHost)(customization)(cloudSystemId)(localSystemId)
 
 #ifndef QN_NO_QT
 QN_FUSION_DECLARE_FUNCTIONS_FOR_TYPES(
