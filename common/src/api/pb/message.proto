--- conflicted
+++ resolved
@@ -96,11 +96,8 @@
     optional string hardwareId2                = 7;
     optional string publicIp                   = 8;
     optional string systemName                 = 9;
-<<<<<<< HEAD
     optional string sessionKey                 = 10;
-=======
-    optional string hardwareId3                = 10;
->>>>>>> 3206afdb
+    optional string hardwareId3                = 11;
 }
 
 message FileAddMessage {
