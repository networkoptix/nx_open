#include "media_server_connection.h"

#include <cstring> /* For std::strstr. */

#include <QtCore/QSharedPointer>
#include <utils/common/uuid.h>
#include <QtCore/QUrl>
#include <QtCore/QUrlQuery>
#include <QtGui/QImage>
#include <QtNetwork/QNetworkProxy>
#include <QtNetwork/QNetworkReply>

#include <api/helpers/chunks_request_data.h>
#include <api/helpers/bookmark_request_data.h>

#include <core/resource/camera_advanced_param.h>
#include <core/resource/camera_resource.h>
#include <core/resource/media_server_resource.h>
#include <core/resource/network_resource.h>
#include <core/resource/camera_bookmark.h>

#include <core/ptz/ptz_preset.h>
#include <core/ptz/ptz_tour.h>
#include <core/ptz/ptz_data.h>

#include <nx_ec/data/api_conversion_functions.h>
#include <nx_ec/data/api_camera_history_data.h>

#include <utils/common/util.h>
#include <utils/common/ldap.h>
#include <utils/common/warnings.h>
#include <utils/common/request_param.h>
#include <utils/common/model_functions.h>

#include <api/app_server_connection.h>
#include <event_log/events_serializer.h>

#include <recording/time_period_list.h>

#include "network_proxy_factory.h"
#include "session_manager.h"
#include "media_server_reply_processor.h"

#include "model/camera_list_reply.h"
#include "model/configure_reply.h"
#include "model/upload_update_reply.h"
#include "http/custom_headers.h"
#include "model/recording_stats_reply.h"
#include "common/common_module.h"

namespace {
    QN_DEFINE_LEXICAL_ENUM(RequestObject,
        (StorageStatusObject,      "storageStatus")
        (StorageSpaceObject,       "storageSpace")
        (TimePeriodsObject,        "RecordedTimePeriods")
        (StatisticsObject,         "statistics")
        (PtzContinuousMoveObject,  "ptz")
        (PtzContinuousFocusObject, "ptz")
        (PtzAbsoluteMoveObject,    "ptz")
        (PtzViewportMoveObject,    "ptz")
        (PtzGetPositionObject,     "ptz")
        (PtzCreatePresetObject,    "ptz")
        (PtzUpdatePresetObject,    "ptz")
        (PtzRemovePresetObject,    "ptz")
        (PtzActivatePresetObject,  "ptz")
        (PtzGetPresetsObject,      "ptz")
        (PtzCreateTourObject,      "ptz")
        (PtzRemoveTourObject,      "ptz")
        (PtzActivateTourObject,    "ptz")
        (PtzGetToursObject,        "ptz")
        (PtzGetHomeObjectObject,   "ptz")
        (PtzGetActiveObjectObject, "ptz")
        (PtzUpdateHomeObjectObject, "ptz")
        (PtzGetDataObject,         "ptz")
        (PtzGetAuxilaryTraitsObject, "ptz")
        (PtzRunAuxilaryCommandObject, "ptz")
        (GetParamsObject,          "getCameraParam")
        (SetParamsObject,          "setCameraParam")
        (TimeObject,               "gettime")
        (CameraSearchStartObject,  "manualCamera/search")
        (CameraSearchStatusObject, "manualCamera/status")
        (CameraSearchStopObject,   "manualCamera/stop")
        (CameraAddObject,          "manualCamera/add")
        (EventLogObject,           "events")
        (ImageObject,              "image")
        (checkCamerasObject,       "checkDiscovery")
        (CameraDiagnosticsObject,  "doCameraDiagnosticsStep")
        (GetSystemNameObject,      "getSystemName")
        (RebuildArchiveObject,     "rebuildArchive")
<<<<<<< HEAD
        (BackupControlObject,      "backupControl")
        (BookmarkAddObject,        "cameraBookmarks/add")
        (BookmarkUpdateObject,     "cameraBookmarks/update")
        (BookmarkDeleteObject,     "cameraBookmarks/delete")
=======
>>>>>>> 2bc5ed45
        (InstallUpdateObject,      "installUpdate")
        (Restart,                  "restart")
        (ConfigureObject,          "configure")
        (PingSystemObject,         "pingSystem")
        (RecordingStatsObject,     "recStats")
        (AuditLogObject,           "auditLog")
        (MergeSystemsObject,       "mergeSystems")
        (TestEmailSettingsObject,  "testEmailSettings")
        (TestLdapSettingsObject,   "testLdapSettings")
        (ModulesInformationObject, "moduleInformation")
        (ec2CameraHistoryObject,   "ec2/cameraHistory")
        (ec2RecordedTimePeriodsObject, "ec2/recordedTimePeriods")
        (ec2BookmarksObject,       "ec2/bookmarks")
        (ec2BookmarkAddObject,     "ec2/bookmarks/add")
        (ec2BookmarkUpdateObject,  "ec2/bookmarks/update")
        (ec2BookmarkDeleteObject,  "ec2/bookmarks/delete")
        (ec2BookmarkTagsObject,    "ec2/bookmarks/tags")
        (MergeLdapUsersObject,     "mergeLdapUsers")
    );
#if 0
    QByteArray extractXmlBody(const QByteArray &body, const QByteArray &tagName, int *from = NULL)
    {
        QByteArray tagStart = QByteArray("<") + tagName + QByteArray(">");
        int bodyStart = body.indexOf(tagStart, from ? *from : 0);
        if (bodyStart >= 0)
            bodyStart += tagStart.length();
        QByteArray tagEnd = QByteArray("</") + tagName + QByteArray(">");
        int bodyEnd = body.indexOf(tagEnd, bodyStart);
        if (bodyStart >= 0 && bodyEnd >= 0){
            if (from)
                *from = bodyEnd + tagEnd.length();
            return body.mid(bodyStart, bodyEnd - bodyStart).trimmed();
        }
        else
            return QByteArray();
    }
#endif
} // anonymous namespace


// -------------------------------------------------------------------------- //
// QnMediaServerReplyProcessor
// -------------------------------------------------------------------------- //
void QnMediaServerReplyProcessor::processReply(const QnHTTPRawResponse &response, int handle) {
    switch(object()) {
    case StorageStatusObject:
        processJsonReply<QnStorageStatusReply>(this, response, handle);
        break;
    case StorageSpaceObject:
        processJsonReply<QnStorageSpaceReply>(this, response, handle);
        break;
    case TimePeriodsObject: {
        int status = response.status;

        QnTimePeriodList reply;
        if(status == 0) {
            if (response.data.startsWith("BIN")) {
                reply.decode((const quint8*) response.data.constData() + 3, response.data.size() - 3);
            } else {
                qWarning() << "QnMediaServerConnection: unexpected message received.";
                status = -1;
            }
        }

        emitFinished(this, status, reply, handle);
        break;
    }
    case StatisticsObject: {
        processJsonReply<QnStatisticsReply>(this, response, handle);
        break;
    }
    case GetParamsObject:
	case SetParamsObject:
	{
		processJsonReply<QnCameraAdvancedParamValueList>(this, response, handle);
        break;
    }
    case TimeObject:
        processJsonReply<QnTimeReply>(this, response, handle);
        break;
    case TestEmailSettingsObject:
        processJsonReply<QnTestEmailSettingsReply>(this, response, handle);
        break;
    case CameraAddObject:
        emitFinished(this, response.status, handle);
        break;
    case PtzContinuousMoveObject:
    case PtzContinuousFocusObject:
    case PtzAbsoluteMoveObject:
    case PtzViewportMoveObject:
    case PtzCreatePresetObject:
    case PtzUpdatePresetObject:
    case PtzRemovePresetObject:
    case PtzActivatePresetObject:
    case PtzCreateTourObject:
    case PtzRemoveTourObject:
    case PtzActivateTourObject:
    case PtzUpdateHomeObjectObject:
    case PtzRunAuxilaryCommandObject:
        emitFinished(this, response.status, handle);
        break;
    case PtzGetPositionObject:
        processJsonReply<QVector3D>(this, response, handle);
        break;
    case PtzGetPresetsObject:
        processJsonReply<QnPtzPresetList>(this, response, handle);
        break;
    case PtzGetToursObject:
        processJsonReply<QnPtzTourList>(this, response, handle);
        break;
    case PtzGetActiveObjectObject:
    case PtzGetHomeObjectObject:
        processJsonReply<QnPtzObject>(this, response, handle);
        break;

    case PtzGetAuxilaryTraitsObject:
        processJsonReply<QnPtzAuxilaryTraitList>(this, response, handle);
        break;

    case PtzGetDataObject:
        processJsonReply<QnPtzData>(this, response, handle);
        break;

    case CameraSearchStartObject:
    case CameraSearchStatusObject:
    case CameraSearchStopObject:
        processJsonReply<QnManualCameraSearchReply>(this, response, handle);
        break;
    case EventLogObject: {
        QnBusinessActionDataListPtr events(new QnBusinessActionDataList);
        if (response.status == 0)
            QnEventSerializer::deserialize(events, response.data);
        emitFinished(this, response.status, events, handle);
        break;
    }
    case ImageObject: {
        QImage image;
        if (response.status == 0)
            image.loadFromData(response.data);
        emitFinished(this, response.status, image, handle);
        break;
    }
    case checkCamerasObject:
        processJsonReply<QnCameraListReply>(this, response, handle);
        break;
    case CameraDiagnosticsObject:
        processJsonReply<QnCameraDiagnosticsReply>(this, response, handle);
        break;
    case GetSystemNameObject:
        emitFinished( this, response.status, QString::fromUtf8(response.data), handle );
        break;
    case RebuildArchiveObject: {
        processJsonReply<QnStorageScanData>(this, response, handle);
        break;
    }
<<<<<<< HEAD
    case BackupControlObject: {
        processJsonReply<QnBackupStatusData>(this, response, handle);
        break;
                               }
    case BookmarkAddObject: 
    case BookmarkUpdateObject: 
    case BookmarkDeleteObject:
        processJsonReply<QnCameraBookmark>(this, response, handle);
=======
    case ec2BookmarkAddObject: 
    case ec2BookmarkUpdateObject: 
    case ec2BookmarkDeleteObject:
        emitFinished(this, response.status, handle);
>>>>>>> 2bc5ed45
        break;
    case InstallUpdateObject:
        processJsonReply<QnUploadUpdateReply>(this, response, handle);
        break;
    case Restart:
        emitFinished(this, response.status, handle);
        break;
    case ConfigureObject:
        processJsonReply<QnConfigureReply>(this, response, handle);
        break;
    case ModulesInformationObject:
        processJsonReply<QList<QnModuleInformation>>(this, response, handle);
        break;
    case PingSystemObject:
        processJsonReply<QnModuleInformation>(this, response, handle);
        break;
    case RecordingStatsObject:
        processJsonReply<QnRecordingStatsReply>(this, response, handle);
        break;
    case AuditLogObject:
        processUbjsonReply<QnAuditRecordList>(this, response, handle);
        break;
    case MergeSystemsObject:
        processJsonReply<QnModuleInformation>(this, response, handle);
        break;
    case ec2CameraHistoryObject:
        processFusionReply<ec2::ApiCameraHistoryDataList>(this, response, handle);
        break;
    case ec2RecordedTimePeriodsObject:
        processCompressedPeriodsReply<MultiServerPeriodDataList>(this, response, handle);
        break;
    case ec2BookmarksObject:
        processFusionReply<QnCameraBookmarkList>(this, response, handle);
        break;
    case ec2BookmarkTagsObject:
        processFusionReply<QnCameraBookmarkTagList>(this, response, handle);
        break;
    case TestLdapSettingsObject:
        processJsonReply<QnLdapUsers>(this, response, handle);
        break;
    case MergeLdapUsersObject:
        processJsonReply(this, response, handle);
        break;
    default:
        assert(false); /* We should never get here. */
        break;
    }

    deleteLater();
}


// -------------------------------------------------------------------------- //
// QnMediaServerConnection
// -------------------------------------------------------------------------- //
QnMediaServerConnection::QnMediaServerConnection(QnMediaServerResource* mserver, const QnUuid &videowallGuid, bool enableOfflineRequests, QObject *parent):
    base_type(parent, mserver),
    m_proxyPort(0),
    m_enableOfflineRequests(enableOfflineRequests)
{
    setUrl(mserver->getApiUrl());
    setSerializer(QnLexical::newEnumSerializer<RequestObject, int>());

    QnUuid guid = mserver->getOriginalGuid();

    QnRequestHeaderList queryParameters;
	queryParameters.insert(QString::fromLatin1(Qn::SERVER_GUID_HEADER_NAME), mserver->getId().toString());

    setExtraQueryParameters(queryParameters);

    QnRequestHeaderList extraHeaders;
	extraHeaders.insert(QString::fromLatin1(Qn::SERVER_GUID_HEADER_NAME), guid.isNull() ? mserver->getId().toString() : guid.toString());

    if (!videowallGuid.isNull())
        extraHeaders.insert(QString::fromLatin1(Qn::VIDEOWALL_GUID_HEADER_NAME), videowallGuid.toString());
    extraHeaders.insert(QString::fromLatin1(Qn::EC2_RUNTIME_GUID_HEADER_NAME), qnCommon->runningInstanceGUID().toString());
    extraHeaders.insert(QString::fromLatin1(Qn::CUSTOM_USERNAME_HEADER_NAME), QnAppServerConnectionFactory::url().userName());
	extraHeaders.insert(QString::fromLatin1("User-Agent"), QString::fromLatin1(nx_http::userAgentString()));
    setExtraHeaders(extraHeaders);
}

QnMediaServerConnection::~QnMediaServerConnection() {
    return;
}

QnAbstractReplyProcessor *QnMediaServerConnection::newReplyProcessor(int object) {
    return new QnMediaServerReplyProcessor(object);
}

bool QnMediaServerConnection::isReady() const {
    if (!targetResource())
        return false;

    if (m_enableOfflineRequests)
        return true;

    Qn::ResourceStatus status = targetResource()->getStatus();
    return status != Qn::Offline && status != Qn::NotDefined;
}

int QnMediaServerConnection::getThumbnailAsync(const QnNetworkResourcePtr &camera, qint64 timeUsec, const
                                                int rotation, const QSize& size, const QString& imageFormat, RoundMethod method, QObject *target, const char *slot)
{
    QnRequestParamList params;

    params << QnRequestParam("res_id", camera->getPhysicalId());
    if (timeUsec < 0)
        params << QnRequestParam("time", "latest");
    else
        params << QnRequestParam("time", timeUsec);
    if (size.width() > 0)
        params << QnRequestParam("width", size.width());
    if (size.height() > 0)
        params << QnRequestParam("height", size.height());
    if (rotation != -1)
        params << QnRequestParam("rotate", rotation);
    params << QnRequestParam("format", imageFormat);
    QString methodStr(lit("before"));
    if (method == Precise)
        methodStr = lit("precise");
    else if (method == IFrameAfterTime)
        methodStr = lit("after");
    params << QnRequestParam("method", methodStr);
    return sendAsyncGetRequest(ImageObject, params, QN_STRINGIZE_TYPE(QImage), target, slot);
}

int QnMediaServerConnection::checkCameraList(const QnNetworkResourceList &cameras, QObject *target, const char *slot)
{
    QnCameraListReply camList;
    for(const QnResourcePtr& c: cameras)
        camList.uniqueIdList << c->getUniqueId();

    QnRequestHeaderList headers;
    headers << QnRequestParam("content-type",   "application/json");

    return sendAsyncPostRequest(checkCamerasObject, headers, QnRequestParamList(), QJson::serialized(camList), QN_STRINGIZE_TYPE(QnCameraListReply), target, slot);
}

int QnMediaServerConnection::getTimePeriodsAsync(const QnVirtualCameraResourcePtr &camera,
                                                 qint64 startTimeMs,
                                                 qint64 endTimeMs, 
                                                 qint64 detail,
                                                 Qn::TimePeriodContent periodsType,
                                                 const QString &filter,
                                                 QObject *target,
                                                 const char *slot) 
{
    QnRequestParamList params;

    params << QnRequestParam(QLatin1String(Qn::CAMERA_UNIQUE_ID_HEADER_NAME), camera->getPhysicalId());
    params << QnRequestParam("startTime", QString::number(startTimeMs));
    params << QnRequestParam("endTime", QString::number(endTimeMs));
    params << QnRequestParam("detail", QString::number(detail));
    params << QnRequestParam("format", "bin");
    params << QnRequestParam("periodsType", QString::number(static_cast<int>(periodsType)));
    params << QnRequestParam("filter", filter);

#ifdef QN_MEDIA_SERVER_API_DEBUG
    QString path = url().toDisplayString() + lit("/api/RecordedTimePeriods?t=1"); 
    for (const QnRequestParam &param: params)
        path += L'&' + param.first + L'=' + param.second;
    qDebug() << "Requesting chunks" << path;
#endif

    return sendAsyncGetRequest(TimePeriodsObject, params, QN_STRINGIZE_TYPE(QnTimePeriodList), target, slot);
}

int QnMediaServerConnection::getParamsAsync(const QnNetworkResourcePtr &camera, const QStringList &keys, QObject *target, const char *slot) {
	Q_ASSERT_X(!keys.isEmpty(), Q_FUNC_INFO, "parameter names should be provided");

	QnRequestParamList params;
    params << QnRequestParam("res_id", camera->getPhysicalId());
    for(const QString &param: keys)
        params << QnRequestParam(param, QString());

    return sendAsyncGetRequest(GetParamsObject, params, QN_STRINGIZE_TYPE(QnCameraAdvancedParamValueList), target, slot);
}

int QnMediaServerConnection::setParamsAsync(const QnNetworkResourcePtr &camera, const QnCameraAdvancedParamValueList &values, QObject *target, const char *slot) {
	Q_ASSERT_X(!values.isEmpty(), Q_FUNC_INFO, "parameter names should be provided");

    QnRequestParamList params;
    params << QnRequestParam("res_id", camera->getPhysicalId());
    for(const QnCameraAdvancedParamValue value: values)
        params << QnRequestParam(value.id, value.value);

    return sendAsyncGetRequest(SetParamsObject, params, QN_STRINGIZE_TYPE(QnCameraAdvancedParamValueList), target, slot);
}

int QnMediaServerConnection::searchCameraAsyncStart(const QString &startAddr, const QString &endAddr, const QString &username, const QString &password, int port, QObject *target, const char *slot) {
    QnRequestParamList params;
    params << QnRequestParam("start_ip", startAddr);
    if (!endAddr.isEmpty())
        params << QnRequestParam("end_ip", endAddr);
    params << QnRequestParam("user", username);
    params << QnRequestParam("password", password);
    params << QnRequestParam("port" ,QString::number(port));

    return sendAsyncGetRequest(CameraSearchStartObject, params, QN_STRINGIZE_TYPE(QnManualCameraSearchReply), target, slot);
}

int QnMediaServerConnection::searchCameraAsyncStatus(const QnUuid &processUuid, QObject *target, const char *slot) {
    QnRequestParamList params;
    params << QnRequestParam("uuid", processUuid.toString());
    return sendAsyncGetRequest(CameraSearchStatusObject, params, QN_STRINGIZE_TYPE(QnManualCameraSearchReply), target, slot);
}

int QnMediaServerConnection::searchCameraAsyncStop(const QnUuid &processUuid, QObject *target, const char *slot) {
    QnRequestParamList params;
    params << QnRequestParam("uuid", processUuid.toString());
    return sendAsyncGetRequest(CameraSearchStopObject, params, QN_STRINGIZE_TYPE(QnManualCameraSearchReply), target, slot);
}

int QnMediaServerConnection::addCameraAsync(const QnManualCameraSearchCameraList& cameras, const QString &username, const QString &password, QObject *target, const char *slot) {
    QnRequestParamList params;
    for (int i = 0; i < cameras.size(); i++){
        params << QnRequestParam(lit("url") + QString::number(i), cameras[i].url);
        params << QnRequestParam(lit("manufacturer") + QString::number(i), cameras[i].manufacturer);
        params << QnRequestParam(lit("uniqueId") + QString::number(i), cameras[i].uniqueId);
    }
    params << QnRequestParam("user", username);
    params << QnRequestParam("password", password);

    return sendAsyncGetRequest(CameraAddObject, params, NULL, target, slot);
}

int QnMediaServerConnection::ptzContinuousMoveAsync(const QnNetworkResourcePtr &camera, const QVector3D &speed, const QnUuid &sequenceId, int sequenceNumber, QObject *target, const char *slot) {
    QnRequestParamList params;
    params << QnRequestParam("command",         QnLexical::serialized(Qn::ContinuousMovePtzCommand));
    params << QnRequestParam("resourceId",      QnLexical::serialized(camera->getPhysicalId()));
    params << QnRequestParam("xSpeed",          QnLexical::serialized(speed.x()));
    params << QnRequestParam("ySpeed",          QnLexical::serialized(speed.y()));
    params << QnRequestParam("zSpeed",          QnLexical::serialized(speed.z()));
    params << QnRequestParam("sequenceId",      QnLexical::serialized(sequenceId));
    params << QnRequestParam("sequenceNumber",  QnLexical::serialized(sequenceNumber));

    return sendAsyncGetRequest(PtzContinuousMoveObject, params, NULL, target, slot);
}

int QnMediaServerConnection::ptzContinuousFocusAsync(const QnNetworkResourcePtr &camera, qreal speed, QObject *target, const char *slot) {
    QnRequestParamList params;
    params << QnRequestParam("command",         QnLexical::serialized(Qn::ContinuousFocusPtzCommand));
    params << QnRequestParam("resourceId",      QnLexical::serialized(camera->getPhysicalId()));
    params << QnRequestParam("speed",           QnLexical::serialized(speed));

    return sendAsyncGetRequest(PtzContinuousFocusObject, params, NULL, target, slot);
}

int QnMediaServerConnection::ptzAbsoluteMoveAsync(const QnNetworkResourcePtr &camera, Qn::PtzCoordinateSpace space, const QVector3D &position, qreal speed, const QnUuid &sequenceId, int sequenceNumber, QObject *target, const char *slot) {
    QnRequestParamList params;
    params << QnRequestParam("command",         QnLexical::serialized(space == Qn::DevicePtzCoordinateSpace ? Qn::AbsoluteDeviceMovePtzCommand : Qn::AbsoluteLogicalMovePtzCommand));
    params << QnRequestParam("resourceId",      QnLexical::serialized(camera->getPhysicalId()));
    params << QnRequestParam("xPos",            QnLexical::serialized(position.x()));
    params << QnRequestParam("yPos",            QnLexical::serialized(position.y()));
    params << QnRequestParam("zPos",            QnLexical::serialized(position.z()));
    params << QnRequestParam("speed",           QnLexical::serialized(speed));
    params << QnRequestParam("sequenceId",      QnLexical::serialized(sequenceId));
    params << QnRequestParam("sequenceNumber",  QnLexical::serialized(sequenceNumber));

    return sendAsyncGetRequest(PtzAbsoluteMoveObject, params, NULL, target, slot);
}

int QnMediaServerConnection::ptzViewportMoveAsync(const QnNetworkResourcePtr &camera, qreal aspectRatio, const QRectF &viewport, qreal speed, const QnUuid &sequenceId, int sequenceNumber, QObject *target, const char *slot) {
    QnRequestParamList params;
    params << QnRequestParam("command",         QnLexical::serialized(Qn::ViewportMovePtzCommand));
    params << QnRequestParam("resourceId",      QnLexical::serialized(camera->getPhysicalId()));
    params << QnRequestParam("aspectRatio",     QnLexical::serialized(aspectRatio));
    params << QnRequestParam("viewportTop",     QnLexical::serialized(viewport.top()));
    params << QnRequestParam("viewportLeft",    QnLexical::serialized(viewport.left()));
    params << QnRequestParam("viewportBottom",  QnLexical::serialized(viewport.bottom()));
    params << QnRequestParam("viewportRight",   QnLexical::serialized(viewport.right()));
    params << QnRequestParam("speed",           QnLexical::serialized(speed));
    params << QnRequestParam("sequenceId",      QnLexical::serialized(sequenceId));
    params << QnRequestParam("sequenceNumber",  QnLexical::serialized(sequenceNumber));

    return sendAsyncGetRequest(PtzViewportMoveObject, params, NULL, target, slot);
}

int QnMediaServerConnection::ptzGetPositionAsync(const QnNetworkResourcePtr &camera, Qn::PtzCoordinateSpace space, QObject *target, const char *slot) {
    QnRequestParamList params;
    params << QnRequestParam("command",         QnLexical::serialized(space == Qn::DevicePtzCoordinateSpace ? Qn::GetDevicePositionPtzCommand : Qn::GetLogicalPositionPtzCommand));
    params << QnRequestParam("resourceId",      QnLexical::serialized(camera->getPhysicalId()));

    return sendAsyncGetRequest(PtzGetPositionObject, params, QN_STRINGIZE_TYPE(QVector3D), target, slot);
}

int QnMediaServerConnection::ptzCreatePresetAsync(const QnNetworkResourcePtr &camera, const QnPtzPreset &preset, QObject *target, const char *slot) {
    QnRequestParamList params;
    params << QnRequestParam("command",         QnLexical::serialized(Qn::CreatePresetPtzCommand));
    params << QnRequestParam("resourceId",      QnLexical::serialized(camera->getPhysicalId()));
    params << QnRequestParam("presetName",      QnLexical::serialized(preset.name));
    params << QnRequestParam("presetId",        QnLexical::serialized(preset.id));

    return sendAsyncGetRequest(PtzCreatePresetObject, params, NULL, target, slot);
}

int QnMediaServerConnection::ptzUpdatePresetAsync(const QnNetworkResourcePtr &camera, const QnPtzPreset &preset, QObject *target, const char *slot) {
    QnRequestParamList params;
    params << QnRequestParam("command",         QnLexical::serialized(Qn::UpdatePresetPtzCommand));
    params << QnRequestParam("resourceId",      QnLexical::serialized(camera->getPhysicalId()));
    params << QnRequestParam("presetName",      QnLexical::serialized(preset.name));
    params << QnRequestParam("presetId",        QnLexical::serialized(preset.id));

    return sendAsyncGetRequest(PtzUpdatePresetObject, params, NULL, target, slot);
}

int QnMediaServerConnection::ptzRemovePresetAsync(const QnNetworkResourcePtr &camera, const QString &presetId, QObject *target, const char *slot) {
    QnRequestParamList params;
    params << QnRequestParam("command",         QnLexical::serialized(Qn::RemovePresetPtzCommand));
    params << QnRequestParam("resourceId",      QnLexical::serialized(camera->getPhysicalId()));
    params << QnRequestParam("presetId",        QnLexical::serialized(presetId));

    return sendAsyncGetRequest(PtzRemovePresetObject, params, NULL, target, slot);
}

int QnMediaServerConnection::ptzActivatePresetAsync(const QnNetworkResourcePtr &camera, const QString &presetId, qreal speed, QObject *target, const char *slot) {
    QnRequestParamList params;
    params << QnRequestParam("command",         QnLexical::serialized(Qn::ActivatePresetPtzCommand));
    params << QnRequestParam("resourceId",      QnLexical::serialized(camera->getPhysicalId()));
    params << QnRequestParam("presetId",        QnLexical::serialized(presetId));
    params << QnRequestParam("speed",           QnLexical::serialized(speed));

    return sendAsyncGetRequest(PtzActivatePresetObject, params, NULL, target, slot);
}

int QnMediaServerConnection::ptzGetPresetsAsync(const QnNetworkResourcePtr &camera, QObject *target, const char *slot) {
    QnRequestParamList params;
    params << QnRequestParam("command",         QnLexical::serialized(Qn::GetPresetsPtzCommand));
    params << QnRequestParam("resourceId",      QnLexical::serialized(camera->getPhysicalId()));

    return sendAsyncGetRequest(PtzGetPresetsObject, params, QN_STRINGIZE_TYPE(QnPtzPresetList), target, slot);
}

int QnMediaServerConnection::ptzCreateTourAsync(const QnNetworkResourcePtr &camera, const QnPtzTour &tour, QObject *target, const char *slot) {
    QnRequestParamList params;
    params << QnRequestParam("command",          QnLexical::serialized(Qn::CreateTourPtzCommand));
    params << QnRequestParam("resourceId",      QnLexical::serialized(camera->getPhysicalId()));

    QnRequestHeaderList headers;
    headers << QnRequestParam("content-type",   "application/json");

    return sendAsyncPostRequest(PtzCreateTourObject, headers, params, QJson::serialized(tour), NULL, target, slot);
}

int QnMediaServerConnection::ptzRemoveTourAsync(const QnNetworkResourcePtr &camera, const QString &tourId, QObject *target, const char *slot) {
    QnRequestParamList params;
    params << QnRequestParam("command",         QnLexical::serialized(Qn::RemoveTourPtzCommand));
    params << QnRequestParam("resourceId",      QnLexical::serialized(camera->getPhysicalId()));
    params << QnRequestParam("tourId",          QnLexical::serialized(tourId));

    return sendAsyncGetRequest(PtzRemoveTourObject, params, NULL, target, slot);
}

int QnMediaServerConnection::ptzActivateTourAsync(const QnNetworkResourcePtr &camera, const QString &tourId, QObject *target, const char *slot) {
    QnRequestParamList params;
    params << QnRequestParam("command",         QnLexical::serialized(Qn::ActivateTourPtzCommand));
    params << QnRequestParam("resourceId",      QnLexical::serialized(camera->getPhysicalId()));
    params << QnRequestParam("tourId",          QnLexical::serialized(tourId));

    return sendAsyncGetRequest(PtzActivateTourObject, params, NULL, target, slot);
}

int QnMediaServerConnection::ptzGetToursAsync(const QnNetworkResourcePtr &camera, QObject *target, const char *slot) {
    QnRequestParamList params;
    params << QnRequestParam("command",         QnLexical::serialized(Qn::GetToursPtzCommand));
    params << QnRequestParam("resourceId",      QnLexical::serialized(camera->getPhysicalId()));

    return sendAsyncGetRequest(PtzGetToursObject, params, QN_STRINGIZE_TYPE(QnPtzTourList), target, slot);
}

int QnMediaServerConnection::ptzGetActiveObjectAsync(const QnNetworkResourcePtr &camera, QObject *target, const char *slot) {
    QnRequestParamList params;
    params << QnRequestParam("command",         QnLexical::serialized(Qn::GetActiveObjectPtzCommand));
    params << QnRequestParam("resourceId",      QnLexical::serialized(camera->getPhysicalId()));

    return sendAsyncGetRequest(PtzGetActiveObjectObject, params, QN_STRINGIZE_TYPE(QnPtzObject), target, slot);
}

int QnMediaServerConnection::ptzUpdateHomeObjectAsync(const QnNetworkResourcePtr &camera, const QnPtzObject &homePosition, QObject *target, const char *slot) {
    QnRequestParamList params;
    params << QnRequestParam("command",         QnLexical::serialized(Qn::UpdateHomeObjectPtzCommand));
    params << QnRequestParam("resourceId",      QnLexical::serialized(camera->getPhysicalId()));
    params << QnRequestParam("objectType",      QnLexical::serialized(homePosition.type));
    params << QnRequestParam("objectId",        QnLexical::serialized(homePosition.id));

    return sendAsyncGetRequest(PtzUpdateHomeObjectObject, params, QN_STRINGIZE_TYPE(QnPtzObject), target, slot);
}

int QnMediaServerConnection::ptzGetHomeObjectAsync(const QnNetworkResourcePtr &camera, QObject *target, const char *slot) {
    QnRequestParamList params;
    params << QnRequestParam("command",         QnLexical::serialized(Qn::GetHomeObjectPtzCommand));
    params << QnRequestParam("resourceId",      QnLexical::serialized(camera->getPhysicalId()));

    return sendAsyncGetRequest(PtzGetHomeObjectObject, params, QN_STRINGIZE_TYPE(QnPtzObject), target, slot);
}

int QnMediaServerConnection::ptzGetAuxilaryTraitsAsync(const QnNetworkResourcePtr &camera, QObject *target, const char *slot) {
    QnRequestParamList params;
    params << QnRequestParam("command",         QnLexical::serialized(Qn::GetAuxilaryTraitsPtzCommand));
    params << QnRequestParam("resourceId",      QnLexical::serialized(camera->getPhysicalId()));

    return sendAsyncGetRequest(PtzGetAuxilaryTraitsObject, params, QN_STRINGIZE_TYPE(QnPtzAuxilaryTraitList), target, slot);
}

int QnMediaServerConnection::ptzRunAuxilaryCommandAsync(const QnNetworkResourcePtr &camera, const QnPtzAuxilaryTrait &trait, const QString &data, QObject *target, const char *slot) {
    QnRequestParamList params;
    params << QnRequestParam("command",         QnLexical::serialized(Qn::RunAuxilaryCommandPtzCommand));
    params << QnRequestParam("resourceId",      QnLexical::serialized(camera->getPhysicalId()));
    params << QnRequestParam("trait",           QnLexical::serialized(trait));
    params << QnRequestParam("data",            QnLexical::serialized(data));

    return sendAsyncGetRequest(PtzRunAuxilaryCommandObject, params, NULL, target, slot);
}

int QnMediaServerConnection::ptzGetDataAsync(const QnNetworkResourcePtr &camera, Qn::PtzDataFields query, QObject *target, const char *slot) {
    QnRequestParamList params;
    params << QnRequestParam("command",         QnLexical::serialized(Qn::GetDataPtzCommand));
    params << QnRequestParam("resourceId",      QnLexical::serialized(camera->getPhysicalId()));
    params << QnRequestParam("query",           QnLexical::serialized(query));

    return sendAsyncGetRequest(PtzGetDataObject, params, QN_STRINGIZE_TYPE(QnPtzData), target, slot);
}

int QnMediaServerConnection::getTimeAsync(QObject *target, const char *slot) {
    return sendAsyncGetRequest(TimeObject, QnRequestParamList(), QN_STRINGIZE_TYPE(QnTimeReply), target, slot);
}

int QnMediaServerConnection::mergeLdapUsersAsync(QObject *target, const char *slot) {
    return sendAsyncGetRequest(MergeLdapUsersObject, QnRequestParamList(), nullptr, target, slot);
}

int QnMediaServerConnection::getSystemNameAsync( QObject* target, const char* slot )
{
    return sendAsyncGetRequest(GetSystemNameObject, QnRequestParamList(), QN_STRINGIZE_TYPE(QString), target, slot);
}

int QnMediaServerConnection::testEmailSettingsAsync(const QnEmailSettings &settings, QObject *target, const char *slot) 
{
    QnRequestHeaderList headers;
    headers << QnRequestParam("content-type",   "application/json");
    ec2::ApiEmailSettingsData data;
    ec2::fromResourceToApi(settings, data);
    return sendAsyncPostRequest(TestEmailSettingsObject, headers, QnRequestParamList(), QJson::serialized(data), QN_STRINGIZE_TYPE(QnTestEmailSettingsReply), target, slot);
}

int QnMediaServerConnection::testLdapSettingsAsync(const QnLdapSettings &settings, QObject *target, const char *slot) 
{
    QnRequestHeaderList headers;
    headers << QnRequestParam("content-type",   "application/json");
    return sendAsyncPostRequest(TestLdapSettingsObject, headers, QnRequestParamList(), QJson::serialized(settings), QN_STRINGIZE_TYPE(QnLdapUsers), target, slot);
}

int QnMediaServerConnection::doCameraDiagnosticsStepAsync(
    const QnUuid& cameraID, CameraDiagnostics::Step::Value previousStep,
    QObject* target, const char* slot )
{
    QnRequestParamList params;
    params << QnRequestParam("res_id",  cameraID);
    params << QnRequestParam("type", CameraDiagnostics::Step::toString(previousStep));
    return sendAsyncGetRequest(CameraDiagnosticsObject, params, QN_STRINGIZE_TYPE(QnCameraDiagnosticsReply), target, slot);
}

int QnMediaServerConnection::doRebuildArchiveAsync(RebuildAction action, bool isMainPool, QObject *target, const char *slot)
{
    QnRequestParamList params;
    if (action == RebuildAction_Start)
        params << QnRequestParam("action",  lit("start"));
    else if (action == RebuildAction_Cancel)
        params << QnRequestParam("action",  lit("stop"));
    params << QnRequestParam("mainPool", isMainPool);
    return sendAsyncGetRequest(RebuildArchiveObject, params, QN_STRINGIZE_TYPE(QnStorageScanData), target, slot);
}

int QnMediaServerConnection::backupControlActionAsync(BackupAction action, QObject *target, const char *slot)
{
    QnRequestParamList params;
    if (action == BackupAction_Start)
        params << QnRequestParam("action",  lit("start"));
    else if (action == BackupAction_Cancel)
        params << QnRequestParam("action",  lit("stop"));
    return sendAsyncGetRequest(BackupControlObject, params, QN_STRINGIZE_TYPE(QnBackupStatusData), target, slot);
}

int QnMediaServerConnection::getStorageSpaceAsync(bool isMainPool, QObject *target, const char *slot) 
{
    QnRequestParamList params;
    params << QnRequestParam("mainPool", isMainPool);

    return sendAsyncGetRequest(StorageSpaceObject, params, QN_STRINGIZE_TYPE(QnStorageSpaceReply), target, slot);
}

int QnMediaServerConnection::getStorageStatusAsync(const QString &storageUrl, QObject *target, const char *slot) {
    QnRequestParamList params;
    params << QnRequestParam("path", storageUrl);

    return sendAsyncGetRequest(StorageStatusObject, params, QN_STRINGIZE_TYPE(QnStorageStatusReply), target, slot);
}

int QnMediaServerConnection::getStatisticsAsync(QObject *target, const char *slot){
    return sendAsyncGetRequest(StatisticsObject, QnRequestParamList(), QN_STRINGIZE_TYPE(QnStatisticsReply), target, slot);
}

int QnMediaServerConnection::getEventLogAsync(
                  qint64 dateFrom, qint64 dateTo,
                  QnResourceList camList,
                  QnBusiness::EventType eventType,
                  QnBusiness::ActionType actionType,
                  QnUuid businessRuleId,
                  QObject *target, const char *slot)
{
    QnRequestParamList params;
    params << QnRequestParam( "from", dateFrom);
    if (dateTo != DATETIME_NOW)
        params << QnRequestParam( "to", dateTo);
    for(const QnResourcePtr& res: camList) {
        QnNetworkResourcePtr camera = res.dynamicCast<QnNetworkResource>();
        if (camera)
            params << QnRequestParam( "res_id", camera->getPhysicalId() );
    }
    if (!businessRuleId.isNull())
        params << QnRequestParam( "brule_id", businessRuleId );
    if (eventType != QnBusiness::UndefinedEvent)
        params << QnRequestParam( "event", (int) eventType);
    if (actionType != QnBusiness::UndefinedAction)
        params << QnRequestParam( "action", (int) actionType);

    return sendAsyncGetRequest(EventLogObject, params, QN_STRINGIZE_TYPE(QnBusinessActionDataListPtr), target, slot);
}

int QnMediaServerConnection::installUpdate(const QString &updateId, bool delayed, QObject *target, const char *slot) {
    QnRequestParamList params;
    params << QnRequestParam("updateId", updateId);
    params << QnRequestParam("delayed", delayed);

    return sendAsyncGetRequest(InstallUpdateObject, params, QN_STRINGIZE_TYPE(QnUploadUpdateReply), target, slot);
}

int QnMediaServerConnection::uploadUpdateChunk(const QString &updateId, const QByteArray &data, qint64 offset, QObject *target, const char *slot) {
    QnRequestParamList params;
    params << QnRequestParam("updateId", updateId);
    params << QnRequestParam("offset", offset);

    QnRequestHeaderList headers;
    headers << QnRequestParam("content-type",   "text/xml");

    return sendAsyncPostRequest(InstallUpdateObject, headers, params, data, QN_STRINGIZE_TYPE(QnUploadUpdateReply), target, slot);
}

int QnMediaServerConnection::restart(QObject *target, const char *slot) {
    return sendAsyncGetRequest(Restart, QnRequestParamList(), NULL, target, slot);
}

int QnMediaServerConnection::configureAsync(bool wholeSystem, const QString &systemName, const QString &password, const QByteArray &passwordHash,
    const QByteArray &passwordDigest, const QByteArray &cryptSha512Hash, int port, QObject *target, const char *slot)
{
    QnRequestParamList params;
    params << QnRequestParam("wholeSystem", wholeSystem ? lit("true") : lit("false"));
    params << QnRequestParam("systemName", systemName);
    params << QnRequestParam("password", password);
    params << QnRequestParam("passwordHash", QString::fromLatin1(passwordHash));
    params << QnRequestParam("passwordDigest", QString::fromLatin1(passwordDigest));
    params << QnRequestParam("cryptSha512Hash", QString::fromLatin1(cryptSha512Hash) );
    params << QnRequestParam("port", port);

    return sendAsyncGetRequest(ConfigureObject, params, QN_STRINGIZE_TYPE(QnConfigureReply), target, slot);
}

int QnMediaServerConnection::pingSystemAsync(const QUrl &url, const QString &user, const QString &password, QObject *target, const char *slot) {
    QnRequestParamList params;
    params << QnRequestParam("url", url.toString());
    params << QnRequestParam("user", user);
    params << QnRequestParam("password", password);

    return sendAsyncGetRequest(PingSystemObject, params, QN_STRINGIZE_TYPE(QnModuleInformation), target, slot);
}

int QnMediaServerConnection::getRecordingStatisticsAsync(qint64 bitrateAnalizePeriodMs, QObject *target, const char *slot) {
    QnRequestParamList params;
    params << QnRequestParam("bitrateAnalizePeriodMs", bitrateAnalizePeriodMs);
    return sendAsyncGetRequest(RecordingStatsObject, params, QN_STRINGIZE_TYPE(QnRecordingStatsReply), target, slot);
}

int QnMediaServerConnection::getAuditLogAsync(qint64 startTimeMs, qint64 endTimeMs, QObject *target, const char *slot) {
    QnRequestParamList params;
    params << QnRequestParam("from", startTimeMs * 1000ll);
    params << QnRequestParam("to", endTimeMs * 1000ll);
    params << QnRequestParam("format", "ubjson");
    return sendAsyncGetRequest(AuditLogObject, params, QN_STRINGIZE_TYPE(QnAuditRecordList), target, slot);
}

int QnMediaServerConnection::mergeSystemAsync(const QUrl &url, const QString &user, const QString &password, const QString &currentPassword, bool ownSettings, bool oneServer, bool ignoreIncompatible, QObject *target, const char *slot) {
    QnRequestParamList params;
    params << QnRequestParam("url", url.toString());
    params << QnRequestParam("user", user);
    params << QnRequestParam("password", password);
    params << QnRequestParam("currentPassword", currentPassword);
    params << QnRequestParam("takeRemoteSettings", !ownSettings ? lit("true") : lit("false"));
    params << QnRequestParam("oneServer", oneServer ? lit("true") : lit("false"));
    params << QnRequestParam("ignoreIncompatible", ignoreIncompatible ? lit("true") : lit("false"));

    return sendAsyncGetRequest(MergeSystemsObject, params, QN_STRINGIZE_TYPE(QnModuleInformation), target, slot);
}

int QnMediaServerConnection::modulesInformation(QObject *target, const char *slot)
{
    QnRequestParamList params;
    params << QnRequestParam("allModules", lit("true"));
    return sendAsyncGetRequest(ModulesInformationObject, params, QN_STRINGIZE_TYPE(QList<QnModuleInformation>), target, slot);
}

int QnMediaServerConnection::cameraHistory(const QnChunksRequestData &request, QObject *target, const char *slot) {
    return sendAsyncGetRequest(ec2CameraHistoryObject, request.toParams(), QN_STRINGIZE_TYPE(ec2::ApiCameraHistoryDataList) ,target, slot);
}

int QnMediaServerConnection::recordedTimePeriods(const QnChunksRequestData &request, QObject *target, const char *slot) {
    QnChunksRequestData fixedFormatRequest(request);
    fixedFormatRequest.format = Qn::CompressedPeriodsFormat;
    return sendAsyncGetRequest(ec2RecordedTimePeriodsObject, fixedFormatRequest.toParams(), QN_STRINGIZE_TYPE(MultiServerPeriodDataList) ,target, slot);
}

int QnMediaServerConnection::addBookmarkAsync(const QnCameraBookmark &bookmark, QObject *target, const char *slot) {
    QnUpdateBookmarkRequestData request(bookmark);
    return sendAsyncGetRequest(ec2BookmarkAddObject, request.toParams(), nullptr ,target, slot);   
}

int QnMediaServerConnection::updateBookmarkAsync(const QnCameraBookmark &bookmark, QObject *target, const char *slot) {
    QnUpdateBookmarkRequestData request(bookmark);
    return sendAsyncGetRequest(ec2BookmarkUpdateObject, request.toParams(), nullptr ,target, slot);
}

int QnMediaServerConnection::deleteBookmarkAsync(const QnUuid &bookmarkId, QObject *target, const char *slot) {
    QnDeleteBookmarkRequestData request(bookmarkId);
    return sendAsyncGetRequest(ec2BookmarkDeleteObject, request.toParams(), nullptr ,target, slot);   
}

int QnMediaServerConnection::getBookmarksAsync(const QnGetBookmarksRequestData &request, QObject *target, const char *slot) {
    return sendAsyncGetRequest(ec2BookmarksObject, request.toParams(), QN_STRINGIZE_TYPE(QnCameraBookmarkList) ,target, slot);
}

int QnMediaServerConnection::getBookmarkTagsAsync(const QnGetBookmarkTagsRequestData &request, QObject *target, const char *slot) {
    return sendAsyncGetRequest(ec2BookmarkTagsObject, request.toParams(), QN_STRINGIZE_TYPE(QnCameraBookmarkTagList), target, slot);

}<|MERGE_RESOLUTION|>--- conflicted
+++ resolved
@@ -87,13 +87,10 @@
         (CameraDiagnosticsObject,  "doCameraDiagnosticsStep")
         (GetSystemNameObject,      "getSystemName")
         (RebuildArchiveObject,     "rebuildArchive")
-<<<<<<< HEAD
         (BackupControlObject,      "backupControl")
         (BookmarkAddObject,        "cameraBookmarks/add")
         (BookmarkUpdateObject,     "cameraBookmarks/update")
         (BookmarkDeleteObject,     "cameraBookmarks/delete")
-=======
->>>>>>> 2bc5ed45
         (InstallUpdateObject,      "installUpdate")
         (Restart,                  "restart")
         (ConfigureObject,          "configure")
@@ -249,21 +246,14 @@
         processJsonReply<QnStorageScanData>(this, response, handle);
         break;
     }
-<<<<<<< HEAD
     case BackupControlObject: {
         processJsonReply<QnBackupStatusData>(this, response, handle);
         break;
-                               }
-    case BookmarkAddObject: 
-    case BookmarkUpdateObject: 
-    case BookmarkDeleteObject:
-        processJsonReply<QnCameraBookmark>(this, response, handle);
-=======
+    }
     case ec2BookmarkAddObject: 
     case ec2BookmarkUpdateObject: 
     case ec2BookmarkDeleteObject:
-        emitFinished(this, response.status, handle);
->>>>>>> 2bc5ed45
+        processJsonReply<QnCameraBookmark>(this, response, handle);
         break;
     case InstallUpdateObject:
         processJsonReply<QnUploadUpdateReply>(this, response, handle);
