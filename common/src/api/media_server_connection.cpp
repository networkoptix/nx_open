#include "media_server_connection.h"

#include <QtCore/QSharedPointer>
#include <QtCore/QUrl>

#include <QtNetwork/QNetworkReply>

#include <nx/utils/uuid.h>

#include <api/helpers/chunks_request_data.h>
#include <api/helpers/bookmark_request_data.h>

#include <core/resource/camera_advanced_param.h>
#include <core/resource/camera_resource.h>
#include <core/resource/media_server_resource.h>
#include <core/resource/network_resource.h>
#include <core/resource/camera_bookmark.h>

#include <core/ptz/ptz_preset.h>
#include <core/ptz/ptz_tour.h>
#include <core/ptz/ptz_data.h>

#include <nx_ec/data/api_conversion_functions.h>

#include <utils/common/ldap.h>
#include <utils/common/warnings.h>
#include <utils/common/request_param.h>
#include <nx/fusion/model_functions.h>
#include <nx/fusion/serialization/compressed_time_functions.h>
#include <nx/network/http/http_types.h>

#include <api/app_server_connection.h>

#include <recording/time_period_list.h>

#include "network_proxy_factory.h"
#include "session_manager.h"
#include "media_server_reply_processor.h"

#include "model/camera_list_reply.h"
#include "model/configure_reply.h"
#include "model/upload_update_reply.h"
#include <nx/network/http/custom_headers.h>
#include "model/recording_stats_reply.h"
#include <api/model/getnonce_reply.h>
#include "common/common_module.h"

#include <nx/utils/log/log.h>
#include <nx/utils/datetime.h>

using namespace nx;

namespace {

// TODO: Introduce constants for API methods registered in media_server_process.cpp.
QN_DEFINE_LEXICAL_ENUM(RequestObject,
    (StorageStatusObject, "storageStatus")
    (StorageSpaceObject, "storageSpace")
    (TimePeriodsObject, "RecordedTimePeriods")
    (StatisticsObject, "statistics")
    (PtzContinuousMoveObject, "ptz")
    (PtzContinuousFocusObject, "ptz")
    (PtzAbsoluteMoveObject, "ptz")
    (PtzViewportMoveObject, "ptz")
    (PtzGetPositionObject, "ptz")
    (PtzCreatePresetObject, "ptz")
    (PtzUpdatePresetObject, "ptz")
    (PtzRemovePresetObject, "ptz")
    (PtzActivatePresetObject, "ptz")
    (PtzGetPresetsObject, "ptz")
    (PtzCreateTourObject, "ptz")
    (PtzRemoveTourObject, "ptz")
    (PtzActivateTourObject, "ptz")
    (PtzGetToursObject, "ptz")
    (PtzGetHomeObjectObject, "ptz")
    (PtzGetActiveObjectObject, "ptz")
    (PtzUpdateHomeObjectObject, "ptz")
    (PtzGetDataObject, "ptz")
    (PtzGetAuxilaryTraitsObject, "ptz")
    (PtzRunAuxilaryCommandObject, "ptz")
    (GetParamsObject, "getCameraParam")
    (SetParamsObject, "setCameraParam")
    (TimeObject, "gettime")
    (CameraSearchStartObject, "manualCamera/search")
    (CameraSearchStatusObject, "manualCamera/status")
    (CameraSearchStopObject, "manualCamera/stop")
    (CameraAddObject, "manualCamera/add")
    (checkCamerasObject, "checkDiscovery")
    (CameraDiagnosticsObject, "doCameraDiagnosticsStep")
    (GetSystemIdObject, "getSystemId")
    (RebuildArchiveObject, "rebuildArchive")
    (BackupControlObject, "backupControl")
    (BookmarkAddObject, "cameraBookmarks/add")
    (BookmarkUpdateObject, "cameraBookmarks/update")
    (BookmarkDeleteObject, "cameraBookmarks/delete")
    (InstallUpdateObject, "installUpdate")
    (InstallUpdateUnauthenticatedObject, "installUpdateUnauthenticated")
    (Restart, "restart")
    (ConfigureObject, "configure")
    (PingSystemObject, "pingSystem")
    (GetNonceObject, "getRemoteNonce")
    (RecordingStatsObject, "recStats")
    (AuditLogObject, "auditLog")
    (MergeSystemsObject, "mergeSystems")
    (TestEmailSettingsObject, "testEmailSettings")
    (TestLdapSettingsObject, "testLdapSettings")
    (ModulesInformationObject, "moduleInformation")
    (ec2CameraHistoryObject, "ec2/cameraHistory")
    (ec2RecordedTimePeriodsObject, "ec2/recordedTimePeriods")
    (ec2BookmarksObject, "ec2/bookmarks")
    (ec2BookmarkAddObject, "ec2/bookmarks/add")
    (ec2BookmarkAcknowledgeObject, "ec2/bookmarks/acknowledge")
    (ec2BookmarkUpdateObject, "ec2/bookmarks/update")
    (ec2BookmarkDeleteObject, "ec2/bookmarks/delete")
    (ec2BookmarkTagsObject, "ec2/bookmarks/tags")
    (MergeLdapUsersObject, "mergeLdapUsers")
);

#if 0
QByteArray extractXmlBody(const QByteArray& body, const QByteArray& tagName, int* from = nullptr)
{
    QByteArray tagStart = QByteArray("<") + tagName + QByteArray(">");
    int bodyStart = body.indexOf(tagStart, from ? *from : 0);
    if (bodyStart >= 0)
        bodyStart += tagStart.length();
    QByteArray tagEnd = QByteArray("</") + tagName + QByteArray(">");
    int bodyEnd = body.indexOf(tagEnd, bodyStart);
    if (bodyStart >= 0 && bodyEnd >= 0)
    {
        if (from)
            *from = bodyEnd + tagEnd.length();
        return body.mid(bodyStart, bodyEnd - bodyStart).trimmed();
    }
    return QByteArray();
}
#endif // 0

void trace(const QString& serverId, int handle, int obj, const QString& message = QString())
{
    static const nx::utils::log::Tag kTag(typeid(QnMediaServerConnection));
    NX_VERBOSE(kTag) << lm("%1 <%2>: %3 %4").args(
        serverId, handle, message, QnLexical::serialized(static_cast<RequestObject>(obj)));
}

} // namespace

//-------------------------------------------------------------------------------------------------
// QnMediaServerReplyProcessor

QnMediaServerReplyProcessor::QnMediaServerReplyProcessor(int object, const QString& serverId):
    QnAbstractReplyProcessor(object),
    m_serverId(serverId)
{
    timer.start();
}

void QnMediaServerReplyProcessor::processReply(const QnHTTPRawResponse& response, int handle)
{
    trace(m_serverId, handle, object(), lit("Received reply (%1ms)").arg(timer.elapsed()));
    switch (object())
    {
        case StorageStatusObject:
            processJsonReply<QnStorageStatusReply>(this, response, handle);
            break;
        case StorageSpaceObject:
            processJsonReply<QnStorageSpaceReply>(this, response, handle);
            break;
        case TimePeriodsObject:
        {
            int status = response.status;

            QnTimePeriodList reply;
            if (status == 0)
            {
                if (response.msgBody.startsWith("BIN"))
                {
                    reply.decode(
                        (const quint8*) response.msgBody.constData() + 3,
                        response.msgBody.size() - 3);
                }
                else
                {
                    qWarning() << "QnMediaServerConnection: unexpected message received.";
                    status = -1;
                }
            }

            emitFinished(this, status, reply, handle);
            break;
        }
        case StatisticsObject:
            processJsonReply<QnStatisticsReply>(this, response, handle);
            break;
        case GetParamsObject:
        case SetParamsObject:
            processJsonReply<QnCameraAdvancedParamValueList>(this, response, handle);
            break;
        case TimeObject:
            processJsonReply<QnTimeReply>(this, response, handle);
            break;
        case TestEmailSettingsObject:
            processJsonReply<QnTestEmailSettingsReply>(this, response, handle);
            break;
        case CameraAddObject:
            emitFinished(this, response.status, handle);
            break;
        case PtzContinuousMoveObject:
        case PtzContinuousFocusObject:
        case PtzAbsoluteMoveObject:
        case PtzViewportMoveObject:
        case PtzCreatePresetObject:
        case PtzUpdatePresetObject:
        case PtzRemovePresetObject:
        case PtzActivatePresetObject:
        case PtzCreateTourObject:
        case PtzRemoveTourObject:
        case PtzActivateTourObject:
        case PtzUpdateHomeObjectObject:
        case PtzRunAuxilaryCommandObject:
            emitFinished(this, response.status, handle);
            break;
        case PtzGetPositionObject:
            processJsonReply<QVector3D>(this, response, handle);
            break;
        case PtzGetPresetsObject:
            processJsonReply<QnPtzPresetList>(this, response, handle);
            break;
        case PtzGetToursObject:
            processJsonReply<QnPtzTourList>(this, response, handle);
            break;
        case PtzGetActiveObjectObject:
        case PtzGetHomeObjectObject:
            processJsonReply<QnPtzObject>(this, response, handle);
            break;
        case PtzGetAuxilaryTraitsObject:
            processJsonReply<QnPtzAuxilaryTraitList>(this, response, handle);
            break;
        case PtzGetDataObject:
            processJsonReply<QnPtzData>(this, response, handle);
            break;
        case CameraSearchStartObject:
        case CameraSearchStatusObject:
        case CameraSearchStopObject:
            processJsonReply<QnManualCameraSearchReply>(this, response, handle);
            break;
        case checkCamerasObject:
            processJsonReply<QnCameraListReply>(this, response, handle);
            break;
        case CameraDiagnosticsObject:
            processJsonReply<QnCameraDiagnosticsReply>(this, response, handle);
            break;
        case GetSystemIdObject:
            emitFinished(this, response.status, QString::fromUtf8(response.msgBody), handle);
            break;
        case RebuildArchiveObject:
            processJsonReply<QnStorageScanData>(this, response, handle);
            break;
        case BackupControlObject:
            processJsonReply<QnBackupStatusData>(this, response, handle);
            break;
        case ec2BookmarkAddObject:
        case ec2BookmarkAcknowledgeObject:
        case ec2BookmarkUpdateObject:
        case ec2BookmarkDeleteObject:
            emitFinished(this, response.status, handle);
            break;
        case InstallUpdateObject:
        case InstallUpdateUnauthenticatedObject:
            processJsonReply<QnUploadUpdateReply>(this, response, handle);
            break;
        case Restart:
            emitFinished(this, response.status, handle);
            break;
        case ConfigureObject:
            processJsonReply<QnConfigureReply>(this, response, handle);
            break;
        case ModulesInformationObject:
            processJsonReply<QList<QnModuleInformation>>(this, response, handle);
            break;
        case PingSystemObject:
            processJsonReply<QnModuleInformation>(this, response, handle);
            break;
        case GetNonceObject:
            processJsonReply<QnGetNonceReply>(this, response, handle);
            break;
        case RecordingStatsObject:
            processJsonReply<QnRecordingStatsReply>(this, response, handle);
            break;
        case AuditLogObject:
            processUbjsonReply<QnAuditRecordList>(this, response, handle);
            break;
        case MergeSystemsObject:
            processJsonReply<QnModuleInformation>(this, response, handle);
            break;
        case ec2CameraHistoryObject:
            processFusionReply<ec2::ApiCameraHistoryDataList>(this, response, handle);
            break;
        case ec2RecordedTimePeriodsObject:
            processCompressedPeriodsReply<MultiServerPeriodDataList>(this, response, handle);
            break;
        case ec2BookmarksObject:
            processFusionReply<QnCameraBookmarkList>(this, response, handle);
            break;
        case ec2BookmarkTagsObject:
            processFusionReply<QnCameraBookmarkTagList>(this, response, handle);
            break;
        case TestLdapSettingsObject:
            processJsonReply<QnLdapUsers>(this, response, handle);
            break;
        case MergeLdapUsersObject:
            processJsonReply(this, response, handle);
            break;
        default:
            NX_ASSERT(false);
            break;
    }

    deleteLater();
}

//-------------------------------------------------------------------------------------------------
// QnMediaServerConnection

QnMediaServerConnection::QnMediaServerConnection(
    QnCommonModule* commonModule,
    const QnMediaServerResourcePtr& mserver,
    const QnUuid& videowallGuid,
    bool enableOfflineRequests)
:
    base_type(commonModule, mserver),
    m_serverVersion(mserver->getVersion()),
    m_proxyPort(0),
    m_enableOfflineRequests(enableOfflineRequests)
{
    setSerializer(QnLexical::newEnumSerializer<RequestObject, int>());
    nx::network::http::HttpHeaders extraHeaders;

    if (mserver)
    {
        setUrl(mserver->getApiUrl());

        QnRequestParamList queryParameters;
        queryParameters.insert(QString::fromLatin1(Qn::SERVER_GUID_HEADER_NAME),
            mserver->getId().toString());
        setExtraQueryParameters(std::move(queryParameters));

        extraHeaders.emplace(Qn::SERVER_GUID_HEADER_NAME,
            mserver->getOriginalGuid().toByteArray());
    }

    if (!videowallGuid.isNull())
        extraHeaders.emplace(Qn::VIDEOWALL_GUID_HEADER_NAME, videowallGuid.toByteArray());
    extraHeaders.emplace(Qn::EC2_RUNTIME_GUID_HEADER_NAME,
        commonModule->runningInstanceGUID().toByteArray());
    if (const auto& connection = commonModule->ec2Connection())
    {
        extraHeaders.emplace(Qn::CUSTOM_USERNAME_HEADER_NAME,
            connection->connectionInfo().ecUrl.userName().toUtf8());
    }
<<<<<<< HEAD
	extraHeaders.emplace(nx::network::http::header::kUserAgent, nx::network::http::userAgentString());
=======
    extraHeaders.emplace(nx_http::header::kUserAgent, nx_http::userAgentString());
>>>>>>> fa6dd77b
    setExtraHeaders(std::move(extraHeaders));
}

QnMediaServerConnection::~QnMediaServerConnection()
{
    return;
}

QnAbstractReplyProcessor* QnMediaServerConnection::newReplyProcessor(int object, const QString& serverId)
{
    return new QnMediaServerReplyProcessor(object, serverId);
}

bool QnMediaServerConnection::isReady() const
{
    if (!targetResource())
        return false;

    if (m_enableOfflineRequests)
        return true;

    Qn::ResourceStatus status = targetResource()->getStatus();
    return status != Qn::Offline && status != Qn::NotDefined;
}

int QnMediaServerConnection::sendAsyncGetRequestLogged(
    int object,
    const QnRequestParamList& params,
    const char* replyTypeName,
    QObject* target,
    const char* slot)
{
    int handle = sendAsyncGetRequest(object, params, replyTypeName, target, slot);
    trace(handle, object);
    return handle;
}

int QnMediaServerConnection::sendAsyncPostRequestLogged(
    int object,
    nx::network::http::HttpHeaders headers,
    const QnRequestParamList& params,
    const QByteArray& data,
    const char* replyTypeName,
    QObject* target,
    const char* slot)
{
    int handle = sendAsyncPostRequest(
        object, std::move(headers), params, data, replyTypeName, target, slot);

    trace(handle, object);
    return handle;
}

void QnMediaServerConnection::trace(int handle, int obj, const QString& message /*= QString()*/)
{
    ::trace(m_serverId, handle, obj, message);
}

int QnMediaServerConnection::checkCameraList(
    const QnNetworkResourceList& cameras, QObject* target, const char* slot)
{
    QnCameraListReply camList;
    for (const QnResourcePtr& c: cameras)
        camList.uniqueIdList << c->getUniqueId();

    nx::network::http::HttpHeaders headers;
    headers.emplace(nx::network::http::header::kContentType, "application/json");

    return sendAsyncPostRequestLogged(checkCamerasObject,
        std::move(headers), QnRequestParamList(), QJson::serialized(camList),
        QN_STRINGIZE_TYPE(QnCameraListReply), target, slot);
}

int QnMediaServerConnection::getTimePeriodsAsync(
    const QnVirtualCameraResourcePtr& camera, qint64 startTimeMs, qint64 endTimeMs, qint64 detail,
    Qn::TimePeriodContent periodsType, const QString& filter, QObject* target, const char* slot)
{
    QnRequestParamList params;

    params << QnRequestParam("cameraId", camera->getId());
    params << QnRequestParam("startTime", QString::number(startTimeMs));
    params << QnRequestParam("endTime", QString::number(endTimeMs));
    params << QnRequestParam("detail", QString::number(detail));
    params << QnRequestParam("format", "bin");
    params << QnRequestParam("periodsType", QString::number(static_cast<int>(periodsType)));
    params << QnRequestParam("filter", filter);

    #if defined(QN_MEDIA_SERVER_API_DEBUG)
        QString path = url().toDisplayString() + lit("/api/RecordedTimePeriods?t=1");
        for (const QnRequestParam& param: params)
            path += L'&' + param.first + L'=' + param.second;
        qDebug() << "Requesting chunks" << path;
    #endif

    return sendAsyncGetRequestLogged(TimePeriodsObject,
        params, QN_STRINGIZE_TYPE(QnTimePeriodList), target, slot);
}

int QnMediaServerConnection::getParamsAsync(
    const QnNetworkResourcePtr& camera, const QStringList& keys, QObject* target, const char* slot)
{
    NX_ASSERT(!keys.isEmpty(), Q_FUNC_INFO, "parameter names should be provided");

    QnRequestParamList params;
    params << QnRequestParam("cameraId", camera->getId());
    for(const QString &param: keys)
        params << QnRequestParam(param, QString());

    return sendAsyncGetRequestLogged(GetParamsObject,
        params, QN_STRINGIZE_TYPE(QnCameraAdvancedParamValueList), target, slot);
}

int QnMediaServerConnection::setParamsAsync(
    const QnNetworkResourcePtr& camera, const QnCameraAdvancedParamValueList& values,
    QObject* target, const char* slot)
{
    NX_ASSERT(!values.isEmpty(), Q_FUNC_INFO, "parameter names should be provided");

    QnRequestParamList params;
    params << QnRequestParam("cameraId", camera->getId());
    for(const QnCameraAdvancedParamValue value: values)
        params << QnRequestParam(value.id, value.value);

    return sendAsyncGetRequestLogged(SetParamsObject,
        params, QN_STRINGIZE_TYPE(QnCameraAdvancedParamValueList), target, slot);
}

int QnMediaServerConnection::searchCameraAsyncStart(
    const QString& startAddr, const QString& endAddr, const QString& username,
    const QString& password, int port, QObject* target, const char* slot)
{
    QnRequestParamList params;
    params << QnRequestParam("start_ip", startAddr);
    if (!endAddr.isEmpty())
        params << QnRequestParam("end_ip", endAddr);
    params << QnRequestParam("user", username);
    params << QnRequestParam("password", password);
    params << QnRequestParam("port", QString::number(port));

    return sendAsyncGetRequestLogged(CameraSearchStartObject,
        params, QN_STRINGIZE_TYPE(QnManualCameraSearchReply), target, slot);
}

int QnMediaServerConnection::searchCameraAsyncStatus(
    const QnUuid& processUuid, QObject* target, const char* slot)
{
    QnRequestParamList params;
    params << QnRequestParam("uuid", processUuid.toString());
    return sendAsyncGetRequestLogged(CameraSearchStatusObject,
        params, QN_STRINGIZE_TYPE(QnManualCameraSearchReply), target, slot);
}

int QnMediaServerConnection::searchCameraAsyncStop(
    const QnUuid& processUuid, QObject* target, const char* slot)
{
    QnRequestParamList params;
    params << QnRequestParam("uuid", processUuid.toString());
    return sendAsyncGetRequestLogged(CameraSearchStopObject,
        params, QN_STRINGIZE_TYPE(QnManualCameraSearchReply), target, slot);
}

int QnMediaServerConnection::addCameraAsync(
    const QnManualResourceSearchList& cameras, const QString& username, const QString& password,
    QObject* target, const char* slot) {
    QnRequestParamList params;
    for (int i = 0; i < cameras.size(); i++){
        params << QnRequestParam(lit("url") + QString::number(i), cameras[i].url);
        params << QnRequestParam(lit("manufacturer") + QString::number(i), cameras[i].manufacturer);
        params << QnRequestParam(lit("uniqueId") + QString::number(i), cameras[i].uniqueId);
    }
    params << QnRequestParam("user", username);
    params << QnRequestParam("password", password);

    return sendAsyncGetRequestLogged(CameraAddObject, params, nullptr, target, slot);
}

void QnMediaServerConnection::addOldVersionPtzParams(
    const QnNetworkResourcePtr& camera,
    QnRequestParamList& params)
{
    if (m_serverVersion < QnSoftwareVersion(3, 0))
        params << QnRequestParam("resourceId", QnLexical::serialized(camera->getUniqueId()));
}

int QnMediaServerConnection::ptzContinuousMoveAsync(
    const QnNetworkResourcePtr& camera, const QVector3D& speed, const QnUuid& sequenceId,
    int sequenceNumber, QObject* target, const char* slot)
{
    QnRequestParamList params;
    addOldVersionPtzParams(camera, params);
    params << QnRequestParam("command", QnLexical::serialized(Qn::ContinuousMovePtzCommand));
    params << QnRequestParam("cameraId", camera->getId());
    params << QnRequestParam("xSpeed", QnLexical::serialized(speed.x()));
    params << QnRequestParam("ySpeed", QnLexical::serialized(speed.y()));
    params << QnRequestParam("zSpeed", QnLexical::serialized(speed.z()));
    params << QnRequestParam("sequenceId", sequenceId);
    params << QnRequestParam("sequenceNumber", sequenceNumber);

    return sendAsyncGetRequestLogged(PtzContinuousMoveObject, params, nullptr, target, slot);
}

int QnMediaServerConnection::ptzContinuousFocusAsync(
    const QnNetworkResourcePtr& camera, qreal speed, QObject* target, const char* slot)
{
    QnRequestParamList params;
    addOldVersionPtzParams(camera, params);
    params << QnRequestParam("command", QnLexical::serialized(Qn::ContinuousFocusPtzCommand));
    params << QnRequestParam("cameraId", camera->getId());
    params << QnRequestParam("speed", QnLexical::serialized(speed));

    return sendAsyncGetRequestLogged(PtzContinuousFocusObject, params, nullptr, target, slot);
}

int QnMediaServerConnection::ptzAbsoluteMoveAsync(
    const QnNetworkResourcePtr& camera, Qn::PtzCoordinateSpace space, const QVector3D& position,
    qreal speed, const QnUuid& sequenceId, int sequenceNumber, QObject* target, const char* slot)
{
    QnRequestParamList params;
    addOldVersionPtzParams(camera, params);
    params << QnRequestParam("command", QnLexical::serialized(
        space == Qn::DevicePtzCoordinateSpace
        ? Qn::AbsoluteDeviceMovePtzCommand
        : Qn::AbsoluteLogicalMovePtzCommand));
    params << QnRequestParam("cameraId", camera->getId());
    params << QnRequestParam("xPos", QnLexical::serialized(position.x()));
    params << QnRequestParam("yPos", QnLexical::serialized(position.y()));
    params << QnRequestParam("zPos", QnLexical::serialized(position.z()));
    params << QnRequestParam("speed", QnLexical::serialized(speed));
    params << QnRequestParam("sequenceId", sequenceId);
    params << QnRequestParam("sequenceNumber", sequenceNumber);

    return sendAsyncGetRequestLogged(PtzAbsoluteMoveObject, params, nullptr, target, slot);
}

int QnMediaServerConnection::ptzViewportMoveAsync(
    const QnNetworkResourcePtr& camera, qreal aspectRatio, const QRectF& viewport, qreal speed,
    const QnUuid& sequenceId, int sequenceNumber, QObject* target, const char* slot)
{
    QnRequestParamList params;
    addOldVersionPtzParams(camera, params);
    params << QnRequestParam("command", QnLexical::serialized(Qn::ViewportMovePtzCommand));
    params << QnRequestParam("cameraId", camera->getId());
    params << QnRequestParam("aspectRatio", QnLexical::serialized(aspectRatio));
    params << QnRequestParam("viewportTop", QnLexical::serialized(viewport.top()));
    params << QnRequestParam("viewportLeft", QnLexical::serialized(viewport.left()));
    params << QnRequestParam("viewportBottom", QnLexical::serialized(viewport.bottom()));
    params << QnRequestParam("viewportRight", QnLexical::serialized(viewport.right()));
    params << QnRequestParam("speed", QnLexical::serialized(speed));
    params << QnRequestParam("sequenceId", sequenceId);
    params << QnRequestParam("sequenceNumber", sequenceNumber);

    return sendAsyncGetRequestLogged(PtzViewportMoveObject, params, nullptr, target, slot);
}

int QnMediaServerConnection::ptzGetPositionAsync(
    const QnNetworkResourcePtr& camera, Qn::PtzCoordinateSpace space, QObject* target,
    const char* slot)
{
    QnRequestParamList params;
    addOldVersionPtzParams(camera, params);
    params << QnRequestParam("command", QnLexical::serialized(
        space == Qn::DevicePtzCoordinateSpace
        ? Qn::GetDevicePositionPtzCommand
        : Qn::GetLogicalPositionPtzCommand));
    params << QnRequestParam("cameraId", camera->getId());

    return sendAsyncGetRequestLogged(
        PtzGetPositionObject, params, QN_STRINGIZE_TYPE(QVector3D), target, slot);
}

int QnMediaServerConnection::ptzCreatePresetAsync(
    const QnNetworkResourcePtr& camera, const QnPtzPreset& preset, QObject* target,
    const char* slot)
{
    QnRequestParamList params;
    addOldVersionPtzParams(camera, params);
    params << QnRequestParam("command", QnLexical::serialized(Qn::CreatePresetPtzCommand));
    params << QnRequestParam("cameraId", camera->getId());
    params << QnRequestParam("presetName", preset.name);
    params << QnRequestParam("presetId", preset.id);

    return sendAsyncGetRequestLogged(PtzCreatePresetObject, params, nullptr, target, slot);
}

int QnMediaServerConnection::ptzUpdatePresetAsync(
    const QnNetworkResourcePtr& camera, const QnPtzPreset& preset, QObject* target,
    const char* slot)
{
    QnRequestParamList params;
    addOldVersionPtzParams(camera, params);
    params << QnRequestParam("command", QnLexical::serialized(Qn::UpdatePresetPtzCommand));
    params << QnRequestParam("cameraId", camera->getId());
    params << QnRequestParam("presetName", preset.name);
    params << QnRequestParam("presetId", preset.id);

    return sendAsyncGetRequestLogged(PtzUpdatePresetObject, params, nullptr, target, slot);
}

int QnMediaServerConnection::ptzRemovePresetAsync(
    const QnNetworkResourcePtr& camera, const QString& presetId, QObject* target, const char* slot)
{
    QnRequestParamList params;
    addOldVersionPtzParams(camera, params);
    params << QnRequestParam("command", QnLexical::serialized(Qn::RemovePresetPtzCommand));
    params << QnRequestParam("cameraId", camera->getId());
    params << QnRequestParam("presetId", presetId);

    return sendAsyncGetRequestLogged(PtzRemovePresetObject, params, nullptr, target, slot);
}

int QnMediaServerConnection::ptzActivatePresetAsync(
    const QnNetworkResourcePtr& camera, const QString& presetId, qreal speed, QObject* target,
    const char *slot)
{
    QnRequestParamList params;
    addOldVersionPtzParams(camera, params);
    params << QnRequestParam("command", QnLexical::serialized(Qn::ActivatePresetPtzCommand));
    params << QnRequestParam("cameraId", camera->getId());
    params << QnRequestParam("presetId", presetId);
    params << QnRequestParam("speed", QnLexical::serialized(speed));

    return sendAsyncGetRequest(PtzActivatePresetObject, params, nullptr, target, slot);
}

int QnMediaServerConnection::ptzGetPresetsAsync(
    const QnNetworkResourcePtr& camera, QObject* target, const char* slot)
{
    QnRequestParamList params;
    addOldVersionPtzParams(camera, params);
    params << QnRequestParam("command", QnLexical::serialized(Qn::GetPresetsPtzCommand));
    params << QnRequestParam("cameraId", camera->getId());

    return sendAsyncGetRequestLogged(PtzGetPresetsObject,
        params, QN_STRINGIZE_TYPE(QnPtzPresetList), target, slot);
}

int QnMediaServerConnection::ptzCreateTourAsync(
    const QnNetworkResourcePtr& camera, const QnPtzTour& tour, QObject* target, const char* slot)
{
    QnRequestParamList params;
    addOldVersionPtzParams(camera, params);
    params << QnRequestParam("command", QnLexical::serialized(Qn::CreateTourPtzCommand));
    params << QnRequestParam("cameraId", camera->getId());

    nx::network::http::HttpHeaders headers;
    headers.emplace(nx::network::http::header::kContentType, "application/json");

    return sendAsyncPostRequestLogged(PtzCreateTourObject,
        std::move(headers), params, QJson::serialized(tour), nullptr, target, slot);
}

int QnMediaServerConnection::ptzRemoveTourAsync(
    const QnNetworkResourcePtr& camera, const QString& tourId, QObject* target, const char* slot)
{
    QnRequestParamList params;
    addOldVersionPtzParams(camera, params);
    params << QnRequestParam("command", QnLexical::serialized(Qn::RemoveTourPtzCommand));
    params << QnRequestParam("cameraId", camera->getId());
    params << QnRequestParam("tourId", tourId);

    return sendAsyncGetRequestLogged(PtzRemoveTourObject, params, nullptr, target, slot);
}

int QnMediaServerConnection::ptzActivateTourAsync(
    const QnNetworkResourcePtr& camera, const QString& tourId, QObject* target, const char* slot)
{
    QnRequestParamList params;
    addOldVersionPtzParams(camera, params);
    params << QnRequestParam("command", QnLexical::serialized(Qn::ActivateTourPtzCommand));
    params << QnRequestParam("cameraId", camera->getId());
    params << QnRequestParam("tourId", tourId);

    return sendAsyncGetRequestLogged(PtzActivateTourObject, params, nullptr, target, slot);
}

int QnMediaServerConnection::ptzGetToursAsync(
    const QnNetworkResourcePtr& camera, QObject* target, const char* slot)
{
    QnRequestParamList params;
    addOldVersionPtzParams(camera, params);
    params << QnRequestParam("command", QnLexical::serialized(Qn::GetToursPtzCommand));
    params << QnRequestParam("cameraId", camera->getId());

    return sendAsyncGetRequestLogged(PtzGetToursObject,
        params, QN_STRINGIZE_TYPE(QnPtzTourList), target, slot);
}

int QnMediaServerConnection::ptzGetActiveObjectAsync(
    const QnNetworkResourcePtr& camera, QObject* target, const char* slot)
{
    QnRequestParamList params;
    addOldVersionPtzParams(camera, params);
    params << QnRequestParam("command", QnLexical::serialized(Qn::GetActiveObjectPtzCommand));
    params << QnRequestParam("cameraId", camera->getId());

    return sendAsyncGetRequestLogged(PtzGetActiveObjectObject,
        params, QN_STRINGIZE_TYPE(QnPtzObject), target, slot);
}

int QnMediaServerConnection::ptzUpdateHomeObjectAsync(
    const QnNetworkResourcePtr& camera, const QnPtzObject& homePosition, QObject* target,
    const char* slot)
{
    QnRequestParamList params;
    addOldVersionPtzParams(camera, params);
    params << QnRequestParam("command", QnLexical::serialized(Qn::UpdateHomeObjectPtzCommand));
    params << QnRequestParam("cameraId", camera->getId());
    params << QnRequestParam("objectType", QnLexical::serialized(homePosition.type));
    params << QnRequestParam("objectId", homePosition.id);

    return sendAsyncGetRequestLogged(PtzUpdateHomeObjectObject,
        params, QN_STRINGIZE_TYPE(QnPtzObject), target, slot);
}

int QnMediaServerConnection::ptzGetHomeObjectAsync(
    const QnNetworkResourcePtr& camera, QObject* target, const char* slot)
{
    QnRequestParamList params;
    addOldVersionPtzParams(camera, params);
    params << QnRequestParam("command", QnLexical::serialized(Qn::GetHomeObjectPtzCommand));
    params << QnRequestParam("cameraId", camera->getId());

    return sendAsyncGetRequestLogged(PtzGetHomeObjectObject,
        params, QN_STRINGIZE_TYPE(QnPtzObject), target, slot);
}

int QnMediaServerConnection::ptzGetAuxilaryTraitsAsync(
    const QnNetworkResourcePtr& camera, QObject* target, const char* slot)
{
    QnRequestParamList params;
    addOldVersionPtzParams(camera, params);
    params << QnRequestParam("command", QnLexical::serialized(Qn::GetAuxilaryTraitsPtzCommand));
    params << QnRequestParam("cameraId", camera->getId());

    return sendAsyncGetRequestLogged(PtzGetAuxilaryTraitsObject,
        params, QN_STRINGIZE_TYPE(QnPtzAuxilaryTraitList), target, slot);
}

int QnMediaServerConnection::ptzRunAuxilaryCommandAsync(
    const QnNetworkResourcePtr& camera, const QnPtzAuxilaryTrait& trait, const QString& data,
    QObject* target, const char* slot)
{
    QnRequestParamList params;
    addOldVersionPtzParams(camera, params);
    params << QnRequestParam("command", QnLexical::serialized(Qn::RunAuxilaryCommandPtzCommand));
    params << QnRequestParam("cameraId", camera->getId());
    params << QnRequestParam("trait", QnLexical::serialized(trait));
    params << QnRequestParam("data", data);

    return sendAsyncGetRequestLogged(PtzRunAuxilaryCommandObject, params, nullptr, target, slot);
}

int QnMediaServerConnection::ptzGetDataAsync(
    const QnNetworkResourcePtr& camera, Qn::PtzDataFields query, QObject* target, const char* slot)
{
    QnRequestParamList params;
    addOldVersionPtzParams(camera, params);
    params << QnRequestParam("command", QnLexical::serialized(Qn::GetDataPtzCommand));
    params << QnRequestParam("cameraId", camera->getId());
    params << QnRequestParam("query", QnLexical::serialized(query));

    return sendAsyncGetRequestLogged(PtzGetDataObject,
        params, QN_STRINGIZE_TYPE(QnPtzData), target, slot);
}

int QnMediaServerConnection::getTimeAsync(QObject* target, const char* slot)
{
    return sendAsyncGetRequestLogged(TimeObject,
        QnRequestParamList(), QN_STRINGIZE_TYPE(QnTimeReply), target, slot);
}

int QnMediaServerConnection::mergeLdapUsersAsync(QObject* target, const char* slot)
{
    return sendAsyncGetRequestLogged(MergeLdapUsersObject,
        QnRequestParamList(), nullptr, target, slot);
}

int QnMediaServerConnection::getSystemIdAsync(QObject* target, const char* slot)
{
    return sendAsyncGetRequestLogged(GetSystemIdObject,
        QnRequestParamList(), QN_STRINGIZE_TYPE(QString), target, slot);
}

int QnMediaServerConnection::testEmailSettingsAsync(
    const QnEmailSettings& settings, QObject* target, const char* slot)
{
    nx::network::http::HttpHeaders headers;
    headers.emplace(nx::network::http::header::kContentType, "application/json");

    ec2::ApiEmailSettingsData data;
    ec2::fromResourceToApi(settings, data);
    return sendAsyncPostRequestLogged(TestEmailSettingsObject,
        std::move(headers), QnRequestParamList(), QJson::serialized(data),
        QN_STRINGIZE_TYPE(QnTestEmailSettingsReply), target, slot);
}

int QnMediaServerConnection::testLdapSettingsAsync(
    const QnLdapSettings& settings, QObject* target, const char* slot)
{
    nx::network::http::HttpHeaders headers;
    headers.emplace(nx::network::http::header::kContentType, "application/json");
    return sendAsyncPostRequestLogged(TestLdapSettingsObject, std::move(headers),
        QnRequestParamList(), QJson::serialized(settings),
        QN_STRINGIZE_TYPE(QnLdapUsers), target, slot);
}

int QnMediaServerConnection::doCameraDiagnosticsStepAsync(
    const QnUuid& cameraId, CameraDiagnostics::Step::Value previousStep, QObject* target,
    const char* slot)
{
    QnRequestParamList params;
    params << QnRequestParam("cameraId", cameraId);
    params << QnRequestParam("type", CameraDiagnostics::Step::toString(previousStep));
    return sendAsyncGetRequestLogged(CameraDiagnosticsObject,
        params, QN_STRINGIZE_TYPE(QnCameraDiagnosticsReply), target, slot);
}

int QnMediaServerConnection::doRebuildArchiveAsync(
    Qn::RebuildAction action, bool isMainPool, QObject* target, const char* slot)
{
    QnRequestParamList params;
    params << QnRequestParam("action", QnLexical::serialized(action));
    params << QnRequestParam("mainPool", isMainPool);
    return sendAsyncGetRequestLogged(RebuildArchiveObject,
        params, QN_STRINGIZE_TYPE(QnStorageScanData), target, slot);
}

int QnMediaServerConnection::backupControlActionAsync(
    Qn::BackupAction action, QObject* target, const char* slot)
{
    QnRequestParamList params;
    params << QnRequestParam("action", QnLexical::serialized(action));
    return sendAsyncGetRequestLogged(BackupControlObject,
        params, QN_STRINGIZE_TYPE(QnBackupStatusData), target, slot);
}

int QnMediaServerConnection::getStorageSpaceAsync(
    bool fastRequest, QObject* target, const char* slot)
{
    QnRequestParamList params;
    if (fastRequest)
        params << QnRequestParam("fast", QnLexical::serialized(true));
    return sendAsyncGetRequestLogged(StorageSpaceObject,
        params, QN_STRINGIZE_TYPE(QnStorageSpaceReply), target, slot);
}

int QnMediaServerConnection::getStorageStatusAsync(
    const QString& storageUrl, QObject* target, const char* slot)
{
    QnRequestParamList params;
    params << QnRequestParam("path", storageUrl);
    return sendAsyncGetRequestLogged(StorageStatusObject,
        params, QN_STRINGIZE_TYPE(QnStorageStatusReply), target, slot);
}

int QnMediaServerConnection::getStatisticsAsync(QObject* target, const char* slot)
{
    return sendAsyncGetRequestLogged(StatisticsObject,
        QnRequestParamList(), QN_STRINGIZE_TYPE(QnStatisticsReply), target, slot);
}

int QnMediaServerConnection::installUpdate(
    const QString& updateId, bool delayed, QObject* target, const char* slot)
{
    QnRequestParamList params;
    params << QnRequestParam("updateId", updateId);
    params << QnRequestParam("delayed", delayed);

    return sendAsyncGetRequestLogged(InstallUpdateObject,
        params, QN_STRINGIZE_TYPE(QnUploadUpdateReply), target, slot);
}

int QnMediaServerConnection::installUpdateUnauthenticated(
    const QString& updateId, bool delayed, QObject* target, const char* slot)
{
    QnRequestParamList params;
    params << QnRequestParam("updateId", updateId);
    params << QnRequestParam("delayed", delayed);

    return sendAsyncGetRequestLogged(InstallUpdateUnauthenticatedObject,
        params, QN_STRINGIZE_TYPE(QnUploadUpdateReply), target, slot);
}

int QnMediaServerConnection::uploadUpdateChunk(
    const QString& updateId, const QByteArray& data, qint64 offset, QObject* target,
    const char* slot)
{
    QnRequestParamList params;
    params << QnRequestParam("updateId", updateId);
    params << QnRequestParam("offset", offset);

    nx::network::http::HttpHeaders headers;
    headers.emplace(nx::network::http::header::kContentType, "text/xml");

    return sendAsyncPostRequestLogged(InstallUpdateObject,
        std::move(headers), params, data, QN_STRINGIZE_TYPE(QnUploadUpdateReply), target, slot);
}

int QnMediaServerConnection::restart(QObject* target, const char* slot)
{
    return sendAsyncGetRequestLogged(Restart, QnRequestParamList(), nullptr, target, slot);
}

int QnMediaServerConnection::configureAsync(
    bool wholeSystem, const QString& systemName, const QString& password,
    const QByteArray& passwordHash, const QByteArray& passwordDigest,
    const QByteArray& cryptSha512Hash, int port, QObject* target, const char* slot)
{
    QnRequestParamList params;
    params << QnRequestParam("wholeSystem", wholeSystem ? lit("true") : lit("false"));
    params << QnRequestParam("systemName", systemName);
    params << QnRequestParam("password", password);
    params << QnRequestParam("passwordHash", QString::fromLatin1(passwordHash));
    params << QnRequestParam("passwordDigest", QString::fromLatin1(passwordDigest));
    params << QnRequestParam("cryptSha512Hash", QString::fromLatin1(cryptSha512Hash));
    params << QnRequestParam("port", port);

    return sendAsyncGetRequestLogged(ConfigureObject,
        params, QN_STRINGIZE_TYPE(QnConfigureReply), target, slot);
}

int QnMediaServerConnection::pingSystemAsync(
    const nx::utils::Url& url, const QString& getKey, QObject* target, const char* slot)
{
    QnRequestParamList params;
    params << QnRequestParam("url", url.toString());
    params << QnRequestParam("getKey", getKey);

    return sendAsyncGetRequestLogged(PingSystemObject,
        params, QN_STRINGIZE_TYPE(QnModuleInformation), target, slot);
}

int QnMediaServerConnection::getNonceAsync(const nx::utils::Url& url, QObject* target, const char* slot)
{
    QnRequestParamList params;
    params << QnRequestParam("url", url.toString());

    return sendAsyncGetRequest(GetNonceObject,
        params, QN_STRINGIZE_TYPE(QnGetNonceReply), target, slot);
}

int QnMediaServerConnection::getRecordingStatisticsAsync(
    qint64 bitrateAnalizePeriodMs, QObject* target, const char* slot)
{
    QnRequestParamList params;
    params << QnRequestParam("bitrateAnalizePeriodMs", bitrateAnalizePeriodMs);
    return sendAsyncGetRequestLogged(RecordingStatsObject,
        params, QN_STRINGIZE_TYPE(QnRecordingStatsReply), target, slot);
}

int QnMediaServerConnection::getAuditLogAsync(
    qint64 startTimeMs, qint64 endTimeMs, QObject* target, const char* slot)
{
    QnRequestParamList params;
    params << QnRequestParam("from", startTimeMs * 1000ll);
    params << QnRequestParam("to", endTimeMs * 1000ll);
    params << QnRequestParam("format", "ubjson");
    return sendAsyncGetRequest(AuditLogObject,
        params, QN_STRINGIZE_TYPE(QnAuditRecordList), target, slot);
}

int QnMediaServerConnection::mergeSystemAsync(
    const nx::utils::Url& url, const QString& getKey, const QString& postKey, bool ownSettings,
    bool oneServer, bool ignoreIncompatible, QObject* target, const char* slot)
{
    QnRequestParamList params;
    params << QnRequestParam("url", url.toString());
    params << QnRequestParam("getKey", getKey);
    params << QnRequestParam("postKey", postKey);
    params << QnRequestParam("takeRemoteSettings", !ownSettings ? lit("true") : lit("false"));
    params << QnRequestParam("oneServer", oneServer ? lit("true") : lit("false"));
    params << QnRequestParam("ignoreIncompatible",
        ignoreIncompatible ? lit("true") : lit("false"));

    return sendAsyncGetRequestLogged(MergeSystemsObject,
        params, QN_STRINGIZE_TYPE(QnModuleInformation), target, slot);
}

int QnMediaServerConnection::modulesInformation(QObject* target, const char* slot)
{
    QnRequestParamList params;
    params << QnRequestParam("allModules", lit("true"));
    return sendAsyncGetRequestLogged(ModulesInformationObject,
        params, QN_STRINGIZE_TYPE(QList<QnModuleInformation>), target, slot);
}

int QnMediaServerConnection::cameraHistory(
    const QnChunksRequestData& request, QObject* target, const char* slot)
{
    return sendAsyncGetRequestLogged(ec2CameraHistoryObject,
        request.toParams(), QN_STRINGIZE_TYPE(ec2::ApiCameraHistoryDataList) ,target, slot);
}

int QnMediaServerConnection::recordedTimePeriods(
    const QnChunksRequestData& request, QObject* target, const char* slot)
{
    QnSoftwareVersion connectionVersion;
    if (const auto& connection = commonModule()->ec2Connection())
        connectionVersion = connection->connectionInfo().version;

    QnChunksRequestData fixedFormatRequest(request);
    fixedFormatRequest.format = Qn::CompressedPeriodsFormat;

    if (!connectionVersion.isNull() && connectionVersion < QnSoftwareVersion(3, 0))
        fixedFormatRequest.requestVersion = QnChunksRequestData::RequestVersion::v2_6;

    return sendAsyncGetRequestLogged(ec2RecordedTimePeriodsObject,
        fixedFormatRequest.toParams(), QN_STRINGIZE_TYPE(MultiServerPeriodDataList), target, slot);
}


int QnMediaServerConnection::acknowledgeEventAsync(
    const QnCameraBookmark& bookmark,
    const QnUuid& eventRuleId,
    QObject* target,
    const char* slot)
{
    QnUpdateBookmarkRequestData request(bookmark, eventRuleId);
    return sendAsyncGetRequestLogged(ec2BookmarkAcknowledgeObject,
        request.toParams(), nullptr, target, slot);
}

int QnMediaServerConnection::addBookmarkAsync(
    const QnCameraBookmark& bookmark,
    QObject* target,
    const char* slot)
{
    QnUpdateBookmarkRequestData request(bookmark);
    request.format = Qn::SerializationFormat::UbjsonFormat;

    return sendAsyncGetRequestLogged(ec2BookmarkAddObject, request.toParams(),
        nullptr, target, slot);
}

int QnMediaServerConnection::updateBookmarkAsync(
    const QnCameraBookmark& bookmark, QObject* target, const char* slot)
{
    QnUpdateBookmarkRequestData request(bookmark);
    request.format = Qn::SerializationFormat::UbjsonFormat;
    return sendAsyncGetRequestLogged(ec2BookmarkUpdateObject, request.toParams(), nullptr ,target, slot);
}

int QnMediaServerConnection::deleteBookmarkAsync(
    const QnUuid& bookmarkId, QObject* target, const char* slot)
{
    QnDeleteBookmarkRequestData request(bookmarkId);
    request.format = Qn::SerializationFormat::UbjsonFormat;
    return sendAsyncGetRequestLogged(ec2BookmarkDeleteObject, request.toParams(), nullptr ,target, slot);
}

int QnMediaServerConnection::getBookmarksAsync(
    const QnGetBookmarksRequestData& request, QObject* target, const char* slot)
{
    return sendAsyncGetRequestLogged(ec2BookmarksObject,
        request.toParams(), QN_STRINGIZE_TYPE(QnCameraBookmarkList), target, slot);
}

int QnMediaServerConnection::getBookmarkTagsAsync(
    const QnGetBookmarkTagsRequestData& request, QObject* target, const char* slot)
{
    return sendAsyncGetRequestLogged(ec2BookmarkTagsObject,
        request.toParams(), QN_STRINGIZE_TYPE(QnCameraBookmarkTagList), target, slot);
}<|MERGE_RESOLUTION|>--- conflicted
+++ resolved
@@ -357,11 +357,7 @@
         extraHeaders.emplace(Qn::CUSTOM_USERNAME_HEADER_NAME,
             connection->connectionInfo().ecUrl.userName().toUtf8());
     }
-<<<<<<< HEAD
 	extraHeaders.emplace(nx::network::http::header::kUserAgent, nx::network::http::userAgentString());
-=======
-    extraHeaders.emplace(nx_http::header::kUserAgent, nx_http::userAgentString());
->>>>>>> fa6dd77b
     setExtraHeaders(std::move(extraHeaders));
 }
 
