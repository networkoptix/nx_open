--- conflicted
+++ resolved
@@ -18,11 +18,6 @@
 #include "session_manager.h"
 
 #include <api/serializer/serializer.h>
-<<<<<<< HEAD
-#include <api/media_server_statistics_data.h>
-#include "serializer/pb_serializer.h"
-=======
->>>>>>> a86033b1
 
 namespace {
     QN_DEFINE_NAME_MAPPED_ENUM(RequestObject, 
@@ -295,60 +290,6 @@
     case GetParamsObject: {
         QnStringVariantPairList reply;
 
-<<<<<<< HEAD
-namespace detail
-{
-    ////////////////////////////////////////////////////////////////
-    // QnMediaServerEventLogReplyProcessor
-    ////////////////////////////////////////////////////////////////
-    const QnAbstractBusinessActionList& QnMediaServerEventLogReplyProcessor::events() const
-    {
-        return m_events;
-    }
-
-    //!Parses response mesasge body and fills \a m_events
-    void QnMediaServerEventLogReplyProcessor::parseResponse( const QByteArray& responseMessageBody )
-    {
-        m_events.clear();
-        QnApiPbSerializer serializer;
-        serializer.deserializeBusinessActionList(m_events, responseMessageBody);
-    }
-
-    void QnMediaServerEventLogReplyProcessor::at_replyReceived(const QnHTTPRawResponse& response, int handle )
-    {
-        if (response.status == 0)
-            parseResponse(response.data);
-        emit finished(handle, response.status, m_events);
-        deleteLater();
-    }
-
-    ////////////////////////////////////////////////////////////////
-    // QnMediaServerGetParamReplyProcessor
-    ////////////////////////////////////////////////////////////////
-    const QList< QPair< QString, QVariant> >& QnMediaServerGetParamReplyProcessor::receivedParams() const
-    {
-        return m_receivedParams;
-    }
-
-    //!Parses response mesasge body and fills \a m_receivedParams
-    void QnMediaServerGetParamReplyProcessor::parseResponse( const QByteArray& responseMessageBody )
-    {
-        m_receivedParams.clear();
-
-        const QList<QByteArray>& paramPairs = responseMessageBody.split( '\n' );
-        for( QList<QByteArray>::const_iterator
-            it = paramPairs.begin();
-            it != paramPairs.end();
-        ++it )
-        {
-            int sepPos = it->indexOf( '=' );
-            if( sepPos == -1 )   //no param value
-                m_receivedParams.push_back( qMakePair( QString::fromUtf8(it->data(), it->size()), QVariant() ) );
-            else
-            {
-                const QByteArray& paramName = it->mid( 0, sepPos );
-                m_receivedParams.push_back( qMakePair( QString::fromUtf8(paramName.data(), paramName.size()), QVariant(it->mid( sepPos+1 )) ) );
-=======
         foreach(const QByteArray &line, response.data.split('\n')) {
             int sepPos = line.indexOf('=');
             if(sepPos == -1) { 
@@ -360,20 +301,11 @@
                     QString::fromUtf8(key.constData(), key.size()), 
                     QVariant(QString::fromUtf8(value.constData(), value.size()))
                 ));
->>>>>>> a86033b1
             }
         }
 
-<<<<<<< HEAD
-    void QnMediaServerGetParamReplyProcessor::at_replyReceived(const QnHTTPRawResponse& response, int /* handle */)
-    {
-        parseResponse(response.data);
-        emit finished(response.status, m_receivedParams);
-        deleteLater();
-=======
         emitFinished(response.status, reply, handle);
         break;
->>>>>>> a86033b1
     }
     case SetParamsObject: {
         QnStringBoolPairList reply;
@@ -425,6 +357,11 @@
         emitFinished(response.status, reply, handle);
         break;
     }
+    case eventLogObject: {
+        QnApiPbSerializer serializer;
+        serializer.deserializeBusinessActionList(events, response.data);
+        emitFinished(response.status, reply, handle);
+		break;
     default:
         assert(false); /* We should never get here. */
         break;
@@ -488,72 +425,8 @@
     return result;
 }
 
-<<<<<<< HEAD
-int QnMediaServerConnection::asyncEventLog(
-    qint64 dateFrom, qint64 dateTo, 
-    QnNetworkResourcePtr camRes, 
-    BusinessEventType::Value eventType, 
-    BusinessActionType::Value actionType,
-    QnId businessRuleId, 
-    QObject *target, const char *slot)
-{
-    detail::QnMediaServerEventLogReplyProcessor* processor = new detail::QnMediaServerEventLogReplyProcessor();
-    connect(
-        processor,
-        SIGNAL(finished(int, int, const QnAbstractBusinessActionList&)),
-        target,
-        slot,
-        Qt::QueuedConnection);
-
-    QnRequestParamList requestParams;
-    requestParams << QnRequestParam( "from", dateFrom);
-    if (dateTo != DATETIME_NOW)
-        requestParams << QnRequestParam( "to", dateTo);
-    if (camRes)
-        requestParams << QnRequestParam( "res_id", camRes->getPhysicalId() );
-    if (businessRuleId.isValid())
-        requestParams << QnRequestParam( "brule_id", businessRuleId.toInt() );
-    if (eventType != BusinessEventType::NotDefined)
-        requestParams << QnRequestParam( "event", (int) eventType);
-    if (actionType != BusinessActionType::NotDefined)
-        requestParams << QnRequestParam( "action", (int) actionType);
-
-    return QnSessionManager::instance()->sendAsyncGetRequest(
-        m_url,
-        QLatin1String("events"),
-        QnRequestHeaderList(),
-        requestParams,
-        processor,
-        SLOT(at_replyReceived(QnHTTPRawResponse, int)));
-}
-
-int QnMediaServerConnection::asyncGetParamList(const QnNetworkResourcePtr &camera, const QStringList &params, QObject *target, const char *slot)
-{
-    detail::QnMediaServerGetParamReplyProcessor* processor = new detail::QnMediaServerGetParamReplyProcessor();
-    connect(
-        processor,
-        SIGNAL(finished( int, const QList< QPair< QString, QVariant> >& )),
-        target,
-        slot,
-        Qt::QueuedConnection);
-
-    QnRequestParamList requestParams;
-    requestParams << QnRequestParam( "res_id", camera->getPhysicalId() );
-    foreach( QString param, params )
-    {
-        requestParams << QnRequestParam( param, QString() );
-    }
-    return QnSessionManager::instance()->sendAsyncGetRequest(
-        m_url,
-        QLatin1String("getCameraParam"),
-        QnRequestHeaderList(),
-        requestParams,
-        processor,
-        SLOT(at_replyReceived(QnHTTPRawResponse, int)));
-=======
 int QnMediaServerConnection::getParamsAsync(const QnNetworkResourcePtr &camera, const QStringList &keys, QObject *target, const char *slot) {
     return sendAsyncRequest(GetParamsObject, createGetParamsRequest(camera, keys), QN_REPLY_TYPE(QnStringVariantPairList), target, slot);
->>>>>>> a86033b1
 }
 
 int QnMediaServerConnection::getParamsSync(const QnNetworkResourcePtr &camera, const QStringList &keys, QnStringVariantPairList *reply) {
