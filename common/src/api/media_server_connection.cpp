#include "media_server_connection.h"

#include <QtCore/QSharedPointer>
#include <QtCore/QUrl>

#include <QtNetwork/QNetworkReply>

#include <nx/utils/uuid.h>

#include <api/helpers/chunks_request_data.h>
#include <api/helpers/bookmark_request_data.h>

#include <core/resource/camera_advanced_param.h>
#include <core/resource/camera_resource.h>
#include <core/resource/media_server_resource.h>
#include <core/resource/network_resource.h>
#include <core/resource/camera_bookmark.h>

#include <core/ptz/ptz_preset.h>
#include <core/ptz/ptz_tour.h>
#include <core/ptz/ptz_data.h>

#include <nx_ec/data/api_conversion_functions.h>

#include <utils/common/ldap.h>
#include <utils/common/warnings.h>
#include <utils/common/request_param.h>
#include <nx/fusion/model_functions.h>
#include <nx/fusion/serialization/compressed_time_functions.h>
#include <nx/network/http/http_types.h>

#include <api/app_server_connection.h>
#include <event_log/events_serializer.h>

#include <recording/time_period_list.h>

#include "network_proxy_factory.h"
#include "session_manager.h"
#include "media_server_reply_processor.h"

#include "model/camera_list_reply.h"
#include "model/configure_reply.h"
#include "model/upload_update_reply.h"
#include <nx/network/http/custom_headers.h>
#include "model/recording_stats_reply.h"
#include <api/model/getnonce_reply.h>
#include "common/common_module.h"

#include <nx/utils/log/log.h>
#include <nx/utils/datetime.h>

using namespace nx;

namespace {

// TODO: Introduce constants for API methods registered in media_server_process.cpp.
QN_DEFINE_LEXICAL_ENUM(RequestObject,
    (StorageStatusObject, "storageStatus")
    (StorageSpaceObject, "storageSpace")
    (TimePeriodsObject, "RecordedTimePeriods")
    (StatisticsObject, "statistics")
    (PtzContinuousMoveObject, "ptz")
    (PtzContinuousFocusObject, "ptz")
    (PtzAbsoluteMoveObject, "ptz")
    (PtzViewportMoveObject, "ptz")
    (PtzGetPositionObject, "ptz")
    (PtzCreatePresetObject, "ptz")
    (PtzUpdatePresetObject, "ptz")
    (PtzRemovePresetObject, "ptz")
    (PtzActivatePresetObject, "ptz")
    (PtzGetPresetsObject, "ptz")
    (PtzCreateTourObject, "ptz")
    (PtzRemoveTourObject, "ptz")
    (PtzActivateTourObject, "ptz")
    (PtzGetToursObject, "ptz")
    (PtzGetHomeObjectObject, "ptz")
    (PtzGetActiveObjectObject, "ptz")
    (PtzUpdateHomeObjectObject, "ptz")
    (PtzGetDataObject, "ptz")
    (PtzGetAuxilaryTraitsObject, "ptz")
    (PtzRunAuxilaryCommandObject, "ptz")
    (GetParamsObject, "getCameraParam")
    (SetParamsObject, "setCameraParam")
    (TimeObject, "gettime")
    (CameraSearchStartObject, "manualCamera/search")
    (CameraSearchStatusObject, "manualCamera/status")
    (CameraSearchStopObject, "manualCamera/stop")
    (CameraAddObject, "manualCamera/add")
    (EventLogObject, "events")
    (checkCamerasObject, "checkDiscovery")
    (CameraDiagnosticsObject, "doCameraDiagnosticsStep")
    (GetSystemIdObject, "getSystemId")
    (RebuildArchiveObject, "rebuildArchive")
    (BackupControlObject, "backupControl")
    (BookmarkAddObject, "cameraBookmarks/add")
    (BookmarkUpdateObject, "cameraBookmarks/update")
    (BookmarkDeleteObject, "cameraBookmarks/delete")
    (InstallUpdateObject, "installUpdate")
    (InstallUpdateUnauthenticatedObject, "installUpdateUnauthenticated")
    (Restart, "restart")
    (ConfigureObject, "configure")
    (PingSystemObject, "pingSystem")
    (GetNonceObject, "getNonce")
    (RecordingStatsObject, "recStats")
    (AuditLogObject, "auditLog")
    (MergeSystemsObject, "mergeSystems")
    (TestEmailSettingsObject, "testEmailSettings")
    (TestLdapSettingsObject, "testLdapSettings")
    (ModulesInformationObject, "moduleInformation")
    (ec2CameraHistoryObject, "ec2/cameraHistory")
    (ec2RecordedTimePeriodsObject, "ec2/recordedTimePeriods")
    (ec2BookmarksObject, "ec2/bookmarks")
    (ec2BookmarkAddObject, "ec2/bookmarks/add")
    (ec2BookmarkAcknowledgeObject, "ec2/bookmarks/acknowledge")
    (ec2BookmarkUpdateObject, "ec2/bookmarks/update")
    (ec2BookmarkDeleteObject, "ec2/bookmarks/delete")
    (ec2BookmarkTagsObject, "ec2/bookmarks/tags")
    (MergeLdapUsersObject, "mergeLdapUsers")
);

#if 0
QByteArray extractXmlBody(const QByteArray& body, const QByteArray& tagName, int* from = nullptr)
{
    QByteArray tagStart = QByteArray("<") + tagName + QByteArray(">");
    int bodyStart = body.indexOf(tagStart, from ? *from : 0);
    if (bodyStart >= 0)
        bodyStart += tagStart.length();
    QByteArray tagEnd = QByteArray("</") + tagName + QByteArray(">");
    int bodyEnd = body.indexOf(tagEnd, bodyStart);
    if (bodyStart >= 0 && bodyEnd >= 0)
    {
        if (from)
            *from = bodyEnd + tagEnd.length();
        return body.mid(bodyStart, bodyEnd - bodyStart).trimmed();
    }
    return QByteArray();
}
#endif // 0

void trace(const QString& serverId, int handle, int obj, const QString& message = QString())
{
<<<<<<< HEAD
    static const nx::utils::log::Tag kTag(typeid(QnMediaServerConnection));
    NX_VERBOSE(kTag) << lm("%1 <%2>: %3 %4").args(
        serverId, handle, message, QnLexical::serialized(static_cast<RequestObject>(obj)));
=======
    RequestObject object = static_cast<RequestObject>(obj);
    NX_VERBOSE("QnMediaServerConnection", lm("QnMediaServerConnection %1 <%2>: %3 %4")
        .arg(serverId)
        .arg(handle)
        .arg(message)
        .arg(QnLexical::serialized(object)));
>>>>>>> 3a9451b8
}

} // namespace

//-------------------------------------------------------------------------------------------------
// QnMediaServerReplyProcessor

QnMediaServerReplyProcessor::QnMediaServerReplyProcessor(int object, const QString& serverId):
    QnAbstractReplyProcessor(object),
    m_serverId(serverId)
{
    timer.start();
}

void QnMediaServerReplyProcessor::processReply(const QnHTTPRawResponse& response, int handle)
{
    trace(m_serverId, handle, object(), lit("Received reply (%1ms)").arg(timer.elapsed()));
    switch (object())
    {
        case StorageStatusObject:
            processJsonReply<QnStorageStatusReply>(this, response, handle);
            break;
        case StorageSpaceObject:
            processJsonReply<QnStorageSpaceReply>(this, response, handle);
            break;
        case TimePeriodsObject:
        {
            int status = response.status;

            QnTimePeriodList reply;
            if (status == 0)
            {
                if (response.msgBody.startsWith("BIN"))
                {
                    reply.decode(
                        (const quint8*) response.msgBody.constData() + 3,
                        response.msgBody.size() - 3);
                }
                else
                {
                    qWarning() << "QnMediaServerConnection: unexpected message received.";
                    status = -1;
                }
            }

            emitFinished(this, status, reply, handle);
            break;
        }
        case StatisticsObject:
            processJsonReply<QnStatisticsReply>(this, response, handle);
            break;
        case GetParamsObject:
	    case SetParamsObject:
		    processJsonReply<QnCameraAdvancedParamValueList>(this, response, handle);
            break;
        case TimeObject:
            processJsonReply<QnTimeReply>(this, response, handle);
            break;
        case TestEmailSettingsObject:
            processJsonReply<QnTestEmailSettingsReply>(this, response, handle);
            break;
        case CameraAddObject:
            emitFinished(this, response.status, handle);
            break;
        case PtzContinuousMoveObject:
        case PtzContinuousFocusObject:
        case PtzAbsoluteMoveObject:
        case PtzViewportMoveObject:
        case PtzCreatePresetObject:
        case PtzUpdatePresetObject:
        case PtzRemovePresetObject:
        case PtzActivatePresetObject:
        case PtzCreateTourObject:
        case PtzRemoveTourObject:
        case PtzActivateTourObject:
        case PtzUpdateHomeObjectObject:
        case PtzRunAuxilaryCommandObject:
            emitFinished(this, response.status, handle);
            break;
        case PtzGetPositionObject:
            processJsonReply<QVector3D>(this, response, handle);
            break;
        case PtzGetPresetsObject:
            processJsonReply<QnPtzPresetList>(this, response, handle);
            break;
        case PtzGetToursObject:
            processJsonReply<QnPtzTourList>(this, response, handle);
            break;
        case PtzGetActiveObjectObject:
        case PtzGetHomeObjectObject:
            processJsonReply<QnPtzObject>(this, response, handle);
            break;
        case PtzGetAuxilaryTraitsObject:
            processJsonReply<QnPtzAuxilaryTraitList>(this, response, handle);
            break;
        case PtzGetDataObject:
            processJsonReply<QnPtzData>(this, response, handle);
            break;
        case CameraSearchStartObject:
        case CameraSearchStatusObject:
        case CameraSearchStopObject:
            processJsonReply<QnManualCameraSearchReply>(this, response, handle);
            break;
        case EventLogObject:
        {
            vms::event::ActionDataListPtr events(new vms::event::ActionDataList);
            if (response.status == 0)
                QnEventSerializer::deserialize(events, response.msgBody);
            emitFinished(this, response.status, events, handle);
            break;
        }
        case checkCamerasObject:
            processJsonReply<QnCameraListReply>(this, response, handle);
            break;
        case CameraDiagnosticsObject:
            processJsonReply<QnCameraDiagnosticsReply>(this, response, handle);
            break;
        case GetSystemIdObject:
            emitFinished(this, response.status, QString::fromUtf8(response.msgBody), handle);
            break;
        case RebuildArchiveObject:
            processJsonReply<QnStorageScanData>(this, response, handle);
            break;
        case BackupControlObject:
            processJsonReply<QnBackupStatusData>(this, response, handle);
            break;
        case ec2BookmarkAddObject:
        case ec2BookmarkAcknowledgeObject:
        case ec2BookmarkUpdateObject:
        case ec2BookmarkDeleteObject:
            emitFinished(this, response.status, handle);
            break;
        case InstallUpdateObject:
        case InstallUpdateUnauthenticatedObject:
            processJsonReply<QnUploadUpdateReply>(this, response, handle);
            break;
        case Restart:
            emitFinished(this, response.status, handle);
            break;
        case ConfigureObject:
            processJsonReply<QnConfigureReply>(this, response, handle);
            break;
        case ModulesInformationObject:
            processJsonReply<QList<QnModuleInformation>>(this, response, handle);
            break;
        case PingSystemObject:
            processJsonReply<QnModuleInformation>(this, response, handle);
            break;
        case GetNonceObject:
            processJsonReply<QnGetNonceReply>(this, response, handle);
            break;
        case RecordingStatsObject:
            processJsonReply<QnRecordingStatsReply>(this, response, handle);
            break;
        case AuditLogObject:
            processUbjsonReply<QnAuditRecordList>(this, response, handle);
            break;
        case MergeSystemsObject:
            processJsonReply<QnModuleInformation>(this, response, handle);
            break;
        case ec2CameraHistoryObject:
            processFusionReply<ec2::ApiCameraHistoryDataList>(this, response, handle);
            break;
        case ec2RecordedTimePeriodsObject:
            processCompressedPeriodsReply<MultiServerPeriodDataList>(this, response, handle);
            break;
        case ec2BookmarksObject:
            processFusionReply<QnCameraBookmarkList>(this, response, handle);
            break;
        case ec2BookmarkTagsObject:
            processFusionReply<QnCameraBookmarkTagList>(this, response, handle);
            break;
        case TestLdapSettingsObject:
            processJsonReply<QnLdapUsers>(this, response, handle);
            break;
        case MergeLdapUsersObject:
            processJsonReply(this, response, handle);
            break;
        default:
            NX_ASSERT(false);
            break;
    }

    deleteLater();
}

//-------------------------------------------------------------------------------------------------
// QnMediaServerConnection

QnMediaServerConnection::QnMediaServerConnection(
    QnCommonModule* commonModule,
    const QnMediaServerResourcePtr& mserver,
    const QnUuid& videowallGuid,
    bool enableOfflineRequests)
:
    base_type(commonModule, mserver),
    m_serverVersion(mserver->getVersion()),
    m_proxyPort(0),
    m_enableOfflineRequests(enableOfflineRequests)
{
    setSerializer(QnLexical::newEnumSerializer<RequestObject, int>());
    nx_http::HttpHeaders extraHeaders;

    if (mserver)
    {
        setUrl(mserver->getApiUrl());

        QnRequestParamList queryParameters;
        queryParameters.insert(QString::fromLatin1(Qn::SERVER_GUID_HEADER_NAME),
            mserver->getId().toString());
        setExtraQueryParameters(std::move(queryParameters));

        extraHeaders.emplace(Qn::SERVER_GUID_HEADER_NAME,
            mserver->getOriginalGuid().toByteArray());
    }

    if (!videowallGuid.isNull())
        extraHeaders.emplace(Qn::VIDEOWALL_GUID_HEADER_NAME, videowallGuid.toByteArray());
    extraHeaders.emplace(Qn::EC2_RUNTIME_GUID_HEADER_NAME,
        commonModule->runningInstanceGUID().toByteArray());
    if (const auto& connection = commonModule->ec2Connection())
    {
        extraHeaders.emplace(Qn::CUSTOM_USERNAME_HEADER_NAME,
            connection->connectionInfo().ecUrl.userName().toUtf8());
    }
	extraHeaders.emplace(nx_http::header::kUserAgent, nx_http::userAgentString());
    setExtraHeaders(std::move(extraHeaders));
}

QnMediaServerConnection::~QnMediaServerConnection()
{
    return;
}

QnAbstractReplyProcessor* QnMediaServerConnection::newReplyProcessor(int object, const QString& serverId)
{
    return new QnMediaServerReplyProcessor(object, serverId);
}

bool QnMediaServerConnection::isReady() const
{
    if (!targetResource())
        return false;

    if (m_enableOfflineRequests)
        return true;

    Qn::ResourceStatus status = targetResource()->getStatus();
    return status != Qn::Offline && status != Qn::NotDefined;
}

int QnMediaServerConnection::sendAsyncGetRequestLogged(
    int object,
    const QnRequestParamList& params,
    const char* replyTypeName,
    QObject* target,
    const char* slot)
{
    int handle = sendAsyncGetRequest(object, params, replyTypeName, target, slot);
    trace(handle, object);
    return handle;
}

int QnMediaServerConnection::sendAsyncPostRequestLogged(
    int object,
    nx_http::HttpHeaders headers,
    const QnRequestParamList& params,
    const QByteArray& data,
    const char* replyTypeName,
    QObject* target,
    const char* slot)
{
    int handle = sendAsyncPostRequest(
        object, std::move(headers), params, data, replyTypeName, target, slot);

    trace(handle, object);
    return handle;
}

void QnMediaServerConnection::trace(int handle, int obj, const QString& message /*= QString()*/)
{
    ::trace(m_serverId, handle, obj, message);
}

int QnMediaServerConnection::checkCameraList(
    const QnNetworkResourceList& cameras, QObject* target, const char* slot)
{
    QnCameraListReply camList;
    for (const QnResourcePtr& c: cameras)
        camList.uniqueIdList << c->getUniqueId();

    nx_http::HttpHeaders headers;
    headers.emplace(nx_http::header::kContentType, "application/json");

    return sendAsyncPostRequestLogged(checkCamerasObject,
        std::move(headers), QnRequestParamList(), QJson::serialized(camList),
        QN_STRINGIZE_TYPE(QnCameraListReply), target, slot);
}

int QnMediaServerConnection::getTimePeriodsAsync(
    const QnVirtualCameraResourcePtr& camera, qint64 startTimeMs, qint64 endTimeMs, qint64 detail,
    Qn::TimePeriodContent periodsType, const QString& filter, QObject* target, const char* slot)
{
    QnRequestParamList params;

    params << QnRequestParam("cameraId", camera->getId());
    params << QnRequestParam("startTime", QString::number(startTimeMs));
    params << QnRequestParam("endTime", QString::number(endTimeMs));
    params << QnRequestParam("detail", QString::number(detail));
    params << QnRequestParam("format", "bin");
    params << QnRequestParam("periodsType", QString::number(static_cast<int>(periodsType)));
    params << QnRequestParam("filter", filter);

    #if defined(QN_MEDIA_SERVER_API_DEBUG)
        QString path = url().toDisplayString() + lit("/api/RecordedTimePeriods?t=1");
        for (const QnRequestParam& param: params)
            path += L'&' + param.first + L'=' + param.second;
        qDebug() << "Requesting chunks" << path;
    #endif

    return sendAsyncGetRequestLogged(TimePeriodsObject,
        params, QN_STRINGIZE_TYPE(QnTimePeriodList), target, slot);
}

int QnMediaServerConnection::getParamsAsync(
    const QnNetworkResourcePtr& camera, const QStringList& keys, QObject* target, const char* slot)
{
	NX_ASSERT(!keys.isEmpty(), Q_FUNC_INFO, "parameter names should be provided");

	QnRequestParamList params;
    params << QnRequestParam("cameraId", camera->getId());
    for(const QString &param: keys)
        params << QnRequestParam(param, QString());

    return sendAsyncGetRequestLogged(GetParamsObject,
        params, QN_STRINGIZE_TYPE(QnCameraAdvancedParamValueList), target, slot);
}

int QnMediaServerConnection::setParamsAsync(
    const QnNetworkResourcePtr& camera, const QnCameraAdvancedParamValueList& values,
    QObject* target, const char* slot)
{
	NX_ASSERT(!values.isEmpty(), Q_FUNC_INFO, "parameter names should be provided");

    QnRequestParamList params;
    params << QnRequestParam("cameraId", camera->getId());
    for(const QnCameraAdvancedParamValue value: values)
        params << QnRequestParam(value.id, value.value);

    return sendAsyncGetRequestLogged(SetParamsObject,
        params, QN_STRINGIZE_TYPE(QnCameraAdvancedParamValueList), target, slot);
}

int QnMediaServerConnection::searchCameraAsyncStart(
    const QString& startAddr, const QString& endAddr, const QString& username,
    const QString& password, int port, QObject* target, const char* slot)
{
    QnRequestParamList params;
    params << QnRequestParam("start_ip", startAddr);
    if (!endAddr.isEmpty())
        params << QnRequestParam("end_ip", endAddr);
    params << QnRequestParam("user", username);
    params << QnRequestParam("password", password);
    params << QnRequestParam("port", QString::number(port));

    return sendAsyncGetRequestLogged(CameraSearchStartObject,
        params, QN_STRINGIZE_TYPE(QnManualCameraSearchReply), target, slot);
}

int QnMediaServerConnection::searchCameraAsyncStatus(
    const QnUuid& processUuid, QObject* target, const char* slot)
{
    QnRequestParamList params;
    params << QnRequestParam("uuid", processUuid.toString());
    return sendAsyncGetRequestLogged(CameraSearchStatusObject,
        params, QN_STRINGIZE_TYPE(QnManualCameraSearchReply), target, slot);
}

int QnMediaServerConnection::searchCameraAsyncStop(
    const QnUuid& processUuid, QObject* target, const char* slot)
{
    QnRequestParamList params;
    params << QnRequestParam("uuid", processUuid.toString());
    return sendAsyncGetRequestLogged(CameraSearchStopObject,
        params, QN_STRINGIZE_TYPE(QnManualCameraSearchReply), target, slot);
}

int QnMediaServerConnection::addCameraAsync(
    const QnManualResourceSearchList& cameras, const QString& username, const QString& password,
    QObject* target, const char* slot) {
    QnRequestParamList params;
    for (int i = 0; i < cameras.size(); i++){
        params << QnRequestParam(lit("url") + QString::number(i), cameras[i].url);
        params << QnRequestParam(lit("manufacturer") + QString::number(i), cameras[i].manufacturer);
        params << QnRequestParam(lit("uniqueId") + QString::number(i), cameras[i].uniqueId);
    }
    params << QnRequestParam("user", username);
    params << QnRequestParam("password", password);

    return sendAsyncGetRequestLogged(CameraAddObject, params, nullptr, target, slot);
}

void QnMediaServerConnection::addOldVersionPtzParams(
    const QnNetworkResourcePtr& camera,
    QnRequestParamList& params)
{
    if (m_serverVersion < QnSoftwareVersion(3, 0))
        params << QnRequestParam("resourceId", QnLexical::serialized(camera->getUniqueId()));
}

int QnMediaServerConnection::ptzContinuousMoveAsync(
    const QnNetworkResourcePtr& camera, const QVector3D& speed, const QnUuid& sequenceId,
    int sequenceNumber, QObject* target, const char* slot)
{
    QnRequestParamList params;
    addOldVersionPtzParams(camera, params);
    params << QnRequestParam("command", QnLexical::serialized(Qn::ContinuousMovePtzCommand));
    params << QnRequestParam("cameraId", camera->getId());
    params << QnRequestParam("xSpeed", QnLexical::serialized(speed.x()));
    params << QnRequestParam("ySpeed", QnLexical::serialized(speed.y()));
    params << QnRequestParam("zSpeed", QnLexical::serialized(speed.z()));
    params << QnRequestParam("sequenceId", sequenceId);
    params << QnRequestParam("sequenceNumber", sequenceNumber);

    return sendAsyncGetRequestLogged(PtzContinuousMoveObject, params, nullptr, target, slot);
}

int QnMediaServerConnection::ptzContinuousFocusAsync(
    const QnNetworkResourcePtr& camera, qreal speed, QObject* target, const char* slot)
{
    QnRequestParamList params;
    addOldVersionPtzParams(camera, params);
    params << QnRequestParam("command", QnLexical::serialized(Qn::ContinuousFocusPtzCommand));
    params << QnRequestParam("cameraId", camera->getId());
    params << QnRequestParam("speed", QnLexical::serialized(speed));

    return sendAsyncGetRequestLogged(PtzContinuousFocusObject, params, nullptr, target, slot);
}

int QnMediaServerConnection::ptzAbsoluteMoveAsync(
    const QnNetworkResourcePtr& camera, Qn::PtzCoordinateSpace space, const QVector3D& position,
    qreal speed, const QnUuid& sequenceId, int sequenceNumber, QObject* target, const char* slot)
{
    QnRequestParamList params;
    addOldVersionPtzParams(camera, params);
    params << QnRequestParam("command", QnLexical::serialized(
        space == Qn::DevicePtzCoordinateSpace
        ? Qn::AbsoluteDeviceMovePtzCommand
        : Qn::AbsoluteLogicalMovePtzCommand));
    params << QnRequestParam("cameraId", camera->getId());
    params << QnRequestParam("xPos", QnLexical::serialized(position.x()));
    params << QnRequestParam("yPos", QnLexical::serialized(position.y()));
    params << QnRequestParam("zPos", QnLexical::serialized(position.z()));
    params << QnRequestParam("speed", QnLexical::serialized(speed));
    params << QnRequestParam("sequenceId", sequenceId);
    params << QnRequestParam("sequenceNumber", sequenceNumber);

    return sendAsyncGetRequestLogged(PtzAbsoluteMoveObject, params, nullptr, target, slot);
}

int QnMediaServerConnection::ptzViewportMoveAsync(
    const QnNetworkResourcePtr& camera, qreal aspectRatio, const QRectF& viewport, qreal speed,
    const QnUuid& sequenceId, int sequenceNumber, QObject* target, const char* slot)
{
    QnRequestParamList params;
    addOldVersionPtzParams(camera, params);
    params << QnRequestParam("command", QnLexical::serialized(Qn::ViewportMovePtzCommand));
    params << QnRequestParam("cameraId", camera->getId());
    params << QnRequestParam("aspectRatio", QnLexical::serialized(aspectRatio));
    params << QnRequestParam("viewportTop", QnLexical::serialized(viewport.top()));
    params << QnRequestParam("viewportLeft", QnLexical::serialized(viewport.left()));
    params << QnRequestParam("viewportBottom", QnLexical::serialized(viewport.bottom()));
    params << QnRequestParam("viewportRight", QnLexical::serialized(viewport.right()));
    params << QnRequestParam("speed", QnLexical::serialized(speed));
    params << QnRequestParam("sequenceId", sequenceId);
    params << QnRequestParam("sequenceNumber", sequenceNumber);

    return sendAsyncGetRequestLogged(PtzViewportMoveObject, params, nullptr, target, slot);
}

int QnMediaServerConnection::ptzGetPositionAsync(
    const QnNetworkResourcePtr& camera, Qn::PtzCoordinateSpace space, QObject* target,
    const char* slot)
{
    QnRequestParamList params;
    addOldVersionPtzParams(camera, params);
    params << QnRequestParam("command", QnLexical::serialized(
        space == Qn::DevicePtzCoordinateSpace
        ? Qn::GetDevicePositionPtzCommand
        : Qn::GetLogicalPositionPtzCommand));
    params << QnRequestParam("cameraId", camera->getId());

    return sendAsyncGetRequestLogged(
        PtzGetPositionObject, params, QN_STRINGIZE_TYPE(QVector3D), target, slot);
}

int QnMediaServerConnection::ptzCreatePresetAsync(
    const QnNetworkResourcePtr& camera, const QnPtzPreset& preset, QObject* target,
    const char* slot)
{
    QnRequestParamList params;
    addOldVersionPtzParams(camera, params);
    params << QnRequestParam("command", QnLexical::serialized(Qn::CreatePresetPtzCommand));
    params << QnRequestParam("cameraId", camera->getId());
    params << QnRequestParam("presetName", preset.name);
    params << QnRequestParam("presetId", preset.id);

    return sendAsyncGetRequestLogged(PtzCreatePresetObject, params, nullptr, target, slot);
}

int QnMediaServerConnection::ptzUpdatePresetAsync(
    const QnNetworkResourcePtr& camera, const QnPtzPreset& preset, QObject* target,
    const char* slot)
{
    QnRequestParamList params;
    addOldVersionPtzParams(camera, params);
    params << QnRequestParam("command", QnLexical::serialized(Qn::UpdatePresetPtzCommand));
    params << QnRequestParam("cameraId", camera->getId());
    params << QnRequestParam("presetName", preset.name);
    params << QnRequestParam("presetId", preset.id);

    return sendAsyncGetRequestLogged(PtzUpdatePresetObject, params, nullptr, target, slot);
}

int QnMediaServerConnection::ptzRemovePresetAsync(
    const QnNetworkResourcePtr& camera, const QString& presetId, QObject* target, const char* slot)
{
    QnRequestParamList params;
    addOldVersionPtzParams(camera, params);
    params << QnRequestParam("command", QnLexical::serialized(Qn::RemovePresetPtzCommand));
    params << QnRequestParam("cameraId", camera->getId());
    params << QnRequestParam("presetId", presetId);

    return sendAsyncGetRequestLogged(PtzRemovePresetObject, params, nullptr, target, slot);
}

int QnMediaServerConnection::ptzActivatePresetAsync(
    const QnNetworkResourcePtr& camera, const QString& presetId, qreal speed, QObject* target,
    const char *slot)
{
    QnRequestParamList params;
    addOldVersionPtzParams(camera, params);
    params << QnRequestParam("command", QnLexical::serialized(Qn::ActivatePresetPtzCommand));
    params << QnRequestParam("cameraId", camera->getId());
    params << QnRequestParam("presetId", presetId);
    params << QnRequestParam("speed", QnLexical::serialized(speed));

    return sendAsyncGetRequest(PtzActivatePresetObject, params, nullptr, target, slot);
}

int QnMediaServerConnection::ptzGetPresetsAsync(
    const QnNetworkResourcePtr& camera, QObject* target, const char* slot)
{
    QnRequestParamList params;
    addOldVersionPtzParams(camera, params);
    params << QnRequestParam("command", QnLexical::serialized(Qn::GetPresetsPtzCommand));
    params << QnRequestParam("cameraId", camera->getId());

    return sendAsyncGetRequestLogged(PtzGetPresetsObject,
        params, QN_STRINGIZE_TYPE(QnPtzPresetList), target, slot);
}

int QnMediaServerConnection::ptzCreateTourAsync(
    const QnNetworkResourcePtr& camera, const QnPtzTour& tour, QObject* target, const char* slot)
{
    QnRequestParamList params;
    addOldVersionPtzParams(camera, params);
    params << QnRequestParam("command", QnLexical::serialized(Qn::CreateTourPtzCommand));
    params << QnRequestParam("cameraId", camera->getId());

    nx_http::HttpHeaders headers;
    headers.emplace(nx_http::header::kContentType, "application/json");

    return sendAsyncPostRequestLogged(PtzCreateTourObject,
        std::move(headers), params, QJson::serialized(tour), nullptr, target, slot);
}

int QnMediaServerConnection::ptzRemoveTourAsync(
    const QnNetworkResourcePtr& camera, const QString& tourId, QObject* target, const char* slot)
{
    QnRequestParamList params;
    addOldVersionPtzParams(camera, params);
    params << QnRequestParam("command", QnLexical::serialized(Qn::RemoveTourPtzCommand));
    params << QnRequestParam("cameraId", camera->getId());
    params << QnRequestParam("tourId", tourId);

    return sendAsyncGetRequestLogged(PtzRemoveTourObject, params, nullptr, target, slot);
}

int QnMediaServerConnection::ptzActivateTourAsync(
    const QnNetworkResourcePtr& camera, const QString& tourId, QObject* target, const char* slot)
{
    QnRequestParamList params;
    addOldVersionPtzParams(camera, params);
    params << QnRequestParam("command", QnLexical::serialized(Qn::ActivateTourPtzCommand));
    params << QnRequestParam("cameraId", camera->getId());
    params << QnRequestParam("tourId", tourId);

    return sendAsyncGetRequestLogged(PtzActivateTourObject, params, nullptr, target, slot);
}

int QnMediaServerConnection::ptzGetToursAsync(
    const QnNetworkResourcePtr& camera, QObject* target, const char* slot)
{
    QnRequestParamList params;
    addOldVersionPtzParams(camera, params);
    params << QnRequestParam("command", QnLexical::serialized(Qn::GetToursPtzCommand));
    params << QnRequestParam("cameraId", camera->getId());

    return sendAsyncGetRequestLogged(PtzGetToursObject,
        params, QN_STRINGIZE_TYPE(QnPtzTourList), target, slot);
}

int QnMediaServerConnection::ptzGetActiveObjectAsync(
    const QnNetworkResourcePtr& camera, QObject* target, const char* slot)
{
    QnRequestParamList params;
    addOldVersionPtzParams(camera, params);
    params << QnRequestParam("command", QnLexical::serialized(Qn::GetActiveObjectPtzCommand));
    params << QnRequestParam("cameraId", camera->getId());

    return sendAsyncGetRequestLogged(PtzGetActiveObjectObject,
        params, QN_STRINGIZE_TYPE(QnPtzObject), target, slot);
}

int QnMediaServerConnection::ptzUpdateHomeObjectAsync(
    const QnNetworkResourcePtr& camera, const QnPtzObject& homePosition, QObject* target,
    const char* slot)
{
    QnRequestParamList params;
    addOldVersionPtzParams(camera, params);
    params << QnRequestParam("command", QnLexical::serialized(Qn::UpdateHomeObjectPtzCommand));
    params << QnRequestParam("cameraId", camera->getId());
    params << QnRequestParam("objectType", QnLexical::serialized(homePosition.type));
    params << QnRequestParam("objectId", homePosition.id);

    return sendAsyncGetRequestLogged(PtzUpdateHomeObjectObject,
        params, QN_STRINGIZE_TYPE(QnPtzObject), target, slot);
}

int QnMediaServerConnection::ptzGetHomeObjectAsync(
    const QnNetworkResourcePtr& camera, QObject* target, const char* slot)
{
    QnRequestParamList params;
    addOldVersionPtzParams(camera, params);
    params << QnRequestParam("command", QnLexical::serialized(Qn::GetHomeObjectPtzCommand));
    params << QnRequestParam("cameraId", camera->getId());

    return sendAsyncGetRequestLogged(PtzGetHomeObjectObject,
        params, QN_STRINGIZE_TYPE(QnPtzObject), target, slot);
}

int QnMediaServerConnection::ptzGetAuxilaryTraitsAsync(
    const QnNetworkResourcePtr& camera, QObject* target, const char* slot)
{
    QnRequestParamList params;
    addOldVersionPtzParams(camera, params);
    params << QnRequestParam("command", QnLexical::serialized(Qn::GetAuxilaryTraitsPtzCommand));
    params << QnRequestParam("cameraId", camera->getId());

    return sendAsyncGetRequestLogged(PtzGetAuxilaryTraitsObject,
        params, QN_STRINGIZE_TYPE(QnPtzAuxilaryTraitList), target, slot);
}

int QnMediaServerConnection::ptzRunAuxilaryCommandAsync(
    const QnNetworkResourcePtr& camera, const QnPtzAuxilaryTrait& trait, const QString& data,
    QObject* target, const char* slot)
{
    QnRequestParamList params;
    addOldVersionPtzParams(camera, params);
    params << QnRequestParam("command", QnLexical::serialized(Qn::RunAuxilaryCommandPtzCommand));
    params << QnRequestParam("cameraId", camera->getId());
    params << QnRequestParam("trait", QnLexical::serialized(trait));
    params << QnRequestParam("data", data);

    return sendAsyncGetRequestLogged(PtzRunAuxilaryCommandObject, params, nullptr, target, slot);
}

int QnMediaServerConnection::ptzGetDataAsync(
    const QnNetworkResourcePtr& camera, Qn::PtzDataFields query, QObject* target, const char* slot)
{
    QnRequestParamList params;
    addOldVersionPtzParams(camera, params);
    params << QnRequestParam("command", QnLexical::serialized(Qn::GetDataPtzCommand));
    params << QnRequestParam("cameraId", camera->getId());
    params << QnRequestParam("query", QnLexical::serialized(query));

    return sendAsyncGetRequestLogged(PtzGetDataObject,
        params, QN_STRINGIZE_TYPE(QnPtzData), target, slot);
}

int QnMediaServerConnection::getTimeAsync(QObject* target, const char* slot)
{
    return sendAsyncGetRequestLogged(TimeObject,
        QnRequestParamList(), QN_STRINGIZE_TYPE(QnTimeReply), target, slot);
}

int QnMediaServerConnection::mergeLdapUsersAsync(QObject* target, const char* slot)
{
    return sendAsyncGetRequestLogged(MergeLdapUsersObject,
        QnRequestParamList(), nullptr, target, slot);
}

int QnMediaServerConnection::getSystemIdAsync(QObject* target, const char* slot)
{
    return sendAsyncGetRequestLogged(GetSystemIdObject,
        QnRequestParamList(), QN_STRINGIZE_TYPE(QString), target, slot);
}

int QnMediaServerConnection::testEmailSettingsAsync(
    const QnEmailSettings& settings, QObject* target, const char* slot)
{
    nx_http::HttpHeaders headers;
    headers.emplace(nx_http::header::kContentType, "application/json");

    ec2::ApiEmailSettingsData data;
    ec2::fromResourceToApi(settings, data);
    return sendAsyncPostRequestLogged(TestEmailSettingsObject,
        std::move(headers), QnRequestParamList(), QJson::serialized(data),
        QN_STRINGIZE_TYPE(QnTestEmailSettingsReply), target, slot);
}

int QnMediaServerConnection::testLdapSettingsAsync(
    const QnLdapSettings& settings, QObject* target, const char* slot)
{
    nx_http::HttpHeaders headers;
    headers.emplace(nx_http::header::kContentType, "application/json");
    return sendAsyncPostRequestLogged(TestLdapSettingsObject, std::move(headers),
        QnRequestParamList(), QJson::serialized(settings),
        QN_STRINGIZE_TYPE(QnLdapUsers), target, slot);
}

int QnMediaServerConnection::doCameraDiagnosticsStepAsync(
    const QnUuid& cameraId, CameraDiagnostics::Step::Value previousStep, QObject* target,
    const char* slot)
{
    QnRequestParamList params;
    params << QnRequestParam("cameraId", cameraId);
    params << QnRequestParam("type", CameraDiagnostics::Step::toString(previousStep));
    return sendAsyncGetRequestLogged(CameraDiagnosticsObject,
        params, QN_STRINGIZE_TYPE(QnCameraDiagnosticsReply), target, slot);
}

int QnMediaServerConnection::doRebuildArchiveAsync(
    Qn::RebuildAction action, bool isMainPool, QObject* target, const char* slot)
{
    QnRequestParamList params;
    params << QnRequestParam("action", QnLexical::serialized(action));
    params << QnRequestParam("mainPool", isMainPool);
    return sendAsyncGetRequestLogged(RebuildArchiveObject,
        params, QN_STRINGIZE_TYPE(QnStorageScanData), target, slot);
}

int QnMediaServerConnection::backupControlActionAsync(
    Qn::BackupAction action, QObject* target, const char* slot)
{
    QnRequestParamList params;
    params << QnRequestParam("action", QnLexical::serialized(action));
    return sendAsyncGetRequestLogged(BackupControlObject,
        params, QN_STRINGIZE_TYPE(QnBackupStatusData), target, slot);
}

int QnMediaServerConnection::getStorageSpaceAsync(
    bool fastRequest, QObject* target, const char* slot)
{
    QnRequestParamList params;
    if (fastRequest)
        params << QnRequestParam("fast", QnLexical::serialized(true));
    return sendAsyncGetRequestLogged(StorageSpaceObject,
        params, QN_STRINGIZE_TYPE(QnStorageSpaceReply), target, slot);
}

int QnMediaServerConnection::getStorageStatusAsync(
    const QString& storageUrl, QObject* target, const char* slot)
{
    QnRequestParamList params;
    params << QnRequestParam("path", storageUrl);
    return sendAsyncGetRequestLogged(StorageStatusObject,
        params, QN_STRINGIZE_TYPE(QnStorageStatusReply), target, slot);
}

int QnMediaServerConnection::getStatisticsAsync(QObject* target, const char* slot)
{
    return sendAsyncGetRequestLogged(StatisticsObject,
        QnRequestParamList(), QN_STRINGIZE_TYPE(QnStatisticsReply), target, slot);
}

int QnMediaServerConnection::getEventLogAsync(
    qint64 dateFrom, qint64 dateTo, QnResourceList camList, vms::event::EventType eventType,
    vms::event::ActionType actionType, QnUuid businessRuleId, QObject* target, const char* slot)
{
    QnRequestParamList params;
    params << QnRequestParam("from", dateFrom);
    if (dateTo != DATETIME_NOW)
        params << QnRequestParam("to", dateTo);
    for (const QnResourcePtr& res: camList)
    {
        QnNetworkResourcePtr camera = res.dynamicCast<QnNetworkResource>();
        if (camera)
            params << QnRequestParam( "cameraId", camera->getId());
    }
    if (!businessRuleId.isNull())
        params << QnRequestParam("brule_id", businessRuleId);
    if (eventType != vms::event::undefinedEvent)
        params << QnRequestParam("event", (int) eventType);
    if (actionType != vms::event::undefinedAction)
        params << QnRequestParam("action", (int) actionType);

    return sendAsyncGetRequestLogged(EventLogObject,
        params, QN_STRINGIZE_TYPE(nx::vms::event::ActionDataListPtr), target, slot);
}

int QnMediaServerConnection::installUpdate(
    const QString& updateId, bool delayed, QObject* target, const char* slot)
{
    QnRequestParamList params;
    params << QnRequestParam("updateId", updateId);
    params << QnRequestParam("delayed", delayed);

    return sendAsyncGetRequestLogged(InstallUpdateObject,
        params, QN_STRINGIZE_TYPE(QnUploadUpdateReply), target, slot);
}

int QnMediaServerConnection::installUpdateUnauthenticated(
    const QString& updateId, bool delayed, QObject* target, const char* slot)
{
    QnRequestParamList params;
    params << QnRequestParam("updateId", updateId);
    params << QnRequestParam("delayed", delayed);

    return sendAsyncGetRequestLogged(InstallUpdateUnauthenticatedObject,
        params, QN_STRINGIZE_TYPE(QnUploadUpdateReply), target, slot);
}

int QnMediaServerConnection::uploadUpdateChunk(
    const QString& updateId, const QByteArray& data, qint64 offset, QObject* target,
    const char* slot)
{
    QnRequestParamList params;
    params << QnRequestParam("updateId", updateId);
    params << QnRequestParam("offset", offset);

    nx_http::HttpHeaders headers;
    headers.emplace(nx_http::header::kContentType, "text/xml");

    return sendAsyncPostRequestLogged(InstallUpdateObject,
        std::move(headers), params, data, QN_STRINGIZE_TYPE(QnUploadUpdateReply), target, slot);
}

int QnMediaServerConnection::restart(QObject* target, const char* slot)
{
    return sendAsyncGetRequestLogged(Restart, QnRequestParamList(), nullptr, target, slot);
}

int QnMediaServerConnection::configureAsync(
    bool wholeSystem, const QString& systemName, const QString& password,
    const QByteArray& passwordHash, const QByteArray& passwordDigest,
    const QByteArray& cryptSha512Hash, int port, QObject* target, const char* slot)
{
    QnRequestParamList params;
    params << QnRequestParam("wholeSystem", wholeSystem ? lit("true") : lit("false"));
    params << QnRequestParam("systemName", systemName);
    params << QnRequestParam("password", password);
    params << QnRequestParam("passwordHash", QString::fromLatin1(passwordHash));
    params << QnRequestParam("passwordDigest", QString::fromLatin1(passwordDigest));
    params << QnRequestParam("cryptSha512Hash", QString::fromLatin1(cryptSha512Hash));
    params << QnRequestParam("port", port);

    return sendAsyncGetRequestLogged(ConfigureObject,
        params, QN_STRINGIZE_TYPE(QnConfigureReply), target, slot);
}

int QnMediaServerConnection::pingSystemAsync(
    const QUrl& url, const QString& getKey, QObject* target, const char* slot)
{
    QnRequestParamList params;
    params << QnRequestParam("url", url.toString());
    params << QnRequestParam("getKey", getKey);

    return sendAsyncGetRequestLogged(PingSystemObject,
        params, QN_STRINGIZE_TYPE(QnModuleInformation), target, slot);
}

int QnMediaServerConnection::getNonceAsync(const QUrl& url, QObject* target, const char* slot)
{
    QnRequestParamList params;
    params << QnRequestParam("url", url.toString());

    return sendAsyncGetRequest(GetNonceObject,
        params, QN_STRINGIZE_TYPE(QnGetNonceReply), target, slot);
}

int QnMediaServerConnection::getRecordingStatisticsAsync(
    qint64 bitrateAnalizePeriodMs, QObject* target, const char* slot)
{
    QnRequestParamList params;
    params << QnRequestParam("bitrateAnalizePeriodMs", bitrateAnalizePeriodMs);
    return sendAsyncGetRequestLogged(RecordingStatsObject,
        params, QN_STRINGIZE_TYPE(QnRecordingStatsReply), target, slot);
}

int QnMediaServerConnection::getAuditLogAsync(
    qint64 startTimeMs, qint64 endTimeMs, QObject* target, const char* slot)
{
    QnRequestParamList params;
    params << QnRequestParam("from", startTimeMs * 1000ll);
    params << QnRequestParam("to", endTimeMs * 1000ll);
    params << QnRequestParam("format", "ubjson");
    return sendAsyncGetRequest(AuditLogObject,
        params, QN_STRINGIZE_TYPE(QnAuditRecordList), target, slot);
}

int QnMediaServerConnection::mergeSystemAsync(
    const QUrl& url, const QString& getKey, const QString& postKey, bool ownSettings,
    bool oneServer, bool ignoreIncompatible, QObject* target, const char* slot)
{
    QnRequestParamList params;
    params << QnRequestParam("url", url.toString());
    params << QnRequestParam("getKey", getKey);
    params << QnRequestParam("postKey", postKey);
    params << QnRequestParam("takeRemoteSettings", !ownSettings ? lit("true") : lit("false"));
    params << QnRequestParam("oneServer", oneServer ? lit("true") : lit("false"));
    params << QnRequestParam("ignoreIncompatible",
        ignoreIncompatible ? lit("true") : lit("false"));

    return sendAsyncGetRequestLogged(MergeSystemsObject,
        params, QN_STRINGIZE_TYPE(QnModuleInformation), target, slot);
}

int QnMediaServerConnection::modulesInformation(QObject* target, const char* slot)
{
    QnRequestParamList params;
    params << QnRequestParam("allModules", lit("true"));
    return sendAsyncGetRequestLogged(ModulesInformationObject,
        params, QN_STRINGIZE_TYPE(QList<QnModuleInformation>), target, slot);
}

int QnMediaServerConnection::cameraHistory(
    const QnChunksRequestData& request, QObject* target, const char* slot)
{
    return sendAsyncGetRequestLogged(ec2CameraHistoryObject,
        request.toParams(), QN_STRINGIZE_TYPE(ec2::ApiCameraHistoryDataList) ,target, slot);
}

int QnMediaServerConnection::recordedTimePeriods(
    const QnChunksRequestData& request, QObject* target, const char* slot)
{
    QnSoftwareVersion connectionVersion;
    if (const auto& connection = commonModule()->ec2Connection())
        connectionVersion = connection->connectionInfo().version;

    QnChunksRequestData fixedFormatRequest(request);
    fixedFormatRequest.format = Qn::CompressedPeriodsFormat;

    if (!connectionVersion.isNull() && connectionVersion < QnSoftwareVersion(3, 0))
        fixedFormatRequest.requestVersion = QnChunksRequestData::RequestVersion::v2_6;

    return sendAsyncGetRequestLogged(ec2RecordedTimePeriodsObject,
        fixedFormatRequest.toParams(), QN_STRINGIZE_TYPE(MultiServerPeriodDataList), target, slot);
}


int QnMediaServerConnection::acknowledgeEventAsync(
    const QnCameraBookmark& bookmark,
    const QnUuid& eventRuleId,
    QObject* target,
    const char* slot)
{
    QnUpdateBookmarkRequestData request(bookmark, eventRuleId);
    return sendAsyncGetRequestLogged(ec2BookmarkAcknowledgeObject,
        request.toParams(), nullptr, target, slot);
}

int QnMediaServerConnection::addBookmarkAsync(
    const QnCameraBookmark& bookmark,
    QObject* target,
    const char* slot)
{
    QnUpdateBookmarkRequestData request(bookmark);
    request.format = Qn::SerializationFormat::UbjsonFormat;

    return sendAsyncGetRequestLogged(ec2BookmarkAddObject, request.toParams(),
        nullptr, target, slot);
}

int QnMediaServerConnection::updateBookmarkAsync(
    const QnCameraBookmark& bookmark, QObject* target, const char* slot)
{
    QnUpdateBookmarkRequestData request(bookmark);
    request.format = Qn::SerializationFormat::UbjsonFormat;
    return sendAsyncGetRequestLogged(ec2BookmarkUpdateObject, request.toParams(), nullptr ,target, slot);
}

int QnMediaServerConnection::deleteBookmarkAsync(
    const QnUuid& bookmarkId, QObject* target, const char* slot)
{
    QnDeleteBookmarkRequestData request(bookmarkId);
    request.format = Qn::SerializationFormat::UbjsonFormat;
    return sendAsyncGetRequestLogged(ec2BookmarkDeleteObject, request.toParams(), nullptr ,target, slot);
}

int QnMediaServerConnection::getBookmarksAsync(
    const QnGetBookmarksRequestData& request, QObject* target, const char* slot)
{
    return sendAsyncGetRequestLogged(ec2BookmarksObject,
        request.toParams(), QN_STRINGIZE_TYPE(QnCameraBookmarkList), target, slot);
}

int QnMediaServerConnection::getBookmarkTagsAsync(
    const QnGetBookmarkTagsRequestData& request, QObject* target, const char* slot)
{
    return sendAsyncGetRequestLogged(ec2BookmarkTagsObject,
        request.toParams(), QN_STRINGIZE_TYPE(QnCameraBookmarkTagList), target, slot);
}<|MERGE_RESOLUTION|>--- conflicted
+++ resolved
@@ -139,18 +139,9 @@
 
 void trace(const QString& serverId, int handle, int obj, const QString& message = QString())
 {
-<<<<<<< HEAD
     static const nx::utils::log::Tag kTag(typeid(QnMediaServerConnection));
     NX_VERBOSE(kTag) << lm("%1 <%2>: %3 %4").args(
         serverId, handle, message, QnLexical::serialized(static_cast<RequestObject>(obj)));
-=======
-    RequestObject object = static_cast<RequestObject>(obj);
-    NX_VERBOSE("QnMediaServerConnection", lm("QnMediaServerConnection %1 <%2>: %3 %4")
-        .arg(serverId)
-        .arg(handle)
-        .arg(message)
-        .arg(QnLexical::serialized(object)));
->>>>>>> 3a9451b8
 }
 
 } // namespace
