--- conflicted
+++ resolved
@@ -753,25 +753,7 @@
     return sendAsyncPostRequest(BookmarkDeleteObject, headers, params, QJson::serialized(bookmark), QN_STRINGIZE_TYPE(QnCameraBookmark), target, slot);
 }
 
-<<<<<<< HEAD
-int QnMediaServerConnection::installUpdate(const QString &updateId, QObject *target, const char *slot) {
-=======
-int QnMediaServerConnection::getBookmarksAsync(const QnNetworkResourcePtr &camera, const QnCameraBookmarkSearchFilter &filter, QObject *target, const char *slot) {
-    QnRequestHeaderList headers;
-    //headers << QnRequestParam("content-type",   "application/json");
-
-    QnRequestParamList params;
-    params << QnRequestParam("id",               QnLexical::serialized(camera->getPhysicalId()));
-    params << QnRequestParam("minStartTimeMs",   QnLexical::serialized(filter.minStartTimeMs));
-    params << QnRequestParam("maxStartTimeMs",   QnLexical::serialized(filter.maxStartTimeMs));
-    params << QnRequestParam("minDurationMs",    QnLexical::serialized(filter.minDurationMs));
-    params << QnRequestParam("text",             QnLexical::serialized(filter.text));
-    
-    return sendAsyncGetRequest(BookmarksGetObject, headers, params, QN_STRINGIZE_TYPE(QnCameraBookmarkList), target, slot);
-}
-
 int QnMediaServerConnection::installUpdate(const QString &updateId, bool delayed, QObject *target, const char *slot) {
->>>>>>> 7f84fafe
     QnRequestParamList params;
     params << QnRequestParam("updateId", updateId);
     params << QnRequestParam("delayed", delayed);
