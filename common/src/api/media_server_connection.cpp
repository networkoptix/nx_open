--- conflicted
+++ resolved
@@ -392,14 +392,7 @@
     params << QnRequestParam("startTime", QString::number(startTimeMs));
     params << QnRequestParam("endTime", QString::number(endTimeMs));
     params << QnRequestParam("detail", QString::number(detail));
-<<<<<<< HEAD
-    if (periodsType == Qn::BookmarksContent)
-        params << QnRequestParam("format", "bii");
-    else
-        params << QnRequestParam("format", "bin");
-=======
     params << QnRequestParam("format", "bin");
->>>>>>> cb0928eb
     params << QnRequestParam("periodsType", QString::number(static_cast<int>(periodsType)));
     params << QnRequestParam("filter", filter);
 
