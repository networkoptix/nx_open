--- conflicted
+++ resolved
@@ -1,14 +1,8 @@
-#include "media_server_connection.h"
-#include "media_server_connection_p.h"
-#include "session_manager.h"
-
 #include <QDebug>
 #include <QNetworkProxy>
 #include <QNetworkReply>
 #include <QSharedPointer>
 
-<<<<<<< HEAD
-=======
 #include "utils/common/util.h"
 #include "utils/common/request_param.h"
 #include "utils/common/space_mapper.h"
@@ -18,13 +12,8 @@
 #include "media_server_connection_p.h"
 #include "session_manager.h"
 
->>>>>>> edaff0aa
 #include <api/serializer/serializer.h>
 #include <api/media_server_statistics_data.h>
-#include <common/common_meta_types.h>
-#include <qjson/parser.h>
-#include <utils/common/util.h>
-#include <utils/common/request_param.h>
 
 // -------------------------------------------------------------------------- //
 // QnNetworkProxyFactory
@@ -482,15 +471,6 @@
 
 void detail::QnMediaServerFreeSpaceReplyProcessor::at_replyReceived(const QnHTTPRawResponse& response, int handle)
 {
-    QJson::Parser json;
-    bool ok;
-    json.parse(response.data, &ok);
-    if (!ok) {
-        qDebug() << json.errorLine() << ":" << json.errorString();
-        emit finished(-1, -1, -1, handle);
-        return;
-    }
-
     qint64 freeSpace = -1;
     qint64 totalSpace = -1;
 
