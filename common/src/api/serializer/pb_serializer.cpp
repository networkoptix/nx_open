#include "camera.pb.h"
#include "server.pb.h"
#include "user.pb.h"
#include "layout.pb.h"
#include "resource.pb.h"
#include "resourceType.pb.h"
#include "license.pb.h"
#include "cameraServerItem.pb.h"
#include "connectinfo.pb.h"
#include "businessRule.pb.h"
#include "email.pb.h"
#include "kvpair.pb.h"
#include "setting.pb.h"

#include "pb_serializer.h"

#include "core/resource_managment/resource_pool.h"
#include <business/business_action_factory.h>

/* Prohibit the usage of std::string-QString conversion functions that do not 
 * explicitly state the encoding used for conversion. 
 * 
 * If you intend to comment one of these lines out, think twice.
 * My sword is sharp. */
#define fromStdString use_fromUtf8_or_fromLatin1
#define toStdString use_toUtf8_or_toLatin1

namespace {

typedef google::protobuf::RepeatedPtrField<pb::Resource>            PbResourceList;
typedef google::protobuf::RepeatedPtrField<pb::ResourceType>        PbResourceTypeList;
typedef google::protobuf::RepeatedPtrField<pb::License>             PbLicenseList;
typedef google::protobuf::RepeatedPtrField<pb::CameraServerItem>    PbCameraServerItemList;
typedef google::protobuf::RepeatedPtrField<pb::BusinessRule>        PbBusinessRuleList;
typedef google::protobuf::RepeatedPtrField<pb::KvPair>              PbKvPairList;
typedef google::protobuf::RepeatedPtrField<pb::Setting>             PbSettingList;
}

void parseCameraServerItem(QnCameraHistoryItemPtr& historyItem, const pb::CameraServerItem& pb_cameraServerItem);
void parseLicense(QnLicensePtr& license, const pb::License& pb_license);
void parseResource(QnResourcePtr& resource, const pb::Resource& pb_resource, QnResourceFactory& resourceFactory);
void parseBusinessRule(QnBusinessEventRulePtr& businessRule, const pb::BusinessRule& pb_businessRule);
void parseBusinessAction(QnAbstractBusinessActionPtr& businessAction, const pb::BusinessAction& pb_businessAction);
void parseBusinessActionList(QnAbstractBusinessActionList& businessActionList, const pb::BusinessActionList& pb_businessActionList);
void parseResources(QnResourceList& resources, const PbResourceList& pb_resources, QnResourceFactory& resourceFactory);
void parseResourceTypes(QList<QnResourceTypePtr>& resourceTypes, const PbResourceTypeList& pb_resourceTypes);
void parseLicenses(QnLicenseList& licenses, const PbLicenseList& pb_licenses);
void parseCameraServerItems(QnCameraHistoryList& cameraServerItems, const PbCameraServerItemList& pb_cameraServerItems);

namespace {

QString serializeNetAddrList(const QList<QHostAddress>& netAddrList)
{
    QStringList addListStrings;
    std::transform(netAddrList.begin(), netAddrList.end(), std::back_inserter(addListStrings), std::mem_fun_ref(&QHostAddress::toString));
    return addListStrings.join(QLatin1String(";"));
}

static QHostAddress stringToAddr(const QString& hostStr)
{
    return QHostAddress(hostStr);
}

void deserializeNetAddrList(QList<QHostAddress>& netAddrList, const QString& netAddrListString)
{
    QStringList addListStrings = netAddrListString.split(QLatin1Char(';'));
    std::transform(addListStrings.begin(), addListStrings.end(), std::back_inserter(netAddrList), stringToAddr);
}

void parseCamera(QnVirtualCameraResourcePtr& camera, const pb::Resource& pb_cameraResource, QnResourceFactory& resourceFactory)
{
    const pb::Camera& pb_camera = pb_cameraResource.GetExtension(pb::Camera::resource);

    QnResourceParameters parameters;
    parameters["id"] = QString::number(pb_cameraResource.id());
    parameters["name"] = QString::fromUtf8(pb_cameraResource.name().c_str());
    parameters["url"] = QString::fromUtf8(pb_cameraResource.url().c_str());
    parameters["mac"] = QString::fromUtf8(pb_camera.mac().c_str());
    parameters["physicalId"] = QString::fromUtf8(pb_camera.physicalid().c_str());
    parameters["login"] = QString::fromUtf8(pb_camera.login().c_str());
    parameters["password"] = QString::fromUtf8(pb_camera.password().c_str());

    if (pb_cameraResource.has_status())
        parameters["status"] = QString::number((int)pb_cameraResource.status());

    parameters["disabled"] = QString::number((int)pb_cameraResource.disabled());
    parameters["parentId"] = QString::number(pb_cameraResource.parentid());

    QnResourcePtr cameraBase = resourceFactory.createResource(pb_cameraResource.typeid_(), parameters);
    if (cameraBase.isNull())
        return;

    camera = cameraBase.dynamicCast<QnVirtualCameraResource>();
    if (camera.isNull())
        return;

    for (int j = 0; j < pb_cameraResource.property_size(); j++)
    {
        const pb::Resource_Property& pb_property = pb_cameraResource.property(j);

        camera->setParam(QString::fromUtf8(pb_property.name().c_str()), QString::fromUtf8(pb_property.value().c_str()), QnDomainDatabase);
    }

    camera->setScheduleDisabled(pb_camera.scheduledisabled());
    if (pb_camera.has_audioenabled())
        camera->setAudioEnabled(pb_camera.audioenabled());

    if (pb_camera.has_manuallyadded())
        camera->setManuallyAdded(pb_camera.manuallyadded());

    if (pb_camera.has_physicalid())
        camera->setPhysicalId(QString::fromUtf8(pb_camera.physicalid().c_str()));

    camera->setModel(QString::fromUtf8(pb_camera.model().c_str()));
    camera->setFirmware(QString::fromUtf8(pb_camera.firmware().c_str()));

    camera->setAuth(QString::fromUtf8(pb_camera.login().c_str()), QString::fromUtf8(pb_camera.password().c_str()));
    camera->setMotionType(static_cast<Qn::MotionType>(pb_camera.motiontype()));

    camera->setGroupId(QString::fromUtf8(pb_camera.groupid().c_str()));
    camera->setGroupName(QString::fromUtf8(pb_camera.groupname().c_str()));

    if (pb_camera.has_region())
    {
        QList<QnMotionRegion> regions;
        parseMotionRegionList(regions, QString::fromUtf8(pb_camera.region().c_str()));
        while (regions.size() < CL_MAX_CHANNELS)
            regions << QnMotionRegion();

        camera->setMotionRegionList(regions, QnDomainMemory);
    }

    if (pb_camera.scheduletask_size())
    {
        QnScheduleTaskList scheduleTasks;

        for (int j = 0; j < pb_camera.scheduletask_size(); j++)
        {
            const pb::Camera_ScheduleTask& pb_scheduleTask = pb_camera.scheduletask(j);

            QnScheduleTask scheduleTask(pb_scheduleTask.id(),
                                        pb_cameraResource.id(),
                                        pb_scheduleTask.dayofweek(),
                                        pb_scheduleTask.starttime(),
                                        pb_scheduleTask.endtime(),
                                        (Qn::RecordingType) pb_scheduleTask.recordtype(),
                                        pb_scheduleTask.beforethreshold(),
                                        pb_scheduleTask.afterthreshold(),
                                        (QnStreamQuality) pb_scheduleTask.streamquality(),
                                        pb_scheduleTask.fps(),
                                        pb_scheduleTask.dorecordaudio()
                                       );

            scheduleTasks.append(scheduleTask);
        }

        camera->setScheduleTasks(scheduleTasks);
    }
}

void parseCameras(QnVirtualCameraResourceList& cameras, const PbResourceList& pb_cameras, QnResourceFactory& resourceFactory)
{
    for (PbResourceList::const_iterator ci = pb_cameras.begin(); ci != pb_cameras.end(); ++ci)
    {
        const pb::Resource& pb_cameraResource = *ci;

        QnVirtualCameraResourcePtr camera;
        parseCamera(camera, pb_cameraResource, resourceFactory);
        if (camera)
            cameras.append(camera);
        else
            cl_log.log("Can't create resource with id=", ci->id(), cl_logWARNING);
    }
}

void parseServer(QnMediaServerResourcePtr &server, const pb::Resource &pb_serverResource, QnResourceFactory &resourceFactory)
{
    const pb::Server& pb_server = pb_serverResource.GetExtension(pb::Server::resource);

    server = QnMediaServerResourcePtr(new QnMediaServerResource());
    server->setId(pb_serverResource.id());
    server->setName(QString::fromUtf8(pb_serverResource.name().c_str()));
    server->setUrl(QString::fromUtf8(pb_serverResource.url().c_str()));
    server->setGuid(QString::fromUtf8(pb_serverResource.guid().c_str()));
    server->setApiUrl(QString::fromUtf8(pb_server.apiurl().c_str()));
    if (pb_server.has_streamingurl())
        server->setStreamingUrl(QString::fromUtf8(pb_server.streamingurl().c_str()));

    if (pb_server.has_version())
        server->setVersion(QString::fromUtf8(pb_server.version().c_str()));

    if (pb_serverResource.has_status())
        server->setStatus(static_cast<QnResource::Status>(pb_serverResource.status()));

    if (pb_server.has_netaddrlist())
    {
        QList<QHostAddress> netAddrList;
        deserializeNetAddrList(netAddrList, QString::fromUtf8(pb_server.netaddrlist().c_str()));
        server->setNetAddrList(netAddrList);
    }

    if (pb_server.has_reserve())
    {
        server->setReserve(pb_server.reserve());
    }

    if (pb_server.has_panicmode())
    {
        server->setPanicMode(QnMediaServerResource::PanicMode(pb_server.panicmode()));
    }

    if (pb_server.storage_size() > 0)
    {
        QnAbstractStorageResourceList storages;

        for (int j = 0; j < pb_server.storage_size(); j++)
        {
            const pb::Server_Storage& pb_storage = pb_server.storage(j);

            //QnAbstractStorageResourcePtr storage(new QnStorageResource());
            QnAbstractStorageResourcePtr storage;

            QnResourceParameters parameters;
            parameters["id"] = QString::number(pb_storage.id());
            parameters["parentId"] = QString::number(pb_serverResource.id());
            parameters["name"] = QString::fromUtf8(pb_storage.name().c_str());
            parameters["url"] = QString::fromUtf8(pb_storage.url().c_str());
            parameters["spaceLimit"] = QString::number(pb_storage.spacelimit());
            if(pb_storage.has_usedforwriting())
                parameters["usedForWriting"] = QString::number(pb_storage.usedforwriting());

            QnResourcePtr st = resourceFactory.createResource(qnResTypePool->getResourceTypeByName(QLatin1String("Storage"))->getId(), parameters); // TODO: #Ivan no types in pool => crash
            storage = qSharedPointerDynamicCast<QnAbstractStorageResource> (st);
            if (storage)
                storages.append(storage);
        }

        server->setStorages(storages);
    }
}

void parseServers(QnMediaServerResourceList &servers, const PbResourceList &pb_servers, QnResourceFactory &resourceFactory)
{
    for (PbResourceList::const_iterator ci = pb_servers.begin(); ci != pb_servers.end(); ++ci)
    {
        const pb::Resource& pb_serverResource = *ci;

        QnMediaServerResourcePtr server;
        parseServer(server, pb_serverResource, resourceFactory);
        if (server)
            servers.append(server);
        else
            cl_log.log("Can't create resource with id=", ci->id(), cl_logWARNING);
    }
}

void parseLayout(QnLayoutResourcePtr& layout, const pb::Resource& pb_layoutResource)
{
    const pb::Layout& pb_layout = pb_layoutResource.GetExtension(pb::Layout::resource);

    layout = QnLayoutResourcePtr(new QnLayoutResource());

    if (pb_layoutResource.has_id())
        layout->setId(pb_layoutResource.id());

    if (pb_layoutResource.has_guid())
        layout->setGuid(QString::fromUtf8(pb_layoutResource.guid().c_str()));

    layout->setParentId(pb_layoutResource.parentid());
    layout->setName(QString::fromUtf8(pb_layoutResource.name().c_str()));
    layout->setCellAspectRatio(pb_layout.cellaspectratio());
    layout->setCellSpacing(QSizeF(pb_layout.cellspacingwidth(), pb_layout.cellspacingheight()));
    layout->setUserCanEdit(pb_layout.usercanedit());
    layout->setBackgroundImageFilename(QString::fromUtf8(pb_layout.backgroundimagefilename().c_str()));
    layout->setBackgroundSize(QSize(pb_layout.backgroundwidth(), pb_layout.backgroundheight()));
    layout->setBackgroundOpacity(pb_layout.backgroundopacity());
    layout->setLocked(pb_layout.locked());

    if (pb_layout.item_size() > 0)
    {
        QnLayoutItemDataList items;

        for (int j = 0; j < pb_layout.item_size(); j++)
        {
            const pb::Layout_Item& pb_item = pb_layout.item(j);

            QnLayoutItemData itemData;
            itemData.resource.id = pb_item.resource().id();
            itemData.resource.path = QString::fromUtf8(pb_item.resource().path().c_str());

            itemData.uuid = QUuid(QString::fromUtf8(pb_item.uuid().c_str()));
            itemData.flags = pb_item.flags();
            itemData.combinedGeometry.setLeft(pb_item.left());
            itemData.combinedGeometry.setTop(pb_item.top());
            itemData.combinedGeometry.setRight(pb_item.right());
            itemData.combinedGeometry.setBottom(pb_item.bottom());
            itemData.rotation = pb_item.rotation();

            if(pb_item.has_zoomtargetuuid())
                itemData.zoomTargetUuid = QUuid(QString::fromUtf8(pb_item.zoomtargetuuid().c_str()));

            if(pb_item.has_zoomleft() && pb_item.has_zoomtop() && pb_item.has_zoomright() && pb_item.has_zoombottom()) {
                itemData.zoomRect.setLeft(pb_item.zoomleft());
                itemData.zoomRect.setTop(pb_item.zoomtop());
                itemData.zoomRect.setRight(pb_item.zoomright());
                itemData.zoomRect.setBottom(pb_item.zoombottom());
            } else {
                itemData.zoomRect = QRectF(0.0, 0.0, 1.0, 1.0);
            }

            items.append(itemData);
        }

        layout->setItems(items);
    }
}

void parseLayouts(QnLayoutResourceList& layouts, const PbResourceList& pb_layouts)
{
    for (PbResourceList::const_iterator ci = pb_layouts.begin(); ci != pb_layouts.end(); ++ci)
    {
        const pb::Resource& pb_layoutResource = *ci;
        QnLayoutResourcePtr layout;
        parseLayout(layout, pb_layoutResource);
        if (layout)
            layouts.append(layout);
        else
            cl_log.log("Can't create resource with id=", ci->id(), cl_logWARNING);
    }
}

void parseUser(QnUserResourcePtr& user, const pb::Resource& pb_userResource)
{
    const pb::User& pb_user = pb_userResource.GetExtension(pb::User::resource);

    user = QnUserResourcePtr(new QnUserResource());

    if (pb_userResource.has_id())
        user->setId(pb_userResource.id());

    user->setName(QString::fromUtf8(pb_userResource.name().c_str()));
    user->setAdmin(pb_user.isadmin());
    user->setPermissions(pb_user.rights());
    user->setGuid(QString::fromUtf8(pb_userResource.guid().c_str()));
    if (pb_user.has_email())
        user->setEmail(QString::fromUtf8(pb_user.email().c_str()));
}

void parseUsers(QnUserResourceList& users, const PbResourceList& pb_users)
{
    for (PbResourceList::const_iterator ci = pb_users.begin(); ci != pb_users.end(); ++ci)
    {
        const pb::Resource& pb_userResource = *ci;
        QnUserResourcePtr user;
        parseUser(user, pb_userResource);
        if (user)
            users.append(user);
        else
            cl_log.log("Can't create resource with id=", ci->id(), cl_logWARNING);
    }
}

void parseKvPairs(QnKvPairs& kvPairs, const PbKvPairList& pb_kvPairs)
{
    for (PbKvPairList::const_iterator ci = pb_kvPairs.begin(); ci != pb_kvPairs.end(); ++ci)
    {
        QnKvPair kvPair;
        kvPair.setName(QString::fromUtf8(ci->name().c_str()));
        kvPair.setValue(QString::fromUtf8(ci->value().c_str()));

        kvPairs[ci->resourceid()].append(kvPair);
    }
}

void parseSettings(QnKvPairList& kvPairs, const PbSettingList& pb_settings)
{
    for (PbSettingList::const_iterator ci = pb_settings.begin(); ci != pb_settings.end(); ++ci)
    {
        QnKvPair kvPair;
        kvPair.setName(QString::fromUtf8(ci->name().c_str()));
        kvPair.setValue(QString::fromUtf8(ci->value().c_str()));

        kvPairs.append(kvPair);
    }
}


void parseBusinessRules(QnBusinessEventRules& businessRules, const PbBusinessRuleList& pb_businessRules) {
    for (PbBusinessRuleList::const_iterator ci = pb_businessRules.begin(); ci != pb_businessRules.end(); ++ci)
    {
        const pb::BusinessRule& pb_businessRule = *ci;

        QnBusinessEventRulePtr businessRule;
        parseBusinessRule(businessRule, pb_businessRule);
        businessRules.append(businessRule);
    }
}
} // namespace {}

void serializeCamera_i(pb::Resource& pb_cameraResource, const QnVirtualCameraResourcePtr& cameraPtr)
{
    pb_cameraResource.set_type(pb::Resource_Type_Camera);
    pb::Camera &pb_camera = *pb_cameraResource.MutableExtension(pb::Camera::resource);

    pb_cameraResource.set_id(cameraPtr->getId().toInt());
    pb_cameraResource.set_parentid(cameraPtr->getParentId().toInt());
    pb_cameraResource.set_name(cameraPtr->getName().toUtf8().constData());
    pb_cameraResource.set_typeid_(cameraPtr->getTypeId().toInt());
    pb_cameraResource.set_url(cameraPtr->getUrl().toUtf8().constData());
    pb_camera.set_mac(cameraPtr->getMAC().toString().toUtf8().constData());
    pb_camera.set_physicalid(cameraPtr->getPhysicalId().toUtf8().constData());
    pb_camera.set_model(cameraPtr->getModel().toUtf8().constData());
    pb_camera.set_firmware(cameraPtr->getFirmware().toUtf8().constData());
    pb_camera.set_login(cameraPtr->getAuth().user().toUtf8().constData());
    pb_camera.set_password(cameraPtr->getAuth().password().toUtf8().constData());
    pb_cameraResource.set_disabled(cameraPtr->isDisabled());
    pb_cameraResource.set_status(static_cast<pb::Resource_Status>(cameraPtr->getStatus()));
    pb_camera.set_region(serializeMotionRegionList(cameraPtr->getMotionRegionList()).toUtf8().constData());
    pb_camera.set_scheduledisabled(cameraPtr->isScheduleDisabled());
    pb_camera.set_audioenabled(cameraPtr->isAudioEnabled());
    pb_camera.set_manuallyadded(cameraPtr->isManuallyAdded());
    pb_camera.set_motiontype(static_cast<pb::Camera_MotionType>(cameraPtr->getMotionType()));
    pb_camera.set_groupid(cameraPtr->getGroupId().toUtf8().constData());
    pb_camera.set_groupname(cameraPtr->getGroupName().toUtf8().constData());

    QnParamList params = cameraPtr->getResourceParamList();
    foreach(QString key, params.keys())
    {
        if (params[key].domain() == QnDomainDatabase)
        {
            pb::Resource_Property& pb_property = *pb_cameraResource.add_property();

            pb_property.set_id(params[key].paramTypeId().toInt());
            pb_property.set_name(key.toUtf8().constData());
            pb_property.set_value(params[key].value().toString().toUtf8().constData());
        }
    }

    foreach(const QnScheduleTask& scheduleTaskIn, cameraPtr->getScheduleTasks())
    {
        pb::Camera_ScheduleTask& pb_scheduleTask = *pb_camera.add_scheduletask();

        pb_scheduleTask.set_id(scheduleTaskIn.getId().toInt());
        pb_scheduleTask.set_sourceid(cameraPtr->getId().toInt());
        pb_scheduleTask.set_starttime(scheduleTaskIn.getStartTime());
        pb_scheduleTask.set_endtime(scheduleTaskIn.getEndTime());
        pb_scheduleTask.set_dorecordaudio(scheduleTaskIn.getDoRecordAudio());
        pb_scheduleTask.set_recordtype(scheduleTaskIn.getRecordingType());
        pb_scheduleTask.set_dayofweek(scheduleTaskIn.getDayOfWeek());
        pb_scheduleTask.set_beforethreshold(scheduleTaskIn.getBeforeThreshold());
        pb_scheduleTask.set_afterthreshold(scheduleTaskIn.getAfterThreshold());
        pb_scheduleTask.set_streamquality((pb::Camera_Quality)scheduleTaskIn.getStreamQuality());
        pb_scheduleTask.set_fps(scheduleTaskIn.getFps());
    }
}

void serializeCameraServerItem_i(pb::CameraServerItem& pb_cameraServerItem, const QnCameraHistoryItem& cameraServerItem)
{
    pb_cameraServerItem.set_physicalid(cameraServerItem.physicalId.toUtf8());
    pb_cameraServerItem.set_timestamp(cameraServerItem.timestamp);
    pb_cameraServerItem.set_serverguid(cameraServerItem.mediaServerGuid.toUtf8());
}


int serializeBusinessActionType(BusinessActionType::Value value) {
    switch(value) {
    case BusinessActionType::NotDefined:            return pb::NotDefinedAction;
    case BusinessActionType::CameraOutput:          return pb::CameraOutput;
    case BusinessActionType::CameraOutputInstant:   return pb::CameraOutputInstant;
    case BusinessActionType::Bookmark:              return pb::Bookmark;
    case BusinessActionType::CameraRecording:       return pb::CameraRecording;
    case BusinessActionType::PanicRecording:        return pb::PanicRecording;
    case BusinessActionType::SendMail:              return pb::SendMail;
    case BusinessActionType::Alert:                 return pb::Alert;
    case BusinessActionType::ShowPopup:             return pb::ShowPopup;
    case BusinessActionType::PlaySound:             return pb::PlaySound;
    }
    return pb::NotDefinedAction;
}

int serializeBusinessEventType(BusinessEventType::Value value) {
    int userEvent = value - BusinessEventType::UserDefined;
    if (userEvent >= 0)
        return (pb::UserDefinedEvent + userEvent);

    int healthMessage = value - BusinessEventType::SystemHealthMessage;
    if (healthMessage >= 0)
        return (pb::SystemHealthMessage + healthMessage);

    switch(value) {
    case BusinessEventType::NotDefined:          return pb::NotDefinedEvent;
    case BusinessEventType::Camera_Motion:       return pb::Camera_Motion;
    case BusinessEventType::Camera_Input:        return pb::Camera_Input;
    case BusinessEventType::Camera_Disconnect:   return pb::Camera_Disconnect;
    case BusinessEventType::Storage_Failure:     return pb::Storage_Failure;
    case BusinessEventType::Network_Issue:       return pb::Network_Issue;
    case BusinessEventType::Camera_Ip_Conflict:  return pb::Camera_Ip_Conflict;
    case BusinessEventType::MediaServer_Failure: return pb::MediaServer_Failure;
    case BusinessEventType::MediaServer_Conflict:return pb::MediaServer_Conflict;
    default:
        break;
    }
    return pb::NotDefinedEvent;
}

void serializeBusinessRule_i(pb::BusinessRule& pb_businessRule, const QnBusinessEventRulePtr& businessRulePtr)
{
    pb_businessRule.set_id(businessRulePtr->id());

    pb_businessRule.set_eventtype((pb::BusinessEventType) serializeBusinessEventType(businessRulePtr->eventType()));
    foreach(QnResourcePtr res, businessRulePtr->eventResources())
        pb_businessRule.add_eventresource(res->getId().toInt());
    pb_businessRule.set_eventcondition(serializeBusinessParams(businessRulePtr->eventParams()));
    pb_businessRule.set_eventstate((pb::ToggleStateType)businessRulePtr->eventState());

    pb_businessRule.set_actiontype((pb::BusinessActionType) serializeBusinessActionType(businessRulePtr->actionType()));
    foreach(QnResourcePtr res, businessRulePtr->actionResources())
        pb_businessRule.add_actionresource(res->getId().toInt());
    pb_businessRule.set_actionparams(serializeBusinessParams(businessRulePtr->actionParams()));

    pb_businessRule.set_aggregationperiod(businessRulePtr->aggregationPeriod());
    pb_businessRule.set_disabled(businessRulePtr->disabled());
    pb_businessRule.set_comments(businessRulePtr->comments().toUtf8());
    pb_businessRule.set_schedule(businessRulePtr->schedule().toUtf8());
}

void serializeKvPair_i(int resourceId, pb::KvPair& pb_kvPair, const QnKvPair& kvPair)
{
    pb_kvPair.set_resourceid(resourceId);
    pb_kvPair.set_name(kvPair.name().toUtf8());
    pb_kvPair.set_value(kvPair.value().toUtf8());
}

void serializeSetting_i(pb::Setting& pb_setting, const QnKvPair& kvPair)
{
    pb_setting.set_name(kvPair.name().toUtf8());
    pb_setting.set_value(kvPair.value().toUtf8());
}

void serializeLayout_i(pb::Resource& pb_layoutResource, const QnLayoutResourcePtr& layoutIn)
{
    pb_layoutResource.set_type(pb::Resource_Type_Layout);
    pb::Layout &pb_layout = *pb_layoutResource.MutableExtension(pb::Layout::resource);

    pb_layoutResource.set_parentid(layoutIn->getParentId().toInt());
    pb_layoutResource.set_name(layoutIn->getName().toUtf8().constData());
    pb_layoutResource.set_guid(layoutIn->getGuid().toAscii().constData());

    pb_layout.set_cellaspectratio(layoutIn->cellAspectRatio());
    pb_layout.set_cellspacingwidth(layoutIn->cellSpacing().width());
    pb_layout.set_cellspacingheight(layoutIn->cellSpacing().height());
    pb_layout.set_usercanedit(layoutIn->userCanEdit());
    pb_layout.set_backgroundimagefilename(layoutIn->backgroundImageFilename().toUtf8().constData());
    pb_layout.set_backgroundwidth(layoutIn->backgroundSize().width());
    pb_layout.set_backgroundheight(layoutIn->backgroundSize().height());
    pb_layout.set_backgroundopacity(layoutIn->backgroundOpacity());
    pb_layout.set_locked(layoutIn->locked());

    if (!layoutIn->getItems().isEmpty()) {
        foreach(const QnLayoutItemData& itemIn, layoutIn->getItems()) {
            pb::Layout_Item& pb_item = *pb_layout.add_item();

            pb_item.mutable_resource()->set_path(itemIn.resource.path.toUtf8().constData());
            if (itemIn.resource.id.isValid() && !itemIn.resource.id.isSpecial())
                pb_item.mutable_resource()->set_id(itemIn.resource.id.toInt());

            pb_item.set_uuid(itemIn.uuid.toString().toUtf8().constData());
            pb_item.set_flags(itemIn.flags);
            pb_item.set_left(itemIn.combinedGeometry.left());
            pb_item.set_top(itemIn.combinedGeometry.top());
            pb_item.set_right(itemIn.combinedGeometry.right());
            pb_item.set_bottom(itemIn.combinedGeometry.bottom());
            pb_item.set_rotation(itemIn.rotation);
            pb_item.set_zoomtargetuuid(itemIn.zoomTargetUuid.toString().toUtf8().constData());
            pb_item.set_zoomleft(itemIn.zoomRect.left());
            pb_item.set_zoomtop(itemIn.zoomRect.top());
            pb_item.set_zoomright(itemIn.zoomRect.right());
            pb_item.set_zoombottom(itemIn.zoomRect.bottom());
        }
    }
}

void serializeLicense_i(pb::License& pb_license, const QnLicensePtr& license)
{
	// We can't remove it by now, as it's required in .proto
    // Will remove it ocasionally.
    pb_license.set_name("");
    pb_license.set_hwid(""); 
    pb_license.set_signature("");
	/////////

	pb_license.set_key(license->key().constData());
	pb_license.set_cameracount(license->cameraCount());
	pb_license.set_rawlicense(license->rawLicense().constData());
}

BusinessEventType::Value parsePbBusinessEventType(int pbValue) {
    int userEvent = pbValue - pb::UserDefinedEvent;
    if (userEvent >= 0)
        return BusinessEventType::Value(BusinessEventType::UserDefined + userEvent);

    int healthMessage = pbValue - pb::SystemHealthMessage;
    if (healthMessage >= 0)
        return BusinessEventType::Value((BusinessEventType::SystemHealthMessage + healthMessage));

    switch(pbValue) {
    case pb::NotDefinedEvent:       return BusinessEventType::NotDefined;
    case pb::Camera_Motion:         return BusinessEventType::Camera_Motion;
    case pb::Camera_Input:          return BusinessEventType::Camera_Input;
    case pb::Camera_Disconnect:     return BusinessEventType::Camera_Disconnect;
    case pb::Storage_Failure:       return BusinessEventType::Storage_Failure;
    case pb::Network_Issue:         return BusinessEventType::Network_Issue;
    case pb::Camera_Ip_Conflict:    return BusinessEventType::Camera_Ip_Conflict;
    case pb::MediaServer_Failure:   return BusinessEventType::MediaServer_Failure;
    case pb::MediaServer_Conflict:  return BusinessEventType::MediaServer_Conflict;
    }
    return BusinessEventType::NotDefined;
}

BusinessActionType::Value parsePbBusinessActionType(int pbValue) {
    switch (pbValue) {
    case pb::NotDefinedAction:      return BusinessActionType::NotDefined;
    case pb::CameraOutput:          return BusinessActionType::CameraOutput;
    case pb::CameraOutputInstant:   return BusinessActionType::CameraOutputInstant;
    case pb::Bookmark:              return BusinessActionType::Bookmark;
    case pb::CameraRecording:       return BusinessActionType::CameraRecording;
    case pb::PanicRecording:        return BusinessActionType::PanicRecording;
    case pb::SendMail:              return BusinessActionType::SendMail;
    case pb::Alert:                 return BusinessActionType::Alert;
    case pb::ShowPopup:             return BusinessActionType::ShowPopup;
    case pb::PlaySound:             return BusinessActionType::PlaySound;
    }
    return BusinessActionType::NotDefined;
}



void QnApiPbSerializer::deserializeCameras(QnVirtualCameraResourceList& cameras, const QByteArray& data, QnResourceFactory& resourceFactory)
{
    pb::Resources pb_cameras;
    if (!pb_cameras.ParseFromArray(data.data(), data.size())) {
        QByteArray errorString;
        errorString = "QnApiPbSerializer::deserializeCameras(): Can't parse message";
        throw QnSerializeException(errorString);
    }

    parseCameras(cameras, pb_cameras.resource(), resourceFactory);
}

void QnApiPbSerializer::deserializeServers(QnMediaServerResourceList& servers, const QByteArray& data, QnResourceFactory& resourceFactory)
{
    pb::Resources pb_servers;
    if (!pb_servers.ParseFromArray(data.data(), data.size())) {
        QByteArray errorString;
        errorString = "QnApiPbSerializer::deserializeServers(): Can't parse message";
        throw QnSerializeException(errorString);
    }

    parseServers(servers, pb_servers.resource(), resourceFactory);
}

void QnApiPbSerializer::deserializeLayouts(QnLayoutResourceList& layouts, const QByteArray& data)
{
    pb::Resources pb_layouts;
    if (!pb_layouts.ParseFromArray(data.data(), data.size())) {
        QByteArray errorString;
        errorString = "QnApiPbSerializer::deserializeLayouts(): Can't parse message";
        throw QnSerializeException(errorString);
    }

    parseLayouts(layouts, pb_layouts.resource());
}

void QnApiPbSerializer::deserializeLayout(QnLayoutResourcePtr& layout, const QByteArray& data)
{
    QnLayoutResourceList layouts;
    deserializeLayouts(layouts, data);

    if (layouts.isEmpty())
        layout = QnLayoutResourcePtr();
    else
        layout = layouts.at(0);
}

void QnApiPbSerializer::deserializeUsers(QnUserResourceList& users, const QByteArray& data)
{
    pb::Resources pb_users;
    if (!pb_users.ParseFromArray(data.data(), data.size())) {
        QByteArray errorString;
        errorString = "QnApiPbSerializer::deserializeUsers(): Can't parse message";
        throw QnSerializeException(errorString);
    }

    parseUsers(users, pb_users.resource());
}

void QnApiPbSerializer::deserializeResources(QnResourceList& resources, const QByteArray& data, QnResourceFactory& resourceFactory)
{
    pb::Resources pb_resources;
    if (!pb_resources.ParseFromArray(data.data(), data.size())) {
        QByteArray errorString;
        errorString = "QnApiPbSerializer::deserializeCameras(): Can't parse message";
        throw QnSerializeException(errorString);
    }

    parseResources(resources, pb_resources.resource(), resourceFactory);
}

void QnApiPbSerializer::deserializeResourceTypes(QnResourceTypeList& resourceTypes, const QByteArray& data)
{
    pb::ResourceTypes pb_resourceTypes;
    if (!pb_resourceTypes.ParseFromArray(data.data(), data.size())) {
        QByteArray errorString;
        errorString = "QnApiPbSerializer::deserializeResourceTypes(): Can't parse message";
        throw QnSerializeException(errorString);
    }

    parseResourceTypes(resourceTypes, pb_resourceTypes.resourcetype());
}

void QnApiPbSerializer::deserializeLicenses(QnLicenseList &licenses, const QByteArray &data)
{
    pb::Licenses pb_licenses;
    if (!pb_licenses.ParseFromArray(data.data(), data.size())) {
        QByteArray errorString;
        errorString = "QnApiPbSerializer::deserializeLicenses(): Can't parse message";
        throw QnSerializeException(errorString);
    }

    licenses.setHardwareId(pb_licenses.hwid().c_str());
    licenses.setOldHardwareId(pb_licenses.oldhardwareid().c_str());
    parseLicenses(licenses, pb_licenses.license());
}

void QnApiPbSerializer::deserializeCameraHistoryList(QnCameraHistoryList &cameraHistoryList, const QByteArray &data)
{
    pb::CameraServerItems pb_csis;

    if (!pb_csis.ParseFromArray(data.data(), data.size()))
    {
        QByteArray errorString;
        errorString = "QnApiPbSerializer::deserializeLicenses(): Can't parse message";
        throw QnSerializeException(errorString);
    }

    parseCameraServerItems(cameraHistoryList, pb_csis.cameraserveritem());
}

void QnApiPbSerializer::deserializeKvPairs(QnKvPairs& kvPairs, const QByteArray& data)
{
    pb::KvPairs pb_kvPairs;

    if (!pb_kvPairs.ParseFromArray(data.data(), data.size()))
    {
        QByteArray errorString;
        errorString = "QnApiPbSerializer::deserializeKvPairs(): Can't parse message";
        throw QnSerializeException(errorString);
    }

    parseKvPairs(kvPairs, pb_kvPairs.kvpair());
}

void QnApiPbSerializer::deserializeSettings(QnKvPairList& kvPairs, const QByteArray& data)
{
    pb::Settings pb_settings;

    if (!pb_settings.ParseFromArray(data.data(), data.size()))
    {
        QByteArray errorString;
        errorString = "QnApiPbSerializer::deserializeSettings(): Can't parse message";
        throw QnSerializeException(errorString);
    }

    parseSettings(kvPairs, pb_settings.setting());
}

void QnApiPbSerializer::deserializeConnectInfo(QnConnectInfoPtr& connectInfo, const QByteArray& data)
{
    pb::ConnectInfo pb_connectInfo;

    if (!pb_connectInfo.ParseFromArray(data.data(), data.size()))
    {
        QByteArray errorString;
        errorString = "QnApiPbSerializer::deserializeConnectInfo(): Can't parse message";
        throw QnSerializeException(errorString);
    }

    connectInfo->version = QString::fromUtf8(pb_connectInfo.version().c_str());

    typedef google::protobuf::RepeatedPtrField<pb::CompatibilityItem> PbCompatibilityItemList;
    PbCompatibilityItemList items = pb_connectInfo.compatibilityitems().item();

    for (PbCompatibilityItemList::const_iterator ci = items.begin(); ci != items.end(); ++ci)
    {
        connectInfo->compatibilityItems.append(QnCompatibilityItem(QString::fromUtf8(ci->ver1().c_str()),
            QString::fromUtf8(ci->comp1().c_str()), QString::fromUtf8(ci->ver2().c_str())));
    }
    connectInfo->proxyPort = pb_connectInfo.proxyport();
    connectInfo->ecsGuid = QString::fromUtf8(pb_connectInfo.ecsguid().c_str());
}

void QnApiPbSerializer::deserializeBusinessRules(QnBusinessEventRules &businessRules, const QByteArray &data)
{
    pb::BusinessRules pb_businessRules;
    if (!pb_businessRules.ParseFromArray(data.data(), data.size()))
    {
        QByteArray errorString;
        errorString = "QnApiPbSerializer::deserializeBusinessRules(): Can't parse message";
        throw QnSerializeException(errorString);
    }
    parseBusinessRules(businessRules, pb_businessRules.businessrule());
}

void QnApiPbSerializer::deserializeBusinessAction(QnAbstractBusinessActionPtr& businessAction, const QByteArray& data)
{
    pb::BusinessAction pb_businessAction;
    if (!pb_businessAction.ParseFromArray(data.data(), data.size()))
    {
        QByteArray errorString;
        errorString = "QnAbstractBusinessAction::fromByteArray(): Can't parse message";
        throw QnSerializeException(errorString);
    }
    parseBusinessAction(businessAction, pb_businessAction);
}

void QnApiPbSerializer::deserializeBusinessActionList(QnAbstractBusinessActionList& businessActionList, const QByteArray& data)
{
    pb::BusinessActionList pb_businessActionList;
    if (!pb_businessActionList.ParseFromArray(data.data(), data.size()))
    {
        QByteArray errorString;
        errorString = "QnAbstractBusinessAction::fromByteArray(): Can't parse message";
        throw QnSerializeException(errorString);
    }
    parseBusinessActionList(businessActionList, pb_businessActionList);
}

void QnApiPbSerializer::serializeCameras(const QnVirtualCameraResourceList& cameras, QByteArray& data)
{
    pb::Resources pb_cameras;

    foreach(QnVirtualCameraResourcePtr cameraPtr, cameras)
        serializeCamera_i(*pb_cameras.add_resource(), cameraPtr);

    std::string str;
    pb_cameras.SerializeToString(&str);
    data = QByteArray(str.data(), (int) str.length());
}

void QnApiPbSerializer::serializeLicense(const QnLicensePtr& license, QByteArray& data)
{
    pb::Licenses pb_licenses;

    pb::License& pb_license = *(pb_licenses.add_license());
    serializeLicense_i(pb_license, license);

    std::string str;
    pb_licenses.SerializeToString(&str);
    data = QByteArray(str.data(), (int) str.length());
}

void QnApiPbSerializer::serializeLicenses(const QList<QnLicensePtr>& licenses, QByteArray& data)
{
    pb::Licenses pb_licenses;

    foreach(QnLicensePtr license, licenses)
        serializeLicense_i(*pb_licenses.add_license(), license);

    std::string str;
    pb_licenses.SerializeToString(&str);
    data = QByteArray(str.data(), (int) str.length());
}

void QnApiPbSerializer::serializeServer(const QnMediaServerResourcePtr& serverPtr, QByteArray& data)
{
    pb::Resources pb_servers;

    pb::Resource& pb_serverResource = *pb_servers.add_resource();
    pb_serverResource.set_type(pb::Resource_Type_Server);
    pb::Server &pb_server = *pb_serverResource.MutableExtension(pb::Server::resource);

    pb_serverResource.set_id(serverPtr->getId().toInt());
    pb_serverResource.set_name(serverPtr->getName().toUtf8().constData());
    pb_serverResource.set_url(serverPtr->getUrl().toUtf8().constData());
    pb_serverResource.set_guid(serverPtr->getGuid().toAscii().constData());
    pb_server.set_apiurl(serverPtr->getApiUrl().toUtf8().constData());
    pb_server.set_streamingurl(serverPtr->getStreamingUrl().toUtf8().constData());
    pb_serverResource.set_status(static_cast<pb::Resource_Status>(serverPtr->getStatus()));

    if (!serverPtr->getNetAddrList().isEmpty())
        pb_server.set_netaddrlist(serializeNetAddrList(serverPtr->getNetAddrList()).toUtf8().constData());

    pb_server.set_reserve(serverPtr->getReserve());
    pb_server.set_panicmode((int) serverPtr->getPanicMode());

    if (!serverPtr->getStorages().isEmpty()) {
        foreach (const QnAbstractStorageResourcePtr& storagePtr, serverPtr->getStorages()) {
            pb::Server_Storage& pb_storage = *pb_server.add_storage();

            pb_storage.set_id(storagePtr->getId().toInt());
            pb_storage.set_name(storagePtr->getName().toUtf8().constData());
            pb_storage.set_url(storagePtr->getUrl().toUtf8().constData());
            pb_storage.set_spacelimit(storagePtr->getSpaceLimit());
            pb_storage.set_usedforwriting(storagePtr->isUsedForWriting());
        }
    }

    std::string str;
    pb_servers.SerializeToString(&str);
    data = QByteArray(str.data(), (int) str.length());
}

void QnApiPbSerializer::serializeUser(const QnUserResourcePtr& userPtr, QByteArray& data)
{
    pb::Resources pb_users;
    pb::Resource& pb_userResource = *pb_users.add_resource();

    pb_userResource.set_type(pb::Resource_Type_User);
    pb::User &pb_user = *pb_userResource.MutableExtension(pb::User::resource);

    if (userPtr->getId().isValid())
        pb_userResource.set_id(userPtr->getId().toInt());

    pb_userResource.set_name(userPtr->getName().toUtf8().constData());
    pb_user.set_password(userPtr->getPassword().toUtf8().constData());
    pb_user.set_rights(userPtr->getPermissions());
    pb_user.set_isadmin(userPtr->isAdmin());
    pb_user.set_email(userPtr->getEmail().toUtf8().constData());
    pb_userResource.set_guid(userPtr->getGuid().toUtf8().constData());

    std::string str;
    pb_users.SerializeToString(&str);
    data = QByteArray(str.data(), (int) str.length());
}

void QnApiPbSerializer::serializeCamera(const QnVirtualCameraResourcePtr& cameraPtr, QByteArray& data)
{
    pb::Resources pb_cameras;
    serializeCamera_i(*pb_cameras.add_resource(), cameraPtr);

    std::string str;
    pb_cameras.SerializeToString(&str);
    data = QByteArray(str.data(), (int) str.length());
}

void QnApiPbSerializer::serializeLayout(const QnLayoutResourcePtr& layout, QByteArray& data)
{
    pb::Resources pb_layouts;
    serializeLayout_i(*pb_layouts.add_resource(), layout);

    std::string str;
    pb_layouts.SerializeToString(&str);
    data = QByteArray(str.data(), (int) str.length());
}

void QnApiPbSerializer::serializeLayouts(const QnLayoutResourceList& layouts, QByteArray& data)
{
    pb::Resources pb_layouts;

    foreach(QnLayoutResourcePtr layout, layouts)
        serializeLayout_i(*pb_layouts.add_resource(), layout);

    std::string str;
    pb_layouts.SerializeToString(&str);
    data = QByteArray(str.data(), (int) str.length());
}

void QnApiPbSerializer::serializeCameraServerItem(const QnCameraHistoryItem& cameraServerItem, QByteArray &data)
{
    pb::CameraServerItems pb_cameraServerItems;
    serializeCameraServerItem_i(*pb_cameraServerItems.add_cameraserveritem(), cameraServerItem);

    std::string str;
    pb_cameraServerItems.SerializeToString(&str);
    data = QByteArray(str.data(), (int) str.length());
}

void QnApiPbSerializer::serializeBusinessRules(const QnBusinessEventRules &businessRules, QByteArray &data)
{
    pb::BusinessRules pb_businessRules;

    foreach(QnBusinessEventRulePtr businessRulePtr, businessRules)
        serializeBusinessRule_i(*pb_businessRules.add_businessrule(), businessRulePtr);

    std::string str;
    pb_businessRules.SerializeToString(&str);
    data = QByteArray(str.data(), (int) str.length());
}

void QnApiPbSerializer::serializeBusinessRule(const QnBusinessEventRulePtr &businessRule, QByteArray &data)
{
    pb::BusinessRules pb_businessRules;

    serializeBusinessRule_i(*pb_businessRules.add_businessrule(), businessRule);

    std::string str;
    pb_businessRules.SerializeToString(&str);
    data = QByteArray(str.data(), (int) str.length());
}

void QnApiPbSerializer::serializeEmail(const QStringList& to, const QString& subject, const QString& message, int timeout, QByteArray& data)
{
    pb::Emails pb_emails;
    pb_emails.set_timeout(timeout);

    pb::Email& email = *(pb_emails.add_email());

    foreach (const QString& addr, to)
        email.add_to(addr.toUtf8().constData());

    email.set_subject(subject.toUtf8().constData());
    email.set_body(message.toUtf8().constData());

    std::string str;
    pb_emails.SerializeToString(&str);
    data = QByteArray(str.data(), (int) str.length());
}

void QnApiPbSerializer::serializeBusinessAction(const QnAbstractBusinessActionPtr &action, QByteArray &data)
{
    pb::BusinessAction pb_businessAction;

    pb_businessAction.set_actiontype((pb::BusinessActionType) serializeBusinessActionType(action->actionType()));
    foreach(QnResourcePtr res, action->getResources()) {
        if (res)
            pb_businessAction.add_actionresource(res->getId());
    }
    pb_businessAction.set_actionparams(serializeBusinessParams(action->getParams()));
    pb_businessAction.set_runtimeparams(serializeBusinessParams(action->getRuntimeParams()));
    pb_businessAction.set_businessruleid(action->getBusinessRuleId().toInt());
    pb_businessAction.set_togglestate((pb::ToggleStateType) action->getToggleState());
    pb_businessAction.set_aggregationcount(action->getAggregationCount());

    std::string str;
    pb_businessAction.SerializeToString(&str);
    data = QByteArray(str.data(), (int) str.length());
}

<<<<<<< HEAD
void QnApiPbSerializer::serializeBusinessActionList(const QnAbstractBusinessActionList &actions, QByteArray &data)
{
    pb::BusinessActionList pb_businessActionList;

    for (int i = 0; i < actions.size(); ++i)
    {
        pb::BusinessAction* ba = pb_businessActionList.add_businessaction();
        ba->set_actiontype((pb::BusinessActionType) serializeBusinessActionType(actions[i]->actionType()));
        foreach(QnResourcePtr res, actions[i]->getResources()) {
            if (res)
                ba->add_actionresource(res->getId());
        }
        ba->set_actionparams(serializeBusinessParams(actions[i]->getParams()));
        ba->set_runtimeparams(serializeBusinessParams(actions[i]->getRuntimeParams()));
        ba->set_businessruleid(actions[i]->getBusinessRuleId().toInt());
        ba->set_togglestate((pb::ToggleStateType) actions[i]->getToggleState());
        ba->set_aggregationcount(actions[i]->getAggregationCount());

    }

    std::string str;
    pb_businessActionList.SerializeToString(&str);
    data = QByteArray(str.data(), (int) str.length());
}

void QnApiPbSerializer::serializeKvPair(const QnKvPair& kvPair, QByteArray& data)
=======
void QnApiPbSerializer::serializeKvPair(const QnResourcePtr& resource, const QnKvPair& kvPair, QByteArray& data)
>>>>>>> a86033b1
{
    pb::KvPairs pb_kvPairs;
    serializeKvPair_i(resource->getId(), *pb_kvPairs.add_kvpair(), kvPair);

    std::string str;
    pb_kvPairs.SerializeToString(&str);
    data = QByteArray(str.data(), (int) str.length());
}

void QnApiPbSerializer::serializeKvPairs(const QnResourcePtr& resource, const QnKvPairList& kvPairs, QByteArray& data)
{
    pb::KvPairs pb_kvPairs;

    foreach(const QnKvPair &kvPair, kvPairs)
        serializeKvPair_i(resource->getId(), *pb_kvPairs.add_kvpair(), kvPair);

    std::string str;
    pb_kvPairs.SerializeToString(&str);
    data = QByteArray(str.data(), (int) str.length());
}

void QnApiPbSerializer::serializeSettings(const QnKvPairList& kvPairs, QByteArray& data)
{
    pb::Settings pb_settings;

    foreach(const QnKvPair &kvPair, kvPairs)
        serializeSetting_i(*pb_settings.add_setting(), kvPair);

    std::string str;
    pb_settings.SerializeToString(&str);
    data = QByteArray(str.data(), (int) str.length());
}

void parseResource(QnResourcePtr& resource, const pb::Resource& pb_resource, QnResourceFactory& resourceFactory)
{
    switch (pb_resource.type())
    {
        case pb::Resource_Type_Camera:
        {
            QnVirtualCameraResourcePtr camera;
            parseCamera(camera, pb_resource, resourceFactory);
            resource = camera;
            break;
        }
        case pb::Resource_Type_Server:
        {
            QnMediaServerResourcePtr server;
            parseServer(server, pb_resource, resourceFactory);
            resource = server;
            break;
        }
        case pb::Resource_Type_User:
        {
            QnUserResourcePtr user;
            parseUser(user, pb_resource);
            resource = user;
            break;
        }
        case pb::Resource_Type_Layout:
        {
            QnLayoutResourcePtr layout;
            parseLayout(layout, pb_resource);
            resource = layout;
            break;
        }
    }
}

// TODO: #Ivan. Temporary code
QByteArray combineV1LicenseBlock(const QString& name, const QString& serial, const QString& hwid, int count, const QString& signature)
{
	return (QString() +
		QString(QLatin1String("NAME=")) + name + QLatin1String("\n") + 
		QLatin1String("SERIAL=") +  serial + QLatin1String("\n") + 
		QLatin1String("HWID=") + hwid + QLatin1String("\n") + 
        QLatin1String("COUNT=") + QString::number(count) + QLatin1String("\n") +
		QLatin1String("SIGNATURE=") + signature).toUtf8();
}

void parseLicense(QnLicensePtr& license, const pb::License& pb_license, const QByteArray& hardwareId, const QByteArray& oldHardwareId)
{
	if (!pb_license.rawlicense().empty()) {
		license = QnLicensePtr(new QnLicense(pb_license.rawlicense().c_str()));
		return;
	}

	// TODO: #Ivan. Temporary code
	QByteArray block;
	
	block = combineV1LicenseBlock(QString::fromUtf8(pb_license.name().c_str()), QString::fromUtf8(pb_license.key().c_str()), QString::fromUtf8(hardwareId), pb_license.cameracount(), QString::fromUtf8(pb_license.signature().c_str()));
	if (QnLicense(block).isValid(hardwareId)) {
		license = QnLicensePtr(new QnLicense(block));
		return;
	}

	block = combineV1LicenseBlock(QString::fromUtf8(pb_license.name().c_str()), QString::fromUtf8(pb_license.key().c_str()), QString::fromUtf8(oldHardwareId), pb_license.cameracount(), QString::fromUtf8(pb_license.signature().c_str()));
	if (QnLicense(block).isValid(oldHardwareId)) {
		license = QnLicensePtr(new QnLicense(block));
		return;
	}
}

void parseCameraServerItem(QnCameraHistoryItemPtr& historyItem, const pb::CameraServerItem& pb_cameraServerItem)
{
    //TODO: #vasilenko UTF unuse std::string
    historyItem = QnCameraHistoryItemPtr(new QnCameraHistoryItem(
                                            QString::fromUtf8(pb_cameraServerItem.physicalid().c_str()),
                                            pb_cameraServerItem.timestamp(),
                                            QString::fromUtf8(pb_cameraServerItem.serverguid().c_str())
                                        ));

}

void parseBusinessRule(QnBusinessEventRulePtr& businessRule, const pb::BusinessRule& pb_businessRule)
{
    businessRule = QnBusinessEventRulePtr(new QnBusinessEventRule());

    businessRule->setId(pb_businessRule.id());
    businessRule->setEventType(parsePbBusinessEventType(pb_businessRule.eventtype()));

    QnResourceList eventResources;
    for (int i = 0; i < pb_businessRule.eventresource_size(); i++) {
        QnResourcePtr resource = qnResPool->getResourceById(pb_businessRule.eventresource(i), QnResourcePool::rfAllResources);
        if (resource)
            eventResources << resource;
        else
            qWarning() << "NULL event resource while reading rule" << pb_businessRule.id();
    }
    businessRule->setEventResources(eventResources);
    businessRule->setEventParams(deserializeBusinessParams(pb_businessRule.eventcondition().c_str()));
    businessRule->setEventState((ToggleState::Value)pb_businessRule.eventstate());

    businessRule->setActionType(parsePbBusinessActionType(pb_businessRule.actiontype()));
    QnResourceList actionResources;
    for (int i = 0; i < pb_businessRule.actionresource_size(); i++) {//destination resource can belong to another server
        QnResourcePtr resource = qnResPool->getResourceById(pb_businessRule.actionresource(i), QnResourcePool::rfAllResources);
        if (resource)
            actionResources << resource;
        else
            qWarning() << "NULL action resource while reading rule" << pb_businessRule.id();
    }
    businessRule->setActionResources(actionResources);
    businessRule->setActionParams(deserializeBusinessParams(pb_businessRule.actionparams().c_str()));

    businessRule->setAggregationPeriod(pb_businessRule.aggregationperiod());
    businessRule->setDisabled(pb_businessRule.disabled());
    businessRule->setComments(QString::fromUtf8(pb_businessRule.comments().c_str()));
    businessRule->setSchedule(QString::fromUtf8(pb_businessRule.schedule().c_str()));
}

void parseBusinessAction(QnAbstractBusinessActionPtr& businessAction, const pb::BusinessAction& pb_businessAction)
{
    QnBusinessParams runtimeParams;
    if (pb_businessAction.has_runtimeparams())
        runtimeParams = deserializeBusinessParams(pb_businessAction.runtimeparams().c_str());
    businessAction = QnBusinessActionFactory::createAction(
                parsePbBusinessActionType(pb_businessAction.actiontype()),
                runtimeParams);

    QnResourceList resources;
    for (int i = 0; i < pb_businessAction.actionresource_size(); i++) //destination resource can belong to another server
        resources << qnResPool->getResourceById(pb_businessAction.actionresource(i), QnResourcePool::rfAllResources);
    businessAction->setResources(resources);

    businessAction->setParams(deserializeBusinessParams(pb_businessAction.actionparams().c_str()));
    businessAction->setBusinessRuleId(pb_businessAction.businessruleid());
    businessAction->setToggleState((ToggleState::Value) pb_businessAction.togglestate());
    businessAction->setAggregationCount(pb_businessAction.aggregationcount());
}

void parseBusinessActionList(QnAbstractBusinessActionList& businessActionList, const pb::BusinessActionList& pb_businessActionList)
{
    for (int i = 0; i < pb_businessActionList.businessaction_size(); ++i)
    {
        const pb::BusinessAction& pb_businessAction = pb_businessActionList.businessaction(i);

        QnBusinessParams runtimeParams;
        if (pb_businessAction.has_runtimeparams())
            runtimeParams = deserializeBusinessParams(pb_businessAction.runtimeparams().c_str());
        QnAbstractBusinessActionPtr businessAction = QnBusinessActionFactory::createAction(
            parsePbBusinessActionType(pb_businessAction.actiontype()),
            runtimeParams);

        QnResourceList resources;
        for (int i = 0; i < pb_businessAction.actionresource_size(); i++) //destination resource can belong to another server
            resources << qnResPool->getResourceById(pb_businessAction.actionresource(i), QnResourcePool::rfAllResources);
        businessAction->setResources(resources);

        businessAction->setParams(deserializeBusinessParams(pb_businessAction.actionparams().c_str()));
        businessAction->setBusinessRuleId(pb_businessAction.businessruleid());
        businessAction->setToggleState((ToggleState::Value) pb_businessAction.togglestate());
        businessAction->setAggregationCount(pb_businessAction.aggregationcount());

        businessActionList << businessAction;
    }
}

void parseLicenses(QnLicenseList& licenses, const PbLicenseList& pb_licenses)
{
    for (PbLicenseList::const_iterator ci = pb_licenses.begin(); ci != pb_licenses.end(); ++ci)
    {
        const pb::License& pb_license = *ci;

        QnLicensePtr license;
        // Parse license and validate its signature
		if (!pb_license.rawlicense().empty() || !pb_license.signature().empty())
			parseLicense(license, pb_license, licenses.hardwareId(), licenses.oldHardwareId());

        // Verify that license is valid and for our hardwareid
        if (license)
            licenses.append(license);
    }
}

void parseResources(QnResourceList& resources, const PbResourceList& pb_resources, QnResourceFactory& resourceFactory)
{
    for (PbResourceList::const_iterator ci = pb_resources.begin(); ci != pb_resources.end(); ++ci)
    {
        const pb::Resource& pb_resource = *ci;

        QnResourcePtr resource;
        parseResource(resource, pb_resource, resourceFactory);
        if (resource)
            resources.append(resource);
        else
            cl_log.log("Can't create resource with id=", ci->id(), cl_logWARNING);
    }
}

void parseResourceTypes(QList<QnResourceTypePtr>& resourceTypes, const PbResourceTypeList& pb_resourceTypes)
{
    for (PbResourceTypeList::const_iterator ci = pb_resourceTypes.begin (); ci != pb_resourceTypes.end (); ++ci)
    {
        const pb::ResourceType& pb_resourceType = *ci;

        QnResourceTypePtr resourceType(new QnResourceType());

        resourceType->setId(pb_resourceType.id());
        resourceType->setName(QString::fromUtf8(pb_resourceType.name().c_str()));
        if (pb_resourceType.has_manufacture())
            resourceType->setManufacture(QString::fromUtf8(pb_resourceType.manufacture().c_str()));

        if (pb_resourceType.parentid_size() > 0)
        {
            for (int i = 0; i < pb_resourceType.parentid_size(); i++)
            {
                qint32 id = pb_resourceType.parentid(i);
                if (i == 0)
                    resourceType->setParentId(id);
                else
                    resourceType->addAdditionalParent(id);
            }
        }

        if (pb_resourceType.propertytype_size() > 0)
        {
            for (int i = 0; i < pb_resourceType.propertytype_size(); i++)
            {
                const pb::PropertyType& pb_propertyType = pb_resourceType.propertytype(i);

                QnParamTypePtr param(new QnParamType());
                param->name = QString::fromUtf8(pb_propertyType.name().c_str());
                param->type = (QnParamType::DataType)pb_propertyType.type();

                param->id = pb_propertyType.id();

                if (pb_propertyType.has_min())
                    param->min_val = pb_propertyType.min();

                if (pb_propertyType.has_max())
                    param->max_val = pb_propertyType.max();

                if (pb_propertyType.has_step())
                    param->step = pb_propertyType.step();

                if (pb_propertyType.has_values())
                {
                    QString values = QString::fromUtf8(pb_propertyType.values().c_str());
                    foreach(QString val, values.split(QLatin1Char(',')))
                        param->possible_values.push_back(val.trimmed());
                }

                if (pb_propertyType.has_ui_values())
                {
                    QString ui_values = QString::fromUtf8(pb_propertyType.ui_values().c_str());
                    foreach(QString val, ui_values.split(QLatin1Char(',')))
                        param->ui_possible_values.push_back(val.trimmed());
                }

                if (pb_propertyType.has_default_value())
                    param->default_value = QString::fromUtf8(pb_propertyType.default_value().c_str());

                if (pb_propertyType.has_nethelper())
                    param->paramNetHelper = QString::fromUtf8(pb_propertyType.nethelper().c_str());

                if (pb_propertyType.has_group())
                    param->group = QString::fromUtf8(pb_propertyType.group().c_str());

                if (pb_propertyType.has_sub_group())
                    param->subgroup = QString::fromUtf8(pb_propertyType.sub_group().c_str());

                if (pb_propertyType.has_description())
                    param->description = QString::fromUtf8(pb_propertyType.description().c_str());

                if (pb_propertyType.has_ui())
                    param->ui = pb_propertyType.ui();

                if (pb_propertyType.has_readonly())
                    param->isReadOnly = pb_propertyType.readonly();

                resourceType->addParamType(param);
            }
        }

        resourceTypes.append(resourceType);
    }
}

void parseCameraServerItems(QnCameraHistoryList& cameraServerItems, const PbCameraServerItemList& pb_cameraServerItems)
{
    typedef QMap<qint64, QString> TimestampGuid;
    typedef QMap<QString, TimestampGuid> HistoryType;

    // CameraMAC -> (Timestamp -> ServerGuid)
    HistoryType history;

    // Fill temporary history map
    for (PbCameraServerItemList::const_iterator ci = pb_cameraServerItems.begin(); ci != pb_cameraServerItems.end(); ++ci)
    {
        const pb::CameraServerItem& pb_item = *ci;
        history[QString::fromUtf8(pb_item.physicalid().c_str())][pb_item.timestamp()] = QString::fromUtf8(pb_item.serverguid().c_str());
    }

    for(HistoryType::const_iterator ci = history.begin(); ci != history.end(); ++ci)
    {
        QnCameraHistoryPtr cameraHistory = QnCameraHistoryPtr(new QnCameraHistory());

        if (ci.value().isEmpty())
            continue;

        QMapIterator<qint64, QString> camit(ci.value());
        camit.toFront();

        qint64 duration;
        cameraHistory->setPhysicalId(ci.key());
        while (camit.hasNext())
        {
            camit.next();

            if (camit.hasNext())
                duration = camit.peekNext().key() - camit.key();
            else
                duration = -1;

            cameraHistory->addTimePeriod(QnCameraTimePeriod(camit.key(), duration, camit.value()));
        }

        cameraServerItems.append(cameraHistory);
    }
}
<|MERGE_RESOLUTION|>--- conflicted
+++ resolved
@@ -1036,7 +1036,6 @@
     data = QByteArray(str.data(), (int) str.length());
 }
 
-<<<<<<< HEAD
 void QnApiPbSerializer::serializeBusinessActionList(const QnAbstractBusinessActionList &actions, QByteArray &data)
 {
     pb::BusinessActionList pb_businessActionList;
@@ -1062,10 +1061,7 @@
     data = QByteArray(str.data(), (int) str.length());
 }
 
-void QnApiPbSerializer::serializeKvPair(const QnKvPair& kvPair, QByteArray& data)
-=======
 void QnApiPbSerializer::serializeKvPair(const QnResourcePtr& resource, const QnKvPair& kvPair, QByteArray& data)
->>>>>>> a86033b1
 {
     pb::KvPairs pb_kvPairs;
     serializeKvPair_i(resource->getId(), *pb_kvPairs.add_kvpair(), kvPair);
