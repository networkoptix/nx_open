--- conflicted
+++ resolved
@@ -70,12 +70,8 @@
     virtual void deserializeConnectInfo(QnConnectInfoPtr& connectInfo, const QByteArray& data) = 0;
     virtual void deserializeBusinessRules(QnBusinessEventRules&, const QByteArray& data) = 0;
     virtual void deserializeBusinessAction(QnAbstractBusinessActionPtr& businessAction, const QByteArray& data) = 0;
-<<<<<<< HEAD
     virtual void deserializeBusinessActionList(QnAbstractBusinessActionList &businessActionList, const QByteArray& data) = 0;
-    virtual void deserializeKvPairs(QnKvPairList& kvPairs, const QByteArray& data) = 0;
-=======
     virtual void deserializeKvPairs(QnKvPairs& kvPairs, const QByteArray& data) = 0;
->>>>>>> a86033b1
     virtual void deserializeSettings(QnKvPairList& kvPairs, const QByteArray& data) = 0;
 
     virtual void serializeLayout(const QnLayoutResourcePtr& resource, QByteArray& data) = 0;
@@ -88,14 +84,9 @@
     virtual void serializeBusinessRule(const QnBusinessEventRulePtr&, QByteArray& data) = 0;
     virtual void serializeEmail(const QStringList& to, const QString& subject, const QString& message, int timeout, QByteArray& data) = 0;
     virtual void serializeBusinessAction(const QnAbstractBusinessActionPtr&, QByteArray& data) = 0;
-<<<<<<< HEAD
     virtual void serializeBusinessActionList(const QnAbstractBusinessActionList &businessActions, QByteArray& data) = 0;
-    virtual void serializeKvPair(const QnKvPair& kvPair, QByteArray& data) = 0;
-    virtual void serializeKvPairs(const QnKvPairList& kvPairs, QByteArray& data) = 0;
-=======
     virtual void serializeKvPair(const QnResourcePtr& resource, const QnKvPair& kvPair, QByteArray& data) = 0;
     virtual void serializeKvPairs(const QnResourcePtr& resource, const QnKvPairList& kvPairs, QByteArray& data) = 0;
->>>>>>> a86033b1
     virtual void serializeSettings(const QnKvPairList& kvPairs, QByteArray& data) = 0;
 
 protected:
