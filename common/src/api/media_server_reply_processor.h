--- conflicted
+++ resolved
@@ -61,15 +61,10 @@
     void finished(int status, const QnUploadUpdateReply &reply, int handle, const QString &errorString);
     void finished(int status, const QnModuleInformation &reply, int handle, const QString &errorString);
     void finished(int status, const QList<QnModuleInformation> &reply, int handle, const QString &errorString);
-<<<<<<< HEAD
     void finished(int status, const ec2::ApiCameraHistoryDataList &reply, int handle, const QString &errorString);
     void finished(int status, const MultiServerPeriodDataList &reply, int handle, const QString &errorString);
 	void finished(int status, const QnRecordingStatsReply &reply, int handle, const QString &errorString);
-
-=======
-    void finished(int status, const QnRecordingStatsReply &reply, int handle, const QString &errorString);
     void finished(int status, const QnAuditRecordList&reply, int handle, const QString &errorString);
->>>>>>> 4e150e31
 
 private:
     friend class QnAbstractReplyProcessor;
