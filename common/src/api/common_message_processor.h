--- conflicted
+++ resolved
@@ -52,17 +52,9 @@
     void on_gotInitialNotification(const ec2::QnFullResourceData &fullData);
     void on_runtimeInfoChanged(const ec2::QnRuntimeInfo &runtimeInfo);
 
-<<<<<<< HEAD
-    void on_resourceStatusChanged( const QnId& resourceId, QnResource::Status status );
-    void on_resourceChanged( QnResourcePtr resource );
-    void on_resourceParamsChanged( const QnId& resourceId, const QnKvPairList& kvPairs );
-    void on_resourceRemoved( const QnId& resourceId );
-=======
     void on_resourceStatusChanged(const QnId &resourceId, QnResource::Status status );
-    void on_resourceDisabledChanged(const QnId &resourceId, bool disabled );
     void on_resourceParamsChanged(const QnId& resourceId, const QnKvPairList& kvPairs );
     void on_resourceRemoved(const QnId& resourceId );
->>>>>>> 1383819a
 
     void on_cameraHistoryChanged(const QnCameraHistoryItemPtr &cameraHistory);
 
