--- conflicted
+++ resolved
@@ -69,12 +69,7 @@
 
 private slots:
     void on_gotInitialNotification(const ec2::QnFullResourceData &fullData);
-<<<<<<< HEAD
-    void on_runtimeInfoChanged(const ec2::ApiServerInfoData &runtimeInfo);
     void on_gotDiscoveryData(const ec2::ApiDiscoveryDataList &discoveryData, bool addInformation);
-=======
-
->>>>>>> c5aef098
 
     void on_resourceStatusChanged(const QnId &resourceId, QnResource::Status status );
     void on_resourceParamsChanged(const QnId& resourceId, const QnKvPairList& kvPairs );
