
#include "session_manager.h"

#include <chrono>
#include <iostream>

#include <QtCore/QMetaEnum>
#include <QtCore/QUrl>
#include <QtCore/QBuffer>
#include <QtCore/QScopedPointer>
#include <QtCore/QUrlQuery>
<<<<<<< HEAD
#include <QtNetwork/QNetworkReply>
#include <QtNetwork/QNetworkAccessManager>
#include <QtNetwork/QAuthenticator>
=======
>>>>>>> b6c73e72

#include <nx/network/http/httptypes.h>
#include <nx/utils/log/log.h>

#include "utils/common/warnings.h"
#include "utils/common/delete_later.h"
#include "utils/common/object_thread_puller.h"
#include "common/common_module.h"
#include "app_server_connection.h"

<<<<<<< HEAD
#include <iostream>

int QnSessionManagerSyncReply::wait(QnHTTPRawResponse& response) {
    QnMutexLocker locker( &m_mutex );
    while (!m_finished)
        m_condition.wait(&m_mutex);

    response = m_response;
    return m_response.status;
}

void QnSessionManagerSyncReply::terminate() {
    QnMutexLocker locker( &m_mutex );
    m_finished = true;
    m_condition.wakeOne();
}

void QnSessionManagerSyncReply::requestFinished(const QnHTTPRawResponse& response, int handle)
{
    Q_UNUSED(handle)
    QnMutexLocker locker( &m_mutex );
    m_response = response;
    m_finished = true;
    m_condition.wakeOne();
}
=======
>>>>>>> b6c73e72

// -------------------------------------------------------------------------- //
// QnSessionManager
// -------------------------------------------------------------------------- //
QAtomicInt QnSessionManager::s_handle(1);

<<<<<<< HEAD
QnSessionManager::QnSessionManager(QObject *parent):
    QObject(parent),
    m_accessManager(NULL),
    m_thread(new QThread())
{
    qRegisterMetaType<AsyncRequestInfo>();

    connect(this, SIGNAL(asyncRequestQueued(int, AsyncRequestInfo, QUrl, QString, QnRequestHeaderList, QnRequestParamList, QByteArray)),
            this, SLOT(at_asyncRequestQueued(int, AsyncRequestInfo, QUrl, QString, QnRequestHeaderList, QnRequestParamList, QByteArray)));
    connect(this, SIGNAL(aboutToBeStopped()), this, SLOT(at_aboutToBeStopped()));
    connect(this, SIGNAL(aboutToBeStarted()), this, SLOT(at_aboutToBeStarted()));

    m_thread->setObjectName( QLatin1String("QnSessionManagerThread") ); /* Name will be shown in debugger. */
    NX_ASSERT(parent == 0);
    this->moveToThread(m_thread.data());

    m_thread->start();

    // SessionManager is not calculation intensive, but needs to be responsible
    m_thread->setPriority(QThread::HighestPriority);
=======
QnSessionManager::QnSessionManager(QObject *parent)
: 
    QObject(parent)
{
    qRegisterMetaType<AsyncRequestInfo>();
>>>>>>> b6c73e72
}

QnSessionManager::~QnSessionManager()
{
    disconnect(this, NULL, this, NULL);

    QnMutexLocker lk(&m_mutex);
    auto requestInProgress = std::move(m_requestInProgress);
    lk.unlock();

    for (auto& httpClientAndRequestInfo: requestInProgress)
        httpClientAndRequestInfo.first->terminate();
}

<<<<<<< HEAD
void QnSessionManager::at_replyReceived(QNetworkReply * reply)
{
    QString errorString = reply->errorString();
    // Common Server error looks like:
    // "Error downloading https://user:password@host:port/path - server replied: INTERNAL SERVER ERROR"
    // displaying plain-text password is unsecure and strongly not recommended
    if (errorString.indexOf(QLatin1String("@")) > 0 && errorString.indexOf(QLatin1String(":")) > 0) {
        int n = errorString.lastIndexOf(QLatin1String(":"));
        errorString = errorString.mid(n + 1).trimmed();
    }

    AsyncRequestInfo reqInfo = m_handleInProgress.value(reply);
    m_handleInProgress.remove(reply);
    //emit requestFinished(QnHTTPRawResponse(reply->error(), reply->rawHeaderPairs(), reply->readAll(), errorString.toLatin1()), handle);
    QnHTTPRawResponse httpResponse(reply->error(), reply->rawHeaderPairs(), reply->readAll(), errorString.toLatin1());
    if( reqInfo.object )
        QMetaObject::invokeMethod(reqInfo.object, reqInfo.slot, reqInfo.connectionType,
                                  QGenericReturnArgument(),
                                  QGenericArgument("QnHTTPRawResponse", &httpResponse),
                                  QGenericArgument("int", &reqInfo.handle));
    qnDeleteLater(reply);
}

QnSessionManager *QnSessionManager::instance() {
=======
QnSessionManager *QnSessionManager::instance()
{
>>>>>>> b6c73e72
    NX_ASSERT(qnCommon->instance<QnSessionManager>(), Q_FUNC_INFO, "Make sure session manager exists");
    return qnCommon->instance<QnSessionManager>();
}

void QnSessionManager::start()
{
    emit aboutToBeStarted();
}

void QnSessionManager::stop()
{
    emit aboutToBeStopped();
}

bool QnSessionManager::isReady() const
{
    QnMutexLocker locker( &m_mutex );
    return true;
}

QByteArray QnSessionManager::formatNetworkError(int error)
{
    QByteArray errorValue;

    QMetaObject metaObject = QNetworkReply::staticMetaObject;
    const int idx = metaObject.indexOfEnumerator("NetworkError");
    if (idx != -1)
        errorValue = metaObject.enumerator(idx).valueToKey(error);

    return errorValue;
}


// -------------------------------------------------------------------------- //
// QnSessionManager :: sync API
// -------------------------------------------------------------------------- //
<<<<<<< HEAD
int QnSessionManager::sendSyncRequest(int operation, const QUrl& url, const QString &objectName, const QnRequestHeaderList &headers, const QnRequestParamList &params, const QByteArray &data, QnHTTPRawResponse &response)
=======
QNetworkReply::NetworkError QnSessionManager::sendSyncRequest(
    nx_http::Method::ValueType method,
    const QUrl& url,
    const QString &objectName,
    nx_http::HttpHeaders headers,
    const QnRequestParamList &params,
    QByteArray msgBody,
    QnHTTPRawResponse &response)
>>>>>>> b6c73e72
{
    AsyncRequestInfo reqInfo;
    reqInfo.handle = s_handle.fetchAndAddAcquire(1);
<<<<<<< HEAD
    reqInfo.object = this;
    reqInfo.slot   = "at_SyncRequestFinished";
    reqInfo.connectionType = Qt::AutoConnection;

    QnSessionManagerSyncReply syncReply;
    m_syncReplyMutex.lock();
    m_syncReplyInProgress.insert(reqInfo.handle, &syncReply);
    m_syncReplyMutex.unlock();

    emit asyncRequestQueued(operation, reqInfo, url, objectName, headers, params, data);

    int result = syncReply.wait(response);

    QnMutexLocker lock( &m_syncReplyMutex );
    m_syncReplyInProgress.remove(reqInfo.handle);

    return result;
}

void QnSessionManager::at_SyncRequestFinished(const QnHTTPRawResponse& response, int handle)
{
    QnMutexLocker lock( &m_syncReplyMutex );
    QnSessionManagerSyncReply* reply = m_syncReplyInProgress.value(handle);
    NX_ASSERT(reply);
    if (reply)
        reply->requestFinished(response, handle);
=======
    std::promise<QnHTTPRawResponse> requestedCompletedPromise;
    reqInfo.requestedCompletedPromise = &requestedCompletedPromise;

    sendAsyncRequest(
        method,
        url,
        objectName,
        std::move(headers),
        params,
        std::move(msgBody),
        std::move(reqInfo));

    response = requestedCompletedPromise.get_future().get();
    return response.status;
>>>>>>> b6c73e72
}

int QnSessionManager::sendSyncGetRequest(const QUrl& url, const QString &objectName, QnHTTPRawResponse& response) {
    return sendSyncGetRequest(url, objectName, nx_http::HttpHeaders(), QnRequestParamList(), response);
}

int QnSessionManager::sendSyncGetRequest(const QUrl& url, const QString &objectName, nx_http::HttpHeaders headers, const QnRequestParamList &params, QnHTTPRawResponse& response) {
    return sendSyncRequest(nx_http::Method::GET, url, objectName, std::move(headers), params, QByteArray(), response);
}

int QnSessionManager::sendSyncPostRequest(const QUrl& url, const QString &objectName, QByteArray msgBody, QnHTTPRawResponse& response) {
    return sendSyncPostRequest(url, objectName, nx_http::HttpHeaders(), QnRequestParamList(), std::move(msgBody), response);
}

int QnSessionManager::sendSyncPostRequest(const QUrl& url, const QString &objectName, nx_http::HttpHeaders headers, const QnRequestParamList &params, QByteArray msgBody, QnHTTPRawResponse& response) {
    return sendSyncRequest(nx_http::Method::POST, url, objectName, std::move(headers), params, std::move(msgBody), response);
}


// -------------------------------------------------------------------------- //
// QnSessionManager :: async API
// -------------------------------------------------------------------------- //
<<<<<<< HEAD
int QnSessionManager::sendAsyncRequest(int operation, const QUrl& url, const QString &objectName, const QnRequestHeaderList &headers, const QnRequestParamList &params, const QByteArray& data, QObject *target, const char *slot, Qt::ConnectionType connectionType)
=======
int QnSessionManager::sendAsyncRequest(
    nx_http::Method::ValueType method,
    const QUrl& url,
    const QString &objectName,
    nx_http::HttpHeaders headers,
    const QnRequestParamList &params,
    QByteArray msgBody,
    QObject *target,
    const char *slot,
    Qt::ConnectionType connectionType)
>>>>>>> b6c73e72
{
    //if you want receive response make sure you have event loop in calling thread
    NX_ASSERT(qnHasEventLoop(QThread::currentThread()) || (!target));
    if (!qnHasEventLoop(QThread::currentThread()) && target)
    {
        NX_LOG(QString::fromLatin1("QnSessionManager::sendAsyncRequest. No event loop in current thread, "
            "but response is awaited. target %1, slot %2").arg(target->objectName()).arg(QLatin1String(slot)), cl_logERROR);
        std::cout << "QnSessionManager::sendAsyncRequest. No event loop in current thread, "
            "but response is awaited. target " << target << ", slot " << slot << std::endl;
    }

    AsyncRequestInfo reqInfo;
    reqInfo.handle = s_handle.fetchAndAddAcquire(1);
    reqInfo.object = target;
    reqInfo.slot = slot;
    reqInfo.connectionType = connectionType;

    return sendAsyncRequest(
        method,
        url,
        objectName,
        std::move(headers),
        params,
        std::move(msgBody),
        std::move(reqInfo));
}

int QnSessionManager::sendAsyncGetRequest(const QUrl& url, const QString &objectName, QObject *target, const char *slot, Qt::ConnectionType connectionType) {
    return sendAsyncGetRequest(url, objectName, nx_http::HttpHeaders(), QnRequestParamList(), target, slot, connectionType);
}

<<<<<<< HEAD
int QnSessionManager::sendAsyncGetRequest(const QUrl& url, const QString &objectName, const QnRequestHeaderList &headers, const QnRequestParamList &params, QObject *target, const char *slot, Qt::ConnectionType connectionType)
=======
int QnSessionManager::sendAsyncGetRequest(const QUrl& url, const QString &objectName, nx_http::HttpHeaders headers, const QnRequestParamList &params, QObject *target, const char *slot, Qt::ConnectionType connectionType)
>>>>>>> b6c73e72
{
    return sendAsyncRequest(nx_http::Method::GET, url, objectName, std::move(headers), params, QByteArray(), target, slot, connectionType);
}

int QnSessionManager::sendAsyncPostRequest(const QUrl& url, const QString &objectName, QByteArray msgBody, QObject *target, const char *slot, Qt::ConnectionType connectionType) {
    return sendAsyncPostRequest(url, objectName, nx_http::HttpHeaders(), QnRequestParamList(), std::move(msgBody), target, slot, connectionType);
}

<<<<<<< HEAD
int QnSessionManager::sendAsyncPostRequest(const QUrl& url, const QString &objectName, const QnRequestHeaderList &headers, const QnRequestParamList &params, const QByteArray& data, QObject *target,
                                           const char *slot, Qt::ConnectionType connectionType)
=======
int QnSessionManager::sendAsyncPostRequest(const QUrl& url, const QString &objectName, nx_http::HttpHeaders headers, const QnRequestParamList &params, QByteArray msgBody, QObject *target,
                                           const char *slot, Qt::ConnectionType connectionType) 
>>>>>>> b6c73e72
{
    return sendAsyncRequest(nx_http::Method::POST, url, objectName, std::move(headers), params, std::move(msgBody), target, slot, connectionType);
}


<<<<<<< HEAD
int QnSessionManager::sendAsyncDeleteRequest(const QUrl& url, const QString &objectName, const QnRequestHeaderList &headers, const QnRequestParamList &params, QObject *target,
                                             const char *slot, Qt::ConnectionType connectionType)
=======
QUrl QnSessionManager::createApiUrl(const QUrl& baseUrl, const QString &objectName, const QnRequestParamList &params) const
>>>>>>> b6c73e72
{
    QUrl url(baseUrl);

    QString path = objectName + L'/';
    if (!objectName.startsWith(lit("ec2/")))
        path = lit("/api/") + path;
    else
        path = L'/' + path;
    url.setPath(path);

    QUrlQuery urlQuery(url.query());
    for (int i = 0; i < params.count(); i++)
    {
        QPair<QString, QString> param = params[i];
        urlQuery.addQueryItem(param.first, param.second);
    }
    url.setQuery(urlQuery);
    return url;
}

const std::chrono::minutes kRequestSendTimeout(1);
const std::chrono::minutes kResponseReadTimeout(1);
const std::chrono::minutes kMessageBodyReadTimeout(10);

int QnSessionManager::sendAsyncRequest(
    nx_http::Method::ValueType method,
    const QUrl& url,
    const QString &objectName,
    nx_http::HttpHeaders headers,
    const QnRequestParamList &params,
    const QByteArray& msgBody,
    AsyncRequestInfo requestInfo)
{
    using namespace std::chrono;

    auto clientPtr = nx_http::AsyncHttpClient::create();
    //setting appropriate timeouts
    clientPtr->setSendTimeoutMs(
        duration_cast<milliseconds>(kRequestSendTimeout).count());
    clientPtr->setResponseReadTimeoutMs(
        duration_cast<milliseconds>(kResponseReadTimeout).count());
    clientPtr->setMessageBodyReadTimeoutMs(
        duration_cast<milliseconds>(kMessageBodyReadTimeout).count());

    const auto requestUrl = createApiUrl(url, objectName, params);
    const auto appServerUrl = QnAppServerConnectionFactory::url();
    clientPtr->setUserName(appServerUrl.userName());
    clientPtr->setUserPassword(appServerUrl.password());

    const auto msgBodyContentType =
        nx_http::getHeaderValue(headers, nx_http::header::kContentType);
    clientPtr->setAdditionalHeaders(std::move(headers));

    connect(
        clientPtr.get(), &nx_http::AsyncHttpClient::done,
        this, &QnSessionManager::onHttpClientDone,
        Qt::DirectConnection);

<<<<<<< HEAD
    /* Note that this object is still access manager's parent,
     * so access manager will be deleted even if deleteLater is not delivered. */
    m_accessManager->deleteLater();
    m_accessManager = 0;
}
=======
    {
        QnMutexLocker lk(&m_mutex);
        m_requestInProgress.emplace(clientPtr, requestInfo);
    }
>>>>>>> b6c73e72

    if (method == nx_http::Method::GET)
    {
        clientPtr->doGet(requestUrl);
    }
    else if (method == nx_http::Method::POST)
    {
        clientPtr->doPost(requestUrl, msgBodyContentType, msgBody);
    }
    else
    {
        NX_ASSERT(false, Q_FUNC_INFO,
            lit("Unknown HTTP operation '%1'.").arg(QString::fromLatin1(method)));
        return -1;
    }

    return requestInfo.handle;
}

<<<<<<< HEAD
void QnSessionManager::at_asyncRequestQueued(int operation, AsyncRequestInfo reqInfo, const QUrl& url, const QString &objectName, const QnRequestHeaderList &headers,
                                             const QnRequestParamList &params, const QByteArray& data)
=======
void QnSessionManager::onHttpClientDone(nx_http::AsyncHttpClientPtr clientPtr)
>>>>>>> b6c73e72
{
    AsyncRequestInfo requestInfo;
    {
        QnMutexLocker lk(&m_mutex);
        auto it = m_requestInProgress.find(clientPtr);
        if (it == m_requestInProgress.end())
            return; //request has been cancelled?
        requestInfo = std::move(it->second);
        m_requestInProgress.erase(it);
    }

    QnHTTPRawResponse httpRequestResult(
        clientPtr->lastSysErrorCode(),
        clientPtr->response() ? *clientPtr->response() : nx_http::Response(),
        clientPtr->fetchMessageBodyBuffer());

    if (requestInfo.object)
    {
        QMetaObject::invokeMethod(
            requestInfo.object, requestInfo.slot, requestInfo.connectionType,
            QGenericReturnArgument(),
            Q_ARG(QnHTTPRawResponse, httpRequestResult),
            Q_ARG(int, requestInfo.handle));
    }
    else if (requestInfo.requestedCompletedPromise)
    {
        requestInfo.requestedCompletedPromise->set_value(std::move(httpRequestResult));
    }
}<|MERGE_RESOLUTION|>--- conflicted
+++ resolved
@@ -9,12 +9,6 @@
 #include <QtCore/QBuffer>
 #include <QtCore/QScopedPointer>
 #include <QtCore/QUrlQuery>
-<<<<<<< HEAD
-#include <QtNetwork/QNetworkReply>
-#include <QtNetwork/QNetworkAccessManager>
-#include <QtNetwork/QAuthenticator>
-=======
->>>>>>> b6c73e72
 
 #include <nx/network/http/httptypes.h>
 #include <nx/utils/log/log.h>
@@ -25,68 +19,17 @@
 #include "common/common_module.h"
 #include "app_server_connection.h"
 
-<<<<<<< HEAD
-#include <iostream>
-
-int QnSessionManagerSyncReply::wait(QnHTTPRawResponse& response) {
-    QnMutexLocker locker( &m_mutex );
-    while (!m_finished)
-        m_condition.wait(&m_mutex);
-
-    response = m_response;
-    return m_response.status;
-}
-
-void QnSessionManagerSyncReply::terminate() {
-    QnMutexLocker locker( &m_mutex );
-    m_finished = true;
-    m_condition.wakeOne();
-}
-
-void QnSessionManagerSyncReply::requestFinished(const QnHTTPRawResponse& response, int handle)
-{
-    Q_UNUSED(handle)
-    QnMutexLocker locker( &m_mutex );
-    m_response = response;
-    m_finished = true;
-    m_condition.wakeOne();
-}
-=======
->>>>>>> b6c73e72
 
 // -------------------------------------------------------------------------- //
 // QnSessionManager
 // -------------------------------------------------------------------------- //
 QAtomicInt QnSessionManager::s_handle(1);
 
-<<<<<<< HEAD
-QnSessionManager::QnSessionManager(QObject *parent):
-    QObject(parent),
-    m_accessManager(NULL),
-    m_thread(new QThread())
-{
-    qRegisterMetaType<AsyncRequestInfo>();
-
-    connect(this, SIGNAL(asyncRequestQueued(int, AsyncRequestInfo, QUrl, QString, QnRequestHeaderList, QnRequestParamList, QByteArray)),
-            this, SLOT(at_asyncRequestQueued(int, AsyncRequestInfo, QUrl, QString, QnRequestHeaderList, QnRequestParamList, QByteArray)));
-    connect(this, SIGNAL(aboutToBeStopped()), this, SLOT(at_aboutToBeStopped()));
-    connect(this, SIGNAL(aboutToBeStarted()), this, SLOT(at_aboutToBeStarted()));
-
-    m_thread->setObjectName( QLatin1String("QnSessionManagerThread") ); /* Name will be shown in debugger. */
-    NX_ASSERT(parent == 0);
-    this->moveToThread(m_thread.data());
-
-    m_thread->start();
-
-    // SessionManager is not calculation intensive, but needs to be responsible
-    m_thread->setPriority(QThread::HighestPriority);
-=======
 QnSessionManager::QnSessionManager(QObject *parent)
 : 
     QObject(parent)
 {
     qRegisterMetaType<AsyncRequestInfo>();
->>>>>>> b6c73e72
 }
 
 QnSessionManager::~QnSessionManager()
@@ -101,35 +44,8 @@
         httpClientAndRequestInfo.first->terminate();
 }
 
-<<<<<<< HEAD
-void QnSessionManager::at_replyReceived(QNetworkReply * reply)
-{
-    QString errorString = reply->errorString();
-    // Common Server error looks like:
-    // "Error downloading https://user:password@host:port/path - server replied: INTERNAL SERVER ERROR"
-    // displaying plain-text password is unsecure and strongly not recommended
-    if (errorString.indexOf(QLatin1String("@")) > 0 && errorString.indexOf(QLatin1String(":")) > 0) {
-        int n = errorString.lastIndexOf(QLatin1String(":"));
-        errorString = errorString.mid(n + 1).trimmed();
-    }
-
-    AsyncRequestInfo reqInfo = m_handleInProgress.value(reply);
-    m_handleInProgress.remove(reply);
-    //emit requestFinished(QnHTTPRawResponse(reply->error(), reply->rawHeaderPairs(), reply->readAll(), errorString.toLatin1()), handle);
-    QnHTTPRawResponse httpResponse(reply->error(), reply->rawHeaderPairs(), reply->readAll(), errorString.toLatin1());
-    if( reqInfo.object )
-        QMetaObject::invokeMethod(reqInfo.object, reqInfo.slot, reqInfo.connectionType,
-                                  QGenericReturnArgument(),
-                                  QGenericArgument("QnHTTPRawResponse", &httpResponse),
-                                  QGenericArgument("int", &reqInfo.handle));
-    qnDeleteLater(reply);
-}
-
-QnSessionManager *QnSessionManager::instance() {
-=======
 QnSessionManager *QnSessionManager::instance()
 {
->>>>>>> b6c73e72
     NX_ASSERT(qnCommon->instance<QnSessionManager>(), Q_FUNC_INFO, "Make sure session manager exists");
     return qnCommon->instance<QnSessionManager>();
 }
@@ -166,9 +82,6 @@
 // -------------------------------------------------------------------------- //
 // QnSessionManager :: sync API
 // -------------------------------------------------------------------------- //
-<<<<<<< HEAD
-int QnSessionManager::sendSyncRequest(int operation, const QUrl& url, const QString &objectName, const QnRequestHeaderList &headers, const QnRequestParamList &params, const QByteArray &data, QnHTTPRawResponse &response)
-=======
 QNetworkReply::NetworkError QnSessionManager::sendSyncRequest(
     nx_http::Method::ValueType method,
     const QUrl& url,
@@ -177,38 +90,9 @@
     const QnRequestParamList &params,
     QByteArray msgBody,
     QnHTTPRawResponse &response)
->>>>>>> b6c73e72
 {
     AsyncRequestInfo reqInfo;
     reqInfo.handle = s_handle.fetchAndAddAcquire(1);
-<<<<<<< HEAD
-    reqInfo.object = this;
-    reqInfo.slot   = "at_SyncRequestFinished";
-    reqInfo.connectionType = Qt::AutoConnection;
-
-    QnSessionManagerSyncReply syncReply;
-    m_syncReplyMutex.lock();
-    m_syncReplyInProgress.insert(reqInfo.handle, &syncReply);
-    m_syncReplyMutex.unlock();
-
-    emit asyncRequestQueued(operation, reqInfo, url, objectName, headers, params, data);
-
-    int result = syncReply.wait(response);
-
-    QnMutexLocker lock( &m_syncReplyMutex );
-    m_syncReplyInProgress.remove(reqInfo.handle);
-
-    return result;
-}
-
-void QnSessionManager::at_SyncRequestFinished(const QnHTTPRawResponse& response, int handle)
-{
-    QnMutexLocker lock( &m_syncReplyMutex );
-    QnSessionManagerSyncReply* reply = m_syncReplyInProgress.value(handle);
-    NX_ASSERT(reply);
-    if (reply)
-        reply->requestFinished(response, handle);
-=======
     std::promise<QnHTTPRawResponse> requestedCompletedPromise;
     reqInfo.requestedCompletedPromise = &requestedCompletedPromise;
 
@@ -223,7 +107,6 @@
 
     response = requestedCompletedPromise.get_future().get();
     return response.status;
->>>>>>> b6c73e72
 }
 
 int QnSessionManager::sendSyncGetRequest(const QUrl& url, const QString &objectName, QnHTTPRawResponse& response) {
@@ -246,9 +129,6 @@
 // -------------------------------------------------------------------------- //
 // QnSessionManager :: async API
 // -------------------------------------------------------------------------- //
-<<<<<<< HEAD
-int QnSessionManager::sendAsyncRequest(int operation, const QUrl& url, const QString &objectName, const QnRequestHeaderList &headers, const QnRequestParamList &params, const QByteArray& data, QObject *target, const char *slot, Qt::ConnectionType connectionType)
-=======
 int QnSessionManager::sendAsyncRequest(
     nx_http::Method::ValueType method,
     const QUrl& url,
@@ -259,7 +139,6 @@
     QObject *target,
     const char *slot,
     Qt::ConnectionType connectionType)
->>>>>>> b6c73e72
 {
     //if you want receive response make sure you have event loop in calling thread
     NX_ASSERT(qnHasEventLoop(QThread::currentThread()) || (!target));
@@ -291,11 +170,7 @@
     return sendAsyncGetRequest(url, objectName, nx_http::HttpHeaders(), QnRequestParamList(), target, slot, connectionType);
 }
 
-<<<<<<< HEAD
-int QnSessionManager::sendAsyncGetRequest(const QUrl& url, const QString &objectName, const QnRequestHeaderList &headers, const QnRequestParamList &params, QObject *target, const char *slot, Qt::ConnectionType connectionType)
-=======
 int QnSessionManager::sendAsyncGetRequest(const QUrl& url, const QString &objectName, nx_http::HttpHeaders headers, const QnRequestParamList &params, QObject *target, const char *slot, Qt::ConnectionType connectionType)
->>>>>>> b6c73e72
 {
     return sendAsyncRequest(nx_http::Method::GET, url, objectName, std::move(headers), params, QByteArray(), target, slot, connectionType);
 }
@@ -304,24 +179,14 @@
     return sendAsyncPostRequest(url, objectName, nx_http::HttpHeaders(), QnRequestParamList(), std::move(msgBody), target, slot, connectionType);
 }
 
-<<<<<<< HEAD
-int QnSessionManager::sendAsyncPostRequest(const QUrl& url, const QString &objectName, const QnRequestHeaderList &headers, const QnRequestParamList &params, const QByteArray& data, QObject *target,
-                                           const char *slot, Qt::ConnectionType connectionType)
-=======
 int QnSessionManager::sendAsyncPostRequest(const QUrl& url, const QString &objectName, nx_http::HttpHeaders headers, const QnRequestParamList &params, QByteArray msgBody, QObject *target,
                                            const char *slot, Qt::ConnectionType connectionType) 
->>>>>>> b6c73e72
 {
     return sendAsyncRequest(nx_http::Method::POST, url, objectName, std::move(headers), params, std::move(msgBody), target, slot, connectionType);
 }
 
 
-<<<<<<< HEAD
-int QnSessionManager::sendAsyncDeleteRequest(const QUrl& url, const QString &objectName, const QnRequestHeaderList &headers, const QnRequestParamList &params, QObject *target,
-                                             const char *slot, Qt::ConnectionType connectionType)
-=======
 QUrl QnSessionManager::createApiUrl(const QUrl& baseUrl, const QString &objectName, const QnRequestParamList &params) const
->>>>>>> b6c73e72
 {
     QUrl url(baseUrl);
 
@@ -380,18 +245,10 @@
         this, &QnSessionManager::onHttpClientDone,
         Qt::DirectConnection);
 
-<<<<<<< HEAD
-    /* Note that this object is still access manager's parent,
-     * so access manager will be deleted even if deleteLater is not delivered. */
-    m_accessManager->deleteLater();
-    m_accessManager = 0;
-}
-=======
     {
         QnMutexLocker lk(&m_mutex);
         m_requestInProgress.emplace(clientPtr, requestInfo);
     }
->>>>>>> b6c73e72
 
     if (method == nx_http::Method::GET)
     {
@@ -411,12 +268,7 @@
     return requestInfo.handle;
 }
 
-<<<<<<< HEAD
-void QnSessionManager::at_asyncRequestQueued(int operation, AsyncRequestInfo reqInfo, const QUrl& url, const QString &objectName, const QnRequestHeaderList &headers,
-                                             const QnRequestParamList &params, const QByteArray& data)
-=======
 void QnSessionManager::onHttpClientDone(nx_http::AsyncHttpClientPtr clientPtr)
->>>>>>> b6c73e72
 {
     AsyncRequestInfo requestInfo;
     {
