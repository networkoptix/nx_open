#include "message.h"
#include "message.pb.h"

#include <api/serializer/pb_serializer.h>
#include <api/app_server_connection.h>

#include <core/resource/resource.h>

namespace {
    typedef google::protobuf::RepeatedPtrField<pb::Resource>            PbResourceList;
    typedef google::protobuf::RepeatedPtrField<pb::ResourceType>        PbResourceTypeList;
    typedef google::protobuf::RepeatedPtrField<pb::License>             PbLicenseList;
    typedef google::protobuf::RepeatedPtrField<pb::CameraServerItem>    PbCameraServerItemList;
    typedef google::protobuf::RepeatedPtrField<pb::BusinessRule>        PbBusinessRuleList;
    typedef google::protobuf::RepeatedPtrField<pb::KvPair>              PbKvPairList;
}

void parseResource(QnResourcePtr& resource, const pb::Resource& pb_resource, QnResourceFactory& resourceFactory);
void parseLicense(QnLicensePtr& license, const pb::License& pb_license, const QByteArray& oldHardwareId);
void parseCameraServerItem(QnCameraHistoryItemPtr& historyItem, const pb::CameraServerItem& pb_cameraServerItem);
void parseBusinessRule(QnBusinessEventRulePtr& businessRule, const pb::BusinessRule& pb_businessRule);
void parseBusinessRules(QnBusinessEventRuleList& businessRules, const PbBusinessRuleList& pb_businessRules);
void parseBusinessAction(QnAbstractBusinessActionPtr& businessAction, const pb::BusinessAction& pb_businessAction);

void parseResourceTypes(QList<QnResourceTypePtr>& resourceTypes, const PbResourceTypeList& pb_resourceTypes);
void parseResources(QnResourceList& resources, const PbResourceList& pb_resources, QnResourceFactory& resourceFactory);
void parseLicenses(QnLicenseList& licenses, const PbLicenseList& pb_licenses);
void parseCameraServerItems(QnCameraHistoryList& cameraServerItems, const PbCameraServerItemList& pb_cameraServerItems);
void parseKvPairs(QnKvPairListsById& kvPairs, const PbKvPairList& pb_kvPairs);

namespace Qn {
    QString toString(const Message_Type val) {
        switch(val) {
        case Message_Type_Initial:                      return QLatin1String("Initial");
        case Message_Type_Ping:                         return QLatin1String("Ping");
        case Message_Type_ResourceChange:               return QLatin1String("ResourceChange");
        case Message_Type_ResourceDelete:               return QLatin1String("ResourceDelete");
        case Message_Type_ResourceStatusChange:         return QLatin1String("ResourceStatusChange");
        case Message_Type_ResourceDisabledChange:       return QLatin1String("ResourceDisabledChange");
        case Message_Type_License:                      return QLatin1String("License");
        case Message_Type_CameraServerItem:             return QLatin1String("CameraServerItem");
        case Message_Type_BusinessRuleInsertOrUpdate:   return QLatin1String("BusinessRuleInsertOrUpdate");
        case Message_Type_BusinessRuleDelete:           return QLatin1String("BusinessRuleDelete");
        case Message_Type_BroadcastBusinessAction:      return QLatin1String("BroadcastBusinessAction");
        case Message_Type_FileAdd:                      return QLatin1String("FileAdd");
        case Message_Type_FileRemove:                   return QLatin1String("FileRemove");
        case Message_Type_FileUpdate:                   return QLatin1String("FileUpdate");
        case Message_Type_RuntimeInfoChange:            return QLatin1String("RuntimeInfoChange");
        case Message_Type_BusinessRuleReset:            return QLatin1String("BusinessRuleReset");
        case Message_Type_KvPairChange:                 return QLatin1String("KvPairChang");
        case Message_Type_KvPairDelete:                 return QLatin1String("KvPairDelete");
        default:
            return QString::fromLatin1("Unknown %1").arg((int)val);
        }
    }
} //Qn namespace

bool QnMessage::load(const pb::Message &message)
{
    messageType = (Qn::Message_Type)message.type();
    pb::Message_Type msgType = message.type();
    seqNumber = message.seqnumber();

    switch (msgType)
    {
        case pb::Message_Type_ResourceChange:
        {
            const pb::ResourceMessage& resourceMessage = message.GetExtension(pb::ResourceMessage::message);
            parseResource(resource, resourceMessage.resource(), *QnAppServerConnectionFactory::defaultFactory());
            break;
        }
        case pb::Message_Type_ResourceDisabledChange:
        {
            const pb::ResourceMessage& resourceMessage = message.GetExtension(pb::ResourceMessage::message);
            resourceId = resourceMessage.resource().id();
            resourceGuid = QString::fromStdString(resourceMessage.resource().guid());
            resourceDisabled = resourceMessage.resource().disabled();
            break;
        }
        case pb::Message_Type_ResourceStatusChange:
        {
            const pb::ResourceMessage& resourceMessage = message.GetExtension(pb::ResourceMessage::message);
            resourceId = resourceMessage.resource().id();
            resourceGuid = QString::fromStdString(resourceMessage.resource().guid());
            resourceStatus = static_cast<QnResource::Status>(resourceMessage.resource().status());
            break;
        }
        case pb::Message_Type_ResourceDelete:
        {
            const pb::ResourceMessage& resourceMessage = message.GetExtension(pb::ResourceMessage::message);
            resourceId = resourceMessage.resource().id();
            resourceGuid = QString::fromStdString(resourceMessage.resource().guid());
            break;
        }
        case pb::Message_Type_License:
        {
            const pb::LicenseMessage& licenseMessage = message.GetExtension(pb::LicenseMessage::message);
            parseLicense(license, licenseMessage.license(), qnLicensePool->oldHardwareId());
            break;
        }
        case pb::Message_Type_CameraServerItem:
        {
            const pb::CameraServerItemMessage& cameraServerItemMessage = message.GetExtension(pb::CameraServerItemMessage::message);
            parseCameraServerItem(cameraServerItem, cameraServerItemMessage.cameraserveritem());
            break;
        }
        case pb::Message_Type_Initial:
        {
            const pb::InitialMessage& initialMessage = message.GetExtension(pb::InitialMessage::message);
            systemName = QString::fromUtf8(initialMessage.systemname().c_str());
            sessionKey = initialMessage.sessionkey().c_str();
            oldHardwareId = initialMessage.oldhardwareid().c_str();
            hardwareId1 = initialMessage.hardwareid1().c_str();
            hardwareId2 = initialMessage.hardwareid2().c_str();
            hardwareId3 = initialMessage.hardwareid3().c_str();
            publicIp = QString::fromStdString(initialMessage.publicip());
<<<<<<< HEAD
=======
            if (initialMessage.has_allowcamerachanges())
                allowCameraChanges = initialMessage.allowcamerachanges() ? 1 : 0;
>>>>>>> 59fe340c

            parseResourceTypes(resourceTypes, initialMessage.resourcetype());
            qnResTypePool->replaceResourceTypeList(resourceTypes);

            parseResources(resources, initialMessage.resource(), *QnAppServerConnectionFactory::defaultFactory());
            parseLicenses(licenses, initialMessage.license());
            parseCameraServerItems(cameraServerItems, initialMessage.cameraserveritem());
            parseKvPairs(kvPairs, initialMessage.kvpair());
            break;
        }
        case pb::Message_Type_Ping:
            break;
        case pb::Message_Type_BusinessRuleChange:
        {
            const pb::BusinessRuleMessage& businessRuleMessage = message.GetExtension(pb::BusinessRuleMessage::message);
            parseBusinessRule(businessRule, businessRuleMessage.businessrule());
            break;
        }
        case pb::Message_Type_BusinessRuleDelete:
        {
            const pb::BusinessRuleMessage& businessRuleMessage = message.GetExtension(pb::BusinessRuleMessage::message);
            resourceId = businessRuleMessage.businessrule().id();
            break;
        }
        case pb::Message_Type_BroadcastBusinessAction:
        {
            const pb::BroadcastBusinessActionMessage& businessActionMessage = message.GetExtension(pb::BroadcastBusinessActionMessage::message);
            parseBusinessAction(businessAction, businessActionMessage.businessaction());
            break;
        }
        case pb::Message_Type_FileAdd:
        {
            const pb::FileAddMessage& fileAddMessage = message.GetExtension(pb::FileAddMessage::message);
            filename = QString::fromStdString(fileAddMessage.path());
            break;
        }
        case pb::Message_Type_FileRemove:
        {
            const pb::FileRemoveMessage& fileRemoveMessage = message.GetExtension(pb::FileRemoveMessage::message);
            filename = QString::fromStdString(fileRemoveMessage.path());
            break;
        }
        case pb::Message_Type_FileUpdate:
        {
            const pb::FileUpdateMessage& fileUpdateMessage = message.GetExtension(pb::FileUpdateMessage::message);
            filename = QString::fromStdString(fileUpdateMessage.path());
            break;
        }
        case pb::Message_Type_RuntimeInfoChange:
        {
            const pb::RuntimeInfoChangeMessage& runtimeInfoChangeMessage = message.GetExtension(pb::RuntimeInfoChangeMessage::message);
            if (runtimeInfoChangeMessage.has_publicip())
                publicIp = QString::fromStdString(runtimeInfoChangeMessage.publicip());
            if (runtimeInfoChangeMessage.has_systemname())
                systemName = QString::fromStdString(runtimeInfoChangeMessage.systemname());
            if (runtimeInfoChangeMessage.has_sessionkey())
                sessionKey = runtimeInfoChangeMessage.sessionkey().c_str();
<<<<<<< HEAD
=======
            if (runtimeInfoChangeMessage.has_allowcamerachanges())
                allowCameraChanges = runtimeInfoChangeMessage.allowcamerachanges() ? 1 : 0;
>>>>>>> 59fe340c
            break;
        }
        case pb::Message_Type_BusinessRuleReset:
        {
            const pb::BusinessRuleResetMessage& businessRuleResetMessage = message.GetExtension(pb::BusinessRuleResetMessage::message);
            parseBusinessRules(businessRules, businessRuleResetMessage.businessrule());
            break;
        }
    case pb::Message_Type_KvPairChange:
    {
        const pb::KvPairChangeMessage &kvPairChangeMessage = message.GetExtension(pb::KvPairChangeMessage::message);
        parseKvPairs(kvPairs, kvPairChangeMessage.kvpair());
        break;
    }
    case pb::Message_Type_KvPairDelete:
    {
        const pb::KvPairDeleteMessage &kvPairDeleteMessage = message.GetExtension(pb::KvPairDeleteMessage::message);
        parseKvPairs(kvPairs, kvPairDeleteMessage.kvpair());
        break;
    }

    case pb::Message_Type_Command:
    {
        const pb::CommandMessage &commandMessage = message.GetExtension(pb::CommandMessage::message);
        command = static_cast<Command>(commandMessage.command());
        break;
    }
    default:
        break;
    }

    return true;
}

quint32 QnMessage::nextSeqNumber(quint32 seqNumber)
{
    seqNumber++;

    if (seqNumber == 0)
        seqNumber++;

    return seqNumber;
}
<|MERGE_RESOLUTION|>--- conflicted
+++ resolved
@@ -114,11 +114,8 @@
             hardwareId2 = initialMessage.hardwareid2().c_str();
             hardwareId3 = initialMessage.hardwareid3().c_str();
             publicIp = QString::fromStdString(initialMessage.publicip());
-<<<<<<< HEAD
-=======
             if (initialMessage.has_allowcamerachanges())
                 allowCameraChanges = initialMessage.allowcamerachanges() ? 1 : 0;
->>>>>>> 59fe340c
 
             parseResourceTypes(resourceTypes, initialMessage.resourcetype());
             qnResTypePool->replaceResourceTypeList(resourceTypes);
@@ -176,11 +173,8 @@
                 systemName = QString::fromStdString(runtimeInfoChangeMessage.systemname());
             if (runtimeInfoChangeMessage.has_sessionkey())
                 sessionKey = runtimeInfoChangeMessage.sessionkey().c_str();
-<<<<<<< HEAD
-=======
             if (runtimeInfoChangeMessage.has_allowcamerachanges())
                 allowCameraChanges = runtimeInfoChangeMessage.allowcamerachanges() ? 1 : 0;
->>>>>>> 59fe340c
             break;
         }
         case pb::Message_Type_BusinessRuleReset:
