--- conflicted
+++ resolved
@@ -108,17 +108,10 @@
 
         if(!m_handler->serialize(m_value, &m_serializedValue))
             m_serializedValue = QString();
-<<<<<<< HEAD
 
         save = m_resource;
     }
 
-=======
-        
-        save = m_resource;
-    }
-    
->>>>>>> b694a4c1
     if(save)
         enqueueSaveRequest();
 
