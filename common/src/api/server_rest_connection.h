#pragma once

#include "server_rest_connection_fwd.h"

#include <nx/network/http/http_types.h>
#include <nx/utils/system_error.h>
#include "utils/common/request_param.h"
#include "nx_ec/data/api_fwd.h"
#include <api/helpers/request_helpers_fwd.h>
#include <nx/network/http/asynchttpclient.h>

#include <rest/server/json_rest_result.h>
#include <nx/utils/safe_direct_connection.h>
#include <api/http_client_pool.h>
#include <nx/vms/event/event_fwd.h>
#include <core/resource/resource_fwd.h>
#include <common/common_module_aware.h>
#include <api/model/time_reply.h>

/**
 * New class for HTTP requests to mediaServer. It should be used instead of deprecated class QnMediaServerConnection.
 * This class can be used either for client and server side.
 * Class calls callback methods from IO thread. So, caller code should be thread-safe.
 * Client MUST NOT make requests in callbacks as it will cause a deadlock.
 */

namespace rest {

struct RestResultWithDataBase: public QnRestResult
{
    RestResultWithDataBase() {}
    RestResultWithDataBase(const QnRestResult& other): QnRestResult(other) {}
};

template <typename T>
struct RestResultWithData: public RestResultWithDataBase
{
    RestResultWithData() {}

    RestResultWithData(const QnRestResult& restResult, const T& data):
        RestResultWithDataBase(restResult),
        data(data)
    {
    }

    T data;
};

using MultiServerTimeData = RestResultWithData<ApiMultiserverServerDateTimeDataList>;

class ServerConnection:
    public QObject,
    public QnCommonModuleAware,
    public Qn::EnableSafeDirectConnection
{
    Q_OBJECT
public:
    ServerConnection(QnCommonModule* commonModule, const QnUuid& serverId);
    virtual ~ServerConnection();


    template <typename ResultType>
    struct Result { typedef std::function<void (bool, Handle, ResultType)> type; };

    struct EmptyResponseType {};
    typedef Result<EmptyResponseType>::type PostCallback;   // use this type for POST requests without result data

    typedef Result<QnJsonRestResult>::type GetCallback; /**< Default callback type for GET requests without result data. */

    /**
    * Load information about cross-server archive
    * @return value > 0 on success or <= 0 if it isn't started.
    * @param targetThread execute callback in a target thread if specified. It convenient for UI purpose.
    * By default callback is called in IO thread.
    */
    Handle cameraHistoryAsync(const QnChunksRequestData &request, Result<ec2::ApiCameraHistoryDataList>::type callback, QThread* targetThread = 0);

    /**
    * Get camera thumbnail for specified time.
    *
    * Returns immediately. On request completion callback is called.
    *
    * @param targetThread Callback thread. If not specified, callback is called in IO thread.
    * @return Request handle.
    */
    Handle cameraThumbnailAsync(
        const QnThumbnailRequestData& request,
        Result<QByteArray>::type callback,
        QThread* targetThread = 0);

    Handle twoWayAudioCommand(const QnUuid& cameraId, bool start, GetCallback callback, QThread* targetThread = 0);

    Handle softwareTriggerCommand(const QnUuid& cameraId, const QString& triggerId,
        QnBusiness::EventState toggleState, GetCallback callback, QThread* targetThread = nullptr);

    Handle getStatisticsSettingsAsync(Result<QByteArray>::type callback
        , QThread *targetThread = nullptr);

    Handle sendStatisticsAsync(const QnSendStatisticsRequestData &request
        , PostCallback callback
        , QThread *targetThread = nullptr);

    /**
        * Detach the system from cloud. Admin password will be changed to provided (if provided).
        * @param resetAdminPassword Change administrator password to the provided one.
        */
<<<<<<< HEAD
    Handle detachSystemFromCloud(const QString& resetAdminPassword,
        Result<QnRestResult>::type callback, QThread *targetThread = nullptr);

    /**
        * Save the credentials returned by cloud to the database.
=======
        Handle cameraThumbnailAsync(
            const QnThumbnailRequestData& request,
            Result<QByteArray>::type callback,
            QThread* targetThread = 0);

        Handle twoWayAudioCommand(const QnUuid& cameraId, bool start, GetCallback callback, QThread* targetThread = 0);

        Handle softwareTriggerCommand(const QnUuid& cameraId, const QString& triggerId,
            nx::vms::event::EventState toggleState, GetCallback callback, QThread* targetThread = nullptr);

        Handle getStatisticsSettingsAsync(Result<QByteArray>::type callback
            , QThread *targetThread = nullptr);

        Handle sendStatisticsAsync(const QnSendStatisticsRequestData &request
            , PostCallback callback
            , QThread *targetThread = nullptr);

        /**
         * Detach the system from cloud. Admin password will be changed to provided (if provided).
         * @param resetAdminPassword Change administrator password to the provided one.
         */
        Handle detachSystemFromCloud(const QString& resetAdminPassword,
            Result<QnRestResult>::type callback, QThread *targetThread = nullptr);

        /**
         * Save the credentials returned by cloud to the database.
         */
        Handle saveCloudSystemCredentials(
            const QString &cloudSystemId,
            const QString &cloudAuthKey,
            const QString &cloudAccountName,
            Result<QnRestResult>::type callback,
            QThread *targetThread = nullptr);

        Handle startLiteClient(
            GetCallback callback,
            QThread* targetThread = nullptr);

        Handle getFreeSpaceForUpdateFiles(
            Result<QnUpdateFreeSpaceReply>::type callback,
            QThread* targetThread = nullptr);

        Handle checkCloudHost(
            Result<QnCloudHostCheckReply>::type callback,
            QThread* targetThread = nullptr);

        /* DistributedFileDownloader API */
        Handle downloaderAddDownload(
            const QString& fileName,
            int size,
            const QByteArray& md5,
            const QUrl& url,
            GetCallback callback,
            QThread* targetThread = nullptr);

        Handle downloaderRemoveDownload(
            const QString& fileName,
            bool deleteData,
            GetCallback callback,
            QThread* targetThread = nullptr);

        Handle downloaderChunkChecksums(
            const QString& fileName,
            GetCallback callback,
            QThread* targetThread = nullptr);

        Handle downloaderDownloadChunk(
            const QString& fileName,
            int index,
            Result<QByteArray>::type callback,
            QThread* targetThread = nullptr);

        Handle downloaderDownloadChunkFromInternet(
            const QString& fileName,
            const QUrl& url,
            int chunkIndex,
            int chunkSize,
            Result<QByteArray>::type callback,
            QThread* targetThread = nullptr);

        Handle downloaderUploadChunk(
            const QString& fileName,
            int index,
            const QByteArray& data,
            GetCallback callback,
            QThread* targetThread = nullptr);

        Handle downloaderStatus(
            GetCallback callback,
            QThread* targetThread = nullptr);

        Handle downloaderFileStatus(
            const QString& fileName,
            GetCallback callback,
            QThread* targetThread = nullptr);

        /**
        * Cancel running request by known requestID. If request is canceled, callback isn't called.
        * If target thread has been used then callback may be called after 'cancelRequest' in case of data already received and queued to a target thread.
        * If QnServerRestConnection is destroyed all running requests are canceled, no callbacks called.
>>>>>>> a5d8a58e
        */
    Handle saveCloudSystemCredentials(
        const QString &cloudSystemId,
        const QString &cloudAuthKey,
        const QString &cloudAccountName,
        Result<QnRestResult>::type callback,
        QThread *targetThread = nullptr);

    Handle startLiteClient(
        GetCallback callback,
        QThread* targetThread = nullptr);

    Handle getFreeSpaceForUpdateFiles(
        Result<QnUpdateFreeSpaceReply>::type callback,
        QThread* targetThread = nullptr);

    Handle checkCloudHost(
        Result<QnCloudHostCheckReply>::type callback,
        QThread* targetThread = nullptr);

    /* DistributedFileDownloader API */
    Handle downloaderAddDownload(
        const QString& fileName,
        int size,
        const QByteArray& md5,
        const QUrl& url,
        GetCallback callback,
        QThread* targetThread = nullptr);

    Handle downloaderRemoveDownload(
        const QString& fileName,
        bool deleteData,
        GetCallback callback,
        QThread* targetThread = nullptr);

    Handle downloaderChunkChecksums(
        const QString& fileName,
        GetCallback callback,
        QThread* targetThread = nullptr);

    Handle downloaderDownloadChunk(
        const QString& fileName,
        int index,
        Result<QByteArray>::type callback,
        QThread* targetThread = nullptr);

    Handle downloaderDownloadChunkFromInternet(
        const QString& fileName,
        const QUrl& url,
        int chunkIndex,
        int chunkSize,
        Result<QByteArray>::type callback,
        QThread* targetThread = nullptr);

    Handle downloaderUploadChunk(
        const QString& fileName,
        int index,
        const QByteArray& data,
        GetCallback callback,
        QThread* targetThread = nullptr);

    Handle downloaderStatus(
        GetCallback callback,
        QThread* targetThread = nullptr);

    Handle downloaderFileStatus(
        const QString& fileName,
        GetCallback callback,
        QThread* targetThread = nullptr);

    Handle getTimeOfServersAsync(
        Result<MultiServerTimeData>::type callback,
        QThread *targetThread = nullptr);

    /**
    * Cancel running request by known requestID. If request is canceled, callback isn't called.
    * If target thread has been used then callback may be called after 'cancelRequest' in case of data already received and queued to a target thread.
    * If QnServerRestConnection is destroyed all running requests are canceled, no callbacks called.
    */
    void cancelRequest(const Handle& requestId);

private slots:
    void onHttpClientDone(int requestId, nx_http::AsyncHttpClientPtr httpClient);
private:
    template <typename ResultType> Handle executeGet(
        const QString& path,
        const QnRequestParamList& params,
        REST_CALLBACK(ResultType) callback,
        QThread* targetThread);

    template <typename ResultType> Handle executePost(
        const QString& path,
        const QnRequestParamList& params,
        const nx_http::StringType& contentType,
        const nx_http::StringType& messageBody,
        REST_CALLBACK(ResultType) callback,
        QThread* targetThread);

    template <typename ResultType> Handle executePut(
        const QString& path,
        const QnRequestParamList& params,
        const nx_http::StringType& contentType,
        const nx_http::StringType& messageBody,
        REST_CALLBACK(ResultType) callback,
        QThread* targetThread);

    template <typename ResultType> Handle executeDelete(
        const QString& path,
        const QnRequestParamList& params,
        REST_CALLBACK(ResultType) callback,
        QThread* targetThread);

    template <typename ResultType>
    Handle executeRequest(const nx_http::ClientPool::Request& request, REST_CALLBACK(ResultType) callback, QThread* targetThread);
    Handle executeRequest(const nx_http::ClientPool::Request& request, REST_CALLBACK(QByteArray) callback, QThread* targetThread);
    Handle executeRequest(const nx_http::ClientPool::Request& request, REST_CALLBACK(EmptyResponseType) callback, QThread* targetThread);

    QUrl prepareUrl(const QString& path, const QnRequestParamList& params) const;

    nx_http::ClientPool::Request prepareRequest(
        nx_http::Method::ValueType method,
        const QUrl& url,
        const nx_http::StringType& contentType = nx_http::StringType(),
        const nx_http::StringType& messageBody = nx_http::StringType());

    typedef std::function<void (Handle, SystemError::ErrorCode, int, nx_http::StringType contentType, nx_http::BufferType msgBody)> HttpCompletionFunc;
    Handle sendRequest(const nx_http::ClientPool::Request& request, HttpCompletionFunc callback = HttpCompletionFunc());

    QnMediaServerResourcePtr getServerWithInternetAccess() const;

    void trace(int handle, const QString& message) const;
private:
    QnUuid m_serverId;
    QMap<Handle, HttpCompletionFunc> m_runningRequests;
    mutable QnMutex m_mutex;
};

} // namespace rest<|MERGE_RESOLUTION|>--- conflicted
+++ resolved
@@ -91,7 +91,7 @@
     Handle twoWayAudioCommand(const QnUuid& cameraId, bool start, GetCallback callback, QThread* targetThread = 0);
 
     Handle softwareTriggerCommand(const QnUuid& cameraId, const QString& triggerId,
-        QnBusiness::EventState toggleState, GetCallback callback, QThread* targetThread = nullptr);
+            nx::vms::event::EventState toggleState, GetCallback callback, QThread* targetThread = nullptr);
 
     Handle getStatisticsSettingsAsync(Result<QByteArray>::type callback
         , QThread *targetThread = nullptr);
@@ -104,114 +104,11 @@
         * Detach the system from cloud. Admin password will be changed to provided (if provided).
         * @param resetAdminPassword Change administrator password to the provided one.
         */
-<<<<<<< HEAD
     Handle detachSystemFromCloud(const QString& resetAdminPassword,
         Result<QnRestResult>::type callback, QThread *targetThread = nullptr);
 
     /**
         * Save the credentials returned by cloud to the database.
-=======
-        Handle cameraThumbnailAsync(
-            const QnThumbnailRequestData& request,
-            Result<QByteArray>::type callback,
-            QThread* targetThread = 0);
-
-        Handle twoWayAudioCommand(const QnUuid& cameraId, bool start, GetCallback callback, QThread* targetThread = 0);
-
-        Handle softwareTriggerCommand(const QnUuid& cameraId, const QString& triggerId,
-            nx::vms::event::EventState toggleState, GetCallback callback, QThread* targetThread = nullptr);
-
-        Handle getStatisticsSettingsAsync(Result<QByteArray>::type callback
-            , QThread *targetThread = nullptr);
-
-        Handle sendStatisticsAsync(const QnSendStatisticsRequestData &request
-            , PostCallback callback
-            , QThread *targetThread = nullptr);
-
-        /**
-         * Detach the system from cloud. Admin password will be changed to provided (if provided).
-         * @param resetAdminPassword Change administrator password to the provided one.
-         */
-        Handle detachSystemFromCloud(const QString& resetAdminPassword,
-            Result<QnRestResult>::type callback, QThread *targetThread = nullptr);
-
-        /**
-         * Save the credentials returned by cloud to the database.
-         */
-        Handle saveCloudSystemCredentials(
-            const QString &cloudSystemId,
-            const QString &cloudAuthKey,
-            const QString &cloudAccountName,
-            Result<QnRestResult>::type callback,
-            QThread *targetThread = nullptr);
-
-        Handle startLiteClient(
-            GetCallback callback,
-            QThread* targetThread = nullptr);
-
-        Handle getFreeSpaceForUpdateFiles(
-            Result<QnUpdateFreeSpaceReply>::type callback,
-            QThread* targetThread = nullptr);
-
-        Handle checkCloudHost(
-            Result<QnCloudHostCheckReply>::type callback,
-            QThread* targetThread = nullptr);
-
-        /* DistributedFileDownloader API */
-        Handle downloaderAddDownload(
-            const QString& fileName,
-            int size,
-            const QByteArray& md5,
-            const QUrl& url,
-            GetCallback callback,
-            QThread* targetThread = nullptr);
-
-        Handle downloaderRemoveDownload(
-            const QString& fileName,
-            bool deleteData,
-            GetCallback callback,
-            QThread* targetThread = nullptr);
-
-        Handle downloaderChunkChecksums(
-            const QString& fileName,
-            GetCallback callback,
-            QThread* targetThread = nullptr);
-
-        Handle downloaderDownloadChunk(
-            const QString& fileName,
-            int index,
-            Result<QByteArray>::type callback,
-            QThread* targetThread = nullptr);
-
-        Handle downloaderDownloadChunkFromInternet(
-            const QString& fileName,
-            const QUrl& url,
-            int chunkIndex,
-            int chunkSize,
-            Result<QByteArray>::type callback,
-            QThread* targetThread = nullptr);
-
-        Handle downloaderUploadChunk(
-            const QString& fileName,
-            int index,
-            const QByteArray& data,
-            GetCallback callback,
-            QThread* targetThread = nullptr);
-
-        Handle downloaderStatus(
-            GetCallback callback,
-            QThread* targetThread = nullptr);
-
-        Handle downloaderFileStatus(
-            const QString& fileName,
-            GetCallback callback,
-            QThread* targetThread = nullptr);
-
-        /**
-        * Cancel running request by known requestID. If request is canceled, callback isn't called.
-        * If target thread has been used then callback may be called after 'cancelRequest' in case of data already received and queued to a target thread.
-        * If QnServerRestConnection is destroyed all running requests are canceled, no callbacks called.
->>>>>>> a5d8a58e
         */
     Handle saveCloudSystemCredentials(
         const QString &cloudSystemId,
