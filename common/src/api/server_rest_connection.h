#pragma once

#include "server_rest_connection_fwd.h"

#include <nx/network/http/httptypes.h>
#include <nx/utils/system_error.h>
#include "utils/common/request_param.h"
#include "nx_ec/data/api_fwd.h"
#include <api/helpers/request_helpers_fwd.h>
#include <nx/network/http/asynchttpclient.h>

#include <rest/server/json_rest_result.h>
#include <utils/common/safe_direct_connection.h>
#include <api/http_client_pool.h>
#include <business/business_fwd.h>
#include <core/resource/resource_fwd.h>

/*
* New class for HTTP requests to mediaServer. It should be used instead of deprecated class QnMediaServerConnection.
* It class can be used either for client and server side.
* Class calls callback methods from IO thread. So, caller code should be thread-safe.
* Client MUST NOT make requests in callbacks as it will cause a deadlock.
*/

namespace rest
{
    class ServerConnection:
        public QObject,
        public Qn::EnableSafeDirectConnection
    {
        Q_OBJECT
    public:
        ServerConnection(const QnUuid& serverId);
        virtual ~ServerConnection();


        template <typename ResultType>
        struct Result { typedef std::function<void (bool, Handle, ResultType)> type; };

        struct EmptyResponseType {};
        typedef Result<EmptyResponseType>::type PostCallback;   // use this type for POST requests without result data

        typedef Result<QnJsonRestResult>::type GetCallback; /**< Default callback type for GET requests without result data. */

        /**
        * Load information about cross-server archive
        * @return value > 0 on success or <= 0 if it isn't started.
        * @param targetThread execute callback in a target thread if specified. It convenient for UI purpose.
        * By default callback is called in IO thread.
        */
        Handle cameraHistoryAsync(const QnChunksRequestData &request, Result<ec2::ApiCameraHistoryDataList>::type callback, QThread* targetThread = 0);

        /**
        * Get camera thumbnail for specified time.
        *
        * Returns immediately. On request completion callback is called.
        *
        * @param targetThread Callback thread. If not specified, callback is called in IO thread.
        * @return Request handle.
        */
        Handle cameraThumbnailAsync(
            const QnThumbnailRequestData& request,
            Result<QByteArray>::type callback,
            QThread* targetThread = 0);

        Handle twoWayAudioCommand(const QnUuid& cameraId, bool start, GetCallback callback, QThread* targetThread = 0);

        Handle softwareTriggerCommand(const QnUuid& cameraId, const QString& triggerId,
<<<<<<< HEAD
            GetCallback callback, QThread* targetThread = 0);
=======
            QnBusiness::EventState toggleState, GetCallback callback, QThread* targetThread = nullptr);
>>>>>>> 2781d038

        Handle getStatisticsSettingsAsync(Result<QByteArray>::type callback
            , QThread *targetThread = nullptr);

        Handle sendStatisticsAsync(const QnSendStatisticsRequestData &request
            , PostCallback callback
            , QThread *targetThread = nullptr);

        /**
         * Detach the system from cloud. Admin password will be changed to provided (if provided).
         * @param resetAdminPassword Change administrator password to the provided one.
         */
        Handle detachSystemFromCloud(const QString& resetAdminPassword,
            Result<QnRestResult>::type callback, QThread *targetThread = nullptr);

        /**
         * Save the credentials returned by cloud to the database.
         */
        Handle saveCloudSystemCredentials(
            const QString &cloudSystemId,
            const QString &cloudAuthKey,
            const QString &cloudAccountName,
            Result<QnRestResult>::type callback,
            QThread *targetThread = nullptr);

        Handle startLiteClient(
            GetCallback callback,
            QThread* targetThread = nullptr);

        Handle getFreeSpaceForUpdateFiles(
            Result<QnUpdateFreeSpaceReply>::type callback,
            QThread* targetThread = nullptr);

        Handle checkCloudHost(
            Result<QnCloudHostCheckReply>::type callback,
            QThread* targetThread = nullptr);

        /**
        * Cancel running request by known requestID. If request is canceled, callback isn't called.
        * If target thread has been used then callback may be called after 'cancelRequest' in case of data already received and queued to a target thread.
        * If QnServerRestConnection is destroyed all running requests are canceled, no callbacks called.
        */
        void cancelRequest(const Handle& requestId);

    private slots:
        void onHttpClientDone(int requestId, nx_http::AsyncHttpClientPtr httpClient);
    private:
        template <typename ResultType> Handle executeGet(
            const QString& path,
            const QnRequestParamList& params,
            REST_CALLBACK(ResultType) callback,
            QThread* targetThread);

        template <typename ResultType> Handle executePost(
            const QString& path,
            const QnRequestParamList& params,
            const nx_http::StringType& contentType,
            const nx_http::StringType& messageBody,
            REST_CALLBACK(ResultType) callback,
            QThread* targetThread);

        template <typename ResultType>
        Handle executeRequest(const nx_http::ClientPool::Request& request, REST_CALLBACK(ResultType) callback, QThread* targetThread);
        Handle executeRequest(const nx_http::ClientPool::Request& request, REST_CALLBACK(QByteArray) callback, QThread* targetThread);
        Handle executeRequest(const nx_http::ClientPool::Request& request, REST_CALLBACK(EmptyResponseType) callback, QThread* targetThread);

        QUrl prepareUrl(const QString& path, const QnRequestParamList& params) const;

        nx_http::ClientPool::Request prepareRequest(
            nx_http::Method::ValueType method,
            const QUrl& url,
            const nx_http::StringType& contentType = nx_http::StringType(),
            const nx_http::StringType& messageBody = nx_http::StringType());

        typedef std::function<void (Handle, SystemError::ErrorCode, int, nx_http::StringType contentType, nx_http::BufferType msgBody)> HttpCompletionFunc;
        Handle sendRequest(const nx_http::ClientPool::Request& request, HttpCompletionFunc callback = HttpCompletionFunc());

        QnMediaServerResourcePtr getServerWithInternetAccess() const;

        void trace(int handle, const QString& message) const;
    private:
        QnUuid m_serverId;
        QMap<Handle, HttpCompletionFunc> m_runningRequests;
        mutable QnMutex m_mutex;
    };
}<|MERGE_RESOLUTION|>--- conflicted
+++ resolved
@@ -66,11 +66,7 @@
         Handle twoWayAudioCommand(const QnUuid& cameraId, bool start, GetCallback callback, QThread* targetThread = 0);
 
         Handle softwareTriggerCommand(const QnUuid& cameraId, const QString& triggerId,
-<<<<<<< HEAD
-            GetCallback callback, QThread* targetThread = 0);
-=======
             QnBusiness::EventState toggleState, GetCallback callback, QThread* targetThread = nullptr);
->>>>>>> 2781d038
 
         Handle getStatisticsSettingsAsync(Result<QByteArray>::type callback
             , QThread *targetThread = nullptr);
