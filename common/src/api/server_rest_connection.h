#pragma once

#include "server_rest_connection_fwd.h"

#include <nx/network/http/httptypes.h>
#include "utils/common/systemerror.h"
#include "utils/common/request_param.h"
#include "nx_ec/data/api_fwd.h"
#include <api/helpers/request_helpers_fwd.h>
#include <nx/network/http/asynchttpclient.h>

/*
* New class for HTTP requests to mediaServer. It should be used instead of deprecated class QnMediaServerConnection.
* It class can be used either for client and server side.
* Class calls callback methods from IO thread. So, caller code should be thread-safe.
* Client MUST NOT make requests in callbacks as it will cause a deadlock.
*/

namespace rest
{
    class ServerConnection: public QObject
    {
        Q_OBJECT
    public:
        ServerConnection(const QnUuid& serverId);
        virtual ~ServerConnection();

        // use this type for POST requests without result data
        struct EmptyResponseType {};

        template <typename ResultType>
        struct Result { typedef std::function<void (bool, Handle, ResultType)> type; };

        /**
        * Load information about cross-server archive
        * @return value > 0 on success or <= 0 if it isn't started.
        * @param targetThread execute callback in a target thread if specified. It convenient for UI purpose.
        * By default callback is called in IO thread.
        */
        Handle cameraHistoryAsync(const QnChunksRequestData &request, Result<ec2::ApiCameraHistoryDataList>::type callback, QThread* targetThread = 0);

<<<<<<< HEAD
        /**
         * Save the credentials returned by cloud to the database.
         */
        Handle saveCloudSystemCredentials(
            const QString &cloudSystemID,
            const QString &cloudAuthKey,
            Result<EmptyResponseType>::type callback,
            QThread *targetThread = nullptr);

        /**
=======

        Handle cameraThumbnailAsync(const QnThumbnailRequestData &request, Result<QByteArray>::type callback, QThread* targetThread = 0);

        /*
>>>>>>> be644571
        * Cancel running request by known requestID. If request is canceled, callback isn't called.
        * If target thread has been used then callback may be called after 'cancelRequest' in case of data already received and queued to a target thread.
        * If QnServerRestConnection is destroyed all running requests are canceled, no callbacks called.
        */
        void cancelRequest(const Handle& requestId);

    private:
        enum class HttpMethod
        {
            Unknown,
            Get,
            Post
        };

        struct Request
        {
            Request(): method(HttpMethod::Unknown), authType(nx_http::AsyncHttpClient::authBasicAndDigest) {}
            bool isValid() const { return method != HttpMethod::Unknown && url.isValid(); }

            HttpMethod method;
            QUrl url;
            nx_http::AsyncHttpClient::AuthType authType;
            nx_http::HttpHeaders headers;
            nx_http::StringType contentType;
            nx_http::StringType messageBody;
        };

        template <typename ResultType> Handle executeGet(
            const QString& path,
            const QnRequestParamList& params,
            REST_CALLBACK(ResultType) callback,
            QThread* targetThread);

        template <typename ResultType> Handle executePost(
            const QString& path,
            const QnRequestParamList& params,
            const nx_http::StringType& contentType,
            const nx_http::StringType& messageBody,
            REST_CALLBACK(ResultType) callback,
            QThread* targetThread);

        template <typename ResultType>
        Handle executeRequest(const Request& request, REST_CALLBACK(ResultType) callback, QThread* targetThread);
        Handle executeRequest(const Request& request, REST_CALLBACK(QByteArray) callback, QThread* targetThread);
        Handle executeRequest(const Request& request, REST_CALLBACK(EmptyResponseType) callback, QThread* targetThread);

        QUrl prepareUrl(const QString& path, const QnRequestParamList& params) const;
        Request prepareRequest(HttpMethod method, const QUrl& url, const nx_http::StringType& contentType = nx_http::StringType(), const nx_http::StringType& messageBody = nx_http::StringType());

        typedef std::function<void (Handle, SystemError::ErrorCode, int, nx_http::StringType contentType, nx_http::BufferType msgBody)> HttpCompletionFunc;
        Handle sendRequest(const Request& request, HttpCompletionFunc callback);
    private:
        QnUuid m_serverId;
        QMap<Handle, nx_http::AsyncHttpClientPtr> m_runningRequests;
        mutable QnMutex m_mutex;
    };
}<|MERGE_RESOLUTION|>--- conflicted
+++ resolved
@@ -39,7 +39,8 @@
         */
         Handle cameraHistoryAsync(const QnChunksRequestData &request, Result<ec2::ApiCameraHistoryDataList>::type callback, QThread* targetThread = 0);
 
-<<<<<<< HEAD
+        Handle cameraThumbnailAsync(const QnThumbnailRequestData &request, Result<QByteArray>::type callback, QThread* targetThread = 0);
+
         /**
          * Save the credentials returned by cloud to the database.
          */
@@ -50,12 +51,6 @@
             QThread *targetThread = nullptr);
 
         /**
-=======
-
-        Handle cameraThumbnailAsync(const QnThumbnailRequestData &request, Result<QByteArray>::type callback, QThread* targetThread = 0);
-
-        /*
->>>>>>> be644571
         * Cancel running request by known requestID. If request is canceled, callback isn't called.
         * If target thread has been used then callback may be called after 'cancelRequest' in case of data already received and queued to a target thread.
         * If QnServerRestConnection is destroyed all running requests are canceled, no callbacks called.
