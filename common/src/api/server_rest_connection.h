--- conflicted
+++ resolved
@@ -10,13 +10,9 @@
 #include <nx/network/http/asynchttpclient.h>
 
 #include <rest/server/json_rest_result.h>
-<<<<<<< HEAD
 #include <utils/common/safe_direct_connection.h>
 #include <api/http_client_pool.h>
-=======
 #include <core/resource/resource_fwd.h>
-
->>>>>>> 50089784
 
 /*
 * New class for HTTP requests to mediaServer. It should be used instead of deprecated class QnMediaServerConnection.
@@ -131,13 +127,9 @@
             const nx_http::StringType& messageBody = nx_http::StringType());
 
         typedef std::function<void (Handle, SystemError::ErrorCode, int, nx_http::StringType contentType, nx_http::BufferType msgBody)> HttpCompletionFunc;
-<<<<<<< HEAD
         Handle sendRequest(const nx_http::ClientPool::Request& request, HttpCompletionFunc callback = HttpCompletionFunc());
-=======
-        Handle sendRequest(const Request& request, HttpCompletionFunc callback = HttpCompletionFunc());
 
         QnMediaServerResourcePtr getServerWithInternetAccess() const;
->>>>>>> 50089784
     private:
         QnUuid m_serverId;
         QMap<Handle, HttpCompletionFunc> m_runningRequests;
