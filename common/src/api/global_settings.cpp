#include "global_settings.h"

#include <cassert>

#include <core/resource/user_resource.h>
#include <core/resource_management/resource_pool.h>
#include <core/resource_management/resource_properties.h>

#include "resource_property_adaptor.h"

#include <utils/common/app_info.h>
#include <utils/email/email.h>
#include <utils/common/ldap.h>
#include <utils/crypt/symmetrical.h>

#include <nx_ec/data/api_resource_data.h>
#include <common/common_module.h>

namespace
{
    QSet<QString> parseDisabledVendors(QString disabledVendors) {
        QStringList disabledVendorList;
        if (disabledVendors.contains(lit(";")))
            disabledVendorList = disabledVendors.split(lit(";"));
        else
            disabledVendorList = disabledVendors.split(lit(" "));

        QStringList updatedVendorList;
        for (int i = 0; i < disabledVendorList.size(); ++i) {
            if (!disabledVendorList[i].trimmed().isEmpty()) {
                updatedVendorList << disabledVendorList[i].trimmed();
            }
        }

        return updatedVendorList.toSet();
    }


    const int kEc2ConnectionKeepAliveTimeoutDefault = 5;
    const int kEc2KeepAliveProbeCountDefault = 3;
    const QString kEc2AliveUpdateInterval(lit("ec2AliveUpdateIntervalSec"));
    const int kEc2AliveUpdateIntervalDefault = 60;
    const QString kServerDiscoveryPingTimeout(lit("serverDiscoveryPingTimeoutSec"));
    const int kServerDiscoveryPingTimeoutDefault = 60;

    const QString kArecontRtspEnabled(lit("arecontRtspEnabled"));
    const bool kArecontRtspEnabledDefault = false;
    const QString kSequentialFlirOnvifSearcherEnabled(lit("sequentialFlirOnvifSearcherEnabled"));
    const bool kSequentialFlirOnvifSearcherEnabledDefault = false;
    const QString kProxyConnectTimeout(lit("proxyConnectTimeoutSec"));
    const int kProxyConnectTimeoutDefault = 5;

    const QString kMaxRecorderQueueSizeBytesName(lit("maxRecordQueueSizeBytes"));
    const int kMaxRecorderQueueSizeBytesDefault = 1024 * 1024 * 24;
    const QString kMaxRecorderQueueSizePacketsName(lit("maxRecordQueueSizeElements"));
    const int kMaxRecorderQueueSizePacketsDefault = 1000;

    const QString kTakeCameraOwnershipWithoutLock(lit("takeCameraOwnershipWithoutLock"));
    const int kTakeCameraOwnershipWithoutLockDefault = false;

    const QString kMaxRtpRetryCount(lit("maxRtpRetryCount"));
    const int kMaxRtpRetryCountDefault(6);

    const int kAuditTrailPeriodDaysDefault = 183;
    const int kEventLogPeriodDaysDefault = 30;

    const QString kRtpTimeoutMs(lit("rtpTimeoutMs"));
    const int kRtpTimeoutMsDefault(10000);

<<<<<<< HEAD
    const QString kCloudConnectUdpHolePunchingEnabled(lit("cloudConnectUdpHolePunchingEnabled"));
    const bool kCloudConnectUdpHolePunchingEnabledDefault = true;

    const QString kCloudConnectRelayingEnabled(lit("cloudConnectRelayingEnabled"));
    const bool kCloudConnectRelayingEnabledDefault = true;
=======
    const int kMaxDifferenceBetweenSynchronizedAndInternetDefault(20000);
>>>>>>> 2bebbc21
}

using namespace nx::settings_names;

QnGlobalSettings::QnGlobalSettings(QObject *parent):
    base_type(parent),
    QnCommonModuleAware(parent)
{
    NX_ASSERT(commonModule()->resourcePool());

    m_allAdaptors
        << initEmailAdaptors()
        << initLdapAdaptors()
        << initStaticticsAdaptors()
        << initConnectionAdaptors()
        << initTimeSynchronizationAdaptors()
        << initCloudAdaptors()
        << initMiscAdaptors()
        ;

    connect(commonModule()->resourcePool(), &QnResourcePool::resourceAdded, this,
        [this](const QnResourcePtr& resource)
        {
            if (resource->getId() == QnUserResource::kAdminGuid)
                at_adminUserAdded(resource);
        }, Qt::DirectConnection);

    connect(commonModule()->resourcePool(), &QnResourcePool::resourceRemoved, this,
        &QnGlobalSettings::at_resourcePool_resourceRemoved, Qt::DirectConnection);
    initialize();
}

QnGlobalSettings::~QnGlobalSettings()
{
}

void QnGlobalSettings::initialize()
{
    if (isInitialized())
        return;
    const QnResourcePtr &resource = commonModule()->resourcePool()->getResourceById(QnUserResource::kAdminGuid);
    if (resource)
        at_adminUserAdded(resource);
}

bool QnGlobalSettings::isInitialized() const
{
    return !m_admin.isNull();
}

QnGlobalSettings::AdaptorList QnGlobalSettings::initEmailAdaptors() {
    QString defaultSupportLink = QnAppInfo::supportUrl();
    if (defaultSupportLink.isEmpty())
        defaultSupportLink = QnAppInfo::supportEmailAddress();
    if (defaultSupportLink.isEmpty())
        defaultSupportLink = QnAppInfo::supportPhone();

    m_serverAdaptor = new QnLexicalResourcePropertyAdaptor<QString>(kNameHost, QString(), this);
    m_fromAdaptor = new QnLexicalResourcePropertyAdaptor<QString>(kNameFrom, QString(), this);
    m_userAdaptor = new QnLexicalResourcePropertyAdaptor<QString>(kNameUser, QString(), this);
    m_passwordAdaptor = new QnLexicalResourcePropertyAdaptor<QString>(kNamePassword, QString(), this);
    m_signatureAdaptor = new QnLexicalResourcePropertyAdaptor<QString>(kNameSignature, QString(), this);
    m_supportLinkAdaptor = new QnLexicalResourcePropertyAdaptor<QString>(kNameSupportEmail, defaultSupportLink, this);
    m_connectionTypeAdaptor = new  QnLexicalResourcePropertyAdaptor<QnEmail::ConnectionType>(kNameConnectionType, QnEmail::Unsecure, this);
    m_portAdaptor = new QnLexicalResourcePropertyAdaptor<int>(kNamePort, 0, this);
    m_timeoutAdaptor = new QnLexicalResourcePropertyAdaptor<int>(kNameTimeout, QnEmailSettings::defaultTimeoutSec(), this);
    m_simpleAdaptor = new QnLexicalResourcePropertyAdaptor<bool>(kNameSimple, true, this);

    QnGlobalSettings::AdaptorList result;
    result
        << m_serverAdaptor
        << m_fromAdaptor
        << m_userAdaptor
        << m_passwordAdaptor
        << m_signatureAdaptor
        << m_supportLinkAdaptor
        << m_connectionTypeAdaptor
        << m_portAdaptor
        << m_timeoutAdaptor
        << m_simpleAdaptor
        ;

    for(QnAbstractResourcePropertyAdaptor* adaptor: result)
        connect(adaptor, &QnAbstractResourcePropertyAdaptor::valueChanged,   this,   &QnGlobalSettings::emailSettingsChanged, Qt::QueuedConnection);

    return result;
}

QnGlobalSettings::AdaptorList QnGlobalSettings::initLdapAdaptors() {
    m_ldapUriAdaptor = new QnLexicalResourcePropertyAdaptor<QUrl>(ldapUri, QUrl(), this);
    m_ldapAdminDnAdaptor = new QnLexicalResourcePropertyAdaptor<QString>(ldapAdminDn, QString(), this);
    m_ldapAdminPasswordAdaptor = new QnLexicalResourcePropertyAdaptor<QString>(ldapAdminPassword, QString(), this);
    m_ldapSearchBaseAdaptor = new QnLexicalResourcePropertyAdaptor<QString>(ldapSearchBase, QString(), this);
    m_ldapSearchFilterAdaptor = new QnLexicalResourcePropertyAdaptor<QString>(ldapSearchFilter, QString(), this);

    QnGlobalSettings::AdaptorList result;
    result
        << m_ldapUriAdaptor
        << m_ldapAdminDnAdaptor
        << m_ldapAdminPasswordAdaptor
        << m_ldapSearchBaseAdaptor
        << m_ldapSearchFilterAdaptor
        ;

    for(QnAbstractResourcePropertyAdaptor* adaptor: result)
        connect(adaptor, &QnAbstractResourcePropertyAdaptor::valueChanged,   this,   &QnGlobalSettings::ldapSettingsChanged, Qt::QueuedConnection);

    return result;
}

QnGlobalSettings::AdaptorList QnGlobalSettings::initStaticticsAdaptors()
{
    m_statisticsAllowedAdaptor = new QnLexicalResourcePropertyAdaptor<QnOptionalBool>(kNameStatisticsAllowed, QnOptionalBool(), this);
    m_statisticsReportLastTimeAdaptor = new QnLexicalResourcePropertyAdaptor<QString>(kNameStatisticsReportLastTime, QString(), this);
    m_statisticsReportLastVersionAdaptor = new QnLexicalResourcePropertyAdaptor<QString>(kNameStatisticsReportLastVersion, QString(), this);
    m_statisticsReportLastNumberAdaptor = new QnLexicalResourcePropertyAdaptor<int>(kNameStatisticsReportLastNumber, 0, this);
    m_statisticsReportTimeCycleAdaptor = new QnLexicalResourcePropertyAdaptor<QString>(kNameStatisticsReportTimeCycle, QString(), this);
    m_statisticsReportUpdateDelayAdaptor = new QnLexicalResourcePropertyAdaptor<QString>(kNameStatisticsReportUpdateDelay, QString(), this);
    m_statisticsReportServerApiAdaptor = new QnLexicalResourcePropertyAdaptor<QString>(kNameStatisticsReportServerApi, QString(), this);
    m_clientStatisticsSettingsUrlAdaptor = new QnLexicalResourcePropertyAdaptor<QString>(kNameSettingsUrlParam, QString(), this);

    connect(m_statisticsAllowedAdaptor, &QnAbstractResourcePropertyAdaptor::valueChanged, this, &QnGlobalSettings::statisticsAllowedChanged, Qt::QueuedConnection);

    QnGlobalSettings::AdaptorList result;
    result
        << m_statisticsAllowedAdaptor
        << m_statisticsReportLastTimeAdaptor
        << m_statisticsReportLastVersionAdaptor
        << m_statisticsReportLastNumberAdaptor
        << m_statisticsReportTimeCycleAdaptor
        << m_statisticsReportUpdateDelayAdaptor
        << m_statisticsReportServerApiAdaptor
        << m_clientStatisticsSettingsUrlAdaptor
        ;

    return result;
}

QnGlobalSettings::AdaptorList QnGlobalSettings::initConnectionAdaptors()
{
    AdaptorList ec2Adaptors;
    m_ec2ConnectionKeepAliveTimeoutAdaptor = new QnLexicalResourcePropertyAdaptor<int>(
        kConnectionKeepAliveTimeoutKey,
        kEc2ConnectionKeepAliveTimeoutDefault,
        this);
    ec2Adaptors << m_ec2ConnectionKeepAliveTimeoutAdaptor;
    m_ec2KeepAliveProbeCountAdaptor = new QnLexicalResourcePropertyAdaptor<int>(
        kKeepAliveProbeCountKey,
        kEc2KeepAliveProbeCountDefault,
        this);
    ec2Adaptors << m_ec2KeepAliveProbeCountAdaptor;
    m_ec2AliveUpdateIntervalAdaptor = new QnLexicalResourcePropertyAdaptor<int>(
        kEc2AliveUpdateInterval,
        kEc2AliveUpdateIntervalDefault,
        this);
    ec2Adaptors << m_ec2AliveUpdateIntervalAdaptor;
    m_serverDiscoveryPingTimeoutAdaptor = new QnLexicalResourcePropertyAdaptor<int>(
        kServerDiscoveryPingTimeout,
        kServerDiscoveryPingTimeoutDefault,
        this);
    ec2Adaptors << m_serverDiscoveryPingTimeoutAdaptor;
    m_proxyConnectTimeoutAdaptor = new QnLexicalResourcePropertyAdaptor<int>(
        kProxyConnectTimeout,
        kProxyConnectTimeoutDefault,
        this);
    ec2Adaptors << m_proxyConnectTimeoutAdaptor;
    m_takeCameraOwnershipWithoutLock = new QnLexicalResourcePropertyAdaptor<bool>(
        kTakeCameraOwnershipWithoutLock,
        kTakeCameraOwnershipWithoutLockDefault,
        this);
    ec2Adaptors << m_takeCameraOwnershipWithoutLock;

    for (auto adaptor : ec2Adaptors)
    {
        connect(adaptor, &QnAbstractResourcePropertyAdaptor::valueChanged, this,
            [this, key = adaptor->key()]
            {
                emit ec2ConnectionSettingsChanged(key);
            }, Qt::QueuedConnection);
    }

    return ec2Adaptors;
}

QnGlobalSettings::AdaptorList QnGlobalSettings::initTimeSynchronizationAdaptors()
{
    QList<QnAbstractResourcePropertyAdaptor*> timeSynchronizationAdaptors;
    m_timeSynchronizationEnabledAdaptor = new QnLexicalResourcePropertyAdaptor<bool>(
        kNameTimeSynchronizationEnabled,
        true,
        this);
    timeSynchronizationAdaptors << m_timeSynchronizationEnabledAdaptor;

    m_synchronizeTimeWithInternetAdaptor = new QnLexicalResourcePropertyAdaptor<bool>(
        kNameSynchronizeTimeWithInternet,
        true,
        this);
    timeSynchronizationAdaptors << m_synchronizeTimeWithInternetAdaptor;
    
    m_maxDifferenceBetweenSynchronizedAndInternetTimeAdaptor = 
        new QnLexicalResourcePropertyAdaptor<int>(
            kMaxDifferenceBetweenSynchronizedAndInternetTime,
            kMaxDifferenceBetweenSynchronizedAndInternetDefault,
            this);
    timeSynchronizationAdaptors << m_maxDifferenceBetweenSynchronizedAndInternetTimeAdaptor;

    for (auto adaptor: timeSynchronizationAdaptors)
    {
        connect(
            adaptor, &QnAbstractResourcePropertyAdaptor::valueChanged,
            this, &QnGlobalSettings::timeSynchronizationSettingsChanged,
            Qt::QueuedConnection);
    }

    return timeSynchronizationAdaptors;
}

QnGlobalSettings::AdaptorList QnGlobalSettings::initCloudAdaptors()
{
    m_cloudAccountNameAdaptor = new QnLexicalResourcePropertyAdaptor<QString>(kNameCloudAccountName, QString(), this);
    m_cloudSystemIdAdaptor = new QnLexicalResourcePropertyAdaptor<QString>(kNameCloudSystemId, QString(), this);
    m_cloudAuthKeyAdaptor = new QnLexicalResourcePropertyAdaptor<QString>(kNameCloudAuthKey, QString(), this);

    QnGlobalSettings::AdaptorList result;
    result
        << m_cloudAccountNameAdaptor
        << m_cloudSystemIdAdaptor
        << m_cloudAuthKeyAdaptor
        ;

    for (QnAbstractResourcePropertyAdaptor* adaptor : result)
        connect(adaptor, &QnAbstractResourcePropertyAdaptor::valueChanged, this, &QnGlobalSettings::cloudSettingsChanged, Qt::QueuedConnection);

    connect(
        m_cloudSystemIdAdaptor, &QnAbstractResourcePropertyAdaptor::valueChanged,
        this, &QnGlobalSettings::cloudCredentialsChanged,
        Qt::QueuedConnection);
    connect(
        m_cloudAuthKeyAdaptor, &QnAbstractResourcePropertyAdaptor::valueChanged,
        this, &QnGlobalSettings::cloudCredentialsChanged,
        Qt::QueuedConnection);

    return result;
}

QnGlobalSettings::AdaptorList QnGlobalSettings::initMiscAdaptors()
{
    m_systemNameAdaptor = new QnLexicalResourcePropertyAdaptor<QString>(kNameSystemName, QString(), this);
    m_localSystemIdAdaptor = new QnLexicalResourcePropertyAdaptor<QString>(kNameLocalSystemId, QString(), this);
    m_disabledVendorsAdaptor = new QnLexicalResourcePropertyAdaptor<QString>(kNameDisabledVendors, QString(), this);
    m_cameraSettingsOptimizationAdaptor = new QnLexicalResourcePropertyAdaptor<bool>(kNameCameraSettingsOptimization, true, this);
    m_autoUpdateThumbnailsAdaptor = new QnLexicalResourcePropertyAdaptor<bool>(kNameAutoUpdateThumbnails, true, this);
    m_useTextEmailFormatAdaptor = new QnLexicalResourcePropertyAdaptor<bool>(kUseTextEmailFormat, false, this);
    m_auditTrailEnabledAdaptor = new QnLexicalResourcePropertyAdaptor<bool>(kNameAuditTrailEnabled, true, this);
    m_auditTrailPeriodDaysAdaptor = new QnLexicalResourcePropertyAdaptor<int>(
        kAuditTrailPeriodDaysName,
        kAuditTrailPeriodDaysDefault,
        this);
    m_eventLogPeriodDaysAdaptor = new QnLexicalResourcePropertyAdaptor<int>(
        kEventLogPeriodDaysName,
        kEventLogPeriodDaysDefault,
        this);

    m_autoDiscoveryEnabledAdaptor = new QnLexicalResourcePropertyAdaptor<bool>(kNameAutoDiscoveryEnabled, true, this);
    m_updateNotificationsEnabledAdaptor = new QnLexicalResourcePropertyAdaptor<bool>(kNameUpdateNotificationsEnabled, true, this);
    m_backupQualitiesAdaptor = new QnLexicalResourcePropertyAdaptor<Qn::CameraBackupQualities>(kNameBackupQualities, Qn::CameraBackup_Both, this);
    m_backupNewCamerasByDefaultAdaptor = new QnLexicalResourcePropertyAdaptor<bool>(kNameBackupNewCamerasByDefault, false, this);
    m_upnpPortMappingEnabledAdaptor = new QnLexicalResourcePropertyAdaptor<bool>(kNameUpnpPortMappingEnabled, true, this);
    m_cloudHostAdaptor = new QnLexicalResourcePropertyAdaptor<QString>(kCloudHostName, QString(), this);

    m_arecontRtspEnabledAdaptor = new QnLexicalResourcePropertyAdaptor<bool>(
        kArecontRtspEnabled,
        kArecontRtspEnabledDefault,
        this);

    m_sequentialFlirOnvifSearcherEnabledAdaptor = new QnLexicalResourcePropertyAdaptor<bool>(
        kSequentialFlirOnvifSearcherEnabled,
        kSequentialFlirOnvifSearcherEnabledDefault,
        this);

    m_maxRecorderQueueSizeBytes = new QnLexicalResourcePropertyAdaptor<int>(
        kMaxRecorderQueueSizeBytesName,
        kMaxRecorderQueueSizeBytesDefault,
        this);

    m_maxRecorderQueueSizePackets = new QnLexicalResourcePropertyAdaptor<int>(
        kMaxRecorderQueueSizePacketsName,
        kMaxRecorderQueueSizePacketsDefault,
        this);

    m_maxRtpRetryCount = new QnLexicalResourcePropertyAdaptor<int>(
        kMaxRtpRetryCount,
        kMaxRtpRetryCountDefault,
        this);

    m_rtpFrameTimeoutMs = new QnLexicalResourcePropertyAdaptor<int>(
        kRtpTimeoutMs,
        kRtpTimeoutMsDefault,
        this);

    m_cloudConnectUdpHolePunchingEnabledAdaptor = new QnLexicalResourcePropertyAdaptor<bool>(
        kCloudConnectUdpHolePunchingEnabled,
        kCloudConnectUdpHolePunchingEnabledDefault,
        this);

    m_cloudConnectRelayingEnabledAdaptor = new QnLexicalResourcePropertyAdaptor<bool>(
        kCloudConnectRelayingEnabled,
        kCloudConnectRelayingEnabledDefault,
        this);

    connect(m_systemNameAdaptor,                    &QnAbstractResourcePropertyAdaptor::valueChanged,   this,   &QnGlobalSettings::systemNameChanged,                   Qt::QueuedConnection);
    connect(m_localSystemIdAdaptor,                 &QnAbstractResourcePropertyAdaptor::valueChanged,   this,   &QnGlobalSettings::localSystemIdChanged,                Qt::QueuedConnection);
    connect(m_disabledVendorsAdaptor,               &QnAbstractResourcePropertyAdaptor::valueChanged,   this,   &QnGlobalSettings::disabledVendorsChanged,              Qt::QueuedConnection);
    connect(m_auditTrailEnabledAdaptor,             &QnAbstractResourcePropertyAdaptor::valueChanged,   this,   &QnGlobalSettings::auditTrailEnableChanged,             Qt::QueuedConnection);
    connect(m_auditTrailPeriodDaysAdaptor,          &QnAbstractResourcePropertyAdaptor::valueChanged,   this,   &QnGlobalSettings::auditTrailPeriodDaysChanged,         Qt::QueuedConnection);
    connect(m_eventLogPeriodDaysAdaptor,            &QnAbstractResourcePropertyAdaptor::valueChanged,   this,   &QnGlobalSettings::eventLogPeriodDaysChanged,           Qt::QueuedConnection);
    connect(m_cameraSettingsOptimizationAdaptor,    &QnAbstractResourcePropertyAdaptor::valueChanged,   this,   &QnGlobalSettings::cameraSettingsOptimizationChanged,   Qt::QueuedConnection);
    connect(m_autoUpdateThumbnailsAdaptor,          &QnAbstractResourcePropertyAdaptor::valueChanged,   this,   &QnGlobalSettings::autoUpdateThumbnailsChanged,         Qt::QueuedConnection);
    connect(m_useTextEmailFormatAdaptor,            &QnAbstractResourcePropertyAdaptor::valueChanged,   this,   &QnGlobalSettings::useTextEmailFormatChanged,           Qt::QueuedConnection);
    connect(m_autoDiscoveryEnabledAdaptor,          &QnAbstractResourcePropertyAdaptor::valueChanged,   this,   &QnGlobalSettings::autoDiscoveryChanged,                Qt::QueuedConnection);
    connect(m_updateNotificationsEnabledAdaptor,    &QnAbstractResourcePropertyAdaptor::valueChanged,   this,   &QnGlobalSettings::updateNotificationsChanged,          Qt::QueuedConnection);
    connect(m_upnpPortMappingEnabledAdaptor,        &QnAbstractResourcePropertyAdaptor::valueChanged,   this,   &QnGlobalSettings::upnpPortMappingEnabledChanged,       Qt::QueuedConnection);
    connect(
        m_cloudConnectUdpHolePunchingEnabledAdaptor, &QnAbstractResourcePropertyAdaptor::valueChanged,
        this, &QnGlobalSettings::cloudConnectUdpHolePunchingEnabledChanged,
        Qt::QueuedConnection);
    connect(
        m_cloudConnectRelayingEnabledAdaptor, &QnAbstractResourcePropertyAdaptor::valueChanged,
        this, &QnGlobalSettings::cloudConnectRelayingEnabledChanged,
        Qt::QueuedConnection);

    QnGlobalSettings::AdaptorList result;
    result
        << m_systemNameAdaptor
        << m_localSystemIdAdaptor
        << m_disabledVendorsAdaptor
        << m_cameraSettingsOptimizationAdaptor
        << m_autoUpdateThumbnailsAdaptor
        << m_useTextEmailFormatAdaptor
        << m_auditTrailEnabledAdaptor
        << m_auditTrailPeriodDaysAdaptor
        << m_eventLogPeriodDaysAdaptor
        << m_autoDiscoveryEnabledAdaptor
        << m_updateNotificationsEnabledAdaptor
        << m_backupQualitiesAdaptor
        << m_backupNewCamerasByDefaultAdaptor
        << m_upnpPortMappingEnabledAdaptor
        << m_cloudHostAdaptor
        << m_arecontRtspEnabledAdaptor
        << m_sequentialFlirOnvifSearcherEnabledAdaptor
        << m_maxRecorderQueueSizeBytes
        << m_maxRecorderQueueSizePackets
        << m_rtpFrameTimeoutMs
        << m_cloudConnectUdpHolePunchingEnabledAdaptor
        << m_cloudConnectRelayingEnabledAdaptor
        ;

    return result;
}

QString QnGlobalSettings::disabledVendors() const
{
    return m_disabledVendorsAdaptor->value();
}

QSet<QString> QnGlobalSettings::disabledVendorsSet() const
{
    return parseDisabledVendors(disabledVendors());
}

void QnGlobalSettings::setDisabledVendors(QString disabledVendors)
{
    m_disabledVendorsAdaptor->setValue(disabledVendors);
}

bool QnGlobalSettings::isCameraSettingsOptimizationEnabled() const
{
    return m_cameraSettingsOptimizationAdaptor->value();
}

void QnGlobalSettings::setCameraSettingsOptimizationEnabled(bool cameraSettingsOptimizationEnabled)
{
    m_cameraSettingsOptimizationAdaptor->setValue(cameraSettingsOptimizationEnabled);
}

bool QnGlobalSettings::isAutoUpdateThumbnailsEnabled() const
{
    return m_autoUpdateThumbnailsAdaptor->value();
}

void QnGlobalSettings::setAutoUpdateThumbnailsEnabled(bool value)
{
    m_autoUpdateThumbnailsAdaptor->setValue(value);
}

bool QnGlobalSettings::isUseTextEmailFormat() const
{
    return m_useTextEmailFormatAdaptor->value();
}

void QnGlobalSettings::setUseTextEmailFormat(bool value)
{
    m_useTextEmailFormatAdaptor->setValue(value);
}

bool QnGlobalSettings::isAuditTrailEnabled() const
{
    return m_auditTrailEnabledAdaptor->value();
}

void QnGlobalSettings::setAuditTrailEnabled(bool value)
{
    m_auditTrailEnabledAdaptor->setValue(value);
}

int QnGlobalSettings::auditTrailPeriodDays() const
{
    return m_auditTrailPeriodDaysAdaptor->value();
}

int QnGlobalSettings::eventLogPeriodDays() const
{
    return m_eventLogPeriodDaysAdaptor->value();
}

bool QnGlobalSettings::isAutoDiscoveryEnabled() const {
    return m_autoDiscoveryEnabledAdaptor->value();
}

void QnGlobalSettings::setAutoDiscoveryEnabled(bool enabled)
{
    m_autoDiscoveryEnabledAdaptor->setValue(enabled);
}

void QnGlobalSettings::at_adminUserAdded(const QnResourcePtr &resource)
{
    if(m_admin)
        return;

    QnUserResourcePtr user = resource.dynamicCast<QnUserResource>();
    if(!user)
        return;

    // todo: refactor this. Globabal settings should be moved from admin user to another place
    if(!user->isBuiltInAdmin())
        return;

    {
        QnMutexLocker locker(&m_mutex);

        m_admin = user;
        for (QnAbstractResourcePropertyAdaptor* adaptor : m_allAdaptors)
            adaptor->setResource(user);
    }
    emit initialized();
}

void QnGlobalSettings::at_resourcePool_resourceRemoved(const QnResourcePtr &resource)
{
    if (!m_admin || resource != m_admin)
        return;

    QnMutexLocker locker( &m_mutex );
    m_admin.reset();

    for (QnAbstractResourcePropertyAdaptor* adaptor: m_allAdaptors)
        adaptor->setResource(QnResourcePtr());
}

QnLdapSettings QnGlobalSettings::ldapSettings() const
{
    QnLdapSettings result;
    result.uri = m_ldapUriAdaptor->value();
    result.adminDn = m_ldapAdminDnAdaptor->value();
    result.adminPassword = nx::utils::decodeStringFromHexStringAES128CBC(m_ldapAdminPasswordAdaptor->value());
    result.searchBase = m_ldapSearchBaseAdaptor->value();
    result.searchFilter = m_ldapSearchFilterAdaptor->value();
    return result;
}

void QnGlobalSettings::setLdapSettings(const QnLdapSettings &settings)
{
    m_ldapUriAdaptor->setValue(settings.uri);
    m_ldapAdminDnAdaptor->setValue(settings.adminDn);
    m_ldapAdminPasswordAdaptor->setValue(
        settings.isValid()
        ? nx::utils::encodeHexStringFromStringAES128CBC(settings.adminPassword)
        : QString());
    m_ldapSearchBaseAdaptor->setValue(settings.searchBase);
    m_ldapSearchFilterAdaptor->setValue(settings.searchFilter);
}

QnEmailSettings QnGlobalSettings::emailSettings() const
{
    QnEmailSettings result;
    result.server = m_serverAdaptor->value();
    result.email = m_fromAdaptor->value();
    result.port = m_portAdaptor->value();
    result.user = m_userAdaptor->value();
    result.password = nx::utils::decodeStringFromHexStringAES128CBC(m_passwordAdaptor->value());
    result.connectionType = m_connectionTypeAdaptor->value();
    result.signature = m_signatureAdaptor->value();
    result.supportEmail = m_supportLinkAdaptor->value();
    result.simple = m_simpleAdaptor->value();
    result.timeout = m_timeoutAdaptor->value();

    /*
     * VMS-1055 - default email changed to link.
     * We are checking if the value is not overridden and replacing it by the updated one.
     */
    if (result.supportEmail == QnAppInfo::supportEmailAddress() &&
        !QnAppInfo::supportUrl().isEmpty())
    {
        result.supportEmail = QnAppInfo::supportUrl();
    }

    return result;
}

void QnGlobalSettings::setEmailSettings(const QnEmailSettings &settings)
{
    m_serverAdaptor->setValue(settings.server);
    m_fromAdaptor->setValue(settings.email);
    m_portAdaptor->setValue(settings.port == QnEmailSettings::defaultPort(settings.connectionType) ? 0 : settings.port);
    m_userAdaptor->setValue(settings.user);
    m_passwordAdaptor->setValue(
        settings.isValid()
        ? nx::utils::encodeHexStringFromStringAES128CBC(settings.password)
        : QString());
    m_connectionTypeAdaptor->setValue(settings.connectionType);
    m_signatureAdaptor->setValue(settings.signature);
    m_supportLinkAdaptor->setValue(settings.supportEmail);
    m_simpleAdaptor->setValue(settings.simple);
    m_timeoutAdaptor->setValue(settings.timeout);
}

void QnGlobalSettings::synchronizeNow()
{
    for (QnAbstractResourcePropertyAdaptor* adaptor: m_allAdaptors)
        adaptor->saveToResource();

    QnMutexLocker locker(&m_mutex);
    //NX_ASSERT(m_admin, Q_FUNC_INFO, "Invalid sync state");
    if (!m_admin)
        return;
    propertyDictionary()->saveParamsAsync(m_admin->getId());
}

bool QnGlobalSettings::resynchronizeNowSync()
{
    {
        QnMutexLocker locker(&m_mutex);
        NX_ASSERT(m_admin, Q_FUNC_INFO, "Invalid sync state");
        if (!m_admin)
            return false;
        propertyDictionary()->markAllParamsDirty(m_admin->getId());
    }
    return  synchronizeNowSync();
}

bool QnGlobalSettings::synchronizeNowSync()
{
    for (QnAbstractResourcePropertyAdaptor* adaptor : m_allAdaptors)
        adaptor->saveToResource();

    QnMutexLocker locker(&m_mutex);
    NX_ASSERT(m_admin, Q_FUNC_INFO, "Invalid sync state");
    if (!m_admin)
        return false;
    return propertyDictionary()->saveParams(m_admin->getId());
}

bool QnGlobalSettings::takeFromSettings(QSettings* settings, const QnResourcePtr& mediaServer)
{
    bool changed = false;

    changed |= m_statisticsReportTimeCycleAdaptor->takeFromSettings(settings);
    changed |= m_statisticsReportUpdateDelayAdaptor->takeFromSettings(settings);
    changed |= m_statisticsReportServerApiAdaptor->takeFromSettings(settings);
    changed |= m_clientStatisticsSettingsUrlAdaptor->takeFromSettings(settings);

    changed |= m_cloudSystemIdAdaptor->takeFromSettings(settings);
    changed |= m_cloudAuthKeyAdaptor->takeFromSettings(settings);

    /**
     * Fix statistics allowed flag by value, set in the installer.
     * Note that installer value will override the existing one.
     */
    if (m_statisticsAllowedAdaptor->takeFromSettings(settings))
    {
        changed = true;
    }
    else
    {
        static const QString kStatisticsReportAllowed = lit("statisticsReportAllowed");
        /* If user didn't make the decision in the current version, check if he made it in the previous version */
        if (!isStatisticsAllowedDefined() && mediaServer && mediaServer->hasProperty(kStatisticsReportAllowed))
        {
            bool value;
            if (QnLexical::deserialize(mediaServer->getProperty(kStatisticsReportAllowed), &value))
            {
                changed = true;
                m_statisticsAllowedAdaptor->setValue(QnOptionalBool(value));
            }
            propertyDictionary()->removeProperty(mediaServer->getId(), kStatisticsReportAllowed);
        }
    }


    return changed ? synchronizeNowSync() : false;
}

bool QnGlobalSettings::isUpdateNotificationsEnabled() const
{
    return m_updateNotificationsEnabledAdaptor->value();
}

void QnGlobalSettings::setUpdateNotificationsEnabled(bool updateNotificationsEnabled)
{
    m_updateNotificationsEnabledAdaptor->setValue(updateNotificationsEnabled);
}

Qn::CameraBackupQualities QnGlobalSettings::backupQualities() const
{
    return m_backupQualitiesAdaptor->value();
}

void QnGlobalSettings::setBackupQualities( Qn::CameraBackupQualities value )
{
    m_backupQualitiesAdaptor->setValue(value);
}

bool QnGlobalSettings::backupNewCamerasByDefault() const
{
    return m_backupNewCamerasByDefaultAdaptor->value();
}

void QnGlobalSettings::setBackupNewCamerasByDefault( bool value )
{
    m_backupNewCamerasByDefaultAdaptor->setValue(value);
}

bool QnGlobalSettings::isStatisticsAllowedDefined() const
{
    return m_statisticsAllowedAdaptor->value().isDefined();
}

bool QnGlobalSettings::isStatisticsAllowed() const
{
    /* Undefined value means we are allowed to send statistics. */
    return !m_statisticsAllowedAdaptor->value().isDefined()
        || m_statisticsAllowedAdaptor->value().value();
}

void QnGlobalSettings::setStatisticsAllowed( bool value )
{
    m_statisticsAllowedAdaptor->setValue(QnOptionalBool(value));
}

QDateTime QnGlobalSettings::statisticsReportLastTime() const
{
    return QDateTime::fromString(m_statisticsReportLastTimeAdaptor->value(), Qt::ISODate);
}

void QnGlobalSettings::setStatisticsReportLastTime(const QDateTime& value)
{
    m_statisticsReportLastTimeAdaptor->setValue(value.toString(Qt::ISODate));
}

QString QnGlobalSettings::statisticsReportLastVersion() const
{
    return m_statisticsReportLastVersionAdaptor->value();
}

void QnGlobalSettings::setStatisticsReportLastVersion(const QString& value)
{
    m_statisticsReportLastVersionAdaptor->setValue(value);
}

int QnGlobalSettings::statisticsReportLastNumber() const
{
    return m_statisticsReportLastNumberAdaptor->value();
}

void QnGlobalSettings::setStatisticsReportLastNumber(int value)
{
    m_statisticsReportLastNumberAdaptor->setValue(value);
}

QString QnGlobalSettings::statisticsReportTimeCycle() const
{
    return m_statisticsReportTimeCycleAdaptor->value();
}

void QnGlobalSettings::setStatisticsReportTimeCycle(const QString& value)
{
    m_statisticsReportTimeCycleAdaptor->setValue(value);
}

QString QnGlobalSettings::statisticsReportUpdateDelay() const
{
    return m_statisticsReportUpdateDelayAdaptor->value();
}

void QnGlobalSettings::setStatisticsReportUpdateDelay(const QString& value)
{
    m_statisticsReportUpdateDelayAdaptor->setValue(value);
}

bool QnGlobalSettings::isUpnpPortMappingEnabled() const
{
    return m_upnpPortMappingEnabledAdaptor->value();
}

void QnGlobalSettings::setUpnpPortMappingEnabled(bool value)
{
    m_upnpPortMappingEnabledAdaptor->setValue(value);
}

QnUuid QnGlobalSettings::localSystemId() const
{
    return QnUuid(m_localSystemIdAdaptor->value());
}

void QnGlobalSettings::setLocalSystemId(const QnUuid& value)
{
    m_localSystemIdAdaptor->setValue(value.toString());
}

QString QnGlobalSettings::clientStatisticsSettingsUrl() const
{
    return m_clientStatisticsSettingsUrlAdaptor->value();
}

QString QnGlobalSettings::statisticsReportServerApi() const
{
    return m_statisticsReportServerApiAdaptor->value();
}

void QnGlobalSettings::setStatisticsReportServerApi(const QString &value)
{
    m_statisticsReportServerApiAdaptor->setValue(value);
}

std::chrono::seconds QnGlobalSettings::connectionKeepAliveTimeout() const
{
    return std::chrono::seconds(m_ec2ConnectionKeepAliveTimeoutAdaptor->value());
}

void QnGlobalSettings::setConnectionKeepAliveTimeout(std::chrono::seconds newTimeout)
{
    m_ec2ConnectionKeepAliveTimeoutAdaptor->setValue(newTimeout.count());
}

int QnGlobalSettings::keepAliveProbeCount() const
{
    return m_ec2KeepAliveProbeCountAdaptor->value();
}

void QnGlobalSettings::setKeepAliveProbeCount(int newProbeCount)
{
    m_ec2KeepAliveProbeCountAdaptor->setValue(newProbeCount);
}

std::chrono::seconds QnGlobalSettings::aliveUpdateInterval() const
{
    return std::chrono::seconds(m_ec2AliveUpdateIntervalAdaptor->value());
}

void QnGlobalSettings::setAliveUpdateInterval(std::chrono::seconds newInterval) const
{
    m_ec2AliveUpdateIntervalAdaptor->setValue(newInterval.count());
}

std::chrono::seconds QnGlobalSettings::serverDiscoveryPingTimeout() const
{
    return std::chrono::seconds(m_serverDiscoveryPingTimeoutAdaptor->value());
}

void QnGlobalSettings::setServerDiscoveryPingTimeout(std::chrono::seconds newInterval) const
{
    m_serverDiscoveryPingTimeoutAdaptor->setValue(newInterval.count());
}

std::chrono::seconds QnGlobalSettings::serverDiscoveryAliveCheckTimeout() const
{
    return connectionKeepAliveTimeout() * 3;   //3 is here to keep same values as before by default
}

bool QnGlobalSettings::isTimeSynchronizationEnabled() const
{
    return m_timeSynchronizationEnabledAdaptor->value();
}

void QnGlobalSettings::setTimeSynchronizationEnabled(bool value)
{
    m_timeSynchronizationEnabledAdaptor->setValue(value);
}

bool QnGlobalSettings::isSynchronizingTimeWithInternet() const
{
    return m_synchronizeTimeWithInternetAdaptor->value();
}

<<<<<<< HEAD
void QnGlobalSettings::setSynchronizingTimeWithInternet(bool value)
{
    m_synchronizeTimeWithInternetAdaptor->setValue(value);
=======
std::chrono::milliseconds QnGlobalSettings::maxDifferenceBetweenSynchronizedAndInternetTime() const
{
    return std::chrono::milliseconds(
        m_maxDifferenceBetweenSynchronizedAndInternetTimeAdaptor->value());
>>>>>>> 2bebbc21
}

QString QnGlobalSettings::cloudAccountName() const
{
    return m_cloudAccountNameAdaptor->value();
}

void QnGlobalSettings::setCloudAccountName(const QString& value)
{
    m_cloudAccountNameAdaptor->setValue(value);
}

QString QnGlobalSettings::cloudSystemId() const
{
    return m_cloudSystemIdAdaptor->value();
}

void QnGlobalSettings::setCloudSystemId(const QString& value)
{
    m_cloudSystemIdAdaptor->setValue(value);
}

QString QnGlobalSettings::cloudAuthKey() const
{
    return nx::utils::decodeStringFromHexStringAES128CBC(m_cloudAuthKeyAdaptor->value());
}

void QnGlobalSettings::setCloudAuthKey(const QString& value)
{
    m_cloudAuthKeyAdaptor->setValue(nx::utils::encodeHexStringFromStringAES128CBC(value));
}

QString QnGlobalSettings::systemName() const
{
    return m_systemNameAdaptor->value();
}

void QnGlobalSettings::setSystemName(const QString& value)
{
    m_systemNameAdaptor->setValue(value);
}

void QnGlobalSettings::resetCloudParams()
{
    setCloudAccountName(QString());
    setCloudSystemId(QString());
    setCloudAuthKey(QString());
}

QString QnGlobalSettings::cloudHost() const
{
    return m_cloudHostAdaptor->value();
}

void QnGlobalSettings::setCloudHost(const QString& value)
{
    m_cloudHostAdaptor->setValue(value);
}

bool QnGlobalSettings::arecontRtspEnabled() const
{
    return m_arecontRtspEnabledAdaptor->value();
}

void QnGlobalSettings::setArecontRtspEnabled(bool newVal) const
{
    m_arecontRtspEnabledAdaptor->setValue(newVal);
}

int QnGlobalSettings::maxRtpRetryCount() const
{
    return m_maxRtpRetryCount->value();
}

void QnGlobalSettings::setMaxRtpRetryCount(int newVal)
{
    m_maxRtpRetryCount->setValue(newVal);
}

bool QnGlobalSettings::sequentialFlirOnvifSearcherEnabled() const
{
    return m_sequentialFlirOnvifSearcherEnabledAdaptor->value();
}

void QnGlobalSettings::setSequentialFlirOnvifSearcherEnabled(bool newVal)
{
    m_sequentialFlirOnvifSearcherEnabledAdaptor->setValue(newVal);
}

int QnGlobalSettings::rtpFrameTimeoutMs() const
{
    return m_rtpFrameTimeoutMs->value();
}

void QnGlobalSettings::setRtpFrameTimeoutMs(int newValue)
{
    m_rtpFrameTimeoutMs->setValue(newValue);
}

int QnGlobalSettings::maxRecorderQueueSizeBytes() const
{
    return m_maxRecorderQueueSizeBytes->value();
}

int QnGlobalSettings::maxRecorderQueueSizePackets() const
{
    return m_maxRecorderQueueSizePackets->value();
}

std::chrono::seconds QnGlobalSettings::proxyConnectTimeout() const
{
    return std::chrono::seconds(m_proxyConnectTimeoutAdaptor->value());
}

bool QnGlobalSettings::cloudConnectUdpHolePunchingEnabled() const
{
    return m_cloudConnectUdpHolePunchingEnabledAdaptor->value();
}

bool QnGlobalSettings::cloudConnectRelayingEnabled() const
{
    return m_cloudConnectRelayingEnabledAdaptor->value();
}

bool QnGlobalSettings::takeCameraOwnershipWithoutLock() const
{
    return m_takeCameraOwnershipWithoutLock->value();
}

const QList<QnAbstractResourcePropertyAdaptor*>& QnGlobalSettings::allSettings() const
{
    return m_allAdaptors;
}

bool QnGlobalSettings::isGlobalSetting(const ec2::ApiResourceParamWithRefData& param)
{
    return QnUserResource::kAdminGuid == param.resourceId;
}<|MERGE_RESOLUTION|>--- conflicted
+++ resolved
@@ -67,15 +67,13 @@
     const QString kRtpTimeoutMs(lit("rtpTimeoutMs"));
     const int kRtpTimeoutMsDefault(10000);
 
-<<<<<<< HEAD
     const QString kCloudConnectUdpHolePunchingEnabled(lit("cloudConnectUdpHolePunchingEnabled"));
     const bool kCloudConnectUdpHolePunchingEnabledDefault = true;
 
     const QString kCloudConnectRelayingEnabled(lit("cloudConnectRelayingEnabled"));
     const bool kCloudConnectRelayingEnabledDefault = true;
-=======
+
     const int kMaxDifferenceBetweenSynchronizedAndInternetDefault(20000);
->>>>>>> 2bebbc21
 }
 
 using namespace nx::settings_names;
@@ -880,16 +878,15 @@
     return m_synchronizeTimeWithInternetAdaptor->value();
 }
 
-<<<<<<< HEAD
 void QnGlobalSettings::setSynchronizingTimeWithInternet(bool value)
 {
     m_synchronizeTimeWithInternetAdaptor->setValue(value);
-=======
+}
+
 std::chrono::milliseconds QnGlobalSettings::maxDifferenceBetweenSynchronizedAndInternetTime() const
 {
     return std::chrono::milliseconds(
         m_maxDifferenceBetweenSynchronizedAndInternetTimeAdaptor->value());
->>>>>>> 2bebbc21
 }
 
 QString QnGlobalSettings::cloudAccountName() const
