--- conflicted
+++ resolved
@@ -107,15 +107,57 @@
     m_timeoutAdaptor = new QnLexicalResourcePropertyAdaptor<int>(nameTimeout, QnEmailSettings::defaultTimeoutSec(), this);
     m_simpleAdaptor = new QnLexicalResourcePropertyAdaptor<bool>(nameSimple, true, this);
 
-<<<<<<< HEAD
     QnGlobalSettings::AdaptorList result;
     result
-=======
+        << m_serverAdaptor
+        << m_fromAdaptor
+        << m_userAdaptor
+        << m_passwordAdaptor
+        << m_signatureAdaptor
+        << m_supportLinkAdaptor
+        << m_connectionTypeAdaptor
+        << m_portAdaptor
+        << m_timeoutAdaptor
+        << m_simpleAdaptor
+        ;
+
+    for(QnAbstractResourcePropertyAdaptor* adaptor: result)
+        connect(adaptor, &QnAbstractResourcePropertyAdaptor::valueChanged,   this,   &QnGlobalSettings::emailSettingsChanged, Qt::QueuedConnection);
+
+    return result;
+}
+
+QnGlobalSettings::AdaptorList QnGlobalSettings::initLdapAdaptors() {
     m_ldapUriAdaptor = new QnLexicalResourcePropertyAdaptor<QUrl>(ldapUri, QUrl(), this);
     m_ldapAdminDnAdaptor = new QnLexicalResourcePropertyAdaptor<QString>(ldapAdminDn, QString(), this);
     m_ldapAdminPasswordAdaptor = new QnLexicalResourcePropertyAdaptor<QString>(ldapAdminPassword, QString(), this);
     m_ldapSearchBaseAdaptor = new QnLexicalResourcePropertyAdaptor<QString>(ldapSearchBase, QString(), this);
     m_ldapSearchFilterAdaptor = new QnLexicalResourcePropertyAdaptor<QString>(ldapSearchFilter, QString(), this);
+
+    QnGlobalSettings::AdaptorList result;
+    result
+        << m_ldapUriAdaptor
+        << m_ldapAdminDnAdaptor
+        << m_ldapAdminPasswordAdaptor
+        << m_ldapSearchBaseAdaptor
+        << m_ldapSearchFilterAdaptor
+        ;
+
+    for(QnAbstractResourcePropertyAdaptor* adaptor: result)
+        connect(adaptor, &QnAbstractResourcePropertyAdaptor::valueChanged,   this,   &QnGlobalSettings::ldapSettingsChanged, Qt::QueuedConnection);
+
+    return result;
+}
+
+QnGlobalSettings::AdaptorList QnGlobalSettings::initMiscAdaptors() {
+    m_disabledVendorsAdaptor = new QnLexicalResourcePropertyAdaptor<QString>(nameDisabledVendors, QString(), this);
+    m_cameraSettingsOptimizationAdaptor = new QnLexicalResourcePropertyAdaptor<bool>(nameCameraSettingsOptimization, true, this);
+    m_auditTrailEnabledAdaptor = new QnLexicalResourcePropertyAdaptor<bool>(nameAuditTrailEnabled, true, this);
+    m_serverAutoDiscoveryEnabledAdaptor = new QnLexicalResourcePropertyAdaptor<bool>(nameServerAutoDiscoveryEnabled, true, this);
+    m_updateNotificationsEnabledAdaptor = new QnLexicalResourcePropertyAdaptor<bool>(nameUpdateNotificationsEnabled, true, this);
+    m_backupQualitiesAdaptor = new QnLexicalResourcePropertyAdaptor<Qn::CameraBackupQualities>(nameBackupQualities, Qn::CameraBackup_Both, this);
+    m_backupNewCamerasByDefaultAdaptor = new QnLexicalResourcePropertyAdaptor<bool>(nameBackupNewCamerasByDefault, false, this);
+    m_statisticsAllowedAdaptor = new QnLexicalResourcePropertyAdaptor<QnOptionalBool>(nameStatisticsAllowed, QnOptionalBool(), this);
 
     QList<QnAbstractResourcePropertyAdaptor*> ec2Adaptors;
     m_ec2ConnectionKeepAliveTimeoutAdaptor = new QnLexicalResourcePropertyAdaptor<int>(
@@ -139,70 +181,11 @@
         this);
     ec2Adaptors << m_serverDiscoveryPingTimeout;
 
-    QList<QnAbstractResourcePropertyAdaptor*> emailAdaptors;
-    emailAdaptors
->>>>>>> c1b2aa09
-        << m_serverAdaptor
-        << m_fromAdaptor
-        << m_userAdaptor
-        << m_passwordAdaptor
-        << m_signatureAdaptor
-        << m_supportLinkAdaptor
-        << m_connectionTypeAdaptor
-        << m_portAdaptor
-        << m_timeoutAdaptor
-        << m_simpleAdaptor
-        ;
-
-    for(QnAbstractResourcePropertyAdaptor* adaptor: result)
-        connect(adaptor, &QnAbstractResourcePropertyAdaptor::valueChanged,   this,   &QnGlobalSettings::emailSettingsChanged, Qt::QueuedConnection);
-
-    return result;
-}
-
-QnGlobalSettings::AdaptorList QnGlobalSettings::initLdapAdaptors() {
-    m_ldapUriAdaptor = new QnLexicalResourcePropertyAdaptor<QUrl>(ldapUri, QUrl(), this);
-    m_ldapAdminDnAdaptor = new QnLexicalResourcePropertyAdaptor<QString>(ldapAdminDn, QString(), this);
-    m_ldapAdminPasswordAdaptor = new QnLexicalResourcePropertyAdaptor<QString>(ldapAdminPassword, QString(), this);
-    m_ldapSearchBaseAdaptor = new QnLexicalResourcePropertyAdaptor<QString>(ldapSearchBase, QString(), this);
-    m_ldapSearchFilterAdaptor = new QnLexicalResourcePropertyAdaptor<QString>(ldapSearchFilter, QString(), this);
-
-    QnGlobalSettings::AdaptorList result;
-    result
-        << m_ldapUriAdaptor
-        << m_ldapAdminDnAdaptor
-        << m_ldapAdminPasswordAdaptor
-        << m_ldapSearchBaseAdaptor
-        << m_ldapSearchFilterAdaptor
-        ;
-
-<<<<<<< HEAD
-    for(QnAbstractResourcePropertyAdaptor* adaptor: result)
-        connect(adaptor, &QnAbstractResourcePropertyAdaptor::valueChanged,   this,   &QnGlobalSettings::ldapSettingsChanged, Qt::QueuedConnection);
-
-    return result;
-}
-
-QnGlobalSettings::AdaptorList QnGlobalSettings::initMiscAdaptors() {
-    m_disabledVendorsAdaptor = new QnLexicalResourcePropertyAdaptor<QString>(nameDisabledVendors, QString(), this);
-    m_cameraSettingsOptimizationAdaptor = new QnLexicalResourcePropertyAdaptor<bool>(nameCameraSettingsOptimization, true, this);
-    m_auditTrailEnabledAdaptor = new QnLexicalResourcePropertyAdaptor<bool>(nameAuditTrailEnabled, true, this);
-    m_serverAutoDiscoveryEnabledAdaptor = new QnLexicalResourcePropertyAdaptor<bool>(nameServerAutoDiscoveryEnabled, true, this);
-    m_updateNotificationsEnabledAdaptor = new QnLexicalResourcePropertyAdaptor<bool>(nameUpdateNotificationsEnabled, true, this);
-    m_backupQualitiesAdaptor = new QnLexicalResourcePropertyAdaptor<Qn::CameraBackupQualities>(nameBackupQualities, Qn::CameraBackup_Both, this);
-    m_backupNewCamerasByDefaultAdaptor = new QnLexicalResourcePropertyAdaptor<bool>(nameBackupNewCamerasByDefault, false, this);
-    m_statisticsAllowedAdaptor = new QnLexicalResourcePropertyAdaptor<QnOptionalBool>(nameStatisticsAllowed, QnOptionalBool(), this);
-=======
-    m_allAdaptors 
-        << m_disabledVendorsAdaptor
-        << m_cameraSettingsOptimizationAdaptor
-        << m_serverAutoDiscoveryEnabledAdaptor
-        << m_updateNotificationsEnabledAdaptor
-        << emailAdaptors
-        << ldapAdaptors
-        << m_auditTrailEnabledAdaptor
-        << ec2Adaptors;
->>>>>>> c1b2aa09
+    for(auto adaptor: ec2Adaptors)
+        connect(
+            adaptor, &QnAbstractResourcePropertyAdaptor::valueChanged,
+            this, &QnGlobalSettings::ec2ConnectionSettingsChanged,
+            Qt::QueuedConnection);
 
     connect(m_disabledVendorsAdaptor,               &QnAbstractResourcePropertyAdaptor::valueChanged,   this,   &QnGlobalSettings::disabledVendorsChanged,              Qt::QueuedConnection);
     connect(m_auditTrailEnabledAdaptor,             &QnAbstractResourcePropertyAdaptor::valueChanged,   this,   &QnGlobalSettings::auditTrailEnableChanged,             Qt::QueuedConnection);
@@ -211,7 +194,6 @@
     connect(m_statisticsAllowedAdaptor,             &QnAbstractResourcePropertyAdaptor::valueChanged,   this,   &QnGlobalSettings::statisticsAllowedChanged,            Qt::QueuedConnection);
     connect(m_updateNotificationsEnabledAdaptor,    &QnAbstractResourcePropertyAdaptor::valueChanged,   this,   &QnGlobalSettings::updateNotificationsChanged,          Qt::QueuedConnection);
 
-<<<<<<< HEAD
     QnGlobalSettings::AdaptorList result;
     result
         << m_disabledVendorsAdaptor
@@ -222,26 +204,8 @@
         << m_backupQualitiesAdaptor
         << m_backupNewCamerasByDefaultAdaptor
         << m_statisticsAllowedAdaptor
+        << ec2Adaptors
         ;
-=======
-    for(QnAbstractResourcePropertyAdaptor* adaptor: emailAdaptors)
-        connect(adaptor, &QnAbstractResourcePropertyAdaptor::valueChanged,   this,   &QnGlobalSettings::emailSettingsChanged, Qt::QueuedConnection);
-
-    for(QnAbstractResourcePropertyAdaptor* adaptor: ldapAdaptors)
-        connect(adaptor, &QnAbstractResourcePropertyAdaptor::valueChanged,   this,   &QnGlobalSettings::ldapSettingsChanged, Qt::QueuedConnection);
-
-    for(auto adaptor: ec2Adaptors)
-        connect(
-            adaptor, &QnAbstractResourcePropertyAdaptor::valueChanged,
-            this, &QnGlobalSettings::ec2ConnectionSettingsChanged,
-            Qt::QueuedConnection);
-
-    connect(qnResPool,                              &QnResourcePool::resourceAdded,                     this,   &QnGlobalSettings::at_resourcePool_resourceAdded);
-    connect(qnResPool,                              &QnResourcePool::resourceRemoved,                   this,   &QnGlobalSettings::at_resourcePool_resourceRemoved);
-    for(const QnResourcePtr &resource: qnResPool->getResources())
-        at_resourcePool_resourceAdded(resource);
-}
->>>>>>> c1b2aa09
 
     return result;
 }
@@ -381,7 +345,6 @@
     m_updateNotificationsEnabledAdaptor->setValue(updateNotificationsEnabled);
 }
 
-<<<<<<< HEAD
 Qn::CameraBackupQualities QnGlobalSettings::backupQualities() const {
     return m_backupQualitiesAdaptor->value();
 }
@@ -410,7 +373,8 @@
 
 void QnGlobalSettings::setStatisticsAllowed( bool value ) {
     m_statisticsAllowedAdaptor->setValue(QnOptionalBool(value));
-=======
+}
+
 std::chrono::seconds QnGlobalSettings::connectionKeepAliveTimeout() const
 {
     return std::chrono::seconds(m_ec2ConnectionKeepAliveTimeoutAdaptor->value());
@@ -459,5 +423,4 @@
 const QList<QnAbstractResourcePropertyAdaptor*>& QnGlobalSettings::allSettings() const
 {
     return m_allAdaptors;
->>>>>>> c1b2aa09
 }