--- conflicted
+++ resolved
@@ -48,13 +48,10 @@
     const QString nameUpdateNotificationsEnabled(lit("updateNotificationsEnabled"));
     const QString nameTimeSynchronizationEnabled(lit("timeSynchronizationEnabled"));
     const QString nameServerAutoDiscoveryEnabled(lit("serverAutoDiscoveryEnabled"));
-<<<<<<< HEAD
     const QString nameBackupQualities(lit("backupQualities"));
     const QString nameBackupNewCamerasByDefault(lit("backupNewCamerasByDefault"));
     const QString nameStatisticsAllowed(lit("statisticsAllowed"));
-=======
-    const QString nameCrossdomainEnabled(lit("crossdomainEnabled"));
->>>>>>> 44af2151
+	const QString nameCrossdomainEnabled(lit("crossdomainEnabled"));
 
     const QString ldapUri(lit("ldapUri"));
     const QString ldapAdminDn(lit("ldapAdminDn"));
@@ -104,15 +101,6 @@
     if (defaultSupportLink.isEmpty())
         defaultSupportLink = QnAppInfo::supportEmailAddress();
 
-<<<<<<< HEAD
-=======
-    m_disabledVendorsAdaptor = new QnLexicalResourcePropertyAdaptor<QString>(nameDisabledVendors, QString(), this);
-    m_cameraSettingsOptimizationAdaptor = new QnLexicalResourcePropertyAdaptor<bool>(nameCameraSettingsOptimization, true, this);
-    m_auditTrailEnabledAdaptor = new QnLexicalResourcePropertyAdaptor<bool>(nameAuditTrailEnabled, true, this);
-    m_serverAutoDiscoveryEnabledAdaptor = new QnLexicalResourcePropertyAdaptor<bool>(nameServerAutoDiscoveryEnabled, true, this);
-    m_crossdomainXmlEnabledAdaptor = new QnLexicalResourcePropertyAdaptor<bool>(nameCrossdomainEnabled, true, this);
-    m_updateNotificationsEnabledAdaptor = new QnLexicalResourcePropertyAdaptor<bool>(nameUpdateNotificationsEnabled, true, this);
->>>>>>> 44af2151
     m_serverAdaptor = new QnLexicalResourcePropertyAdaptor<QString>(nameHost, QString(), this);
     m_fromAdaptor = new QnLexicalResourcePropertyAdaptor<QString>(nameFrom, QString(), this);
     m_userAdaptor = new QnLexicalResourcePropertyAdaptor<QString>(nameUser, QString(), this);
@@ -175,6 +163,7 @@
     m_backupQualitiesAdaptor = new QnLexicalResourcePropertyAdaptor<Qn::CameraBackupQualities>(nameBackupQualities, Qn::CameraBackup_Both, this);
     m_backupNewCamerasByDefaultAdaptor = new QnLexicalResourcePropertyAdaptor<bool>(nameBackupNewCamerasByDefault, false, this);
     m_statisticsAllowedAdaptor = new QnLexicalResourcePropertyAdaptor<QnOptionalBool>(nameStatisticsAllowed, QnOptionalBool(), this);
+	m_crossdomainXmlEnabledAdaptor = new QnLexicalResourcePropertyAdaptor<bool>(nameCrossdomainEnabled, true, this);	
 
     QList<QnAbstractResourcePropertyAdaptor*> ec2Adaptors;
     m_ec2ConnectionKeepAliveTimeoutAdaptor = new QnLexicalResourcePropertyAdaptor<int>(
@@ -209,23 +198,10 @@
             this, &QnGlobalSettings::ec2ConnectionSettingsChanged,
             Qt::QueuedConnection);
 
-<<<<<<< HEAD
     m_arecontRtspEnabled = new QnLexicalResourcePropertyAdaptor<bool>(
         kArecontRtspEnabled,
         kArecontRtspEnabledDefault,
         this);
-=======
-    m_allAdaptors 
-        << m_disabledVendorsAdaptor
-        << m_cameraSettingsOptimizationAdaptor
-        << m_serverAutoDiscoveryEnabledAdaptor
-        << m_crossdomainXmlEnabledAdaptor
-        << m_updateNotificationsEnabledAdaptor
-        << emailAdaptors
-        << ldapAdaptors
-        << m_auditTrailEnabledAdaptor
-        << ec2Adaptors;
->>>>>>> 44af2151
 
     connect(m_disabledVendorsAdaptor,               &QnAbstractResourcePropertyAdaptor::valueChanged,   this,   &QnGlobalSettings::disabledVendorsChanged,              Qt::QueuedConnection);
     connect(m_auditTrailEnabledAdaptor,             &QnAbstractResourcePropertyAdaptor::valueChanged,   this,   &QnGlobalSettings::auditTrailEnableChanged,             Qt::QueuedConnection);
@@ -244,6 +220,7 @@
         << m_backupQualitiesAdaptor
         << m_backupNewCamerasByDefaultAdaptor
         << m_statisticsAllowedAdaptor
+		<< m_crossdomainXmlEnabledAdaptor
         << ec2Adaptors
         << m_arecontRtspEnabled
         ;
