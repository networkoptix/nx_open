--- conflicted
+++ resolved
@@ -66,12 +66,9 @@
     const int kEc2AliveUpdateIntervalDefault = 60;
     const QString kServerDiscoveryPingTimeout(lit("serverDiscoveryPingTimeoutSec"));
     const int kServerDiscoveryPingTimeoutDefault = 60;
-<<<<<<< HEAD
 
     const QString kArecontRtspEnabled(lit("arecontRtspEnabled"));
     const bool kArecontRtspEnabledDefault = false;
-=======
->>>>>>> 755351d0
 }
 
 QnGlobalSettings::QnGlobalSettings(QObject *parent):
@@ -114,46 +111,8 @@
     m_timeoutAdaptor = new QnLexicalResourcePropertyAdaptor<int>(nameTimeout, QnEmailSettings::defaultTimeoutSec(), this);
     m_simpleAdaptor = new QnLexicalResourcePropertyAdaptor<bool>(nameSimple, true, this);
 
-<<<<<<< HEAD
     QnGlobalSettings::AdaptorList result;
     result
-=======
-    m_ldapUriAdaptor = new QnLexicalResourcePropertyAdaptor<QUrl>(ldapUri, QUrl(), this);
-    m_ldapAdminDnAdaptor = new QnLexicalResourcePropertyAdaptor<QString>(ldapAdminDn, QString(), this);
-    m_ldapAdminPasswordAdaptor = new QnLexicalResourcePropertyAdaptor<QString>(ldapAdminPassword, QString(), this);
-    m_ldapSearchBaseAdaptor = new QnLexicalResourcePropertyAdaptor<QString>(ldapSearchBase, QString(), this);
-    m_ldapSearchFilterAdaptor = new QnLexicalResourcePropertyAdaptor<QString>(ldapSearchFilter, QString(), this);
-
-    QList<QnAbstractResourcePropertyAdaptor*> ec2Adaptors;
-    m_ec2ConnectionKeepAliveTimeoutAdaptor = new QnLexicalResourcePropertyAdaptor<int>(
-        kEc2ConnectionKeepAliveTimeout,
-        kEc2ConnectionKeepAliveTimeoutDefault,
-        this);
-    ec2Adaptors << m_ec2ConnectionKeepAliveTimeoutAdaptor;
-    m_ec2KeepAliveProbeCountAdaptor = new QnLexicalResourcePropertyAdaptor<int>(
-        kEc2KeepAliveProbeCount,
-        kEc2KeepAliveProbeCountDefault,
-        this);
-    ec2Adaptors << m_ec2KeepAliveProbeCountAdaptor;
-    m_ec2AliveUpdateIntervalAdaptor = new QnLexicalResourcePropertyAdaptor<int>(
-        kEc2AliveUpdateInterval,
-        kEc2AliveUpdateIntervalDefault,
-        this);
-    ec2Adaptors << m_ec2AliveUpdateIntervalAdaptor;
-    m_serverDiscoveryPingTimeout = new QnLexicalResourcePropertyAdaptor<int>(
-        kServerDiscoveryPingTimeout,
-        kServerDiscoveryPingTimeoutDefault,
-        this);
-    ec2Adaptors << m_serverDiscoveryPingTimeout;
-    m_timeSynchronizationEnabledAdaptor = new QnLexicalResourcePropertyAdaptor<bool>(
-        nameTimeSynchronizationEnabled,
-        true,
-        this);
-    ec2Adaptors << m_timeSynchronizationEnabledAdaptor;
-
-    QList<QnAbstractResourcePropertyAdaptor*> emailAdaptors;
-    emailAdaptors
->>>>>>> 755351d0
         << m_serverAdaptor
         << m_fromAdaptor
         << m_userAdaptor
@@ -188,7 +147,6 @@
         << m_ldapSearchFilterAdaptor
         ;
 
-<<<<<<< HEAD
     for(QnAbstractResourcePropertyAdaptor* adaptor: result)
         connect(adaptor, &QnAbstractResourcePropertyAdaptor::valueChanged,   this,   &QnGlobalSettings::ldapSettingsChanged, Qt::QueuedConnection);
 
@@ -226,6 +184,11 @@
         kServerDiscoveryPingTimeoutDefault,
         this);
     ec2Adaptors << m_serverDiscoveryPingTimeout;
+    m_timeSynchronizationEnabledAdaptor = new QnLexicalResourcePropertyAdaptor<bool>(
+        nameTimeSynchronizationEnabled,
+        true,
+        this);
+    ec2Adaptors << m_timeSynchronizationEnabledAdaptor;
 
     for(auto adaptor: ec2Adaptors)
         connect(
@@ -237,17 +200,6 @@
         kArecontRtspEnabled,
         kArecontRtspEnabledDefault,
         this);
-=======
-    m_allAdaptors 
-        << m_disabledVendorsAdaptor
-        << m_cameraSettingsOptimizationAdaptor
-        << m_serverAutoDiscoveryEnabledAdaptor
-        << m_updateNotificationsEnabledAdaptor
-        << emailAdaptors
-        << ldapAdaptors
-        << m_auditTrailEnabledAdaptor
-        << ec2Adaptors;
->>>>>>> 755351d0
 
     connect(m_disabledVendorsAdaptor,               &QnAbstractResourcePropertyAdaptor::valueChanged,   this,   &QnGlobalSettings::disabledVendorsChanged,              Qt::QueuedConnection);
     connect(m_auditTrailEnabledAdaptor,             &QnAbstractResourcePropertyAdaptor::valueChanged,   this,   &QnGlobalSettings::auditTrailEnableChanged,             Qt::QueuedConnection);
@@ -256,7 +208,6 @@
     connect(m_statisticsAllowedAdaptor,             &QnAbstractResourcePropertyAdaptor::valueChanged,   this,   &QnGlobalSettings::statisticsAllowedChanged,            Qt::QueuedConnection);
     connect(m_updateNotificationsEnabledAdaptor,    &QnAbstractResourcePropertyAdaptor::valueChanged,   this,   &QnGlobalSettings::updateNotificationsChanged,          Qt::QueuedConnection);
 
-<<<<<<< HEAD
     QnGlobalSettings::AdaptorList result;
     result
         << m_disabledVendorsAdaptor
@@ -270,25 +221,6 @@
         << ec2Adaptors
         << m_arecontRtspEnabled
         ;
-=======
-    for(QnAbstractResourcePropertyAdaptor* adaptor: emailAdaptors)
-        connect(adaptor, &QnAbstractResourcePropertyAdaptor::valueChanged,   this,   &QnGlobalSettings::emailSettingsChanged, Qt::QueuedConnection);
-
-    for(QnAbstractResourcePropertyAdaptor* adaptor: ldapAdaptors)
-        connect(adaptor, &QnAbstractResourcePropertyAdaptor::valueChanged,   this,   &QnGlobalSettings::ldapSettingsChanged, Qt::QueuedConnection);
-
-    for(auto adaptor: ec2Adaptors)
-        connect(
-            adaptor, &QnAbstractResourcePropertyAdaptor::valueChanged,
-            this, &QnGlobalSettings::ec2ConnectionSettingsChanged,
-            Qt::QueuedConnection);
-
-    connect(qnResPool,                              &QnResourcePool::resourceAdded,                     this,   &QnGlobalSettings::at_resourcePool_resourceAdded);
-    connect(qnResPool,                              &QnResourcePool::resourceRemoved,                   this,   &QnGlobalSettings::at_resourcePool_resourceRemoved);
-    for(const QnResourcePtr &resource: qnResPool->getResources())
-        at_resourcePool_resourceAdded(resource);
-}
->>>>>>> 755351d0
 
     return result;
 }
@@ -428,7 +360,6 @@
     m_updateNotificationsEnabledAdaptor->setValue(updateNotificationsEnabled);
 }
 
-<<<<<<< HEAD
 Qn::CameraBackupQualities QnGlobalSettings::backupQualities() const {
     return m_backupQualitiesAdaptor->value();
 }
@@ -459,8 +390,6 @@
     m_statisticsAllowedAdaptor->setValue(QnOptionalBool(value));
 }
 
-=======
->>>>>>> 755351d0
 std::chrono::seconds QnGlobalSettings::connectionKeepAliveTimeout() const
 {
     return std::chrono::seconds(m_ec2ConnectionKeepAliveTimeoutAdaptor->value());
@@ -506,19 +435,18 @@
     return connectionKeepAliveTimeout() * 3;   //3 is here to keep same values as before by default
 }
 
-<<<<<<< HEAD
-bool QnGlobalSettings::arecontRtspEnabled() const
-{
-    return m_arecontRtspEnabled->value();
-}
-
-void QnGlobalSettings::setArecontRtspEnabled(bool newVal) const
-{
-    m_arecontRtspEnabled->setValue(newVal);
-=======
 bool QnGlobalSettings::isTimeSynchronizationEnabled() const {
     return m_timeSynchronizationEnabledAdaptor->value();
->>>>>>> 755351d0
+}
+
+bool QnGlobalSettings::arecontRtspEnabled() const
+{
+    return m_arecontRtspEnabled->value();
+}
+
+void QnGlobalSettings::setArecontRtspEnabled(bool newVal) const
+{
+    m_arecontRtspEnabled->setValue(newVal);
 }
 
 const QList<QnAbstractResourcePropertyAdaptor*>& QnGlobalSettings::allSettings() const
