#include "global_settings.h"

#include <cassert>

#include <core/resource/user_resource.h>
#include <core/resource_management/resource_pool.h>
#include <core/resource_management/resource_properties.h>

#include "resource_property_adaptor.h"

#include <utils/common/app_info.h>
#include <utils/email/email.h>
#include <utils/common/ldap.h>
#include <utils/crypt/symmetrical.h>

#include <nx_ec/data/api_resource_data.h>


namespace
{
    QSet<QString> parseDisabledVendors(QString disabledVendors) {
        QStringList disabledVendorList;
        if (disabledVendors.contains(lit(";")))
            disabledVendorList = disabledVendors.split(lit(";"));
        else
            disabledVendorList = disabledVendors.split(lit(" "));

        QStringList updatedVendorList;
        for (int i = 0; i < disabledVendorList.size(); ++i) {
            if (!disabledVendorList[i].trimmed().isEmpty()) {
                updatedVendorList << disabledVendorList[i].trimmed();
            }
        }

        return updatedVendorList.toSet();
    }

<<<<<<< HEAD
    const QString kNameDisabledVendors(lit("disabledVendors"));
    const QString kNameCameraSettingsOptimization(lit("cameraSettingsOptimization"));
    const QString kNameAuditTrailEnabled(lit("auditTrailEnabled"));
    const QString kNameHost(lit("smtpHost"));
    const QString kNamePort(lit("smtpPort"));
    const QString kNameUser(lit("smtpUser"));
    const QString kNamePassword(lit("smptPassword"));
    const QString kNameConnectionType(lit("smtpConnectionType"));
    const QString kNameSimple(lit("smtpSimple"));
    const QString kNameTimeout(lit("smtpTimeout"));
    const QString kNameFrom(lit("emailFrom"));
    const QString kNameSignature(lit("emailSignature"));
    const QString kNameSupportEmail(lit("emailSupportEmail"));
    const QString kNameUpdateNotificationsEnabled(lit("updateNotificationsEnabled"));
    const QString kNameTimeSynchronizationEnabled(lit("timeSynchronizationEnabled"));
    const QString kNameServerAutoDiscoveryEnabled(lit("serverAutoDiscoveryEnabled"));
    const QString kNameBackupQualities(lit("backupQualities"));
    const QString kNameBackupNewCamerasByDefault(lit("backupNewCamerasByDefault"));
    const QString kNameCrossdomainEnabled(lit("crossdomainEnabled"));
    const QString kNameNewSystem(lit("newSystem"));
    const QString kCloudHostName(lit("cloudHost"));

    const QString kNameStatisticsAllowed(lit("statisticsAllowed"));
    const QString kNameStatisticsReportLastTime(lit("statisticsReportLastTime"));
    const QString kNameStatisticsReportLastVersion(lit("statisticsReportLastVersion"));
    const QString kNameStatisticsReportLastNumber(lit("statisticsReportLastNumber"));
    const QString kNameStatisticsReportTimeCycle(lit("statisticsReportTimeCycle"));
    const QString kNameStatisticsReportUpdateDelay(lit("statisticsReportUpdateDelay"));
    const QString kNameStatisticsReportServerApi(lit("statisticsReportServerApi"));
    const QString kNameSettingsUrlParam(lit("clientStatisticsSettingsUrl"));


    const QString ldapUri(lit("ldapUri"));
    const QString ldapAdminDn(lit("ldapAdminDn"));
    const QString ldapAdminPassword(lit("ldapAdminPassword"));
    const QString ldapSearchBase(lit("ldapSearchBase"));
    const QString ldapSearchFilter(lit("ldapSearchFilter"));
=======
>>>>>>> 4f2abed3

    const int kEc2ConnectionKeepAliveTimeoutDefault = 5;
    const int kEc2KeepAliveProbeCountDefault = 3;
    const QString kEc2AliveUpdateInterval(lit("ec2AliveUpdateIntervalSec"));
    const int kEc2AliveUpdateIntervalDefault = 60;
    const QString kServerDiscoveryPingTimeout(lit("serverDiscoveryPingTimeoutSec"));
    const int kServerDiscoveryPingTimeoutDefault = 60;

    const QString kArecontRtspEnabled(lit("arecontRtspEnabled"));
    const bool kArecontRtspEnabledDefault = false;
    const QString kProxyConnectTimeout(lit("proxyConnectTimeoutSec"));
    const int kProxyConnectTimeoutDefault = 5;

    const QString kMaxRecorderQueueSizeBytesName(lit("maxRecordQueueSizeBytes"));
    const int kMaxRecorderQueueSizeBytesDefault = 1024 * 1024 * 24;
    const QString kMaxRecorderQueueSizePacketsName(lit("maxRecordQueueSizeElements"));
    const int kMaxRecorderQueueSizePacketsDefault = 1000;

    const QString kTakeCameraOwnershipWithoutLock(lit("takeCameraOwnershipWithoutLock"));
    const int kTakeCameraOwnershipWithoutLockDefault = false;
}

<<<<<<< HEAD
const QString QnGlobalSettings::kNameCloudAccountName(lit("cloudAccountName"));
const QString QnGlobalSettings::kNameLocalSystemID(lit("localSystemID"));
const QString QnGlobalSettings::kNameCloudSystemID(lit("cloudSystemID"));
const QString QnGlobalSettings::kNameCloudAuthKey(lit("cloudAuthKey"));
=======
using namespace nx::settings_names;
>>>>>>> 4f2abed3
const QString QnGlobalSettings::kNameSystemName(lit("systemName"));

QnGlobalSettings::QnGlobalSettings(QObject *parent):
    base_type(parent)
{
    NX_ASSERT(qnResPool);

    m_allAdaptors
        << initEmailAdaptors()
        << initLdapAdaptors()
        << initStaticticsAdaptors()
        << initConnectionAdaptors()
        << initCloudAdaptors()
        << initMiscAdaptors()
        ;

    connect(qnResPool,                              &QnResourcePool::resourceAdded,                     this,   &QnGlobalSettings::at_resourcePool_resourceAdded);
    connect(qnResPool,                              &QnResourcePool::resourceRemoved,                   this,   &QnGlobalSettings::at_resourcePool_resourceRemoved);
    for(const QnResourcePtr &resource: qnResPool->getResources())
        at_resourcePool_resourceAdded(resource);
}

QnGlobalSettings::~QnGlobalSettings() {
    disconnect(qnResPool, NULL, this, NULL);
    if(m_admin)
        at_resourcePool_resourceRemoved(m_admin);
}


bool QnGlobalSettings::isInitialized() const
{
    return !m_admin.isNull();
}

QnGlobalSettings::AdaptorList QnGlobalSettings::initEmailAdaptors() {
    QString defaultSupportLink = QnAppInfo::supportLink();
    if (defaultSupportLink.isEmpty())
        defaultSupportLink = QnAppInfo::supportEmailAddress();

    m_serverAdaptor = new QnLexicalResourcePropertyAdaptor<QString>(kNameHost, QString(), this);
    m_fromAdaptor = new QnLexicalResourcePropertyAdaptor<QString>(kNameFrom, QString(), this);
    m_userAdaptor = new QnLexicalResourcePropertyAdaptor<QString>(kNameUser, QString(), this);
    m_passwordAdaptor = new QnLexicalResourcePropertyAdaptor<QString>(kNamePassword, QString(), this);
    m_signatureAdaptor = new QnLexicalResourcePropertyAdaptor<QString>(kNameSignature, QString(), this);
    m_supportLinkAdaptor = new QnLexicalResourcePropertyAdaptor<QString>(kNameSupportEmail, defaultSupportLink, this);
    m_connectionTypeAdaptor = new  QnLexicalResourcePropertyAdaptor<QnEmail::ConnectionType>(kNameConnectionType, QnEmail::Unsecure, this);
    m_portAdaptor = new QnLexicalResourcePropertyAdaptor<int>(kNamePort, 0, this);
    m_timeoutAdaptor = new QnLexicalResourcePropertyAdaptor<int>(kNameTimeout, QnEmailSettings::defaultTimeoutSec(), this);
    m_simpleAdaptor = new QnLexicalResourcePropertyAdaptor<bool>(kNameSimple, true, this);

    QnGlobalSettings::AdaptorList result;
    result
        << m_serverAdaptor
        << m_fromAdaptor
        << m_userAdaptor
        << m_passwordAdaptor
        << m_signatureAdaptor
        << m_supportLinkAdaptor
        << m_connectionTypeAdaptor
        << m_portAdaptor
        << m_timeoutAdaptor
        << m_simpleAdaptor
        ;

    for(QnAbstractResourcePropertyAdaptor* adaptor: result)
        connect(adaptor, &QnAbstractResourcePropertyAdaptor::valueChanged,   this,   &QnGlobalSettings::emailSettingsChanged, Qt::QueuedConnection);

    return result;
}

QnGlobalSettings::AdaptorList QnGlobalSettings::initLdapAdaptors() {
    m_ldapUriAdaptor = new QnLexicalResourcePropertyAdaptor<QUrl>(ldapUri, QUrl(), this);
    m_ldapAdminDnAdaptor = new QnLexicalResourcePropertyAdaptor<QString>(ldapAdminDn, QString(), this);
    m_ldapAdminPasswordAdaptor = new QnLexicalResourcePropertyAdaptor<QString>(ldapAdminPassword, QString(), this);
    m_ldapSearchBaseAdaptor = new QnLexicalResourcePropertyAdaptor<QString>(ldapSearchBase, QString(), this);
    m_ldapSearchFilterAdaptor = new QnLexicalResourcePropertyAdaptor<QString>(ldapSearchFilter, QString(), this);

    QnGlobalSettings::AdaptorList result;
    result
        << m_ldapUriAdaptor
        << m_ldapAdminDnAdaptor
        << m_ldapAdminPasswordAdaptor
        << m_ldapSearchBaseAdaptor
        << m_ldapSearchFilterAdaptor
        ;

    for(QnAbstractResourcePropertyAdaptor* adaptor: result)
        connect(adaptor, &QnAbstractResourcePropertyAdaptor::valueChanged,   this,   &QnGlobalSettings::ldapSettingsChanged, Qt::QueuedConnection);

    return result;
}

QnGlobalSettings::AdaptorList QnGlobalSettings::initStaticticsAdaptors()
{
    m_statisticsAllowedAdaptor = new QnLexicalResourcePropertyAdaptor<QnOptionalBool>(kNameStatisticsAllowed, QnOptionalBool(), this);
    m_statisticsReportLastTimeAdaptor = new QnLexicalResourcePropertyAdaptor<QString>(kNameStatisticsReportLastTime, QString(), this);
    m_statisticsReportLastVersionAdaptor = new QnLexicalResourcePropertyAdaptor<QString>(kNameStatisticsReportLastVersion, QString(), this);
    m_statisticsReportLastNumberAdaptor = new QnLexicalResourcePropertyAdaptor<int>(kNameStatisticsReportLastNumber, 0, this);
    m_statisticsReportTimeCycleAdaptor = new QnLexicalResourcePropertyAdaptor<QString>(kNameStatisticsReportTimeCycle, QString(), this);
    m_statisticsReportUpdateDelayAdaptor = new QnLexicalResourcePropertyAdaptor<QString>(kNameStatisticsReportUpdateDelay, QString(), this);
    m_localSystemIdAdaptor = new QnLexicalResourcePropertyAdaptor<QnUuid>(kNameLocalSystemID, QnUuid(), this);
    m_statisticsReportServerApiAdaptor = new QnLexicalResourcePropertyAdaptor<QString>(kNameStatisticsReportServerApi, QString(), this);
    m_clientStatisticsSettingsUrlAdaptor = new QnLexicalResourcePropertyAdaptor<QString>(kNameSettingsUrlParam, QString(), this);

    connect(m_statisticsAllowedAdaptor, &QnAbstractResourcePropertyAdaptor::valueChanged, this, &QnGlobalSettings::statisticsAllowedChanged, Qt::QueuedConnection);

    QnGlobalSettings::AdaptorList result;
    result
        << m_statisticsAllowedAdaptor
        << m_statisticsReportLastTimeAdaptor
        << m_statisticsReportLastVersionAdaptor
        << m_statisticsReportLastNumberAdaptor
        << m_statisticsReportTimeCycleAdaptor
        << m_statisticsReportUpdateDelayAdaptor
        << m_localSystemIdAdaptor
        << m_statisticsReportServerApiAdaptor
        << m_clientStatisticsSettingsUrlAdaptor
        ;

    return result;
}

QnGlobalSettings::AdaptorList QnGlobalSettings::initConnectionAdaptors()
{
    AdaptorList ec2Adaptors;
    m_ec2ConnectionKeepAliveTimeoutAdaptor = new QnLexicalResourcePropertyAdaptor<int>(
        kConnectionKeepAliveTimeoutKey,
        kEc2ConnectionKeepAliveTimeoutDefault,
        this);
    ec2Adaptors << m_ec2ConnectionKeepAliveTimeoutAdaptor;
    m_ec2KeepAliveProbeCountAdaptor = new QnLexicalResourcePropertyAdaptor<int>(
        kKeepAliveProbeCountKey,
        kEc2KeepAliveProbeCountDefault,
        this);
    ec2Adaptors << m_ec2KeepAliveProbeCountAdaptor;
    m_ec2AliveUpdateIntervalAdaptor = new QnLexicalResourcePropertyAdaptor<int>(
        kEc2AliveUpdateInterval,
        kEc2AliveUpdateIntervalDefault,
        this);
    ec2Adaptors << m_ec2AliveUpdateIntervalAdaptor;
    m_serverDiscoveryPingTimeoutAdaptor = new QnLexicalResourcePropertyAdaptor<int>(
        kServerDiscoveryPingTimeout,
        kServerDiscoveryPingTimeoutDefault,
        this);
    ec2Adaptors << m_serverDiscoveryPingTimeoutAdaptor;
    m_timeSynchronizationEnabledAdaptor = new QnLexicalResourcePropertyAdaptor<bool>(
        kNameTimeSynchronizationEnabled,
        true,
        this);
    ec2Adaptors << m_timeSynchronizationEnabledAdaptor;
    m_proxyConnectTimeoutAdaptor = new QnLexicalResourcePropertyAdaptor<int>(
        kProxyConnectTimeout,
        kProxyConnectTimeoutDefault,
        this);
    ec2Adaptors << m_proxyConnectTimeoutAdaptor;
    m_takeCameraOwnershipWithoutLock = new QnLexicalResourcePropertyAdaptor<bool>(
        kTakeCameraOwnershipWithoutLock,
        kTakeCameraOwnershipWithoutLockDefault,
        this);
    ec2Adaptors << m_takeCameraOwnershipWithoutLock;

    for (auto adaptor : ec2Adaptors)
    {
        connect(adaptor, &QnAbstractResourcePropertyAdaptor::valueChanged, this,
            [this, key = adaptor->key()]
            {
                emit ec2ConnectionSettingsChanged(key);
            }, Qt::QueuedConnection);
    }

    return ec2Adaptors;
}

QnGlobalSettings::AdaptorList QnGlobalSettings::initCloudAdaptors()
{
    m_cloudAccountNameAdaptor = new QnLexicalResourcePropertyAdaptor<QString>(kNameCloudAccountName, QString(), this);
    m_cloudSystemIDAdaptor = new QnLexicalResourcePropertyAdaptor<QString>(kNameCloudSystemID, QString(), this);
    m_cloudAuthKeyAdaptor = new QnLexicalResourcePropertyAdaptor<QString>(kNameCloudAuthKey, QString(), this);

    QnGlobalSettings::AdaptorList result;
    result
        << m_cloudAccountNameAdaptor
        << m_cloudSystemIDAdaptor
        << m_cloudAuthKeyAdaptor
        ;

    for (QnAbstractResourcePropertyAdaptor* adaptor : result)
        connect(adaptor, &QnAbstractResourcePropertyAdaptor::valueChanged, this, &QnGlobalSettings::cloudSettingsChanged, Qt::QueuedConnection);

    return result;
}

QnGlobalSettings::AdaptorList QnGlobalSettings::initMiscAdaptors()
{
    m_systemNameAdaptor = new QnLexicalResourcePropertyAdaptor<QString>(kNameSystemName, QString(), this);
    m_disabledVendorsAdaptor = new QnLexicalResourcePropertyAdaptor<QString>(kNameDisabledVendors, QString(), this);
    m_cameraSettingsOptimizationAdaptor = new QnLexicalResourcePropertyAdaptor<bool>(kNameCameraSettingsOptimization, true, this);
    m_auditTrailEnabledAdaptor = new QnLexicalResourcePropertyAdaptor<bool>(kNameAuditTrailEnabled, true, this);
    m_serverAutoDiscoveryEnabledAdaptor = new QnLexicalResourcePropertyAdaptor<bool>(kNameServerAutoDiscoveryEnabled, true, this);
    m_updateNotificationsEnabledAdaptor = new QnLexicalResourcePropertyAdaptor<bool>(kNameUpdateNotificationsEnabled, true, this);
    m_backupQualitiesAdaptor = new QnLexicalResourcePropertyAdaptor<Qn::CameraBackupQualities>(kNameBackupQualities, Qn::CameraBackup_Both, this);
    m_backupNewCamerasByDefaultAdaptor = new QnLexicalResourcePropertyAdaptor<bool>(kNameBackupNewCamerasByDefault, false, this);
    m_upnpPortMappingEnabledAdaptor = new QnLexicalResourcePropertyAdaptor<bool>(kNameUpnpPortMappingEnabled, true, this);
    m_newSystemAdaptor = new QnLexicalResourcePropertyAdaptor<bool>(kNameNewSystem, false, this);
    m_cloudHostAdaptor = new QnLexicalResourcePropertyAdaptor<QString>(kCloudHostName, QString(), this);

    m_arecontRtspEnabledAdaptor = new QnLexicalResourcePropertyAdaptor<bool>(
        kArecontRtspEnabled,
        kArecontRtspEnabledDefault,
        this);

    m_maxRecorderQueueSizeBytes = new QnLexicalResourcePropertyAdaptor<int>(
        kMaxRecorderQueueSizeBytesName,
        kMaxRecorderQueueSizeBytesDefault,
        this);

    m_maxRecorderQueueSizePackets = new QnLexicalResourcePropertyAdaptor<int>(
        kMaxRecorderQueueSizePacketsName,
        kMaxRecorderQueueSizePacketsDefault,
        this);

    connect(m_systemNameAdaptor,                    &QnAbstractResourcePropertyAdaptor::valueChanged,   this,   &QnGlobalSettings::systemNameChanged,                   Qt::QueuedConnection);
    connect(m_localSystemIdAdaptor,                 &QnAbstractResourcePropertyAdaptor::valueChanged,   this,    &QnGlobalSettings::localSystemIdChanged,               Qt::QueuedConnection);
    connect(m_disabledVendorsAdaptor,               &QnAbstractResourcePropertyAdaptor::valueChanged,   this,   &QnGlobalSettings::disabledVendorsChanged,              Qt::QueuedConnection);
    connect(m_auditTrailEnabledAdaptor,             &QnAbstractResourcePropertyAdaptor::valueChanged,   this,   &QnGlobalSettings::auditTrailEnableChanged,             Qt::QueuedConnection);
    connect(m_cameraSettingsOptimizationAdaptor,    &QnAbstractResourcePropertyAdaptor::valueChanged,   this,   &QnGlobalSettings::cameraSettingsOptimizationChanged,   Qt::QueuedConnection);
    connect(m_serverAutoDiscoveryEnabledAdaptor,    &QnAbstractResourcePropertyAdaptor::valueChanged,   this,   &QnGlobalSettings::serverAutoDiscoveryChanged,          Qt::QueuedConnection);
    connect(m_updateNotificationsEnabledAdaptor,    &QnAbstractResourcePropertyAdaptor::valueChanged,   this,   &QnGlobalSettings::updateNotificationsChanged,          Qt::QueuedConnection);
    connect(m_upnpPortMappingEnabledAdaptor,        &QnAbstractResourcePropertyAdaptor::valueChanged,   this,   &QnGlobalSettings::upnpPortMappingEnabledChanged,       Qt::QueuedConnection);
    connect(m_newSystemAdaptor,                     &QnAbstractResourcePropertyAdaptor::valueChanged,   this,   &QnGlobalSettings::newSystemChanged,                    Qt::QueuedConnection);

    QnGlobalSettings::AdaptorList result;
    result
        << m_systemNameAdaptor
        << m_disabledVendorsAdaptor
        << m_cameraSettingsOptimizationAdaptor
        << m_auditTrailEnabledAdaptor
        << m_serverAutoDiscoveryEnabledAdaptor
        << m_updateNotificationsEnabledAdaptor
        << m_backupQualitiesAdaptor
        << m_backupNewCamerasByDefaultAdaptor
        << m_upnpPortMappingEnabledAdaptor
        << m_newSystemAdaptor
        << m_cloudHostAdaptor
        << m_arecontRtspEnabledAdaptor
        << m_maxRecorderQueueSizeBytes
        << m_maxRecorderQueueSizePackets
        ;

    return result;
}

QString QnGlobalSettings::disabledVendors() const
{
    return m_disabledVendorsAdaptor->value();
}

QSet<QString> QnGlobalSettings::disabledVendorsSet() const
{
    return parseDisabledVendors(disabledVendors());
}

void QnGlobalSettings::setDisabledVendors(QString disabledVendors)
{
    m_disabledVendorsAdaptor->setValue(disabledVendors);
}

bool QnGlobalSettings::isCameraSettingsOptimizationEnabled() const
{
    return m_cameraSettingsOptimizationAdaptor->value();
}

void QnGlobalSettings::setCameraSettingsOptimizationEnabled(bool cameraSettingsOptimizationEnabled)
{
    m_cameraSettingsOptimizationAdaptor->setValue(cameraSettingsOptimizationEnabled);
}

bool QnGlobalSettings::isAuditTrailEnabled() const
{
    return m_auditTrailEnabledAdaptor->value();
}

void QnGlobalSettings::setAuditTrailEnabled(bool value)
{
    m_auditTrailEnabledAdaptor->setValue(value);
}

bool QnGlobalSettings::isServerAutoDiscoveryEnabled() const {
    return m_serverAutoDiscoveryEnabledAdaptor->value();
}

void QnGlobalSettings::setServerAutoDiscoveryEnabled(bool enabled)
{
    m_serverAutoDiscoveryEnabledAdaptor->setValue(enabled);
}

void QnGlobalSettings::at_resourcePool_resourceAdded(const QnResourcePtr &resource) {
    if(m_admin)
        return;

    QnUserResourcePtr user = resource.dynamicCast<QnUserResource>();
    if(!user)
        return;

    // todo: refactor this. Globabal settings should be moved from admin user to another place
    if(user->getName() != lit("admin"))
        return;

    {
        QnMutexLocker locker(&m_mutex);

        m_admin = user;
        for (QnAbstractResourcePropertyAdaptor* adaptor : m_allAdaptors)
            adaptor->setResource(user);
    }
    emit initialized();
}

void QnGlobalSettings::at_resourcePool_resourceRemoved(const QnResourcePtr &resource) {
    if (!m_admin || resource != m_admin)
        return;

    QnMutexLocker locker( &m_mutex );
    m_admin.reset();

    for (QnAbstractResourcePropertyAdaptor* adaptor: m_allAdaptors)
        adaptor->setResource(QnResourcePtr());
}

QnLdapSettings QnGlobalSettings::ldapSettings() const
{
    QnLdapSettings result;
    result.uri = m_ldapUriAdaptor->value();
    result.adminDn = m_ldapAdminDnAdaptor->value();
    result.adminPassword = nx::utils::decodeStringFromHexStringAES128CBC(m_ldapAdminPasswordAdaptor->value());
    result.searchBase = m_ldapSearchBaseAdaptor->value();
    result.searchFilter = m_ldapSearchFilterAdaptor->value();
    return result;
}

void QnGlobalSettings::setLdapSettings(const QnLdapSettings &settings)
{
    m_ldapUriAdaptor->setValue(settings.uri);
    m_ldapAdminDnAdaptor->setValue(settings.adminDn);
    m_ldapAdminPasswordAdaptor->setValue(
        settings.isValid() 
        ? nx::utils::encodeHexStringFromStringAES128CBC(settings.adminPassword) 
        : QString());
    m_ldapSearchBaseAdaptor->setValue(settings.searchBase);
    m_ldapSearchFilterAdaptor->setValue(settings.searchFilter);
}

QnEmailSettings QnGlobalSettings::emailSettings() const
{
    QnEmailSettings result;
    result.server = m_serverAdaptor->value();
    result.email = m_fromAdaptor->value();
    result.port = m_portAdaptor->value();
    result.user = m_userAdaptor->value();
    result.password = nx::utils::decodeStringFromHexStringAES128CBC(m_passwordAdaptor->value());
    result.connectionType = m_connectionTypeAdaptor->value();
    result.signature = m_signatureAdaptor->value();
    result.supportEmail = m_supportLinkAdaptor->value();
    result.simple = m_simpleAdaptor->value();
    result.timeout = m_timeoutAdaptor->value();

    /*
     * VMS-1055 - default email changed to link.
     * We are checking if the value is not overridden and replacing it by the updated one.
     */
    if (result.supportEmail == QnAppInfo::supportEmailAddress() && !QnAppInfo::supportLink().isEmpty())
    {
        result.supportEmail = QnAppInfo::supportLink();
    }

    return result;
}

void QnGlobalSettings::setEmailSettings(const QnEmailSettings &settings)
{
    m_serverAdaptor->setValue(settings.server);
    m_fromAdaptor->setValue(settings.email);
    m_portAdaptor->setValue(settings.port == QnEmailSettings::defaultPort(settings.connectionType) ? 0 : settings.port);
    m_userAdaptor->setValue(settings.user);
    m_passwordAdaptor->setValue(
        settings.isValid() 
        ? nx::utils::encodeHexStringFromStringAES128CBC(settings.password) 
        : QString());
    m_connectionTypeAdaptor->setValue(settings.connectionType);
    m_signatureAdaptor->setValue(settings.signature);
    m_supportLinkAdaptor->setValue(settings.supportEmail);
    m_simpleAdaptor->setValue(settings.simple);
    m_timeoutAdaptor->setValue(settings.timeout);
}

void QnGlobalSettings::synchronizeNow()
{
    for (QnAbstractResourcePropertyAdaptor* adaptor: m_allAdaptors)
        adaptor->saveToResource();

    QnMutexLocker locker(&m_mutex);
    //NX_ASSERT(m_admin, Q_FUNC_INFO, "Invalid sync state");
    if (!m_admin)
        return;
    propertyDictionary->saveParamsAsync(m_admin->getId());
}

bool QnGlobalSettings::synchronizeNowSync()
{
    for (QnAbstractResourcePropertyAdaptor* adaptor : m_allAdaptors)
        adaptor->saveToResource();

    QnMutexLocker locker(&m_mutex);
    NX_ASSERT(m_admin, Q_FUNC_INFO, "Invalid sync state");
    if (!m_admin)
        return false;
    return propertyDictionary->saveParams(m_admin->getId());
}

bool QnGlobalSettings::takeFromSettings(QSettings* settings, const QnResourcePtr& mediaServer)
{
    bool changed = false;

    changed |= m_statisticsReportTimeCycleAdaptor->takeFromSettings(settings);
    changed |= m_statisticsReportUpdateDelayAdaptor->takeFromSettings(settings);
    changed |= m_statisticsReportServerApiAdaptor->takeFromSettings(settings);
    changed |= m_clientStatisticsSettingsUrlAdaptor->takeFromSettings(settings);

    changed |= m_cloudSystemIDAdaptor->takeFromSettings(settings);
    changed |= m_cloudAuthKeyAdaptor->takeFromSettings(settings);

    /**
     * Fix statistics allowed flag by value, set in the installer.
     * Note that installer value will override the existing one.
     */
    if (m_statisticsAllowedAdaptor->takeFromSettings(settings))
    {
        changed = true;
    }
    else
    {
        static const QString kStatisticsReportAllowed = lit("statisticsReportAllowed");
        /* If user didn't make the decision in the current version, check if he made it in the previous version */
        if (!isStatisticsAllowedDefined() && mediaServer && mediaServer->hasProperty(kStatisticsReportAllowed))
        {
            bool value;
            if (QnLexical::deserialize(mediaServer->getProperty(kStatisticsReportAllowed), &value))
            {
                changed = true;
                m_statisticsAllowedAdaptor->setValue(QnOptionalBool(value));
            }
            propertyDictionary->removeProperty(mediaServer->getId(), kStatisticsReportAllowed);
        }
    }


    return changed ? synchronizeNowSync() : false;
}

bool QnGlobalSettings::isUpdateNotificationsEnabled() const
{
    return m_updateNotificationsEnabledAdaptor->value();
}

void QnGlobalSettings::setUpdateNotificationsEnabled(bool updateNotificationsEnabled)
{
    m_updateNotificationsEnabledAdaptor->setValue(updateNotificationsEnabled);
}

Qn::CameraBackupQualities QnGlobalSettings::backupQualities() const
{
    return m_backupQualitiesAdaptor->value();
}

void QnGlobalSettings::setBackupQualities( Qn::CameraBackupQualities value )
{
    m_backupQualitiesAdaptor->setValue(value);
}

bool QnGlobalSettings::backupNewCamerasByDefault() const
{
    return m_backupNewCamerasByDefaultAdaptor->value();
}

void QnGlobalSettings::setBackupNewCamerasByDefault( bool value )
{
    m_backupNewCamerasByDefaultAdaptor->setValue(value);
}

bool QnGlobalSettings::isStatisticsAllowedDefined() const
{
    return m_statisticsAllowedAdaptor->value().isDefined();
}

bool QnGlobalSettings::isStatisticsAllowed() const
{
    /* Undefined value means we are allowed to send statistics. */
    return !m_statisticsAllowedAdaptor->value().isDefined()
        || m_statisticsAllowedAdaptor->value().value();
}

void QnGlobalSettings::setStatisticsAllowed( bool value )
{
    m_statisticsAllowedAdaptor->setValue(QnOptionalBool(value));
}

QDateTime QnGlobalSettings::statisticsReportLastTime() const
{
    return QDateTime::fromString(m_statisticsReportLastTimeAdaptor->value(), Qt::ISODate);
}

void QnGlobalSettings::setStatisticsReportLastTime(const QDateTime& value)
{
    m_statisticsReportLastTimeAdaptor->setValue(value.toString(Qt::ISODate));
}

QString QnGlobalSettings::statisticsReportLastVersion() const
{
    return m_statisticsReportLastVersionAdaptor->value();
}

void QnGlobalSettings::setStatisticsReportLastVersion(const QString& value)
{
    m_statisticsReportLastVersionAdaptor->setValue(value);
}

int QnGlobalSettings::statisticsReportLastNumber() const
{
    return m_statisticsReportLastNumberAdaptor->value();
}

void QnGlobalSettings::setStatisticsReportLastNumber(int value)
{
    m_statisticsReportLastNumberAdaptor->setValue(value);
}

QString QnGlobalSettings::statisticsReportTimeCycle() const
{
    return m_statisticsReportTimeCycleAdaptor->value();
}

void QnGlobalSettings::setStatisticsReportTimeCycle(const QString& value)
{
    m_statisticsReportTimeCycleAdaptor->setValue(value);
}

QString QnGlobalSettings::statisticsReportUpdateDelay() const
{
    return m_statisticsReportUpdateDelayAdaptor->value();
}

void QnGlobalSettings::setStatisticsReportUpdateDelay(const QString& value)
{
    m_statisticsReportUpdateDelayAdaptor->setValue(value);
}

bool QnGlobalSettings::isUpnpPortMappingEnabled() const
{
    return m_upnpPortMappingEnabledAdaptor->value();
}

void QnGlobalSettings::setUpnpPortMappingEnabled(bool value)
{
    m_upnpPortMappingEnabledAdaptor->setValue(value);
}

QnUuid QnGlobalSettings::localSystemID() const
{
    return m_localSystemIdAdaptor->value();
}

void QnGlobalSettings::setLocalSystemID(const QnUuid &value)
{
    m_localSystemIdAdaptor->setValue(value);
}

QString QnGlobalSettings::clientStatisticsSettingsUrl() const
{
    return m_clientStatisticsSettingsUrlAdaptor->value();
}

QString QnGlobalSettings::statisticsReportServerApi() const
{
    return m_statisticsReportServerApiAdaptor->value();
}

void QnGlobalSettings::setStatisticsReportServerApi(const QString &value)
{
    m_statisticsReportServerApiAdaptor->setValue(value);
}

std::chrono::seconds QnGlobalSettings::connectionKeepAliveTimeout() const
{
    return std::chrono::seconds(m_ec2ConnectionKeepAliveTimeoutAdaptor->value());
}

void QnGlobalSettings::setConnectionKeepAliveTimeout(std::chrono::seconds newTimeout)
{
    m_ec2ConnectionKeepAliveTimeoutAdaptor->setValue(newTimeout.count());
}

int QnGlobalSettings::keepAliveProbeCount() const
{
    return m_ec2KeepAliveProbeCountAdaptor->value();
}

void QnGlobalSettings::setKeepAliveProbeCount(int newProbeCount)
{
    m_ec2KeepAliveProbeCountAdaptor->setValue(newProbeCount);
}

std::chrono::seconds QnGlobalSettings::aliveUpdateInterval() const
{
    return std::chrono::seconds(m_ec2AliveUpdateIntervalAdaptor->value());
}

void QnGlobalSettings::setAliveUpdateInterval(std::chrono::seconds newInterval) const
{
    m_ec2AliveUpdateIntervalAdaptor->setValue(newInterval.count());
}

std::chrono::seconds QnGlobalSettings::serverDiscoveryPingTimeout() const
{
    return std::chrono::seconds(m_serverDiscoveryPingTimeoutAdaptor->value());
}

void QnGlobalSettings::setServerDiscoveryPingTimeout(std::chrono::seconds newInterval) const
{
    m_serverDiscoveryPingTimeoutAdaptor->setValue(newInterval.count());
}

std::chrono::seconds QnGlobalSettings::serverDiscoveryAliveCheckTimeout() const
{
    return connectionKeepAliveTimeout() * 3;   //3 is here to keep same values as before by default
}

bool QnGlobalSettings::isTimeSynchronizationEnabled() const
{
    return m_timeSynchronizationEnabledAdaptor->value();
}

QString QnGlobalSettings::cloudAccountName() const
{
    return m_cloudAccountNameAdaptor->value();
}

void QnGlobalSettings::setCloudAccountName(const QString& value)
{
    m_cloudAccountNameAdaptor->setValue(value);
}

QString QnGlobalSettings::cloudSystemID() const
{
    return nx::utils::decodeStringFromHexStringAES128CBC(m_cloudSystemIDAdaptor->value());
}

void QnGlobalSettings::setCloudSystemID(const QString& value)
{
    m_cloudSystemIDAdaptor->setValue(nx::utils::encodeHexStringFromStringAES128CBC(value));
}

QString QnGlobalSettings::cloudAuthKey() const
{
    return m_cloudAuthKeyAdaptor->value();
}

void QnGlobalSettings::setCloudAuthKey(const QString& value)
{
    m_cloudAuthKeyAdaptor->setValue(value);
}

QString QnGlobalSettings::systemName() const
{
    return m_systemNameAdaptor->value();
}

void QnGlobalSettings::setSystemName(const QString& value)
{
    m_systemNameAdaptor->setValue(value);
}

void QnGlobalSettings::resetCloudParams()
{
    setCloudAccountName(QString());
    setCloudSystemID(QString());
    setCloudAuthKey(QString());
}

bool QnGlobalSettings::isNewSystem() const
{
    return m_newSystemAdaptor->value();
}

void QnGlobalSettings::setNewSystem(bool value)
{
    m_newSystemAdaptor->setValue(value);
}

QString QnGlobalSettings::cloudHost() const
{
    return m_cloudHostAdaptor->value();
}

void QnGlobalSettings::setCloudHost(const QString& value)
{
    m_cloudHostAdaptor->setValue(value);
}

bool QnGlobalSettings::arecontRtspEnabled() const
{
    return m_arecontRtspEnabledAdaptor->value();
}

void QnGlobalSettings::setArecontRtspEnabled(bool newVal) const
{
    m_arecontRtspEnabledAdaptor->setValue(newVal);
}

int QnGlobalSettings::maxRecorderQueueSizeBytes() const
{
    return m_maxRecorderQueueSizeBytes->value();
}

int QnGlobalSettings::maxRecorderQueueSizePackets() const
{
    return m_maxRecorderQueueSizePackets->value();
}

std::chrono::seconds QnGlobalSettings::proxyConnectTimeout() const
{
    return std::chrono::seconds(m_proxyConnectTimeoutAdaptor->value());
}

bool QnGlobalSettings::takeCameraOwnershipWithoutLock() const
{
    return m_takeCameraOwnershipWithoutLock->value();
}

const QList<QnAbstractResourcePropertyAdaptor*>& QnGlobalSettings::allSettings() const
{
    return m_allAdaptors;
}

bool QnGlobalSettings::isGlobalSetting(const ec2::ApiResourceParamWithRefData& param) const
{
    return m_admin && m_admin->getId() == param.resourceId;
}<|MERGE_RESOLUTION|>--- conflicted
+++ resolved
@@ -35,46 +35,6 @@
         return updatedVendorList.toSet();
     }
 
-<<<<<<< HEAD
-    const QString kNameDisabledVendors(lit("disabledVendors"));
-    const QString kNameCameraSettingsOptimization(lit("cameraSettingsOptimization"));
-    const QString kNameAuditTrailEnabled(lit("auditTrailEnabled"));
-    const QString kNameHost(lit("smtpHost"));
-    const QString kNamePort(lit("smtpPort"));
-    const QString kNameUser(lit("smtpUser"));
-    const QString kNamePassword(lit("smptPassword"));
-    const QString kNameConnectionType(lit("smtpConnectionType"));
-    const QString kNameSimple(lit("smtpSimple"));
-    const QString kNameTimeout(lit("smtpTimeout"));
-    const QString kNameFrom(lit("emailFrom"));
-    const QString kNameSignature(lit("emailSignature"));
-    const QString kNameSupportEmail(lit("emailSupportEmail"));
-    const QString kNameUpdateNotificationsEnabled(lit("updateNotificationsEnabled"));
-    const QString kNameTimeSynchronizationEnabled(lit("timeSynchronizationEnabled"));
-    const QString kNameServerAutoDiscoveryEnabled(lit("serverAutoDiscoveryEnabled"));
-    const QString kNameBackupQualities(lit("backupQualities"));
-    const QString kNameBackupNewCamerasByDefault(lit("backupNewCamerasByDefault"));
-    const QString kNameCrossdomainEnabled(lit("crossdomainEnabled"));
-    const QString kNameNewSystem(lit("newSystem"));
-    const QString kCloudHostName(lit("cloudHost"));
-
-    const QString kNameStatisticsAllowed(lit("statisticsAllowed"));
-    const QString kNameStatisticsReportLastTime(lit("statisticsReportLastTime"));
-    const QString kNameStatisticsReportLastVersion(lit("statisticsReportLastVersion"));
-    const QString kNameStatisticsReportLastNumber(lit("statisticsReportLastNumber"));
-    const QString kNameStatisticsReportTimeCycle(lit("statisticsReportTimeCycle"));
-    const QString kNameStatisticsReportUpdateDelay(lit("statisticsReportUpdateDelay"));
-    const QString kNameStatisticsReportServerApi(lit("statisticsReportServerApi"));
-    const QString kNameSettingsUrlParam(lit("clientStatisticsSettingsUrl"));
-
-
-    const QString ldapUri(lit("ldapUri"));
-    const QString ldapAdminDn(lit("ldapAdminDn"));
-    const QString ldapAdminPassword(lit("ldapAdminPassword"));
-    const QString ldapSearchBase(lit("ldapSearchBase"));
-    const QString ldapSearchFilter(lit("ldapSearchFilter"));
-=======
->>>>>>> 4f2abed3
 
     const int kEc2ConnectionKeepAliveTimeoutDefault = 5;
     const int kEc2KeepAliveProbeCountDefault = 3;
@@ -97,15 +57,7 @@
     const int kTakeCameraOwnershipWithoutLockDefault = false;
 }
 
-<<<<<<< HEAD
-const QString QnGlobalSettings::kNameCloudAccountName(lit("cloudAccountName"));
-const QString QnGlobalSettings::kNameLocalSystemID(lit("localSystemID"));
-const QString QnGlobalSettings::kNameCloudSystemID(lit("cloudSystemID"));
-const QString QnGlobalSettings::kNameCloudAuthKey(lit("cloudAuthKey"));
-=======
 using namespace nx::settings_names;
->>>>>>> 4f2abed3
-const QString QnGlobalSettings::kNameSystemName(lit("systemName"));
 
 QnGlobalSettings::QnGlobalSettings(QObject *parent):
     base_type(parent)
@@ -450,8 +402,8 @@
     m_ldapUriAdaptor->setValue(settings.uri);
     m_ldapAdminDnAdaptor->setValue(settings.adminDn);
     m_ldapAdminPasswordAdaptor->setValue(
-        settings.isValid() 
-        ? nx::utils::encodeHexStringFromStringAES128CBC(settings.adminPassword) 
+        settings.isValid()
+        ? nx::utils::encodeHexStringFromStringAES128CBC(settings.adminPassword)
         : QString());
     m_ldapSearchBaseAdaptor->setValue(settings.searchBase);
     m_ldapSearchFilterAdaptor->setValue(settings.searchFilter);
@@ -490,8 +442,8 @@
     m_portAdaptor->setValue(settings.port == QnEmailSettings::defaultPort(settings.connectionType) ? 0 : settings.port);
     m_userAdaptor->setValue(settings.user);
     m_passwordAdaptor->setValue(
-        settings.isValid() 
-        ? nx::utils::encodeHexStringFromStringAES128CBC(settings.password) 
+        settings.isValid()
+        ? nx::utils::encodeHexStringFromStringAES128CBC(settings.password)
         : QString());
     m_connectionTypeAdaptor->setValue(settings.connectionType);
     m_signatureAdaptor->setValue(settings.signature);
