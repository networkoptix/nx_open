#include "global_settings.h"

#include <cassert>

#include <core/resource/user_resource.h>
#include <core/resource_management/resource_pool.h>
#include <core/resource_management/resource_properties.h>

#include "resource_property_adaptor.h"

#include <utils/common/app_info.h>
#include <utils/email/email.h>
#include <utils/common/ldap.h>
#include <utils/crypt/symmetrical.h>

#include <nx_ec/data/api_resource_data.h>
#include <common/common_module.h>

namespace
{
    QSet<QString> parseDisabledVendors(QString disabledVendors) {
        QStringList disabledVendorList;
        if (disabledVendors.contains(lit(";")))
            disabledVendorList = disabledVendors.split(lit(";"));
        else
            disabledVendorList = disabledVendors.split(lit(" "));

        QStringList updatedVendorList;
        for (int i = 0; i < disabledVendorList.size(); ++i) {
            if (!disabledVendorList[i].trimmed().isEmpty()) {
                updatedVendorList << disabledVendorList[i].trimmed();
            }
        }

        return updatedVendorList.toSet();
    }


    const int kEc2ConnectionKeepAliveTimeoutDefault = 5;
    const int kEc2KeepAliveProbeCountDefault = 3;
    const QString kEc2AliveUpdateInterval(lit("ec2AliveUpdateIntervalSec"));
    const int kEc2AliveUpdateIntervalDefault = 60;
    const QString kServerDiscoveryPingTimeout(lit("serverDiscoveryPingTimeoutSec"));
    const int kServerDiscoveryPingTimeoutDefault = 60;

    const QString kArecontRtspEnabled(lit("arecontRtspEnabled"));
    const bool kArecontRtspEnabledDefault = false;
    const QString kSequentialFlirOnvifSearcherEnabled(lit("sequentialFlirOnvifSearcherEnabled"));
    const bool kSequentialFlirOnvifSearcherEnabledDefault = false;
    const QString kProxyConnectTimeout(lit("proxyConnectTimeoutSec"));
    const int kProxyConnectTimeoutDefault = 5;

    const QString kMaxRecorderQueueSizeBytesName(lit("maxRecordQueueSizeBytes"));
    const int kMaxRecorderQueueSizeBytesDefault = 1024 * 1024 * 24;
    const QString kMaxRecorderQueueSizePacketsName(lit("maxRecordQueueSizeElements"));
    const int kMaxRecorderQueueSizePacketsDefault = 1000;

    const QString kTakeCameraOwnershipWithoutLock(lit("takeCameraOwnershipWithoutLock"));
    const int kTakeCameraOwnershipWithoutLockDefault = false;

    const QString kMaxRtpRetryCount(lit("maxRtpRetryCount"));
    const int kMaxRtpRetryCountDefault(6);

    const int kAuditTrailPeriodDaysDefault = 183;
    const int kEventLogPeriodDaysDefault = 30;

    const QString kRtpTimeoutMs(lit("rtpTimeoutMs"));
    const int kRtpTimeoutMsDefault(10000);

<<<<<<< HEAD
    const QString kCloudConnectUdpHolePunchingEnabled(lit("cloudConnectUdpHolePunchingEnabled"));
    const bool kCloudConnectUdpHolePunchingEnabledDefault = true;

    const QString kCloudConnectRelayingEnabled(lit("cloudConnectRelayingEnabled"));
    const bool kCloudConnectRelayingEnabledDefault = true;

    const std::chrono::seconds kMaxDifferenceBetweenSynchronizedAndInternetDefault(20);
=======
    const int kMaxDifferenceBetweenSynchronizedAndInternetDefault(20000);
    const int kMaxDifferenceBetweenSynchronizedAndLocalTimeMsDefault(1000);
>>>>>>> a42c2c29
}

using namespace nx::settings_names;

QnGlobalSettings::QnGlobalSettings(QObject *parent):
    base_type(parent),
    QnCommonModuleAware(parent)
{
    NX_ASSERT(commonModule()->resourcePool());

    m_allAdaptors
        << initEmailAdaptors()
        << initLdapAdaptors()
        << initStaticticsAdaptors()
        << initConnectionAdaptors()
        << initTimeSynchronizationAdaptors()
        << initCloudAdaptors()
        << initMiscAdaptors()
        ;

    connect(commonModule()->resourcePool(), &QnResourcePool::resourceAdded, this,
        [this](const QnResourcePtr& resource)
        {
            if (resource->getId() == QnUserResource::kAdminGuid)
                at_adminUserAdded(resource);
        }, Qt::DirectConnection);

    connect(commonModule()->resourcePool(), &QnResourcePool::resourceRemoved, this,
        &QnGlobalSettings::at_resourcePool_resourceRemoved, Qt::DirectConnection);
    initialize();
}

QnGlobalSettings::~QnGlobalSettings()
{
}

void QnGlobalSettings::initialize()
{
    if (isInitialized())
        return;
    const QnResourcePtr &resource = commonModule()->resourcePool()->getResourceById(QnUserResource::kAdminGuid);
    if (resource)
        at_adminUserAdded(resource);
}

bool QnGlobalSettings::isInitialized() const
{
    return !m_admin.isNull();
}

QnGlobalSettings::AdaptorList QnGlobalSettings::initEmailAdaptors() {
    QString defaultSupportLink = QnAppInfo::supportUrl();
    if (defaultSupportLink.isEmpty())
        defaultSupportLink = QnAppInfo::supportEmailAddress();
    if (defaultSupportLink.isEmpty())
        defaultSupportLink = QnAppInfo::supportPhone();

    m_serverAdaptor = new QnLexicalResourcePropertyAdaptor<QString>(kNameHost, QString(), this);
    m_fromAdaptor = new QnLexicalResourcePropertyAdaptor<QString>(kNameFrom, QString(), this);
    m_userAdaptor = new QnLexicalResourcePropertyAdaptor<QString>(kNameUser, QString(), this);
    m_passwordAdaptor = new QnLexicalResourcePropertyAdaptor<QString>(kNamePassword, QString(), this);
    m_signatureAdaptor = new QnLexicalResourcePropertyAdaptor<QString>(kNameSignature, QString(), this);
    m_supportLinkAdaptor = new QnLexicalResourcePropertyAdaptor<QString>(kNameSupportEmail, defaultSupportLink, this);
    m_connectionTypeAdaptor = new  QnLexicalResourcePropertyAdaptor<QnEmail::ConnectionType>(kNameConnectionType, QnEmail::Unsecure, this);
    m_portAdaptor = new QnLexicalResourcePropertyAdaptor<int>(kNamePort, 0, this);
    m_timeoutAdaptor = new QnLexicalResourcePropertyAdaptor<int>(kNameTimeout, QnEmailSettings::defaultTimeoutSec(), this);
    m_simpleAdaptor = new QnLexicalResourcePropertyAdaptor<bool>(kNameSimple, true, this);

    QnGlobalSettings::AdaptorList result;
    result
        << m_serverAdaptor
        << m_fromAdaptor
        << m_userAdaptor
        << m_passwordAdaptor
        << m_signatureAdaptor
        << m_supportLinkAdaptor
        << m_connectionTypeAdaptor
        << m_portAdaptor
        << m_timeoutAdaptor
        << m_simpleAdaptor
        ;

    for(QnAbstractResourcePropertyAdaptor* adaptor: result)
        connect(adaptor, &QnAbstractResourcePropertyAdaptor::valueChanged,   this,   &QnGlobalSettings::emailSettingsChanged, Qt::QueuedConnection);

    return result;
}

QnGlobalSettings::AdaptorList QnGlobalSettings::initLdapAdaptors() {
    m_ldapUriAdaptor = new QnLexicalResourcePropertyAdaptor<QUrl>(ldapUri, QUrl(), this);
    m_ldapAdminDnAdaptor = new QnLexicalResourcePropertyAdaptor<QString>(ldapAdminDn, QString(), this);
    m_ldapAdminPasswordAdaptor = new QnLexicalResourcePropertyAdaptor<QString>(ldapAdminPassword, QString(), this);
    m_ldapSearchBaseAdaptor = new QnLexicalResourcePropertyAdaptor<QString>(ldapSearchBase, QString(), this);
    m_ldapSearchFilterAdaptor = new QnLexicalResourcePropertyAdaptor<QString>(ldapSearchFilter, QString(), this);

    QnGlobalSettings::AdaptorList result;
    result
        << m_ldapUriAdaptor
        << m_ldapAdminDnAdaptor
        << m_ldapAdminPasswordAdaptor
        << m_ldapSearchBaseAdaptor
        << m_ldapSearchFilterAdaptor
        ;

    for(QnAbstractResourcePropertyAdaptor* adaptor: result)
        connect(adaptor, &QnAbstractResourcePropertyAdaptor::valueChanged,   this,   &QnGlobalSettings::ldapSettingsChanged, Qt::QueuedConnection);

    return result;
}

QnGlobalSettings::AdaptorList QnGlobalSettings::initStaticticsAdaptors()
{
    m_statisticsAllowedAdaptor = new QnLexicalResourcePropertyAdaptor<QnOptionalBool>(kNameStatisticsAllowed, QnOptionalBool(), this);
    m_statisticsReportLastTimeAdaptor = new QnLexicalResourcePropertyAdaptor<QString>(kNameStatisticsReportLastTime, QString(), this);
    m_statisticsReportLastVersionAdaptor = new QnLexicalResourcePropertyAdaptor<QString>(kNameStatisticsReportLastVersion, QString(), this);
    m_statisticsReportLastNumberAdaptor = new QnLexicalResourcePropertyAdaptor<int>(kNameStatisticsReportLastNumber, 0, this);
    m_statisticsReportTimeCycleAdaptor = new QnLexicalResourcePropertyAdaptor<QString>(kNameStatisticsReportTimeCycle, QString(), this);
    m_statisticsReportUpdateDelayAdaptor = new QnLexicalResourcePropertyAdaptor<QString>(kNameStatisticsReportUpdateDelay, QString(), this);
    m_statisticsReportServerApiAdaptor = new QnLexicalResourcePropertyAdaptor<QString>(kNameStatisticsReportServerApi, QString(), this);
    m_clientStatisticsSettingsUrlAdaptor = new QnLexicalResourcePropertyAdaptor<QString>(kNameSettingsUrlParam, QString(), this);

    connect(m_statisticsAllowedAdaptor, &QnAbstractResourcePropertyAdaptor::valueChanged, this, &QnGlobalSettings::statisticsAllowedChanged, Qt::QueuedConnection);

    QnGlobalSettings::AdaptorList result;
    result
        << m_statisticsAllowedAdaptor
        << m_statisticsReportLastTimeAdaptor
        << m_statisticsReportLastVersionAdaptor
        << m_statisticsReportLastNumberAdaptor
        << m_statisticsReportTimeCycleAdaptor
        << m_statisticsReportUpdateDelayAdaptor
        << m_statisticsReportServerApiAdaptor
        << m_clientStatisticsSettingsUrlAdaptor
        ;

    return result;
}

QnGlobalSettings::AdaptorList QnGlobalSettings::initConnectionAdaptors()
{
    AdaptorList ec2Adaptors;
    m_ec2ConnectionKeepAliveTimeoutAdaptor = new QnLexicalResourcePropertyAdaptor<int>(
        kConnectionKeepAliveTimeoutKey,
        kEc2ConnectionKeepAliveTimeoutDefault,
        this);
    ec2Adaptors << m_ec2ConnectionKeepAliveTimeoutAdaptor;
    m_ec2KeepAliveProbeCountAdaptor = new QnLexicalResourcePropertyAdaptor<int>(
        kKeepAliveProbeCountKey,
        kEc2KeepAliveProbeCountDefault,
        this);
    ec2Adaptors << m_ec2KeepAliveProbeCountAdaptor;
    m_ec2AliveUpdateIntervalAdaptor = new QnLexicalResourcePropertyAdaptor<int>(
        kEc2AliveUpdateInterval,
        kEc2AliveUpdateIntervalDefault,
        this);
    ec2Adaptors << m_ec2AliveUpdateIntervalAdaptor;
    m_serverDiscoveryPingTimeoutAdaptor = new QnLexicalResourcePropertyAdaptor<int>(
        kServerDiscoveryPingTimeout,
        kServerDiscoveryPingTimeoutDefault,
        this);
    ec2Adaptors << m_serverDiscoveryPingTimeoutAdaptor;
    m_proxyConnectTimeoutAdaptor = new QnLexicalResourcePropertyAdaptor<int>(
        kProxyConnectTimeout,
        kProxyConnectTimeoutDefault,
        this);
    ec2Adaptors << m_proxyConnectTimeoutAdaptor;
    m_takeCameraOwnershipWithoutLock = new QnLexicalResourcePropertyAdaptor<bool>(
        kTakeCameraOwnershipWithoutLock,
        kTakeCameraOwnershipWithoutLockDefault,
        this);
    ec2Adaptors << m_takeCameraOwnershipWithoutLock;

    for (auto adaptor : ec2Adaptors)
    {
        connect(adaptor, &QnAbstractResourcePropertyAdaptor::valueChanged, this,
            [this, key = adaptor->key()]
            {
                emit ec2ConnectionSettingsChanged(key);
            }, Qt::QueuedConnection);
    }

    return ec2Adaptors;
}

QnGlobalSettings::AdaptorList QnGlobalSettings::initTimeSynchronizationAdaptors()
{
    using namespace std::chrono;

    QList<QnAbstractResourcePropertyAdaptor*> timeSynchronizationAdaptors;
    m_timeSynchronizationEnabledAdaptor = new QnLexicalResourcePropertyAdaptor<bool>(
        kNameTimeSynchronizationEnabled,
        true,
        this);
    timeSynchronizationAdaptors << m_timeSynchronizationEnabledAdaptor;

    m_synchronizeTimeWithInternetAdaptor = new QnLexicalResourcePropertyAdaptor<bool>(
        kNameSynchronizeTimeWithInternet,
        true,
        this);
    timeSynchronizationAdaptors << m_synchronizeTimeWithInternetAdaptor;
    
    m_maxDifferenceBetweenSynchronizedAndInternetTimeAdaptor = 
        new QnLexicalResourcePropertyAdaptor<int>(
            kMaxDifferenceBetweenSynchronizedAndInternetTime,
            duration_cast<milliseconds>(kMaxDifferenceBetweenSynchronizedAndInternetDefault).count(),
            this);
    timeSynchronizationAdaptors << m_maxDifferenceBetweenSynchronizedAndInternetTimeAdaptor;

    m_maxDifferenceBetweenSynchronizedAndLocalTimeAdaptor =
        new QnLexicalResourcePropertyAdaptor<int>(
            kMaxDifferenceBetweenSynchronizedAndLocalTime,
            kMaxDifferenceBetweenSynchronizedAndLocalTimeMsDefault,
            this);
    timeSynchronizationAdaptors << m_maxDifferenceBetweenSynchronizedAndLocalTimeAdaptor;

    for (auto adaptor: timeSynchronizationAdaptors)
    {
        connect(
            adaptor, &QnAbstractResourcePropertyAdaptor::valueChanged,
            this, &QnGlobalSettings::timeSynchronizationSettingsChanged,
            Qt::QueuedConnection);
    }

    return timeSynchronizationAdaptors;
}

QnGlobalSettings::AdaptorList QnGlobalSettings::initCloudAdaptors()
{
    m_cloudAccountNameAdaptor = new QnLexicalResourcePropertyAdaptor<QString>(kNameCloudAccountName, QString(), this);
    m_cloudSystemIdAdaptor = new QnLexicalResourcePropertyAdaptor<QString>(kNameCloudSystemId, QString(), this);
    m_cloudAuthKeyAdaptor = new QnLexicalResourcePropertyAdaptor<QString>(kNameCloudAuthKey, QString(), this);

    QnGlobalSettings::AdaptorList result;
    result
        << m_cloudAccountNameAdaptor
        << m_cloudSystemIdAdaptor
        << m_cloudAuthKeyAdaptor
        ;

    for (QnAbstractResourcePropertyAdaptor* adaptor : result)
        connect(adaptor, &QnAbstractResourcePropertyAdaptor::valueChanged, this, &QnGlobalSettings::cloudSettingsChanged, Qt::QueuedConnection);

    connect(
        m_cloudSystemIdAdaptor, &QnAbstractResourcePropertyAdaptor::valueChanged,
        this, &QnGlobalSettings::cloudCredentialsChanged,
        Qt::QueuedConnection);
    connect(
        m_cloudAuthKeyAdaptor, &QnAbstractResourcePropertyAdaptor::valueChanged,
        this, &QnGlobalSettings::cloudCredentialsChanged,
        Qt::QueuedConnection);

    return result;
}

QnGlobalSettings::AdaptorList QnGlobalSettings::initMiscAdaptors()
{
    m_systemNameAdaptor = new QnLexicalResourcePropertyAdaptor<QString>(kNameSystemName, QString(), this);
    m_localSystemIdAdaptor = new QnLexicalResourcePropertyAdaptor<QString>(kNameLocalSystemId, QString(), this);
    m_disabledVendorsAdaptor = new QnLexicalResourcePropertyAdaptor<QString>(kNameDisabledVendors, QString(), this);
    m_cameraSettingsOptimizationAdaptor = new QnLexicalResourcePropertyAdaptor<bool>(kNameCameraSettingsOptimization, true, this);
    m_autoUpdateThumbnailsAdaptor = new QnLexicalResourcePropertyAdaptor<bool>(kNameAutoUpdateThumbnails, true, this);
    m_useTextEmailFormatAdaptor = new QnLexicalResourcePropertyAdaptor<bool>(kUseTextEmailFormat, false, this);
    m_auditTrailEnabledAdaptor = new QnLexicalResourcePropertyAdaptor<bool>(kNameAuditTrailEnabled, true, this);
    m_auditTrailPeriodDaysAdaptor = new QnLexicalResourcePropertyAdaptor<int>(
        kAuditTrailPeriodDaysName,
        kAuditTrailPeriodDaysDefault,
        this);
    m_eventLogPeriodDaysAdaptor = new QnLexicalResourcePropertyAdaptor<int>(
        kEventLogPeriodDaysName,
        kEventLogPeriodDaysDefault,
        this);

    m_autoDiscoveryEnabledAdaptor = new QnLexicalResourcePropertyAdaptor<bool>(kNameAutoDiscoveryEnabled, true, this);
    m_updateNotificationsEnabledAdaptor = new QnLexicalResourcePropertyAdaptor<bool>(kNameUpdateNotificationsEnabled, true, this);
    m_backupQualitiesAdaptor = new QnLexicalResourcePropertyAdaptor<Qn::CameraBackupQualities>(kNameBackupQualities, Qn::CameraBackup_Both, this);
    m_backupNewCamerasByDefaultAdaptor = new QnLexicalResourcePropertyAdaptor<bool>(kNameBackupNewCamerasByDefault, false, this);
    m_upnpPortMappingEnabledAdaptor = new QnLexicalResourcePropertyAdaptor<bool>(kNameUpnpPortMappingEnabled, true, this);
    m_cloudHostAdaptor = new QnLexicalResourcePropertyAdaptor<QString>(kCloudHostName, QString(), this);

    m_arecontRtspEnabledAdaptor = new QnLexicalResourcePropertyAdaptor<bool>(
        kArecontRtspEnabled,
        kArecontRtspEnabledDefault,
        this);

    m_sequentialFlirOnvifSearcherEnabledAdaptor = new QnLexicalResourcePropertyAdaptor<bool>(
        kSequentialFlirOnvifSearcherEnabled,
        kSequentialFlirOnvifSearcherEnabledDefault,
        this);

    m_maxRecorderQueueSizeBytes = new QnLexicalResourcePropertyAdaptor<int>(
        kMaxRecorderQueueSizeBytesName,
        kMaxRecorderQueueSizeBytesDefault,
        this);

    m_maxRecorderQueueSizePackets = new QnLexicalResourcePropertyAdaptor<int>(
        kMaxRecorderQueueSizePacketsName,
        kMaxRecorderQueueSizePacketsDefault,
        this);

    m_maxRtpRetryCount = new QnLexicalResourcePropertyAdaptor<int>(
        kMaxRtpRetryCount,
        kMaxRtpRetryCountDefault,
        this);

    m_rtpFrameTimeoutMs = new QnLexicalResourcePropertyAdaptor<int>(
        kRtpTimeoutMs,
        kRtpTimeoutMsDefault,
        this);

    m_cloudConnectUdpHolePunchingEnabledAdaptor = new QnLexicalResourcePropertyAdaptor<bool>(
        kCloudConnectUdpHolePunchingEnabled,
        kCloudConnectUdpHolePunchingEnabledDefault,
        this);

    m_cloudConnectRelayingEnabledAdaptor = new QnLexicalResourcePropertyAdaptor<bool>(
        kCloudConnectRelayingEnabled,
        kCloudConnectRelayingEnabledDefault,
        this);

    connect(m_systemNameAdaptor,                    &QnAbstractResourcePropertyAdaptor::valueChanged,   this,   &QnGlobalSettings::systemNameChanged,                   Qt::QueuedConnection);
    connect(m_localSystemIdAdaptor,                 &QnAbstractResourcePropertyAdaptor::valueChanged,   this,   &QnGlobalSettings::localSystemIdChanged,                Qt::QueuedConnection);
    connect(m_disabledVendorsAdaptor,               &QnAbstractResourcePropertyAdaptor::valueChanged,   this,   &QnGlobalSettings::disabledVendorsChanged,              Qt::QueuedConnection);
    connect(m_auditTrailEnabledAdaptor,             &QnAbstractResourcePropertyAdaptor::valueChanged,   this,   &QnGlobalSettings::auditTrailEnableChanged,             Qt::QueuedConnection);
    connect(m_auditTrailPeriodDaysAdaptor,          &QnAbstractResourcePropertyAdaptor::valueChanged,   this,   &QnGlobalSettings::auditTrailPeriodDaysChanged,         Qt::QueuedConnection);
    connect(m_eventLogPeriodDaysAdaptor,            &QnAbstractResourcePropertyAdaptor::valueChanged,   this,   &QnGlobalSettings::eventLogPeriodDaysChanged,           Qt::QueuedConnection);
    connect(m_cameraSettingsOptimizationAdaptor,    &QnAbstractResourcePropertyAdaptor::valueChanged,   this,   &QnGlobalSettings::cameraSettingsOptimizationChanged,   Qt::QueuedConnection);
    connect(m_autoUpdateThumbnailsAdaptor,          &QnAbstractResourcePropertyAdaptor::valueChanged,   this,   &QnGlobalSettings::autoUpdateThumbnailsChanged,         Qt::QueuedConnection);
    connect(m_useTextEmailFormatAdaptor,            &QnAbstractResourcePropertyAdaptor::valueChanged,   this,   &QnGlobalSettings::useTextEmailFormatChanged,           Qt::QueuedConnection);
    connect(m_autoDiscoveryEnabledAdaptor,          &QnAbstractResourcePropertyAdaptor::valueChanged,   this,   &QnGlobalSettings::autoDiscoveryChanged,                Qt::QueuedConnection);
    connect(m_updateNotificationsEnabledAdaptor,    &QnAbstractResourcePropertyAdaptor::valueChanged,   this,   &QnGlobalSettings::updateNotificationsChanged,          Qt::QueuedConnection);
    connect(m_upnpPortMappingEnabledAdaptor,        &QnAbstractResourcePropertyAdaptor::valueChanged,   this,   &QnGlobalSettings::upnpPortMappingEnabledChanged,       Qt::QueuedConnection);
    connect(
        m_cloudConnectUdpHolePunchingEnabledAdaptor, &QnAbstractResourcePropertyAdaptor::valueChanged,
        this, &QnGlobalSettings::cloudConnectUdpHolePunchingEnabledChanged,
        Qt::QueuedConnection);
    connect(
        m_cloudConnectRelayingEnabledAdaptor, &QnAbstractResourcePropertyAdaptor::valueChanged,
        this, &QnGlobalSettings::cloudConnectRelayingEnabledChanged,
        Qt::QueuedConnection);

    QnGlobalSettings::AdaptorList result;
    result
        << m_systemNameAdaptor
        << m_localSystemIdAdaptor
        << m_disabledVendorsAdaptor
        << m_cameraSettingsOptimizationAdaptor
        << m_autoUpdateThumbnailsAdaptor
        << m_useTextEmailFormatAdaptor
        << m_auditTrailEnabledAdaptor
        << m_auditTrailPeriodDaysAdaptor
        << m_eventLogPeriodDaysAdaptor
        << m_autoDiscoveryEnabledAdaptor
        << m_updateNotificationsEnabledAdaptor
        << m_backupQualitiesAdaptor
        << m_backupNewCamerasByDefaultAdaptor
        << m_upnpPortMappingEnabledAdaptor
        << m_cloudHostAdaptor
        << m_arecontRtspEnabledAdaptor
        << m_sequentialFlirOnvifSearcherEnabledAdaptor
        << m_maxRecorderQueueSizeBytes
        << m_maxRecorderQueueSizePackets
        << m_rtpFrameTimeoutMs
        << m_cloudConnectUdpHolePunchingEnabledAdaptor
        << m_cloudConnectRelayingEnabledAdaptor
        ;

    return result;
}

QString QnGlobalSettings::disabledVendors() const
{
    return m_disabledVendorsAdaptor->value();
}

QSet<QString> QnGlobalSettings::disabledVendorsSet() const
{
    return parseDisabledVendors(disabledVendors());
}

void QnGlobalSettings::setDisabledVendors(QString disabledVendors)
{
    m_disabledVendorsAdaptor->setValue(disabledVendors);
}

bool QnGlobalSettings::isCameraSettingsOptimizationEnabled() const
{
    return m_cameraSettingsOptimizationAdaptor->value();
}

void QnGlobalSettings::setCameraSettingsOptimizationEnabled(bool cameraSettingsOptimizationEnabled)
{
    m_cameraSettingsOptimizationAdaptor->setValue(cameraSettingsOptimizationEnabled);
}

bool QnGlobalSettings::isAutoUpdateThumbnailsEnabled() const
{
    return m_autoUpdateThumbnailsAdaptor->value();
}

void QnGlobalSettings::setAutoUpdateThumbnailsEnabled(bool value)
{
    m_autoUpdateThumbnailsAdaptor->setValue(value);
}

bool QnGlobalSettings::isUseTextEmailFormat() const
{
    return m_useTextEmailFormatAdaptor->value();
}

void QnGlobalSettings::setUseTextEmailFormat(bool value)
{
    m_useTextEmailFormatAdaptor->setValue(value);
}

bool QnGlobalSettings::isAuditTrailEnabled() const
{
    return m_auditTrailEnabledAdaptor->value();
}

void QnGlobalSettings::setAuditTrailEnabled(bool value)
{
    m_auditTrailEnabledAdaptor->setValue(value);
}

int QnGlobalSettings::auditTrailPeriodDays() const
{
    return m_auditTrailPeriodDaysAdaptor->value();
}

int QnGlobalSettings::eventLogPeriodDays() const
{
    return m_eventLogPeriodDaysAdaptor->value();
}

bool QnGlobalSettings::isAutoDiscoveryEnabled() const {
    return m_autoDiscoveryEnabledAdaptor->value();
}

void QnGlobalSettings::setAutoDiscoveryEnabled(bool enabled)
{
    m_autoDiscoveryEnabledAdaptor->setValue(enabled);
}

void QnGlobalSettings::at_adminUserAdded(const QnResourcePtr &resource)
{
    if(m_admin)
        return;

    QnUserResourcePtr user = resource.dynamicCast<QnUserResource>();
    if(!user)
        return;

    // todo: refactor this. Globabal settings should be moved from admin user to another place
    if(!user->isBuiltInAdmin())
        return;

    {
        QnMutexLocker locker(&m_mutex);

        m_admin = user;
        for (QnAbstractResourcePropertyAdaptor* adaptor : m_allAdaptors)
            adaptor->setResource(user);
    }
    emit initialized();
}

void QnGlobalSettings::at_resourcePool_resourceRemoved(const QnResourcePtr &resource)
{
    if (!m_admin || resource != m_admin)
        return;

    QnMutexLocker locker( &m_mutex );
    m_admin.reset();

    for (QnAbstractResourcePropertyAdaptor* adaptor: m_allAdaptors)
        adaptor->setResource(QnResourcePtr());
}

QnLdapSettings QnGlobalSettings::ldapSettings() const
{
    QnLdapSettings result;
    result.uri = m_ldapUriAdaptor->value();
    result.adminDn = m_ldapAdminDnAdaptor->value();
    result.adminPassword = nx::utils::decodeStringFromHexStringAES128CBC(m_ldapAdminPasswordAdaptor->value());
    result.searchBase = m_ldapSearchBaseAdaptor->value();
    result.searchFilter = m_ldapSearchFilterAdaptor->value();
    return result;
}

void QnGlobalSettings::setLdapSettings(const QnLdapSettings &settings)
{
    m_ldapUriAdaptor->setValue(settings.uri);
    m_ldapAdminDnAdaptor->setValue(settings.adminDn);
    m_ldapAdminPasswordAdaptor->setValue(
        settings.isValid()
        ? nx::utils::encodeHexStringFromStringAES128CBC(settings.adminPassword)
        : QString());
    m_ldapSearchBaseAdaptor->setValue(settings.searchBase);
    m_ldapSearchFilterAdaptor->setValue(settings.searchFilter);
}

QnEmailSettings QnGlobalSettings::emailSettings() const
{
    QnEmailSettings result;
    result.server = m_serverAdaptor->value();
    result.email = m_fromAdaptor->value();
    result.port = m_portAdaptor->value();
    result.user = m_userAdaptor->value();
    result.password = nx::utils::decodeStringFromHexStringAES128CBC(m_passwordAdaptor->value());
    result.connectionType = m_connectionTypeAdaptor->value();
    result.signature = m_signatureAdaptor->value();
    result.supportEmail = m_supportLinkAdaptor->value();
    result.simple = m_simpleAdaptor->value();
    result.timeout = m_timeoutAdaptor->value();

    /*
     * VMS-1055 - default email changed to link.
     * We are checking if the value is not overridden and replacing it by the updated one.
     */
    if (result.supportEmail == QnAppInfo::supportEmailAddress() &&
        !QnAppInfo::supportUrl().isEmpty())
    {
        result.supportEmail = QnAppInfo::supportUrl();
    }

    return result;
}

void QnGlobalSettings::setEmailSettings(const QnEmailSettings &settings)
{
    m_serverAdaptor->setValue(settings.server);
    m_fromAdaptor->setValue(settings.email);
    m_portAdaptor->setValue(settings.port == QnEmailSettings::defaultPort(settings.connectionType) ? 0 : settings.port);
    m_userAdaptor->setValue(settings.user);
    m_passwordAdaptor->setValue(
        settings.isValid()
        ? nx::utils::encodeHexStringFromStringAES128CBC(settings.password)
        : QString());
    m_connectionTypeAdaptor->setValue(settings.connectionType);
    m_signatureAdaptor->setValue(settings.signature);
    m_supportLinkAdaptor->setValue(settings.supportEmail);
    m_simpleAdaptor->setValue(settings.simple);
    m_timeoutAdaptor->setValue(settings.timeout);
}

void QnGlobalSettings::synchronizeNow()
{
    for (QnAbstractResourcePropertyAdaptor* adaptor: m_allAdaptors)
        adaptor->saveToResource();

    QnMutexLocker locker(&m_mutex);
    //NX_ASSERT(m_admin, Q_FUNC_INFO, "Invalid sync state");
    if (!m_admin)
        return;
    propertyDictionary()->saveParamsAsync(m_admin->getId());
}

bool QnGlobalSettings::resynchronizeNowSync()
{
    {
        QnMutexLocker locker(&m_mutex);
        NX_ASSERT(m_admin, Q_FUNC_INFO, "Invalid sync state");
        if (!m_admin)
            return false;
        propertyDictionary()->markAllParamsDirty(m_admin->getId());
    }
    return  synchronizeNowSync();
}

bool QnGlobalSettings::synchronizeNowSync()
{
    for (QnAbstractResourcePropertyAdaptor* adaptor : m_allAdaptors)
        adaptor->saveToResource();

    QnMutexLocker locker(&m_mutex);
    NX_ASSERT(m_admin, Q_FUNC_INFO, "Invalid sync state");
    if (!m_admin)
        return false;
    return propertyDictionary()->saveParams(m_admin->getId());
}

bool QnGlobalSettings::takeFromSettings(QSettings* settings, const QnResourcePtr& mediaServer)
{
    bool changed = false;

    changed |= m_statisticsReportTimeCycleAdaptor->takeFromSettings(settings);
    changed |= m_statisticsReportUpdateDelayAdaptor->takeFromSettings(settings);
    changed |= m_statisticsReportServerApiAdaptor->takeFromSettings(settings);
    changed |= m_clientStatisticsSettingsUrlAdaptor->takeFromSettings(settings);

    changed |= m_cloudSystemIdAdaptor->takeFromSettings(settings);
    changed |= m_cloudAuthKeyAdaptor->takeFromSettings(settings);

    /**
     * Fix statistics allowed flag by value, set in the installer.
     * Note that installer value will override the existing one.
     */
    if (m_statisticsAllowedAdaptor->takeFromSettings(settings))
    {
        changed = true;
    }
    else
    {
        static const QString kStatisticsReportAllowed = lit("statisticsReportAllowed");
        /* If user didn't make the decision in the current version, check if he made it in the previous version */
        if (!isStatisticsAllowedDefined() && mediaServer && mediaServer->hasProperty(kStatisticsReportAllowed))
        {
            bool value;
            if (QnLexical::deserialize(mediaServer->getProperty(kStatisticsReportAllowed), &value))
            {
                changed = true;
                m_statisticsAllowedAdaptor->setValue(QnOptionalBool(value));
            }
            propertyDictionary()->removeProperty(mediaServer->getId(), kStatisticsReportAllowed);
        }
    }


    return changed ? synchronizeNowSync() : false;
}

bool QnGlobalSettings::isUpdateNotificationsEnabled() const
{
    return m_updateNotificationsEnabledAdaptor->value();
}

void QnGlobalSettings::setUpdateNotificationsEnabled(bool updateNotificationsEnabled)
{
    m_updateNotificationsEnabledAdaptor->setValue(updateNotificationsEnabled);
}

Qn::CameraBackupQualities QnGlobalSettings::backupQualities() const
{
    return m_backupQualitiesAdaptor->value();
}

void QnGlobalSettings::setBackupQualities( Qn::CameraBackupQualities value )
{
    m_backupQualitiesAdaptor->setValue(value);
}

bool QnGlobalSettings::backupNewCamerasByDefault() const
{
    return m_backupNewCamerasByDefaultAdaptor->value();
}

void QnGlobalSettings::setBackupNewCamerasByDefault( bool value )
{
    m_backupNewCamerasByDefaultAdaptor->setValue(value);
}

bool QnGlobalSettings::isStatisticsAllowedDefined() const
{
    return m_statisticsAllowedAdaptor->value().isDefined();
}

bool QnGlobalSettings::isStatisticsAllowed() const
{
    /* Undefined value means we are allowed to send statistics. */
    return !m_statisticsAllowedAdaptor->value().isDefined()
        || m_statisticsAllowedAdaptor->value().value();
}

void QnGlobalSettings::setStatisticsAllowed( bool value )
{
    m_statisticsAllowedAdaptor->setValue(QnOptionalBool(value));
}

QDateTime QnGlobalSettings::statisticsReportLastTime() const
{
    return QDateTime::fromString(m_statisticsReportLastTimeAdaptor->value(), Qt::ISODate);
}

void QnGlobalSettings::setStatisticsReportLastTime(const QDateTime& value)
{
    m_statisticsReportLastTimeAdaptor->setValue(value.toString(Qt::ISODate));
}

QString QnGlobalSettings::statisticsReportLastVersion() const
{
    return m_statisticsReportLastVersionAdaptor->value();
}

void QnGlobalSettings::setStatisticsReportLastVersion(const QString& value)
{
    m_statisticsReportLastVersionAdaptor->setValue(value);
}

int QnGlobalSettings::statisticsReportLastNumber() const
{
    return m_statisticsReportLastNumberAdaptor->value();
}

void QnGlobalSettings::setStatisticsReportLastNumber(int value)
{
    m_statisticsReportLastNumberAdaptor->setValue(value);
}

QString QnGlobalSettings::statisticsReportTimeCycle() const
{
    return m_statisticsReportTimeCycleAdaptor->value();
}

void QnGlobalSettings::setStatisticsReportTimeCycle(const QString& value)
{
    m_statisticsReportTimeCycleAdaptor->setValue(value);
}

QString QnGlobalSettings::statisticsReportUpdateDelay() const
{
    return m_statisticsReportUpdateDelayAdaptor->value();
}

void QnGlobalSettings::setStatisticsReportUpdateDelay(const QString& value)
{
    m_statisticsReportUpdateDelayAdaptor->setValue(value);
}

bool QnGlobalSettings::isUpnpPortMappingEnabled() const
{
    return m_upnpPortMappingEnabledAdaptor->value();
}

void QnGlobalSettings::setUpnpPortMappingEnabled(bool value)
{
    m_upnpPortMappingEnabledAdaptor->setValue(value);
}

QnUuid QnGlobalSettings::localSystemId() const
{
    return QnUuid(m_localSystemIdAdaptor->value());
}

void QnGlobalSettings::setLocalSystemId(const QnUuid& value)
{
    m_localSystemIdAdaptor->setValue(value.toString());
}

QString QnGlobalSettings::clientStatisticsSettingsUrl() const
{
    return m_clientStatisticsSettingsUrlAdaptor->value();
}

QString QnGlobalSettings::statisticsReportServerApi() const
{
    return m_statisticsReportServerApiAdaptor->value();
}

void QnGlobalSettings::setStatisticsReportServerApi(const QString &value)
{
    m_statisticsReportServerApiAdaptor->setValue(value);
}

std::chrono::seconds QnGlobalSettings::connectionKeepAliveTimeout() const
{
    return std::chrono::seconds(m_ec2ConnectionKeepAliveTimeoutAdaptor->value());
}

void QnGlobalSettings::setConnectionKeepAliveTimeout(std::chrono::seconds newTimeout)
{
    m_ec2ConnectionKeepAliveTimeoutAdaptor->setValue(newTimeout.count());
}

int QnGlobalSettings::keepAliveProbeCount() const
{
    return m_ec2KeepAliveProbeCountAdaptor->value();
}

void QnGlobalSettings::setKeepAliveProbeCount(int newProbeCount)
{
    m_ec2KeepAliveProbeCountAdaptor->setValue(newProbeCount);
}

std::chrono::seconds QnGlobalSettings::aliveUpdateInterval() const
{
    return std::chrono::seconds(m_ec2AliveUpdateIntervalAdaptor->value());
}

void QnGlobalSettings::setAliveUpdateInterval(std::chrono::seconds newInterval) const
{
    m_ec2AliveUpdateIntervalAdaptor->setValue(newInterval.count());
}

std::chrono::seconds QnGlobalSettings::serverDiscoveryPingTimeout() const
{
    return std::chrono::seconds(m_serverDiscoveryPingTimeoutAdaptor->value());
}

void QnGlobalSettings::setServerDiscoveryPingTimeout(std::chrono::seconds newInterval) const
{
    m_serverDiscoveryPingTimeoutAdaptor->setValue(newInterval.count());
}

std::chrono::seconds QnGlobalSettings::serverDiscoveryAliveCheckTimeout() const
{
    return connectionKeepAliveTimeout() * 3;   //3 is here to keep same values as before by default
}

bool QnGlobalSettings::isTimeSynchronizationEnabled() const
{
    return m_timeSynchronizationEnabledAdaptor->value();
}

void QnGlobalSettings::setTimeSynchronizationEnabled(bool value)
{
    m_timeSynchronizationEnabledAdaptor->setValue(value);
}

bool QnGlobalSettings::isSynchronizingTimeWithInternet() const
{
    return m_synchronizeTimeWithInternetAdaptor->value();
}

void QnGlobalSettings::setSynchronizingTimeWithInternet(bool value)
{
    m_synchronizeTimeWithInternetAdaptor->setValue(value);
}

std::chrono::milliseconds QnGlobalSettings::maxDifferenceBetweenSynchronizedAndInternetTime() const
{
    return std::chrono::milliseconds(
        m_maxDifferenceBetweenSynchronizedAndInternetTimeAdaptor->value());
}

std::chrono::milliseconds QnGlobalSettings::maxDifferenceBetweenSynchronizedAndLocalTime() const
{
    return std::chrono::milliseconds(
        m_maxDifferenceBetweenSynchronizedAndLocalTimeAdaptor->value());
}

QString QnGlobalSettings::cloudAccountName() const
{
    return m_cloudAccountNameAdaptor->value();
}

void QnGlobalSettings::setCloudAccountName(const QString& value)
{
    m_cloudAccountNameAdaptor->setValue(value);
}

QString QnGlobalSettings::cloudSystemId() const
{
    return m_cloudSystemIdAdaptor->value();
}

void QnGlobalSettings::setCloudSystemId(const QString& value)
{
    m_cloudSystemIdAdaptor->setValue(value);
}

QString QnGlobalSettings::cloudAuthKey() const
{
    return nx::utils::decodeStringFromHexStringAES128CBC(m_cloudAuthKeyAdaptor->value());
}

void QnGlobalSettings::setCloudAuthKey(const QString& value)
{
    m_cloudAuthKeyAdaptor->setValue(nx::utils::encodeHexStringFromStringAES128CBC(value));
}

QString QnGlobalSettings::systemName() const
{
    return m_systemNameAdaptor->value();
}

void QnGlobalSettings::setSystemName(const QString& value)
{
    m_systemNameAdaptor->setValue(value);
}

void QnGlobalSettings::resetCloudParams()
{
    setCloudAccountName(QString());
    setCloudSystemId(QString());
    setCloudAuthKey(QString());
}

QString QnGlobalSettings::cloudHost() const
{
    return m_cloudHostAdaptor->value();
}

void QnGlobalSettings::setCloudHost(const QString& value)
{
    m_cloudHostAdaptor->setValue(value);
}

bool QnGlobalSettings::arecontRtspEnabled() const
{
    return m_arecontRtspEnabledAdaptor->value();
}

void QnGlobalSettings::setArecontRtspEnabled(bool newVal) const
{
    m_arecontRtspEnabledAdaptor->setValue(newVal);
}

int QnGlobalSettings::maxRtpRetryCount() const
{
    return m_maxRtpRetryCount->value();
}

void QnGlobalSettings::setMaxRtpRetryCount(int newVal)
{
    m_maxRtpRetryCount->setValue(newVal);
}

bool QnGlobalSettings::sequentialFlirOnvifSearcherEnabled() const
{
    return m_sequentialFlirOnvifSearcherEnabledAdaptor->value();
}

void QnGlobalSettings::setSequentialFlirOnvifSearcherEnabled(bool newVal)
{
    m_sequentialFlirOnvifSearcherEnabledAdaptor->setValue(newVal);
}

int QnGlobalSettings::rtpFrameTimeoutMs() const
{
    return m_rtpFrameTimeoutMs->value();
}

void QnGlobalSettings::setRtpFrameTimeoutMs(int newValue)
{
    m_rtpFrameTimeoutMs->setValue(newValue);
}

int QnGlobalSettings::maxRecorderQueueSizeBytes() const
{
    return m_maxRecorderQueueSizeBytes->value();
}

int QnGlobalSettings::maxRecorderQueueSizePackets() const
{
    return m_maxRecorderQueueSizePackets->value();
}

std::chrono::seconds QnGlobalSettings::proxyConnectTimeout() const
{
    return std::chrono::seconds(m_proxyConnectTimeoutAdaptor->value());
}

bool QnGlobalSettings::cloudConnectUdpHolePunchingEnabled() const
{
    return m_cloudConnectUdpHolePunchingEnabledAdaptor->value();
}

bool QnGlobalSettings::cloudConnectRelayingEnabled() const
{
    return m_cloudConnectRelayingEnabledAdaptor->value();
}

bool QnGlobalSettings::takeCameraOwnershipWithoutLock() const
{
    return m_takeCameraOwnershipWithoutLock->value();
}

const QList<QnAbstractResourcePropertyAdaptor*>& QnGlobalSettings::allSettings() const
{
    return m_allAdaptors;
}

bool QnGlobalSettings::isGlobalSetting(const ec2::ApiResourceParamWithRefData& param)
{
    return QnUserResource::kAdminGuid == param.resourceId;
}<|MERGE_RESOLUTION|>--- conflicted
+++ resolved
@@ -67,7 +67,6 @@
     const QString kRtpTimeoutMs(lit("rtpTimeoutMs"));
     const int kRtpTimeoutMsDefault(10000);
 
-<<<<<<< HEAD
     const QString kCloudConnectUdpHolePunchingEnabled(lit("cloudConnectUdpHolePunchingEnabled"));
     const bool kCloudConnectUdpHolePunchingEnabledDefault = true;
 
@@ -75,10 +74,7 @@
     const bool kCloudConnectRelayingEnabledDefault = true;
 
     const std::chrono::seconds kMaxDifferenceBetweenSynchronizedAndInternetDefault(20);
-=======
-    const int kMaxDifferenceBetweenSynchronizedAndInternetDefault(20000);
-    const int kMaxDifferenceBetweenSynchronizedAndLocalTimeMsDefault(1000);
->>>>>>> a42c2c29
+    const std::chrono::seconds kMaxDifferenceBetweenSynchronizedAndLocalTimeDefault(1);
 }
 
 using namespace nx::settings_names;
