#ifndef APPSERVERCONNECTIONIMPL_H
#define APPSERVERCONNECTIONIMPL_H

#include <QtCore/QMutex>
#include <QtCore/QUrl>

#include "core/resource/resource_type.h"
#include "core/resource/resource.h"
#include "core/resource/network_resource.h"
#include "core/resource/video_server.h"
#include "core/resource/storage.h"
#include "core/misc/scheduleTask.h"
#include "core/resource/camera_resource.h"
#include "core/resource/layout_data.h"
#include "core/misc/scheduleTask.h"
#include "core/resource/user.h"

#include "api/serializer/xml_serializer.h"

class AppSessionManager;
class QnAppServerConnectionFactory;

class QnApiSerializer;

namespace conn_detail
{
    class ReplyProcessor : public QObject
    {
        Q_OBJECT

    public:
        ReplyProcessor(QnResourceFactory& resourceFactory, QnApiSerializer& serializer, const QString& objectName)
              : m_resourceFactory(resourceFactory),
                m_serializer(serializer),
                m_objectName(objectName)
        {
        }

    public slots:
        void finished(int status, const QByteArray &result, int handle);

    signals:
        void finished(int handle, int status, const QByteArray& errorString, QnResourceList cameras);

    private:
        QnResourceFactory& m_resourceFactory;
        QnApiSerializer& m_serializer;
        QString m_objectName;
    };
}

class QN_EXPORT QnAppServerConnection
{
public:
    ~QnAppServerConnection();

    void testConnectionAsync(QObject* target, const char* slot);

    bool isConnected() const;

    int getResourceTypes(QnResourceTypeList& resourceTypes, QByteArray& errorString);

    int getResources(QList<QnResourcePtr>& resources, QByteArray& errorString);

<<<<<<< HEAD
    int registerServer(const QnVideoServer&, QnVideoServerList& servers, QByteArray& errorString);
    int addCamera(const QnVirtualCameraResource&, QList<QnResourcePtr>& cameras, QByteArray& errorString);
=======
    int registerServer(const QnVideoServerPtr&, QnVideoServerList& servers, QByteArray& errorString);
    int addCamera(const QnCameraResourcePtr&, QnCameraResourceList& cameras, QByteArray& errorString);
>>>>>>> ccaf7868

    int addStorage(const QnStoragePtr&, QByteArray& errorString);

    int getCameras(QnCameraResourceList& cameras, QnId mediaServerId, QByteArray& errorString);
    int getStorages(QnStorageList& storages, QByteArray& errorString);
    int getLayouts(QnLayoutDataList& layouts, QByteArray& errorString);
    int getUsers(QnUserResourceList& users, QByteArray& errorString);

    // Returns request id
<<<<<<< HEAD
    int saveAsync(const QnVideoServer&, QObject*, const char*);
    int saveAsync(const QnVirtualCameraResource&, QObject*, const char*);
=======
    int saveAsync(const QnVideoServerPtr&, QObject*, const char*);
    int saveAsync(const QnCameraResourcePtr&, QObject*, const char*);
    int saveAsync(const QnUserResourcePtr&, QObject*, const char*);
>>>>>>> ccaf7868

    int saveAsync(const QnResourcePtr& resource, QObject* target, const char* slot);

private:
    QnAppServerConnection(const QUrl &url, QnResourceFactory& resourceFactory);

private:
    QScopedPointer<AppSessionManager> m_sessionManager;
    QnResourceFactory& m_resourceFactory;
    QnVideoServerFactory m_serverFactory;

    QnApiXmlSerializer m_serializer;

    friend class QnAppServerConnectionFactory;
};

typedef QSharedPointer<QnAppServerConnection> QnAppServerConnectionPtr;

class QN_EXPORT QnAppServerConnectionFactory
{
public:
    static QUrl defaultUrl();
    static void setDefaultUrl(const QUrl &url);
    static void setDefaultFactory(QnResourceFactory*);

    static QnAppServerConnectionPtr createConnection();
    static QnAppServerConnectionPtr createConnection(const QUrl& url);

private:
    QMutex m_mutex;
    QUrl m_url;
    QnResourceFactory* m_resourceFactory;
};

bool initResourceTypes(QnAppServerConnectionPtr appServerConnection);

#endif // APPSERVERCONNECTIONIMPL_H<|MERGE_RESOLUTION|>--- conflicted
+++ resolved
@@ -62,30 +62,20 @@
 
     int getResources(QList<QnResourcePtr>& resources, QByteArray& errorString);
 
-<<<<<<< HEAD
-    int registerServer(const QnVideoServer&, QnVideoServerList& servers, QByteArray& errorString);
-    int addCamera(const QnVirtualCameraResource&, QList<QnResourcePtr>& cameras, QByteArray& errorString);
-=======
     int registerServer(const QnVideoServerPtr&, QnVideoServerList& servers, QByteArray& errorString);
-    int addCamera(const QnCameraResourcePtr&, QnCameraResourceList& cameras, QByteArray& errorString);
->>>>>>> ccaf7868
+    int addCamera(const QnVirtualCameraResourcePtr&, QnVirtualCameraResourceList& cameras, QByteArray& errorString);
 
     int addStorage(const QnStoragePtr&, QByteArray& errorString);
 
-    int getCameras(QnCameraResourceList& cameras, QnId mediaServerId, QByteArray& errorString);
+    int getCameras(QnVirtualCameraResourceList& cameras, QnId mediaServerId, QByteArray& errorString);
     int getStorages(QnStorageList& storages, QByteArray& errorString);
     int getLayouts(QnLayoutDataList& layouts, QByteArray& errorString);
     int getUsers(QnUserResourceList& users, QByteArray& errorString);
 
     // Returns request id
-<<<<<<< HEAD
-    int saveAsync(const QnVideoServer&, QObject*, const char*);
-    int saveAsync(const QnVirtualCameraResource&, QObject*, const char*);
-=======
     int saveAsync(const QnVideoServerPtr&, QObject*, const char*);
-    int saveAsync(const QnCameraResourcePtr&, QObject*, const char*);
+    int saveAsync(const QnVirtualCameraResourcePtr&, QObject*, const char*);
     int saveAsync(const QnUserResourcePtr&, QObject*, const char*);
->>>>>>> ccaf7868
 
     int saveAsync(const QnResourcePtr& resource, QObject* target, const char* slot);
 
