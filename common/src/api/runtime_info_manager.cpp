--- conflicted
+++ resolved
@@ -55,11 +55,7 @@
 
     m_runtimeInfo.insert(runtimeInfo.peer.id, runtimeInfo);
 
-<<<<<<< HEAD
-    QnId remoteID = qnCommon->remoteGUID();
     lock.unlock();  //to avoid dead-lock in case if directly (or auto) connected slot calls any method of this class
-=======
->>>>>>> 50ff7f64
     emit runtimeInfoChanged(runtimeInfo);
 }
 
