#ifndef QN_MESSAGE_H
#define QN_MESSAGE_H

#include <QtCore/QMetaType>

#include <utils/common/id.h>

#include <core/resource/resource_type.h>
#include <core/resource/resource.h>
#include <core/resource/camera_history.h>

#include <business/business_event_rule.h>
#include <business/actions/abstract_business_action.h>

#include <licensing/license.h>

namespace pb {
    class Message;
}

namespace Qn {
    enum Message_Type {
        Message_Type_Initial = 0,
        Message_Type_Ping = 1,
        Message_Type_ResourceChange = 2,
        Message_Type_ResourceDelete = 3,
        Message_Type_ResourceStatusChange = 4,
        Message_Type_ResourceDisabledChange = 5,
        Message_Type_License = 6,
        Message_Type_CameraServerItem = 7,
        Message_Type_BusinessRuleInsertOrUpdate = 8,
        Message_Type_BusinessRuleDelete = 9,
        Message_Type_BroadcastBusinessAction = 10,
        Message_Type_FileAdd = 11,
        Message_Type_FileRemove = 12,
        Message_Type_FileUpdate = 13,
        Message_Type_RuntimeInfoChange = 14,
        Message_Type_BusinessRuleReset = 15
    };

    QString toString( Message_Type val );
}

struct QnMessage
{
    QnMessage(): messageType(Qn::Message_Type_Initial), seqNumber(0), resourceDisabled(false), resourceStatus(QnResource::Online) {}

    Qn::Message_Type messageType;
    quint32 seqNumber;

    QnResourcePtr resource;

    // These fields are temporary and caused by
    // heavy-weightness of QnResource
    QnId resourceId;
    QString resourceGuid;
    bool resourceDisabled;
    QnResource::Status resourceStatus;

    QnLicensePtr license;
    QnCameraHistoryItemPtr cameraServerItem;
    QnBusinessEventRulePtr businessRule;
    QnBusinessEventRuleList businessRules;
    QnAbstractBusinessActionPtr businessAction;

    QnResourceTypeList resourceTypes;
    QnResourceList resources;
    QnLicenseList licenses;
    QnCameraHistoryList cameraServerItems;

    QString systemName;
    QByteArray oldHardwareId;
    QByteArray hardwareId1;
    QByteArray hardwareId2;
<<<<<<< HEAD
    QByteArray sessionKey;
=======
    QByteArray hardwareId3;
>>>>>>> 3206afdb

    QString filename;
    QString publicIp;

    bool load(const pb::Message& message);

    static quint32 nextSeqNumber(quint32 seqNumber);
};

Q_DECLARE_METATYPE(QnMessage)

#endif // QN_MESSAGE_H<|MERGE_RESOLUTION|>--- conflicted
+++ resolved
@@ -72,11 +72,8 @@
     QByteArray oldHardwareId;
     QByteArray hardwareId1;
     QByteArray hardwareId2;
-<<<<<<< HEAD
     QByteArray sessionKey;
-=======
     QByteArray hardwareId3;
->>>>>>> 3206afdb
 
     QString filename;
     QString publicIp;
