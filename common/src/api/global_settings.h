--- conflicted
+++ resolved
@@ -1,12 +1,8 @@
 #pragma once
 
-<<<<<<< HEAD
-#include <utils/thread/mutex.h>
-=======
 #include <chrono>
 
-#include <QtCore/QMutex>
->>>>>>> c1b2aa09
+#include <utils/thread/mutex.h>
 #include <QtCore/QObject>
 
 #include <nx_ec/data/api_fwd.h>
@@ -57,7 +53,6 @@
     bool isUpdateNotificationsEnabled() const;
     void setUpdateNotificationsEnabled(bool updateNotificationsEnabled);
 
-<<<<<<< HEAD
     Qn::CameraBackupQualities backupQualities() const;
     void setBackupQualities(Qn::CameraBackupQualities value);
 
@@ -67,7 +62,7 @@
     bool isStatisticsAllowedDefined() const;
     bool isStatisticsAllowed() const;
     void setStatisticsAllowed(bool value);
-=======
+
     std::chrono::seconds connectionKeepAliveTimeout() const;
     void setConnectionKeepAliveTimeout(std::chrono::seconds newTimeout);
 
@@ -88,7 +83,6 @@
     */
     const QList<QnAbstractResourcePropertyAdaptor*>& allSettings() const;
 
->>>>>>> c1b2aa09
 signals:
     void disabledVendorsChanged();
     void auditTrailEnableChanged();
@@ -96,12 +90,9 @@
     void serverAutoDiscoveryChanged();
     void emailSettingsChanged();
     void ldapSettingsChanged();
-<<<<<<< HEAD
     void statisticsAllowedChanged();
     void updateNotificationsChanged();
-=======
     void ec2ConnectionSettingsChanged();
->>>>>>> c1b2aa09
 
 private:
     typedef QList<QnAbstractResourcePropertyAdaptor*> AdaptorList;
