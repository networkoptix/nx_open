--- conflicted
+++ resolved
@@ -53,9 +53,6 @@
     bool isUpdateNotificationsEnabled() const;
     void setUpdateNotificationsEnabled(bool updateNotificationsEnabled);
 
-<<<<<<< HEAD
-    bool isTimeSynchronizationEnabled() const;
-=======
     std::chrono::seconds connectionKeepAliveTimeout() const;
     void setConnectionKeepAliveTimeout(std::chrono::seconds newTimeout);
 
@@ -69,13 +66,13 @@
     void setServerDiscoveryPingTimeout(std::chrono::seconds newInterval) const;
 
     std::chrono::seconds serverDiscoveryAliveCheckTimeout() const;
+    bool isTimeSynchronizationEnabled() const;
 
     /*!
         \a QnAbstractResourcePropertyAdaptor class methods are thread-safe
         \note returned list is not changed during \a QnGlobalSettings instance life-time
     */
     const QList<QnAbstractResourcePropertyAdaptor*>& allSettings() const;
->>>>>>> c1b2aa09
 
 signals:
     void disabledVendorsChanged();
