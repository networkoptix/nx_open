#pragma once

#include <chrono>

#include <utils/thread/mutex.h>
#include <QtCore/QObject>

#include <nx_ec/data/api_fwd.h>

#include <utils/common/singleton.h>
#include <utils/common/connective.h>
#include <utils/email/email_fwd.h>
#include <utils/common/ldap_fwd.h>
#include <utils/common/optional.h>

#include <core/resource/resource_fwd.h>

class QnAbstractResourcePropertyAdaptor;

template<class T>
class QnResourcePropertyAdaptor;

class QnGlobalSettings: public Connective<QObject>, public Singleton<QnGlobalSettings> {
    Q_OBJECT
    typedef Connective<QObject> base_type;

public:
    QnGlobalSettings(QObject *parent = NULL);
    virtual ~QnGlobalSettings();

    void synchronizeNow();


    QSet<QString> disabledVendorsSet() const;
    QString disabledVendors() const;
    void setDisabledVendors(QString disabledVendors);

    bool isCameraSettingsOptimizationEnabled() const;
    void setCameraSettingsOptimizationEnabled(bool cameraSettingsOptimizationEnabled);

    bool isAuditTrailEnabled() const;
    void setAuditTrailEnabled(bool value);

    bool isServerAutoDiscoveryEnabled() const;
    void setServerAutoDiscoveryEnabled(bool enabled);

    bool isCrossdomainXmlEnabled() const;
    void setCrossdomainXmlEnabled(bool enabled);

    QnEmailSettings emailSettings() const;
    void setEmailSettings(const QnEmailSettings &settings);

    QnLdapSettings ldapSettings() const;
    void setLdapSettings(const QnLdapSettings &settings);

    bool isUpdateNotificationsEnabled() const;
    void setUpdateNotificationsEnabled(bool updateNotificationsEnabled);

    Qn::CameraBackupQualities backupQualities() const;
    void setBackupQualities(Qn::CameraBackupQualities value);

    bool backupNewCamerasByDefault() const;
    void setBackupNewCamerasByDefault(bool value);

    bool isStatisticsAllowedDefined() const;
    bool isStatisticsAllowed() const;
    void setStatisticsAllowed(bool value);

    std::chrono::seconds connectionKeepAliveTimeout() const;
    void setConnectionKeepAliveTimeout(std::chrono::seconds newTimeout);

    int keepAliveProbeCount() const;
    void setKeepAliveProbeCount(int newProbeCount);

    std::chrono::seconds aliveUpdateInterval() const;
    void setAliveUpdateInterval(std::chrono::seconds newInterval) const;

    std::chrono::seconds serverDiscoveryPingTimeout() const;
    void setServerDiscoveryPingTimeout(std::chrono::seconds newInterval) const;

    std::chrono::seconds serverDiscoveryAliveCheckTimeout() const;
    bool isTimeSynchronizationEnabled() const;

<<<<<<< HEAD
    bool arecontRtspEnabled() const;
    void setArecontRtspEnabled(bool newVal) const;
=======
    std::chrono::seconds proxyConnectTimeout() const;
>>>>>>> be843206

    /*!
        \a QnAbstractResourcePropertyAdaptor class methods are thread-safe
        \note returned list is not changed during \a QnGlobalSettings instance life-time
    */
    const QList<QnAbstractResourcePropertyAdaptor*>& allSettings() const;

signals:
    void disabledVendorsChanged();
    void auditTrailEnableChanged();
    void cameraSettingsOptimizationChanged();
    void serverAutoDiscoveryChanged();
    void emailSettingsChanged();
    void ldapSettingsChanged();
    void statisticsAllowedChanged();
    void updateNotificationsChanged();
    void ec2ConnectionSettingsChanged();

private:
    typedef QList<QnAbstractResourcePropertyAdaptor*> AdaptorList;

    AdaptorList initEmailAdaptors();
    AdaptorList initLdapAdaptors();
    AdaptorList initMiscAdaptors();

    void at_resourcePool_resourceAdded(const QnResourcePtr &resource);
    void at_resourcePool_resourceRemoved(const QnResourcePtr &resource);

private:
    QnResourcePropertyAdaptor<bool> *m_cameraSettingsOptimizationAdaptor;
    QnResourcePropertyAdaptor<bool> *m_auditTrailEnabledAdaptor;
    QnResourcePropertyAdaptor<QString> *m_disabledVendorsAdaptor;
    QnResourcePropertyAdaptor<bool> *m_serverAutoDiscoveryEnabledAdaptor;
    QnResourcePropertyAdaptor<bool> *m_crossdomainXmlEnabledAdaptor;
    QnResourcePropertyAdaptor<bool> *m_updateNotificationsEnabledAdaptor;
    QnResourcePropertyAdaptor<bool> *m_timeSynchronizationEnabledAdaptor;
    QnResourcePropertyAdaptor<Qn::CameraBackupQualities> *m_backupQualitiesAdaptor;
    QnResourcePropertyAdaptor<bool> *m_backupNewCamerasByDefaultAdaptor;
    QnResourcePropertyAdaptor<QnOptionalBool> *m_statisticsAllowedAdaptor;

    // set of email settings adaptors
    QnResourcePropertyAdaptor<QString> *m_serverAdaptor;
    QnResourcePropertyAdaptor<QString> *m_fromAdaptor;
    QnResourcePropertyAdaptor<QString> *m_userAdaptor;
    QnResourcePropertyAdaptor<QString> *m_passwordAdaptor;
    QnResourcePropertyAdaptor<QString> *m_signatureAdaptor;
    QnResourcePropertyAdaptor<QString> *m_supportLinkAdaptor;
    QnResourcePropertyAdaptor<QnEmail::ConnectionType> *m_connectionTypeAdaptor;
    QnResourcePropertyAdaptor<int> *m_portAdaptor;
    QnResourcePropertyAdaptor<int> *m_timeoutAdaptor;
    /** Flag that we are using simple smtp settings set */
    QnResourcePropertyAdaptor<bool> *m_simpleAdaptor;   //TODO: #GDM #Common think where else we can store it

    // set of ldap settings adaptors
    QnResourcePropertyAdaptor<QUrl> *m_ldapUriAdaptor;
    QnResourcePropertyAdaptor<QString> *m_ldapAdminDnAdaptor;
    QnResourcePropertyAdaptor<QString> *m_ldapAdminPasswordAdaptor;
    QnResourcePropertyAdaptor<QString> *m_ldapSearchBaseAdaptor;
    QnResourcePropertyAdaptor<QString> *m_ldapSearchFilterAdaptor;

    QnResourcePropertyAdaptor<int>* m_ec2ConnectionKeepAliveTimeoutAdaptor;
    QnResourcePropertyAdaptor<int>* m_ec2KeepAliveProbeCountAdaptor;
    QnResourcePropertyAdaptor<int>* m_ec2AliveUpdateIntervalAdaptor;
    QnResourcePropertyAdaptor<int>* m_serverDiscoveryPingTimeout;
    /** seconds */
    QnResourcePropertyAdaptor<int>* m_proxyConnectTimeoutAdaptor;

    QnResourcePropertyAdaptor<bool>* m_arecontRtspEnabled;

    AdaptorList m_allAdaptors;

    mutable QnMutex m_mutex;
    QnUserResourcePtr m_admin;
};

#define qnGlobalSettings QnGlobalSettings::instance()<|MERGE_RESOLUTION|>--- conflicted
+++ resolved
@@ -81,12 +81,10 @@
     std::chrono::seconds serverDiscoveryAliveCheckTimeout() const;
     bool isTimeSynchronizationEnabled() const;
 
-<<<<<<< HEAD
     bool arecontRtspEnabled() const;
     void setArecontRtspEnabled(bool newVal) const;
-=======
+
     std::chrono::seconds proxyConnectTimeout() const;
->>>>>>> be843206
 
     /*!
         \a QnAbstractResourcePropertyAdaptor class methods are thread-safe
