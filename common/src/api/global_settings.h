--- conflicted
+++ resolved
@@ -2,11 +2,7 @@
 
 #include <chrono>
 
-<<<<<<< HEAD
 #include <utils/thread/mutex.h>
-=======
-#include <QtCore/QMutex>
->>>>>>> 755351d0
 #include <QtCore/QObject>
 
 #include <nx_ec/data/api_fwd.h>
@@ -57,7 +53,6 @@
     bool isUpdateNotificationsEnabled() const;
     void setUpdateNotificationsEnabled(bool updateNotificationsEnabled);
 
-<<<<<<< HEAD
     Qn::CameraBackupQualities backupQualities() const;
     void setBackupQualities(Qn::CameraBackupQualities value);
 
@@ -68,8 +63,6 @@
     bool isStatisticsAllowed() const;
     void setStatisticsAllowed(bool value);
 
-=======
->>>>>>> 755351d0
     std::chrono::seconds connectionKeepAliveTimeout() const;
     void setConnectionKeepAliveTimeout(std::chrono::seconds newTimeout);
 
@@ -83,13 +76,10 @@
     void setServerDiscoveryPingTimeout(std::chrono::seconds newInterval) const;
 
     std::chrono::seconds serverDiscoveryAliveCheckTimeout() const;
-<<<<<<< HEAD
+    bool isTimeSynchronizationEnabled() const;
 
     bool arecontRtspEnabled() const;
     void setArecontRtspEnabled(bool newVal) const;
-=======
-    bool isTimeSynchronizationEnabled() const;
->>>>>>> 755351d0
 
     /*!
         \a QnAbstractResourcePropertyAdaptor class methods are thread-safe
@@ -104,11 +94,8 @@
     void serverAutoDiscoveryChanged();
     void emailSettingsChanged();
     void ldapSettingsChanged();
-<<<<<<< HEAD
     void statisticsAllowedChanged();
     void updateNotificationsChanged();
-=======
->>>>>>> 755351d0
     void ec2ConnectionSettingsChanged();
 
 private:
@@ -127,13 +114,10 @@
     QnResourcePropertyAdaptor<QString> *m_disabledVendorsAdaptor;
     QnResourcePropertyAdaptor<bool> *m_serverAutoDiscoveryEnabledAdaptor;
     QnResourcePropertyAdaptor<bool> *m_updateNotificationsEnabledAdaptor;
-<<<<<<< HEAD
+    QnResourcePropertyAdaptor<bool> *m_timeSynchronizationEnabledAdaptor;
     QnResourcePropertyAdaptor<Qn::CameraBackupQualities> *m_backupQualitiesAdaptor;
     QnResourcePropertyAdaptor<bool> *m_backupNewCamerasByDefaultAdaptor;
     QnResourcePropertyAdaptor<QnOptionalBool> *m_statisticsAllowedAdaptor;
-=======
-    QnResourcePropertyAdaptor<bool> *m_timeSynchronizationEnabledAdaptor;
->>>>>>> 755351d0
 
     // set of email settings adaptors
     QnResourcePropertyAdaptor<QString> *m_serverAdaptor;
