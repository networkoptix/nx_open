#pragma once

#include <chrono>

#include <nx/utils/thread/mutex.h>
#include <QtCore/QObject>
#include <QtCore/QString>

#include <nx_ec/data/api_fwd.h>

#include <nx/utils/singleton.h>
#include <utils/common/connective.h>
#include <utils/email/email_fwd.h>
#include <utils/common/ldap_fwd.h>
#include <utils/common/optional.h>

#include <common/common_globals.h>

#include <core/resource/resource_fwd.h>
#include <nx_ec/data/api_resource_data.h>

class QnAbstractResourcePropertyAdaptor;

template<class T>
class QnResourcePropertyAdaptor;
class QSettings;

namespace nx {
namespace settings_names {

const QString kNameDisabledVendors(lit("disabledVendors"));
const QString kNameCameraSettingsOptimization(lit("cameraSettingsOptimization"));
const QString kNameAuditTrailEnabled(lit("auditTrailEnabled"));
const QString kAuditTrailPeriodDaysName(lit("auditTrailPeriodDays"));
const QString kNameHost(lit("smtpHost"));
const QString kNamePort(lit("smtpPort"));
const QString kNameUser(lit("smtpUser"));
const QString kNamePassword(lit("smptPassword"));
const QString kNameConnectionType(lit("smtpConnectionType"));
const QString kNameSimple(lit("smtpSimple"));
const QString kNameTimeout(lit("smtpTimeout"));
const QString kNameFrom(lit("emailFrom"));
const QString kNameSignature(lit("emailSignature"));
const QString kNameSupportEmail(lit("emailSupportEmail"));
const QString kNameUpdateNotificationsEnabled(lit("updateNotificationsEnabled"));
const QString kNameTimeSynchronizationEnabled(lit("timeSynchronizationEnabled"));
const QString kNameAutoDiscoveryEnabled(lit("autoDiscoveryEnabled"));
const QString kNameBackupQualities(lit("backupQualities"));
const QString kNameBackupNewCamerasByDefault(lit("backupNewCamerasByDefault"));
const QString kNameCrossdomainEnabled(lit("crossdomainEnabled"));
const QString kCloudHostName(lit("cloudHost"));

const QString kNameStatisticsAllowed(lit("statisticsAllowed"));
const QString kNameStatisticsReportLastTime(lit("statisticsReportLastTime"));
const QString kNameStatisticsReportLastVersion(lit("statisticsReportLastVersion"));
const QString kNameStatisticsReportLastNumber(lit("statisticsReportLastNumber"));
const QString kNameStatisticsReportTimeCycle(lit("statisticsReportTimeCycle"));
const QString kNameStatisticsReportUpdateDelay(lit("statisticsReportUpdateDelay"));
const QString kNameLocalSystemId(lit("localSystemId"));
const QString kNameSystemName(lit("systemName"));
const QString kNameStatisticsReportServerApi(lit("statisticsReportServerApi"));
const QString kNameSettingsUrlParam(lit("clientStatisticsSettingsUrl"));


const QString ldapUri(lit("ldapUri"));
const QString ldapAdminDn(lit("ldapAdminDn"));
const QString ldapAdminPassword(lit("ldapAdminPassword"));
const QString ldapSearchBase(lit("ldapSearchBase"));
const QString ldapSearchFilter(lit("ldapSearchFilter"));

const QString kNameCloudAccountName(lit("cloudAccountName"));
const QString kNameCloudSystemId(lit("cloudSystemID")); //< todo: rename it to cloudSystemId
const QString kNameCloudAuthKey(lit("cloudAuthKey"));
const QString kNameUpnpPortMappingEnabled(lit("upnpPortMappingEnabled"));
const QString kConnectionKeepAliveTimeoutKey(lit("ec2ConnectionKeepAliveTimeoutSec"));
const QString kKeepAliveProbeCountKey(lit("ec2KeepAliveProbeCount"));

} // namespace settings_names
} // namespace nx

class QnGlobalSettings: public Connective<QObject>, public Singleton<QnGlobalSettings> {
    Q_OBJECT
    typedef Connective<QObject> base_type;

public:
    QnGlobalSettings(QObject *parent = NULL);
    virtual ~QnGlobalSettings();

    void initialize();

    /** Check if global settings are ready to use. */
    bool isInitialized() const;

    void synchronizeNow();

    /**
     * Save all settings to database
     */
    bool resynchronizeNowSync();

    /**
    * Save modified settings to database
    */
    bool synchronizeNowSync();

    bool takeFromSettings(QSettings* settings, const QnResourcePtr& mediaServer);

    QSet<QString> disabledVendorsSet() const;
    QString disabledVendors() const;
    void setDisabledVendors(QString disabledVendors);

    bool isCameraSettingsOptimizationEnabled() const;
    void setCameraSettingsOptimizationEnabled(bool cameraSettingsOptimizationEnabled);

    bool isAuditTrailEnabled() const;
    void setAuditTrailEnabled(bool value);
    int auditTrailPeriodDays() const;

    bool isAutoDiscoveryEnabled() const;
    void setAutoDiscoveryEnabled(bool enabled);

    QnEmailSettings emailSettings() const;
    void setEmailSettings(const QnEmailSettings &settings);

    QnLdapSettings ldapSettings() const;
    void setLdapSettings(const QnLdapSettings &settings);

    bool isUpdateNotificationsEnabled() const;
    void setUpdateNotificationsEnabled(bool updateNotificationsEnabled);

    Qn::CameraBackupQualities backupQualities() const;
    void setBackupQualities(Qn::CameraBackupQualities value);

    bool backupNewCamerasByDefault() const;
    void setBackupNewCamerasByDefault(bool value);

    bool isStatisticsAllowedDefined() const;
    bool isStatisticsAllowed() const;
    void setStatisticsAllowed(bool value);

    /** Last time when statistics was successfully sent. */
    QDateTime statisticsReportLastTime() const;
    void setStatisticsReportLastTime(const QDateTime& value);

    QString statisticsReportLastVersion() const;
    void setStatisticsReportLastVersion(const QString& value);

    int statisticsReportLastNumber() const;
    void setStatisticsReportLastNumber(int value);

    /** How often should we send statistics in human-readable format like '2d', '30m', etc. */
    QString statisticsReportTimeCycle() const;
    void setStatisticsReportTimeCycle(const QString& value);

    QString statisticsReportUpdateDelay() const;
    void setStatisticsReportUpdateDelay(const QString& value);

    bool isUpnpPortMappingEnabled() const;
    void setUpnpPortMappingEnabled(bool value);

    /** local systemId. Media servers connect if this value equal */
    QnUuid localSystemId() const;
    void setLocalSystemId(const QnUuid& value);

    QString clientStatisticsSettingsUrl() const;

    QString statisticsReportServerApi() const;
    void setStatisticsReportServerApi(const QString &value);

    std::chrono::seconds connectionKeepAliveTimeout() const;
    void setConnectionKeepAliveTimeout(std::chrono::seconds newTimeout);

    int keepAliveProbeCount() const;
    void setKeepAliveProbeCount(int newProbeCount);

    std::chrono::seconds aliveUpdateInterval() const;
    void setAliveUpdateInterval(std::chrono::seconds newInterval) const;

    std::chrono::seconds serverDiscoveryPingTimeout() const;
    void setServerDiscoveryPingTimeout(std::chrono::seconds newInterval) const;

    std::chrono::seconds serverDiscoveryAliveCheckTimeout() const;
    bool isTimeSynchronizationEnabled() const;
    bool takeCameraOwnershipWithoutLock() const;

    // -- Cloud settings

    QString cloudAccountName() const;
    void setCloudAccountName(const QString& value);

    QString cloudSystemId() const;
    void setCloudSystemId(const QString& value);

    QString cloudAuthKey() const;
    void setCloudAuthKey(const QString& value);

    QString systemName() const;
    void setSystemName(const QString& value);

    void resetCloudParams();

    // -- Misc settings

    bool isNewSystem() const { return localSystemId().isNull(); }
    /** Media server put cloud host here from QnAppInfo::defaultCloudHost */
    QString cloudHost() const;
    void setCloudHost(const QString& value);

    bool arecontRtspEnabled() const;
    void setArecontRtspEnabled(bool newVal) const;

<<<<<<< HEAD
    bool sequentialFlirOnvifSearcherEnabled() const;
    void setSequentialFlirOnvifSearcherEnabled(bool newVal);
=======
    int maxRtpRetryCount() const;
    void setMaxRtpRetryCount(int newVal);
>>>>>>> 3b75c69b

    std::chrono::seconds proxyConnectTimeout() const;

    /*!
        \a QnAbstractResourcePropertyAdaptor class methods are thread-safe
        \note returned list is not changed during \a QnGlobalSettings instance life-time
    */
    const QList<QnAbstractResourcePropertyAdaptor*>& allSettings() const;

    bool isGlobalSetting(const ec2::ApiResourceParamWithRefData& param) const;

    int maxRecorderQueueSizeBytes() const;
    int maxRecorderQueueSizePackets() const;

signals:
    void initialized();

    void systemNameChanged();
    void localSystemIdChanged();
    void disabledVendorsChanged();
    void auditTrailEnableChanged();
    void auditTrailPeriodDaysChanged();
    void cameraSettingsOptimizationChanged();
    void autoDiscoveryChanged();
    void emailSettingsChanged();
    void ldapSettingsChanged();
    void statisticsAllowedChanged();
    void updateNotificationsChanged();
    void upnpPortMappingEnabledChanged();
    void ec2ConnectionSettingsChanged(const QString& key);
    void cloudSettingsChanged();

private:
    typedef QList<QnAbstractResourcePropertyAdaptor*> AdaptorList;

    AdaptorList initEmailAdaptors();
    AdaptorList initLdapAdaptors();
    AdaptorList initStaticticsAdaptors();
    AdaptorList initConnectionAdaptors();
    AdaptorList initCloudAdaptors();
    AdaptorList initMiscAdaptors();

    void at_resourcePool_resourceAdded(const QnResourcePtr &resource);
    void at_resourcePool_resourceRemoved(const QnResourcePtr &resource);

private:
    QnResourcePropertyAdaptor<bool> *m_cameraSettingsOptimizationAdaptor;
    QnResourcePropertyAdaptor<bool> *m_auditTrailEnabledAdaptor;
    QnResourcePropertyAdaptor<int>* m_auditTrailPeriodDaysAdaptor;

    QnResourcePropertyAdaptor<QString> *m_disabledVendorsAdaptor;
    QnResourcePropertyAdaptor<bool> *m_autoDiscoveryEnabledAdaptor;
    QnResourcePropertyAdaptor<bool> *m_updateNotificationsEnabledAdaptor;
    QnResourcePropertyAdaptor<bool> *m_timeSynchronizationEnabledAdaptor;
    QnResourcePropertyAdaptor<Qn::CameraBackupQualities> *m_backupQualitiesAdaptor;
    QnResourcePropertyAdaptor<bool> *m_backupNewCamerasByDefaultAdaptor;

    // set of statistics settings adaptors
    QnResourcePropertyAdaptor<QnOptionalBool> *m_statisticsAllowedAdaptor;
    QnResourcePropertyAdaptor<QString> *m_statisticsReportLastTimeAdaptor;
    QnResourcePropertyAdaptor<QString> *m_statisticsReportLastVersionAdaptor;
    QnResourcePropertyAdaptor<int> *m_statisticsReportLastNumberAdaptor;
    QnResourcePropertyAdaptor<QString> *m_statisticsReportTimeCycleAdaptor;
    QnResourcePropertyAdaptor<QString> *m_statisticsReportUpdateDelayAdaptor;
    QnResourcePropertyAdaptor<bool> *m_upnpPortMappingEnabledAdaptor;
    QnResourcePropertyAdaptor<QString> *m_localSystemIdAdaptor;
    QnResourcePropertyAdaptor<QString> *m_statisticsReportServerApiAdaptor;
    QnResourcePropertyAdaptor<QString> *m_clientStatisticsSettingsUrlAdaptor;

    // set of email settings adaptors
    QnResourcePropertyAdaptor<QString> *m_serverAdaptor;
    QnResourcePropertyAdaptor<QString> *m_fromAdaptor;
    QnResourcePropertyAdaptor<QString> *m_userAdaptor;
    QnResourcePropertyAdaptor<QString> *m_passwordAdaptor;
    QnResourcePropertyAdaptor<QString> *m_signatureAdaptor;
    QnResourcePropertyAdaptor<QString> *m_supportLinkAdaptor;
    QnResourcePropertyAdaptor<QnEmail::ConnectionType> *m_connectionTypeAdaptor;
    QnResourcePropertyAdaptor<int> *m_portAdaptor;
    QnResourcePropertyAdaptor<int> *m_timeoutAdaptor;
    /** Flag that we are using simple smtp settings set */
    QnResourcePropertyAdaptor<bool> *m_simpleAdaptor;   //TODO: #GDM #Common think where else we can store it

    // set of ldap settings adaptors
    QnResourcePropertyAdaptor<QUrl> *m_ldapUriAdaptor;
    QnResourcePropertyAdaptor<QString> *m_ldapAdminDnAdaptor;
    QnResourcePropertyAdaptor<QString> *m_ldapAdminPasswordAdaptor;
    QnResourcePropertyAdaptor<QString> *m_ldapSearchBaseAdaptor;
    QnResourcePropertyAdaptor<QString> *m_ldapSearchFilterAdaptor;

    QnResourcePropertyAdaptor<int>* m_ec2ConnectionKeepAliveTimeoutAdaptor;
    QnResourcePropertyAdaptor<int>* m_ec2KeepAliveProbeCountAdaptor;
    QnResourcePropertyAdaptor<int>* m_ec2AliveUpdateIntervalAdaptor;
    QnResourcePropertyAdaptor<int>* m_serverDiscoveryPingTimeoutAdaptor;
    /** seconds */
    QnResourcePropertyAdaptor<int>* m_proxyConnectTimeoutAdaptor;
    QnResourcePropertyAdaptor<bool>* m_takeCameraOwnershipWithoutLock;

    // set of cloud adaptors
    QnResourcePropertyAdaptor<QString>* m_cloudAccountNameAdaptor;
    QnResourcePropertyAdaptor<QString>* m_cloudSystemIdAdaptor;
    QnResourcePropertyAdaptor<QString>* m_cloudAuthKeyAdaptor;

    // misc adaptors
    QnResourcePropertyAdaptor<QString>* m_systemNameAdaptor;
    QnResourcePropertyAdaptor<bool>* m_arecontRtspEnabledAdaptor;
    QnResourcePropertyAdaptor<bool>* m_sequentialFlirOnvifSearcherEnabledAdaptor;
    QnResourcePropertyAdaptor<QString>* m_cloudHostAdaptor;

    QnResourcePropertyAdaptor<int>* m_maxRecorderQueueSizeBytes;
    QnResourcePropertyAdaptor<int>* m_maxRecorderQueueSizePackets;

    QnResourcePropertyAdaptor<int>* m_maxRtpRetryCount;

    AdaptorList m_allAdaptors;

    mutable QnMutex m_mutex;
    QnUserResourcePtr m_admin;
};

#define qnGlobalSettings QnGlobalSettings::instance()<|MERGE_RESOLUTION|>--- conflicted
+++ resolved
@@ -209,13 +209,11 @@
     bool arecontRtspEnabled() const;
     void setArecontRtspEnabled(bool newVal) const;
 
-<<<<<<< HEAD
+    int maxRtpRetryCount() const;
+    void setMaxRtpRetryCount(int newVal);
+
     bool sequentialFlirOnvifSearcherEnabled() const;
     void setSequentialFlirOnvifSearcherEnabled(bool newVal);
-=======
-    int maxRtpRetryCount() const;
-    void setMaxRtpRetryCount(int newVal);
->>>>>>> 3b75c69b
 
     std::chrono::seconds proxyConnectTimeout() const;
 
