#pragma once

#include <chrono>

#include <nx/utils/thread/mutex.h>
#include <QtCore/QObject>
#include <QtCore/QString>

#include <common/common_globals.h>
#include <common/common_module_aware.h>
#include <core/resource/resource_fwd.h>
#include <nx_ec/data/api_fwd.h>
#include <utils/common/connective.h>
#include <utils/email/email_fwd.h>
#include <utils/common/ldap_fwd.h>
#include <utils/common/optional.h>

#include <nx/utils/singleton.h>

class QnAbstractResourcePropertyAdaptor;

template<class T>
class QnResourcePropertyAdaptor;
class QSettings;

struct QnWatermarkSettings;

namespace nx {
namespace settings_names {

const QString kNameDisabledVendors(lit("disabledVendors"));
const QString kNameCameraSettingsOptimization(lit("cameraSettingsOptimization"));
const QString kNameAutoUpdateThumbnails(lit("autoUpdateThumbnails"));
const QString kMaxSceneItemsOverrideKey(lit("maxSceneItems"));
const QString kUseTextEmailFormat(lit("useTextEmailFormat"));
const QString kNameAuditTrailEnabled(lit("auditTrailEnabled"));
const QString kAuditTrailPeriodDaysName(lit("auditTrailPeriodDays"));
const QString kNameTrafficEncryptionForced(lit("trafficEncryptionForced"));
const QString kNameVideoTrafficEncryptionForced(lit("videoTrafficEncryptionForced"));
const QString kEventLogPeriodDaysName(lit("eventLogPeriodDays"));
const QString kNameHost(lit("smtpHost"));
const QString kNamePort(lit("smtpPort"));
const QString kNameUser(lit("smtpUser"));
const QString kNamePassword(lit("smptPassword"));
const QString kNameConnectionType(lit("smtpConnectionType"));
const QString kNameSimple(lit("smtpSimple"));
const QString kNameTimeout(lit("smtpTimeout"));
const QString kNameFrom(lit("emailFrom"));
const QString kNameSignature(lit("emailSignature"));
const QString kNameSupportEmail(lit("emailSupportEmail"));
const QString kNameUpdateNotificationsEnabled(lit("updateNotificationsEnabled"));

const QString kNameTimeSynchronizationEnabled(lit("timeSynchronizationEnabled"));
const QString kNameSynchronizeTimeWithInternet(lit("synchronizeTimeWithInternet"));
const QString kNamePrimaryTimeServer(lit("primaryTimeServer"));

/* Max rtt for internet time synchronization request */
const QString kMaxDifferenceBetweenSynchronizedAndInternetTime(
    lit("maxDifferenceBetweenSynchronizedAndInternetTime"));

/* Max rtt for server to server or client to server time synchronization request */
const QString kMaxDifferenceBetweenSynchronizedAndLocalTime(
    lit("maxDifferenceBetweenSynchronizedAndLocalTimeMs"));

/* Period to check local time for changes */
const QString kOsTimeChangeCheckPeriod(lit("osTimeChangeCheckPeriodMs"));

/* Period to synchronize time via network */
const QString kSyncTimeExchangePeriod(lit("syncTimeExchangePeriod"));

const QString kNameAutoDiscoveryEnabled(lit("autoDiscoveryEnabled"));
const QString kNameBackupQualities(lit("backupQualities"));
const QString kNameBackupNewCamerasByDefault(lit("backupNewCamerasByDefault"));
const QString kNameCrossdomainEnabled(lit("crossdomainEnabled"));
const QString kCloudHostName(lit("cloudHost"));

const QString kNameStatisticsAllowed(lit("statisticsAllowed"));
const QString kNameStatisticsReportLastTime(lit("statisticsReportLastTime"));
const QString kNameStatisticsReportLastVersion(lit("statisticsReportLastVersion"));
const QString kNameStatisticsReportLastNumber(lit("statisticsReportLastNumber"));
const QString kNameStatisticsReportTimeCycle(lit("statisticsReportTimeCycle"));
const QString kNameStatisticsReportUpdateDelay(lit("statisticsReportUpdateDelay"));
const QString kNameLocalSystemId(lit("localSystemId"));
const QString kNameSystemName(lit("systemName"));
const QString kNameStatisticsReportServerApi(lit("statisticsReportServerApi"));
const QString kNameSettingsUrlParam(lit("clientStatisticsSettingsUrl"));

const QString ldapUri(lit("ldapUri"));
const QString ldapAdminDn(lit("ldapAdminDn"));
const QString ldapAdminPassword(lit("ldapAdminPassword"));
const QString ldapSearchBase(lit("ldapSearchBase"));
const QString ldapSearchFilter(lit("ldapSearchFilter"));

const QString kNameCloudAccountName(lit("cloudAccountName"));
const QString kNameCloudSystemId(lit("cloudSystemID")); //< todo: rename it to cloudSystemId
const QString kNameCloudAuthKey(lit("cloudAuthKey"));
const QString kNameUpnpPortMappingEnabled(lit("upnpPortMappingEnabled"));
const QString kConnectionKeepAliveTimeoutKey(lit("ec2ConnectionKeepAliveTimeoutSec"));
const QString kKeepAliveProbeCountKey(lit("ec2KeepAliveProbeCount"));

<<<<<<< HEAD
static const QString kUpdates2PropertyName = lit("updateStatus");

=======
const QString kWatermarkSettingsName(lit("watermarkSettings"));
>>>>>>> d8fdcce9

} // namespace settings_names
} // namespace nx

class QnGlobalSettings: public Connective<QObject>, public QnCommonModuleAware
{
    Q_OBJECT
    typedef Connective<QObject> base_type;

public:
    QnGlobalSettings(QObject* parent = nullptr);
    virtual ~QnGlobalSettings();

    void initialize();

    /** Check if global settings are ready to use. */
    bool isInitialized() const;

    void synchronizeNow();

    /**
     * Save all settings to database
     */
    bool resynchronizeNowSync();

    /**
    * Save modified settings to database
    */
    bool synchronizeNowSync();

    bool takeFromSettings(QSettings* settings, const QnResourcePtr& mediaServer);

    QSet<QString> disabledVendorsSet() const;
    QString disabledVendors() const;
    void setDisabledVendors(QString disabledVendors);

    bool isCameraSettingsOptimizationEnabled() const;
    void setCameraSettingsOptimizationEnabled(bool cameraSettingsOptimizationEnabled);

    /**
     * Allow server auto open streams to cameras sometimes to update camera thumbnail
     */
    bool isAutoUpdateThumbnailsEnabled() const;
    void setAutoUpdateThumbnailsEnabled(bool value);

    /**
     * Override maximum allowed scene items count.
     */
    int maxSceneItemsOverride() const;
    void setMaxSceneItemsOverride(int value);

    /**
     * Send text email instead of HTML email in event rules/actions
     */
    bool isUseTextEmailFormat() const;
    void setUseTextEmailFormat(bool value);

    bool isAuditTrailEnabled() const;
    void setAuditTrailEnabled(bool value);
    int auditTrailPeriodDays() const;
    int eventLogPeriodDays() const;

    bool isTrafficEncriptionForced() const;
    void setTrafficEncriptionForced(bool value);

    bool isVideoTrafficEncriptionForced() const;
    void setVideoTrafficEncryptionForced(bool value);

    bool isAutoDiscoveryEnabled() const;
    void setAutoDiscoveryEnabled(bool enabled);

    QnEmailSettings emailSettings() const;
    void setEmailSettings(const QnEmailSettings &settings);

    QnLdapSettings ldapSettings() const;
    void setLdapSettings(const QnLdapSettings &settings);

    bool isUpdateNotificationsEnabled() const;
    void setUpdateNotificationsEnabled(bool updateNotificationsEnabled);

    Qn::CameraBackupQualities backupQualities() const;
    void setBackupQualities(Qn::CameraBackupQualities value);

    bool backupNewCamerasByDefault() const;
    void setBackupNewCamerasByDefault(bool value);

    bool isStatisticsAllowedDefined() const;
    bool isStatisticsAllowed() const;
    void setStatisticsAllowed(bool value);

    /** Last time when statistics was successfully sent. */
    QDateTime statisticsReportLastTime() const;
    void setStatisticsReportLastTime(const QDateTime& value);

    QString statisticsReportLastVersion() const;
    void setStatisticsReportLastVersion(const QString& value);

    int statisticsReportLastNumber() const;
    void setStatisticsReportLastNumber(int value);

    /** How often should we send statistics in human-readable format like '2d', '30m', etc. */
    QString statisticsReportTimeCycle() const;
    void setStatisticsReportTimeCycle(const QString& value);

    QString statisticsReportUpdateDelay() const;
    void setStatisticsReportUpdateDelay(const QString& value);

    bool isUpnpPortMappingEnabled() const;
    void setUpnpPortMappingEnabled(bool value);

    /** local systemId. Media servers connect if this value equal */
    QnUuid localSystemId() const;
    void setLocalSystemId(const QnUuid& value);

    QString clientStatisticsSettingsUrl() const;

    QString statisticsReportServerApi() const;
    void setStatisticsReportServerApi(const QString &value);

    std::chrono::seconds connectionKeepAliveTimeout() const;
    void setConnectionKeepAliveTimeout(std::chrono::seconds newTimeout);

    int keepAliveProbeCount() const;
    void setKeepAliveProbeCount(int newProbeCount);

    std::chrono::seconds aliveUpdateInterval() const;
    void setAliveUpdateInterval(std::chrono::seconds newInterval) const;

    std::chrono::seconds serverDiscoveryPingTimeout() const;
    void setServerDiscoveryPingTimeout(std::chrono::seconds newInterval) const;

    std::chrono::seconds serverDiscoveryAliveCheckTimeout() const;

    // -- Time synchronization parameters.

    bool isTimeSynchronizationEnabled() const;
    void setTimeSynchronizationEnabled(bool value);

    bool isSynchronizingTimeWithInternet() const;
    void setSynchronizingTimeWithInternet(bool value);

    QnUuid primaryTimeServer() const;
    void setPrimaryTimeServer(const QnUuid& value);

    std::chrono::milliseconds maxDifferenceBetweenSynchronizedAndInternetTime() const;
    std::chrono::milliseconds maxDifferenceBetweenSynchronizedAndLocalTime() const;

    std::chrono::milliseconds osTimeChangeCheckPeriod() const;
    void setOsTimeChangeCheckPeriod(std::chrono::milliseconds value);

    std::chrono::milliseconds syncTimeExchangePeriod() const;
    void setSyncTimeExchangePeriod(std::chrono::milliseconds value);

    // -- (end) Time synchronization parameters.

    bool takeCameraOwnershipWithoutLock() const;

    // -- Cloud settings

    QString cloudAccountName() const;
    void setCloudAccountName(const QString& value);

    QString cloudSystemId() const;
    void setCloudSystemId(const QString& value);

    QString cloudAuthKey() const;
    void setCloudAuthKey(const QString& value);

    QString systemName() const;
    void setSystemName(const QString& value);

    void resetCloudParams();

    // -- Misc settings

    bool isNewSystem() const { return localSystemId().isNull(); }
    /** Media server put cloud host here from nx::network::AppInfo::defaultCloudHost */
    QString cloudHost() const;
    void setCloudHost(const QString& value);

    bool arecontRtspEnabled() const;
    void setArecontRtspEnabled(bool newVal) const;

    int maxRtpRetryCount() const;
    void setMaxRtpRetryCount(int newVal);

    bool sequentialFlirOnvifSearcherEnabled() const;
    void setSequentialFlirOnvifSearcherEnabled(bool newVal);

    int rtpFrameTimeoutMs() const;
    void setRtpFrameTimeoutMs(int newValue);

    std::chrono::seconds proxyConnectTimeout() const;

    bool cloudConnectUdpHolePunchingEnabled() const;
    bool cloudConnectRelayingEnabled() const;

    std::chrono::seconds maxRtspConnectDuration() const;
    void setMaxRtspConnectDuration(std::chrono::seconds newValue);

    /*!
        \a QnAbstractResourcePropertyAdaptor class methods are thread-safe
        \note returned list is not changed during \a QnGlobalSettings instance life-time
    */
    const QList<QnAbstractResourcePropertyAdaptor*>& allSettings() const;

    static bool isGlobalSetting(const nx::vms::api::ResourceParamWithRefData& param);

    int maxRecorderQueueSizeBytes() const;
    int maxRecorderQueueSizePackets() const;

    bool hanwhaDeleteProfilesOnInitIfNeeded() const;
    void setHanwhaDeleteProfilesOnInitIfNeeded(bool deleteProfiles);

    bool showHanwhaAlternativePtzControlsOnTile() const;
    void setShowHanwhaAlternativePtzControlsOnTile(bool showPtzControls);

    int hanwhaChunkReaderResponseTimeoutSeconds() const;
    void setHanwhaChunkReaderResponseTimeoutSeconds(int value);

    int hanwhaChunkReaderMessageBodyTimeoutSeconds() const;
    void setHanwhaChunkReaderMessageBodyTimeoutSeconds(int value);

    bool isEdgeRecordingEnabled() const;
    void setEdgeRecordingEnabled(bool enabled);

    int maxRemoteArchiveSynchronizationThreads() const;
    void setMaxRemoteArchiveSynchronizationThreads(int newValue);

    QByteArray updates2Registry() const;
    void setUpdates2Registry(const QByteArray& serializedRegistry);

    int maxWearableArchiveSynchronizationThreads() const;
    void setMaxWearableArchiveSynchronizationThreads(int newValue);

    QnWatermarkSettings watermarkSettings() const;
    void setWatermarkSettings(const QnWatermarkSettings & settings) const;

signals:
    void initialized();

    void systemNameChanged();
    void localSystemIdChanged();
    void localSystemIdChangedDirect();
    void disabledVendorsChanged();
    void auditTrailEnableChanged();
    void auditTrailPeriodDaysChanged();
    void eventLogPeriodDaysChanged();
    void cameraSettingsOptimizationChanged();
    void autoUpdateThumbnailsChanged();
    void maxSceneItemsChanged();
    void useTextEmailFormatChanged();
    void autoDiscoveryChanged();
    void emailSettingsChanged();
    void ldapSettingsChanged();
    void statisticsAllowedChanged();
    void trafficEncryptionForcedChanged();
    void videoTrafficEncryptionForcedChanged();
    void updateNotificationsChanged();
    void upnpPortMappingEnabledChanged();
    void ec2ConnectionSettingsChanged(const QString& key);
    void cloudSettingsChanged();
    void cloudCredentialsChanged();
    void timeSynchronizationSettingsChanged();
    void cloudConnectUdpHolePunchingEnabledChanged();
    void cloudConnectRelayingEnabledChanged();
<<<<<<< HEAD
    void updates2RegistryChanged();
=======
    void watermarkChanged();
>>>>>>> d8fdcce9

private:
    typedef QList<QnAbstractResourcePropertyAdaptor*> AdaptorList;

    AdaptorList initEmailAdaptors();
    AdaptorList initLdapAdaptors();
    AdaptorList initStaticticsAdaptors();
    AdaptorList initConnectionAdaptors();
    AdaptorList initTimeSynchronizationAdaptors();
    AdaptorList initCloudAdaptors();
    AdaptorList initMiscAdaptors();

    void at_adminUserAdded(const QnResourcePtr &resource);
    void at_resourcePool_resourceRemoved(const QnResourcePtr &resource);

private:
    QnResourcePropertyAdaptor<bool> *m_cameraSettingsOptimizationAdaptor = nullptr;
    QnResourcePropertyAdaptor<bool> *m_autoUpdateThumbnailsAdaptor = nullptr;
    QnResourcePropertyAdaptor<int>* m_maxSceneItemsAdaptor = nullptr;
    QnResourcePropertyAdaptor<bool> *m_useTextEmailFormatAdaptor = nullptr;
    QnResourcePropertyAdaptor<bool> *m_auditTrailEnabledAdaptor = nullptr;
    QnResourcePropertyAdaptor<int>* m_auditTrailPeriodDaysAdaptor = nullptr;
    QnResourcePropertyAdaptor<int>* m_eventLogPeriodDaysAdaptor = nullptr;
    QnResourcePropertyAdaptor<bool>* m_trafficEncryptionForcedAdaptor = nullptr;
    QnResourcePropertyAdaptor<bool>* m_videoTrafficEncryptionForcedAdaptor = nullptr;

    QnResourcePropertyAdaptor<QString> *m_disabledVendorsAdaptor = nullptr;
    QnResourcePropertyAdaptor<bool> *m_autoDiscoveryEnabledAdaptor = nullptr;
    QnResourcePropertyAdaptor<bool> *m_updateNotificationsEnabledAdaptor = nullptr;
    QnResourcePropertyAdaptor<bool> *m_timeSynchronizationEnabledAdaptor = nullptr;
    QnResourcePropertyAdaptor<bool> *m_synchronizeTimeWithInternetAdaptor = nullptr;
    QnResourcePropertyAdaptor<QnUuid> *m_primaryTimeServerAdaptor = nullptr;
    QnResourcePropertyAdaptor<int> *m_maxDifferenceBetweenSynchronizedAndInternetTimeAdaptor = nullptr;
    QnResourcePropertyAdaptor<int> *m_maxDifferenceBetweenSynchronizedAndLocalTimeAdaptor = nullptr;
    QnResourcePropertyAdaptor<int> *m_osTimeChangeCheckPeriodAdaptor = nullptr;
    QnResourcePropertyAdaptor<int> *m_syncTimeExchangePeriodAdaptor = nullptr;
    QnResourcePropertyAdaptor<Qn::CameraBackupQualities> *m_backupQualitiesAdaptor = nullptr;
    QnResourcePropertyAdaptor<bool> *m_backupNewCamerasByDefaultAdaptor = nullptr;

    // set of statistics settings adaptors
    QnResourcePropertyAdaptor<QnOptionalBool> *m_statisticsAllowedAdaptor = nullptr;
    QnResourcePropertyAdaptor<QString> *m_statisticsReportLastTimeAdaptor = nullptr;
    QnResourcePropertyAdaptor<QString> *m_statisticsReportLastVersionAdaptor = nullptr;
    QnResourcePropertyAdaptor<int> *m_statisticsReportLastNumberAdaptor = nullptr;
    QnResourcePropertyAdaptor<QString> *m_statisticsReportTimeCycleAdaptor = nullptr;
    QnResourcePropertyAdaptor<QString> *m_statisticsReportUpdateDelayAdaptor = nullptr;
    QnResourcePropertyAdaptor<bool> *m_upnpPortMappingEnabledAdaptor = nullptr;
    QnResourcePropertyAdaptor<QString> *m_localSystemIdAdaptor = nullptr;
    QnResourcePropertyAdaptor<QString> *m_statisticsReportServerApiAdaptor = nullptr;
    QnResourcePropertyAdaptor<QString> *m_clientStatisticsSettingsUrlAdaptor = nullptr;

    // set of email settings adaptors
    QnResourcePropertyAdaptor<QString> *m_serverAdaptor = nullptr;
    QnResourcePropertyAdaptor<QString> *m_fromAdaptor = nullptr;
    QnResourcePropertyAdaptor<QString> *m_userAdaptor = nullptr;
    QnResourcePropertyAdaptor<QString> *m_passwordAdaptor = nullptr;
    QnResourcePropertyAdaptor<QString> *m_signatureAdaptor = nullptr;
    QnResourcePropertyAdaptor<QString> *m_supportLinkAdaptor = nullptr;
    QnResourcePropertyAdaptor<QnEmail::ConnectionType> *m_connectionTypeAdaptor = nullptr;
    QnResourcePropertyAdaptor<int> *m_portAdaptor = nullptr;
    QnResourcePropertyAdaptor<int> *m_timeoutAdaptor = nullptr;
    /** Flag that we are using simple smtp settings set */
    QnResourcePropertyAdaptor<bool> *m_simpleAdaptor = nullptr;

    // set of ldap settings adaptors
    QnResourcePropertyAdaptor<QUrl> *m_ldapUriAdaptor = nullptr;
    QnResourcePropertyAdaptor<QString> *m_ldapAdminDnAdaptor = nullptr;
    QnResourcePropertyAdaptor<QString> *m_ldapAdminPasswordAdaptor = nullptr;
    QnResourcePropertyAdaptor<QString> *m_ldapSearchBaseAdaptor = nullptr;
    QnResourcePropertyAdaptor<QString> *m_ldapSearchFilterAdaptor = nullptr;

    QnResourcePropertyAdaptor<int>* m_ec2ConnectionKeepAliveTimeoutAdaptor = nullptr;
    QnResourcePropertyAdaptor<int>* m_ec2KeepAliveProbeCountAdaptor = nullptr;
    QnResourcePropertyAdaptor<int>* m_ec2AliveUpdateIntervalAdaptor = nullptr;
    QnResourcePropertyAdaptor<int>* m_serverDiscoveryPingTimeoutAdaptor = nullptr;
    /** seconds */
    QnResourcePropertyAdaptor<int>* m_proxyConnectTimeoutAdaptor = nullptr;
    QnResourcePropertyAdaptor<bool>* m_takeCameraOwnershipWithoutLock = nullptr;

    // set of cloud adaptors
    QnResourcePropertyAdaptor<QString>* m_cloudAccountNameAdaptor = nullptr;
    QnResourcePropertyAdaptor<QString>* m_cloudSystemIdAdaptor = nullptr;
    QnResourcePropertyAdaptor<QString>* m_cloudAuthKeyAdaptor = nullptr;

    // misc adaptors
    QnResourcePropertyAdaptor<QString>* m_systemNameAdaptor = nullptr;
    QnResourcePropertyAdaptor<bool>* m_arecontRtspEnabledAdaptor = nullptr;
    QnResourcePropertyAdaptor<bool>* m_sequentialFlirOnvifSearcherEnabledAdaptor = nullptr;
    QnResourcePropertyAdaptor<QString>* m_cloudHostAdaptor = nullptr;

    QnResourcePropertyAdaptor<int>* m_maxRecorderQueueSizeBytes = nullptr;
    QnResourcePropertyAdaptor<int>* m_maxRecorderQueueSizePackets = nullptr;

    QnResourcePropertyAdaptor<int>* m_maxRtpRetryCount = nullptr;

    QnResourcePropertyAdaptor<int>* m_rtpFrameTimeoutMs = nullptr;
    QnResourcePropertyAdaptor<int>* m_maxRtspConnectDuration = nullptr;

    QnResourcePropertyAdaptor<bool>* m_cloudConnectUdpHolePunchingEnabledAdaptor = nullptr;
    QnResourcePropertyAdaptor<bool>* m_cloudConnectRelayingEnabledAdaptor = nullptr;

    QnResourcePropertyAdaptor<bool>* m_hanwhaDeleteProfilesOnInitIfNeeded = nullptr;
    QnResourcePropertyAdaptor<bool>* m_showHanwhaAlternativePtzControlsOnTile = nullptr;
    QnResourcePropertyAdaptor<int>* m_hanwhaChunkReaderResponseTimeoutSeconds = nullptr;
    QnResourcePropertyAdaptor<int>* m_hanwhaChunkReaderMessageBodyTimeoutSeconds = nullptr;

    QnResourcePropertyAdaptor<bool>* m_edgeRecordingEnabledAdaptor = nullptr;

    QnResourcePropertyAdaptor<int>* m_maxRemoteArchiveSynchronizationThreads = nullptr;
    QnResourcePropertyAdaptor<int>* m_maxWearableArchiveSynchronizationThreads = nullptr;

<<<<<<< HEAD
    QnResourcePropertyAdaptor<QByteArray>* m_updates2InfoAdaptor;
=======
    QnResourcePropertyAdaptor<QnWatermarkSettings>* m_watermarkSettings = nullptr;
>>>>>>> d8fdcce9

    AdaptorList m_allAdaptors;

    mutable QnMutex m_mutex;
    QnUserResourcePtr m_admin;
};

#define qnGlobalSettings commonModule()->globalSettings()<|MERGE_RESOLUTION|>--- conflicted
+++ resolved
@@ -98,12 +98,9 @@
 const QString kConnectionKeepAliveTimeoutKey(lit("ec2ConnectionKeepAliveTimeoutSec"));
 const QString kKeepAliveProbeCountKey(lit("ec2KeepAliveProbeCount"));
 
-<<<<<<< HEAD
 static const QString kUpdates2PropertyName = lit("updateStatus");
 
-=======
 const QString kWatermarkSettingsName(lit("watermarkSettings"));
->>>>>>> d8fdcce9
 
 } // namespace settings_names
 } // namespace nx
@@ -370,11 +367,8 @@
     void timeSynchronizationSettingsChanged();
     void cloudConnectUdpHolePunchingEnabledChanged();
     void cloudConnectRelayingEnabledChanged();
-<<<<<<< HEAD
     void updates2RegistryChanged();
-=======
     void watermarkChanged();
->>>>>>> d8fdcce9
 
 private:
     typedef QList<QnAbstractResourcePropertyAdaptor*> AdaptorList;
@@ -486,11 +480,8 @@
     QnResourcePropertyAdaptor<int>* m_maxRemoteArchiveSynchronizationThreads = nullptr;
     QnResourcePropertyAdaptor<int>* m_maxWearableArchiveSynchronizationThreads = nullptr;
 
-<<<<<<< HEAD
     QnResourcePropertyAdaptor<QByteArray>* m_updates2InfoAdaptor;
-=======
     QnResourcePropertyAdaptor<QnWatermarkSettings>* m_watermarkSettings = nullptr;
->>>>>>> d8fdcce9
 
     AdaptorList m_allAdaptors;
 
