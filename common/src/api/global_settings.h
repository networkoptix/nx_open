--- conflicted
+++ resolved
@@ -216,18 +216,14 @@
     QnResourcePropertyAdaptor<int>* m_ec2ConnectionKeepAliveTimeoutAdaptor;
     QnResourcePropertyAdaptor<int>* m_ec2KeepAliveProbeCountAdaptor;
     QnResourcePropertyAdaptor<int>* m_ec2AliveUpdateIntervalAdaptor;
-<<<<<<< HEAD
     QnResourcePropertyAdaptor<int>* m_serverDiscoveryPingTimeoutAdaptor;
+    /** seconds */
+    QnResourcePropertyAdaptor<int>* m_proxyConnectTimeoutAdaptor;
 
     // set of cloud adaptors
     QnResourcePropertyAdaptor<QString>* m_cloudAccountNameAdaptor;
     QnResourcePropertyAdaptor<QString>* m_cloudSystemIDAdaptor;
     QnResourcePropertyAdaptor<QString>* m_cloudAuthKeyAdaptor;
-=======
-    QnResourcePropertyAdaptor<int>* m_serverDiscoveryPingTimeout;
-    /** seconds */
-    QnResourcePropertyAdaptor<int>* m_proxyConnectTimeoutAdaptor;
->>>>>>> 012daa17
 
     // misc adaptors
     QnResourcePropertyAdaptor<bool>* m_arecontRtspEnabledAdaptor;
