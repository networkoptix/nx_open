#ifndef QN_GLOBAL_SETTINGS_H
#define QN_GLOBAL_SETTINGS_H

#include <chrono>

#include <QtCore/QMutex>
#include <QtCore/QObject>

#include <nx_ec/data/api_fwd.h>

#include <utils/common/singleton.h>
#include <utils/common/connective.h>
#include <utils/email/email_fwd.h>
#include <utils/common/ldap_fwd.h>

#include <core/resource/resource_fwd.h>

class QnAbstractResourcePropertyAdaptor;

template<class T>
class QnResourcePropertyAdaptor;

class QnGlobalSettings: public Connective<QObject>, public Singleton<QnGlobalSettings> {
    Q_OBJECT
    typedef Connective<QObject> base_type;

public:
    QnGlobalSettings(QObject *parent = NULL);
    virtual ~QnGlobalSettings();

    QSet<QString> disabledVendorsSet() const;
    QString disabledVendors() const;
    void setDisabledVendors(QString disabledVendors);

    bool isCameraSettingsOptimizationEnabled() const;
    void setCameraSettingsOptimizationEnabled(bool cameraSettingsOptimizationEnabled);

    bool isAuditTrailEnabled() const;
    void setAuditTrailEnabled(bool value);

    bool isServerAutoDiscoveryEnabled() const;
    void setServerAutoDiscoveryEnabled(bool enabled);

    QnEmailSettings emailSettings() const;
    void setEmailSettings(const QnEmailSettings &settings);

    QnLdapSettings ldapSettings() const;
    void setLdapSettings(const QnLdapSettings &settings);

    void synchronizeNow();
    QnUserResourcePtr getAdminUser();

    bool isUpdateNotificationsEnabled() const;
    void setUpdateNotificationsEnabled(bool updateNotificationsEnabled);

    std::chrono::seconds connectionKeepAliveTimeout() const;
    void setConnectionKeepAliveTimeout(std::chrono::seconds newTimeout);

    int keepAliveProbeCount() const;
    void setKeepAliveProbeCount(int newProbeCount);

    std::chrono::seconds aliveUpdateInterval() const;
    void setAliveUpdateInterval(std::chrono::seconds newInterval) const;

    std::chrono::seconds serverDiscoveryPingTimeout() const;
    void setServerDiscoveryPingTimeout(std::chrono::seconds newInterval) const;

    std::chrono::seconds serverDiscoveryAliveCheckTimeout() const;
    bool isTimeSynchronizationEnabled() const;
    bool takeCameraOwnershipWithoutLock() const;

    std::chrono::seconds proxyConnectTimeout() const;

    /*!
        \a QnAbstractResourcePropertyAdaptor class methods are thread-safe
        \note returned list is not changed during \a QnGlobalSettings instance life-time
    */
    const QList<QnAbstractResourcePropertyAdaptor*>& allSettings() const;

signals:
    void disabledVendorsChanged();
    void auditTrailEnableChanged();
    void cameraSettingsOptimizationChanged();
    void serverAutoDiscoveryChanged();
    void emailSettingsChanged();
    void ldapSettingsChanged();
    void ec2ConnectionSettingsChanged();

private:
    void at_resourcePool_resourceAdded(const QnResourcePtr &resource);
    void at_resourcePool_resourceRemoved(const QnResourcePtr &resource);

private:
    QnResourcePropertyAdaptor<bool> *m_cameraSettingsOptimizationAdaptor;
    QnResourcePropertyAdaptor<bool> *m_auditTrailEnabledAdaptor;
    QnResourcePropertyAdaptor<QString> *m_disabledVendorsAdaptor;
    QnResourcePropertyAdaptor<bool> *m_serverAutoDiscoveryEnabledAdaptor;
    QnResourcePropertyAdaptor<bool> *m_updateNotificationsEnabledAdaptor;
    QnResourcePropertyAdaptor<bool> *m_timeSynchronizationEnabledAdaptor;

    // set of email settings adaptors
    QnResourcePropertyAdaptor<QString> *m_serverAdaptor;
    QnResourcePropertyAdaptor<QString> *m_fromAdaptor;
    QnResourcePropertyAdaptor<QString> *m_userAdaptor;
    QnResourcePropertyAdaptor<QString> *m_passwordAdaptor;
    QnResourcePropertyAdaptor<QString> *m_signatureAdaptor;
    QnResourcePropertyAdaptor<QString> *m_supportLinkAdaptor;
    QnResourcePropertyAdaptor<QnEmail::ConnectionType> *m_connectionTypeAdaptor;
    QnResourcePropertyAdaptor<int> *m_portAdaptor;
    QnResourcePropertyAdaptor<int> *m_timeoutAdaptor;
    /** Flag that we are using simple smtp settings set */
    QnResourcePropertyAdaptor<bool> *m_simpleAdaptor;   //TODO: #GDM #Common think where else we can store it

    // set of ldap settings adaptors
    QnResourcePropertyAdaptor<QUrl> *m_ldapUriAdaptor;
    QnResourcePropertyAdaptor<QString> *m_ldapAdminDnAdaptor;
    QnResourcePropertyAdaptor<QString> *m_ldapAdminPasswordAdaptor;
    QnResourcePropertyAdaptor<QString> *m_ldapSearchBaseAdaptor;
    QnResourcePropertyAdaptor<QString> *m_ldapSearchFilterAdaptor;

    QnResourcePropertyAdaptor<int>* m_ec2ConnectionKeepAliveTimeoutAdaptor;
    QnResourcePropertyAdaptor<int>* m_ec2KeepAliveProbeCountAdaptor;
    QnResourcePropertyAdaptor<int>* m_ec2AliveUpdateIntervalAdaptor;
    QnResourcePropertyAdaptor<int>* m_serverDiscoveryPingTimeout;
<<<<<<< HEAD
    QnResourcePropertyAdaptor<bool>* m_takeCameraOwnershipWithoutLock;
=======
    /** seconds */
    QnResourcePropertyAdaptor<int>* m_proxyConnectTimeoutAdaptor;
>>>>>>> 2be0bb20

    QList<QnAbstractResourcePropertyAdaptor*> m_allAdaptors;

    mutable QMutex m_mutex;
    QnUserResourcePtr m_admin;
};


#endif // QN_GLOBAL_SETTINGS_H<|MERGE_RESOLUTION|>--- conflicted
+++ resolved
@@ -122,12 +122,9 @@
     QnResourcePropertyAdaptor<int>* m_ec2KeepAliveProbeCountAdaptor;
     QnResourcePropertyAdaptor<int>* m_ec2AliveUpdateIntervalAdaptor;
     QnResourcePropertyAdaptor<int>* m_serverDiscoveryPingTimeout;
-<<<<<<< HEAD
-    QnResourcePropertyAdaptor<bool>* m_takeCameraOwnershipWithoutLock;
-=======
     /** seconds */
     QnResourcePropertyAdaptor<int>* m_proxyConnectTimeoutAdaptor;
->>>>>>> 2be0bb20
+    QnResourcePropertyAdaptor<bool>* m_takeCameraOwnershipWithoutLock;
 
     QList<QnAbstractResourcePropertyAdaptor*> m_allAdaptors;
 
