#pragma once

#include <chrono>

#include <nx/utils/thread/mutex.h>
#include <QtCore/QObject>
#include <QtCore/QString>

#include <nx_ec/data/api_fwd.h>

#include <nx/utils/singleton.h>
#include <utils/common/connective.h>
#include <utils/email/email_fwd.h>
#include <utils/common/ldap_fwd.h>
#include <utils/common/optional.h>

#include <common/common_globals.h>

#include <core/resource/resource_fwd.h>
#include <nx_ec/data/api_resource_data.h>

class QnAbstractResourcePropertyAdaptor;

template<class T>
class QnResourcePropertyAdaptor;
class QSettings;

namespace nx {
namespace settings_names {

const QString kNameDisabledVendors(lit("disabledVendors"));
const QString kNameCameraSettingsOptimization(lit("cameraSettingsOptimization"));
const QString kNameAutoUpdateThumbnails(lit("autoUpdateThumbnails"));
const QString kNameAuditTrailEnabled(lit("auditTrailEnabled"));
const QString kAuditTrailPeriodDaysName(lit("auditTrailPeriodDays"));
const QString kEventLogPeriodDaysName(lit("eventLogPeriodDays"));
const QString kNameHost(lit("smtpHost"));
const QString kNamePort(lit("smtpPort"));
const QString kNameUser(lit("smtpUser"));
const QString kNamePassword(lit("smptPassword"));
const QString kNameConnectionType(lit("smtpConnectionType"));
const QString kNameSimple(lit("smtpSimple"));
const QString kNameTimeout(lit("smtpTimeout"));
const QString kNameFrom(lit("emailFrom"));
const QString kNameSignature(lit("emailSignature"));
const QString kNameSupportEmail(lit("emailSupportEmail"));
const QString kNameUpdateNotificationsEnabled(lit("updateNotificationsEnabled"));
const QString kNameTimeSynchronizationEnabled(lit("timeSynchronizationEnabled"));
const QString kNameAutoDiscoveryEnabled(lit("autoDiscoveryEnabled"));
const QString kNameBackupQualities(lit("backupQualities"));
const QString kNameBackupNewCamerasByDefault(lit("backupNewCamerasByDefault"));
const QString kNameCrossdomainEnabled(lit("crossdomainEnabled"));
const QString kCloudHostName(lit("cloudHost"));

const QString kNameStatisticsAllowed(lit("statisticsAllowed"));
const QString kNameStatisticsReportLastTime(lit("statisticsReportLastTime"));
const QString kNameStatisticsReportLastVersion(lit("statisticsReportLastVersion"));
const QString kNameStatisticsReportLastNumber(lit("statisticsReportLastNumber"));
const QString kNameStatisticsReportTimeCycle(lit("statisticsReportTimeCycle"));
const QString kNameStatisticsReportUpdateDelay(lit("statisticsReportUpdateDelay"));
const QString kNameLocalSystemId(lit("localSystemId"));
const QString kNameSystemName(lit("systemName"));
const QString kNameStatisticsReportServerApi(lit("statisticsReportServerApi"));
const QString kNameSettingsUrlParam(lit("clientStatisticsSettingsUrl"));


const QString ldapUri(lit("ldapUri"));
const QString ldapAdminDn(lit("ldapAdminDn"));
const QString ldapAdminPassword(lit("ldapAdminPassword"));
const QString ldapSearchBase(lit("ldapSearchBase"));
const QString ldapSearchFilter(lit("ldapSearchFilter"));

const QString kNameCloudAccountName(lit("cloudAccountName"));
const QString kNameCloudSystemId(lit("cloudSystemID")); //< todo: rename it to cloudSystemId
const QString kNameCloudAuthKey(lit("cloudAuthKey"));
const QString kNameUpnpPortMappingEnabled(lit("upnpPortMappingEnabled"));
const QString kConnectionKeepAliveTimeoutKey(lit("ec2ConnectionKeepAliveTimeoutSec"));
const QString kKeepAliveProbeCountKey(lit("ec2KeepAliveProbeCount"));

} // namespace settings_names
} // namespace nx

class QnGlobalSettings: public Connective<QObject>, public Singleton<QnGlobalSettings> {
    Q_OBJECT
    typedef Connective<QObject> base_type;

public:
    QnGlobalSettings(QObject *parent = NULL);
    virtual ~QnGlobalSettings();

    void initialize();

    /** Check if global settings are ready to use. */
    bool isInitialized() const;

    void synchronizeNow();

    /**
     * Save all settings to database
     */
    bool resynchronizeNowSync();

    /**
    * Save modified settings to database
    */
    bool synchronizeNowSync();

    bool takeFromSettings(QSettings* settings, const QnResourcePtr& mediaServer);

    QSet<QString> disabledVendorsSet() const;
    QString disabledVendors() const;
    void setDisabledVendors(QString disabledVendors);

    bool isCameraSettingsOptimizationEnabled() const;
    void setCameraSettingsOptimizationEnabled(bool cameraSettingsOptimizationEnabled);

    /**
     * Allow server auto open streams to cameras sometimes to update camera thumbnail
     */
    bool isAutoUpdateThumbnailsEnabled() const;
    void setAutoUpdateThumbnailsEnabled(bool value);

    bool isAuditTrailEnabled() const;
    void setAuditTrailEnabled(bool value);
    int auditTrailPeriodDays() const;
    int eventLogPeriodDays() const;

    bool isAutoDiscoveryEnabled() const;
    void setAutoDiscoveryEnabled(bool enabled);

    QnEmailSettings emailSettings() const;
    void setEmailSettings(const QnEmailSettings &settings);

    QnLdapSettings ldapSettings() const;
    void setLdapSettings(const QnLdapSettings &settings);

    bool isUpdateNotificationsEnabled() const;
    void setUpdateNotificationsEnabled(bool updateNotificationsEnabled);

    Qn::CameraBackupQualities backupQualities() const;
    void setBackupQualities(Qn::CameraBackupQualities value);

    bool backupNewCamerasByDefault() const;
    void setBackupNewCamerasByDefault(bool value);

    bool isStatisticsAllowedDefined() const;
    bool isStatisticsAllowed() const;
    void setStatisticsAllowed(bool value);

    /** Last time when statistics was successfully sent. */
    QDateTime statisticsReportLastTime() const;
    void setStatisticsReportLastTime(const QDateTime& value);

    QString statisticsReportLastVersion() const;
    void setStatisticsReportLastVersion(const QString& value);

    int statisticsReportLastNumber() const;
    void setStatisticsReportLastNumber(int value);

    /** How often should we send statistics in human-readable format like '2d', '30m', etc. */
    QString statisticsReportTimeCycle() const;
    void setStatisticsReportTimeCycle(const QString& value);

    QString statisticsReportUpdateDelay() const;
    void setStatisticsReportUpdateDelay(const QString& value);

    bool isUpnpPortMappingEnabled() const;
    void setUpnpPortMappingEnabled(bool value);

    /** local systemId. Media servers connect if this value equal */
    QnUuid localSystemId() const;
    void setLocalSystemId(const QnUuid& value);

    QString clientStatisticsSettingsUrl() const;

    QString statisticsReportServerApi() const;
    void setStatisticsReportServerApi(const QString &value);

    std::chrono::seconds connectionKeepAliveTimeout() const;
    void setConnectionKeepAliveTimeout(std::chrono::seconds newTimeout);

    int keepAliveProbeCount() const;
    void setKeepAliveProbeCount(int newProbeCount);

    std::chrono::seconds aliveUpdateInterval() const;
    void setAliveUpdateInterval(std::chrono::seconds newInterval) const;

    std::chrono::seconds serverDiscoveryPingTimeout() const;
    void setServerDiscoveryPingTimeout(std::chrono::seconds newInterval) const;

    std::chrono::seconds serverDiscoveryAliveCheckTimeout() const;
    bool isTimeSynchronizationEnabled() const;
    bool isSynchronizingTimeWithInternet() const;
    bool takeCameraOwnershipWithoutLock() const;

    // -- Cloud settings

    QString cloudAccountName() const;
    void setCloudAccountName(const QString& value);

    QString cloudSystemId() const;
    void setCloudSystemId(const QString& value);

    QString cloudAuthKey() const;
    void setCloudAuthKey(const QString& value);

    QString systemName() const;
    void setSystemName(const QString& value);

    void resetCloudParams();

    // -- Misc settings

    bool isNewSystem() const { return localSystemId().isNull(); }
    /** Media server put cloud host here from QnAppInfo::defaultCloudHost */
    QString cloudHost() const;
    void setCloudHost(const QString& value);

    bool arecontRtspEnabled() const;
    void setArecontRtspEnabled(bool newVal) const;

    int maxRtpRetryCount() const;
    void setMaxRtpRetryCount(int newVal);

    int rtpFrameTimeoutMs() const;
    void setRtpFrameTimeoutMs(int newValue);

    std::chrono::seconds proxyConnectTimeout() const;

    /*!
        \a QnAbstractResourcePropertyAdaptor class methods are thread-safe
        \note returned list is not changed during \a QnGlobalSettings instance life-time
    */
    const QList<QnAbstractResourcePropertyAdaptor*>& allSettings() const;

    bool isGlobalSetting(const ec2::ApiResourceParamWithRefData& param) const;

    int maxRecorderQueueSizeBytes() const;
    int maxRecorderQueueSizePackets() const;

signals:
    void initialized();

    void systemNameChanged();
    void localSystemIdChanged();
    void disabledVendorsChanged();
    void auditTrailEnableChanged();
    void auditTrailPeriodDaysChanged();
    void eventLogPeriodDaysChanged();
    void cameraSettingsOptimizationChanged();
    void autoUpdateThumbnailsChanged();
    void autoDiscoveryChanged();
    void emailSettingsChanged();
    void ldapSettingsChanged();
    void statisticsAllowedChanged();
    void updateNotificationsChanged();
<<<<<<< HEAD
    void upnpPortMappingEnabledChanged();
    void ec2ConnectionSettingsChanged(const QString& key);
    void cloudSettingsChanged();
    void cloudCredentialsChanged();
=======
    void ec2ConnectionSettingsChanged();
    void timeSynchronizationSettingsChanged();
>>>>>>> e6d2d95a

private:
    typedef QList<QnAbstractResourcePropertyAdaptor*> AdaptorList;

    AdaptorList initEmailAdaptors();
    AdaptorList initLdapAdaptors();
    AdaptorList initStaticticsAdaptors();
    AdaptorList initConnectionAdaptors();
    AdaptorList initCloudAdaptors();
    AdaptorList initMiscAdaptors();

    void at_resourcePool_resourceAdded(const QnResourcePtr &resource);
    void at_resourcePool_resourceRemoved(const QnResourcePtr &resource);

private:
    QnResourcePropertyAdaptor<bool> *m_cameraSettingsOptimizationAdaptor;
    QnResourcePropertyAdaptor<bool> *m_autoUpdateThumbnailsAdaptor;
    QnResourcePropertyAdaptor<bool> *m_auditTrailEnabledAdaptor;
    QnResourcePropertyAdaptor<int>* m_auditTrailPeriodDaysAdaptor;
    QnResourcePropertyAdaptor<int>* m_eventLogPeriodDaysAdaptor;

    QnResourcePropertyAdaptor<QString> *m_disabledVendorsAdaptor;
    QnResourcePropertyAdaptor<bool> *m_autoDiscoveryEnabledAdaptor;
    QnResourcePropertyAdaptor<bool> *m_updateNotificationsEnabledAdaptor;
    QnResourcePropertyAdaptor<bool> *m_timeSynchronizationEnabledAdaptor;
    QnResourcePropertyAdaptor<bool> *m_synchronizeTimeWithInternetAdaptor;
    QnResourcePropertyAdaptor<Qn::CameraBackupQualities> *m_backupQualitiesAdaptor;
    QnResourcePropertyAdaptor<bool> *m_backupNewCamerasByDefaultAdaptor;

    // set of statistics settings adaptors
    QnResourcePropertyAdaptor<QnOptionalBool> *m_statisticsAllowedAdaptor;
    QnResourcePropertyAdaptor<QString> *m_statisticsReportLastTimeAdaptor;
    QnResourcePropertyAdaptor<QString> *m_statisticsReportLastVersionAdaptor;
    QnResourcePropertyAdaptor<int> *m_statisticsReportLastNumberAdaptor;
    QnResourcePropertyAdaptor<QString> *m_statisticsReportTimeCycleAdaptor;
    QnResourcePropertyAdaptor<QString> *m_statisticsReportUpdateDelayAdaptor;
    QnResourcePropertyAdaptor<bool> *m_upnpPortMappingEnabledAdaptor;
    QnResourcePropertyAdaptor<QString> *m_localSystemIdAdaptor;
    QnResourcePropertyAdaptor<QString> *m_statisticsReportServerApiAdaptor;
    QnResourcePropertyAdaptor<QString> *m_clientStatisticsSettingsUrlAdaptor;

    // set of email settings adaptors
    QnResourcePropertyAdaptor<QString> *m_serverAdaptor;
    QnResourcePropertyAdaptor<QString> *m_fromAdaptor;
    QnResourcePropertyAdaptor<QString> *m_userAdaptor;
    QnResourcePropertyAdaptor<QString> *m_passwordAdaptor;
    QnResourcePropertyAdaptor<QString> *m_signatureAdaptor;
    QnResourcePropertyAdaptor<QString> *m_supportLinkAdaptor;
    QnResourcePropertyAdaptor<QnEmail::ConnectionType> *m_connectionTypeAdaptor;
    QnResourcePropertyAdaptor<int> *m_portAdaptor;
    QnResourcePropertyAdaptor<int> *m_timeoutAdaptor;
    /** Flag that we are using simple smtp settings set */
    QnResourcePropertyAdaptor<bool> *m_simpleAdaptor;   //TODO: #GDM #Common think where else we can store it

    // set of ldap settings adaptors
    QnResourcePropertyAdaptor<QUrl> *m_ldapUriAdaptor;
    QnResourcePropertyAdaptor<QString> *m_ldapAdminDnAdaptor;
    QnResourcePropertyAdaptor<QString> *m_ldapAdminPasswordAdaptor;
    QnResourcePropertyAdaptor<QString> *m_ldapSearchBaseAdaptor;
    QnResourcePropertyAdaptor<QString> *m_ldapSearchFilterAdaptor;

    QnResourcePropertyAdaptor<int>* m_ec2ConnectionKeepAliveTimeoutAdaptor;
    QnResourcePropertyAdaptor<int>* m_ec2KeepAliveProbeCountAdaptor;
    QnResourcePropertyAdaptor<int>* m_ec2AliveUpdateIntervalAdaptor;
    QnResourcePropertyAdaptor<int>* m_serverDiscoveryPingTimeoutAdaptor;
    /** seconds */
    QnResourcePropertyAdaptor<int>* m_proxyConnectTimeoutAdaptor;
    QnResourcePropertyAdaptor<bool>* m_takeCameraOwnershipWithoutLock;

    // set of cloud adaptors
    QnResourcePropertyAdaptor<QString>* m_cloudAccountNameAdaptor;
    QnResourcePropertyAdaptor<QString>* m_cloudSystemIdAdaptor;
    QnResourcePropertyAdaptor<QString>* m_cloudAuthKeyAdaptor;

    // misc adaptors
    QnResourcePropertyAdaptor<QString>* m_systemNameAdaptor;
    QnResourcePropertyAdaptor<bool>* m_arecontRtspEnabledAdaptor;
    QnResourcePropertyAdaptor<QString>* m_cloudHostAdaptor;

    QnResourcePropertyAdaptor<int>* m_maxRecorderQueueSizeBytes;
    QnResourcePropertyAdaptor<int>* m_maxRecorderQueueSizePackets;

    QnResourcePropertyAdaptor<int>* m_maxRtpRetryCount;

    QnResourcePropertyAdaptor<int>* m_rtpFrameTimeoutMs;

    AdaptorList m_allAdaptors;

    mutable QnMutex m_mutex;
    QnUserResourcePtr m_admin;
};

#define qnGlobalSettings QnGlobalSettings::instance()<|MERGE_RESOLUTION|>--- conflicted
+++ resolved
@@ -254,15 +254,11 @@
     void ldapSettingsChanged();
     void statisticsAllowedChanged();
     void updateNotificationsChanged();
-<<<<<<< HEAD
     void upnpPortMappingEnabledChanged();
     void ec2ConnectionSettingsChanged(const QString& key);
     void cloudSettingsChanged();
     void cloudCredentialsChanged();
-=======
-    void ec2ConnectionSettingsChanged();
     void timeSynchronizationSettingsChanged();
->>>>>>> e6d2d95a
 
 private:
     typedef QList<QnAbstractResourcePropertyAdaptor*> AdaptorList;
