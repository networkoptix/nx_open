#include "mediaserver_client.h"

#include <nx/network/url/url_builder.h>
#include <nx/utils/std/cpp14.h>
#include <nx/utils/type_utils.h>

MediaServerClient::MediaServerClient(const nx::utils::Url& baseRequestUrl):
    m_baseRequestUrl(baseRequestUrl)
{
}

void MediaServerClient::bindToAioThread(nx::network::aio::AbstractAioThread* aioThread)
{
    base_type::bindToAioThread(aioThread);
    for (auto& val: m_activeClients)
        val.first->bindToAioThread(aioThread);
}

void MediaServerClient::setUserCredentials(const nx_http::Credentials& userCredentials)
{
    m_userCredentials = userCredentials;
}

//-------------------------------------------------------------------------------------------------
// /api/ requests

void MediaServerClient::saveCloudSystemCredentials(
    const CloudCredentialsData& inputData,
    std::function<void(QnJsonRestResult)> completionHandler)
{
    performApiRequest("api/saveCloudSystemCredentials", inputData, std::move(completionHandler));
}

QnJsonRestResult MediaServerClient::saveCloudSystemCredentials(
    const CloudCredentialsData& request)
{
    using SaveCloudSystemCredentialsAsyncFuncPointer =
        void(MediaServerClient::*)(
            const CloudCredentialsData&, std::function<void(QnJsonRestResult)>);

    return syncCallWrapper(
        this,
        static_cast<SaveCloudSystemCredentialsAsyncFuncPointer>(
            &MediaServerClient::saveCloudSystemCredentials),
        request);
}

void MediaServerClient::getModuleInformation(
    std::function<void(QnJsonRestResult, QnModuleInformation)> completionHandler)
{
    performApiRequest("api/moduleInformation", std::move(completionHandler));
}

QnJsonRestResult MediaServerClient::getModuleInformation(QnModuleInformation* moduleInformation)
{
    using GetModuleInformationAsyncFuncPointer = 
        void(MediaServerClient::*)(std::function<void(QnJsonRestResult, QnModuleInformation)>);

    return syncCallWrapper(
        this,
        static_cast<GetModuleInformationAsyncFuncPointer>(
            &MediaServerClient::getModuleInformation),
        moduleInformation);
}

void MediaServerClient::setupLocalSystem(
    const SetupLocalSystemData& request,
    std::function<void(QnJsonRestResult)> completionHandler)
{
    performApiRequest("api/setupLocalSystem", request, std::move(completionHandler));
}

QnJsonRestResult MediaServerClient::setupLocalSystem(const SetupLocalSystemData& request)
{
    using SetupLocalSystemAsyncFuncPointer =
        void(MediaServerClient::*)(
            const SetupLocalSystemData&, std::function<void(QnJsonRestResult)>);

    return syncCallWrapper(
        this,
        static_cast<SetupLocalSystemAsyncFuncPointer>(&MediaServerClient::setupLocalSystem),
        request);
}

void MediaServerClient::setupCloudSystem(
    const SetupCloudSystemData& request,
    std::function<void(QnJsonRestResult)> completionHandler)
{
    performApiRequest("api/setupCloudSystem", request, std::move(completionHandler));
}

QnJsonRestResult MediaServerClient::setupCloudSystem(
    const SetupCloudSystemData& request)
{
    using SetupCloudSystemAsyncFuncPointer =
        void(MediaServerClient::*)(
            const SetupCloudSystemData&, std::function<void(QnJsonRestResult)>);

    return syncCallWrapper(
        this,
        static_cast<SetupCloudSystemAsyncFuncPointer>(&MediaServerClient::setupCloudSystem),
        request);
}

void MediaServerClient::detachFromCloud(
    const DetachFromCloudData& request,
    std::function<void(QnJsonRestResult)> completionHandler)
{
    performApiRequest("api/detachFromCloud", request, std::move(completionHandler));
}

QnJsonRestResult MediaServerClient::detachFromCloud(const DetachFromCloudData& request)
{
    using DetachFromCloudAsyncFuncPointer =
        void(MediaServerClient::*)(
            const DetachFromCloudData&, std::function<void(QnJsonRestResult)>);

    return syncCallWrapper(
        this,
        static_cast<DetachFromCloudAsyncFuncPointer>(
            &MediaServerClient::detachFromCloud),
        request);
}

void MediaServerClient::mergeSystems(
    const MergeSystemData& request,
    std::function<void(QnJsonRestResult)> completionHandler)
{
    performApiRequest("api/mergeSystems", request, std::move(completionHandler));
}

QnJsonRestResult MediaServerClient::mergeSystems(const MergeSystemData& request)
{
    using AsyncFuncPointer =
        void(MediaServerClient::*)(
            const MergeSystemData&, std::function<void(QnJsonRestResult)>);

    return syncCallWrapper(
        this,
        static_cast<AsyncFuncPointer>(&MediaServerClient::mergeSystems),
        request);
}

//-------------------------------------------------------------------------------------------------
// /ec2/ requests

void MediaServerClient::ec2GetUsers(
    std::function<void(ec2::ErrorCode, ec2::ApiUserDataList)> completionHandler)
{
    performAsyncEc2Call("ec2/getUsers", std::move(completionHandler));
}

ec2::ErrorCode MediaServerClient::ec2GetUsers(ec2::ApiUserDataList* result)
{
    using Ec2GetUsersAsyncFuncPointer =
        void(MediaServerClient::*)(
            std::function<void(ec2::ErrorCode, ec2::ApiUserDataList)>);

    return syncCallWrapper(
        this,
        static_cast<Ec2GetUsersAsyncFuncPointer>(&MediaServerClient::ec2GetUsers),
        result);
}

void MediaServerClient::ec2SaveUser(
    const ec2::ApiUserData& request,
    std::function<void(ec2::ErrorCode)> completionHandler)
{
    performAsyncEc2Call("ec2/saveUser", request, std::move(completionHandler));
}

ec2::ErrorCode MediaServerClient::ec2SaveUser(const ec2::ApiUserData& request)
{
    using Ec2SaveUserAsyncFuncPointer =
        void(MediaServerClient::*)(
            const ec2::ApiUserData& request,
            std::function<void(ec2::ErrorCode)>);

    return syncCallWrapper(
        this,
        static_cast<Ec2SaveUserAsyncFuncPointer>(&MediaServerClient::ec2SaveUser),
        request);
}

void MediaServerClient::ec2GetSettings(
    std::function<void(ec2::ErrorCode, ec2::ApiResourceParamDataList)> completionHandler)
{
    performAsyncEc2Call("ec2/getSettings", std::move(completionHandler));
}

ec2::ErrorCode MediaServerClient::ec2GetSettings(ec2::ApiResourceParamDataList* result)
{
    using Ec2GetSettingsAsyncFuncPointer =
        void(MediaServerClient::*)(
            std::function<void(ec2::ErrorCode, ec2::ApiResourceParamDataList)>);

    return syncCallWrapper(
        this,
        static_cast<Ec2GetSettingsAsyncFuncPointer>(&MediaServerClient::ec2GetSettings),
        result);
}

void MediaServerClient::ec2SetResourceParams(
    const ec2::ApiResourceParamWithRefDataList& inputData,
    std::function<void(ec2::ErrorCode)> completionHandler)
{
    performAsyncEc2Call("ec2/setResourceParams", inputData, std::move(completionHandler));
}

ec2::ErrorCode MediaServerClient::ec2SetResourceParams(
    const ec2::ApiResourceParamWithRefDataList& request)
{
    using Ec2SetResourceParamsAsyncFuncPointer =
        void(MediaServerClient::*)(
            const ec2::ApiResourceParamWithRefDataList&,
            std::function<void(ec2::ErrorCode)>);

    return syncCallWrapper(
        this,
        static_cast<Ec2SetResourceParamsAsyncFuncPointer>(
            &MediaServerClient::ec2SetResourceParams),
        request);
}

void MediaServerClient::ec2GetResourceParams(
    const QnUuid& resourceId,
    std::function<void(ec2::ErrorCode, ec2::ApiResourceParamDataList)> completionHandler)
{
    performAsyncEc2Call(
        lm("ec2/getResourceParams?id=%1")
            .arg(resourceId.toSimpleString().toStdString()).toStdString(),
        std::move(completionHandler));
}

ec2::ErrorCode MediaServerClient::ec2GetResourceParams(
    const QnUuid& resourceId,
    ec2::ApiResourceParamDataList* result)
{
    using Ec2GetResourceParamsAsyncFuncPointer =
        void(MediaServerClient::*)(
            const QnUuid&,
            std::function<void(ec2::ErrorCode, ec2::ApiResourceParamDataList)>);

    return syncCallWrapper(
        this,
        static_cast<Ec2GetResourceParamsAsyncFuncPointer>(
            &MediaServerClient::ec2GetResourceParams),
        resourceId,
        result);
}

nx_http::StatusCode::Value MediaServerClient::prevResponseHttpStatusCode() const
{
    return m_prevResponseHttpStatusCode;
}

void MediaServerClient::stopWhileInAioThread()
{
    m_activeClients.clear();
}

//-------------------------------------------------------------------------------------------------
// Utilities

<<<<<<< HEAD
template<typename Input, typename ... Output>
void MediaServerClient::performGetRequest(
    const std::string& requestPath,
    const Input& inputData,
    std::function<void(
        SystemError::ErrorCode,
        nx_http::StatusCode::Value statusCode,
        Output...)> completionHandler)
{
    using ActualOutputType =
        typename nx::utils::tuple_first_element<void, std::tuple<Output...>>::type;

    performGetRequest(
        [&inputData](const nx::utils::Url& url, nx_http::AuthInfo authInfo)
        {
            return std::make_unique<nx_http::FusionDataHttpClient<Input, ActualOutputType>>(
                url, std::move(authInfo), inputData);
        },
        requestPath,
        std::move(completionHandler));
}

template<typename ... Output>
void MediaServerClient::performGetRequest(
    const std::string& requestPath,
    std::function<void(
        SystemError::ErrorCode,
        nx_http::StatusCode::Value statusCode,
        Output...)> completionHandler)
{
    using ActualOutputType =
        typename nx::utils::tuple_first_element<void, std::tuple<Output...>>::type;

    performGetRequest(
        [](const nx::utils::Url& url, nx_http::AuthInfo authInfo)
        {
            return std::make_unique<nx_http::FusionDataHttpClient<void, ActualOutputType>>(
                url, std::move(authInfo));
        },
        requestPath,
        std::move(completionHandler));
}

template<typename CreateHttpClientFunc, typename ... Output>
void MediaServerClient::performGetRequest(
    CreateHttpClientFunc createHttpClientFunc,
    const std::string& requestPath,
    std::function<void(
        SystemError::ErrorCode,
        nx_http::StatusCode::Value statusCode,
        Output...)> completionHandler)
{
    using ActualOutputType =
        typename nx::utils::tuple_first_element<void, std::tuple<Output...>>::type;

    nx::utils::Url requestUrl = nx::network::url::Builder(m_baseRequestUrl)
        .appendPath(QLatin1String("/"))
        .appendPath(QString::fromStdString(requestPath)).toUrl();
    nx_http::AuthInfo authInfo;
    authInfo.user = m_userCredentials;

    auto fusionClient = createHttpClientFunc(requestUrl, std::move(authInfo));

    post(
        [this,
            fusionClient = std::move(fusionClient),
            completionHandler = std::move(completionHandler)]() mutable
        {
            fusionClient->bindToAioThread(getAioThread());
            auto fusionClientPtr = fusionClient.get();
            m_activeClients.emplace(fusionClientPtr, std::move(fusionClient));
            fusionClientPtr->execute(
                [this, fusionClientPtr, completionHandler = std::move(completionHandler)](
                    SystemError::ErrorCode errorCode,
                    const nx_http::Response* response,
                    Output... outData)
                {
                    auto clientIter = m_activeClients.find(fusionClientPtr);
                    NX_ASSERT(clientIter != m_activeClients.end());
                    auto client = std::move(clientIter->second);
                    m_activeClients.erase(clientIter);

                    m_prevResponseHttpStatusCode = 
                        response
                        ? (nx_http::StatusCode::Value)response->statusLine.statusCode
                        : nx_http::StatusCode::undefined;

                    return completionHandler(
                        errorCode,
                        m_prevResponseHttpStatusCode,
                        std::move(outData)...);
                });
        });
}

template<typename ResultCode, typename Output>
ResultCode MediaServerClient::syncCallWrapper(
    void(MediaServerClient::*asyncFunc)(std::function<void(ResultCode, Output)>),
    Output* output)
{
    ResultCode resultCode;
    std::tie(resultCode, *output) =
        makeSyncCall<ResultCode, Output>(std::bind(asyncFunc, this, std::placeholders::_1));
    return resultCode;
}

template<typename ResultCode, typename Input>
ResultCode MediaServerClient::syncCallWrapper(
    void(MediaServerClient::*asyncFunc)(const Input&, std::function<void(ResultCode)>),
    const Input& input)
{
    using namespace std::placeholders;

    ResultCode resultCode;
    std::tie(resultCode) = makeSyncCall<ResultCode>(std::bind(asyncFunc, this, input, _1));
    return resultCode;
}

template<typename ResultCode, typename Input, typename Output>
ResultCode MediaServerClient::syncCallWrapper(
    void(MediaServerClient::*asyncFunc)(const Input&, std::function<void(ResultCode, Output)>),
    const Input& input,
    Output* output)
{
    using namespace std::placeholders;

    ResultCode resultCode;
    std::tie(resultCode, *output) =
        makeSyncCall<ResultCode, Output>(std::bind(asyncFunc, this, input, _1));
    return resultCode;
}

template<typename Input>
void MediaServerClient::performApiRequest(
    const std::string& requestName,
    const Input& input,
    std::function<void(QnJsonRestResult)> completionHandler)
{
    performGetRequest<Input, QnJsonRestResult>(
        requestName,
        input,
        std::function<void(SystemError::ErrorCode, nx_http::StatusCode::Value, QnJsonRestResult)>(
            [this, completionHandler = std::move(completionHandler)](
                SystemError::ErrorCode sysErrorCode,
                nx_http::StatusCode::Value statusCode,
                QnJsonRestResult result)
            {
                result.error = toApiErrorCode(sysErrorCode, statusCode);
                completionHandler(std::move(result));
            }));
}

template<typename Output>
void MediaServerClient::performApiRequest(
    const std::string& requestName,
    std::function<void(QnJsonRestResult, Output)> completionHandler)
{
    performGetRequest<QnJsonRestResult>(
        requestName,
        std::function<void(SystemError::ErrorCode, nx_http::StatusCode::Value, QnJsonRestResult)>(
            [this, completionHandler = std::move(completionHandler)](
                SystemError::ErrorCode sysErrorCode,
                nx_http::StatusCode::Value statusCode,
                QnJsonRestResult result)
            {
                Output output;
                result.error = toApiErrorCode(sysErrorCode, statusCode);
                if (result.error == QnRestResult::NoError)
                    output = result.deserialized<Output>();
                completionHandler(std::move(result), std::move(output));
            }));
}

QnRestResult::Error MediaServerClient::toApiErrorCode(
    SystemError::ErrorCode sysErrorCode,
    nx_http::StatusCode::Value statusCode)
{
    if (sysErrorCode != SystemError::noError)
        return QnRestResult::CantProcessRequest;
    if (!nx_http::StatusCode::isSuccessCode(statusCode))
        return QnRestResult::CantProcessRequest;
    return QnRestResult::NoError;
}

template<typename Input, typename ... Output>
void MediaServerClient::performAsyncEc2Call(
    const std::string& requestName,
    const Input& request,
    std::function<void(ec2::ErrorCode, Output...)> completionHandler)
{
    performGetRequest<Output...>(
        requestName,
        request,
        std::function<void(SystemError::ErrorCode, nx_http::StatusCode::Value)>(
            [this, completionHandler = std::move(completionHandler)](
                SystemError::ErrorCode sysErrorCode,
                nx_http::StatusCode::Value statusCode,
                Output... output)
            {
                completionHandler(
                    toEc2ErrorCode(sysErrorCode, statusCode),
                    std::move(output)...);
            }));
}

template<typename ... Output>
void MediaServerClient::performAsyncEc2Call(
    const std::string& requestName,
    std::function<void(ec2::ErrorCode, Output...)> completionHandler)
{
    performGetRequest<Output...>(
        requestName,
        std::function<void(SystemError::ErrorCode, nx_http::StatusCode::Value, Output...)>(
            [this, completionHandler = std::move(completionHandler)](
                SystemError::ErrorCode sysErrorCode,
                nx_http::StatusCode::Value statusCode,
                Output... result)
            {
                completionHandler(
                    toEc2ErrorCode(sysErrorCode, statusCode),
                    std::move(result)...);
            }));
}

=======
>>>>>>> aef4e15b
ec2::ErrorCode MediaServerClient::toEc2ErrorCode(
    SystemError::ErrorCode systemErrorCode,
    nx_http::StatusCode::Value statusCode)
{
    if (systemErrorCode != SystemError::noError)
        return ec2::ErrorCode::ioError;
    if (!nx_http::StatusCode::isSuccessCode(statusCode))
        return ec2::ErrorCode::forbidden;

    return ec2::ErrorCode::ok;
}<|MERGE_RESOLUTION|>--- conflicted
+++ resolved
@@ -262,233 +262,6 @@
 //-------------------------------------------------------------------------------------------------
 // Utilities
 
-<<<<<<< HEAD
-template<typename Input, typename ... Output>
-void MediaServerClient::performGetRequest(
-    const std::string& requestPath,
-    const Input& inputData,
-    std::function<void(
-        SystemError::ErrorCode,
-        nx_http::StatusCode::Value statusCode,
-        Output...)> completionHandler)
-{
-    using ActualOutputType =
-        typename nx::utils::tuple_first_element<void, std::tuple<Output...>>::type;
-
-    performGetRequest(
-        [&inputData](const nx::utils::Url& url, nx_http::AuthInfo authInfo)
-        {
-            return std::make_unique<nx_http::FusionDataHttpClient<Input, ActualOutputType>>(
-                url, std::move(authInfo), inputData);
-        },
-        requestPath,
-        std::move(completionHandler));
-}
-
-template<typename ... Output>
-void MediaServerClient::performGetRequest(
-    const std::string& requestPath,
-    std::function<void(
-        SystemError::ErrorCode,
-        nx_http::StatusCode::Value statusCode,
-        Output...)> completionHandler)
-{
-    using ActualOutputType =
-        typename nx::utils::tuple_first_element<void, std::tuple<Output...>>::type;
-
-    performGetRequest(
-        [](const nx::utils::Url& url, nx_http::AuthInfo authInfo)
-        {
-            return std::make_unique<nx_http::FusionDataHttpClient<void, ActualOutputType>>(
-                url, std::move(authInfo));
-        },
-        requestPath,
-        std::move(completionHandler));
-}
-
-template<typename CreateHttpClientFunc, typename ... Output>
-void MediaServerClient::performGetRequest(
-    CreateHttpClientFunc createHttpClientFunc,
-    const std::string& requestPath,
-    std::function<void(
-        SystemError::ErrorCode,
-        nx_http::StatusCode::Value statusCode,
-        Output...)> completionHandler)
-{
-    using ActualOutputType =
-        typename nx::utils::tuple_first_element<void, std::tuple<Output...>>::type;
-
-    nx::utils::Url requestUrl = nx::network::url::Builder(m_baseRequestUrl)
-        .appendPath(QLatin1String("/"))
-        .appendPath(QString::fromStdString(requestPath)).toUrl();
-    nx_http::AuthInfo authInfo;
-    authInfo.user = m_userCredentials;
-
-    auto fusionClient = createHttpClientFunc(requestUrl, std::move(authInfo));
-
-    post(
-        [this,
-            fusionClient = std::move(fusionClient),
-            completionHandler = std::move(completionHandler)]() mutable
-        {
-            fusionClient->bindToAioThread(getAioThread());
-            auto fusionClientPtr = fusionClient.get();
-            m_activeClients.emplace(fusionClientPtr, std::move(fusionClient));
-            fusionClientPtr->execute(
-                [this, fusionClientPtr, completionHandler = std::move(completionHandler)](
-                    SystemError::ErrorCode errorCode,
-                    const nx_http::Response* response,
-                    Output... outData)
-                {
-                    auto clientIter = m_activeClients.find(fusionClientPtr);
-                    NX_ASSERT(clientIter != m_activeClients.end());
-                    auto client = std::move(clientIter->second);
-                    m_activeClients.erase(clientIter);
-
-                    m_prevResponseHttpStatusCode = 
-                        response
-                        ? (nx_http::StatusCode::Value)response->statusLine.statusCode
-                        : nx_http::StatusCode::undefined;
-
-                    return completionHandler(
-                        errorCode,
-                        m_prevResponseHttpStatusCode,
-                        std::move(outData)...);
-                });
-        });
-}
-
-template<typename ResultCode, typename Output>
-ResultCode MediaServerClient::syncCallWrapper(
-    void(MediaServerClient::*asyncFunc)(std::function<void(ResultCode, Output)>),
-    Output* output)
-{
-    ResultCode resultCode;
-    std::tie(resultCode, *output) =
-        makeSyncCall<ResultCode, Output>(std::bind(asyncFunc, this, std::placeholders::_1));
-    return resultCode;
-}
-
-template<typename ResultCode, typename Input>
-ResultCode MediaServerClient::syncCallWrapper(
-    void(MediaServerClient::*asyncFunc)(const Input&, std::function<void(ResultCode)>),
-    const Input& input)
-{
-    using namespace std::placeholders;
-
-    ResultCode resultCode;
-    std::tie(resultCode) = makeSyncCall<ResultCode>(std::bind(asyncFunc, this, input, _1));
-    return resultCode;
-}
-
-template<typename ResultCode, typename Input, typename Output>
-ResultCode MediaServerClient::syncCallWrapper(
-    void(MediaServerClient::*asyncFunc)(const Input&, std::function<void(ResultCode, Output)>),
-    const Input& input,
-    Output* output)
-{
-    using namespace std::placeholders;
-
-    ResultCode resultCode;
-    std::tie(resultCode, *output) =
-        makeSyncCall<ResultCode, Output>(std::bind(asyncFunc, this, input, _1));
-    return resultCode;
-}
-
-template<typename Input>
-void MediaServerClient::performApiRequest(
-    const std::string& requestName,
-    const Input& input,
-    std::function<void(QnJsonRestResult)> completionHandler)
-{
-    performGetRequest<Input, QnJsonRestResult>(
-        requestName,
-        input,
-        std::function<void(SystemError::ErrorCode, nx_http::StatusCode::Value, QnJsonRestResult)>(
-            [this, completionHandler = std::move(completionHandler)](
-                SystemError::ErrorCode sysErrorCode,
-                nx_http::StatusCode::Value statusCode,
-                QnJsonRestResult result)
-            {
-                result.error = toApiErrorCode(sysErrorCode, statusCode);
-                completionHandler(std::move(result));
-            }));
-}
-
-template<typename Output>
-void MediaServerClient::performApiRequest(
-    const std::string& requestName,
-    std::function<void(QnJsonRestResult, Output)> completionHandler)
-{
-    performGetRequest<QnJsonRestResult>(
-        requestName,
-        std::function<void(SystemError::ErrorCode, nx_http::StatusCode::Value, QnJsonRestResult)>(
-            [this, completionHandler = std::move(completionHandler)](
-                SystemError::ErrorCode sysErrorCode,
-                nx_http::StatusCode::Value statusCode,
-                QnJsonRestResult result)
-            {
-                Output output;
-                result.error = toApiErrorCode(sysErrorCode, statusCode);
-                if (result.error == QnRestResult::NoError)
-                    output = result.deserialized<Output>();
-                completionHandler(std::move(result), std::move(output));
-            }));
-}
-
-QnRestResult::Error MediaServerClient::toApiErrorCode(
-    SystemError::ErrorCode sysErrorCode,
-    nx_http::StatusCode::Value statusCode)
-{
-    if (sysErrorCode != SystemError::noError)
-        return QnRestResult::CantProcessRequest;
-    if (!nx_http::StatusCode::isSuccessCode(statusCode))
-        return QnRestResult::CantProcessRequest;
-    return QnRestResult::NoError;
-}
-
-template<typename Input, typename ... Output>
-void MediaServerClient::performAsyncEc2Call(
-    const std::string& requestName,
-    const Input& request,
-    std::function<void(ec2::ErrorCode, Output...)> completionHandler)
-{
-    performGetRequest<Output...>(
-        requestName,
-        request,
-        std::function<void(SystemError::ErrorCode, nx_http::StatusCode::Value)>(
-            [this, completionHandler = std::move(completionHandler)](
-                SystemError::ErrorCode sysErrorCode,
-                nx_http::StatusCode::Value statusCode,
-                Output... output)
-            {
-                completionHandler(
-                    toEc2ErrorCode(sysErrorCode, statusCode),
-                    std::move(output)...);
-            }));
-}
-
-template<typename ... Output>
-void MediaServerClient::performAsyncEc2Call(
-    const std::string& requestName,
-    std::function<void(ec2::ErrorCode, Output...)> completionHandler)
-{
-    performGetRequest<Output...>(
-        requestName,
-        std::function<void(SystemError::ErrorCode, nx_http::StatusCode::Value, Output...)>(
-            [this, completionHandler = std::move(completionHandler)](
-                SystemError::ErrorCode sysErrorCode,
-                nx_http::StatusCode::Value statusCode,
-                Output... result)
-            {
-                completionHandler(
-                    toEc2ErrorCode(sysErrorCode, statusCode),
-                    std::move(result)...);
-            }));
-}
-
-=======
->>>>>>> aef4e15b
 ec2::ErrorCode MediaServerClient::toEc2ErrorCode(
     SystemError::ErrorCode systemErrorCode,
     nx_http::StatusCode::Value statusCode)
