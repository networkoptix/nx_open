#include <atomic>
#include "server_rest_connection.h"

#include <api/model/password_data.h>
#include <api/model/cloud_credentials_data.h>
#include <api/model/update_information_reply.h>
#include <api/app_server_connection.h>
#include <api/helpers/empty_request_data.h>
#include <api/helpers/chunks_request_data.h>
#include <api/helpers/thumbnail_request_data.h>
#include <api/helpers/send_statistics_request_data.h>

#include <common/common_module.h>
#include <core/resource/media_server_resource.h>
#include <core/resource/user_resource.h>
#include <core/resource_management/resource_pool.h>
#include <nx_ec/data/api_data.h>

#include <nx/fusion/model_functions.h>
#include <network/router.h>
#include <http/custom_headers.h>
#include <nx/network/http/httptypes.h>
#include <utils/common/delayed.h>

namespace {
    static const size_t ResponseReadTimeoutMs = 15 * 1000;
    static const size_t TcpConnectTimeoutMs   = 5 * 1000;
}

// --------------------------- public methods -------------------------------------------

namespace rest
{

ServerConnection::ServerConnection(const QnUuid& serverId):
    m_serverId(serverId)
{
    auto httpPool = nx_http::ClientPool::instance();
    Qn::directConnect(
        httpPool, &nx_http::ClientPool::done,
        this, &ServerConnection::onHttpClientDone);
}

ServerConnection::~ServerConnection()
{
    directDisconnectAll();
    auto httpPool = nx_http::ClientPool::instance();
    for (const auto& handle : m_runningRequests.keys())
        httpPool->terminate(handle);
}

rest::Handle ServerConnection::cameraHistoryAsync(const QnChunksRequestData &request, Result<ec2::ApiCameraHistoryDataList>::type callback, QThread* targetThread)
{
    return executeGet(lit("/ec2/cameraHistory"), request.toParams(), callback, targetThread);
}

rest::Handle ServerConnection::cameraThumbnailAsync( const QnThumbnailRequestData &request, Result<QByteArray>::type callback, QThread* targetThread /*= 0*/ )
{
    return executeGet(lit("/ec2/cameraThumbnail"), request.toParams(), callback, targetThread);
}

rest::Handle ServerConnection::twoWayAudioCommand(const QnUuid& cameraId, bool start, GetCallback callback, QThread* targetThread /*= 0*/)
{
    QnRequestParamList params;
    params.insert(lit("clientId"),      qnCommon->moduleGUID().toString());
    params.insert(lit("resourceId"),    cameraId.toString());
    params.insert(lit("action"),        start ? lit("start") : lit("stop"));
    return executeGet(lit("/api/transmitAudio"), params, callback, targetThread);
}

Handle ServerConnection::getStatisticsSettingsAsync(Result<QByteArray>::type callback
    , QThread *targetThread)
{
    static const QnEmptyRequestData kEmptyParams = QnEmptyRequestData();
    return executeGet(lit("/ec2/statistics/settings"), kEmptyParams.toParams(), callback, targetThread);
}

Handle ServerConnection::sendStatisticsAsync(const QnSendStatisticsRequestData &request
    , PostCallback callback
    , QThread *targetThread)
{
    static const nx_http::StringType kJsonContentType = Qn::serializationFormatToHttpContentType(Qn::JsonFormat);

    const nx_http::BufferType data = QJson::serialized(request.metricsList);
    if (data.isEmpty())
        return Handle();

    return executePost(lit("/ec2/statistics/send"), request.toParams()
        , kJsonContentType, data, callback, targetThread);
}

Handle ServerConnection::detachSystemFromCloud(
    const QString& resetAdminPassword,
    Result<QnRestResult>::type callback,
    QThread* targetThread)
{
    PasswordData data;
    if (!resetAdminPassword.isEmpty())
    {
        auto admin = qnResPool->getAdministrator();
        NX_ASSERT(admin);
        if (!admin)
            return Handle();
        data = PasswordData::calculateHashes(admin->getName(), resetAdminPassword);
    }

    return executePost(
        lit("/api/detachFromCloud"),
        QnRequestParamList(),
        Qn::serializationFormatToHttpContentType(Qn::JsonFormat),
        QJson::serialized(std::move(data)),
        callback,
        targetThread);
}

Handle ServerConnection::saveCloudSystemCredentials(
    const QString& cloudSystemID,
    const QString& cloudAuthKey,
    const QString &cloudAccountName,
    Result<QnRestResult>::type callback,
    QThread* targetThread)
{
    CloudCredentialsData data;
    data.cloudSystemID = cloudSystemID;
    data.cloudAuthKey = cloudAuthKey;
    data.cloudAccountName = cloudAccountName;

    return executePost(
        lit("/api/saveCloudSystemCredentials"),
        QnRequestParamList(),
        Qn::serializationFormatToHttpContentType(Qn::JsonFormat),
        QJson::serialized(std::move(data)),
        callback,
        targetThread);
}

Handle ServerConnection::startLiteClient(GetCallback callback, QThread* targetThread)
{
    return executeGet(lit("/api/startLiteClient"), QnRequestParamList(), callback, targetThread);
}

Handle ServerConnection::getFreeSpaceForUpdateFiles(
    Result<QnUpdateFreeSpaceReply>::type callback,
    QThread* targetThread)
{
    return executeGet(
        lit("/ec2/updateInformation/freeSpaceForUpdateFiles"),
        QnRequestParamList(),
        callback,
        targetThread);
}

Handle ServerConnection::checkCloudHost(
    Result<QnCloudHostCheckReply>::type callback,
    QThread* targetThread)
{
    return executeGet(
        lit("/ec2/updateInformation/checkCloudHost"),
        QnRequestParamList(),
        callback,
        targetThread);
}

// --------------------------- private implementation -------------------------------------

QUrl ServerConnection::prepareUrl(const QString& path, const QnRequestParamList& params) const
{
    QUrl result;
    result.setPath(path);
    QUrlQuery q;
    for (const auto& param: params)
        q.addQueryItem(param.first, param.second);
    result.setQuery(q.toString());
    return result;
}

template <class T>
T parseMessageBody(const Qn::SerializationFormat& format, const nx_http::BufferType& msgBody, bool* success)
{
    switch(format)
    {
    case Qn::JsonFormat:
        return QJson::deserialized(msgBody, T(), success);
    case Qn::UbjsonFormat:
        return QnUbjson::deserialized(msgBody, T(), success);
    default:
        if (success)
            *success = false;
        NX_ASSERT(0, Q_FUNC_INFO, "Unsupported data format");
        break;
    }
    return T();
}

template <typename ResultType>
Handle ServerConnection::executeGet(const QString& path, const QnRequestParamList& params, REST_CALLBACK(ResultType) callback, QThread* targetThread)
{
    nx_http::ClientPool::Request request = prepareRequest(nx_http::Method::GET, prepareUrl(path, params));
    return request.isValid() ? executeRequest(request, callback, targetThread) : Handle();
}

template <typename ResultType>
Handle ServerConnection::executePost(const QString& path,
                                           const QnRequestParamList& params,
                                           const nx_http::StringType& contentType,
                                           const nx_http::StringType& messageBody,
                                           REST_CALLBACK(ResultType) callback,
                                           QThread* targetThread)
{
    nx_http::ClientPool::Request request = prepareRequest(nx_http::Method::POST, prepareUrl(path, params), contentType, messageBody);
    return request.isValid() ? executeRequest(request, callback, targetThread) : Handle();
}

template <typename ResultType>
void invoke(REST_CALLBACK(ResultType) callback, QThread* targetThread, bool success, const Handle& id, const ResultType& result)
{
    if (targetThread)
        executeDelayed([callback, success, id, result] { callback(success, id, result); }, 0, targetThread);
    else
        callback(success, id, result);
}

template <typename ResultType>
Handle ServerConnection::executeRequest(const nx_http::ClientPool::Request& request, REST_CALLBACK(ResultType) callback, QThread* targetThread)
{
    if (callback)
        return sendRequest(request, [callback, targetThread] (Handle id, SystemError::ErrorCode osErrorCode, int statusCode, nx_http::StringType contentType, nx_http::BufferType msgBody)
    {
        bool success = false;
        ResultType result;
        if( osErrorCode == SystemError::noError && statusCode == nx_http::StatusCode::ok)
        {
            Qn::SerializationFormat format = Qn::serializationFormatFromHttpContentType(contentType);
            result = parseMessageBody<ResultType>(format, msgBody, &success);
        }
        invoke(callback, targetThread, success, id, result);
    });

    return sendRequest(request);
}

Handle ServerConnection::executeRequest(const nx_http::ClientPool::Request& request, REST_CALLBACK(QByteArray) callback, QThread* targetThread)
{
    if (callback)
    {
        QPointer<QThread> targetThreadGuard(targetThread);
        return sendRequest(request, [callback, targetThread, targetThreadGuard] (Handle id, SystemError::ErrorCode osErrorCode, int statusCode, nx_http::StringType contentType, nx_http::BufferType msgBody)
        {
            Q_UNUSED(contentType)
            bool success = (osErrorCode == SystemError::noError && statusCode >= nx_http::StatusCode::ok && statusCode <= nx_http::StatusCode::partialContent);

            if (targetThread && targetThreadGuard.isNull())
                return;

            invoke(callback, targetThread, success, id, msgBody);
        });
    }

    return sendRequest(request);
}

Handle ServerConnection::executeRequest(const nx_http::ClientPool::Request& request, REST_CALLBACK(EmptyResponseType) callback, QThread* targetThread)
{
    if (callback)
    {
        QPointer<QThread> targetThreadGuard(targetThread);
        return sendRequest(request, [callback, targetThread, targetThreadGuard] (Handle id, SystemError::ErrorCode osErrorCode, int statusCode, nx_http::StringType, nx_http::BufferType)
        {
            bool success = (osErrorCode == SystemError::noError && statusCode >= nx_http::StatusCode::ok && statusCode <= nx_http::StatusCode::partialContent);

            if (targetThread && targetThreadGuard.isNull())
                return;

            invoke(callback, targetThread, success, id, EmptyResponseType());
        });
    }

    return sendRequest(request);
}

void ServerConnection::cancelRequest(const Handle& requestId)
{
    nx_http::ClientPool::instance()->terminate(requestId);
    QnMutexLocker lock(&m_mutex);
    m_runningRequests.remove(requestId);
}

<<<<<<< HEAD
nx_http::ClientPool::Request ServerConnection::prepareRequest(
    nx_http::Method::ValueType method,
=======
ServerConnection::Request ServerConnection::prepareRequest(
    HttpMethod method,
>>>>>>> 4b9cae0d
    const QUrl& url,
    const nx_http::StringType& contentType,
    const nx_http::StringType& messageBody)
{
    const auto server = qnResPool->getResourceById<QnMediaServerResource>(m_serverId);
    if (!server)
        return nx_http::ClientPool::Request();

    nx_http::ClientPool::Request request;
    request.method = method;
    request.url = server->getApiUrl();
    request.url.setPath(url.path());
    request.url.setQuery(url.query());
    request.contentType = contentType;
    request.messageBody = messageBody;

    auto user = QnAppServerConnectionFactory::url().userName().toLower();
    auto password = QnAppServerConnectionFactory::url().password();

    if (user.isEmpty() || password.isEmpty())
    {
        if (QnUserResourcePtr admin = qnResPool->getAdministrator())
        {
            // if auth is not known, use admin hash
            user = admin->getName().toLower();
            password = QString::fromUtf8(admin->getDigest());
            request.authType = nx_http::AsyncHttpClient::authDigestWithPasswordHash;
        }
    }

    auto videoWallGuid = QnAppServerConnectionFactory::videowallGuid();
    if (!videoWallGuid.isNull())
        request.headers.emplace(Qn::VIDEOWALL_GUID_HEADER_NAME, videoWallGuid.toByteArray());
    request.headers.emplace(Qn::SERVER_GUID_HEADER_NAME, server->getId().toByteArray());
    request.headers.emplace(
        Qn::EC2_RUNTIME_GUID_HEADER_NAME, qnCommon->runningInstanceGUID().toByteArray());
    request.headers.emplace(Qn::CUSTOM_USERNAME_HEADER_NAME, user.toUtf8());
    request.headers.emplace("User-Agent", nx_http::userAgentString());

    QnRoute route = QnRouter::instance()->routeTo(server->getId());
    if (route.reverseConnect)
    {
        // no route exists. proxy via nearest server
        auto nearestServer = qnCommon->currentServer();
        if (!nearestServer)
            return nx_http::ClientPool::Request();
        QUrl nearestUrl(server->getApiUrl());
        if (nearestServer->getId() == qnCommon->moduleGUID())
            request.url.setHost(lit("127.0.0.1"));
        else
            request.url.setHost(nearestUrl.host());
        request.url.setPort(nearestUrl.port());
    }
    else if (!route.addr.isNull())
    {
        request.url.setHost(route.addr.address.toString());
        request.url.setPort(route.addr.port);
    }

<<<<<<< HEAD
    QString user = QnAppServerConnectionFactory::url().userName();
    QString password = QnAppServerConnectionFactory::url().password();
    if (user.isEmpty() || password.isEmpty())
    {
        if (QnUserResourcePtr admin = qnResPool->getAdministrator())
        {
            // if auth is not known, use server auth key
            user = server->getId().toString();
            password = server->getAuthKey();
        }
    }
=======
>>>>>>> 4b9cae0d
    request.url.setUserName(user);
    request.url.setPassword(password);

    return request;
}

Handle ServerConnection::sendRequest(const nx_http::ClientPool::Request& request, HttpCompletionFunc callback)
{
    auto httpPool = nx_http::ClientPool::instance();
    Handle requestId = httpPool->sendRequest(request);

    QnMutexLocker lock(&m_mutex);
    m_runningRequests.insert(requestId, callback);
    return requestId;
}

void ServerConnection::onHttpClientDone(int requestId, nx_http::AsyncHttpClientPtr httpClient)
{
    QnMutexLocker lock(&m_mutex);
    auto itr = m_runningRequests.find(requestId);
    if (itr == m_runningRequests.end())
        return; // request canceled
    HttpCompletionFunc callback = itr.value();
    m_runningRequests.remove(requestId);

    SystemError::ErrorCode systemError = SystemError::noError;
    nx_http::StatusCode::Value statusCode = nx_http::StatusCode::ok;
    nx_http::StringType contentType;
    nx_http::BufferType messageBody;

    if (httpClient->failed()) {
        systemError = SystemError::connectionReset;
    }
    else {
        statusCode = (nx_http::StatusCode::Value) httpClient->response()->statusLine.statusCode;
        contentType = httpClient->contentType();
        messageBody = httpClient->fetchMessageBodyBuffer();
    }
    lock.unlock();
    if (callback)
        callback(requestId, systemError, statusCode, contentType, messageBody);
};

} // namespace rest<|MERGE_RESOLUTION|>--- conflicted
+++ resolved
@@ -285,18 +285,13 @@
     m_runningRequests.remove(requestId);
 }
 
-<<<<<<< HEAD
 nx_http::ClientPool::Request ServerConnection::prepareRequest(
     nx_http::Method::ValueType method,
-=======
-ServerConnection::Request ServerConnection::prepareRequest(
-    HttpMethod method,
->>>>>>> 4b9cae0d
     const QUrl& url,
     const nx_http::StringType& contentType,
     const nx_http::StringType& messageBody)
 {
-    const auto server = qnResPool->getResourceById<QnMediaServerResource>(m_serverId);
+    const auto server =  qnResPool->getResourceById<QnMediaServerResource>(m_serverId);
     if (!server)
         return nx_http::ClientPool::Request();
 
@@ -308,27 +303,21 @@
     request.contentType = contentType;
     request.messageBody = messageBody;
 
-    auto user = QnAppServerConnectionFactory::url().userName().toLower();
-    auto password = QnAppServerConnectionFactory::url().password();
-
+    QString user = QnAppServerConnectionFactory::url().userName();
+    QString password = QnAppServerConnectionFactory::url().password();
     if (user.isEmpty() || password.isEmpty())
     {
-        if (QnUserResourcePtr admin = qnResPool->getAdministrator())
-        {
-            // if auth is not known, use admin hash
-            user = admin->getName().toLower();
-            password = QString::fromUtf8(admin->getDigest());
-            request.authType = nx_http::AsyncHttpClient::authDigestWithPasswordHash;
-        }
-    }
-
+        // if auth is not known, use server auth key
+        user = server->getId().toString();
+        password = server->getAuthKey();
+    }
     auto videoWallGuid = QnAppServerConnectionFactory::videowallGuid();
     if (!videoWallGuid.isNull())
         request.headers.emplace(Qn::VIDEOWALL_GUID_HEADER_NAME, videoWallGuid.toByteArray());
     request.headers.emplace(Qn::SERVER_GUID_HEADER_NAME, server->getId().toByteArray());
     request.headers.emplace(
         Qn::EC2_RUNTIME_GUID_HEADER_NAME, qnCommon->runningInstanceGUID().toByteArray());
-    request.headers.emplace(Qn::CUSTOM_USERNAME_HEADER_NAME, user.toUtf8());
+    request.headers.emplace(Qn::CUSTOM_USERNAME_HEADER_NAME, user.toLower().toUtf8());
     request.headers.emplace("User-Agent", nx_http::userAgentString());
 
     QnRoute route = QnRouter::instance()->routeTo(server->getId());
@@ -351,20 +340,7 @@
         request.url.setPort(route.addr.port);
     }
 
-<<<<<<< HEAD
-    QString user = QnAppServerConnectionFactory::url().userName();
-    QString password = QnAppServerConnectionFactory::url().password();
-    if (user.isEmpty() || password.isEmpty())
-    {
-        if (QnUserResourcePtr admin = qnResPool->getAdministrator())
-        {
-            // if auth is not known, use server auth key
-            user = server->getId().toString();
-            password = server->getAuthKey();
-        }
-    }
-=======
->>>>>>> 4b9cae0d
+
     request.url.setUserName(user);
     request.url.setPassword(password);
 
