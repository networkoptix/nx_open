--- conflicted
+++ resolved
@@ -17,13 +17,8 @@
 #include <utils/common/model_functions.h>
 #include <network/router.h>
 #include <http/custom_headers.h>
-<<<<<<< HEAD
 #include <nx/network/http/httptypes.h>
-#include "utils/common/delayed.h"
-=======
-#include <utils/network/http/httptypes.h>
 #include <utils/common/delayed.h>
->>>>>>> 5e120f85
 
 namespace {
     static const size_t ResponseReadTimeoutMs = 15 * 1000;
@@ -61,7 +56,27 @@
     return executeGet(lit("/ec2/cameraThumbnail"), request.toParams(), callback, targetThread);
 }
 
-<<<<<<< HEAD
+Handle ServerConnection::getStatisticsSettingsAsync(Result<QByteArray>::type callback
+    , QThread *targetThread)
+{
+    static const QnEmptyRequestData kEmptyParams;
+    return executeGet(lit("/ec2/statistics/settings"), kEmptyParams.toParams(), callback, targetThread);
+}
+
+Handle ServerConnection::sendStatisticsAsync(const QnSendStatisticsRequestData &request
+    , PostCallback callback
+    , QThread *targetThread)
+{
+    static const nx_http::StringType kJsonContentType = Qn::serializationFormatToHttpContentType(Qn::JsonFormat);
+
+    const nx_http::BufferType data = QJson::serialized(request.metricsList);
+    if (data.isEmpty())
+        return Handle();
+
+    return executePost(lit("/ec2/statistics/send"), request.toParams()
+        , kJsonContentType, data, callback, targetThread);
+}
+
 Handle ServerConnection::saveCloudSystemCredentials(
     const QString& cloudSystemId,
     const QString& cloudAuthKey,
@@ -79,27 +94,6 @@
         QJson::serialized(std::move(data)),
         callback,
         targetThread);
-=======
-Handle ServerConnection::getStatisticsSettingsAsync(Result<QByteArray>::type callback
-    , QThread *targetThread)
-{
-    static const QnEmptyRequestData kEmptyParams;
-    return executeGet(lit("/ec2/statistics/settings"), kEmptyParams.toParams(), callback, targetThread);
-}
-
-Handle ServerConnection::sendStatisticsAsync(const QnSendStatisticsRequestData &request
-    , PostCallback callback
-    , QThread *targetThread)
-{
-    static const nx_http::StringType kJsonContentType = Qn::serializationFormatToHttpContentType(Qn::JsonFormat);
-
-    const nx_http::BufferType data = QJson::serialized(request.metricsList);
-    if (data.isEmpty())
-        return Handle();
-
-    return executePost(lit("/ec2/statistics/send"), request.toParams()
-        , kJsonContentType, data, callback, targetThread);
->>>>>>> 5e120f85
 }
 
 // --------------------------- private implementation -------------------------------------
