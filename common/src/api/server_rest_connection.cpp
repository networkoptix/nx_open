--- conflicted
+++ resolved
@@ -40,7 +40,7 @@
 
 static const size_t ResponseReadTimeoutMs = 15 * 1000;
 static const size_t TcpConnectTimeoutMs = 5 * 1000;
-static const nx_http::StringType kJsonContentType = Qn::serializationFormatToHttpContentType(Qn::JsonFormat);
+static const nx::network::http::StringType kJsonContentType = Qn::serializationFormatToHttpContentType(Qn::JsonFormat);
 
 void trace(const QString& serverId, int handle, const QString& message)
 {
@@ -176,10 +176,6 @@
     PostCallback callback,
     QThread *targetThread)
 {
-<<<<<<< HEAD
-    static const nx::network::http::StringType kJsonContentType = Qn::serializationFormatToHttpContentType(Qn::JsonFormat);
-=======
->>>>>>> 841fd45b
     static const auto path = lit("/ec2/statistics/send");
 
     auto server = getServerWithInternetAccess();
