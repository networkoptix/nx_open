--- conflicted
+++ resolved
@@ -83,22 +83,15 @@
 }
 
 rest::Handle ServerConnection::softwareTriggerCommand(const QnUuid& cameraId, const QString& triggerId,
-<<<<<<< HEAD
-    GetCallback callback, QThread* targetThread)
-=======
     QnBusiness::EventState toggleState, GetCallback callback, QThread* targetThread)
->>>>>>> 2781d038
 {
     QnRequestParamList params;
     params.insert(lit("timestamp"), lit("%1").arg(qnSyncTime->currentMSecsSinceEpoch()));
     params.insert(lit("event_type"), QnLexical::serialized(QnBusiness::SoftwareTriggerEvent));
     params.insert(lit("inputPortId"), triggerId);
     params.insert(lit("eventResourceId"), cameraId.toString());
-<<<<<<< HEAD
-=======
     if (toggleState != QnBusiness::UndefinedState)
         params.insert(lit("state"), QnLexical::serialized(toggleState));
->>>>>>> 2781d038
     return executeGet(lit("/api/createEvent"), params, callback, targetThread);
 }
 
