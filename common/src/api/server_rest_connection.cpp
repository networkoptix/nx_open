#include "server_rest_connection.h"

#include <atomic>

#include <QtCore/QElapsedTimer>

#include <api/model/password_data.h>
#include <api/model/cloud_credentials_data.h>
#include <api/model/update_information_reply.h>
#include <api/app_server_connection.h>
#include <api/helpers/empty_request_data.h>
#include <api/helpers/chunks_request_data.h>
#include <api/helpers/thumbnail_request_data.h>
#include <api/helpers/send_statistics_request_data.h>
#include <api/helpers/event_log_request_data.h>
#include <api/helpers/event_log_multiserver_request_data.h>
#include <nx/api/mediaserver/image_request.h>

#include <common/common_module.h>
#include <core/resource/camera_resource.h>
#include <core/resource/media_server_resource.h>
#include <core/resource/user_resource.h>
#include <core/resource_management/resource_pool.h>
#include <nx_ec/data/api_data.h>

#include <nx/vms/event/rule_manager.h>
#include <nx/vms/event/rule.h>
#include <nx/fusion/model_functions.h>
#include <network/router.h>
#include <nx/network/http/custom_headers.h>
#include <nx/network/http/http_types.h>
#include <utils/common/delayed.h>
#include <utils/common/synctime.h>
#include <common/common_module.h>

#include <nx/utils/random.h>
#include <nx/utils/log/log.h>

namespace {

static const size_t ResponseReadTimeoutMs = 15 * 1000;
static const size_t TcpConnectTimeoutMs = 5 * 1000;
static const nx::network::http::StringType kJsonContentType = Qn::serializationFormatToHttpContentType(Qn::JsonFormat);

void trace(const QString& serverId, int handle, const QString& message)
{
    static const nx::utils::log::Tag kTag(typeid(rest::ServerConnection));
    NX_VERBOSE(kTag) << lm("%1 <%2>: %3").args(serverId, handle, message);
}

} // namespace

// --------------------------- public methods -------------------------------------------

namespace rest
{

ServerConnection::ServerConnection(
    QnCommonModule* commonModule,
    const QnUuid& serverId)
    :
    QObject(),
    QnCommonModuleAware(commonModule),
    m_serverId(serverId)
{
    auto httpPool = nx::network::http::ClientPool::instance();
    Qn::directConnect(
        httpPool, &nx::network::http::ClientPool::done,
        this, &ServerConnection::onHttpClientDone);
}

ServerConnection::~ServerConnection()
{
    directDisconnectAll();
    auto httpPool = nx::network::http::ClientPool::instance();
    for (const auto& handle : m_runningRequests.keys())
        httpPool->terminate(handle);
}

rest::Handle ServerConnection::cameraHistoryAsync(const QnChunksRequestData &request, Result<ec2::ApiCameraHistoryDataList>::type callback, QThread* targetThread)
{
    return executeGet(lit("/ec2/cameraHistory"), request.toParams(), callback, targetThread);
}

Handle ServerConnection::getServerLocalTime(Result<QnJsonRestResult>::type callback,
    QThread* targetThread)
{
    QnRequestParamList params{{lit("local"), QnLexical::serialized(true)}};
    return executeGet(lit("/api/gettime"), params, callback, targetThread);
}

rest::Handle ServerConnection::cameraThumbnailAsync(const nx::api::CameraImageRequest& request,
    Result<QByteArray>::type callback,
    QThread* targetThread)
{
    QnThumbnailRequestData data;
    data.request = request;
    data.format = Qn::UbjsonFormat;

    return executeGet(lit("/ec2/cameraThumbnail"), data.toParams(), callback, targetThread);
}

rest::Handle ServerConnection::twoWayAudioCommand(const QString& sourceId,
    const QnUuid& cameraId,
    bool start,
    GetCallback callback,
    QThread* targetThread /*= 0*/)
{
    QnRequestParamList params;
    params.insert(lit("clientId"), sourceId);
    params.insert(lit("resourceId"),    cameraId.toString());
    params.insert(lit("action"),        start ? lit("start") : lit("stop"));
    return executeGet(lit("/api/transmitAudio"), params, callback, targetThread);
}

rest::Handle ServerConnection::softwareTriggerCommand(const QnUuid& cameraId, const QString& triggerId,
    nx::vms::event::EventState toggleState, GetCallback callback, QThread* targetThread)
{
    QnRequestParamList params;
    params.insert(lit("timestamp"), lit("%1").arg(qnSyncTime->currentMSecsSinceEpoch()));
    params.insert(lit("event_type"), QnLexical::serialized(nx::vms::event::softwareTriggerEvent));
    params.insert(lit("inputPortId"), triggerId);
    params.insert(lit("eventResourceId"), cameraId.toString());
    if (toggleState != nx::vms::event::EventState::undefined)
        params.insert(lit("state"), QnLexical::serialized(toggleState));
    return executeGet(lit("/api/createEvent"), params, callback, targetThread);
}

QnMediaServerResourcePtr ServerConnection::getServerWithInternetAccess() const
{
    QnMediaServerResourcePtr server =
        commonModule()->resourcePool()->getResourceById<QnMediaServerResource>(commonModule()->remoteGUID());
    if (!server)
        return QnMediaServerResourcePtr(); //< something wrong. No current server available

    if (server->getServerFlags().testFlag(Qn::SF_HasPublicIP))
        return server;

    // Current server doesn't have internet access. Try to find another one
    for (const auto server: commonModule()->resourcePool()->getAllServers(Qn::Online))
    {
        if (server->getServerFlags().testFlag(Qn::SF_HasPublicIP))
            return server;
    }
    return QnMediaServerResourcePtr(); //< no internet access found
}

void ServerConnection::trace(int handle, const QString& message) const
{
    ::trace(m_serverId.toString(), handle, message);
}

Handle ServerConnection::getStatisticsSettingsAsync(
    Result<QByteArray>::type callback,
    QThread *targetThread)
{
    QnEmptyRequestData emptyRequest;
    emptyRequest.format = Qn::SerializationFormat::UbjsonFormat;
    static const auto path = lit("/ec2/statistics/settings");

    QnMediaServerResourcePtr server = getServerWithInternetAccess();
    if (!server)
        return Handle(); //< can't process request now. No internet access

    nx::network::http::ClientPool::Request request = prepareRequest(
        nx::network::http::Method::get, prepareUrl(path, emptyRequest.toParams()));
    nx::network::http::HttpHeader header(Qn::SERVER_GUID_HEADER_NAME, server->getId().toByteArray());
    nx::network::http::insertOrReplaceHeader(&request.headers, header);
    auto handle = request.isValid() ? executeRequest(request, callback, targetThread) : Handle();
    trace(handle, path);
    return handle;
}

Handle ServerConnection::sendStatisticsAsync(
    const QnSendStatisticsRequestData& statisticsData,
    PostCallback callback,
    QThread *targetThread)
{
    static const auto path = lit("/ec2/statistics/send");

    auto server = getServerWithInternetAccess();
    if (!server)
        return Handle(); //< can't process request now. No internet access

    const nx::network::http::BufferType data = QJson::serialized(statisticsData.metricsList);
    if (data.isEmpty())
        return Handle();

    nx::network::http::ClientPool::Request request = prepareRequest(
        nx::network::http::Method::post,
        prepareUrl(path, statisticsData.toParams()),
        kJsonContentType,
        data);
    nx::network::http::HttpHeader header(Qn::SERVER_GUID_HEADER_NAME, server->getId().toByteArray());
    nx::network::http::insertOrReplaceHeader(&request.headers, header);
    auto handle = request.isValid() ? executeRequest(request, callback, targetThread) : Handle();
    trace(handle, path);
    return handle;
}

Handle ServerConnection::detachSystemFromCloud(
    const QString& resetAdminPassword,
    Result<QnRestResult>::type callback,
    QThread* targetThread)
{
    PasswordData data;
    if (!resetAdminPassword.isEmpty())
    {
        auto admin = commonModule()->resourcePool()->getAdministrator();
        NX_ASSERT(admin);
        if (!admin)
            return Handle();
        data = PasswordData::calculateHashes(admin->getName(), resetAdminPassword, false);
    }

    return executePost(
        lit("/api/detachFromCloud"),
        QnRequestParamList(),
        Qn::serializationFormatToHttpContentType(Qn::JsonFormat),
        QJson::serialized(std::move(data)),
        callback,
        targetThread);
}

Handle ServerConnection::saveCloudSystemCredentials(
    const QString& cloudSystemId,
    const QString& cloudAuthKey,
    const QString &cloudAccountName,
    Result<QnRestResult>::type callback,
    QThread* targetThread)
{
    CloudCredentialsData data;
    data.cloudSystemID = cloudSystemId;
    data.cloudAuthKey = cloudAuthKey;
    data.cloudAccountName = cloudAccountName;

    return executePost(
        lit("/api/saveCloudSystemCredentials"),
        QnRequestParamList(),
        Qn::serializationFormatToHttpContentType(Qn::JsonFormat),
        QJson::serialized(std::move(data)),
        callback,
        targetThread);
}

Handle ServerConnection::startLiteClient(GetCallback callback, QThread* targetThread)
{
    QnRequestParamList params;
    params.append({lit("startCamerasMode"), lit("true")});
    return executeGet(lit("/api/startLiteClient"), params, callback, targetThread);
}

Handle ServerConnection::getFreeSpaceForUpdateFiles(
    Result<QnUpdateFreeSpaceReply>::type callback,
    QThread* targetThread)
{
    return executeGet(
        lit("/ec2/updateInformation/freeSpaceForUpdateFiles"),
        QnRequestParamList(),
        callback,
        targetThread);
}

Handle ServerConnection::checkCloudHost(
    Result<QnCloudHostCheckReply>::type callback,
    QThread* targetThread)
{
    return executeGet(
        lit("/ec2/updateInformation/checkCloudHost"),
        QnRequestParamList(),
        callback,
        targetThread);
}

Handle ServerConnection::addFileDownload(
    const QString& fileName,
    qint64 size,
    const QByteArray& md5,
    const QUrl& url,
    const QString& peerPolicy,
    GetCallback callback,
    QThread* targetThread)
{
    return executePost(
        lit("/api/downloads/%1").arg(fileName),
        QnRequestParamList{
            {lit("size"), QString::number(size)},
            {lit("md5"), QString::fromUtf8(md5)},
            {lit("url"), url.toString()},
            {lit("peerPolicy"), peerPolicy}},
        QByteArray(),
        QByteArray(),
        callback,
        targetThread);
}

Handle ServerConnection::addCamera(
    const QnManualResourceSearchList& cameras,
    const QString& userName,
    const QString& password,
    GetCallback callback,
    QThread* thread)
{
    QnRequestParamList parameters;
    for (int i = 0; i < cameras.size(); i++)
    {
        const auto camera = cameras.at(i);
        const auto number = QString::number(i);
        parameters << QnRequestParam(lit("url") + number, camera.url);
        parameters << QnRequestParam(lit("manufacturer") + number, camera.manufacturer);
        parameters << QnRequestParam(lit("uniqueId") + number, camera.uniqueId);
    }
    parameters << QnRequestParam("user", userName);
    parameters << QnRequestParam("password", password);

    return executeGet(lit("/api/manualCamera/add"), parameters, callback, thread);
}

Handle ServerConnection::searchCameraStart(
    const QString& startAddress,
    const QString& endAddress,
    const QString& userName,
    const QString& password,
    int port,
    GetCallback callback,
    QThread* targetThread)
{
    auto parameters = QnRequestParamList{
        {lit("start_ip"), startAddress},
        {lit("user"), userName},
        {lit("password"), password},
        {lit("port"), QString::number(port)}};
    if (!endAddress.isEmpty())
        parameters << QnRequestParam("end_ip", endAddress);

    return executeGet(lit("/api/manualCamera/search"), parameters, callback, targetThread);
}

Handle ServerConnection::searchCameraStatus(
    const QnUuid& processUuid,
    GetCallback callback,
    QThread* targetThread)
{
    return executeGet(lit("/api/manualCamera/status"),
        QnRequestParamList{{lit("uuid"), processUuid.toString()}},
            callback, targetThread);
}

Handle ServerConnection::searchCameraStop(
    const QnUuid& processUuid,
    GetCallback callback,
    QThread* targetThread)
{
    return executeGet(lit("/api/manualCamera/stop"),
        QnRequestParamList{{lit("uuid"), processUuid.toString()}},
            callback, targetThread);
}

Handle ServerConnection::executeAnalyticsAction(
    const AnalyticsAction& action,
    Result<QnJsonRestResult>::type callback,
    QThread* targetThread)
{
    return executePost(
        lit("/api/executeAnalyticsAction"),
        QnRequestParamList(),
        Qn::serializationFormatToHttpContentType(Qn::JsonFormat),
        QJson::serialized(action),
        callback,
        targetThread);
}

Handle ServerConnection::addFileUpload(
    const QString& fileName,
    qint64 size,
    qint64 chunkSize,
    const QByteArray& md5,
    qint64 ttl,
    PostCallback callback,
    QThread* targetThread)
{
    return executePost(
        lit("/api/downloads/%1").arg(fileName),
        QnRequestParamList{
            { lit("size"), QString::number(size) },
            { lit("chunkSize"), QString::number(chunkSize) },
            { lit("md5"), QString::fromUtf8(md5) },
            { lit("ttl"), QString::number(ttl) },
            { lit("upload"), lit("true") } },
        QByteArray(),
        QByteArray(),
        callback,
        targetThread);
}

Handle ServerConnection::validateFileInformation(
    const QString& url,
    int expectedSize,
    GetCallback callback,
    QThread* targetThread)
{
    return executeGet(
        lit("/api/downloads/%1/validate").arg(url),
        QnRequestParamList{{lit("expected"), QString::number(expectedSize)}},
        callback,
        targetThread);
}

Handle ServerConnection::removeFileDownload(
    const QString& fileName,
    bool deleteData,
    PostCallback callback,
    QThread* targetThread)
{
    return executeDelete(
        lit("/api/downloads/%1").arg(fileName),
        QnRequestParamList{{lit("deleteData"), QnLexical::serialized(deleteData)}},
        callback,
        targetThread);
}

Handle ServerConnection::fileChunkChecksums(
    const QString& fileName,
    GetCallback callback,
    QThread* targetThread)
{
    return executeGet(
        lit("/api/downloads/%1/checksums").arg(fileName),
        QnRequestParamList(),
        callback,
        targetThread);
}

Handle ServerConnection::downloadFileChunk(
    const QString& fileName,
    int index,
    Result<QByteArray>::type callback,
    QThread* targetThread)
{
    return executeGet(
        lit("/api/downloads/%1/chunks/%2").arg(fileName).arg(index),
        QnRequestParamList(),
        callback,
        targetThread);
}

Handle ServerConnection::downloadFileChunkFromInternet(
    const QString& fileName,
    const nx::utils::Url& url,
    int chunkIndex,
    int chunkSize,
    Result<QByteArray>::type callback,
    QThread* targetThread)
{
    return executeGet(
        lit("/api/downloads/%1/chunks/%2").arg(fileName).arg(chunkIndex),
        QnRequestParamList{
            {lit("url"), url.toString()},
            {lit("chunkSize"), QString::number(chunkSize)},
            {lit("fromInternet"), lit("true")}},
        callback,
        targetThread);
}

Handle ServerConnection::uploadFileChunk(
    const QString& fileName,
    int index,
    const QByteArray& data,
    PostCallback callback,
    QThread* targetThread)
{
    return executePut(
        lit("/api/downloads/%1/chunks/%2").arg(fileName).arg(index),
        QnRequestParamList(),
        "application/octet-stream",
        data,
        callback,
        targetThread);
}

Handle ServerConnection::downloadsStatus(
    GetCallback callback,
    QThread* targetThread)
{
    return executeGet(
        lit("/api/downloads/status"),
        QnRequestParamList(),
        callback,
        targetThread);
}

Handle ServerConnection::fileDownloadStatus(
    const QString& fileName,
    GetCallback callback,
    QThread* targetThread)
{
    return executeGet(
        lit("/api/downloads/%1/status").arg(fileName),
        QnRequestParamList(),
        callback,
        targetThread);
}

Handle ServerConnection::getTimeOfServersAsync(
    Result<MultiServerTimeData>::type callback,
    QThread* targetThread)
{
    return executeGet(lit("/ec2/getTimeOfServers"), QnRequestParamList(), callback, targetThread);
}

rest::Handle ServerConnection::testEventRule(const QnUuid& ruleId,
    nx::vms::event::EventState toggleState,
    GetCallback callback,
    QThread* targetThread)
{
    auto manager = commonModule()->eventRuleManager();
    NX_ASSERT(manager);
    auto rule = manager->rule(ruleId);
    if (!rule)
        return 0;

    QnRequestParamList params;
    params.insert(lit("event_type"), QnLexical::serialized(rule->eventType()));
    params.insert(lit("timestamp"), lit("%1").arg(qnSyncTime->currentMSecsSinceEpoch()));

    if (rule->eventResources().size() > 0)
    {
        auto randomResource = nx::utils::random::choice(rule->eventResources());
        params.insert(lit("eventResourceId"), randomResource.toString());
    }
    else if (nx::vms::event::isSourceCameraRequired(rule->eventType())
        || rule->eventType() >= nx::vms::event::userDefinedEvent)
    {
        auto randomCamera = nx::utils::random::choice(
            commonModule()->resourcePool()->getAllCameras(QnResourcePtr(), true));
        params.insert(lit("eventResourceId"), randomCamera->getId().toString());
    }
    else if (nx::vms::event::isSourceServerRequired(rule->eventType()))
    {
        auto randomServer = nx::utils::random::choice(
            commonModule()->resourcePool()->getAllServers(Qn::Online));
        params.insert(lit("eventResourceId"), randomServer->getId().toString());
    }

    if (toggleState != nx::vms::event::EventState::undefined)
        params.insert(lit("state"), QnLexical::serialized(toggleState));

    params.insert(lit("inputPortId"), rule->eventParams().inputPortId);
    params.insert(lit("source"), rule->eventParams().resourceName);
    params.insert(lit("caption"), rule->eventParams().caption);
    params.insert(lit("description"), rule->eventParams().description);
    params.insert(lit("metadata"), QString::fromUtf8(
        QJson::serialized(rule->eventParams().metadata)));

    return executeGet(lit("/api/createEvent"), params, callback, targetThread);
}

Handle ServerConnection::addWearableCamera(
    const QString& name,
    GetCallback callback,
    QThread* targetThread)
{
    return executePost(
        lit("/api/wearableCamera/add"),
        QnRequestParamList{ { lit("name"), name } },
        QByteArray(),
        QByteArray(),
        callback,
        targetThread);
}

Handle ServerConnection::prepareWearableUploads(
    const QnNetworkResourcePtr& camera,
    const QnWearablePrepareData& data,
    GetCallback callback,
    QThread* targetThread)
{
    return executePost(
        lit("/api/wearableCamera/prepare"),
        QnRequestParamList{ { lit("cameraId"), camera->getId().toSimpleString() } },
        kJsonContentType,
        QJson::serialized(data),
        callback,
        targetThread);
}

Handle ServerConnection::wearableCameraStatus(
    const QnNetworkResourcePtr& camera,
    GetCallback callback,
    QThread* targetThread)
{
    return executeGet(
        lit("/api/wearableCamera/status"),
        QnRequestParamList{ { lit("cameraId"), camera->getId().toSimpleString() } },
        callback,
        targetThread);
}

Handle ServerConnection::lockWearableCamera(
    const QnNetworkResourcePtr& camera,
    const QnUserResourcePtr& user,
    qint64 ttl,
    GetCallback callback,
    QThread* targetThread)
{
    return executePost(
        lit("/api/wearableCamera/lock"),
        QnRequestParamList{
            { lit("cameraId"), camera->getId().toSimpleString() },
            { lit("userId"), user->getId().toSimpleString() },
            { lit("ttl"), QString::number(ttl) } },
        QByteArray(),
        QByteArray(),
        callback,
        targetThread);
}

Handle ServerConnection::extendWearableCameraLock(
    const QnNetworkResourcePtr& camera,
    const QnUserResourcePtr& user,
    const QnUuid& token,
    qint64 ttl,
    GetCallback callback,
    QThread* targetThread)
{
    return executePost(
        lit("/api/wearableCamera/extend"),
        QnRequestParamList{
            { lit("cameraId"), camera->getId().toSimpleString() },
            { lit("token"), token.toSimpleString() },
            { lit("userId"), user->getId().toSimpleString() },
            { lit("ttl"), QString::number(ttl) } },
        QByteArray(),
        QByteArray(),
        callback,
        targetThread);
}

Handle ServerConnection::releaseWearableCameraLock(
    const QnNetworkResourcePtr& camera,
    const QnUuid& token,
    GetCallback callback,
    QThread* targetThread)
{
    return executePost(
        lit("/api/wearableCamera/release"),
        QnRequestParamList{
            { lit("cameraId"), camera->getId().toSimpleString() },
            { lit("token"), token.toSimpleString() } },
        QByteArray(),
        QByteArray(),
        callback,
        targetThread);
}

Handle ServerConnection::consumeWearableCameraFile(
    const QnNetworkResourcePtr& camera,
    const QnUuid& token,
    const QString& uploadId,
    qint64 startTimeMs,
    PostCallback callback,
    QThread* targetThread)
{
    return executePost(
        lit("/api/wearableCamera/consume"),
        QnRequestParamList{
            { lit("cameraId"), camera->getId().toSimpleString() },
            { lit("token"), token.toSimpleString() },
            { lit("uploadId"), uploadId },
            { lit("startTime"), QString::number(startTimeMs) } },
        QByteArray(),
        QByteArray(),
        callback,
        targetThread);
}

Handle ServerConnection::getEvents(QnEventLogRequestData request,
    Result<EventLogData>::type callback,
    QThread *targetThread)
{
    request.format = Qn::SerializationFormat::UbjsonFormat;
    return executeGet(lit("/api/getEvents"), request.toParams(), callback, targetThread);
}

Handle ServerConnection::getEvents(const QnEventLogMultiserverRequestData& request,
    Result<EventLogData>::type callback,
    QThread *targetThread)
{
    return executeGet(lit("/ec2/getEvents"), request.toParams(), callback, targetThread);
}

Handle ServerConnection::changeCameraPassword(
    const QnUuid& id,
    const QAuthenticator& auth,
    Result<QnRestResult>::type callback,
    QThread* targetThread)
{
    const auto camera = resourcePool()->getResourceById(id);
    if (!camera || camera->getParentId().isNull())
        return Handle();

    CameraPasswordData data;
    data.cameraId = id.toString();
    data.user = auth.user();
    data.password = auth.password();

    QnEmptyRequestData params;
    params.format = Qn::SerializationFormat::UbjsonFormat;
    nx::network::http::ClientPool::Request request = prepareRequest(
        nx::network::http::Method::post,
        prepareUrl(lit("/api/changeCameraPassword"), params.toParams()));
    request.messageBody = QJson::serialized(std::move(data));
    nx::network::http::insertOrReplaceHeader(&request.headers,
        nx::network::http::HttpHeader(Qn::SERVER_GUID_HEADER_NAME, camera->getParentId().toByteArray()));

    auto handle = request.isValid() ? executeRequest(request, callback, targetThread) : Handle();
    trace(handle, request.url.toString());
    return handle;
}

Handle ServerConnection::lookupDetectedObjects(
    const nx::analytics::storage::Filter& request,
    bool isLocal,
    Result<nx::analytics::storage::LookupResult>::type callback,
    QThread* targetThread)
{
    QnRequestParamList queryParams;
    nx::analytics::storage::serializeToParams(request, &queryParams);
    queryParams.insert(lit("isLocal"), isLocal? lit("true") : lit("false"));

    return executeGet(
        lit("/ec2/analyticsLookupDetectedObjects"),
        queryParams,
        callback,
        targetThread);
}

// --------------------------- private implementation -------------------------------------

QUrl ServerConnection::prepareUrl(const QString& path, const QnRequestParamList& params) const
{
    QUrl result;
    result.setPath(path);
    QUrlQuery q;
    for (const auto& param: params)
        q.addQueryItem(param.first, QString::fromUtf8(QUrl::toPercentEncoding(param.second)));
    result.setQuery(q);
    return result;
}

template<typename T,
    typename std::enable_if<std::is_base_of<RestResultWithDataBase, T>::value>::type* = nullptr>
T parseMessageBody(
    const Qn::SerializationFormat& format,
    const nx::network::http::BufferType& msgBody,
    bool* success)
{
     switch (format)
     {
         case Qn::JsonFormat:
         {
              auto restResult = QJson::deserialized(msgBody, QnJsonRestResult(), success);
              return T(restResult, restResult.deserialized<decltype(T::data)>());
         }
         case Qn::UbjsonFormat:
         {
             auto restResult = QnUbjson::deserialized(msgBody, QnUbjsonRestResult(), success);
             return T(restResult, restResult.deserialized<decltype(T::data)>());
         }
         default:
             if (success)
                 *success = false;
             NX_ASSERT(0, Q_FUNC_INFO, "Unsupported data format");
             break;
     }
    return T();
}

template<typename T,
    typename std::enable_if<!std::is_base_of<RestResultWithDataBase, T>::value>::type* = nullptr>
T parseMessageBody(
    const Qn::SerializationFormat& format,
    const nx::network::http::BufferType& msgBody,
    bool* success)
{
    switch (format)
    {
        case Qn::JsonFormat:
            return QJson::deserialized(msgBody, T(), success);
        case Qn::UbjsonFormat:
            return QnUbjson::deserialized(msgBody, T(), success);
        default:
            if (success)
                *success = false;
            NX_ASSERT(0, Q_FUNC_INFO, "Unsupported data format");
            break;
    }
    return T();
}

template <typename CallbackType>
Handle ServerConnection::executeGet(
    const QString& path,
    const QnRequestParamList& params,
    CallbackType callback,
    QThread* targetThread)
{
    auto request = prepareRequest(nx::network::http::Method::get, prepareUrl(path, params));
    auto handle = request.isValid()
        ? executeRequest(request, callback, targetThread)
        : Handle();

    trace(handle, path);
    return handle;
}

template <typename ResultType>
Handle ServerConnection::executePost(
    const QString& path,
    const QnRequestParamList& params,
    const nx::network::http::StringType& contentType,
    const nx::network::http::StringType& messageBody,
    Callback<ResultType> callback,
    QThread* targetThread)
{
    auto request = prepareRequest(
        nx::network::http::Method::post, prepareUrl(path, params), contentType, messageBody);
    auto handle = request.isValid()
        ? executeRequest(request, callback, targetThread)
        : Handle();

    trace(handle, path);
    return handle;
}

template <typename ResultType>
Handle ServerConnection::executePut(
    const QString& path,
    const QnRequestParamList& params,
    const nx::network::http::StringType& contentType,
    const nx::network::http::StringType& messageBody,
    Callback<ResultType> callback,
    QThread* targetThread)
{
    auto request = prepareRequest(
        nx::network::http::Method::put, prepareUrl(path, params), contentType, messageBody);
    auto handle = request.isValid()
        ? executeRequest(request, callback, targetThread)
        : Handle();

    trace(handle, path);
    return handle;
}

template <typename ResultType>
Handle ServerConnection::executeDelete(
    const QString& path,
    const QnRequestParamList& params,
    Callback<ResultType> callback,
    QThread* targetThread)
{
    auto request = prepareRequest(nx::network::http::Method::delete_, prepareUrl(path, params));
    auto handle = request.isValid()
        ? executeRequest(request, callback, targetThread)
        : Handle();

    trace(handle, path);
    return handle;
}

template <typename ResultType>
void invoke(Callback<ResultType> callback,
            QThread* targetThread,
            bool success,
            const Handle& id,
            ResultType result,
            const QString &serverId,
            const QElapsedTimer& elapsed
            )
{
    if (success)
        trace(serverId, id, lit("Reply success for %1ms").arg(elapsed.elapsed()));
    else
        trace(serverId, id, lit("Reply failed for %1ms").arg(elapsed.elapsed()));

    if (targetThread)
    {
         auto ptr = std::make_shared<ResultType>(std::move(result));
         executeDelayed([callback, success, id, ptr]() mutable
             {
                 callback(success, id, std::move(*ptr));
             },
             0,
             targetThread);
    }
    else
    {
        callback(success, id, std::move(result));
    }
}

void invoke(ServerConnection::Result<QByteArray>::type callback,
    QThread* targetThread,
    bool success,
    const Handle& id,
    QByteArray result,
    const nx::network::http::HttpHeaders& headers,
    const QString &serverId,
    const QElapsedTimer& elapsed
)
{
    if (success)
        trace(serverId, id, lit("Reply success for %1ms").arg(elapsed.elapsed()));
    else
        trace(serverId, id, lit("Reply failed for %1ms").arg(elapsed.elapsed()));

    if (targetThread)
    {
        auto ptr = std::make_shared<QByteArray>(result);
        executeDelayed(
            [callback, headers, success, id, ptr]() mutable
            {
                callback(success, id, std::move(*ptr), headers);
            },
            0,
            targetThread);
    }
    else
    {
        callback(success, id, result, headers);
    }
}

template <typename ResultType>
Handle ServerConnection::executeRequest(
    const nx::network::http::ClientPool::Request& request,
    Callback<ResultType> callback,
    QThread* targetThread)
{
    if (callback)
    {
        const QString serverId = m_serverId.toString();
        QElapsedTimer timer;
        timer.start();

        return sendRequest(request,
            [callback, targetThread, serverId, timer](
                Handle id,
                SystemError::ErrorCode osErrorCode,
                int statusCode,
                nx::network::http::StringType contentType,
                nx::network::http::BufferType msgBody,
                const nx::network::http::HttpHeaders& /*headers*/)
            {
                bool success = false;
                if (osErrorCode == SystemError::noError
                    && statusCode == nx::network::http::StatusCode::ok)
                {
                    const auto format = Qn::serializationFormatFromHttpContentType(contentType);
                    auto result = parseMessageBody<ResultType>(format, msgBody, &success);
                    invoke(callback,
                        targetThread,
                        success,
                        id,
                        std::move(result),
                        serverId,
                        timer);
                }
                else
                {
                    invoke(callback, targetThread, success, id, ResultType(), serverId, timer);
                }
            });
    }

    return sendRequest(request);
}

Handle ServerConnection::executeRequest(
    const nx::network::http::ClientPool::Request& request,
    Result<QByteArray>::type callback,
    QThread* targetThread)
{
    if (callback)
    {
        const QString serverId = m_serverId.toString();
        QElapsedTimer timer;
        timer.start();

        QPointer<QThread> targetThreadGuard(targetThread);
        return sendRequest(request,
<<<<<<< HEAD
            [callback, targetThread, targetThreadGuard, serverId, timer]
            (Handle id, SystemError::ErrorCode osErrorCode, int statusCode, nx::network::http::StringType /*contentType*/, nx::network::http::BufferType msgBody)
=======
            [callback, targetThread, targetThreadGuard, serverId, timer](
                Handle id,
                SystemError::ErrorCode osErrorCode,
                int statusCode, nx::network::http::StringType contentType,
                nx::network::http::BufferType msgBody,
                const nx::network::http::HttpHeaders& headers)
>>>>>>> 50ca954e
            {
                bool success = (osErrorCode == SystemError::noError
                    && statusCode >= nx::network::http::StatusCode::ok
                    && statusCode <= nx::network::http::StatusCode::partialContent);

                if (targetThread && targetThreadGuard.isNull())
                    return;

                invoke(callback, targetThread, success, id, std::move(msgBody), headers, serverId,
                    timer);
            });
    }

    return sendRequest(request);
}

Handle ServerConnection::executeRequest(
    const nx::network::http::ClientPool::Request& request,
    Callback<EmptyResponseType> callback,
    QThread* targetThread)
{
    if (callback)
    {
        const QString serverId = m_serverId.toString();
        QElapsedTimer timer;
        timer.start();

        QPointer<QThread> targetThreadGuard(targetThread);
        return sendRequest(request,
            [callback, targetThread, targetThreadGuard, serverId, timer](
                Handle id,
                SystemError::ErrorCode osErrorCode,
                int statusCode,
                nx::network::http::StringType /*contentType*/,
                nx::network::http::BufferType /*msgBody*/,
                const nx::network::http::HttpHeaders& /*headers*/)
            {
                bool success = (osErrorCode == SystemError::noError
                    && statusCode >= nx::network::http::StatusCode::ok
                    && statusCode <= nx::network::http::StatusCode::partialContent);

                if (targetThread && targetThreadGuard.isNull())
                    return;

                invoke(callback, targetThread, success, id, EmptyResponseType(), serverId, timer);
            });
    }

    return sendRequest(request);
}

void ServerConnection::cancelRequest(const Handle& requestId)
{
    nx::network::http::ClientPool::instance()->terminate(requestId);
    QnMutexLocker lock(&m_mutex);
    m_runningRequests.remove(requestId);
}

nx::network::http::ClientPool::Request ServerConnection::prepareRequest(
    nx::network::http::Method::ValueType method,
    const QUrl& url,
    const nx::network::http::StringType& contentType,
    const nx::network::http::StringType& messageBody)
{
    auto resPool = commonModule()->resourcePool();
    const auto server = resPool->getResourceById<QnMediaServerResource>(m_serverId);
    if (!server)
        return nx::network::http::ClientPool::Request();
    const auto connection = commonModule()->ec2Connection();
    if (!connection)
        return nx::network::http::ClientPool::Request();

    nx::network::http::ClientPool::Request request;
    request.method = method;
    request.url = server->getApiUrl();
    request.url.setPath(url.path());
    request.url.setQuery(url.query());
    request.contentType = contentType;
    request.messageBody = messageBody;

    QString user = connection->connectionInfo().ecUrl.userName();
    QString password = connection->connectionInfo().ecUrl.password();
    if (user.isEmpty() || password.isEmpty())
    {
        // if auth is not known, use server auth key
        user = server->getId().toString();
        password = server->getAuthKey();
    }
    auto videoWallGuid = commonModule()->videowallGuid();
    if (!videoWallGuid.isNull())
        request.headers.emplace(Qn::VIDEOWALL_GUID_HEADER_NAME, videoWallGuid.toByteArray());
    request.headers.emplace(Qn::SERVER_GUID_HEADER_NAME, server->getId().toByteArray());
    request.headers.emplace(
        Qn::EC2_RUNTIME_GUID_HEADER_NAME, commonModule()->runningInstanceGUID().toByteArray());
    request.headers.emplace(Qn::CUSTOM_USERNAME_HEADER_NAME, user.toLower().toUtf8());

    const auto& router = commonModule()->router();
    QnRoute route = router->routeTo(server->getId());
    if (route.reverseConnect)
    {
        // no route exists. proxy via nearest server
        auto nearestServer = commonModule()->currentServer();
        if (!nearestServer)
            return nx::network::http::ClientPool::Request();
        nx::utils::Url nearestUrl(server->getApiUrl());
        if (nearestServer->getId() == commonModule()->moduleGUID())
            request.url.setHost(lit("127.0.0.1"));
        else
            request.url.setHost(nearestUrl.host());
        request.url.setPort(nearestUrl.port());
    }
    else if (!route.addr.isNull())
    {
        request.url.setHost(route.addr.address.toString());
        request.url.setPort(route.addr.port);
    }

    request.url.setUserName(user);
    request.url.setPassword(password);

    return request;
}

Handle ServerConnection::sendRequest(
    const nx::network::http::ClientPool::Request& request,
    HttpCompletionFunc callback)
{
    auto httpPool = nx::network::http::ClientPool::instance();
    QnMutexLocker lock(&m_mutex);
    Handle requestId = httpPool->sendRequest(request);
    m_runningRequests.insert(requestId, callback);
    return requestId;
}

void ServerConnection::onHttpClientDone(
    int requestId, nx::network::http::AsyncHttpClientPtr httpClient)
{
    QnMutexLocker lock(&m_mutex);
    auto itr = m_runningRequests.find(requestId);
    if (itr == m_runningRequests.end())
        return; //< Request cancelled.

    HttpCompletionFunc callback = itr.value();
    m_runningRequests.remove(requestId);

    SystemError::ErrorCode systemError = SystemError::noError;
    nx::network::http::StatusCode::Value statusCode = nx::network::http::StatusCode::ok;
    nx::network::http::StringType contentType;
    nx::network::http::BufferType messageBody;

    if (httpClient->failed())
    {
        systemError = SystemError::connectionReset;
    }
    else
    {
        statusCode =
            (nx::network::http::StatusCode::Value) httpClient->response()->statusLine.statusCode;
        contentType = httpClient->contentType();
        messageBody = httpClient->fetchMessageBodyBuffer();
    }
    lock.unlock();
    if (callback)
    {
        callback(requestId, systemError, statusCode, contentType, messageBody,
            httpClient->response()->headers);
    }
};

} // namespace rest<|MERGE_RESOLUTION|>--- conflicted
+++ resolved
@@ -989,17 +989,13 @@
 
         QPointer<QThread> targetThreadGuard(targetThread);
         return sendRequest(request,
-<<<<<<< HEAD
-            [callback, targetThread, targetThreadGuard, serverId, timer]
-            (Handle id, SystemError::ErrorCode osErrorCode, int statusCode, nx::network::http::StringType /*contentType*/, nx::network::http::BufferType msgBody)
-=======
             [callback, targetThread, targetThreadGuard, serverId, timer](
                 Handle id,
                 SystemError::ErrorCode osErrorCode,
-                int statusCode, nx::network::http::StringType contentType,
+                int statusCode,
+                nx::network::http::StringType /*contentType*/,
                 nx::network::http::BufferType msgBody,
                 const nx::network::http::HttpHeaders& headers)
->>>>>>> 50ca954e
             {
                 bool success = (osErrorCode == SystemError::noError
                     && statusCode >= nx::network::http::StatusCode::ok
