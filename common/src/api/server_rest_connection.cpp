#include "server_rest_connection.h"

#include <atomic>

#include <QtCore/QElapsedTimer>

#include <api/model/password_data.h>
#include <api/model/cloud_credentials_data.h>
#include <api/model/update_information_reply.h>
#include <api/app_server_connection.h>
#include <api/helpers/empty_request_data.h>
#include <api/helpers/chunks_request_data.h>
#include <api/helpers/thumbnail_request_data.h>
#include <api/helpers/send_statistics_request_data.h>
#include <api/helpers/event_log_request_data.h>

#include <common/common_module.h>
#include <core/resource/camera_resource.h>
#include <core/resource/media_server_resource.h>
#include <core/resource/user_resource.h>
#include <core/resource_management/resource_pool.h>
#include <nx_ec/data/api_data.h>

#include <nx/vms/event/rule_manager.h>
#include <nx/vms/event/rule.h>
#include <nx/fusion/model_functions.h>
#include <network/router.h>
#include <nx/network/http/custom_headers.h>
#include <nx/network/http/http_types.h>
#include <utils/common/delayed.h>
#include <utils/common/synctime.h>
#include <common/common_module.h>

#include <nx/utils/random.h>
#include <nx/utils/log/log.h>

namespace {

static const size_t ResponseReadTimeoutMs = 15 * 1000;
static const size_t TcpConnectTimeoutMs = 5 * 1000;

void trace(const QString& serverId, int handle, const QString& message)
{
    NX_VERBOSE("rest::ServerConnection", lm("%1 <%2>: %3")
        .arg(serverId)
        .arg(handle)
        .arg(message));
}

} // namepspace

// --------------------------- public methods -------------------------------------------

namespace rest
{

ServerConnection::ServerConnection(
    QnCommonModule* commonModule,
    const QnUuid& serverId)
    :
    QObject(),
    QnCommonModuleAware(commonModule),
    m_serverId(serverId)
{
    auto httpPool = nx_http::ClientPool::instance();
    Qn::directConnect(
        httpPool, &nx_http::ClientPool::done,
        this, &ServerConnection::onHttpClientDone);
}

ServerConnection::~ServerConnection()
{
    directDisconnectAll();
    auto httpPool = nx_http::ClientPool::instance();
    for (const auto& handle : m_runningRequests.keys())
        httpPool->terminate(handle);
}

rest::Handle ServerConnection::cameraHistoryAsync(const QnChunksRequestData &request, Result<ec2::ApiCameraHistoryDataList>::type callback, QThread* targetThread)
{
    return executeGet(lit("/ec2/cameraHistory"), request.toParams(), callback, targetThread);
}

Handle ServerConnection::getServerLocalTime(Result<QnJsonRestResult>::type callback,
    QThread* targetThread)
{
    QnRequestParamList params{{lit("local"), QnLexical::serialized(true)}};
    return executeGet(lit("/api/gettime"), params, callback, targetThread);
}

rest::Handle ServerConnection::cameraThumbnailAsync( const QnThumbnailRequestData &request, Result<QByteArray>::type callback, QThread* targetThread /*= 0*/ )
{
    return executeGet(lit("/ec2/cameraThumbnail"), request.toParams(), callback, targetThread);
}

rest::Handle ServerConnection::twoWayAudioCommand(const QString& sourceId,
    const QnUuid& cameraId,
    bool start,
    GetCallback callback,
    QThread* targetThread /*= 0*/)
{
    QnRequestParamList params;
    params.insert(lit("clientId"), sourceId);
    params.insert(lit("resourceId"),    cameraId.toString());
    params.insert(lit("action"),        start ? lit("start") : lit("stop"));
    return executeGet(lit("/api/transmitAudio"), params, callback, targetThread);
}

rest::Handle ServerConnection::softwareTriggerCommand(const QnUuid& cameraId, const QString& triggerId,
    nx::vms::event::EventState toggleState, GetCallback callback, QThread* targetThread)
{
    QnRequestParamList params;
    params.insert(lit("timestamp"), lit("%1").arg(qnSyncTime->currentMSecsSinceEpoch()));
    params.insert(lit("event_type"), QnLexical::serialized(nx::vms::event::softwareTriggerEvent));
    params.insert(lit("inputPortId"), triggerId);
    params.insert(lit("eventResourceId"), cameraId.toString());
    if (toggleState != nx::vms::event::EventState::undefined)
        params.insert(lit("state"), QnLexical::serialized(toggleState));
    return executeGet(lit("/api/createEvent"), params, callback, targetThread);
}

QnMediaServerResourcePtr ServerConnection::getServerWithInternetAccess() const
{
    QnMediaServerResourcePtr server =
        commonModule()->resourcePool()->getResourceById<QnMediaServerResource>(commonModule()->remoteGUID());
    if (!server)
        return QnMediaServerResourcePtr(); //< something wrong. No current server available

    if (server->getServerFlags().testFlag(Qn::SF_HasPublicIP))
        return server;

    // Current server doesn't have internet access. Try to find another one
    for (const auto server: commonModule()->resourcePool()->getAllServers(Qn::Online))
    {
        if (server->getServerFlags().testFlag(Qn::SF_HasPublicIP))
            return server;
    }
    return QnMediaServerResourcePtr(); //< no internet access found
}

void ServerConnection::trace(int handle, const QString& message) const
{
    ::trace(m_serverId.toString(), handle, message);
}

Handle ServerConnection::getStatisticsSettingsAsync(
    Result<QByteArray>::type callback,
    QThread *targetThread)
{
    QnEmptyRequestData emptyRequest;
    emptyRequest.format = Qn::SerializationFormat::UbjsonFormat;
    static const auto path = lit("/ec2/statistics/settings");

    QnMediaServerResourcePtr server = getServerWithInternetAccess();
    if (!server)
        return Handle(); //< can't process request now. No internet access

    nx_http::ClientPool::Request request = prepareRequest(
        nx_http::Method::get, prepareUrl(path, emptyRequest.toParams()));
    nx_http::HttpHeader header(Qn::SERVER_GUID_HEADER_NAME, server->getId().toByteArray());
    nx_http::insertOrReplaceHeader(&request.headers, header);
    auto handle = request.isValid() ? executeRequest(request, callback, targetThread) : Handle();
    trace(handle, path);
    return handle;
}

Handle ServerConnection::sendStatisticsAsync(
    const QnSendStatisticsRequestData& statisticsData,
    PostCallback callback,
    QThread *targetThread)
{
    static const nx_http::StringType kJsonContentType = Qn::serializationFormatToHttpContentType(Qn::JsonFormat);
    static const auto path = lit("/ec2/statistics/send");

    auto server = getServerWithInternetAccess();
    if (!server)
        return Handle(); //< can't process request now. No internet access

    const nx_http::BufferType data = QJson::serialized(statisticsData.metricsList);
    if (data.isEmpty())
        return Handle();

    nx_http::ClientPool::Request request = prepareRequest(
        nx_http::Method::post,
        prepareUrl(path, statisticsData.toParams()),
        kJsonContentType,
        data);
    nx_http::HttpHeader header(Qn::SERVER_GUID_HEADER_NAME, server->getId().toByteArray());
    nx_http::insertOrReplaceHeader(&request.headers, header);
    auto handle = request.isValid() ? executeRequest(request, callback, targetThread) : Handle();
    trace(handle, path);
    return handle;
}

Handle ServerConnection::detachSystemFromCloud(
    const QString& resetAdminPassword,
    Result<QnRestResult>::type callback,
    QThread* targetThread)
{
    PasswordData data;
    if (!resetAdminPassword.isEmpty())
    {
        auto admin = commonModule()->resourcePool()->getAdministrator();
        NX_ASSERT(admin);
        if (!admin)
            return Handle();
        data = PasswordData::calculateHashes(admin->getName(), resetAdminPassword, false);
    }

    return executePost(
        lit("/api/detachFromCloud"),
        QnRequestParamList(),
        Qn::serializationFormatToHttpContentType(Qn::JsonFormat),
        QJson::serialized(std::move(data)),
        callback,
        targetThread);
}

Handle ServerConnection::saveCloudSystemCredentials(
    const QString& cloudSystemId,
    const QString& cloudAuthKey,
    const QString &cloudAccountName,
    Result<QnRestResult>::type callback,
    QThread* targetThread)
{
    CloudCredentialsData data;
    data.cloudSystemID = cloudSystemId;
    data.cloudAuthKey = cloudAuthKey;
    data.cloudAccountName = cloudAccountName;

    return executePost(
        lit("/api/saveCloudSystemCredentials"),
        QnRequestParamList(),
        Qn::serializationFormatToHttpContentType(Qn::JsonFormat),
        QJson::serialized(std::move(data)),
        callback,
        targetThread);
}

Handle ServerConnection::startLiteClient(GetCallback callback, QThread* targetThread)
{
    QnRequestParamList params;
    params.append({lit("startCamerasMode"), lit("true")});
    return executeGet(lit("/api/startLiteClient"), params, callback, targetThread);
}

Handle ServerConnection::getFreeSpaceForUpdateFiles(
    Result<QnUpdateFreeSpaceReply>::type callback,
    QThread* targetThread)
{
    return executeGet(
        lit("/ec2/updateInformation/freeSpaceForUpdateFiles"),
        QnRequestParamList(),
        callback,
        targetThread);
}

Handle ServerConnection::checkCloudHost(
    Result<QnCloudHostCheckReply>::type callback,
    QThread* targetThread)
{
    return executeGet(
        lit("/ec2/updateInformation/checkCloudHost"),
        QnRequestParamList(),
        callback,
        targetThread);
}

Handle ServerConnection::addFileDownload(
    const QString& fileName,
    qint64 size,
    const QByteArray& md5,
    const QUrl& url,
    GetCallback callback,
    QThread* targetThread)
{
    return executePost(
        lit("/api/downloads/%1").arg(fileName),
        QnRequestParamList{
            {lit("size"), QString::number(size)},
            {lit("md5"), QString::fromUtf8(md5)},
            {lit("url"), url.toString()}},
        QByteArray(),
        QByteArray(),
        callback,
        targetThread);
}

Handle ServerConnection::addFileUpload(
    const QString& fileName,
    qint64 size,
    qint64 chunkSize,
    const QByteArray& md5,
    qint64 ttl,
    PostCallback callback,
    QThread* targetThread)
{
    return executePost(
        lit("/api/downloads/%1").arg(fileName),
        QnRequestParamList{
            { lit("size"), QString::number(size) },
            { lit("chunkSize"), QString::number(chunkSize) },
            { lit("md5"), QString::fromUtf8(md5) },
            { lit("ttl"), QString::number(ttl) },
            { lit("upload"), lit("true") } },
        QByteArray(),
        QByteArray(),
        callback,
        targetThread);
}

Handle ServerConnection::removeFileDownload(
    const QString& fileName,
    bool deleteData,
    PostCallback callback,
    QThread* targetThread)
{
    return executeDelete(
        lit("/api/downloads/%1").arg(fileName),
        QnRequestParamList{{lit("deleteData"), QnLexical::serialized(deleteData)}},
        callback,
        targetThread);
}

Handle ServerConnection::fileChunkChecksums(
    const QString& fileName,
    GetCallback callback,
    QThread* targetThread)
{
    return executeGet(
        lit("/api/downloads/%1/checksums").arg(fileName),
        QnRequestParamList(),
        callback,
        targetThread);
}

Handle ServerConnection::downloadFileChunk(
    const QString& fileName,
    int index,
    Result<QByteArray>::type callback,
    QThread* targetThread)
{
    return executeGet(
        lit("/api/downloads/%1/chunks/%2").arg(fileName).arg(index),
        QnRequestParamList(),
        callback,
        targetThread);
}

Handle ServerConnection::downloadFileChunkFromInternet(
    const QString& fileName,
    const QUrl& url,
    int chunkIndex,
    int chunkSize,
    Result<QByteArray>::type callback,
    QThread* targetThread)
{
    return executeGet(
        lit("/api/downloads/%1/chunks/%2").arg(fileName).arg(chunkIndex),
        QnRequestParamList{
            {lit("url"), url.toString()},
            {lit("chunkSize"), QString::number(chunkSize)}},
        callback,
        targetThread);
}

Handle ServerConnection::uploadFileChunk(
    const QString& fileName,
    int index,
    const QByteArray& data,
    PostCallback callback,
    QThread* targetThread)
{
    return executePut(
        lit("/api/downloads/%1/chunks/%2").arg(fileName).arg(index),
        QnRequestParamList(),
        "application/octet-stream",
        data,
        callback,
        targetThread);
}

Handle ServerConnection::downloadsStatus(
    GetCallback callback,
    QThread* targetThread)
{
    return executeGet(
        lit("/api/downloads/status"),
        QnRequestParamList(),
        callback,
        targetThread);
}

Handle ServerConnection::fileDownloadStatus(
    const QString& fileName,
    GetCallback callback,
    QThread* targetThread)
{
    return executeGet(
        lit("/api/downloads/%1/status").arg(fileName),
        QnRequestParamList(),
        callback,
        targetThread);
}

Handle ServerConnection::getTimeOfServersAsync(
    Result<MultiServerTimeData>::type callback,
    QThread* targetThread)
{
    return executeGet(lit("/ec2/getTimeOfServers"), QnRequestParamList(), callback, targetThread);
}

rest::Handle ServerConnection::testEventRule(const QnUuid& ruleId,
    nx::vms::event::EventState toggleState,
    GetCallback callback,
    QThread* targetThread)
{
    auto manager = commonModule()->eventRuleManager();
    NX_ASSERT(manager);
    auto rule = manager->rule(ruleId);
    if (!rule)
        return 0;

    QnRequestParamList params;
    params.insert(lit("event_type"), QnLexical::serialized(rule->eventType()));
    params.insert(lit("timestamp"), lit("%1").arg(qnSyncTime->currentMSecsSinceEpoch()));

    if (rule->eventResources().size() > 0)
    {
        auto randomResource = nx::utils::random::choice(rule->eventResources());
        params.insert(lit("eventResourceId"), randomResource.toString());
    }
    else if (nx::vms::event::isSourceCameraRequired(rule->eventType())
        || rule->eventType() >= nx::vms::event::userDefinedEvent)
    {
        auto randomCamera = nx::utils::random::choice(
            commonModule()->resourcePool()->getAllCameras(QnResourcePtr(), true));
        params.insert(lit("eventResourceId"), randomCamera->getId().toString());
    }
    else if (nx::vms::event::isSourceServerRequired(rule->eventType()))
    {
        auto randomServer = nx::utils::random::choice(
            commonModule()->resourcePool()->getAllServers(Qn::Online));
        params.insert(lit("eventResourceId"), randomServer->getId().toString());
    }

    if (toggleState != nx::vms::event::EventState::undefined)
        params.insert(lit("state"), QnLexical::serialized(toggleState));

    params.insert(lit("inputPortId"), rule->eventParams().inputPortId);
    params.insert(lit("source"), rule->eventParams().resourceName);
    params.insert(lit("caption"), rule->eventParams().caption);
    params.insert(lit("description"), rule->eventParams().description);
    params.insert(lit("metadata"), QString::fromUtf8(
        QJson::serialized(rule->eventParams().metadata)));

    return executeGet(lit("/api/createEvent"), params, callback, targetThread);
}

<<<<<<< HEAD
Handle ServerConnection::getEvents(QnEventLogRequestData request,
    Result<EventLogData>::type callback,
    QThread *targetThread)
{
    request.format = Qn::SerializationFormat::UbjsonFormat;
    return executeGet(lit("/api/getEvents"), request.toParams(), callback, targetThread);
}

Handle ServerConnection::changeCameraPassword(
    const QnUuid& id,
    const QAuthenticator& auth,
    Result<QnRestResult>::type callback,
    QThread* targetThread)
{
    const auto camera = resourcePool()->getResourceById(id);
    if (!camera || camera->getParentId().isNull())
        return Handle();

    CameraPasswordData data;
    data.cameraId = id.toString();
    data.user = auth.user();
    data.password = auth.password();

    QnEmptyRequestData params;
    params.format = Qn::SerializationFormat::UbjsonFormat;
    nx_http::ClientPool::Request request = prepareRequest(
        nx_http::Method::post,
        prepareUrl(lit("/api/changeCameraPassword"), params.toParams()));
    request.messageBody = QJson::serialized(std::move(data));
    nx_http::insertOrReplaceHeader(&request.headers,
        nx_http::HttpHeader(Qn::SERVER_GUID_HEADER_NAME, camera->getParentId().toByteArray()));

    auto handle = request.isValid() ? executeRequest(request, callback, targetThread) : Handle();
    trace(handle, request.url.toString());
    return handle;
}

=======
Handle ServerConnection::addWearableCameraAsync(
    const QString& name,
    GetCallback callback,
    QThread* targetThread)
{
    return executePost(
        lit("/api/wearableCamera/add"),
        QnRequestParamList{ { lit("name"), name } },
        QByteArray(),
        QByteArray(),
        callback,
        targetThread);
}

Handle ServerConnection::consumeWearableCameraFileAsync(
    const QnNetworkResourcePtr& camera,
    const QString& uploadId,
    qint64 startTimeMs,
    PostCallback callback,
    QThread* targetThread)
{
    return executePost(
        lit("/api/wearableCamera/consume"),
        QnRequestParamList{
            { lit("cameraId"), camera->getId().toSimpleString() },
            { lit("uploadId"), uploadId },
            { lit("startTime"), QString::number(startTimeMs) } },
        QByteArray(),
        QByteArray(),
        callback,
        targetThread);
}


>>>>>>> 108b1da2
// --------------------------- private implementation -------------------------------------

QUrl ServerConnection::prepareUrl(const QString& path, const QnRequestParamList& params) const
{
    QUrl result;
    result.setPath(path);
    QUrlQuery q;
    for (const auto& param: params)
        q.addQueryItem(param.first, QString::fromUtf8(QUrl::toPercentEncoding(param.second)));
    result.setQuery(q);
    return result;
}

template<typename T,
    typename std::enable_if<std::is_base_of<RestResultWithDataBase, T>::value>::type* = nullptr>
T parseMessageBody(
    const Qn::SerializationFormat& format,
    const nx_http::BufferType& msgBody,
    bool* success)
{
     switch (format)
     {
         case Qn::JsonFormat:
         {
              auto restResult = QJson::deserialized(msgBody, QnJsonRestResult(), success);
              return T(restResult, restResult.deserialized<decltype(T::data)>());
         }
         case Qn::UbjsonFormat:
         {
             auto restResult = QnUbjson::deserialized(msgBody, QnUbjsonRestResult(), success);
             return T(restResult, restResult.deserialized<decltype(T::data)>());
         }
         default:
             if (success)
                 *success = false;
             NX_ASSERT(0, Q_FUNC_INFO, "Unsupported data format");
             break;
     }
    return T();
}

template<typename T,
    typename std::enable_if<!std::is_base_of<RestResultWithDataBase, T>::value>::type* = nullptr>
T parseMessageBody(
    const Qn::SerializationFormat& format,
    const nx_http::BufferType& msgBody,
    bool* success)
{
    switch (format)
    {
        case Qn::JsonFormat:
            return QJson::deserialized(msgBody, T(), success);
        case Qn::UbjsonFormat:
            return QnUbjson::deserialized(msgBody, T(), success);
        default:
            if (success)
                *success = false;
            NX_ASSERT(0, Q_FUNC_INFO, "Unsupported data format");
            break;
    }
    return T();
}

template <typename ResultType>
Handle ServerConnection::executeGet(
    const QString& path,
    const QnRequestParamList& params,
    Callback<ResultType> callback,
    QThread* targetThread)
{
    auto request = prepareRequest(nx_http::Method::get, prepareUrl(path, params));
    auto handle = request.isValid()
        ? executeRequest(request, callback, targetThread)
        : Handle();

    trace(handle, path);
    return handle;
}

template <typename ResultType>
Handle ServerConnection::executePost(
    const QString& path,
    const QnRequestParamList& params,
    const nx_http::StringType& contentType,
    const nx_http::StringType& messageBody,
    Callback<ResultType> callback,
    QThread* targetThread)
{
    auto request = prepareRequest(
        nx_http::Method::post, prepareUrl(path, params), contentType, messageBody);
    auto handle = request.isValid()
        ? executeRequest(request, callback, targetThread)
        : Handle();

    trace(handle, path);
    return handle;
}

template <typename ResultType>
Handle ServerConnection::executePut(
    const QString& path,
    const QnRequestParamList& params,
    const nx_http::StringType& contentType,
    const nx_http::StringType& messageBody,
    Callback<ResultType> callback,
    QThread* targetThread)
{
    auto request = prepareRequest(
        nx_http::Method::put, prepareUrl(path, params), contentType, messageBody);
    auto handle = request.isValid()
        ? executeRequest(request, callback, targetThread)
        : Handle();

    trace(handle, path);
    return handle;
}

template <typename ResultType>
Handle ServerConnection::executeDelete(
    const QString& path,
    const QnRequestParamList& params,
    Callback<ResultType> callback,
    QThread* targetThread)
{
    auto request = prepareRequest(nx_http::Method::delete_, prepareUrl(path, params));
    auto handle = request.isValid()
        ? executeRequest(request, callback, targetThread)
        : Handle();

    trace(handle, path);
    return handle;
}

template <typename ResultType>
void invoke(Callback<ResultType> callback,
            QThread* targetThread,
            bool success,
            const Handle& id,
            ResultType result,
            const QString &serverId,
            const QElapsedTimer& elapsed
            )
{
    if (success)
        trace(serverId, id, lit("Reply success for %1ms").arg(elapsed.elapsed()));
    else
        trace(serverId, id, lit("Reply failed for %1ms").arg(elapsed.elapsed()));

    if (targetThread)
    {
         auto ptr = std::make_shared<ResultType>(std::move(result));
         executeDelayed([callback, success, id, ptr]() mutable
             {
                 callback(success, id, std::move(*ptr));
             },
             0,
             targetThread);
    }
    else
    {
        callback(success, id, std::move(result));
    }
}

template <typename ResultType>
Handle ServerConnection::executeRequest(
    const nx_http::ClientPool::Request& request,
    Callback<ResultType> callback,
    QThread* targetThread)
{
    if (callback)
    {
        const QString serverId = m_serverId.toString();
        QElapsedTimer timer;
        timer.start();

        return sendRequest(request,
            [callback, targetThread, serverId, timer]
            (Handle id,
                SystemError::ErrorCode osErrorCode,
                int statusCode,
                nx_http::StringType contentType,
                nx_http::BufferType msgBody)
            {
                bool success = false;
                if( osErrorCode == SystemError::noError && statusCode == nx_http::StatusCode::ok)
                {
                    const auto format = Qn::serializationFormatFromHttpContentType(contentType);
                    auto result = parseMessageBody<ResultType>(format, msgBody, &success);
                    invoke(callback,
                        targetThread,
                        success,
                        id,
                        std::move(result),
                        serverId,
                        timer);
                }
                else
                {
                    invoke(callback, targetThread, success, id, ResultType(), serverId, timer);
                }
            });
    }

    return sendRequest(request);
}

Handle ServerConnection::executeRequest(
    const nx_http::ClientPool::Request& request,
    Callback<QByteArray> callback,
    QThread* targetThread)
{
    if (callback)
    {
        const QString serverId = m_serverId.toString();
        QElapsedTimer timer;
        timer.start();

        QPointer<QThread> targetThreadGuard(targetThread);
        return sendRequest(request,
            [callback, targetThread, targetThreadGuard, serverId, timer]
            (Handle id, SystemError::ErrorCode osErrorCode, int statusCode, nx_http::StringType contentType, nx_http::BufferType msgBody)
            {
                Q_UNUSED(contentType)
                bool success = (osErrorCode == SystemError::noError
                    && statusCode >= nx_http::StatusCode::ok
                    && statusCode <= nx_http::StatusCode::partialContent);

                if (targetThread && targetThreadGuard.isNull())
                    return;

                invoke(callback, targetThread, success, id, std::move(msgBody), serverId, timer);
            });
    }

    return sendRequest(request);
}

Handle ServerConnection::executeRequest(
    const nx_http::ClientPool::Request& request,
    Callback<EmptyResponseType> callback,
    QThread* targetThread)
{
    if (callback)
    {
        const QString serverId = m_serverId.toString();
        QElapsedTimer timer;
        timer.start();

        QPointer<QThread> targetThreadGuard(targetThread);
        return sendRequest(request,
            [callback, targetThread, targetThreadGuard, serverId, timer]
            (Handle id, SystemError::ErrorCode osErrorCode, int statusCode, nx_http::StringType, nx_http::BufferType)
            {
                bool success = (osErrorCode == SystemError::noError
                    && statusCode >= nx_http::StatusCode::ok
                    && statusCode <= nx_http::StatusCode::partialContent);

                if (targetThread && targetThreadGuard.isNull())
                    return;

                invoke(callback, targetThread, success, id, EmptyResponseType(), serverId, timer);
            });
    }

    return sendRequest(request);
}

void ServerConnection::cancelRequest(const Handle& requestId)
{
    nx_http::ClientPool::instance()->terminate(requestId);
    QnMutexLocker lock(&m_mutex);
    m_runningRequests.remove(requestId);
}

nx_http::ClientPool::Request ServerConnection::prepareRequest(
    nx_http::Method::ValueType method,
    const QUrl& url,
    const nx_http::StringType& contentType,
    const nx_http::StringType& messageBody)
{
    auto resPool = commonModule()->resourcePool();
    const auto server = resPool->getResourceById<QnMediaServerResource>(m_serverId);
    if (!server)
        return nx_http::ClientPool::Request();
    const auto connection = commonModule()->ec2Connection();
    if (!connection)
        return nx_http::ClientPool::Request();

    nx_http::ClientPool::Request request;
    request.method = method;
    request.url = server->getApiUrl();
    request.url.setPath(url.path());
    request.url.setQuery(url.query());
    request.contentType = contentType;
    request.messageBody = messageBody;

    QString user = connection->connectionInfo().ecUrl.userName();
    QString password = connection->connectionInfo().ecUrl.password();
    if (user.isEmpty() || password.isEmpty())
    {
        // if auth is not known, use server auth key
        user = server->getId().toString();
        password = server->getAuthKey();
    }
    auto videoWallGuid = commonModule()->videowallGuid();
    if (!videoWallGuid.isNull())
        request.headers.emplace(Qn::VIDEOWALL_GUID_HEADER_NAME, videoWallGuid.toByteArray());
    request.headers.emplace(Qn::SERVER_GUID_HEADER_NAME, server->getId().toByteArray());
    request.headers.emplace(
        Qn::EC2_RUNTIME_GUID_HEADER_NAME, commonModule()->runningInstanceGUID().toByteArray());
    request.headers.emplace(Qn::CUSTOM_USERNAME_HEADER_NAME, user.toLower().toUtf8());

    const auto& router = commonModule()->router();
    QnRoute route = router->routeTo(server->getId());
    if (route.reverseConnect)
    {
        // no route exists. proxy via nearest server
        auto nearestServer = commonModule()->currentServer();
        if (!nearestServer)
            return nx_http::ClientPool::Request();
        QUrl nearestUrl(server->getApiUrl());
        if (nearestServer->getId() == commonModule()->moduleGUID())
            request.url.setHost(lit("127.0.0.1"));
        else
            request.url.setHost(nearestUrl.host());
        request.url.setPort(nearestUrl.port());
    }
    else if (!route.addr.isNull())
    {
        request.url.setHost(route.addr.address.toString());
        request.url.setPort(route.addr.port);
    }


    request.url.setUserName(user);
    request.url.setPassword(password);

    return request;
}

Handle ServerConnection::sendRequest(
    const nx_http::ClientPool::Request& request,
    HttpCompletionFunc callback)
{
    auto httpPool = nx_http::ClientPool::instance();
    QnMutexLocker lock(&m_mutex);
    Handle requestId = httpPool->sendRequest(request);
    m_runningRequests.insert(requestId, callback);
    return requestId;
}

void ServerConnection::onHttpClientDone(int requestId, nx_http::AsyncHttpClientPtr httpClient)
{
    QnMutexLocker lock(&m_mutex);
    auto itr = m_runningRequests.find(requestId);
    if (itr == m_runningRequests.end())
        return; // request canceled
    HttpCompletionFunc callback = itr.value();
    m_runningRequests.remove(requestId);

    SystemError::ErrorCode systemError = SystemError::noError;
    nx_http::StatusCode::Value statusCode = nx_http::StatusCode::ok;
    nx_http::StringType contentType;
    nx_http::BufferType messageBody;

    if (httpClient->failed()) {
        systemError = SystemError::connectionReset;
    }
    else {
        statusCode = (nx_http::StatusCode::Value) httpClient->response()->statusLine.statusCode;
        contentType = httpClient->contentType();
        messageBody = httpClient->fetchMessageBodyBuffer();
    }
    lock.unlock();
    if (callback)
        callback(requestId, systemError, statusCode, contentType, messageBody);
};

} // namespace rest<|MERGE_RESOLUTION|>--- conflicted
+++ resolved
@@ -457,7 +457,39 @@
     return executeGet(lit("/api/createEvent"), params, callback, targetThread);
 }
 
-<<<<<<< HEAD
+Handle ServerConnection::addWearableCameraAsync(
+    const QString& name,
+    GetCallback callback,
+    QThread* targetThread)
+{
+    return executePost(
+        lit("/api/wearableCamera/add"),
+        QnRequestParamList{ { lit("name"), name } },
+        QByteArray(),
+        QByteArray(),
+        callback,
+        targetThread);
+}
+
+Handle ServerConnection::consumeWearableCameraFileAsync(
+    const QnNetworkResourcePtr& camera,
+    const QString& uploadId,
+    qint64 startTimeMs,
+    PostCallback callback,
+    QThread* targetThread)
+{
+    return executePost(
+        lit("/api/wearableCamera/consume"),
+        QnRequestParamList{
+            { lit("cameraId"), camera->getId().toSimpleString() },
+            { lit("uploadId"), uploadId },
+            { lit("startTime"), QString::number(startTimeMs) } },
+        QByteArray(),
+        QByteArray(),
+        callback,
+        targetThread);
+}
+
 Handle ServerConnection::getEvents(QnEventLogRequestData request,
     Result<EventLogData>::type callback,
     QThread *targetThread)
@@ -495,42 +527,6 @@
     return handle;
 }
 
-=======
-Handle ServerConnection::addWearableCameraAsync(
-    const QString& name,
-    GetCallback callback,
-    QThread* targetThread)
-{
-    return executePost(
-        lit("/api/wearableCamera/add"),
-        QnRequestParamList{ { lit("name"), name } },
-        QByteArray(),
-        QByteArray(),
-        callback,
-        targetThread);
-}
-
-Handle ServerConnection::consumeWearableCameraFileAsync(
-    const QnNetworkResourcePtr& camera,
-    const QString& uploadId,
-    qint64 startTimeMs,
-    PostCallback callback,
-    QThread* targetThread)
-{
-    return executePost(
-        lit("/api/wearableCamera/consume"),
-        QnRequestParamList{
-            { lit("cameraId"), camera->getId().toSimpleString() },
-            { lit("uploadId"), uploadId },
-            { lit("startTime"), QString::number(startTimeMs) } },
-        QByteArray(),
-        QByteArray(),
-        callback,
-        targetThread);
-}
-
-
->>>>>>> 108b1da2
 // --------------------------- private implementation -------------------------------------
 
 QUrl ServerConnection::prepareUrl(const QString& path, const QnRequestParamList& params) const
