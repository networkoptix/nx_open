#include "server_rest_connection.h"

#include <atomic>

#include <QtCore/QElapsedTimer>

#include <api/model/password_data.h>
#include <api/model/cloud_credentials_data.h>
#include <api/model/update_information_reply.h>
#include <api/app_server_connection.h>
#include <api/helpers/empty_request_data.h>
#include <api/helpers/chunks_request_data.h>
#include <api/helpers/thumbnail_request_data.h>
#include <api/helpers/send_statistics_request_data.h>

#include <common/common_module.h>
#include <core/resource/camera_resource.h>
#include <core/resource/media_server_resource.h>
#include <core/resource/user_resource.h>
#include <core/resource_management/resource_pool.h>
#include <nx_ec/data/api_data.h>

#include <nx/vms/event/rule_manager.h>
#include <nx/vms/event/rule.h>
#include <nx/fusion/model_functions.h>
#include <network/router.h>
#include <nx/network/http/custom_headers.h>
#include <nx/network/http/http_types.h>
#include <utils/common/delayed.h>
#include <utils/common/synctime.h>
#include <common/common_module.h>

#include <nx/utils/random.h>
#include <nx/utils/log/log.h>

namespace {

static const size_t ResponseReadTimeoutMs = 15 * 1000;
static const size_t TcpConnectTimeoutMs = 5 * 1000;

void trace(const QString& serverId, int handle, const QString& message)
{
    NX_VERBOSE("rest::ServerConnection", lm("%1 <%2>: %3")
        .arg(serverId)
        .arg(handle)
        .arg(message));
}

} // namepspace

// --------------------------- public methods -------------------------------------------

namespace rest
{

ServerConnection::ServerConnection(
    QnCommonModule* commonModule,
    const QnUuid& serverId)
    :
    QObject(),
    QnCommonModuleAware(commonModule),
    m_serverId(serverId)
{
    auto httpPool = nx_http::ClientPool::instance();
    Qn::directConnect(
        httpPool, &nx_http::ClientPool::done,
        this, &ServerConnection::onHttpClientDone);
}

ServerConnection::~ServerConnection()
{
    directDisconnectAll();
    auto httpPool = nx_http::ClientPool::instance();
    for (const auto& handle : m_runningRequests.keys())
        httpPool->terminate(handle);
}

rest::Handle ServerConnection::cameraHistoryAsync(const QnChunksRequestData &request, Result<ec2::ApiCameraHistoryDataList>::type callback, QThread* targetThread)
{
    return executeGet(lit("/ec2/cameraHistory"), request.toParams(), callback, targetThread);
}

rest::Handle ServerConnection::cameraThumbnailAsync( const QnThumbnailRequestData &request, Result<QByteArray>::type callback, QThread* targetThread /*= 0*/ )
{
    return executeGet(lit("/ec2/cameraThumbnail"), request.toParams(), callback, targetThread);
}

rest::Handle ServerConnection::twoWayAudioCommand(const QnUuid& cameraId, bool start, GetCallback callback, QThread* targetThread /*= 0*/)
{
    QnRequestParamList params;
    params.insert(lit("clientId"),      commonModule()->moduleGUID().toString());
    params.insert(lit("resourceId"),    cameraId.toString());
    params.insert(lit("action"),        start ? lit("start") : lit("stop"));
    return executeGet(lit("/api/transmitAudio"), params, callback, targetThread);
}

rest::Handle ServerConnection::softwareTriggerCommand(const QnUuid& cameraId, const QString& triggerId,
    nx::vms::event::EventState toggleState, GetCallback callback, QThread* targetThread)
{
    QnRequestParamList params;
    params.insert(lit("timestamp"), lit("%1").arg(qnSyncTime->currentMSecsSinceEpoch()));
    params.insert(lit("event_type"), QnLexical::serialized(nx::vms::event::softwareTriggerEvent));
    params.insert(lit("inputPortId"), triggerId);
    params.insert(lit("eventResourceId"), cameraId.toString());
    if (toggleState != nx::vms::event::EventState::undefined)
        params.insert(lit("state"), QnLexical::serialized(toggleState));
    return executeGet(lit("/api/createEvent"), params, callback, targetThread);
}

QnMediaServerResourcePtr ServerConnection::getServerWithInternetAccess() const
{
    QnMediaServerResourcePtr server =
        commonModule()->resourcePool()->getResourceById<QnMediaServerResource>(commonModule()->remoteGUID());
    if (!server)
        return QnMediaServerResourcePtr(); //< something wrong. No current server available

    if (server->getServerFlags().testFlag(Qn::SF_HasPublicIP))
        return server;

    // Current server doesn't have internet access. Try to find another one
    for (const auto server: commonModule()->resourcePool()->getAllServers(Qn::Online))
    {
        if (server->getServerFlags().testFlag(Qn::SF_HasPublicIP))
            return server;
    }
    return QnMediaServerResourcePtr(); //< no internet access found
}

void ServerConnection::trace(int handle, const QString& message) const
{
    ::trace(m_serverId.toString(), handle, message);
}

Handle ServerConnection::getStatisticsSettingsAsync(
    Result<QByteArray>::type callback,
    QThread *targetThread)
{
    QnEmptyRequestData emptyRequest;
    emptyRequest.format = Qn::SerializationFormat::UbjsonFormat;
    static const auto path = lit("/ec2/statistics/settings");

    QnMediaServerResourcePtr server = getServerWithInternetAccess();
    if (!server)
        return Handle(); //< can't process request now. No internet access

    nx_http::ClientPool::Request request = prepareRequest(
        nx_http::Method::get, prepareUrl(path, emptyRequest.toParams()));
    nx_http::HttpHeader header(Qn::SERVER_GUID_HEADER_NAME, server->getId().toByteArray());
    nx_http::insertOrReplaceHeader(&request.headers, header);
    auto handle = request.isValid() ? executeRequest(request, callback, targetThread) : Handle();
    trace(handle, path);
    return handle;
}

Handle ServerConnection::sendStatisticsAsync(
    const QnSendStatisticsRequestData& statisticsData,
    PostCallback callback,
    QThread *targetThread)
{
    static const nx_http::StringType kJsonContentType = Qn::serializationFormatToHttpContentType(Qn::JsonFormat);
    static const auto path = lit("/ec2/statistics/send");

    auto server = getServerWithInternetAccess();
    if (!server)
        return Handle(); //< can't process request now. No internet access

    const nx_http::BufferType data = QJson::serialized(statisticsData.metricsList);
    if (data.isEmpty())
        return Handle();

    nx_http::ClientPool::Request request = prepareRequest(
        nx_http::Method::post,
        prepareUrl(path, statisticsData.toParams()),
        kJsonContentType,
        data);
    nx_http::HttpHeader header(Qn::SERVER_GUID_HEADER_NAME, server->getId().toByteArray());
    nx_http::insertOrReplaceHeader(&request.headers, header);
    auto handle = request.isValid() ? executeRequest(request, callback, targetThread) : Handle();
    trace(handle, path);
    return handle;
}

Handle ServerConnection::detachSystemFromCloud(
    const QString& resetAdminPassword,
    Result<QnRestResult>::type callback,
    QThread* targetThread)
{
    PasswordData data;
    if (!resetAdminPassword.isEmpty())
    {
        auto admin = commonModule()->resourcePool()->getAdministrator();
        NX_ASSERT(admin);
        if (!admin)
            return Handle();
        data = PasswordData::calculateHashes(admin->getName(), resetAdminPassword, false);
    }

    return executePost(
        lit("/api/detachFromCloud"),
        QnRequestParamList(),
        Qn::serializationFormatToHttpContentType(Qn::JsonFormat),
        QJson::serialized(std::move(data)),
        callback,
        targetThread);
}

Handle ServerConnection::saveCloudSystemCredentials(
    const QString& cloudSystemId,
    const QString& cloudAuthKey,
    const QString &cloudAccountName,
    Result<QnRestResult>::type callback,
    QThread* targetThread)
{
    CloudCredentialsData data;
    data.cloudSystemID = cloudSystemId;
    data.cloudAuthKey = cloudAuthKey;
    data.cloudAccountName = cloudAccountName;

    return executePost(
        lit("/api/saveCloudSystemCredentials"),
        QnRequestParamList(),
        Qn::serializationFormatToHttpContentType(Qn::JsonFormat),
        QJson::serialized(std::move(data)),
        callback,
        targetThread);
}

Handle ServerConnection::startLiteClient(GetCallback callback, QThread* targetThread)
{
    QnRequestParamList params;
    params.append({lit("startCamerasMode"), lit("true")});
    return executeGet(lit("/api/startLiteClient"), params, callback, targetThread);
}

Handle ServerConnection::getFreeSpaceForUpdateFiles(
    Result<QnUpdateFreeSpaceReply>::type callback,
    QThread* targetThread)
{
    return executeGet(
        lit("/ec2/updateInformation/freeSpaceForUpdateFiles"),
        QnRequestParamList(),
        callback,
        targetThread);
}

Handle ServerConnection::checkCloudHost(
    Result<QnCloudHostCheckReply>::type callback,
    QThread* targetThread)
{
    return executeGet(
        lit("/ec2/updateInformation/checkCloudHost"),
        QnRequestParamList(),
        callback,
        targetThread);
}

Handle ServerConnection::addFileDownload(
    const QString& fileName,
    int size,
    const QByteArray& md5,
    const QUrl& url,
    GetCallback callback,
    QThread* targetThread)
{
    return executePost(
        lit("/api/downloads/%1").arg(fileName),
        QnRequestParamList{
            {lit("size"), QString::number(size)},
            {lit("md5"), QString::fromUtf8(md5)},
            {lit("url"), url.toString()}},
        QByteArray(),
        QByteArray(),
        callback,
        targetThread);
}

Handle ServerConnection::removeFileDownload(
    const QString& fileName,
    bool deleteData,
    GetCallback callback,
    QThread* targetThread)
{
    return executeDelete(
        lit("/api/downloads/%1").arg(fileName),
        QnRequestParamList{{lit("deleteData"), QnLexical::serialized(deleteData)}},
        callback,
        targetThread);
}

Handle ServerConnection::fileChunkChecksums(
    const QString& fileName,
    GetCallback callback,
    QThread* targetThread)
{
    return executeGet(
        lit("/api/downloads/%1/checksums").arg(fileName),
        QnRequestParamList(),
        callback,
        targetThread);
}

Handle ServerConnection::downloadFileChunk(
    const QString& fileName,
    int index,
    Result<QByteArray>::type callback,
    QThread* targetThread)
{
    return executeGet(
        lit("/api/downloads/%1/chunks/%2").arg(fileName).arg(index),
        QnRequestParamList(),
        callback,
        targetThread);
}

Handle ServerConnection::downloadFileChunkFromInternet(
    const QString& fileName,
    const QUrl& url,
    int chunkIndex,
    int chunkSize,
    Result<QByteArray>::type callback,
    QThread* targetThread)
{
    return executeGet(
        lit("/api/downloads/%1/chunks/%2").arg(fileName).arg(chunkIndex),
        QnRequestParamList{
            {lit("url"), url.toString()},
            {lit("chunkSize"), QString::number(chunkSize)}},
        callback,
        targetThread);
}

Handle ServerConnection::uploadFileChunk(
    const QString& fileName,
    int index,
    const QByteArray& data,
    GetCallback callback,
    QThread* targetThread)
{
    return executePut(
        lit("/api/downloads/%1/chunks/%2").arg(fileName).arg(index),
        QnRequestParamList(),
        "application/octet-stream",
        data,
        callback,
        targetThread);
}

Handle ServerConnection::downloadsStatus(
    GetCallback callback,
    QThread* targetThread)
{
    return executeGet(
        lit("/api/downloads/status"),
        QnRequestParamList(),
        callback,
        targetThread);
}

Handle ServerConnection::fileDownloadStatus(
    const QString& fileName,
    GetCallback callback,
    QThread* targetThread)
{
    return executeGet(
        lit("/api/downloads/%1/status").arg(fileName),
        QnRequestParamList(),
        callback,
        targetThread);
}

Handle ServerConnection::getTimeOfServersAsync(
    Result<MultiServerTimeData>::type callback,
    QThread* targetThread)
{
    return executeGet(lit("/ec2/getTimeOfServers"), QnRequestParamList(), callback, targetThread);
}

rest::Handle ServerConnection::testEventRule(const QnUuid& ruleId,
    nx::vms::event::EventState toggleState,
    GetCallback callback,
    QThread* targetThread)
{
    auto manager = commonModule()->eventRuleManager();
    NX_ASSERT(manager);
    auto rule = manager->rule(ruleId);
    if (!rule)
        return 0;

    QnRequestParamList params;
    params.insert(lit("event_type"), QnLexical::serialized(rule->eventType()));
    params.insert(lit("timestamp"), lit("%1").arg(qnSyncTime->currentMSecsSinceEpoch()));

    if (rule->eventResources().size() > 0)
    {
        auto randomResource = nx::utils::random::choice(rule->eventResources());
        params.insert(lit("eventResourceId"), randomResource.toString());
    }
<<<<<<< HEAD
=======
    else if (nx::vms::event::isSourceCameraRequired(rule->eventType())
        || rule->eventType() >= nx::vms::event::userDefinedEvent)
    {
        auto randomCamera = nx::utils::random::choice(
            commonModule()->resourcePool()->getAllCameras(QnResourcePtr(), true));
        params.insert(lit("eventResourceId"), randomCamera->getId().toString());
    }
    else if (nx::vms::event::isSourceServerRequired(rule->eventType()))
    {
        auto randomServer = nx::utils::random::choice(
            commonModule()->resourcePool()->getAllServers(Qn::Online));
        params.insert(lit("eventResourceId"), randomServer->getId().toString());
    }
>>>>>>> 15410bfb

    if (toggleState != nx::vms::event::EventState::undefined)
        params.insert(lit("state"), QnLexical::serialized(toggleState));

    params.insert(lit("inputPortId"), rule->eventParams().inputPortId);
    params.insert(lit("source"), rule->eventParams().resourceName);
    params.insert(lit("caption"), rule->eventParams().caption);
    params.insert(lit("description"), rule->eventParams().description);
    params.insert(lit("metadata"), QString::fromUtf8(
        QJson::serialized(rule->eventParams().metadata)));

    return executeGet(lit("/api/createEvent"), params, callback, targetThread);
}

// --------------------------- private implementation -------------------------------------

QUrl ServerConnection::prepareUrl(const QString& path, const QnRequestParamList& params) const
{
    QUrl result;
    result.setPath(path);
    QUrlQuery q;
    for (const auto& param: params)
        q.addQueryItem(param.first, QString::fromUtf8(QUrl::toPercentEncoding(param.second)));
    result.setQuery(q);
    return result;
}

template<typename T,
    typename std::enable_if<std::is_base_of<RestResultWithDataBase, T>::value>::type* = nullptr>
T parseMessageBody(
    const Qn::SerializationFormat& format,
    const nx_http::BufferType& msgBody,
    bool* success)
{
    switch (format)
    {
        case Qn::JsonFormat:
        {
            auto restResult = QJson::deserialized(msgBody, QnJsonRestResult(), success);
            return T(restResult, restResult.deserialized<decltype(T::data)>());
        }
        case Qn::UbjsonFormat:
        {
            auto restResult = QnUbjson::deserialized(msgBody, QnUbjsonRestResult(), success);
            return T(restResult, restResult.deserialized<decltype(T::data)>());
        }
        default:
            if (success)
                *success = false;
            NX_ASSERT(0, Q_FUNC_INFO, "Unsupported data format");
            break;
    }
    return T();
}

template<typename T,
    typename std::enable_if<!std::is_base_of<RestResultWithDataBase, T>::value>::type* = nullptr>
T parseMessageBody(
    const Qn::SerializationFormat& format,
    const nx_http::BufferType& msgBody,
    bool* success)
{
    switch (format)
    {
        case Qn::JsonFormat:
            return QJson::deserialized(msgBody, T(), success);
        case Qn::UbjsonFormat:
            return QnUbjson::deserialized(msgBody, T(), success);
        default:
            if (success)
                *success = false;
            NX_ASSERT(0, Q_FUNC_INFO, "Unsupported data format");
            break;
    }
    return T();
}

template <typename ResultType>
Handle ServerConnection::executeGet(
    const QString& path,
    const QnRequestParamList& params,
    REST_CALLBACK(ResultType) callback,
    QThread* targetThread)
{
    auto request = prepareRequest(nx_http::Method::get, prepareUrl(path, params));
    auto handle = request.isValid()
        ? executeRequest(request, callback, targetThread)
        : Handle();

    trace(handle, path);
    return handle;
}

template <typename ResultType>
Handle ServerConnection::executePost(
    const QString& path,
    const QnRequestParamList& params,
    const nx_http::StringType& contentType,
    const nx_http::StringType& messageBody,
    REST_CALLBACK(ResultType) callback,
    QThread* targetThread)
{
    auto request = prepareRequest(
        nx_http::Method::post, prepareUrl(path, params), contentType, messageBody);
    auto handle = request.isValid()
        ? executeRequest(request, callback, targetThread)
        : Handle();

    trace(handle, path);
    return handle;
}

template <typename ResultType>
Handle ServerConnection::executePut(
    const QString& path,
    const QnRequestParamList& params,
    const nx_http::StringType& contentType,
    const nx_http::StringType& messageBody,
    REST_CALLBACK(ResultType) callback,
    QThread* targetThread)
{
    auto request = prepareRequest(
        nx_http::Method::put, prepareUrl(path, params), contentType, messageBody);
    auto handle = request.isValid()
        ? executeRequest(request, callback, targetThread)
        : Handle();

    trace(handle, path);
    return handle;
}

template <typename ResultType>
Handle ServerConnection::executeDelete(
    const QString& path,
    const QnRequestParamList& params,
    REST_CALLBACK(ResultType) callback,
    QThread* targetThread)
{
    auto request = prepareRequest(nx_http::Method::delete_, prepareUrl(path, params));
    auto handle = request.isValid()
        ? executeRequest(request, callback, targetThread)
        : Handle();

    trace(handle, path);
    return handle;
}

template <typename ResultType>
void invoke(REST_CALLBACK(ResultType) callback,
            QThread* targetThread,
            bool success,
            const Handle& id,
            const ResultType& result,
            const QString &serverId,
            const QElapsedTimer& elapsed
            )
{
    if (success)
        trace(serverId, id, lit("Reply success for %1ms").arg(elapsed.elapsed()));
    else
        trace(serverId, id, lit("Reply failed for %1ms").arg(elapsed.elapsed()));
    if (targetThread)
    {
        executeDelayed(
        [callback, success, id, result]
        {
            callback(success, id, result);
        }, 0, targetThread);
    }
    else
    {
        callback(success, id, result);
    }
}

template <typename ResultType>
Handle ServerConnection::executeRequest(
    const nx_http::ClientPool::Request& request,
    REST_CALLBACK(ResultType) callback,
    QThread* targetThread)
{
    if (callback)
    {
        const QString serverId = m_serverId.toString();
        QElapsedTimer timer;
        timer.start();

        return sendRequest(request,
        [callback, targetThread, serverId, timer]
        (Handle id, SystemError::ErrorCode osErrorCode, int statusCode, nx_http::StringType contentType, nx_http::BufferType msgBody)
        {
            bool success = false;
            ResultType result;
        if( osErrorCode == SystemError::noError && statusCode == nx_http::StatusCode::ok)
        {
                Qn::SerializationFormat format = Qn::serializationFormatFromHttpContentType(contentType);
                result = parseMessageBody<ResultType>(format, msgBody, &success);
            }
            invoke(callback, targetThread, success, id, result, serverId, timer);
        });
    }

    return sendRequest(request);
}

Handle ServerConnection::executeRequest(
    const nx_http::ClientPool::Request& request,
    REST_CALLBACK(QByteArray) callback,
    QThread* targetThread)
{
    if (callback)
    {
        const QString serverId = m_serverId.toString();
        QElapsedTimer timer;
        timer.start();

        QPointer<QThread> targetThreadGuard(targetThread);
        return sendRequest(request,
            [callback, targetThread, targetThreadGuard, serverId, timer]
            (Handle id, SystemError::ErrorCode osErrorCode, int statusCode, nx_http::StringType contentType, nx_http::BufferType msgBody)
            {
                Q_UNUSED(contentType)
                bool success = (osErrorCode == SystemError::noError
                    && statusCode >= nx_http::StatusCode::ok
                    && statusCode <= nx_http::StatusCode::partialContent);

                if (targetThread && targetThreadGuard.isNull())
                    return;

                invoke(callback, targetThread, success, id, msgBody, serverId, timer);
            });
    }

    return sendRequest(request);
}

Handle ServerConnection::executeRequest(
    const nx_http::ClientPool::Request& request,
    REST_CALLBACK(EmptyResponseType) callback,
    QThread* targetThread)
{
    if (callback)
    {
        const QString serverId = m_serverId.toString();
        QElapsedTimer timer;
        timer.start();

        QPointer<QThread> targetThreadGuard(targetThread);
        return sendRequest(request,
            [callback, targetThread, targetThreadGuard, serverId, timer]
            (Handle id, SystemError::ErrorCode osErrorCode, int statusCode, nx_http::StringType, nx_http::BufferType)
            {
                bool success = (osErrorCode == SystemError::noError
                    && statusCode >= nx_http::StatusCode::ok
                    && statusCode <= nx_http::StatusCode::partialContent);

                if (targetThread && targetThreadGuard.isNull())
                    return;

                invoke(callback, targetThread, success, id, EmptyResponseType(), serverId, timer);
            });
    }

    return sendRequest(request);
}

void ServerConnection::cancelRequest(const Handle& requestId)
{
    nx_http::ClientPool::instance()->terminate(requestId);
    QnMutexLocker lock(&m_mutex);
    m_runningRequests.remove(requestId);
}

nx_http::ClientPool::Request ServerConnection::prepareRequest(
    nx_http::Method::ValueType method,
    const QUrl& url,
    const nx_http::StringType& contentType,
    const nx_http::StringType& messageBody)
{
    auto resPool = commonModule()->resourcePool();
    const auto server = resPool->getResourceById<QnMediaServerResource>(m_serverId);
    if (!server)
        return nx_http::ClientPool::Request();
    const auto connection = commonModule()->ec2Connection();
    if (!connection)
        return nx_http::ClientPool::Request();

    nx_http::ClientPool::Request request;
    request.method = method;
    request.url = server->getApiUrl();
    request.url.setPath(url.path());
    request.url.setQuery(url.query());
    request.contentType = contentType;
    request.messageBody = messageBody;

    QString user = connection->connectionInfo().ecUrl.userName();
    QString password = connection->connectionInfo().ecUrl.password();
    if (user.isEmpty() || password.isEmpty())
    {
        // if auth is not known, use server auth key
        user = server->getId().toString();
        password = server->getAuthKey();
    }
    auto videoWallGuid = commonModule()->videowallGuid();
    if (!videoWallGuid.isNull())
        request.headers.emplace(Qn::VIDEOWALL_GUID_HEADER_NAME, videoWallGuid.toByteArray());
    request.headers.emplace(Qn::SERVER_GUID_HEADER_NAME, server->getId().toByteArray());
    request.headers.emplace(
        Qn::EC2_RUNTIME_GUID_HEADER_NAME, commonModule()->runningInstanceGUID().toByteArray());
    request.headers.emplace(Qn::CUSTOM_USERNAME_HEADER_NAME, user.toLower().toUtf8());

    const auto& router = commonModule()->router();
    QnRoute route = router->routeTo(server->getId());
    if (route.reverseConnect)
    {
        // no route exists. proxy via nearest server
        auto nearestServer = commonModule()->currentServer();
        if (!nearestServer)
            return nx_http::ClientPool::Request();
        QUrl nearestUrl(server->getApiUrl());
        if (nearestServer->getId() == commonModule()->moduleGUID())
            request.url.setHost(lit("127.0.0.1"));
        else
            request.url.setHost(nearestUrl.host());
        request.url.setPort(nearestUrl.port());
    }
    else if (!route.addr.isNull())
    {
        request.url.setHost(route.addr.address.toString());
        request.url.setPort(route.addr.port);
    }


    request.url.setUserName(user);
    request.url.setPassword(password);

    return request;
}

Handle ServerConnection::sendRequest(
    const nx_http::ClientPool::Request& request,
    HttpCompletionFunc callback)
{
    auto httpPool = nx_http::ClientPool::instance();
    QnMutexLocker lock(&m_mutex);
    Handle requestId = httpPool->sendRequest(request);
    m_runningRequests.insert(requestId, callback);
    return requestId;
}

void ServerConnection::onHttpClientDone(int requestId, nx_http::AsyncHttpClientPtr httpClient)
{
    QnMutexLocker lock(&m_mutex);
    auto itr = m_runningRequests.find(requestId);
    if (itr == m_runningRequests.end())
        return; // request canceled
    HttpCompletionFunc callback = itr.value();
    m_runningRequests.remove(requestId);

    SystemError::ErrorCode systemError = SystemError::noError;
    nx_http::StatusCode::Value statusCode = nx_http::StatusCode::ok;
    nx_http::StringType contentType;
    nx_http::BufferType messageBody;

    if (httpClient->failed()) {
        systemError = SystemError::connectionReset;
    }
    else {
        statusCode = (nx_http::StatusCode::Value) httpClient->response()->statusLine.statusCode;
        contentType = httpClient->contentType();
        messageBody = httpClient->fetchMessageBodyBuffer();
    }
    lock.unlock();
    if (callback)
        callback(requestId, systemError, statusCode, contentType, messageBody);
};

} // namespace rest<|MERGE_RESOLUTION|>--- conflicted
+++ resolved
@@ -395,8 +395,6 @@
         auto randomResource = nx::utils::random::choice(rule->eventResources());
         params.insert(lit("eventResourceId"), randomResource.toString());
     }
-<<<<<<< HEAD
-=======
     else if (nx::vms::event::isSourceCameraRequired(rule->eventType())
         || rule->eventType() >= nx::vms::event::userDefinedEvent)
     {
@@ -410,7 +408,6 @@
             commonModule()->resourcePool()->getAllServers(Qn::Online));
         params.insert(lit("eventResourceId"), randomServer->getId().toString());
     }
->>>>>>> 15410bfb
 
     if (toggleState != nx::vms::event::EventState::undefined)
         params.insert(lit("state"), QnLexical::serialized(toggleState));
