#include "AppServerConnection.h"

#include <QtNetwork/QAuthenticator>
#include <QtNetwork/QHostAddress>

#include "api/AppSessionManager.h"

#include "utils/common/sleep.h"

void conn_detail::ReplyProcessor::finished(int status, const QByteArray &result, int handle)
{
    if (m_objectName == "server")
    {
        QnVideoServerList servers;

        QByteArray errorString;

        if (status == 0)
        {
            try {
                m_serializer.deserializeServers(servers, result);
            } catch (const QnSerializeException& e) {
                errorString += e.errorString();
            }
        } else
        {
            errorString += SessionManager::formatNetworkError(status);
        }


        QnResourceList resources;
        qCopy(servers.begin(), servers.end(), std::back_inserter(resources));
        emit finished(handle, status, errorString, resources);
    } else if (m_objectName == "camera")
    {
        QnCameraResourceList cameras;

        QByteArray errorString;
        if (status == 0)
        {
            try {
                m_serializer.deserializeCameras(cameras, result, m_resourceFactory);
            } catch (const QnSerializeException& e) {
                errorString += e.errorString();
            }
        } else
        {
            errorString += SessionManager::formatNetworkError(status);
        }

        QnResourceList resources;
        qCopy(cameras.begin(), cameras.end(), std::back_inserter(resources));
        emit finished(handle, status, errorString, resources);
    } else if (m_objectName == "user")
    {
        QnUserResourceList users;

        QByteArray errorString;
        if (status == 0)
        {
            try {
                m_serializer.deserializeUsers(users, result);
            } catch (const QnSerializeException& e) {
                errorString += e.errorString();
            }
        } else
        {
            errorString += SessionManager::formatNetworkError(status);
        }

        QnResourceList resources;
        qCopy(users.begin(), users.end(), std::back_inserter(resources));
        emit finished(handle, status, errorString, resources);
    }
}

QnAppServerConnection::QnAppServerConnection(const QUrl &url, QnResourceFactory& resourceFactory)
    : m_sessionManager(new AppSessionManager(url)),
      m_resourceFactory(resourceFactory)
{
}

QnAppServerConnection::~QnAppServerConnection()
{
}

void QnAppServerConnection::testConnectionAsync(QObject* target, const char* slot)
{
    return m_sessionManager->testConnectionAsync(target, slot);
}

bool QnAppServerConnection::isConnected() const
{
    return true;
}

int QnAppServerConnection::getResourceTypes(QnResourceTypeList& resourceTypes, QByteArray& errorString)
{
    QByteArray data;
    int status = m_sessionManager->getObjects("resourceType", "", data, errorString);

    try {
        m_serializer.deserializeResourceTypes(resourceTypes, data);
    } catch (const QnSerializeException& e) {
        errorString += e.errorString();
    }

    return status;
}

int QnAppServerConnection::getResources(QList<QnResourcePtr>& resources, QByteArray& errorString)
{
    QByteArray data;
    int status = m_sessionManager->getObjects("resourceEx", "", data, errorString);

    if (status == 0)
    {
        try {
            m_serializer.deserializeResources(resources, data, m_resourceFactory);
        } catch (const QnSerializeException& e) {
            errorString += e.errorString();
        }
    }

    return status;
}

int QnAppServerConnection::registerServer(const QnVideoServerPtr& serverPtr, QnVideoServerList& servers, QByteArray& errorString)
{
    QByteArray data;

    m_serializer.serialize(serverPtr, data);

    QByteArray replyData;
    int status = m_sessionManager->addObject("server", data, replyData, errorString);
    try {
        if (status == 0)
        {
            try {
                m_serializer.deserializeServers(servers, replyData);
            } catch (const QnSerializeException& e) {
                errorString += e.errorString();
            }
        }
    } catch (const QnSerializeException& e) {
        errorString += e.errorString();
        return -1;
    }

    return status;
}

<<<<<<< HEAD
int QnAppServerConnection::addCamera(const QnVirtualCameraResource& cameraIn, QList<QnResourcePtr>& cameras, QByteArray& errorString)
=======
int QnAppServerConnection::addCamera(const QnCameraResourcePtr& cameraPtr, QnCameraResourceList& cameras, QByteArray& errorString)
>>>>>>> ccaf7868
{
    QByteArray data;

    m_serializer.serialize(cameraPtr, data);

    QByteArray replyData;
    if (m_sessionManager->addObject("camera", data, replyData, errorString) == 0)
    {
        try {
            m_serializer.deserializeCameras(cameras, replyData, m_resourceFactory);
        } catch (const QnSerializeException& e) {
            errorString += e.errorString();
        }

        return 0;
    }

    return 1;
}

int QnAppServerConnection::saveAsync(const QnResourcePtr& resourcePtr, QObject* target, const char* slot)
{
<<<<<<< HEAD
    if (dynamic_cast<const QnVideoServer*>(&resource))
        return saveAsync(*dynamic_cast<const QnVideoServer*>(&resource), target, slot);

    if (dynamic_cast<const QnVirtualCameraResource*>(&resource))
        return saveAsync(*dynamic_cast<const QnVirtualCameraResource*>(&resource), target, slot);
=======
    if (resourcePtr.dynamicCast<QnVideoServer>())
        return saveAsync(resourcePtr.dynamicCast<QnVideoServer>(), target, slot);
    else if (resourcePtr.dynamicCast<QnCameraResource>())
        return saveAsync(resourcePtr.dynamicCast<QnCameraResource>(), target, slot);
    else if (resourcePtr.dynamicCast<QnUserResource>())
        return saveAsync(resourcePtr.dynamicCast<QnUserResource>(), target, slot);
>>>>>>> ccaf7868

    return 0;
}

int QnAppServerConnection::saveAsync(const QnUserResourcePtr& userPtr, QObject* target, const char* slot)
{
    conn_detail::ReplyProcessor* processor = new conn_detail::ReplyProcessor(m_resourceFactory, m_serializer, "user");
    QObject::connect(processor, SIGNAL(finished(int, int, const QByteArray&, const QnResourceList&)), target, slot);

    QByteArray data;
    m_serializer.serialize(userPtr, data);

    m_sessionManager->addObjectAsync("user", data, processor, SLOT(finished(int, const QByteArray&, int)));

    return 0;
}

<<<<<<< HEAD
int QnAppServerConnection::saveAsync(const QnVirtualCameraResource& cameraIn, QObject* target, const char* slot)
=======
int QnAppServerConnection::saveAsync(const QnVideoServerPtr& serverPtr, QObject* target, const char* slot)
>>>>>>> ccaf7868
{
    conn_detail::ReplyProcessor* processor = new conn_detail::ReplyProcessor(m_resourceFactory, m_serializer, "server");
    QObject::connect(processor, SIGNAL(finished(int, int, const QByteArray&, const QnResourceList&)), target, slot);

    QByteArray data;
    m_serializer.serialize(serverPtr, data);

    m_sessionManager->addObjectAsync("server", data, processor, SLOT(finished(int, const QByteArray&, int)));

    return 0;
}

int QnAppServerConnection::saveAsync(const QnCameraResourcePtr& cameraPtr, QObject* target, const char* slot)
{
    conn_detail::ReplyProcessor* processor = new conn_detail::ReplyProcessor(m_resourceFactory, m_serializer, "camera");
    QObject::connect(processor, SIGNAL(finished(int, int, const QByteArray&, const QnResourceList&)), target, slot);

    QByteArray data;
    m_serializer.serialize(cameraPtr, data);

    m_sessionManager->addObjectAsync("camera", data, processor, SLOT(finished(int, const QByteArray&, int)));

    return 0;
}

int QnAppServerConnection::addStorage(const QnStoragePtr& storagePtr, QByteArray& errorString)
{
    QByteArray data;
    m_serializer.serialize(storagePtr, data);

    QByteArray reply;
    return m_sessionManager->addObject("storage", data, reply, errorString);
}

int QnAppServerConnection::getCameras(QnCameraResourceList& cameras, QnId mediaServerId, QByteArray& errorString)
{
    QByteArray data;
    int status = m_sessionManager->getObjects("camera", mediaServerId.toString(), data, errorString);

    try {
        m_serializer.deserializeCameras(cameras, data, m_resourceFactory);
    } catch (const QnSerializeException& e) {
        errorString += e.errorString();
    }

    return status;
}

int QnAppServerConnection::getStorages(QnStorageList& storages, QByteArray& errorString)
{
    QByteArray data;
    int status = m_sessionManager->getObjects("storage", "", data, errorString);

    try {
        m_serializer.deserializeStorages(storages, data, m_resourceFactory);
    } catch (const QnSerializeException& e) {
        errorString += e.errorString();
    }

    return status;
}

int QnAppServerConnection::getLayouts(QnLayoutDataList& layouts, QByteArray& errorString)
{
    QByteArray data;

    int status = m_sessionManager->getObjects("layout", "", data, errorString);

    try {
        m_serializer.deserializeLayouts(layouts, data);
    } catch (const QnSerializeException& e) {
        errorString += e.errorString();
    }

    return status;
}

int QnAppServerConnection::getUsers(QnUserResourceList& users, QByteArray& errorString)
{
    QByteArray data;

    int status = m_sessionManager->getObjects("user", "", data, errorString);

    try {
        m_serializer.deserializeUsers(users, data);
    } catch (const QnSerializeException& e) {
        errorString += e.errorString();
    }

    return status;
}

Q_GLOBAL_STATIC(QnAppServerConnectionFactory, theAppServerConnectionFactory)

QUrl QnAppServerConnectionFactory::defaultUrl()
{
    if (QnAppServerConnectionFactory *factory = theAppServerConnectionFactory()) {
//        QMutexLocker locker(&factory->m_mutex);
        return factory->m_url;
    }

    return QUrl();
}

void QnAppServerConnectionFactory::setDefaultUrl(const QUrl &url)
{
    Q_ASSERT_X(url.isValid(), "QnAppServerConnectionFactory::initialize()", "an invalid url has passed");
    Q_ASSERT_X(!url.isRelative(), "QnAppServerConnectionFactory::initialize()", "relative urls aren't supported");

    if (QnAppServerConnectionFactory *factory = theAppServerConnectionFactory()) {
//        QMutexLocker locker(&factory->m_mutex);
        factory->m_url = url;
    }
}

void QnAppServerConnectionFactory::setDefaultFactory(QnResourceFactory* resourceFactory)
{
    if (QnAppServerConnectionFactory *factory = theAppServerConnectionFactory()) {
        //        QMutexLocker locker(&factory->m_mutex);
        factory->m_resourceFactory = resourceFactory;
    }
}

QnAppServerConnectionPtr QnAppServerConnectionFactory::createConnection(const QUrl& url)
{
    cl_log.log(QLatin1String("Creating connection to the application server ") + url.toString(), cl_logALWAYS);

    return QnAppServerConnectionPtr(new QnAppServerConnection(url, *(theAppServerConnectionFactory()->m_resourceFactory)));
}

QnAppServerConnectionPtr QnAppServerConnectionFactory::createConnection()
{
    return createConnection(defaultUrl());
}

bool initResourceTypes(QnAppServerConnectionPtr appServerConnection)
{
    if (!qnResTypePool->isEmpty())
        return true;

    QList<QnResourceTypePtr> resourceTypeList;

    QByteArray errorString;
    if (appServerConnection->getResourceTypes(resourceTypeList, errorString) != 0)
    {
        qDebug() << "Can't get resource types: " << errorString;
        return false;
    }

    qnResTypePool->addResourceTypeList(resourceTypeList);

    return true;
}
<|MERGE_RESOLUTION|>--- conflicted
+++ resolved
@@ -33,7 +33,7 @@
         emit finished(handle, status, errorString, resources);
     } else if (m_objectName == "camera")
     {
-        QnCameraResourceList cameras;
+        QnVirtualCameraResourceList cameras;
 
         QByteArray errorString;
         if (status == 0)
@@ -150,11 +150,7 @@
     return status;
 }
 
-<<<<<<< HEAD
-int QnAppServerConnection::addCamera(const QnVirtualCameraResource& cameraIn, QList<QnResourcePtr>& cameras, QByteArray& errorString)
-=======
-int QnAppServerConnection::addCamera(const QnCameraResourcePtr& cameraPtr, QnCameraResourceList& cameras, QByteArray& errorString)
->>>>>>> ccaf7868
+int QnAppServerConnection::addCamera(const QnVirtualCameraResourcePtr& cameraPtr, QnVirtualCameraResourceList& cameras, QByteArray& errorString)
 {
     QByteArray data;
 
@@ -177,20 +173,12 @@
 
 int QnAppServerConnection::saveAsync(const QnResourcePtr& resourcePtr, QObject* target, const char* slot)
 {
-<<<<<<< HEAD
-    if (dynamic_cast<const QnVideoServer*>(&resource))
-        return saveAsync(*dynamic_cast<const QnVideoServer*>(&resource), target, slot);
-
-    if (dynamic_cast<const QnVirtualCameraResource*>(&resource))
-        return saveAsync(*dynamic_cast<const QnVirtualCameraResource*>(&resource), target, slot);
-=======
     if (resourcePtr.dynamicCast<QnVideoServer>())
         return saveAsync(resourcePtr.dynamicCast<QnVideoServer>(), target, slot);
-    else if (resourcePtr.dynamicCast<QnCameraResource>())
-        return saveAsync(resourcePtr.dynamicCast<QnCameraResource>(), target, slot);
+    else if (resourcePtr.dynamicCast<QnVirtualCameraResource>())
+        return saveAsync(resourcePtr.dynamicCast<QnVirtualCameraResource>(), target, slot);
     else if (resourcePtr.dynamicCast<QnUserResource>())
         return saveAsync(resourcePtr.dynamicCast<QnUserResource>(), target, slot);
->>>>>>> ccaf7868
 
     return 0;
 }
@@ -208,11 +196,7 @@
     return 0;
 }
 
-<<<<<<< HEAD
-int QnAppServerConnection::saveAsync(const QnVirtualCameraResource& cameraIn, QObject* target, const char* slot)
-=======
 int QnAppServerConnection::saveAsync(const QnVideoServerPtr& serverPtr, QObject* target, const char* slot)
->>>>>>> ccaf7868
 {
     conn_detail::ReplyProcessor* processor = new conn_detail::ReplyProcessor(m_resourceFactory, m_serializer, "server");
     QObject::connect(processor, SIGNAL(finished(int, int, const QByteArray&, const QnResourceList&)), target, slot);
@@ -225,7 +209,7 @@
     return 0;
 }
 
-int QnAppServerConnection::saveAsync(const QnCameraResourcePtr& cameraPtr, QObject* target, const char* slot)
+int QnAppServerConnection::saveAsync(const QnVirtualCameraResourcePtr& cameraPtr, QObject* target, const char* slot)
 {
     conn_detail::ReplyProcessor* processor = new conn_detail::ReplyProcessor(m_resourceFactory, m_serializer, "camera");
     QObject::connect(processor, SIGNAL(finished(int, int, const QByteArray&, const QnResourceList&)), target, slot);
@@ -247,7 +231,7 @@
     return m_sessionManager->addObject("storage", data, reply, errorString);
 }
 
-int QnAppServerConnection::getCameras(QnCameraResourceList& cameras, QnId mediaServerId, QByteArray& errorString)
+int QnAppServerConnection::getCameras(QnVirtualCameraResourceList& cameras, QnId mediaServerId, QByteArray& errorString)
 {
     QByteArray data;
     int status = m_sessionManager->getObjects("camera", mediaServerId.toString(), data, errorString);
