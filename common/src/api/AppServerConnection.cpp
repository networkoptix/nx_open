#include "AppServerConnection.h"

#include <QtNetwork/QAuthenticator>
#include <QtNetwork/QHostAddress>

#include "utils/common/sleep.h"
#include "SessionManager.h"
#include "utils/common/synctime.h"

void conn_detail::ReplyProcessor::finished(int status, const QByteArray &result, const QByteArray &errorStringIn, int handle)
{
    QByteArray errorString = errorStringIn;

    if (m_objectName == "server")
    {
        QnVideoServerResourceList servers;

        if (status == 0)
        {
            try {
                m_serializer.deserializeServers(servers, result);
            } catch (const QnSerializeException& e) {
                errorString += e.errorString();
            }
        } else
        {
            errorString += SessionManager::formatNetworkError(status);
        }


        QnResourceList resources;
        qCopy(servers.begin(), servers.end(), std::back_inserter(resources));
        emit finished(status, errorString, resources, handle);
    } else if (m_objectName == "camera")
    {
        QnVirtualCameraResourceList cameras;

        if (status == 0)
        {
            try {
                m_serializer.deserializeCameras(cameras, result, m_resourceFactory);
            } catch (const QnSerializeException& e) {
                errorString += e.errorString();
            }
        } else
        {
            errorString += SessionManager::formatNetworkError(status);
        }

        QnResourceList resources;
        qCopy(cameras.begin(), cameras.end(), std::back_inserter(resources));
        emit finished(status, errorString, resources, handle);
    } else if (m_objectName == "user")
    {
        QnUserResourceList users;

        if (status == 0)
        {
            try {
                m_serializer.deserializeUsers(users, result);
            } catch (const QnSerializeException& e) {
                errorString += e.errorString();
            }
        } else
        {
            errorString += SessionManager::formatNetworkError(status);
        }

        QnResourceList resources;
        qCopy(users.begin(), users.end(), std::back_inserter(resources));
        emit finished(status, errorString, resources, handle);
    } else if (m_objectName == "layout")
    {
        QnLayoutResourceList layouts;

        if (status == 0)
        {
            try {
                m_serializer.deserializeLayouts(layouts, result);
            } catch (const QnSerializeException& e) {
                errorString += e.errorString();
            }
        } else
        {
            errorString += SessionManager::formatNetworkError(status);
        }

        QnResourceList resources;
        qCopy(layouts.begin(), layouts.end(), std::back_inserter(resources));
        emit finished(status, errorString, resources, handle);
    }
}

QnAppServerConnection::QnAppServerConnection(const QUrl &url, QnResourceFactory& resourceFactory)
    : m_url(url),
      m_resourceFactory(resourceFactory)
{
    m_requestParams.append(QnRequestParam("format", m_serializer.format()));
}

int QnAppServerConnection::addObject(const QString& objectName, const QByteArray& data, QByteArray& reply, QByteArray& errorString)
{
    int status = SessionManager::instance()->sendPostRequest(m_url, objectName, m_requestParams, data, reply, errorString);
    if (status != 0)
    {
        errorString += "\nSessionManager::sendPostRequest(): ";
        errorString += SessionManager::formatNetworkError(status) + reply;
    }

    return status;
}

int QnAppServerConnection::getObjectsAsync(const QString& objectName, const QString& args, QObject* target, const char* slot)
{
    QnRequestParamList requestParams(m_requestParams);

    if (!args.isEmpty())
		requestParams.append(QnRequestParam("id", args));

    return SessionManager::instance()->sendAsyncGetRequest(m_url, objectName, requestParams, target, slot);
}

int QnAppServerConnection::addObjectAsync(const QString& objectName, const QByteArray& data, QObject* target, const char* slot)
{
    return SessionManager::instance()->sendAsyncPostRequest(m_url, objectName, m_requestParams, data, target, slot);
}

int QnAppServerConnection::deleteObjectAsync(const QString& objectName, int id, QObject* target, const char* slot)
{
    return SessionManager::instance()->sendAsyncDeleteRequest(m_url, objectName, id, target, slot);
}

int QnAppServerConnection::getObjects(const QString& objectName, const QString& args, QByteArray& data, QByteArray& errorString)
{
    QString request = args.isEmpty() ? objectName : QString("%1/%2").arg(objectName).arg(args);

    return SessionManager::instance()->sendGetRequest(m_url, request, m_requestParams, data, errorString);
}

int QnAppServerConnection::testConnectionAsync(QObject* target, const char *slot)
{
    return SessionManager::instance()->testConnectionAsync(m_url, target, slot);
}

QnAppServerConnection::~QnAppServerConnection()
{
}

int QnAppServerConnection::getResourceTypes(QnResourceTypeList& resourceTypes, QByteArray& errorString)
{
    QByteArray data;
    int status = getObjects("resourceType", "", data, errorString);

	if (status == 0)
	{
		try {
			m_serializer.deserializeResourceTypes(resourceTypes, data);
		} catch (const QnSerializeException& e) {
			errorString += e.errorString();
		}
	}

    return status;
}

int QnAppServerConnection::getResources(QList<QnResourcePtr>& resources, QByteArray& errorString)
{
    QByteArray data;
    int status = getObjects("resourceEx", "", data, errorString);

    if (status == 0)
    {
        try {
            m_serializer.deserializeResources(resources, data, m_resourceFactory);
        } catch (const QnSerializeException& e) {
            errorString += e.errorString();
        }
    }

    return status;
}

int QnAppServerConnection::registerServer(const QnVideoServerResourcePtr& serverPtr, QnVideoServerResourceList& servers, QByteArray& errorString)
{
    QByteArray data;

    m_serializer.serialize(serverPtr, data);

    QByteArray replyData;
    int status = addObject("server", data, replyData, errorString);
    try {
        if (status == 0)
        {
            try {
                m_serializer.deserializeServers(servers, replyData);
            } catch (const QnSerializeException& e) {
                errorString += e.errorString();
            }
        }
    } catch (const QnSerializeException& e) {
        errorString += e.errorString();
        return -1;
    }

    return status;
}

int QnAppServerConnection::addCamera(const QnVirtualCameraResourcePtr& cameraPtr, QnVirtualCameraResourceList& cameras, QByteArray& errorString)
{
    QByteArray data;

    m_serializer.serialize(cameraPtr, data);

    QByteArray replyData;
    if (addObject("camera", data, replyData, errorString) == 0)
    {
        try {
            m_serializer.deserializeCameras(cameras, replyData, m_resourceFactory);
        } catch (const QnSerializeException& e) {
            errorString += e.errorString();
        }

        return 0;
    }

    return 1;
}

int QnAppServerConnection::saveAsync(const QnResourcePtr& resource, QObject* target, const char* slot)
{
    if (QnVideoServerResourcePtr server = resource.dynamicCast<QnVideoServerResource>())
        return saveAsync(server, target, slot);
    else if (QnVirtualCameraResourcePtr camera = resource.dynamicCast<QnVirtualCameraResource>())
        return saveAsync(camera, target, slot);
    else if (QnUserResourcePtr user = resource.dynamicCast<QnUserResource>())
        return saveAsync(user, target, slot);

    return 0;
}

int QnAppServerConnection::getResourcesAsync(const QString& args, const QString& objectName, QObject *target, const char *slot)
{
    conn_detail::ReplyProcessor* processor = new conn_detail::ReplyProcessor(m_resourceFactory, m_serializer, objectName);
    QObject::connect(processor, SIGNAL(finished(int, const QByteArray&, const QnResourceList&, int)), target, slot);

	return getObjectsAsync(objectName, args, processor, SLOT(finished(int, QByteArray, QByteArray, int)));
}

int QnAppServerConnection::saveAsync(const QnUserResourcePtr& userPtr, QObject* target, const char* slot)
{
    conn_detail::ReplyProcessor* processor = new conn_detail::ReplyProcessor(m_resourceFactory, m_serializer, "user");
    QObject::connect(processor, SIGNAL(finished(int, const QByteArray&, const QnResourceList&, int)), target, slot);

    QByteArray data;
    m_serializer.serialize(userPtr, data);

    return addObjectAsync("user", data, processor, SLOT(finished(int, QByteArray, QByteArray, int)));
}

int QnAppServerConnection::saveAsync(const QnVideoServerResourcePtr& serverPtr, QObject* target, const char* slot)
{
    conn_detail::ReplyProcessor* processor = new conn_detail::ReplyProcessor(m_resourceFactory, m_serializer, "server");
    QObject::connect(processor, SIGNAL(finished(int, const QByteArray&, const QnResourceList&, int)), target, slot);

    QByteArray data;
    m_serializer.serialize(serverPtr, data);

    return addObjectAsync("server", data, processor, SLOT(finished(int, QByteArray, QByteArray, int)));
}

int QnAppServerConnection::saveAsync(const QnVirtualCameraResourcePtr& cameraPtr, QObject* target, const char* slot)
{
    conn_detail::ReplyProcessor* processor = new conn_detail::ReplyProcessor(m_resourceFactory, m_serializer, "camera");
    QObject::connect(processor, SIGNAL(finished(int, const QByteArray&, const QnResourceList&, int)), target, slot);

    QByteArray data;
    m_serializer.serialize(cameraPtr, data);

    return addObjectAsync("camera", data, processor, SLOT(finished(int, QByteArray, QByteArray, int)));
}

int QnAppServerConnection::saveAsync(const QnLayoutResourcePtr& layout, QObject* target, const char* slot)
{
    conn_detail::ReplyProcessor* processor = new conn_detail::ReplyProcessor(m_resourceFactory, m_serializer, "layout");
    QObject::connect(processor, SIGNAL(finished(int, const QByteArray&, const QnResourceList&, int)), target, slot);

    QByteArray data;
    m_serializer.serialize(layout, data);

    return addObjectAsync("layout", data, processor, SLOT(finished(int, QByteArray, QByteArray, int)));
}

int QnAppServerConnection::saveAsync(const QnLayoutResourceList& layouts, QObject* target, const char* slot)
{
    conn_detail::ReplyProcessor* processor = new conn_detail::ReplyProcessor(m_resourceFactory, m_serializer, "layout");
    QObject::connect(processor, SIGNAL(finished(int, const QByteArray&, const QnResourceList&, int)), target, slot);

    QByteArray data;
    m_serializer.serializeLayouts(layouts, data);

    return addObjectAsync("layout", data, processor, SLOT(finished(int, QByteArray, QByteArray, int)));
}

int QnAppServerConnection::saveAsync(const QnVirtualCameraResourceList& cameras, QObject* target, const char* slot)
{
    conn_detail::ReplyProcessor* processor = new conn_detail::ReplyProcessor(m_resourceFactory, m_serializer, "camera");
    QObject::connect(processor, SIGNAL(finished(int, const QByteArray&, const QnResourceList&, int)), target, slot);

    QByteArray data;
    m_serializer.serializeCameras(cameras, data);

    return addObjectAsync("camera", data, processor, SLOT(finished(int, QByteArray, QByteArray, int)));
}

int QnAppServerConnection::addStorage(const QnStorageResourcePtr& storagePtr, QByteArray& errorString)
{
    QByteArray data;
    m_serializer.serialize(storagePtr, data);

    QByteArray reply;
    return addObject("storage", data, reply, errorString);
}

int QnAppServerConnection::getServers(QnVideoServerResourceList &servers, QByteArray &errorString)
{
    QByteArray data;
    int status = getObjects("server", "", data, errorString);

    try {
        m_serializer.deserializeServers(servers, data);
    } catch (const QnSerializeException& e) {
        errorString += e.errorString();
    }

    return status;
}

int QnAppServerConnection::getCameras(QnVirtualCameraResourceList& cameras, QnId mediaServerId, QByteArray& errorString)
{
    QByteArray data;
    int status = getObjects("camera", mediaServerId.toString(), data, errorString);

    try {
        m_serializer.deserializeCameras(cameras, data, m_resourceFactory);
    } catch (const QnSerializeException& e) {
        errorString += e.errorString();
    }

    return status;
}

int QnAppServerConnection::getLayouts(QnLayoutResourceList& layouts, QByteArray& errorString)
{
    QByteArray data;

    int status = getObjects("layout", "", data, errorString);

    try {
        m_serializer.deserializeLayouts(layouts, data);
    } catch (const QnSerializeException& e) {
        errorString += e.errorString();
    }

    return status;
}

int QnAppServerConnection::getUsers(QnUserResourceList& users, QByteArray& errorString)
{
    QByteArray data;

    int status = getObjects("user", "", data, errorString);

    try {
        m_serializer.deserializeUsers(users, data);
    } catch (const QnSerializeException& e) {
        errorString += e.errorString();
    }

    return status;
}

Q_GLOBAL_STATIC(QnAppServerConnectionFactory, theAppServerConnectionFactory)

QUrl QnAppServerConnectionFactory::defaultUrl()
{
    if (QnAppServerConnectionFactory *factory = theAppServerConnectionFactory()) {
//        QMutexLocker locker(&factory->m_mutex);
        return factory->m_defaultUrl;
    }

    return QUrl();
}

void QnAppServerConnectionFactory::setDefaultUrl(const QUrl &url)
{
    Q_ASSERT_X(url.isValid(), "QnAppServerConnectionFactory::initialize()", "an invalid url has passed");
    Q_ASSERT_X(!url.isRelative(), "QnAppServerConnectionFactory::initialize()", "relative urls aren't supported");

    if (QnAppServerConnectionFactory *factory = theAppServerConnectionFactory()) {
//        QMutexLocker locker(&factory->m_mutex);
        factory->m_defaultUrl = url;
    }
}

void QnAppServerConnectionFactory::setDefaultFactory(QnResourceFactory* resourceFactory)
{
    if (QnAppServerConnectionFactory *factory = theAppServerConnectionFactory()) {
        //        QMutexLocker locker(&factory->m_mutex);
        factory->m_resourceFactory = resourceFactory;
    }
}

QnAppServerConnectionPtr QnAppServerConnectionFactory::createConnection(const QUrl& url)
{
    cl_log.log(QLatin1String("Creating connection to the application server ") + url.toString(), cl_logDEBUG2);

    return QnAppServerConnectionPtr(new QnAppServerConnection(url, *(theAppServerConnectionFactory()->m_resourceFactory)));
}

QnAppServerConnectionPtr QnAppServerConnectionFactory::createConnection()
{
    return createConnection(defaultUrl());
}

bool initResourceTypes(QnAppServerConnectionPtr appServerConnection)
{
    if (!qnResTypePool->isEmpty())
        return true;

    QList<QnResourceTypePtr> resourceTypeList;

    QByteArray errorString;
    if (appServerConnection->getResourceTypes(resourceTypeList, errorString) != 0)
    {
        qDebug() << "Can't get resource types: " << errorString;
        return false;
    }

    qnResTypePool->addResourceTypeList(resourceTypeList);

    return true;
}

int QnAppServerConnection::saveSync(const QnVideoServerResourcePtr &server, QByteArray &errorString)
{
    QnVideoServerResourceList servers;
    return registerServer(server, servers, errorString);
}

int QnAppServerConnection::saveSync(const QnVirtualCameraResourcePtr &camera, QByteArray &errorString)
{
    QnVirtualCameraResourceList cameras;
    return addCamera(camera, cameras, errorString);
}

int QnAppServerConnection::deleteAsync(const QnVideoServerResourcePtr& server, QObject* target, const char* slot)
{
    return deleteObjectAsync("server", server->getId().toInt(), target, slot);
}

int QnAppServerConnection::deleteAsync(const QnVirtualCameraResourcePtr& camera, QObject* target, const char* slot)
{
    return deleteObjectAsync("camera", camera->getId().toInt(), target, slot);
}

int QnAppServerConnection::deleteAsync(const QnUserResourcePtr& user, QObject* target, const char* slot)
{
    return deleteObjectAsync("user", user->getId().toInt(), target, slot);
}

int QnAppServerConnection::deleteAsync(const QnLayoutResourcePtr& layout, QObject* target, const char* slot)
{
    return deleteObjectAsync("layout", layout->getId().toInt(), target, slot);
}

int QnAppServerConnection::deleteAsync(const QnResourcePtr& resource, QObject* target, const char* slot) {
    if(QnVideoServerResourcePtr server = resource.dynamicCast<QnVideoServerResource>()) {
        return deleteAsync(server, target, slot);
    } else if(QnVirtualCameraResourcePtr camera = resource.dynamicCast<QnVirtualCameraResource>()) {
        return deleteAsync(camera, target, slot);
    } else if(QnUserResourcePtr user = resource.dynamicCast<QnUserResource>()) {
        return deleteAsync(user, target, slot);
    } else if(QnLayoutResourcePtr layout = resource.dynamicCast<QnLayoutResource>()) {
        return deleteAsync(layout, target, slot);
    } else {
        qnWarning("Cannot delete resources of type '%1'.", resource->metaObject()->className());
        return 0;
<<<<<<< HEAD
	}
}

int QnAppServerConnection::setResourceStatusAsync(const QnId &resourceId, QnResource::Status status, QObject *target, const char *slot)
{
	QnRequestParamList requestParams;
	requestParams.append(QnRequestParam("id", resourceId.toString()));
	requestParams.append(QnRequestParam("status", QString::number(status)));

	return SessionManager::instance()->sendAsyncPostRequest(m_url, "status", requestParams, "", target, slot);
=======
    }
}

qint64 QnAppServerConnection::getCurrentTime()
{
    // todo: debug line. remove it!
    return QDateTime::currentMSecsSinceEpoch();

    QByteArray data;
    QByteArray errorString;

    int rez = SessionManager::instance()->sendGetRequest(m_url, "getCurrentTime", QnRequestParamList(), data, errorString);
    if (rez != 0) {
        qWarning() << "Can't read time from Application server." << errorString;
        return -1;
    }

    try 
    {
        // todo: deserialize time here
        //m_serializer.deserializeTime(data);
    } catch (const QnSerializeException& e) {
        qWarning() << "Can't parse time from Application server. Invalid time format." << e.errorString();
    }
>>>>>>> b9f74af7
}<|MERGE_RESOLUTION|>--- conflicted
+++ resolved
@@ -485,18 +485,6 @@
     } else {
         qnWarning("Cannot delete resources of type '%1'.", resource->metaObject()->className());
         return 0;
-<<<<<<< HEAD
-	}
-}
-
-int QnAppServerConnection::setResourceStatusAsync(const QnId &resourceId, QnResource::Status status, QObject *target, const char *slot)
-{
-	QnRequestParamList requestParams;
-	requestParams.append(QnRequestParam("id", resourceId.toString()));
-	requestParams.append(QnRequestParam("status", QString::number(status)));
-
-	return SessionManager::instance()->sendAsyncPostRequest(m_url, "status", requestParams, "", target, slot);
-=======
     }
 }
 
@@ -508,7 +496,7 @@
     QByteArray data;
     QByteArray errorString;
 
-    int rez = SessionManager::instance()->sendGetRequest(m_url, "getCurrentTime", QnRequestParamList(), data, errorString);
+    int rez = SessionManager::instance()->sendGetRequest(m_url, "time", QnRequestParamList(), data, errorString);
     if (rez != 0) {
         qWarning() << "Can't read time from Application server." << errorString;
         return -1;
@@ -520,6 +508,14 @@
         //m_serializer.deserializeTime(data);
     } catch (const QnSerializeException& e) {
         qWarning() << "Can't parse time from Application server. Invalid time format." << e.errorString();
-    }
->>>>>>> b9f74af7
+	}
+}
+
+int QnAppServerConnection::setResourceStatusAsync(const QnId &resourceId, QnResource::Status status, QObject *target, const char *slot)
+{
+	QnRequestParamList requestParams;
+	requestParams.append(QnRequestParam("id", resourceId.toString()));
+	requestParams.append(QnRequestParam("status", QString::number(status)));
+
+	return SessionManager::instance()->sendAsyncPostRequest(m_url, "status", requestParams, "", target, slot);
 }