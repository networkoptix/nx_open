--- conflicted
+++ resolved
@@ -24,8 +24,7 @@
 
 #include "api_fwd.h"
 #include "media_server_cameras_data.h"
-#include "business/actions/abstract_business_action.h"
-#include "business/events/abstract_business_event.h"
+
 
 class QnPtzSpaceMapper;
 class QnEnumNameMapper;
@@ -150,121 +149,6 @@
 };
 
 
-<<<<<<< HEAD
-namespace detail {
-    class QnMediaServerManualCameraReplyProcessor: public QObject
-    {
-        Q_OBJECT
-    public:
-        QnMediaServerManualCameraReplyProcessor(QObject *parent = NULL): QObject(parent) {}
-
-    public slots:
-        void at_searchReplyReceived(const QnHTTPRawResponse& response, int handle);
-        void at_addReplyReceived(const QnHTTPRawResponse& response, int handle);
-
-    signals:
-        void finishedSearch(const QnCamerasFoundInfoList &);
-        void searchError(int, const QString &);
-        void finishedAdd(int);
-    };
-
-    class QnMediaServerGetTimeReplyProcessor: public QObject
-    {
-        Q_OBJECT
-    public:
-        QnMediaServerGetTimeReplyProcessor(QObject *parent = NULL): QObject(parent) {}
-
-    public slots:
-        void at_replyReceived(const QnHTTPRawResponse& response, int handle);
-
-    signals:
-        void finished(int status, const QDateTime &dateTime, int utcOffset, int handle);
-    };
-
-    //!Handles response on GetParam request
-    class QnMediaServerGetParamReplyProcessor: public QObject
-    {
-        Q_OBJECT
-
-    public:
-        //!Return value is actual only after response has been handled
-        const QList< QPair< QString, QVariant> > &receivedParams() const;
-
-        //!Parses response mesasge body and fills \a m_receivedParams
-        void parseResponse(const QByteArray& responseMssageBody);
-
-    public slots:
-        /*!
-            \note calls \a deleteLater after parsing response response
-        */
-        void at_replyReceived(const QnHTTPRawResponse& response, int /*handle*/);
-
-    signals:
-        void finished(int status, const QList< QPair< QString, QVariant> > &params);
-
-    private:
-        QList< QPair< QString, QVariant> > m_receivedParams;
-    };
-
-    class QnMediaServerEventLogReplyProcessor: public QObject
-    {
-        Q_OBJECT
-
-    public:
-        //!Return value is actual only after response has been handled
-        const QnAbstractBusinessActionList &events() const;
-
-        //!Parses response mesasge body and fills \a m_receivedParams
-        void parseResponse(const QByteArray& responseMssageBody);
-
-    public slots:
-        /*!
-            \note calls \a deleteLater after parsing response response
-        */
-        void at_replyReceived(const QnHTTPRawResponse& response, int /*handle*/);
-
-    signals:
-        void finished(int requestNum, int httpStatus, const QnAbstractBusinessActionList& events);
-
-    private:
-        QnAbstractBusinessActionList m_events;
-    };
-
-    //!Handles response on SetParam request
-    class QnMediaServerSetParamReplyProcessor: public QObject
-    {
-        Q_OBJECT
-
-    public:
-        //!QList<QPair<paramName, operation result> >. Return value is actual only after response has been handled
-        const QList<QPair<QString, bool> > &operationResult() const;
-        //!Parses response mesasge body and fills \a m_receivedParams
-        void parseResponse(const QByteArray &responseMssageBody);
-
-    public slots:
-        /*!
-            \note calls \a deleteLater after handling response
-        */
-        void at_replyReceived(const QnHTTPRawResponse& response, int handle);
-
-    signals:
-        void finished(int status, const QList<QPair<QString, bool> > &operationResult);
-
-    private:
-         QList<QPair<QString, bool> > m_operationResult;
-    };
-
-} // namespace detail
-
-typedef QList<QPair<QString, bool> > QnStringBoolPairList;
-typedef QList<QPair<QString, QVariant> > QnStringVariantPairList;
-
-Q_DECLARE_METATYPE(QnStringBoolPairList);
-Q_DECLARE_METATYPE(QnStringVariantPairList);
-
-
-=======
->>>>>>> a86033b1
 class QN_EXPORT QnMediaServerConnection: public QObject
 {
     Q_OBJECT
@@ -281,6 +165,17 @@
     QString getUrl() const { return m_url.toString(); }
 
     int getTimePeriodsAsync(const QnNetworkResourceList &list, qint64 startTimeMs, qint64 endTimeMs, qint64 detail, const QList<QRegion> &motionRegions, QObject *target, const char *slot);
+
+	/** 
+     * Get \a camera params. 
+     * 
+     * Returns immediately. On request completion \a slot of object \a target 
+     * is called with signature <tt>(int httpStatusCode, const QList<QPair<QString, QVariant> > &params)</tt>.
+     * \a status is 0 in case of success, in other cases it holds error code 
+     * 
+     * \returns                         Request handle.
+	 */
+    int getParamsAsync(const QnNetworkResourcePtr &camera, const QStringList &keys, QObject *target, const char *slot);
 
 
 	/** 
@@ -304,17 +199,6 @@
         BusinessActionType::Value actionType,
         QnId businessRuleId, 
         QObject *target, const char *slot);
-
-	/** 
-     * Get \a camera params. 
-     * 
-     * Returns immediately. On request completion \a slot of object \a target 
-     * is called with signature <tt>(int httpStatusCode, const QList<QPair<QString, QVariant> > &params)</tt>.
-     * \a status is 0 in case of success, in other cases it holds error code 
-     * 
-     * \returns                         Request handle.
-	 */
-    int getParamsAsync(const QnNetworkResourcePtr &camera, const QStringList &keys, QObject *target, const char *slot);
 
     /**
      * \returns                         Http response status (200 in case of success).
