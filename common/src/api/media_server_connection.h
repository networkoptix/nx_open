--- conflicted
+++ resolved
@@ -218,10 +218,7 @@
     int modulesInformation(QObject *target, const char *slot);
 protected:
     virtual QnAbstractReplyProcessor *newReplyProcessor(int object) override;
-<<<<<<< HEAD
-=======
     virtual bool isReady() const override;
->>>>>>> 1bb2334e
 
 private:
     QString m_proxyAddr;
