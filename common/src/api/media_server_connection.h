#ifndef QN_MEDIA_SERVER_CONNECTION_H
#define QN_MEDIA_SERVER_CONNECTION_H

#include <QtCore/QUrl>
#include <QtCore/QScopedPointer>
#include <QtCore/QSharedPointer>
#include <QtGui/QVector3D>
#include <QtGui/QRegion>

#include <api/api_fwd.h>
#include <api/helpers/request_helpers_fwd.h>


#include <utils/camera/camera_diagnostics.h>
#include <utils/common/id.h>


#include <core/ptz/ptz_fwd.h>
#include <utils/common/ldap_fwd.h>
#include <core/resource/camera_bookmark_fwd.h>
#include <core/resource/resource_fwd.h>
#include <business/business_fwd.h>

#include "abstract_connection.h"
#include "model/manual_camera_seach_reply.h"

// TODO: #MSAPI move to api/model or even to common_globals, 
// add lexical serialization (see QN_DEFINE_EXPLICIT_ENUM_LEXICAL_FUNCTIONS)
// 
// Check serialization/deserialization in QnMediaServerConnection::doRebuildArchiveAsync
// and in handler.
// 
// And name them sanely =)
enum RebuildAction
{
    RebuildAction_ShowProgress,
    RebuildAction_Start,
    RebuildAction_Cancel
};

class QnMediaServerConnection: public QnAbstractConnection {
    Q_OBJECT
    typedef QnAbstractConnection base_type;

public:
    QnMediaServerConnection(QnMediaServerResource* mserver, const QnUuid& videowallGuid = QnUuid(), bool enableOfflineRequests = false, QObject *parent = NULL);
    virtual ~QnMediaServerConnection();

    int getTimePeriodsAsync(
        const QnVirtualCameraResourcePtr &camera,
        qint64 startTimeMs, 
        qint64 endTimeMs, 
        qint64 detail, 
        Qn::TimePeriodContent periodsType,
        const QString &filter,
        QObject *target, 
        const char *slot);

    // TODO: #MSAPI 
    // move to api/model or even to common_globals, 
    // add lexical serialization (see QN_DEFINE_EXPLICIT_ENUM_LEXICAL_FUNCTIONS)
    // 
    // And name them sanely =)
    enum RoundMethod { IFrameBeforeTime, Precise, IFrameAfterTime };

    /** 
     * Get \a camera thumbnail for specified time. 
     * 
     * Returns immediately. On request completion \a slot of object \a target 
     * is called with signature <tt>(int status, QImage reply, int handle)</tt>.
     * Status is 0 in case of success, in other cases it holds error code.
     * 
     * \param camera
     * \param timeUsec                  Requested time in usecs. Can be DATE_TIME_NOW for live video or -1 for request latest available image.
     * \param rotate                    image rotation in degree. -1 value: use default
     * \param size                      Can be filled partially: only width or height. In this case other dimension is auto detected.
     * \param imageFormat               Can be 'jpeg', 'tiff', 'png', etc...
     * \param method                    If parameter is 'before' or 'after' server returns nearest I-frame before or after time.
     * \param target
     * \param slot
     * \returns                         Request handle.
     */
    int getThumbnailAsync(const QnNetworkResourcePtr &camera, qint64 timeUsec, int rotation, const QSize& size, const QString& imageFormat, RoundMethod method, QObject *target, const char *slot);

    /** 
     * Check \a list of cameras for discovery. Return new list with contains only accessible cameras.
     * 
     * Returns immediately. On request completion \a slot of object \a target 
     * is called with signature <tt>(int status, QImage reply, int handle)</tt>.
     * Status is 0 in case of success, in other cases it holds error code.
     * 
     * \param cameras
     * \param target
     * \param slot
     * \returns                         Request handle.
     */
    int checkCameraList(const QnNetworkResourceList &cameras, QObject *target, const char *slot);

    /** 
     * Get \a camera params. 
     * 
     * Returns immediately. On request completion \a slot of object \a target 
     * is called with signature <tt>(int httpStatusCode, const QList<QPair<QString, QVariant> > &params)</tt>.
     * \a status is 0 in case of success, in other cases it holds error code 
     * 
	 * \param keys						List of parameter ids that are requested.
     * \returns                         Request handle.
     */
    int getParamsAsync(const QnNetworkResourcePtr &camera, const QStringList &keys, QObject *target, const char *slot);

	/** 
     * Set \a camera params.
     * 
     * Returns immediately. On request completion \a slot of object \a target is 
     * called with signature <tt>(int httpStatusCode, const QList<QPair<QString, bool> > &operationResult)</tt>
     * \a status is 0 in case of success, in other cases it holds error code
     * 
     * \returns                         Request handle.
     */
    int setParamsAsync(const QnNetworkResourcePtr &camera, const QnCameraAdvancedParamValueList &params, QObject *target, const char *slot);

    /** 
     * Get \a event log. 
     * 
     * Returns immediately. On request completion \a slot of object \a target 
     * is called with signature <tt>(int handle, int httpStatusCode, const QList<QnAbstractBusinessAction> &events)</tt>.
     * \a status is 0 in case of success, in other cases it holds error code 
     * 
     * \param dateFrom                  Start timestamp in msec.
     * \param dateTo                    End timestamp in msec. Can be <tt>DATETIME_NOW</tt>.
     * \param cameras                   Filter events by camera. Optional.
     * \param businessRuleId            Filter events by specified business rule. Optional.
     * 
     * \returns                         Request handle.
     */
    int getEventLogAsync(
        qint64 dateFrom, 
        qint64 dateTo, 
        QnResourceList cameras,
        QnBusiness::EventType eventType, 
        QnBusiness::ActionType actionType,
        QnUuid businessRuleId, 
        QObject *target, 
        const char *slot);

    /**
     * \returns                         Request handle. 
     */
    int getStatisticsAsync(QObject *target, const char *slot);

    int searchCameraAsyncStart(const QString &startAddr, const QString &endAddr, const QString &username, const QString &password, int port, QObject *target, const char *slot);
    int searchCameraAsyncStatus(const QnUuid &processUuid, QObject *target, const char *slot);
    int searchCameraAsyncStop(const QnUuid &processUuid, QObject *target = NULL, const char *slot = NULL);

    int addCameraAsync(const QnManualCameraSearchCameraList& cameras, const QString &username, const QString &password, QObject *target, const char *slot);

    int ptzContinuousMoveAsync(const QnNetworkResourcePtr &camera, const QVector3D &speed, const QnUuid &sequenceId, int sequenceNumber, QObject *target, const char *slot);
    int ptzContinuousFocusAsync(const QnNetworkResourcePtr &camera, qreal speed, QObject *target, const char *slot);
    int ptzAbsoluteMoveAsync(const QnNetworkResourcePtr &camera, Qn::PtzCoordinateSpace space, const QVector3D &position, qreal speed, const QnUuid &sequenceId, int sequenceNumber, QObject *target, const char *slot);
    int ptzViewportMoveAsync(const QnNetworkResourcePtr &camera, qreal aspectRatio, const QRectF &viewport, qreal speed, const QnUuid &sequenceId, int sequenceNumber, QObject *target, const char *slot);
    int ptzGetPositionAsync(const QnNetworkResourcePtr &camera, Qn::PtzCoordinateSpace space, QObject *target, const char *slot);

    int ptzCreatePresetAsync(const QnNetworkResourcePtr &camera, const QnPtzPreset &preset, QObject *target, const char *slot);
    int ptzUpdatePresetAsync(const QnNetworkResourcePtr &camera, const QnPtzPreset &preset, QObject *target, const char *slot);
    int ptzRemovePresetAsync(const QnNetworkResourcePtr &camera, const QString &presetId, QObject *target, const char *slot);
    int ptzActivatePresetAsync(const QnNetworkResourcePtr &camera, const QString &presetId, qreal speed, QObject *target, const char *slot);
    int ptzGetPresetsAsync(const QnNetworkResourcePtr &camera, QObject *target, const char *slot);

    int ptzCreateTourAsync(const QnNetworkResourcePtr &camera, const QnPtzTour &tour, QObject *target, const char *slot);
    int ptzRemoveTourAsync(const QnNetworkResourcePtr &camera, const QString &tourId, QObject *target, const char *slot);
    int ptzActivateTourAsync(const QnNetworkResourcePtr &camera, const QString &tourId, QObject *target, const char *slot);
    int ptzGetToursAsync(const QnNetworkResourcePtr &camera, QObject *target, const char *slot);

    int ptzGetActiveObjectAsync(const QnNetworkResourcePtr &camera, QObject *target, const char *slot);
    int ptzUpdateHomeObjectAsync(const QnNetworkResourcePtr &camera, const QnPtzObject &homePosition, QObject *target, const char *slot);
    int ptzGetHomeObjectAsync(const QnNetworkResourcePtr &camera, QObject *target, const char *slot);

    int ptzGetAuxilaryTraitsAsync(const QnNetworkResourcePtr &camera, QObject *target, const char *slot);
    int ptzRunAuxilaryCommandAsync(const QnNetworkResourcePtr &camera, const QnPtzAuxilaryTrait &trait, const QString &data, QObject *target, const char *slot);

    int ptzGetDataAsync(const QnNetworkResourcePtr &camera, Qn::PtzDataFields query, QObject *target, const char *slot);

    int getStorageSpaceAsync(QObject *target, const char *slot);

    int getStorageStatusAsync(const QString &storageUrl, QObject *target, const char *slot);

    int getTimeAsync(QObject *target, const char *slot);
    int mergeLdapUsersAsync(QObject *target, const char *slot);

    //!Requests name of system, mediaserver is currently connected to
    /*!
        \param slot Slot MUST have signature (int, QString, int)
        \returns Request handle. -1 In case of failure to start async request
    */
    int getSystemNameAsync( QObject* target, const char* slot );
    //!Request server to run camera \a cameraID diagnostics step following \a previousStep
    /*!
        \param slot Slot MUST have signature (int, QnCameraDiagnosticsReply, int)
        \returns Request handle
    */
    int doCameraDiagnosticsStepAsync(
        const QnUuid& cameraID, CameraDiagnostics::Step::Value previousStep,
        QObject* target, const char* slot );

    /**
        \param slot Slot MUST have signature (int, QnStorageScanData, int)
        \returns Request handle. -1 In case of failure to start async request
     */
    int doRebuildArchiveAsync(RebuildAction action, QObject *target, const char *slot);

    int addBookmarkAsync(const QnCameraBookmark &bookmark, QObject *target, const char *slot);
    int updateBookmarkAsync(const QnCameraBookmark &bookmark, QObject *target, const char *slot);
    int deleteBookmarkAsync(const QnUuid &bookmarkId, QObject *target, const char *slot);

    int installUpdate(const QString &updateId, bool delayed, QObject *target, const char *slot);
    int uploadUpdateChunk(const QString &updateId, const QByteArray &data, qint64 offset, QObject *target, const char *slot);

    int restart(QObject *target, const char *slot);

    int configureAsync(bool wholeSystem, const QString &systemName, const QString &password, const QByteArray &passwordHash, 
        const QByteArray &passwordDigest, const QByteArray &cryptSha512Hash, int port, QObject *target, const char *slot);

    int pingSystemAsync(const QUrl &url, const QString &user, const QString &password, QObject *target, const char *slot);
    int getRecordingStatisticsAsync(qint64 bitrateAnalizePeriodMs, QObject *target, const char *slot);
    int getAuditLogAsync(qint64 startTimeMs, qint64 endTimeMs, QObject *target, const char *slot);
    int mergeSystemAsync(const QUrl &url, const QString &user, const QString &password, const QString &currentPassword, bool ownSettings, bool oneServer, bool ignoreIncompatible, QObject *target, const char *slot);

    int testEmailSettingsAsync(const QnEmailSettings &settings, QObject *target, const char *slot);
    int testLdapSettingsAsync(const QnLdapSettings &settings, QObject *target, const char *slot);

    int modulesInformation(QObject *target, const char *slot);

    int cameraHistory(const QnChunksRequestData &request, QObject *target, const char *slot);

    int recordedTimePeriods(const QnChunksRequestData &request, QObject *target, const char *slot);
<<<<<<< HEAD
    int getBookmarksAsync(const QnBookmarkRequestData &request, QObject *target, const char *slot);

    //!Report system cloud credentials to mediaserver
    /*!
        \param slot (int status, int handle)
    */
    int saveCloudSystemCredentials(
        const QString& cloudSystemID,
        const QString& cloudAuthKey,
        QObject *target,
        const char *slot);
=======
    int getBookmarksAsync(const QnGetBookmarksRequestData &request, QObject *target, const char *slot);
    int getBookmarkTagsAsync(const QnGetBookmarkTagsRequestData &request, QObject *target, const char *slot);
>>>>>>> be6da948

protected:
    virtual QnAbstractReplyProcessor *newReplyProcessor(int object) override;
    virtual bool isReady() const override;

private:
    QString m_proxyAddr;
    int m_proxyPort;
    bool m_enableOfflineRequests;
};

#endif // __VIDEO_SERVER_CONNECTION_H_<|MERGE_RESOLUTION|>--- conflicted
+++ resolved
@@ -233,8 +233,8 @@
     int cameraHistory(const QnChunksRequestData &request, QObject *target, const char *slot);
 
     int recordedTimePeriods(const QnChunksRequestData &request, QObject *target, const char *slot);
-<<<<<<< HEAD
-    int getBookmarksAsync(const QnBookmarkRequestData &request, QObject *target, const char *slot);
+    int getBookmarksAsync(const QnGetBookmarksRequestData &request, QObject *target, const char *slot);
+    int getBookmarkTagsAsync(const QnGetBookmarkTagsRequestData &request, QObject *target, const char *slot);
 
     //!Report system cloud credentials to mediaserver
     /*!
@@ -245,10 +245,6 @@
         const QString& cloudAuthKey,
         QObject *target,
         const char *slot);
-=======
-    int getBookmarksAsync(const QnGetBookmarksRequestData &request, QObject *target, const char *slot);
-    int getBookmarkTagsAsync(const QnGetBookmarkTagsRequestData &request, QObject *target, const char *slot);
->>>>>>> be6da948
 
 protected:
     virtual QnAbstractReplyProcessor *newReplyProcessor(int object) override;
