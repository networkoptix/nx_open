#ifndef QN_MEDIA_SERVER_CONNECTION_H
#define QN_MEDIA_SERVER_CONNECTION_H

#include <QtCore/QUrl>
#include <QtCore/QScopedPointer>
#include <QtCore/QSharedPointer>
#include <QtGui/QVector3D>
#include <QtGui/QRegion>

#include <utils/camera/camera_diagnostics.h>
#include <utils/common/id.h>

#include <api/api_fwd.h>
#include <core/ptz/ptz_fwd.h>
#include <core/resource/camera_bookmark_fwd.h>
#include <core/resource/resource_fwd.h>
#include <business/business_fwd.h>

#include "abstract_connection.h"

typedef QList<QPair<QString, bool> > QnStringBoolPairList;
typedef QList<QPair<QString, QVariant> > QnStringVariantPairList;

Q_DECLARE_METATYPE(QnStringBoolPairList);
Q_DECLARE_METATYPE(QnStringVariantPairList);


// TODO: #MSAPI move to api/model or even to common_globals, 
// add lexical serialization (see QN_DEFINE_EXPLICIT_ENUM_LEXICAL_FUNCTIONS)
// 
// Check serialization/deserialization in QnMediaServerConnection::doRebuildArchiveAsync
// and in handler.
// 
// And name them sanely =)
enum RebuildAction
{
    RebuildAction_ShowProgress,
    RebuildAction_Start,
    RebuildAction_Cancel
};

class QnMediaServerConnection: public QnAbstractConnection {
    Q_OBJECT
    typedef QnAbstractConnection base_type;

public:
    QnMediaServerConnection(QnMediaServerResource* mserver, const QUuid& videowallGuid = QUuid(), QObject *parent = NULL);
    virtual ~QnMediaServerConnection();

    void setProxyAddr(const QUrl &apiUrl, const QString &addr, int port);
    int getProxyPort() { return m_proxyPort; }
    QString getProxyHost() { return m_proxyAddr; }

    int getTimePeriodsAsync(
        const QnNetworkResourceList &list,
        qint64 startTimeMs, 
        qint64 endTimeMs, 
        qint64 detail, 
        Qn::TimePeriodContent periodsType,
        const QString &filter,
        QObject *target, 
        const char *slot);

    // TODO: #MSAPI 
    // move to api/model or even to common_globals, 
    // add lexical serialization (see QN_DEFINE_EXPLICIT_ENUM_LEXICAL_FUNCTIONS)
    // 
    // And name them sanely =)
    enum RoundMethod { IFrameBeforeTime, Precise, IFrameAfterTime };

    /** 
     * Get \a camera thumbnail for specified time. 
     * 
     * Returns immediately. On request completion \a slot of object \a target 
     * is called with signature <tt>(int status, QImage reply, int handle)</tt>.
     * Status is 0 in case of success, in other cases it holds error code.
     * 
     * \param camera
     * \param timeUsec                  Requested time in usecs. Can be DATE_TIME_NOW for live video or -1 for request latest available image.
     * \param size                      Can be filled partially: only width or height. In this case other dimension is auto detected.
     * \param imageFormat               Can be 'jpeg', 'tiff', 'png', etc...
     * \param method                    If parameter is 'before' or 'after' server returns nearest I-frame before or after time.
     * \param target
     * \param slot
     * \returns                         Request handle.
     */
    int getThumbnailAsync(const QnNetworkResourcePtr &camera, qint64 timeUsec, const QSize& size, const QString& imageFormat, RoundMethod method, QObject *target, const char *slot);

    /** 
     * Get \a camera params. 
     * 
     * Returns immediately. On request completion \a slot of object \a target 
     * is called with signature <tt>(int httpStatusCode, const QList<QPair<QString, QVariant> > &params)</tt>.
     * \a status is 0 in case of success, in other cases it holds error code 
     * 
     * \returns                         Request handle.
     */
    int getParamsAsync(const QnNetworkResourcePtr &camera, const QStringList &keys, QObject *target, const char *slot);

    /** 
     * Get \a event log. 
     * 
     * Returns immediately. On request completion \a slot of object \a target 
     * is called with signature <tt>(int handle, int httpStatusCode, const QList<QnAbstractBusinessAction> &events)</tt>.
     * \a status is 0 in case of success, in other cases it holds error code 
     * 
     * \param dateFrom                  Start timestamp in msec.
     * \param dateTo                    End timestamp in msec. Can be <tt>DATETIME_NOW</tt>.
     * \param cameras                   Filter events by camera. Optional.
     * \param businessRuleId            Filter events by specified business rule. Optional.
     * 
     * \returns                         Request handle.
     */
    int getEventLogAsync(
        qint64 dateFrom, 
        qint64 dateTo, 
        QnResourceList cameras,
        QnBusiness::EventType eventType, 
        QnBusiness::ActionType actionType,
        QnId businessRuleId, 
        QObject *target, 
        const char *slot);

    /**
     * \returns                         Http response status (200 in case of success).
     */
    int getParamsSync(const QnNetworkResourcePtr &camera, const QStringList &keys, QnStringVariantPairList *reply);

    /** 
     * Set \a camera params.
     * 
     * Returns immediately. On request completion \a slot of object \a target is 
     * called with signature <tt>(int httpStatusCode, const QList<QPair<QString, bool> > &operationResult)</tt>
     * \a status is 0 in case of success, in other cases it holds error code
     * 
     * \returns                         Request handle.
     */
    int setParamsAsync(const QnNetworkResourcePtr &camera, const QnStringVariantPairList &params, QObject *target, const char *slot);

    /**
     * \returns                         Http response status (200 in case of success).
     */
    int setParamsSync(const QnNetworkResourcePtr &camera, const QnStringVariantPairList &params, QnStringBoolPairList *reply);

    /** 
     * \returns                         Request handle. 
     */
    int getStatisticsAsync(QObject *target, const char *slot);

    int searchCameraAsyncStart(const QString &startAddr, const QString &endAddr, const QString &username, const QString &password, int port, QObject *target, const char *slot);
    int searchCameraAsyncStatus(const QUuid &processUuid, QObject *target, const char *slot);
    int searchCameraAsyncStop(const QUuid &processUuid, QObject *target = NULL, const char *slot = NULL);

    int addCameraAsync(const QStringList &urls, const QStringList &manufacturers, const QString &username, const QString &password, QObject *target, const char *slot);

    int ptzContinuousMoveAsync(const QnNetworkResourcePtr &camera, const QVector3D &speed, const QUuid &sequenceId, int sequenceNumber, QObject *target, const char *slot);
    int ptzContinuousFocusAsync(const QnNetworkResourcePtr &camera, qreal speed, QObject *target, const char *slot);
    int ptzAbsoluteMoveAsync(const QnNetworkResourcePtr &camera, Qn::PtzCoordinateSpace space, const QVector3D &position, qreal speed, const QUuid &sequenceId, int sequenceNumber, QObject *target, const char *slot);
    int ptzViewportMoveAsync(const QnNetworkResourcePtr &camera, qreal aspectRatio, const QRectF &viewport, qreal speed, const QUuid &sequenceId, int sequenceNumber, QObject *target, const char *slot);
    int ptzGetPositionAsync(const QnNetworkResourcePtr &camera, Qn::PtzCoordinateSpace space, QObject *target, const char *slot);

    int ptzCreatePresetAsync(const QnNetworkResourcePtr &camera, const QnPtzPreset &preset, QObject *target, const char *slot);
    int ptzUpdatePresetAsync(const QnNetworkResourcePtr &camera, const QnPtzPreset &preset, QObject *target, const char *slot);
    int ptzRemovePresetAsync(const QnNetworkResourcePtr &camera, const QString &presetId, QObject *target, const char *slot);
    int ptzActivatePresetAsync(const QnNetworkResourcePtr &camera, const QString &presetId, qreal speed, QObject *target, const char *slot);
    int ptzGetPresetsAsync(const QnNetworkResourcePtr &camera, QObject *target, const char *slot);

    int ptzCreateTourAsync(const QnNetworkResourcePtr &camera, const QnPtzTour &tour, QObject *target, const char *slot);
    int ptzRemoveTourAsync(const QnNetworkResourcePtr &camera, const QString &tourId, QObject *target, const char *slot);
    int ptzActivateTourAsync(const QnNetworkResourcePtr &camera, const QString &tourId, QObject *target, const char *slot);
    int ptzGetToursAsync(const QnNetworkResourcePtr &camera, QObject *target, const char *slot);

    int ptzGetActiveObjectAsync(const QnNetworkResourcePtr &camera, QObject *target, const char *slot);
    int ptzUpdateHomeObjectAsync(const QnNetworkResourcePtr &camera, const QnPtzObject &homePosition, QObject *target, const char *slot);
    int ptzGetHomeObjectAsync(const QnNetworkResourcePtr &camera, QObject *target, const char *slot);

    int ptzGetAuxilaryTraitsAsync(const QnNetworkResourcePtr &camera, QObject *target, const char *slot);
    int ptzRunAuxilaryCommandAsync(const QnNetworkResourcePtr &camera, const QnPtzAuxilaryTrait &trait, const QString &data, QObject *target, const char *slot);

    int ptzGetDataAsync(const QnNetworkResourcePtr &camera, Qn::PtzDataFields query, QObject *target, const char *slot);

    int getStorageSpaceAsync(QObject *target, const char *slot);

    int getStorageStatusAsync(const QString &storageUrl, QObject *target, const char *slot);

    int getTimeAsync(QObject *target, const char *slot);

    //!Request server to run camera \a cameraID diagnostics step following \a previousStep
    /*!
        \param slot Slot MUST have signature (int, QnCameraDiagnosticsReply, int)
        \returns Request handle
    */
    int doCameraDiagnosticsStepAsync(
        const QnId& cameraID, CameraDiagnostics::Step::Value previousStep,
        QObject* target, const char* slot );

    /**
        \param slot Slot MUST have signature (int, QnRebuildArchiveReply, int)
        \returns Request handle
     */
    int doRebuildArchiveAsync(RebuildAction action, QObject *target, const char *slot);

    int addBookmarkAsync(const QnNetworkResourcePtr &camera, const QnCameraBookmark &bookmark, QObject *target, const char *slot);
    int updateBookmarkAsync(const QnNetworkResourcePtr &camera, const QnCameraBookmark &bookmark, QObject *target, const char *slot);
    int deleteBookmarkAsync(const QnNetworkResourcePtr &camera, const QnCameraBookmark &bookmark, QObject *target, const char *slot);
    int getBookmarksAsync(const QnNetworkResourcePtr &camera, const QnCameraBookmarkSearchFilter &filter, QObject *target, const char *slot);
<<<<<<< HEAD

    int installUpdate(const QString &updateId, const QByteArray &data, QObject *target, const char *slot);

    int restart(QObject *target, const char *slot);

    int configureAsync(bool wholeSystem, const QString &systemName, const QString &password, const QByteArray &passwordHash, const QByteArray &passwordDigest, int port, QObject *target, const char *slot);

=======
    int testEmailSettingsAsync(const QnEmail::Settings &settings, QObject *target, const char *slot);
>>>>>>> 9e3088e7
protected:
    virtual QnAbstractReplyProcessor *newReplyProcessor(int object) override;

    static QnRequestParamList createGetParamsRequest(const QnNetworkResourcePtr &camera, const QStringList &params);
    static QnRequestParamList createSetParamsRequest(const QnNetworkResourcePtr &camera, const QnStringVariantPairList &params);

private:
    QString m_proxyAddr;
    int m_proxyPort;
};


#endif // __VIDEO_SERVER_CONNECTION_H_<|MERGE_RESOLUTION|>--- conflicted
+++ resolved
@@ -204,7 +204,6 @@
     int updateBookmarkAsync(const QnNetworkResourcePtr &camera, const QnCameraBookmark &bookmark, QObject *target, const char *slot);
     int deleteBookmarkAsync(const QnNetworkResourcePtr &camera, const QnCameraBookmark &bookmark, QObject *target, const char *slot);
     int getBookmarksAsync(const QnNetworkResourcePtr &camera, const QnCameraBookmarkSearchFilter &filter, QObject *target, const char *slot);
-<<<<<<< HEAD
 
     int installUpdate(const QString &updateId, const QByteArray &data, QObject *target, const char *slot);
 
@@ -212,9 +211,7 @@
 
     int configureAsync(bool wholeSystem, const QString &systemName, const QString &password, const QByteArray &passwordHash, const QByteArray &passwordDigest, int port, QObject *target, const char *slot);
 
-=======
     int testEmailSettingsAsync(const QnEmail::Settings &settings, QObject *target, const char *slot);
->>>>>>> 9e3088e7
 protected:
     virtual QnAbstractReplyProcessor *newReplyProcessor(int object) override;
 
