--- conflicted
+++ resolved
@@ -124,19 +124,6 @@
 protected:
     virtual void stopWhileInAioThread() override;
 
-<<<<<<< HEAD
-//private:
-    const nx::utils::Url m_baseRequestUrl;
-    nx_http::Credentials m_userCredentials;
-    // TODO: #ak Replace with std::set in c++17.
-    std::map<
-        nx::network::aio::BasicPollable*,
-        std::unique_ptr<nx::network::aio::BasicPollable>> m_activeClients;
-    nx_http::StatusCode::Value m_prevResponseHttpStatusCode = 
-        nx_http::StatusCode::undefined;
-
-=======
->>>>>>> 09d9b627
     template<typename Input, typename ... Output>
     void performGetRequest(
         const std::string& requestPath,
@@ -398,7 +385,7 @@
 
 private:
     boost::optional<std::chrono::milliseconds> m_requestTimeout;
-    const QUrl m_baseRequestUrl;
+    const nx::utils::Url m_baseRequestUrl;
     boost::optional<nx_http::Credentials> m_userCredentials;
     std::list<std::unique_ptr<nx::network::aio::BasicPollable>> m_activeClients;
     nx_http::StatusCode::Value m_prevResponseHttpStatusCode =
