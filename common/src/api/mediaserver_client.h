#pragma once

#include <map>

#include <nx/network/aio/basic_pollable.h>
#include <nx/network/http/auth_tools.h>
#include <nx/network/http/fusion_data_http_client.h>
#include <nx/network/socket_common.h>
#include <nx/network/url/url_builder.h>
#include <nx/utils/move_only_func.h>
#include <nx/utils/sync_call.h>
#include <nx/utils/std/cpp14.h>
#include <nx/utils/thread/mutex.h>
#include <nx/utils/type_utils.h>

#include <network/module_information.h>
#include <nx_ec/data/api_resource_data.h>
#include <nx_ec/ec_api.h>
#include <rest/server/json_rest_result.h>

#include "model/cloud_credentials_data.h"
#include "model/detach_from_cloud_data.h"
#include "model/merge_system_data.h"
#include "model/setup_local_system_data.h"
#include "model/setup_cloud_system_data.h"
#include "model/system_settings_reply.h"

class MediaServerClient:
    public nx::network::aio::BasicPollable
{
    using base_type = nx::network::aio::BasicPollable;

public:
    MediaServerClient(const nx::utils::Url &baseRequestUrl);
    
    MediaServerClient(const MediaServerClient&) = delete;
    MediaServerClient& operator=(const MediaServerClient&) = delete;
    MediaServerClient(MediaServerClient&&) = default;
    MediaServerClient& operator=(MediaServerClient&&) = default;

    virtual void bindToAioThread(nx::network::aio::AbstractAioThread* aioThread);

    void setUserCredentials(const nx_http::Credentials& userCredentials);

    //---------------------------------------------------------------------------------------------
    // /api/ requests

    void saveCloudSystemCredentials(
        const CloudCredentialsData& request,
        std::function<void(QnJsonRestResult)> completionHandler);
    QnJsonRestResult saveCloudSystemCredentials(const CloudCredentialsData& request);

    void getModuleInformation(
        std::function<void(QnJsonRestResult, QnModuleInformation)> completionHandler);
    QnJsonRestResult getModuleInformation(QnModuleInformation* result);

    void setupLocalSystem(
        const SetupLocalSystemData& request,
        std::function<void(QnJsonRestResult)> completionHandler);
    QnJsonRestResult setupLocalSystem(const SetupLocalSystemData& request);

    void setupCloudSystem(
        const SetupCloudSystemData& request,
        std::function<void(QnJsonRestResult)> completionHandler);
    QnJsonRestResult setupCloudSystem(const SetupCloudSystemData& request);

    void detachFromCloud(
        const DetachFromCloudData& request,
        std::function<void(QnJsonRestResult)> completionHandler);
    QnJsonRestResult detachFromCloud(const DetachFromCloudData& request);

    void mergeSystems(
        const MergeSystemData& request,
        std::function<void(QnJsonRestResult)> completionHandler);
    QnJsonRestResult mergeSystems(const MergeSystemData& request);

    //---------------------------------------------------------------------------------------------
    // /ec2/ requests

    void ec2GetUsers(
        std::function<void(ec2::ErrorCode, ec2::ApiUserDataList)> completionHandler);
    ec2::ErrorCode ec2GetUsers(ec2::ApiUserDataList* result);

    void ec2SaveUser(
        const ec2::ApiUserData& request,
        std::function<void(ec2::ErrorCode)> completionHandler);
    ec2::ErrorCode ec2SaveUser(const ec2::ApiUserData& request);

    void ec2GetSettings(
        std::function<void(ec2::ErrorCode, ec2::ApiResourceParamDataList)> completionHandler);
    ec2::ErrorCode ec2GetSettings(ec2::ApiResourceParamDataList* result);

    void ec2SetResourceParams(
        const ec2::ApiResourceParamWithRefDataList& request,
        std::function<void(ec2::ErrorCode)> completionHandler);
    ec2::ErrorCode ec2SetResourceParams(const ec2::ApiResourceParamWithRefDataList& request);

    void ec2GetResourceParams(
        const QnUuid& resourceId,
        std::function<void(ec2::ErrorCode, ec2::ApiResourceParamDataList)> completionHandler);
    ec2::ErrorCode ec2GetResourceParams(
        const QnUuid& resourceId,
        ec2::ApiResourceParamDataList* result);

    /**
     * NOTE: Can only be called within request completion handler. 
     *   Otherwise, result is not defined.
     */
    nx_http::StatusCode::Value prevResponseHttpStatusCode() const;

protected:
    virtual void stopWhileInAioThread() override;

<<<<<<< HEAD
private:
    const nx::utils::Url m_baseRequestUrl;
=======
//private:
    const QUrl m_baseRequestUrl;
>>>>>>> aef4e15b
    nx_http::Credentials m_userCredentials;
    // TODO: #ak Replace with std::set in c++17.
    std::map<
        nx::network::aio::BasicPollable*,
        std::unique_ptr<nx::network::aio::BasicPollable>> m_activeClients;
    nx_http::StatusCode::Value m_prevResponseHttpStatusCode = 
        nx_http::StatusCode::undefined;

    template<typename Input, typename ... Output>
    void performGetRequest(
        const std::string& requestPath,
        const Input& inputData,
        std::function<void(
            SystemError::ErrorCode,
            nx_http::StatusCode::Value statusCode,
            Output...)> completionHandler)
    {
        using ActualOutputType =
            typename nx::utils::tuple_first_element<void, std::tuple<Output...>>::type;

        performGetRequest(
            [&inputData](const QUrl& url, nx_http::AuthInfo authInfo)
            {
                return std::make_unique<nx_http::FusionDataHttpClient<Input, ActualOutputType>>(
                    url, std::move(authInfo), inputData);
            },
            requestPath,
            std::move(completionHandler));
    }

    template<typename ... Output>
    void performGetRequest(
        const std::string& requestPath,
        std::function<void(
            SystemError::ErrorCode,
            nx_http::StatusCode::Value statusCode,
            Output...)> completionHandler)
    {
        using ActualOutputType =
            typename nx::utils::tuple_first_element<void, std::tuple<Output...>>::type;

        performGetRequest(
            [](const QUrl& url, nx_http::AuthInfo authInfo)
            {
                return std::make_unique<nx_http::FusionDataHttpClient<void, ActualOutputType>>(
                    url, std::move(authInfo));
            },
            requestPath,
            std::move(completionHandler));
    }

    template<typename CreateHttpClientFunc, typename ... Output>
    void performGetRequest(
        CreateHttpClientFunc createHttpClientFunc,
        const std::string& requestPath,
        std::function<void(
            SystemError::ErrorCode,
            nx_http::StatusCode::Value statusCode,
            Output...)> completionHandler)
    {
        using ActualOutputType =
            typename nx::utils::tuple_first_element<void, std::tuple<Output...>>::type;

        QUrl requestUrl = nx::network::url::Builder(m_baseRequestUrl)
            .appendPath(QLatin1String("/"))
            .appendPath(QString::fromStdString(requestPath)).toUrl();
        nx_http::AuthInfo authInfo;
        authInfo.user = m_userCredentials;

        auto fusionClient = createHttpClientFunc(requestUrl, std::move(authInfo));

        post(
            [this,
                fusionClient = std::move(fusionClient),
                completionHandler = std::move(completionHandler)]() mutable
            {
                fusionClient->bindToAioThread(getAioThread());
                auto fusionClientPtr = fusionClient.get();
                m_activeClients.emplace(fusionClientPtr, std::move(fusionClient));
                fusionClientPtr->execute(
                    [this, fusionClientPtr, completionHandler = std::move(completionHandler)](
                        SystemError::ErrorCode errorCode,
                        const nx_http::Response* response,
                        Output... outData)
                    {
                        auto clientIter = m_activeClients.find(fusionClientPtr);
                        NX_ASSERT(clientIter != m_activeClients.end());
                        auto client = std::move(clientIter->second);
                        m_activeClients.erase(clientIter);

                        m_prevResponseHttpStatusCode = 
                            response
                            ? (nx_http::StatusCode::Value)response->statusLine.statusCode
                            : nx_http::StatusCode::undefined;

                        return completionHandler(
                            errorCode,
                            m_prevResponseHttpStatusCode,
                            std::move(outData)...);
                    });
            });
    }

    template<typename ClientType, typename ResultCode, typename Output>
    ResultCode syncCallWrapper(
        ClientType* clientType,
        void(ClientType::*asyncFunc)(std::function<void(ResultCode, Output)>),
        Output* output)
    {
        ResultCode resultCode;
        std::tie(resultCode, *output) =
            makeSyncCall<ResultCode, Output>(std::bind(asyncFunc, clientType, std::placeholders::_1));
        return resultCode;
    }

    template<typename ClientType, typename ResultCode, typename Input>
    ResultCode syncCallWrapper(
        ClientType* clientType,
        void(ClientType::*asyncFunc)(const Input&, std::function<void(ResultCode)>),
        const Input& input)
    {
        using namespace std::placeholders;

        ResultCode resultCode;
        std::tie(resultCode) = makeSyncCall<ResultCode>(std::bind(asyncFunc, clientType, input, _1));
        return resultCode;
    }

    template<typename ClientType, typename ResultCode, typename Input, typename Output>
    ResultCode syncCallWrapper(
        ClientType* clientType,
        void(ClientType::*asyncFunc)(const Input&, std::function<void(ResultCode, Output)>),
        const Input& input,
        Output* output)
    {
        using namespace std::placeholders;

        ResultCode resultCode;
        std::tie(resultCode, *output) =
            makeSyncCall<ResultCode, Output>(std::bind(asyncFunc, clientType, input, _1));
        return resultCode;
    }

    template<typename Input>
    void performApiRequest(
        const std::string& requestName,
        const Input& input,
        std::function<void(QnJsonRestResult)> completionHandler)
    {
        performGetRequest<Input, QnJsonRestResult>(
            requestName,
            input,
            std::function<void(SystemError::ErrorCode, nx_http::StatusCode::Value, QnJsonRestResult)>(
                [this, completionHandler = std::move(completionHandler)](
                    SystemError::ErrorCode sysErrorCode,
                    nx_http::StatusCode::Value statusCode,
                    QnJsonRestResult result)
                {
                    if (sysErrorCode != SystemError::noError ||
                        (result.error == QnRestResult::Error::NoError &&
                            !nx_http::StatusCode::isSuccessCode(statusCode)))
                    {
                        result.error = toApiErrorCode(sysErrorCode, statusCode);
                    }
                    completionHandler(std::move(result));
                }));
    }

    template<typename Output>
    void performApiRequest(
        const std::string& requestName,
        std::function<void(QnJsonRestResult, Output)> completionHandler)
    {
        performGetRequest<QnJsonRestResult>(
            requestName,
            std::function<void(SystemError::ErrorCode, nx_http::StatusCode::Value, QnJsonRestResult)>(
                [this, completionHandler = std::move(completionHandler)](
                    SystemError::ErrorCode sysErrorCode,
                    nx_http::StatusCode::Value statusCode,
                    QnJsonRestResult result)
                {
                    if (sysErrorCode != SystemError::noError ||
                        (result.error == QnRestResult::Error::NoError &&
                            !nx_http::StatusCode::isSuccessCode(statusCode)))
                    {
                        result.error = toApiErrorCode(sysErrorCode, statusCode);
                    }

                    Output output;
                    if (result.error == QnRestResult::NoError)
                        output = result.deserialized<Output>();

                    completionHandler(std::move(result), std::move(output));
                }));
    }

    QnRestResult::Error toApiErrorCode(
        SystemError::ErrorCode sysErrorCode,
        nx_http::StatusCode::Value statusCode)
    {
        if (sysErrorCode != SystemError::noError)
            return QnRestResult::CantProcessRequest;
        if (!nx_http::StatusCode::isSuccessCode(statusCode))
            return QnRestResult::CantProcessRequest;
        return QnRestResult::NoError;
    }

    template<typename Input, typename ... Output>
    void performAsyncEc2Call(
        const std::string& requestName,
        const Input& request,
        std::function<void(ec2::ErrorCode, Output...)> completionHandler)
    {
        performGetRequest<Output...>(
            requestName,
            request,
            std::function<void(SystemError::ErrorCode, nx_http::StatusCode::Value)>(
                [this, completionHandler = std::move(completionHandler)](
                    SystemError::ErrorCode sysErrorCode,
                    nx_http::StatusCode::Value statusCode,
                    Output... output)
                {
                    completionHandler(
                        toEc2ErrorCode(sysErrorCode, statusCode),
                        std::move(output)...);
                }));
    }

    template<typename ... Output>
    void performAsyncEc2Call(
        const std::string& requestName,
        std::function<void(ec2::ErrorCode, Output...)> completionHandler)
    {
        performGetRequest<Output...>(
            requestName,
            std::function<void(SystemError::ErrorCode, nx_http::StatusCode::Value, Output...)>(
                [this, completionHandler = std::move(completionHandler)](
                    SystemError::ErrorCode sysErrorCode,
                    nx_http::StatusCode::Value statusCode,
                    Output... result)
                {
                    completionHandler(
                        toEc2ErrorCode(sysErrorCode, statusCode),
                        std::move(result)...);
                }));
    }

    ec2::ErrorCode toEc2ErrorCode(
        SystemError::ErrorCode systemErrorCode,
        nx_http::StatusCode::Value statusCode);
};<|MERGE_RESOLUTION|>--- conflicted
+++ resolved
@@ -111,13 +111,8 @@
 protected:
     virtual void stopWhileInAioThread() override;
 
-<<<<<<< HEAD
-private:
+//private:
     const nx::utils::Url m_baseRequestUrl;
-=======
-//private:
-    const QUrl m_baseRequestUrl;
->>>>>>> aef4e15b
     nx_http::Credentials m_userCredentials;
     // TODO: #ak Replace with std::set in c++17.
     std::map<
@@ -139,7 +134,7 @@
             typename nx::utils::tuple_first_element<void, std::tuple<Output...>>::type;
 
         performGetRequest(
-            [&inputData](const QUrl& url, nx_http::AuthInfo authInfo)
+            [&inputData](const nx::utils::Url& url, nx_http::AuthInfo authInfo)
             {
                 return std::make_unique<nx_http::FusionDataHttpClient<Input, ActualOutputType>>(
                     url, std::move(authInfo), inputData);
@@ -160,7 +155,7 @@
             typename nx::utils::tuple_first_element<void, std::tuple<Output...>>::type;
 
         performGetRequest(
-            [](const QUrl& url, nx_http::AuthInfo authInfo)
+            [](const nx::utils::Url& url, nx_http::AuthInfo authInfo)
             {
                 return std::make_unique<nx_http::FusionDataHttpClient<void, ActualOutputType>>(
                     url, std::move(authInfo));
@@ -178,10 +173,10 @@
             nx_http::StatusCode::Value statusCode,
             Output...)> completionHandler)
     {
-        using ActualOutputType =
-            typename nx::utils::tuple_first_element<void, std::tuple<Output...>>::type;
-
-        QUrl requestUrl = nx::network::url::Builder(m_baseRequestUrl)
+//        using ActualOutputType =
+//            typename nx::utils::tuple_first_element<void, std::tuple<Output...>>::type;
+
+        nx::utils::Url requestUrl = nx::network::url::Builder(m_baseRequestUrl)
             .appendPath(QLatin1String("/"))
             .appendPath(QString::fromStdString(requestPath)).toUrl();
         nx_http::AuthInfo authInfo;
