#ifndef QN_APP_SERVER_CONNECTION_H
#define QN_APP_SERVER_CONNECTION_H

#include <utils/thread/mutex.h>

#include <utils/common/request_param.h>
#include <utils/common/software_version.h>

#include <core/resource/resource_fwd.h>
#include <core/misc/schedule_task.h>

#include <licensing/license.h>
#include <nx_ec/ec_api.h>

#include <api/model/servers_reply.h>
#include <api/model/connection_info.h>

#include "api_fwd.h"

class QnAppServerConnectionFactory;
class QnApiSerializer;

class QN_EXPORT QnAppServerConnectionFactory 
{
public:
    QnAppServerConnectionFactory();
    virtual ~QnAppServerConnectionFactory();

    static QUrl url();
    static QnSoftwareVersion currentVersion();
    static QnResourceFactory* defaultFactory();

    static void setUrl(const QUrl &url);
    static void setDefaultFactory(QnResourceFactory *);
    static void setCurrentVersion(const QnSoftwareVersion &version);
    
    /** If the client is started in videowall mode, videowall's guid is stored here. */ 
    static QnUuid videowallGuid();
    static void setVideowallGuid(const QnUuid &uuid);

    /** If the client is started in videowall mode, instance's guid is stored here. */ 
    static QnUuid instanceGuid();
    static void setInstanceGuid(const QnUuid &uuid);

    //static QnAppServerConnectionPtr createConnection();
    //static QnAppServerConnectionPtr createConnection(const QUrl &url);

    static void setEC2ConnectionFactory( ec2::AbstractECConnectionFactory* ec2ConnectionFactory );
    static ec2::AbstractECConnectionFactory* ec2ConnectionFactory();
    static void setEc2Connection(const ec2::AbstractECConnectionPtr &connection );
    static ec2::AbstractECConnectionPtr getConnection2();

private:
<<<<<<< HEAD
    QnMutex m_mutex;
    QString m_clientGuid;
=======
    QMutex m_mutex;
>>>>>>> 9e808b37
    QUrl m_url;

    /** Videowall-related fields */
    QnUuid m_videowallGuid;
    QnUuid m_instanceGuid;

    QnSoftwareVersion m_currentVersion;
    QnResourceFactory *m_resourceFactory;
};

bool initResourceTypes(ec2::AbstractECConnectionPtr ec2Connection);

#endif // QN_APP_SERVER_CONNECTION_H<|MERGE_RESOLUTION|>--- conflicted
+++ resolved
@@ -51,12 +51,7 @@
     static ec2::AbstractECConnectionPtr getConnection2();
 
 private:
-<<<<<<< HEAD
     QnMutex m_mutex;
-    QString m_clientGuid;
-=======
-    QMutex m_mutex;
->>>>>>> 9e808b37
     QUrl m_url;
 
     /** Videowall-related fields */
