--- conflicted
+++ resolved
@@ -216,12 +216,8 @@
 class QN_EXPORT QnAppServerConnectionFactory 
 {
 public:
-<<<<<<< HEAD
     QnAppServerConnectionFactory();
     virtual ~QnAppServerConnectionFactory();
-=======
-    QnAppServerConnectionFactory(): m_defaultMediaProxyPort(0) {}
->>>>>>> 3bdd8ca7
 
     static QString authKey();
     static QString clientGuid();
@@ -268,12 +264,7 @@
     int m_defaultMediaProxyPort;
     QnSoftwareVersion m_currentVersion;
     QnResourceFactory *m_resourceFactory;
-<<<<<<< HEAD
     QScopedPointer<QnApiSerializer> m_serializer;
-    bool m_allowCameraChanges;
-=======
-    QnApiPbSerializer m_serializer;
->>>>>>> 3bdd8ca7
 };
 
 bool initResourceTypes(QnAppServerConnectionPtr appServerConnection);
