--- conflicted
+++ resolved
@@ -47,7 +47,7 @@
         void finished(const QnHTTPRawResponse& response, int handle);
 
     signals:
-        void finished(int status, const QByteArray &errorString, QnResourceList resources, int handle);
+        void finished(int status, const QByteArray& errorString, QnResourceList resources, int handle);
         void finishedLicense(int status, const QByteArray &errorString, QnLicenseList licenses, int handle);
         void finishedConnect(int status, const QByteArray &errorString, QnConnectInfoPtr connectInfo, int handle);
 
@@ -103,27 +103,6 @@
     int setResourceDisabledAsync(const QnId& resourceId, bool disabled, QObject *target, const char *slot);
     int setResourcesDisabledAsync(const QnResourceList& resources, QObject *target, const char *slot);
 
-<<<<<<< HEAD
-    int registerServer(const QnMediaServerResourcePtr&, QnMediaServerResourceList& servers, QByteArray& authKey, QByteArray& errorString);
-    int addCamera(const QnVirtualCameraResourcePtr&, QnVirtualCameraResourceList& cameras, QByteArray& errorString);
-
-    int addStorage(const QnStorageResourcePtr&, QByteArray& errorString);
-    int addCameraHistoryItem(const QnCameraHistoryItem& cameraHistoryItem, QByteArray& errorString);
-    int addBusinessRule(const QnBusinessEventRulePtr& businessRule, QByteArray& errorString);
-
-    int getCameras(QnVirtualCameraResourceList& cameras, QnId mediaServerId, QByteArray& errorString);
-    int getServers(QnMediaServerResourceList& servers, QByteArray& errorString);
-    int getLayouts(QnLayoutResourceList& layouts, QByteArray& errorString);
-    int getUsers(QnUserResourceList& users, QByteArray& errorString);
-    int getLicenses(QnLicenseList& licenses, QByteArray& errorString);
-    int getCameraHistoryList(QnCameraHistoryList& cameraHistoryList, QByteArray& errorString);
-    int getBusinessRules(QnBusinessEventRules& businessRules, QByteArray& errorString);
-
-    int saveSync(const QnMediaServerResourcePtr&, QByteArray& errorString);
-    int saveSync(const QnVirtualCameraResourcePtr&, QByteArray& errorString);
-
-=======
->>>>>>> 2fcec730
     // Returns request id
     int saveAsync(const QnMediaServerResourcePtr&, QObject*, const char*);
     int saveAsync(const QnVirtualCameraResourcePtr&, QObject*, const char*);
@@ -145,20 +124,6 @@
 
     int deleteAsync(const QnResourcePtr& resource, QObject* target, const char* slot);
 
-<<<<<<< HEAD
-    qint64 getCurrentTime();
-
-    int sendEmail(const QString& to, const QString& subject, const QString& message, QByteArray& errorString);
-
-    void stop();
-
-    static int getMediaProxyPort();
-
-    // todo: #Vanja implement it!
-    bool setPanicMode(bool value);
-
-=======
->>>>>>> 2fcec730
 private:
     QnAppServerConnection(const QUrl &url, QnResourceFactory& resourceFactory, QnApiSerializer& serializer, const QString& guid, const QString& authKey);
 
