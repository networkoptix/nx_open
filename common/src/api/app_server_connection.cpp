--- conflicted
+++ resolved
@@ -522,12 +522,16 @@
 
 int QnAppServerConnection::addBusinessRule(const QnBusinessEventRulePtr &businessRule, QByteArray &errorString)
 {
+    m_lastError.clear();
+
     QByteArray data;
     m_serializer.serializeBusinessRule(businessRule, data);
 
     QnHTTPRawResponse reply;
     const int result = addObject(businessRuleObject, data, reply);
-    errorString = reply.errorString;
+    if (status)
+        m_lastError = response.errorString;
+
     return result;
 }
 
@@ -647,16 +651,19 @@
     return status;
 }
 
-int QnAppServerConnection::getBusinessRules(QnBusinessEventRules &businessRules, QByteArray &errorString)
+int QnAppServerConnection::getBusinessRules(QnBusinessEventRules &businessRules)
 {
     QnHTTPRawResponse response;
     int status = getObjects(businessRuleObject, QString(), response);
 
-    errorString = response.errorString;
-    try {
-        m_serializer.deserializeBusinessRules(businessRules, response.data);
-    } catch (const QnSerializeException& e) {
-        errorString += e.errorString();
+    if (status == 0) {
+        try {
+            m_serializer.deserializeBusinessRules(businessRules, response.data);
+        } catch (const QnSerializeException& e) {
+            m_lastError = e.errorString();
+        }
+    } else {
+        m_lastError = response.errorString;
     }
 
     return status;
@@ -869,7 +876,7 @@
     return response.data.toLongLong();
 }
 
-int QnAppServerConnection::sendEmail(const QString& to, const QString& subject, const QString& message, QByteArray& errorString)
+int QnAppServerConnection::sendEmail(const QString& to, const QString& subject, const QString& message)
 {
     QnRequestParamList requestParams(m_requestParams);
 
@@ -877,18 +884,14 @@
     QByteArray body;
     m_serializer.serializeEmail(to, subject, message, body);
     int status = QnSessionManager::instance()->sendPostRequest(m_url,emailObject, QnRequestHeaderList(), requestParams, body, response);
-    errorString = response.errorString;
-    if (status != 0) {
+
+    if (status == 0) {
+        return 0;
+    } else {
+        m_lastError = response.errorString;
         qWarning() << "Can't send email " << errorString;
         return status;
     }
-
-    if (response.status != 200) {
-        //errorString = reply;
-        return -1;
-    }
-
-    return 0;
 }
 
 int QnAppServerConnection::setResourceStatusAsync(const QnId &resourceId, QnResource::Status status, QObject *target, const char *slot)
@@ -941,18 +944,12 @@
     requestParams.append(QnRequestParam("status", QString::number(status)));
 
     QnHTTPRawResponse response;
-<<<<<<< HEAD
-    int result = QnSessionManager::instance()->sendPostRequest(m_url,statusObject, requestHeaders, requestParams, "",
+    int result = QnSessionManager::instance()->sendPostRequest(m_url, statusObject, requestHeaders, requestParams, "",
         response);
-    errorString = response.errorString;
-=======
-    int result = QnSessionManager::instance()->sendPostRequest(m_url, QLatin1String("status"), requestHeaders, requestParams, "",
-        response);
 
     if (result)
         m_lastError = response.errorString;
 
->>>>>>> 2fcec730
     return result;
 }
 
