#include "app_server_connection.h"

#include <QtNetwork/QAuthenticator>
#include <QtNetwork/QHostAddress>

#include "utils/common/sleep.h"
#include "utils/common/enum_name_mapper.h"
#include "utils/common/synctime.h"
#include "session_manager.h"
#include "message.pb.h"

#include <business/actions/abstract_business_action.h>

namespace {
<<<<<<< HEAD
    // TODO: #Elric use enum and an enum->string conversion function.
    const QLatin1String cameraObject("camera");
    const QLatin1String resourceObject("resource");
    const QLatin1String serverObject("server");
    const QLatin1String userObject("user");
    const QLatin1String layoutObject("layout");
    const QLatin1String licenseObject("license");
    const QLatin1String businessRuleObject("businessRule");
    const QLatin1String connectObject("connect");
    const QLatin1String timeObject("time");
    const QLatin1String emailObject("email");
    const QLatin1String statusObject("status");
    const QLatin1String disabledObject("disabled");
    const QLatin1String panicObject("panic");
    const QLatin1String bbaObject("businessAction");
    const QLatin1String kvPairObject("kvPair");
    const QLatin1String dumpdbObject("dumpdb");
    const QLatin1String restoredbObject("restoredb");
    const QLatin1String settingObject("setting");
    const QLatin1String testEmailSettingsObject("testEmailSettings");
}

void conn_detail::ReplyProcessor::finished(const QnHTTPRawResponse& response, int handle)
=======
    QN_DEFINE_NAME_MAPPED_ENUM(RequestObject, 
        ((CameraObject,             "camera"))
        ((CameraServerItemObject,   "cameraServerItem"))
        ((ResourceObject,           "resource"))
        ((ResourceTypeObject,       "resourceType"))
        ((ServerObject,             "server"))
        ((UserObject,               "user"))
        ((LayoutObject,             "layout"))
        ((LicenseObject,            "license"))
        ((BusinessRuleObject,       "businessRule"))
        ((ConnectObject,            "connect"))
        ((TimeObject,               "time"))
        ((EmailObject,              "email"))
        ((StatusObject,             "status"))
        ((DisabledObject,           "disabled"))
        ((PanicObject,              "panic"))
        ((BusinessActionObject,     "businessAction"))
        ((KvPairObject,             "kvPair"))
        ((DumpDbObject,             "dumpdb"))
        ((RestoreDbObject,          "restoredb"))
        ((SettingObject,            "setting"))
        ((TestEmailSettingsObject,  "testEmailSettings"))
    );
} // anonymous namespace

void QnAppServerReplyProcessor::finished(const QnHTTPRawResponse &response, int handle)
>>>>>>> 3fed08e7
{
    const QByteArray &result = response.data;
    int status = response.status;
    QByteArray errorString = response.errorString;

    if (status != 0)
        errorString += "\n" + response.data;

    switch(m_object) {
    case ServerObject: {
        QnMediaServerResourceList servers;

        if(status == 0) {
            try {
                m_serializer.deserializeServers(servers, result, m_resourceFactory);
            } catch (const QnSerializeException& e) {
                errorString += e.errorString();
            }
        }

        emit finished(status, errorString, QnResourceList(servers), handle);
        break;
    }
    case CameraObject: {
        QnVirtualCameraResourceList cameras;

        if(status == 0) {
            try {
                m_serializer.deserializeCameras(cameras, result, m_resourceFactory);
            } catch (const QnSerializeException& e) {
                errorString += e.errorString();
            }
        }

        emit finished(status, errorString, QnResourceList(cameras), handle);
        break;
    }
    case UserObject: {
        QnUserResourceList users;

        if(status == 0) {
            try {
                m_serializer.deserializeUsers(users, result);
            } catch (const QnSerializeException& e) {
                errorString += e.errorString();
            }
        }

        emit finished(status, errorString, QnResourceList(users), handle);
        break;
    }
    case LayoutObject: {
        QnLayoutResourceList layouts;

        if(status == 0) {
            try {
                m_serializer.deserializeLayouts(layouts, result);
            } catch (const QnSerializeException& e) {
                errorString += e.errorString();
            }
        }

        emit finished(status, errorString, QnResourceList(layouts), handle);
        break;
    }
    case ResourceObject: {
        QnResourceList resources;

        if(status == 0) {
            try {
                m_serializer.deserializeResources(resources, result, m_resourceFactory);
            } catch (const QnSerializeException& e) {
                errorString += e.errorString();
            }
        }

        emit finished(status, errorString, resources, handle);
        break;
    }
    case LicenseObject: {
        QnLicenseList licenses;

        if(status == 0) {
            try {
                m_serializer.deserializeLicenses(licenses, result);
            } catch (const QnSerializeException& e) {
                errorString += e.errorString();
            }
        }

        emit finishedLicense(status, errorString, licenses, handle);
        break;
    }
    case ConnectObject: {
        QnConnectInfoPtr connectInfo(new QnConnectInfo());

        if(status == 0) {
            try {
                m_serializer.deserializeConnectInfo(connectInfo, result);
            } catch (const QnSerializeException& e) {
                errorString += e.errorString();
            }
        }

        emit finishedConnect(status, errorString, connectInfo, handle);
        break;
    }
    case KvPairObject: {
        QnKvPairList kvPairs;

        if(status == 0) {
            try {
                m_serializer.deserializeKvPairs(kvPairs, result);
            } catch (const QnSerializeException& e) {
                errorString += e.errorString();
            }
        }

        emit finishedKvPair(status, errorString, kvPairs, handle);
        break;
    }
    case BusinessRuleObject: {
        QnBusinessEventRules rules;

        if(status == 0) {
            try {
                m_serializer.deserializeBusinessRules(rules, result);
            } catch (const QnSerializeException& e) {
                errorString += e.errorString();
            }
        }

        emit finishedBusinessRule(status, errorString, rules, handle);
        break;
    }
    case SettingObject: {
        QnKvPairList settings;

        if(status == 0) {
            try {
                m_serializer.deserializeSettings(settings, result);
            } catch (const QnSerializeException& e) {
                errorString += e.errorString();
            }
        }

        emit finishedSetting(status, errorString, settings, handle);
<<<<<<< HEAD
    } else if (m_objectName == testEmailSettingsObject) {
        if (result != "OK")
            errorString = result;

        emit finishedTestEmailSettings(status, errorString, result == "OK", handle);
    } else if (m_objectName == emailObject) {
        if (result != "OK")
            errorString += result;

        emit finishedSendEmail(status, errorString, result == "OK", handle);
=======
        break;
    }
    case TestEmailSettingsObject: {
        emit finishedTestEmailSettings(status, errorString, result == "OK", handle);
        break;
    }
    case EmailObject: {
        emit finishedSendEmail(status, errorString, result.toInt(), handle);
        break;
    }
    default:
        ;// TODO: #Elric warning?
>>>>>>> 3fed08e7
    }
}

QnAppServerConnection::QnAppServerConnection(const QUrl &url, QnResourceFactory& resourceFactory, QnApiSerializer& serializer, const QString &guid, const QString& authKey): 
    m_url(url),
    m_resourceFactory(resourceFactory),
    m_serializer(serializer),
    m_objectNameMapper(new QnEnumNameMapper(createEnumNameMapper<RequestObject>()))
{
    m_requestParams.append(QnRequestParam("format", m_serializer.format()));
    m_requestParams.append(QnRequestParam("guid", guid));
    m_requestHeaders.append(QnRequestHeader(QLatin1String("X-NetworkOptix-AuthKey"), authKey));
}

const QByteArray& QnAppServerConnection::getLastError() const
{
    return m_lastError;
}

int QnAppServerConnection::addObject(int object, const QByteArray& data, QnHTTPRawResponse& response)
{
    int status = QnSessionManager::instance()->sendPostRequest(m_url, m_objectNameMapper->name(object), m_requestHeaders, m_requestParams, data, response);
    if (status != 0)
    {
        response.errorString += "\nSessionManager::sendPostRequest(): ";
        response.errorString += QnSessionManager::formatNetworkError(status) + response.data;
    }

    return status;
}

int QnAppServerConnection::getObjectsAsync(int object, const QString& args, QObject* target, const char* slot)
{
    QnRequestHeaderList requestHeaders(m_requestHeaders);
    QnRequestParamList requestParams(m_requestParams);

    if (!args.isEmpty())
    {
        QStringList argsKvList = args.split(QLatin1Char('='));

        if (argsKvList.length() == 2)
            requestParams.append(QnRequestParam(argsKvList[0], argsKvList[1]));
    }

    return QnSessionManager::instance()->sendAsyncGetRequest(m_url, m_objectNameMapper->name(object), requestHeaders, requestParams, target, slot);
}

int QnAppServerConnection::addObjectAsync(int object, const QByteArray& data, QObject* target, const char* slot)
{
    return QnSessionManager::instance()->sendAsyncPostRequest(m_url, m_objectNameMapper->name(object), m_requestHeaders, m_requestParams, data, target, slot);
}

int QnAppServerConnection::deleteObjectAsync(int object, int id, QObject* target, const char* slot)
{
    return QnSessionManager::instance()->sendAsyncDeleteRequest(m_url, m_objectNameMapper->name(object), id, target, slot);
}

int QnAppServerConnection::getObjects(int object, const QString& args, QnHTTPRawResponse& response)
{
    QnRequestHeaderList requestHeaders(m_requestHeaders);
    QnRequestParamList requestParams(m_requestParams);

    if (!args.isEmpty())
    {
        QStringList argsKvList = args.split(QLatin1Char('='));

        if (argsKvList.length() == 2)
            requestParams.append(QnRequestParam(argsKvList[0], argsKvList[1]));
    }

    return QnSessionManager::instance()->sendGetRequest(m_url, m_objectNameMapper->name(object), requestHeaders, requestParams, response);
}

int QnAppServerConnection::connectAsync_i(const QnRequestHeaderList& headers, const QnRequestParamList& params, QObject* target, const char *slot)
{
    QnAppServerReplyProcessor* processor = new QnAppServerReplyProcessor(m_resourceFactory, m_serializer, ConnectObject);
    QObject::connect(processor, SIGNAL(finishedConnect(int, const QByteArray&, QnConnectInfoPtr, int)), target, slot);

    QByteArray data;
    return QnSessionManager::instance()->sendAsyncPostRequest(m_url, m_objectNameMapper->name(ConnectObject), headers, params, data, processor, SLOT(finished(QnHTTPRawResponse, int)));
}

int QnAppServerConnection::testConnectionAsync(QObject* target, const char *slot)
{
    QnRequestHeaderList requestHeaders(m_requestHeaders);
    QnRequestParamList params;
    params.append(QnRequestParam("ping", "1"));

    return connectAsync_i(requestHeaders, params, target, slot);
}

int QnAppServerConnection::connectAsync(QObject* target, const char *slot)
{
    QnRequestHeaderList requestHeaders(m_requestHeaders);
    QnRequestParamList params;

    return connectAsync_i(requestHeaders, params, target, slot);
}

int QnAppServerConnection::connect(QnConnectInfoPtr &connectInfo)
{
    m_lastError.clear();

    QnRequestHeaderList requestHeaders(m_requestHeaders);
    QnRequestParamList params;

    QnHTTPRawResponse response;
    int status = QnSessionManager::instance()->sendPostRequest(m_url, m_objectNameMapper->name(ConnectObject), requestHeaders, params, QByteArray(), response);
    if (status == 0)
    {
        try {
            m_serializer.deserializeConnectInfo(connectInfo, response.data);
        } catch (const QnSerializeException& e) {
            m_lastError = e.errorString();
            status = -1;
        }
    } else {
        m_lastError = response.errorString;
    }
    
    return status;
}

QnAppServerConnection::~QnAppServerConnection()
{
}

int QnAppServerConnection::getResourceTypes(QnResourceTypeList& resourceTypes)
{
    m_lastError.clear();

    QnHTTPRawResponse response;

    int status = getObjects(ResourceTypeObject, QString(), response);
    if (status == 0)
    {
        try {
            m_serializer.deserializeResourceTypes(resourceTypes, response.data);
        } catch (const QnSerializeException& e) {
            m_lastError = e.errorString();
        }
    } else {
        m_lastError = response.errorString;
    }

    return status;
}

int QnAppServerConnection::getResources(QnResourceList& resources)
{
    m_lastError.clear();

    QnHTTPRawResponse response;
    int status = getObjects(ResourceObject, QString(), response);

    if (status == 0)
    {
        try {
            m_serializer.deserializeResources(resources, response.data, m_resourceFactory);
        } catch (const QnSerializeException& e) {
            m_lastError = e.errorString();
        }
    } else {
        m_lastError = response.errorString;
    }

    return status;
}

int QnAppServerConnection::getResource(const QnId& id, QnResourcePtr& resource)
{
    QnResourceList resources;
    int status = getResources(QString(QLatin1String("id=%1")).arg(id.toString()), resources);
    if (status == 0) 
        resource = resources[0];
    return status;
}

int QnAppServerConnection::getResources(const QString& args, QnResourceList& resources)
{
    m_lastError.clear();

    QnHTTPRawResponse response;

    int status = getObjects(ResourceObject, args, response);
    if (status == 0)
    {
        try {
            m_serializer.deserializeResources(resources, response.data, m_resourceFactory);
        } catch (const QnSerializeException& e) {
            m_lastError = e.errorString();
        }
    } else {
        m_lastError = response.errorString;
    }
    
    return status;
}

int QnAppServerConnection::saveServer(const QnMediaServerResourcePtr& serverPtr, QnMediaServerResourceList& servers, QByteArray& authKey)
{
    m_lastError.clear();

    QByteArray data;

    m_serializer.serialize(serverPtr, data);

    QnHTTPRawResponse response;
    int status = addObject(ServerObject, data, response);
    if (status == 0)
    {
        try {
            m_serializer.deserializeServers(servers, response.data, m_resourceFactory);

            foreach(QNetworkReply::RawHeaderPair rawHeader, response.headers) {
                if (rawHeader.first == "X-NetworkOptix-AuthKey") {
                    authKey = rawHeader.second;
                }
            }
        } catch (const QnSerializeException& e) {
            m_lastError = e.errorString();
        }
    } else {
        m_lastError = response.errorString;
    }
    return status;
}

int QnAppServerConnection::addCamera(const QnVirtualCameraResourcePtr& cameraPtr, QnVirtualCameraResourceList& cameras)
{
    m_lastError.clear();

    QByteArray data;

    m_serializer.serialize(cameraPtr, data);

    QnHTTPRawResponse response;
    if (addObject(CameraObject, data, response) == 0)
    {
        try {
            m_serializer.deserializeCameras(cameras, response.data, m_resourceFactory);
            return 0;
        } catch (const QnSerializeException& e) {
            m_lastError = e.errorString();
            cl_log.log(cl_logERROR, "AHTUNG! the client and app server version must be unsynched!");
        }
    } else {
        m_lastError = response.errorString;
    }

    return 1;
}

int QnAppServerConnection::saveAsync(const QnResourcePtr& resource, QObject* target, const char* slot)
{
    if (QnMediaServerResourcePtr server = resource.dynamicCast<QnMediaServerResource>())
        return saveAsync(server, target, slot);
    else if (QnVirtualCameraResourcePtr camera = resource.dynamicCast<QnVirtualCameraResource>())
        return saveAsync(camera, target, slot);
    else if (QnUserResourcePtr user = resource.dynamicCast<QnUserResource>())
        return saveAsync(user, target, slot);
    else if (QnLayoutResourcePtr layout = resource.dynamicCast<QnLayoutResource>())
        return saveAsync(layout, target, slot);
    return 0;
}

int QnAppServerConnection::addLicensesAsync(const QList<QnLicensePtr> &licenses, QObject *target, const char *slot)
{
    QnAppServerReplyProcessor* processor = new QnAppServerReplyProcessor(m_resourceFactory, m_serializer, LicenseObject);
    QObject::connect(processor, SIGNAL(finishedLicense(int, const QByteArray&, const QnLicenseList&, int)), target, slot);

    QByteArray data;
    m_serializer.serializeLicenses(licenses, data);

    return addObjectAsync(LicenseObject, data, processor, SLOT(finished(QnHTTPRawResponse, int)));
}

int QnAppServerConnection::saveAsync(const QnKvPairList &kvPairs, QObject *target, const char *slot)
{
    QnAppServerReplyProcessor* processor = new QnAppServerReplyProcessor(m_resourceFactory, m_serializer, KvPairObject);
    QObject::connect(processor, SIGNAL(finishedKvPair(int, const QByteArray&, const QnKvPairList&, int)), target, slot);

    QByteArray data;
    m_serializer.serializeKvPairs(kvPairs, data);

    return addObjectAsync(KvPairObject, data, processor, SLOT(finished(QnHTTPRawResponse, int)));
}

int QnAppServerConnection::saveSettingsAsync(const QnKvPairList &kvPairs/*, QObject *target, const char *slot*/)
{
    QnAppServerReplyProcessor* processor = new QnAppServerReplyProcessor(m_resourceFactory, m_serializer, SettingObject);
  //  QObject::connect(processor, SIGNAL(finishedSetting(int,QByteArray,QnKvPairList,int)), target, slot);

    QByteArray data;
    m_serializer.serializeSettings(kvPairs, data);

    return addObjectAsync(SettingObject, data, processor, SLOT(finished(QnHTTPRawResponse, int)));
}


int QnAppServerConnection::getResourcesAsync(const QString& args, int object, QObject *target, const char *slot)
{
    QnAppServerReplyProcessor* processor = new QnAppServerReplyProcessor(m_resourceFactory, m_serializer, object);
    QObject::connect(processor, SIGNAL(finished(int, const QByteArray&, const QnResourceList&, int)), target, slot);

    return getObjectsAsync(object, args, processor, SLOT(finished(QnHTTPRawResponse, int)));
}

int QnAppServerConnection::getLicensesAsync(QObject *target, const char *slot)
{
    QnAppServerReplyProcessor* processor = new QnAppServerReplyProcessor(m_resourceFactory, m_serializer, LicenseObject);
    QObject::connect(processor, SIGNAL(finishedLicense(int,QByteArray,QnLicenseList,int)), target, slot);

    return getObjectsAsync(LicenseObject, QString(), processor, SLOT(finished(QnHTTPRawResponse, int)));
}

int QnAppServerConnection::getBusinessRulesAsync(QObject *target, const char *slot)
{
    QnAppServerReplyProcessor* processor = new QnAppServerReplyProcessor(m_resourceFactory, m_serializer, BusinessRuleObject);
    QObject::connect(processor, SIGNAL(finishedBusinessRule(int,QByteArray,QnBusinessEventRules,int)), target, slot);

    return getObjectsAsync(BusinessRuleObject, QString(), processor, SLOT(finished(QnHTTPRawResponse, int)));
}

int QnAppServerConnection::getKvPairsAsync(QObject* target, const char* slot) 
{
    QnAppServerReplyProcessor* processor = new QnAppServerReplyProcessor(m_resourceFactory, m_serializer, KvPairObject);
    QObject::connect(processor, SIGNAL(finishedKvPair(int, QByteArray, QnKvPairList, int)), target, slot);

    return getObjectsAsync(KvPairObject, QString(), processor, SLOT(finished(QnHTTPRawResponse, int)));
}

int QnAppServerConnection::getSettingsAsync(QObject *target, const char *slot)
{
    QnAppServerReplyProcessor* processor = new QnAppServerReplyProcessor(m_resourceFactory, m_serializer, SettingObject);
    QObject::connect(processor, SIGNAL(finishedSetting(int, QByteArray, QnKvPairList, int)), target, slot);

    return getObjectsAsync(SettingObject, QString(), processor, SLOT(finished(QnHTTPRawResponse, int)));
}

int QnAppServerConnection::saveAsync(const QnUserResourcePtr& userPtr, QObject* target, const char* slot)
{
    QnAppServerReplyProcessor* processor = new QnAppServerReplyProcessor(m_resourceFactory, m_serializer, UserObject);
    QObject::connect(processor, SIGNAL(finished(int, const QByteArray&, const QnResourceList&, int)), target, slot);

    QByteArray data;
    m_serializer.serialize(userPtr, data);

    return addObjectAsync(UserObject, data, processor, SLOT(finished(QnHTTPRawResponse, int)));
}

int QnAppServerConnection::saveAsync(const QnMediaServerResourcePtr& serverPtr, QObject* target, const char* slot)
{
    QnAppServerReplyProcessor* processor = new QnAppServerReplyProcessor(m_resourceFactory, m_serializer, ServerObject);
    QObject::connect(processor, SIGNAL(finished(int, const QByteArray&, const QnResourceList&, int)), target, slot);

    QByteArray data;
    m_serializer.serialize(serverPtr, data);

    return addObjectAsync(ServerObject, data, processor, SLOT(finished(QnHTTPRawResponse, int)));
}

int QnAppServerConnection::saveAsync(const QnVirtualCameraResourcePtr& cameraPtr, QObject* target, const char* slot)
{
    QnAppServerReplyProcessor* processor = new QnAppServerReplyProcessor(m_resourceFactory, m_serializer, CameraObject);
    QObject::connect(processor, SIGNAL(finished(int, const QByteArray&, const QnResourceList&, int)), target, slot);

    QByteArray data;
    m_serializer.serialize(cameraPtr, data);

    return addObjectAsync(CameraObject, data, processor, SLOT(finished(QnHTTPRawResponse, int)));
}

int QnAppServerConnection::saveAsync(const QnLayoutResourcePtr& layout, QObject* target, const char* slot)
{
    QnAppServerReplyProcessor* processor = new QnAppServerReplyProcessor(m_resourceFactory, m_serializer, LayoutObject);
    QObject::connect(processor, SIGNAL(finished(int, const QByteArray&, const QnResourceList&, int)), target, slot);

    QByteArray data;
    m_serializer.serialize(layout, data);

    return addObjectAsync(LayoutObject, data, processor, SLOT(finished(QnHTTPRawResponse, int)));
}

int QnAppServerConnection::saveAsync(const QnBusinessEventRulePtr& rule, QObject* target, const char* slot)
{
    QnAppServerReplyProcessor* processor = new QnAppServerReplyProcessor(m_resourceFactory, m_serializer, BusinessRuleObject);
    QObject::connect(processor, SIGNAL(finishedBusinessRule(int,QByteArray,QnBusinessEventRules,int)), target, slot);

    QByteArray data;
    m_serializer.serializeBusinessRule(rule, data);

    return addObjectAsync(BusinessRuleObject, data, processor, SLOT(finished(QnHTTPRawResponse, int)));
}

int QnAppServerConnection::saveAsync(const QnLayoutResourceList& layouts, QObject* target, const char* slot)
{
    QnAppServerReplyProcessor* processor = new QnAppServerReplyProcessor(m_resourceFactory, m_serializer, LayoutObject);
    QObject::connect(processor, SIGNAL(finished(int, const QByteArray&, const QnResourceList&, int)), target, slot);

    QByteArray data;
    m_serializer.serializeLayouts(layouts, data);

    return addObjectAsync(LayoutObject, data, processor, SLOT(finished(QnHTTPRawResponse, int)));
}

int QnAppServerConnection::saveAsync(const QnVirtualCameraResourceList& cameras, QObject* target, const char* slot)
{
    QnAppServerReplyProcessor* processor = new QnAppServerReplyProcessor(m_resourceFactory, m_serializer, CameraObject);
    QObject::connect(processor, SIGNAL(finished(int, const QByteArray&, const QnResourceList&, int)), target, slot);

    QByteArray data;
    m_serializer.serializeCameras(cameras, data);

    return addObjectAsync(CameraObject, data, processor, SLOT(finished(QnHTTPRawResponse, int)));
}

int QnAppServerConnection::addCameraHistoryItem(const QnCameraHistoryItem &cameraHistoryItem)
{
    m_lastError.clear();

    QByteArray data;
    m_serializer.serializeCameraServerItem(cameraHistoryItem, data);

    QnHTTPRawResponse response;
    int status = addObject(CameraServerItemObject, data, response);
    if (status)
        m_lastError = response.errorString;

    return status;
}

int QnAppServerConnection::addBusinessRule(const QnBusinessEventRulePtr &businessRule)
{
    m_lastError.clear();

    QByteArray data;
    m_serializer.serializeBusinessRule(businessRule, data);

    QnHTTPRawResponse response;
    const int status = addObject(BusinessRuleObject, data, response);
    if (status)
        m_lastError = response.errorString;

    return status;
}


int QnAppServerConnection::getServers(QnMediaServerResourceList &servers)
{
    m_lastError.clear();

    QnHTTPRawResponse response;
    int status = getObjects(ServerObject, QString(), response);

    if (status == 0) {
        try {
            m_serializer.deserializeServers(servers, response.data, m_resourceFactory);
        } catch (const QnSerializeException& e) {
            m_lastError = e.errorString();
        }
    } else {
        m_lastError = response.errorString;
    }

    return status;
}

int QnAppServerConnection::getCameras(QnVirtualCameraResourceList& cameras, QnId mediaServerId)
{
    m_lastError.clear();

    QnHTTPRawResponse response;

    int status = getObjects(CameraObject, QString(QLatin1String("parent_id=%1")).arg(mediaServerId.toString()), response);
    if (status == 0) 
    {
        try {
            m_serializer.deserializeCameras(cameras, response.data, m_resourceFactory);
        } catch (const QnSerializeException& e) {
            m_lastError += e.errorString();
        }
    } else {
        m_lastError = response.errorString;
    }

    return status;
}

int QnAppServerConnection::getLayouts(QnLayoutResourceList& layouts)
{
    m_lastError.clear();

    QnHTTPRawResponse response;

    int status = getObjects(LayoutObject, QString(), response);
    if (status == 0) {
        try {
            m_serializer.deserializeLayouts(layouts, response.data);
        } catch (const QnSerializeException& e) {
            m_lastError = e.errorString();
        }
    } else {
        m_lastError = response.errorString;
    }

    return status;
}

int QnAppServerConnection::getUsers(QnUserResourceList& users)
{
    QnHTTPRawResponse response;

    int status = getObjects(UserObject, QString(), response);
    if (status == 0) {
        try {
            m_serializer.deserializeUsers(users, response.data);
        } catch (const QnSerializeException& e) {
            m_lastError = e.errorString();
        }
    } else {
        m_lastError = response.errorString;
    }

    return status;
}

int QnAppServerConnection::getLicenses(QnLicenseList &licenses)
{
    QnHTTPRawResponse response;

    int status = getObjects(LicenseObject, QString(), response);
    if (status == 0) {
        try {
            m_serializer.deserializeLicenses(licenses, response.data);
        } catch (const QnSerializeException& e) {
            m_lastError = e.errorString();
        }
    } else {
        m_lastError = response.errorString;
    }

    return status;
}

int QnAppServerConnection::getCameraHistoryList(QnCameraHistoryList &cameraHistoryList)
{
    QnHTTPRawResponse response;

    int status = getObjects(CameraServerItemObject, QString(), response);
    if (status == 0) {
        try {
            m_serializer.deserializeCameraHistoryList(cameraHistoryList, response.data);
        } catch (const QnSerializeException& e) {
            m_lastError = e.errorString();
        }
    } else {
        m_lastError = response.errorString;
    }

    return status;
}

int QnAppServerConnection::getBusinessRules(QnBusinessEventRules &businessRules)
{
    QnHTTPRawResponse response;
    int status = getObjects(BusinessRuleObject, QString(), response);

    if (status == 0) {
        try {
            m_serializer.deserializeBusinessRules(businessRules, response.data);
        } catch (const QnSerializeException& e) {
            m_lastError = e.errorString();
        }
    } else {
        m_lastError = response.errorString;
    }

    return status;
}

Q_GLOBAL_STATIC(QnAppServerConnectionFactory, theAppServerConnectionFactory)

QString QnAppServerConnectionFactory::authKey()
{
    if (QnAppServerConnectionFactory *factory = theAppServerConnectionFactory()) {
        return factory->m_authKey;
    }

    return QString();
}

QString QnAppServerConnectionFactory::clientGuid()
{
    if (QnAppServerConnectionFactory *factory = theAppServerConnectionFactory()) {
        return factory->m_clientGuid;
    }

    return QString();
}

QUrl QnAppServerConnectionFactory::defaultUrl()
{
    if (QnAppServerConnectionFactory *factory = theAppServerConnectionFactory()) {
        return factory->m_defaultUrl;
    }

    return QUrl();
}

void QnAppServerConnectionFactory::setAuthKey(const QString &authKey)
{
    if (QnAppServerConnectionFactory *factory = theAppServerConnectionFactory()) {
        factory->m_authKey = authKey;
    }
}

void QnAppServerConnectionFactory::setClientGuid(const QString &guid)
{
    if (QnAppServerConnectionFactory *factory = theAppServerConnectionFactory()) {
        factory->m_clientGuid = guid;
    }
}

void QnAppServerConnectionFactory::setDefaultUrl(const QUrl &url)
{
    Q_ASSERT_X(url.isValid(), "QnAppServerConnectionFactory::initialize()", "an invalid url was passed");
    Q_ASSERT_X(!url.isRelative(), "QnAppServerConnectionFactory::initialize()", "relative urls aren't supported");

    if (QnAppServerConnectionFactory *factory = theAppServerConnectionFactory()) {
        factory->m_defaultUrl = url;
    }
}

void QnAppServerConnectionFactory::setDefaultFactory(QnResourceFactory* resourceFactory)
{
    if (QnAppServerConnectionFactory *factory = theAppServerConnectionFactory()) {
        factory->m_resourceFactory = resourceFactory;
    }
}

QnAppServerConnectionPtr QnAppServerConnectionFactory::createConnection(const QUrl& url)
{
    QUrl urlNoPassword (url);
    urlNoPassword.setPassword(QString());

    cl_log.log(QLatin1String("Creating connection to the Enterprise Controller ") + urlNoPassword.toString(), cl_logDEBUG2);

    return QnAppServerConnectionPtr(new QnAppServerConnection(url,
                                                              *(theAppServerConnectionFactory()->m_resourceFactory),
                                                               theAppServerConnectionFactory()->m_serializer,
                                                              theAppServerConnectionFactory()->m_clientGuid,
                                                              theAppServerConnectionFactory()->m_authKey));
}

QnAppServerConnectionPtr QnAppServerConnectionFactory::createConnection()
{
    return createConnection(defaultUrl());
}

bool initResourceTypes(QnAppServerConnectionPtr appServerConnection)
{
    QList<QnResourceTypePtr> resourceTypeList;

    if (appServerConnection->getResourceTypes(resourceTypeList) != 0)
    {
        qWarning() << "Can't get resource types: " << appServerConnection->getLastError();
        return false;
    }

    qnResTypePool->replaceResourceTypeList(resourceTypeList);

    return true;
}

bool initCameraHistory(QnAppServerConnectionPtr appServerConnection)
{
    QnCameraHistoryList cameraHistoryList;
    if (appServerConnection->getCameraHistoryList(cameraHistoryList) != 0)
    {
        qDebug() << "QnMain::run(): Can't get cameras history. Reason: " << appServerConnection->getLastError();
        return false;
    }
    foreach(QnCameraHistoryPtr history, cameraHistoryList)
        QnCameraHistoryPool::instance()->addCameraHistory(history);
    return true;
}

bool initLicenses(QnAppServerConnectionPtr appServerConnection)
{
    if (!qnLicensePool->isEmpty())
        return true;

    QnLicenseList licenses;

    if (appServerConnection->getLicenses(licenses) != 0)
    {
        qDebug() << "Can't get licenses: " << appServerConnection->getLastError();
        return false;
    }

    qnLicensePool->replaceLicenses(licenses);

    return true;
}

int QnAppServerConnection::saveSync(const QnMediaServerResourcePtr &server)
{
    QByteArray authKey;
    QnMediaServerResourceList servers;
    return saveServer(server, servers, authKey);
}

int QnAppServerConnection::saveSync(const QnVirtualCameraResourcePtr &camera)
{
    QnVirtualCameraResourceList cameras;
    return addCamera(camera, cameras);
}

int QnAppServerConnection::deleteAsync(const QnMediaServerResourcePtr& server, QObject* target, const char* slot)
{
    return deleteObjectAsync(ServerObject, server->getId().toInt(), target, slot);
}

int QnAppServerConnection::deleteAsync(const QnVirtualCameraResourcePtr& camera, QObject* target, const char* slot)
{
    return deleteObjectAsync(CameraObject, camera->getId().toInt(), target, slot);
}

int QnAppServerConnection::deleteAsync(const QnUserResourcePtr& user, QObject* target, const char* slot)
{
    return deleteObjectAsync(UserObject, user->getId().toInt(), target, slot);
}

int QnAppServerConnection::deleteAsync(const QnLayoutResourcePtr& layout, QObject* target, const char* slot)
{
    return deleteObjectAsync(LayoutObject, layout->getId().toInt(), target, slot);
}

int QnAppServerConnection::deleteRuleAsync(int ruleId, QObject* target, const char* slot)
{
    return deleteObjectAsync(BusinessRuleObject, ruleId, target, slot);
}

int QnAppServerConnection::deleteAsync(const QnResourcePtr& resource, QObject* target, const char* slot) {
    if(QnMediaServerResourcePtr server = resource.dynamicCast<QnMediaServerResource>()) {
        return deleteAsync(server, target, slot);
    } else if(QnVirtualCameraResourcePtr camera = resource.dynamicCast<QnVirtualCameraResource>()) {
        return deleteAsync(camera, target, slot);
    } else if(QnUserResourcePtr user = resource.dynamicCast<QnUserResource>()) {
        return deleteAsync(user, target, slot);
    } else if(QnLayoutResourcePtr layout = resource.dynamicCast<QnLayoutResource>()) {
        return deleteAsync(layout, target, slot);
    } else {
        qWarning() << "Cannot delete resources of type" << resource->metaObject()->className();
        return 0;
    }
}

qint64 QnAppServerConnection::getCurrentTime()
{
    QnHTTPRawResponse response;
    int rez = QnSessionManager::instance()->sendGetRequest(m_url, m_objectNameMapper->name(TimeObject), response);
    if (rez != 0) {
        qWarning() << "Can't read time from Enterprise Controller" << response.errorString;
        return QDateTime::currentMSecsSinceEpoch();
    }

    return response.data.toLongLong();
}

int QnAppServerConnection::testEmailSettingsAsync(const QnKvPairList &settings, QObject *target, const char *slot)
{
    QnAppServerReplyProcessor* processor = new QnAppServerReplyProcessor(m_resourceFactory, m_serializer, TestEmailSettingsObject);
    QObject::connect(processor, SIGNAL(finishedTestEmailSettings(int, const QByteArray&, bool, int)), target, slot);

    QByteArray data;
    m_serializer.serializeSettings(settings, data);

    return addObjectAsync(TestEmailSettingsObject, data, processor, SLOT(finished(QnHTTPRawResponse, int)));
}

int QnAppServerConnection::sendEmailAsync(const QString& addr, const QString& subject, const QString& message, int timeout, QObject *target, const char *slot)
{
    return sendEmailAsync(QStringList() << addr, subject, message, timeout, target, slot);
}

int QnAppServerConnection::sendEmailAsync(const QStringList& to, const QString& subject, const QString& message, int timeout, QObject *target, const char *slot)
{
    QnAppServerReplyProcessor* processor = new QnAppServerReplyProcessor(m_resourceFactory, m_serializer, EmailObject);
    QObject::connect(processor, SIGNAL(finishedSendEmail(int, const QByteArray&, bool, int)), target, slot);

    QByteArray data;
    m_serializer.serializeEmail(to, subject, message, timeout, data);

    return addObjectAsync(EmailObject, data, processor, SLOT(finished(QnHTTPRawResponse, int)));
}

int QnAppServerConnection::setResourceStatusAsync(const QnId &resourceId, QnResource::Status status, QObject *target, const char *slot)
{
    QnRequestHeaderList requestHeaders(m_requestHeaders);
    QnRequestParamList requestParams(m_requestParams);

    requestParams.append(QnRequestParam("id", resourceId.toString()));
    requestParams.append(QnRequestParam("status", QString::number(status)));

    return QnSessionManager::instance()->sendAsyncPostRequest(m_url, m_objectNameMapper->name(StatusObject), requestHeaders, requestParams, "", target, slot);
}

int QnAppServerConnection::setResourceDisabledAsync(const QnId &resourceId, bool disabled, QObject *target, const char *slot)
{
    QnRequestHeaderList requestHeaders(m_requestHeaders);
    QnRequestParamList requestParams(m_requestParams);

    requestParams.append(QnRequestParam("id", resourceId.toString()));
    requestParams.append(QnRequestParam("disabled", QString::number((int)disabled)));

    return QnSessionManager::instance()->sendAsyncPostRequest(m_url, m_objectNameMapper->name(DisabledObject), requestHeaders, requestParams, "", target, slot);
}

int QnAppServerConnection::setResourcesStatusAsync(const QnResourceList &resources, QObject *target, const char *slot)
{
    QnRequestHeaderList requestHeaders(m_requestHeaders);
    QnRequestParamList requestParams(m_requestParams);

    int n = 1;
    foreach (const QnResourcePtr resource, resources)
    {
        requestParams.append(QnRequestParam(QString(QLatin1String("id%1")).arg(n), resource->getId().toString()));
        requestParams.append(QnRequestParam(QString(QLatin1String("status%1")).arg(n), QString::number(resource->getStatus())));

        n++;
    }

    return QnSessionManager::instance()->sendAsyncPostRequest(m_url, m_objectNameMapper->name(StatusObject), requestHeaders, requestParams, "", target, slot);
}

int QnAppServerConnection::setResourceStatus(const QnId &resourceId, QnResource::Status status)
{
    m_lastError.clear();

    QnRequestHeaderList requestHeaders(m_requestHeaders);
    QnRequestParamList requestParams(m_requestParams);

    requestParams.append(QnRequestParam("id", resourceId.toString()));
    requestParams.append(QnRequestParam("status", QString::number(status)));

    QnHTTPRawResponse response;
    int result = QnSessionManager::instance()->sendPostRequest(m_url, m_objectNameMapper->name(StatusObject), requestHeaders, requestParams, "", response);

    if (result)
        m_lastError = response.errorString;

    return result;
}

bool QnAppServerConnection::setPanicMode(QnMediaServerResource::PanicMode value)
{
    m_lastError.clear();

    QnRequestHeaderList requestHeaders(m_requestHeaders);
    QnRequestParamList requestParams(m_requestParams);

    requestParams.append(QnRequestParam("mode", QString::number(value)));

    QnHTTPRawResponse response;
    int result = QnSessionManager::instance()->sendPostRequest(m_url, m_objectNameMapper->name(PanicObject), requestHeaders, requestParams, "", response);

    if (result)
        m_lastError = response.errorString;

    return result;
}

int QnAppServerConnection::dumpDatabase(QObject *target, const char *slot) {
    return QnSessionManager::instance()->sendAsyncGetRequest(m_url, m_objectNameMapper->name(DumpDbObject), m_requestHeaders, m_requestParams, target, slot);
}

int QnAppServerConnection::restoreDatabase(const QByteArray& data, QObject *target, const char *slot) {
    return QnSessionManager::instance()->sendAsyncPostRequest(m_url, m_objectNameMapper->name(RestoreDbObject), m_requestHeaders, m_requestParams, data, target, slot);
}

bool QnAppServerConnection::broadcastBusinessAction(const QnAbstractBusinessActionPtr& businessAction)
{
    m_lastError.clear();

    QnRequestHeaderList requestHeaders(m_requestHeaders);
    QnRequestParamList requestParams(m_requestParams);

    QByteArray body;
    m_serializer.serializeBusinessAction(businessAction, body);

    QnHTTPRawResponse response;
    int result = QnSessionManager::instance()->sendPostRequest(m_url, m_objectNameMapper->name(BusinessActionObject), requestHeaders, requestParams, body, response);

    if (result)
        m_lastError = response.errorString;

    return result;
}

int QnAppServerConnection::setResourcesDisabledAsync(const QnResourceList &resources, QObject *target, const char *slot)
{
    QnRequestHeaderList requestHeaders(m_requestHeaders);
    QnRequestParamList requestParams(m_requestParams);

    int n = 1;
    foreach (const QnResourcePtr resource, resources)
    {
        requestParams.append(QnRequestParam(QString(QLatin1String("id%1")).arg(n), resource->getId().toString()));
        requestParams.append(QnRequestParam(QString(QLatin1String("disabled%1")).arg(n), QString::number((int)resource->isDisabled())));

        n++;
    }

    return QnSessionManager::instance()->sendAsyncPostRequest(m_url, m_objectNameMapper->name(DisabledObject), requestHeaders, requestParams, "", target, slot);
}

// --------------------------------- QnAppServerConnectionFactory ----------------------------------

void QnAppServerConnectionFactory::setDefaultMediaProxyPort(int port)
{
    if (QnAppServerConnectionFactory *factory = theAppServerConnectionFactory()) {
        factory->m_defaultMediaProxyPort = port;
    }
}

void QnAppServerConnectionFactory::setCurrentVersion(const QString& version)
{
    if (QnAppServerConnectionFactory *factory = theAppServerConnectionFactory()) {
        factory->m_currentVersion = version;
    }
}

int QnAppServerConnectionFactory::defaultMediaProxyPort()
{
    if (QnAppServerConnectionFactory *factory = theAppServerConnectionFactory()) {
        return factory->m_defaultMediaProxyPort;
    }

    return 0;
}

QString QnAppServerConnectionFactory::currentVersion()
{
    if (QnAppServerConnectionFactory *factory = theAppServerConnectionFactory()) {
        return factory->m_currentVersion;
    }

    return QString();
}

QnResourceFactory* QnAppServerConnectionFactory::defaultFactory()
{
    if (QnAppServerConnectionFactory *factory = theAppServerConnectionFactory()) {
        return factory->m_resourceFactory;
    }

    return 0;
}<|MERGE_RESOLUTION|>--- conflicted
+++ resolved
@@ -12,31 +12,6 @@
 #include <business/actions/abstract_business_action.h>
 
 namespace {
-<<<<<<< HEAD
-    // TODO: #Elric use enum and an enum->string conversion function.
-    const QLatin1String cameraObject("camera");
-    const QLatin1String resourceObject("resource");
-    const QLatin1String serverObject("server");
-    const QLatin1String userObject("user");
-    const QLatin1String layoutObject("layout");
-    const QLatin1String licenseObject("license");
-    const QLatin1String businessRuleObject("businessRule");
-    const QLatin1String connectObject("connect");
-    const QLatin1String timeObject("time");
-    const QLatin1String emailObject("email");
-    const QLatin1String statusObject("status");
-    const QLatin1String disabledObject("disabled");
-    const QLatin1String panicObject("panic");
-    const QLatin1String bbaObject("businessAction");
-    const QLatin1String kvPairObject("kvPair");
-    const QLatin1String dumpdbObject("dumpdb");
-    const QLatin1String restoredbObject("restoredb");
-    const QLatin1String settingObject("setting");
-    const QLatin1String testEmailSettingsObject("testEmailSettings");
-}
-
-void conn_detail::ReplyProcessor::finished(const QnHTTPRawResponse& response, int handle)
-=======
     QN_DEFINE_NAME_MAPPED_ENUM(RequestObject, 
         ((CameraObject,             "camera"))
         ((CameraServerItemObject,   "cameraServerItem"))
@@ -63,7 +38,6 @@
 } // anonymous namespace
 
 void QnAppServerReplyProcessor::finished(const QnHTTPRawResponse &response, int handle)
->>>>>>> 3fed08e7
 {
     const QByteArray &result = response.data;
     int status = response.status;
@@ -211,31 +185,24 @@
         }
 
         emit finishedSetting(status, errorString, settings, handle);
-<<<<<<< HEAD
-    } else if (m_objectName == testEmailSettingsObject) {
+        break;
+    }
+    case TestEmailSettingsObject: {
         if (result != "OK")
             errorString = result;
 
         emit finishedTestEmailSettings(status, errorString, result == "OK", handle);
-    } else if (m_objectName == emailObject) {
+        break;
+    }
+    case EmailObject: {
         if (result != "OK")
             errorString += result;
 
         emit finishedSendEmail(status, errorString, result == "OK", handle);
-=======
-        break;
-    }
-    case TestEmailSettingsObject: {
-        emit finishedTestEmailSettings(status, errorString, result == "OK", handle);
-        break;
-    }
-    case EmailObject: {
-        emit finishedSendEmail(status, errorString, result.toInt(), handle);
         break;
     }
     default:
         ;// TODO: #Elric warning?
->>>>>>> 3fed08e7
     }
 }
 
