#include "app_server_connection.h"

#include <QtNetwork/QAuthenticator>
#include <QtNetwork/QHostAddress>

#include <business/business_event_rule.h>

#include "core/resource/resource_type.h"
#include "core/resource/resource.h"
#include "core/resource/network_resource.h"
#include "core/resource/media_server_resource.h"
#include "core/resource/camera_resource.h"
#include "core/resource/layout_resource.h"
#include "core/resource/user_resource.h"

#include "utils/common/sleep.h"
#include <utils/common/model_functions.h>
#include "utils/common/synctime.h"
#include "session_manager.h"
#include "common_message_processor.h"


// -------------------------------------------------------------------------- //
// QnAppServerConnectionFactory
// -------------------------------------------------------------------------- //
Q_GLOBAL_STATIC(QnAppServerConnectionFactory, qn_appServerConnectionFactory_instance)

<<<<<<< HEAD
QnAppServerConnectionFactory::QnAppServerConnectionFactory()
=======
QnAppServerConnectionFactory::QnAppServerConnectionFactory(): 
    m_prematureLicenseExperationDate(0)
>>>>>>> ffb8f129
{}

QnAppServerConnectionFactory::~QnAppServerConnectionFactory() {
    return;
}

void QnAppServerConnectionFactory::setCurrentVersion(const QnSoftwareVersion &version)
{
    if (QnAppServerConnectionFactory *factory = qn_appServerConnectionFactory_instance()) {
        factory->m_currentVersion = version;
    }
}

<<<<<<< HEAD
=======
QByteArray QnAppServerConnectionFactory::prevSessionKey()
{
    if (QnAppServerConnectionFactory *factory = qn_appServerConnectionFactory_instance())
        return factory->m_prevSessionKey;
    return QByteArray();
}


QByteArray QnAppServerConnectionFactory::sessionKey()
{
    if (QnAppServerConnectionFactory *factory = qn_appServerConnectionFactory_instance())
            return factory->m_sessionKey;
    return QByteArray();
}

void QnAppServerConnectionFactory::setSessionKey(const QByteArray& sessionKey)
{
    if (QnAppServerConnectionFactory *factory = qn_appServerConnectionFactory_instance()) {
        if (sessionKey != factory->m_sessionKey) {
            factory->m_prevSessionKey = factory->m_sessionKey;
            factory->m_sessionKey = sessionKey.trimmed();
        }
    }
}

qint64 QnAppServerConnectionFactory::prematureLicenseExperationDate()
{
    if (QnAppServerConnectionFactory *factory = qn_appServerConnectionFactory_instance())
        return factory->m_prematureLicenseExperationDate;
    return 0;
}

void QnAppServerConnectionFactory::setPrematureLicenseExperationDate(qint64 value)
{
    if (QnAppServerConnectionFactory *factory = qn_appServerConnectionFactory_instance()) {
        if (value != factory->m_prematureLicenseExperationDate) {
            factory->m_prematureLicenseExperationDate = value;
        }
    }
}

void QnAppServerConnectionFactory::setPublicIp(const QString &publicIp)
{
    if (QnAppServerConnectionFactory *factory = qn_appServerConnectionFactory_instance()) {
        factory->m_publicUrl.setHost(publicIp);
    }
}

>>>>>>> ffb8f129
QnSoftwareVersion QnAppServerConnectionFactory::currentVersion()
{
    if (QnAppServerConnectionFactory *factory = qn_appServerConnectionFactory_instance()) {
        return factory->m_currentVersion;
    }

    return QnSoftwareVersion();
}

QnResourceFactory* QnAppServerConnectionFactory::defaultFactory()
{
    if (QnAppServerConnectionFactory *factory = qn_appServerConnectionFactory_instance()) {
        return factory->m_resourceFactory;
    }

    return 0;
}

QString QnAppServerConnectionFactory::clientGuid()
{
    if (QnAppServerConnectionFactory *factory = qn_appServerConnectionFactory_instance()) {
        return factory->m_clientGuid;
    }

    return QString();
}

QUrl QnAppServerConnectionFactory::defaultUrl()
{
    if (QnAppServerConnectionFactory *factory = qn_appServerConnectionFactory_instance()) {
        return factory->m_defaultUrl;
    }

    return QUrl();
}

QUrl QnAppServerConnectionFactory::publicUrl()
{
    if (QnAppServerConnectionFactory *factory = qn_appServerConnectionFactory_instance()) {
        return factory->m_publicUrl;
    }

    return QUrl();
}

void QnAppServerConnectionFactory::setClientGuid(const QString &guid)
{
    if (QnAppServerConnectionFactory *factory = qn_appServerConnectionFactory_instance()) {
        factory->m_clientGuid = guid;
    }
}

void QnAppServerConnectionFactory::setDefaultUrl(const QUrl &url)
{
    Q_ASSERT_X(url.isValid(), "QnAppServerConnectionFactory::initialize()", "an invalid url was passed");
    Q_ASSERT_X(!url.isRelative(), "QnAppServerConnectionFactory::initialize()", "relative urls aren't supported");

    if (QnAppServerConnectionFactory *factory = qn_appServerConnectionFactory_instance()) {
        factory->m_defaultUrl = url;
        factory->m_publicUrl = url;
    }
}

void QnAppServerConnectionFactory::setDefaultFactory(QnResourceFactory* resourceFactory)
{
    if (QnAppServerConnectionFactory *factory = qn_appServerConnectionFactory_instance()) {
        factory->m_resourceFactory = resourceFactory;
    }
}

QUuid QnAppServerConnectionFactory::videowallGuid() {
    if (QnAppServerConnectionFactory *factory = qn_appServerConnectionFactory_instance())
        return factory->m_videowallGuid;
    return QUuid();
}

void QnAppServerConnectionFactory::setVideowallGuid(const QUuid &uuid)
{
    if (QnAppServerConnectionFactory *factory = qn_appServerConnectionFactory_instance()) {
        factory->m_videowallGuid = uuid;
    }
}

QUuid QnAppServerConnectionFactory::instanceGuid() {
    if (QnAppServerConnectionFactory *factory = qn_appServerConnectionFactory_instance())
        return factory->m_instanceGuid;
    return QUuid();
}

void QnAppServerConnectionFactory::setInstanceGuid(const QUuid &uuid)
{
    if (QnAppServerConnectionFactory *factory = qn_appServerConnectionFactory_instance()) {
        factory->m_instanceGuid = uuid;
    }
}

//QnAppServerConnectionPtr QnAppServerConnectionFactory::createConnection(const QUrl& url)
//{
//    QUrl urlNoPassword (url);
//    urlNoPassword.setPassword(QString());
//
//    cl_log.log(QLatin1String("Creating connection to the Enterprise Controller ") + urlNoPassword.toString(), cl_logDEBUG2);
//
//    return QnAppServerConnectionPtr(new QnAppServerConnection(
//        url,
//        *(qn_appServerConnectionFactory_instance()->m_resourceFactory),
//        qn_appServerConnectionFactory_instance()->m_serializer,
//        qn_appServerConnectionFactory_instance()->m_clientGuid,
//        qn_appServerConnectionFactory_instance()->m_authKey)
//    );
//}
//
//QnAppServerConnectionPtr QnAppServerConnectionFactory::createConnection()
//{
//    return createConnection(defaultUrl());
//}

static ec2::AbstractECConnectionFactory* ec2ConnectionFactoryInstance = nullptr;

void QnAppServerConnectionFactory::setEC2ConnectionFactory( ec2::AbstractECConnectionFactory* _ec2ConnectionFactory )
{
    ec2ConnectionFactoryInstance = _ec2ConnectionFactory;
}

ec2::AbstractECConnectionFactory* QnAppServerConnectionFactory::ec2ConnectionFactory()
{
    return ec2ConnectionFactoryInstance;
}

static ec2::AbstractECConnectionPtr currentlyUsedEc2Connection;
void QnAppServerConnectionFactory::setEc2Connection( ec2::AbstractECConnectionPtr ec2Connection )
{
    currentlyUsedEc2Connection = ec2Connection;
}

ec2::AbstractECConnectionPtr QnAppServerConnectionFactory::getConnection2()
{
    return currentlyUsedEc2Connection;
}

bool initResourceTypes(ec2::AbstractECConnectionPtr ec2Connection) // TODO: #Elric #EC2 pass reference
{
    QList<QnResourceTypePtr> resourceTypeList;
    const ec2::ErrorCode errorCode = ec2Connection->getResourceManager()->getResourceTypesSync(&resourceTypeList);
    if( errorCode != ec2::ErrorCode::ok )
    {
        NX_LOG( QString::fromLatin1("Failed to load resource types. %1").arg(ec2::toString(errorCode)), cl_logERROR );
        return false;
    }

    qnResTypePool->replaceResourceTypeList(resourceTypeList);
    return true;
}<|MERGE_RESOLUTION|>--- conflicted
+++ resolved
@@ -25,18 +25,12 @@
 // -------------------------------------------------------------------------- //
 Q_GLOBAL_STATIC(QnAppServerConnectionFactory, qn_appServerConnectionFactory_instance)
 
-<<<<<<< HEAD
 QnAppServerConnectionFactory::QnAppServerConnectionFactory()
-=======
-QnAppServerConnectionFactory::QnAppServerConnectionFactory(): 
     m_prematureLicenseExperationDate(0)
->>>>>>> ffb8f129
 {}
 
 QnAppServerConnectionFactory::~QnAppServerConnectionFactory() {
     return;
-}
-
 void QnAppServerConnectionFactory::setCurrentVersion(const QnSoftwareVersion &version)
 {
     if (QnAppServerConnectionFactory *factory = qn_appServerConnectionFactory_instance()) {
@@ -44,57 +38,6 @@
     }
 }
 
-<<<<<<< HEAD
-=======
-QByteArray QnAppServerConnectionFactory::prevSessionKey()
-{
-    if (QnAppServerConnectionFactory *factory = qn_appServerConnectionFactory_instance())
-        return factory->m_prevSessionKey;
-    return QByteArray();
-}
-
-
-QByteArray QnAppServerConnectionFactory::sessionKey()
-{
-    if (QnAppServerConnectionFactory *factory = qn_appServerConnectionFactory_instance())
-            return factory->m_sessionKey;
-    return QByteArray();
-}
-
-void QnAppServerConnectionFactory::setSessionKey(const QByteArray& sessionKey)
-{
-    if (QnAppServerConnectionFactory *factory = qn_appServerConnectionFactory_instance()) {
-        if (sessionKey != factory->m_sessionKey) {
-            factory->m_prevSessionKey = factory->m_sessionKey;
-            factory->m_sessionKey = sessionKey.trimmed();
-        }
-    }
-}
-
-qint64 QnAppServerConnectionFactory::prematureLicenseExperationDate()
-{
-    if (QnAppServerConnectionFactory *factory = qn_appServerConnectionFactory_instance())
-        return factory->m_prematureLicenseExperationDate;
-    return 0;
-}
-
-void QnAppServerConnectionFactory::setPrematureLicenseExperationDate(qint64 value)
-{
-    if (QnAppServerConnectionFactory *factory = qn_appServerConnectionFactory_instance()) {
-        if (value != factory->m_prematureLicenseExperationDate) {
-            factory->m_prematureLicenseExperationDate = value;
-        }
-    }
-}
-
-void QnAppServerConnectionFactory::setPublicIp(const QString &publicIp)
-{
-    if (QnAppServerConnectionFactory *factory = qn_appServerConnectionFactory_instance()) {
-        factory->m_publicUrl.setHost(publicIp);
-    }
-}
-
->>>>>>> ffb8f129
 QnSoftwareVersion QnAppServerConnectionFactory::currentVersion()
 {
     if (QnAppServerConnectionFactory *factory = qn_appServerConnectionFactory_instance()) {
