--- conflicted
+++ resolved
@@ -17,16 +17,13 @@
     static const QByteArray VIDEOWALL_GUID_HEADER_NAME = "X-NetworkOptix-VideoWall";
     static const QByteArray PROXY_TTL_HEADER_NAME = "X-proxy-ttl";
     static const QByteArray CUSTOM_USERNAME_HEADER_NAME = "X-Nx-User-Name";
-<<<<<<< HEAD
     static const QByteArray AUTH_SESSION_HEADER_NAME = "X-Auth-Session";
     static const QByteArray CAMERA_UNIQUE_ID_HEADER_NAME = "physicalId";
     static const QByteArray REALM_HEADER_NAME = "X-Nx-Realm";
     static const QByteArray HA1_DIGEST_HEADER_NAME = "X-Nx-Digest";
     static const QByteArray CRYPT_SHA512_HASH_HEADER_NAME = "X-Nx-Crypt-Sha512";
-=======
     //!Guid of peer which initiated request
     static const QByteArray PEER_GUID_HEADER_NAME = "X-Nx-Peer-Guid";
->>>>>>> e915429a
 
     static const QByteArray EC2_SYSTEM_NAME_HEADER_NAME = "X-Nx-EC-SYSTEM-NAME";
     static const QByteArray EC2_CONNECTION_STATE_HEADER_NAME = "X-Nx-EC-CONNECTION-STATE";
