--- conflicted
+++ resolved
@@ -609,15 +609,9 @@
             if (!resType || !searcher->isResourceTypeSupported(resType->getId()))
                 continue;
 
-<<<<<<< HEAD
-                auto url = nx::utils::Url(itr.key());
-                if (url.path() == lit("/"))
-                    url.setPath(lit(""));
-=======
-            auto url = QUrl(itr.key());
+            auto url = nx::utils::Url(itr.key());
             if (url.path() == lit("/"))
                 url.setPath(lit(""));
->>>>>>> 2b9cf784
 
             QnManualCameraInfoMap::iterator inserted = m_manualCameraMap.insert(
                 url.toString(QUrl::StripTrailingSlash), itr.value());
