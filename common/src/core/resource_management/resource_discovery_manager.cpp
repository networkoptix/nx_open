
#include "resource_discovery_manager.h"

#include <exception>
#include <list>

#include <QtConcurrent>
#include <set>

#include <QtConcurrent/QtConcurrentMap>
#include <QtCore/QThreadPool>

#include <api/app_server_connection.h>
#include <api/global_settings.h>

#include <core/resource/resource.h>
#include <core/resource/abstract_storage_resource.h>
#include <core/resource/camera_resource.h>
#include <core/resource/network_resource.h>
#include <core/resource/security_cam_resource.h>
#include <core/resource/storage_resource.h>
#include <core/resource_management/camera_driver_restriction_list.h>
#include <core/resource_management/resource_searcher.h>
#include <core/resource_management/resource_pool.h>
#include <core/resource/storage_plugin_factory.h>

<<<<<<< HEAD
#include <utils/network/upnp/upnp_device_searcher.h>
=======
>>>>>>> af52816a
#include <plugins/storage/dts/abstract_dts_searcher.h>

#include <utils/common/sleep.h>
#include <utils/common/synctime.h>
#include <utils/common/util.h>
#include <utils/network/ip_range_checker.h>
#include "common/common_module.h"
#include "core/resource/media_server_resource.h"



// ------------------------------------ QnManualCameraInfo -----------------------------

QnManualCameraInfo::QnManualCameraInfo(const QUrl& url, const QAuthenticator& auth, const QString& resType)
{
    QString urlStr = url.toString();
    this->url = url;
    this->auth = auth;
    this->resType = qnResTypePool->getResourceTypeByName(resType);
    this->searcher = 0;
}

QList<QnResourcePtr> QnManualCameraInfo::checkHostAddr() const
{
    QnAbstractNetworkResourceSearcher* ns = dynamic_cast<QnAbstractNetworkResourceSearcher*>(searcher);
    QString urlStr = url.toString();
    if (ns)
        return ns->checkHostAddr(url, auth, false);
    else
        return QList<QnResourcePtr>();
}



QnResourceDiscoveryManagerTimeoutDelegate::QnResourceDiscoveryManagerTimeoutDelegate( QnResourceDiscoveryManager* discoveryManager )
:
    m_discoveryManager( discoveryManager )
{
}

void QnResourceDiscoveryManagerTimeoutDelegate::onTimeout()
{
    m_discoveryManager->doResourceDiscoverIteration();
}


// ------------------------------------ QnResourceDiscoveryManager -----------------------------

QnResourceDiscoveryManager::QnResourceDiscoveryManager()
:
    m_ready( false ),
    m_state( InitialSearch ),
    m_discoveryUpdateIdx(0),
    m_serverOfflineTimeout(20 * 1000)
{
    connect(qnResPool, &QnResourcePool::resourceRemoved, this, &QnResourceDiscoveryManager::at_resourceDeleted, Qt::DirectConnection);
    connect(qnResPool, &QnResourcePool::resourceAdded, this, &QnResourceDiscoveryManager::at_resourceAdded, Qt::DirectConnection);
    connect(QnGlobalSettings::instance(), &QnGlobalSettings::disabledVendorsChanged, this, &QnResourceDiscoveryManager::updateSearchersUsage);
}

QnResourceDiscoveryManager::~QnResourceDiscoveryManager()
{
    stop();
}

void QnResourceDiscoveryManager::setReady(bool ready) 
{
    m_ready = ready;
}

void QnResourceDiscoveryManager::start( Priority priority )
{
    QnLongRunnable::start( priority );
    //moveToThread( this );
}

void QnResourceDiscoveryManager::addDeviceServer(QnAbstractResourceSearcher* serv)
{
    QnMutexLocker locker( &m_searchersListMutex );
    updateSearcherUsage(serv, isRedundancyUsing());
    m_searchersList.push_back(serv);
}

void QnResourceDiscoveryManager::addDTSServer(QnAbstractDTSSearcher* serv)
{
    QnMutexLocker locker( &m_searchersListMutex );
    m_dstList.push_back(serv);
}


void QnResourceDiscoveryManager::setResourceProcessor(QnResourceProcessor* processor)
{
    QnMutexLocker locker( &m_searchersListMutex );
    m_resourceProcessor = processor;
}

QnResourcePtr QnResourceDiscoveryManager::createResource(const QnUuid &resourceTypeId, const QnResourceParams& params)
{
    QnResourcePtr result;

    QnResourceTypePtr resourceType = qnResTypePool->getResourceType(resourceTypeId);

    if (resourceType.isNull())
        return result;

    if (resourceType->getName() == lit("Storage"))
    {
        result = QnResourcePtr(QnStoragePluginFactory::instance()->createStorage(params.url));
        assert(result); //storage can not be null
    }
    else
    {
        ResourceSearcherList searchersList;
        {
            QnMutexLocker locker( &m_searchersListMutex );
            searchersList = m_searchersList;
        }

        for (QnAbstractResourceSearcher *searcher: searchersList)
        {
            result = searcher->createResource(resourceTypeId, params);
            if (!result.isNull())
                break;
        }
    }
    
    return result;
}

void QnResourceDiscoveryManager::pleaseStop()
{
    if (isRunning())
    {
        QnMutexLocker locker( &m_searchersListMutex );
        for (QnAbstractResourceSearcher *searcher: m_searchersList)
            searcher->pleaseStop();
    }

    QnLongRunnable::pleaseStop();

    quit(); //telling thread's event loop to return
}

void QnResourceDiscoveryManager::run()
{
    initSystemThreadId();
    m_runNumber = 0;
    m_timer.reset( new QTimer() );
    m_timer->setSingleShot( true );
    QnResourceDiscoveryManagerTimeoutDelegate timoutDelegate( this );
    connect( m_timer.get(), SIGNAL(timeout()), &timoutDelegate, SLOT(onTimeout()) );
    m_timer->start( 0 );    //immediate execution
    m_state = InitialSearch;

    exec();

    m_timer.reset();
}

static const int GLOBAL_DELAY_BETWEEN_CAMERA_SEARCH_MS = 1000;
static const int MIN_DISCOVERY_SEARCH_MS = 1000 * 15;

void QnResourceDiscoveryManager::doResourceDiscoverIteration()
{
    QElapsedTimer discoveryTime;
    discoveryTime.restart();
<<<<<<< HEAD
    if( nx_upnp::DeviceSearcher::instance() )
        nx_upnp::DeviceSearcher::instance()->saveDiscoveredDevicesSnapshot();

=======
>>>>>>> af52816a
    ResourceSearcherList searchersList;
    {
        QnMutexLocker locker( &m_searchersListMutex );
        searchersList = m_searchersList;
    }

    switch( m_state )
    {
        case InitialSearch:
            for (QnAbstractResourceSearcher *searcher: searchersList)
            {
                if ((searcher->discoveryMode() != DiscoveryMode::disabled) && searcher->isLocal())
                {
                    QnResourceList lst = searcher->search();
                    m_resourceProcessor->processResources(lst);
                }
            }
            emit localSearchDone();
            m_state = PeriodicSearch;
            break;

        case PeriodicSearch:
        {
            if( !m_ready )
                break;

            updateLocalNetworkInterfaces();

            if (!m_resourceProcessor->isBusy()) 
            {
                QnResourceList result = findNewResources();
                if (!result.isEmpty())
                    m_resourceProcessor->processResources(result);
            }

            ++m_runNumber;
            break;
        }
    }

    m_timer->start( qMax(GLOBAL_DELAY_BETWEEN_CAMERA_SEARCH_MS, int(MIN_DISCOVERY_SEARCH_MS - discoveryTime.elapsed()) ));
}

void QnResourceDiscoveryManager::setLastDiscoveredResources(const QnResourceList& resources)
{
    QnMutexLocker lock( &m_resListMutex );
    m_lastDiscoveredResources[m_discoveryUpdateIdx] = resources;
    int sz = sizeof(m_lastDiscoveredResources) / sizeof(QnResourceList);
    m_discoveryUpdateIdx = (m_discoveryUpdateIdx + 1) % sz;
}

QSet<QString> QnResourceDiscoveryManager::lastDiscoveredIds() const
{
    QnMutexLocker lock( &m_resListMutex );
    int sz = sizeof(m_lastDiscoveredResources) / sizeof(QnResourceList);
    QSet<QString> allDiscoveredIds;
    for (int i = 0; i < sz; ++i) {
        for(const QnResourcePtr& res: m_lastDiscoveredResources[i])
            allDiscoveredIds << res->getUniqueId();
    }
    return allDiscoveredIds;
}

void QnResourceDiscoveryManager::updateLocalNetworkInterfaces()
{
    QList<QHostAddress> localAddresses = allLocalAddresses();
    if (localAddresses != m_allLocalAddresses)
    {
        // Skip first time.
        // We suppose here that allLocalAddresses never returns empty list
        if (!m_allLocalAddresses.isEmpty())
            emit localInterfacesChanged();

        m_allLocalAddresses = localAddresses;
    }
}

static QnResourceList CheckHostAddrAsync(const QnManualCameraInfo& input) 
{
    try
    {
        return input.checkHostAddr();
    }
    catch (const std::exception& e)
    {
        qWarning()
            << "CheckHostAddrAsync exception ("<<e.what()<<") caught\n"
            << "\t\tresource type:" << input.resType->getName() << "\n"
            << "\t\tresource url:" << input.url << "\n";

        return QnResourceList();
    }
    catch (...)
    {
        qWarning()
            << "CheckHostAddrAsync exception caught\n"
            << "\t\tresource type:" << input.resType->getName() << "\n"
            << "\t\tresource url:" << input.url << "\n";    
        
        return QnResourceList();
    }
}

bool QnResourceDiscoveryManager::canTakeForeignCamera(const QnSecurityCamResourcePtr& camera, int awaitingToMoveCameraCnt)
{
    if (!camera)
        return false;

    if (camera->failoverPriority() == Qn::FP_Never)
        return false;
    
    QnUuid ownGuid = qnCommon->moduleGUID();
    QnMediaServerResourcePtr mServer = camera->getParentServer();
    QnMediaServerResourcePtr ownServer = qnResPool->getResourceById<QnMediaServerResource>(ownGuid);
    if (!mServer)
        return true; // can take foreign camera is camera's server is absent
    if (!ownServer)
        return false;

    if (camera->hasFlags(Qn::desktop_camera))
        return true;

#ifdef EDGE_SERVER
    if (!ownServer->isRedundancy()) 
    {
        // return own camera back for edge server
        char  mac[MAC_ADDR_LEN];
        char* host = 0;
        getMacFromPrimaryIF(mac, &host);
        return (camera->getUniqueId().toLocal8Bit() == QByteArray(mac));
    }
#endif
    if ((mServer->getServerFlags() & Qn::SF_Edge) && !mServer->isRedundancy())
        return false; // do not transfer cameras from edge server

    if (camera->preferedServerId() == ownGuid)
        return true;
    else if (mServer->getStatus() == Qn::Online)
        return false;

    if (!ownServer->isRedundancy())
        return false; // redundancy is disabled

    if (qnResPool->getAllCameras(ownServer, true).size() + awaitingToMoveCameraCnt >= ownServer->getMaxCameras())
        return false;

    return mServer->currentStatusTime() > m_serverOfflineTimeout;
}

void QnResourceDiscoveryManager::appendManualDiscoveredResources(QnResourceList& resources)
{
    QnManualCameraInfoMap candidates;
    QnManualCameraInfoMap cameras;
    {
        QnMutexLocker locker( &m_searchersListMutex );
        candidates = m_manualCameraMap;
        if (candidates.isEmpty())
            return;
    }
    
    for (auto itr = candidates.begin(); itr != candidates.end(); ++itr)
    {
        QnSecurityCamResourcePtr camera = qSharedPointerDynamicCast<QnSecurityCamResource>(qnResPool->getResourceByUrl(itr.key()));
        if (!camera || !camera->hasFlags(Qn::foreigner) || canTakeForeignCamera(camera, 0))
            cameras.insert(itr.key(), itr.value());
    }
    
    QFuture<QnResourceList> results = QtConcurrent::mapped(cameras, &CheckHostAddrAsync);
    results.waitForFinished();
    for (QFuture<QnResourceList>::const_iterator itr = results.constBegin(); itr != results.constEnd(); ++itr)
    {
        QnResourceList foundResources = *itr;
        for (int i = 0; i < foundResources.size(); ++i) {
            QnSecurityCamResourcePtr camera = qSharedPointerDynamicCast<QnSecurityCamResource>(foundResources.at(i));
            if (camera)
                camera->setManuallyAdded(true);
            resources << camera;
        }
    }
}

QnResourceList QnResourceDiscoveryManager::findNewResources()
{
    std::list<std::pair<QnResourcePtr, QnAbstractResourceSearcher*>> resourcesAndSearches;
    std::set<QString> resourcePhysicalIDs;    //used to detect duplicate resources (same resource found by multiple drivers)
    m_searchersListMutex.lock();
    ResourceSearcherList searchersList = m_searchersList;
    m_searchersListMutex.unlock();

    for (QnAbstractResourceSearcher *searcher: searchersList)
    {
        if ((searcher->discoveryMode() != DiscoveryMode::disabled) && !needToStop())
        {
            QnResourceList lst = searcher->search();

            // resources can be searched by client in or server.
            // if this client in stand alone => lets add Qn::local
            // server does not care about flags 
            for( QnResourceList::iterator
                it = lst.begin();
                it != lst.end();
                 )
            {
                const QnSecurityCamResource* camRes = dynamic_cast<QnSecurityCamResource*>(it->data());
                //checking, if found resource is reserved by some other searcher
                if( camRes &&
                    !CameraDriverRestrictionList::instance()->driverAllowedForCamera( searcher->manufacture(), camRes->getVendor(), camRes->getModel() ) )
                {
                    it = lst.erase( it );
                    continue;   //resource with such unique id is already present
                }

                const QnNetworkResource* networkRes = dynamic_cast<QnNetworkResource*>(it->data());
                if( networkRes )
                {
                    //checking that resource do not duplicate already found ones
                    if( !resourcePhysicalIDs.insert( networkRes->getPhysicalId() ).second )
                    {
                        it = lst.erase( it );
                        continue;   //resource with such unique id is already present
                    }
                }

                if( searcher->isLocal() )
                    (*it)->addFlags(Qn::local);

                ++it;
            }

            for( QnResourcePtr& res: lst )
                resourcesAndSearches.push_back( std::make_pair( std::move(res), searcher ) );
        }
    }

    //filtering discovered resources by discovery mode
    QnResourceList resources;
    for( auto it = resourcesAndSearches.cbegin(); it != resourcesAndSearches.cend(); ++it )
    {
        switch( it->second->discoveryMode() )
        {
            case DiscoveryMode::partiallyEnabled:
                if( !qnResPool->getResourceByUniqueId(it->first->getUniqueId()) )
                    continue;   //ignoring newly discovered camera
                it->first->addFlags(Qn::search_upd_only);
                break;

            case DiscoveryMode::disabled:
                //discovery totally disabled, ignoring resource
                continue;

            default:
                break;
        }
        resources.append( std::move(it->first) );
    }
    resourcesAndSearches.clear();

    appendManualDiscoveredResources(resources);
    setLastDiscoveredResources(resources);

    //searching and ignoring auto-discovered cameras already manually added to the resource pool
    for( QnResourceList::iterator
        it = resources.begin();
        it != resources.end();
         )
    {
        const QnSecurityCamResource* camRes = dynamic_cast<QnSecurityCamResource*>(it->data());
        if( !camRes || camRes->isManuallyAdded() )
        {
            ++it;
            continue;
        }

        //if camera is already in resource pool and it was added manually, then ignoring it...
        QnNetworkResourcePtr existingRes = qnResPool->getNetResourceByPhysicalId( camRes->getPhysicalId() );
        if( existingRes )
        {
            const QnSecurityCamResource* existingCamRes = dynamic_cast<QnSecurityCamResource*>( existingRes.data() );
            if( existingCamRes && existingCamRes->isManuallyAdded() )
            {
#ifdef EDGE_SERVER
                char  mac[MAC_ADDR_LEN];
                char* host = 0;
                getMacFromPrimaryIF(mac, &host);
                if( existingCamRes->getUniqueId().toLocal8Bit() == QByteArray(mac) )
                {
                    //on edge server always discovering camera to be able to move it to the edge server if needed
                    ++it;
                    continue;
                }
#endif

                it = resources.erase( it );
                continue;
            }
        }

        ++it;
    }

    {
        QnMutexLocker lock( &m_searchersListMutex );
        for (int i = resources.size()-1; i >= 0; --i)
        {
            if (m_recentlyDeleted.contains(resources[i]->getUniqueId()))
                resources.removeAt(i);
        }
        m_recentlyDeleted.clear();
    }

    if (processDiscoveredResources(resources)) 
    {
        dtsAssignment();
        return resources;
    }
    else {
        return QnResourceList();
    }
}

bool QnResourceDiscoveryManager::processDiscoveredResources(QnResourceList& resources)
{
    QnMutexLocker lock( &m_discoveryMutex );

    //excluding already existing resources
    QnResourceList::iterator it = resources.begin();
    while (it != resources.end())
    {
        if (needToStop())
            return false;

        const QnResourcePtr& rpResource = qnResPool->getResourceByUniqueId((*it)->getUniqueId());
        QnNetworkResource* rpNetRes = dynamic_cast<QnNetworkResource*>(rpResource.data());
        if (rpNetRes) {
            QnNetworkResourcePtr newNetRes = (*it).dynamicCast<QnNetworkResource>();
            if (newNetRes)
                rpNetRes->mergeResourcesIfNeeded(newNetRes);
            it = resources.erase(it); // if such res in ResourcePool

        }
        else {
            ++it; // new resource => shouls keep it
        }
    }

    return !resources.isEmpty();
}

void QnResourceDiscoveryManager::fillManualCamInfo(QnManualCameraInfoMap& cameras, const QnSecurityCamResourcePtr& camera)
{
    QnResourceTypePtr resType = qnResTypePool->getResourceType(camera->getTypeId());
    auto inserted = cameras.insert(camera->getUniqueId(), QnManualCameraInfo(QUrl(camera->getUrl()), camera->getAuth(), resType->getName()));
    for (int i = 0; i < m_searchersList.size(); ++i) {
        if (m_searchersList[i]->isResourceTypeSupported(resType->getId()))
            inserted.value().searcher = m_searchersList[i];
    }
}

bool QnResourceDiscoveryManager::registerManualCameras(const QnManualCameraInfoMap& cameras)
{
    QnMutexLocker lock( &m_searchersListMutex );
    for (QnManualCameraInfoMap::const_iterator itr = cameras.constBegin(); itr != cameras.constEnd(); ++itr)
    {
        for (int i = 0; i < m_searchersList.size(); ++i)
        {
            if (m_searchersList[i]->isResourceTypeSupported(itr.value().resType->getId()))
            {
                QnManualCameraInfoMap::iterator inserted = m_manualCameraMap.insert(itr.key(), itr.value());
                inserted.value().searcher = m_searchersList[i];
            }
        }
    }
    return true;
}

void QnResourceDiscoveryManager::at_resourceDeleted(const QnResourcePtr& resource)
{
    const QnMediaServerResourcePtr server = resource.dynamicCast<QnMediaServerResource>();
    if (server)
        updateSearchersUsage();

    QnMutexLocker lock( &m_searchersListMutex );
    QnManualCameraInfoMap::Iterator itr = m_manualCameraMap.find(resource->getUrl());
    if (itr != m_manualCameraMap.end())
        m_manualCameraMap.erase(itr);
    m_recentlyDeleted << resource->getUrl();
}

void QnResourceDiscoveryManager::at_resourceAdded(const QnResourcePtr& resource)
{
    const QnMediaServerResourcePtr server = resource.dynamicCast<QnMediaServerResource>();
    if (server) {
        connect(server.data(), &QnMediaServerResource::redundancyChanged, this, &QnResourceDiscoveryManager::updateSearchersUsage);
        updateSearchersUsage();
    }
    
    QnManualCameraInfoMap newManualCameras;
    {
        QnMutexLocker lock( &m_searchersListMutex );
        const QnSecurityCamResourcePtr camera = resource.dynamicCast<QnSecurityCamResource>();
        if (!camera || !camera->isManuallyAdded())
            return;
        if (!m_manualCameraMap.contains(camera->getUrl())) {
            QnResourceTypePtr resType = qnResTypePool->getResourceType(camera->getTypeId());
            newManualCameras.insert(camera->getUrl(), QnManualCameraInfo(QUrl(camera->getUrl()), camera->getAuth(), resType->getName()));
        }
    }
    if (!newManualCameras.isEmpty())
        registerManualCameras(newManualCameras);
}

bool QnResourceDiscoveryManager::containManualCamera(const QString& url)
{
    QnMutexLocker lock( &m_searchersListMutex );
    return m_manualCameraMap.contains(url);
}

QnResourceDiscoveryManager::ResourceSearcherList QnResourceDiscoveryManager::plugins() const {
    return m_searchersList;
}

void QnResourceDiscoveryManager::dtsAssignment()
{
    for (int i = 0; i < m_dstList.size(); ++i)
    {
        //QList<QnDtsUnit> unitsLst =  QnColdStoreDTSSearcher::instance().findDtsUnits();
        QList<QnDtsUnit> unitsLst =  m_dstList[i]->findDtsUnits();

        for(const QnDtsUnit& unit: unitsLst)
        {
            QnResourcePtr res = qnResPool->getResourceByUniqueId(unit.resourceID);
            if (!res)
                continue;

            QnVirtualCameraResourcePtr vcRes = qSharedPointerDynamicCast<QnVirtualCameraResource>(res);
            if (!vcRes)
                continue;

            Q_ASSERT(unit.factory!=0);

            vcRes->lockDTSFactory();
            vcRes->setDTSFactory(unit.factory);
            vcRes->unLockDTSFactory();
        }
    }
}

QnResourceDiscoveryManager::State QnResourceDiscoveryManager::state() const 
{ 
    return m_state; 
}

bool QnResourceDiscoveryManager::isRedundancyUsing() const
{
    auto servers = qnResPool->getAllServers();
    if (servers.size() < 2)
        return false;
    for (const auto& server: servers)
    {
        if (server->isRedundancy())
            return true;
    }
    return false;
}

void QnResourceDiscoveryManager::updateSearcherUsage(QnAbstractResourceSearcher *searcher, bool usePartialEnable) {
    // TODO: #Elric strictly speaking, we must do this under lock.

    QSet<QString> disabledVendorsForAutoSearch;
    //TODO #ak edge server MUST always discover edge camera despite disabledVendors setting,
        //but MUST check disabledVendors for all other vendors (if they enabled on edge server)
#ifndef EDGE_SERVER
    disabledVendorsForAutoSearch = QnGlobalSettings::instance()->disabledVendorsSet();
#endif

    DiscoveryMode discoveryMode = DiscoveryMode::fullyEnabled;
    if( searcher->isLocal() ||                  // local resources should always be found
        searcher->isVirtualResource() )         // virtual resources should always be found
    {
        discoveryMode = DiscoveryMode::fullyEnabled;
    }
    else
    {
        //no lower_bound, since QSet is built on top of hash
        if( disabledVendorsForAutoSearch.contains(searcher->manufacture()+lit("=partial")) )
            discoveryMode = DiscoveryMode::partiallyEnabled;
        else if( disabledVendorsForAutoSearch.contains(searcher->manufacture()) )
            discoveryMode = DiscoveryMode::disabled;
        else if( disabledVendorsForAutoSearch.contains(lit("all=partial")) )
            discoveryMode = DiscoveryMode::partiallyEnabled;
        else if( disabledVendorsForAutoSearch.contains(lit("all")) )
            discoveryMode = DiscoveryMode::disabled;

        if (discoveryMode == DiscoveryMode::partiallyEnabled && !usePartialEnable)
            discoveryMode = DiscoveryMode::disabled;
    }

    searcher->setDiscoveryMode( discoveryMode );
}

void QnResourceDiscoveryManager::updateSearchersUsage() {
    ResourceSearcherList searchers;
    {
        QnMutexLocker locker( &m_searchersListMutex );
        searchers = m_searchersList;
    }

    bool usePartialEnable = isRedundancyUsing();
    for(QnAbstractResourceSearcher *searcher: searchers)
        updateSearcherUsage(searcher, usePartialEnable);
}<|MERGE_RESOLUTION|>--- conflicted
+++ resolved
@@ -24,10 +24,6 @@
 #include <core/resource_management/resource_pool.h>
 #include <core/resource/storage_plugin_factory.h>
 
-<<<<<<< HEAD
-#include <utils/network/upnp/upnp_device_searcher.h>
-=======
->>>>>>> af52816a
 #include <plugins/storage/dts/abstract_dts_searcher.h>
 
 #include <utils/common/sleep.h>
@@ -194,12 +190,6 @@
 {
     QElapsedTimer discoveryTime;
     discoveryTime.restart();
-<<<<<<< HEAD
-    if( nx_upnp::DeviceSearcher::instance() )
-        nx_upnp::DeviceSearcher::instance()->saveDiscoveredDevicesSnapshot();
-
-=======
->>>>>>> af52816a
     ResourceSearcherList searchersList;
     {
         QnMutexLocker locker( &m_searchersListMutex );
