
#include "resource_discovery_manager.h"

#include <exception>
#include <list>

#include <QtConcurrent/QtConcurrent>
#include <set>

#include <QtConcurrent/QtConcurrentMap>
#include <QtCore/QThreadPool>

#include <api/app_server_connection.h>
#include <api/global_settings.h>

#include <core/resource/resource.h>
#include <core/resource/abstract_storage_resource.h>
#include <core/resource/camera_resource.h>
#include <core/resource/network_resource.h>
#include <core/resource/security_cam_resource.h>
#include <core/resource/storage_resource.h>
#include <core/resource_management/camera_driver_restriction_list.h>
#include <core/resource_management/resource_searcher.h>
#include <core/resource_management/resource_pool.h>
#include <core/resource/storage_plugin_factory.h>

#include <plugins/storage/dts/abstract_dts_searcher.h>

#include <utils/common/sleep.h>
#include <utils/common/synctime.h>
#include <utils/common/util.h>
#include <nx/network/ip_range_checker.h>
#include "common/common_module.h"
#include "core/resource/media_server_resource.h"



// ------------------------------------ QnManualCameraInfo -----------------------------

QnManualCameraInfo::QnManualCameraInfo(const QUrl& url, const QAuthenticator& auth, const QString& resType)
{
    QString urlStr = url.toString();
    this->url = url;
    this->auth = auth;
    this->resType = qnResTypePool->getResourceTypeByName(resType);
    this->searcher = 0;
}

QList<QnResourcePtr> QnManualCameraInfo::checkHostAddr() const
{
    QnAbstractNetworkResourceSearcher* ns = dynamic_cast<QnAbstractNetworkResourceSearcher*>(searcher);
    QString urlStr = url.toString();
    if (ns)
        return ns->checkHostAddr(url, auth, false);
    else
        return QList<QnResourcePtr>();
}



QnResourceDiscoveryManagerTimeoutDelegate::QnResourceDiscoveryManagerTimeoutDelegate( QnResourceDiscoveryManager* discoveryManager )
:
    m_discoveryManager( discoveryManager )
{
}

void QnResourceDiscoveryManagerTimeoutDelegate::onTimeout()
{
    m_discoveryManager->doResourceDiscoverIteration();
}


// ------------------------------------ QnResourceDiscoveryManager -----------------------------

QnResourceDiscoveryManager::QnResourceDiscoveryManager()
:
    base_type(),
    m_ready( false ),
    m_state( InitialSearch ),
    m_discoveryUpdateIdx(0),
    m_serverOfflineTimeout(20 * 1000)
{
    connect(qnResPool, &QnResourcePool::resourceRemoved, this, &QnResourceDiscoveryManager::at_resourceDeleted, Qt::DirectConnection);
    connect(qnResPool, &QnResourcePool::resourceAdded, this, &QnResourceDiscoveryManager::at_resourceAdded, Qt::DirectConnection);
    connect(QnGlobalSettings::instance(), &QnGlobalSettings::disabledVendorsChanged, this, &QnResourceDiscoveryManager::updateSearchersUsage);
    connect(QnGlobalSettings::instance(), &QnGlobalSettings::autoDiscoveryChanged, this, &QnResourceDiscoveryManager::updateSearchersUsage);
}

QnResourceDiscoveryManager::~QnResourceDiscoveryManager()
{
    stop();
}

void QnResourceDiscoveryManager::setReady(bool ready)
{
    m_ready = ready;
}

void QnResourceDiscoveryManager::start( Priority priority )
{
    updateSearchersUsage();
    QnLongRunnable::start( priority );
    //moveToThread( this );
}

void QnResourceDiscoveryManager::addDeviceServer(QnAbstractResourceSearcher* serv)
{
    QnMutexLocker locker( &m_searchersListMutex );
    m_searchersList.push_back(serv);
}

void QnResourceDiscoveryManager::addDTSServer(QnAbstractDTSSearcher* serv)
{
    QnMutexLocker locker( &m_searchersListMutex );
    m_dstList.push_back(serv);
}


void QnResourceDiscoveryManager::setResourceProcessor(QnResourceProcessor* processor)
{
    QnMutexLocker locker( &m_searchersListMutex );
    m_resourceProcessor = processor;
}

QnResourcePtr QnResourceDiscoveryManager::createResource(const QnUuid &resourceTypeId, const QnResourceParams& params)
{
    QnResourcePtr result;

    QnResourceTypePtr resourceType = qnResTypePool->getResourceType(resourceTypeId);

    if (resourceType.isNull())
        return result;

    if (resourceTypeId == qnResTypePool->getFixedResourceTypeId(QnResourceTypePool::kStorageTypeId))
    {
        result = QnResourcePtr(QnStoragePluginFactory::instance()->createStorage(params.url));
        NX_ASSERT(result); //storage can not be null
    }
    else
    {
        ResourceSearcherList searchersList;
        {
            QnMutexLocker locker( &m_searchersListMutex );
            searchersList = m_searchersList;
        }

        for (QnAbstractResourceSearcher *searcher: searchersList)
        {
            result = searcher->createResource(resourceTypeId, params);
            if (!result.isNull())
                break;
        }
    }

    return result;
}

void QnResourceDiscoveryManager::pleaseStop()
{
    if (isRunning())
    {
        QnMutexLocker locker( &m_searchersListMutex );
        for (QnAbstractResourceSearcher *searcher: m_searchersList)
            searcher->pleaseStop();
    }

    QnLongRunnable::pleaseStop();

    quit(); //telling thread's event loop to return
}

void QnResourceDiscoveryManager::run()
{
    initSystemThreadId();
    m_runNumber = 0;
    m_timer.reset( new QTimer() );
    m_timer->setSingleShot( true );
    QnResourceDiscoveryManagerTimeoutDelegate timoutDelegate( this );
    connect(m_timer, &QTimer::timeout,
        &timoutDelegate, &QnResourceDiscoveryManagerTimeoutDelegate::onTimeout);
    m_timer->start( 0 );    //immediate execution
    m_state = InitialSearch;

    exec();

    m_timer.reset();
}

static const int GLOBAL_DELAY_BETWEEN_CAMERA_SEARCH_MS = 1000;
static const int MIN_DISCOVERY_SEARCH_MS = 1000 * 15;

void QnResourceDiscoveryManager::doResourceDiscoverIteration()
{
    QElapsedTimer discoveryTime;
    discoveryTime.restart();
    ResourceSearcherList searchersList;
    {
        QnMutexLocker locker( &m_searchersListMutex );
        searchersList = m_searchersList;
    }

    switch( m_state )
    {
        case InitialSearch:
            for (QnAbstractResourceSearcher *searcher: searchersList)
            {
                if ((searcher->discoveryMode() != DiscoveryMode::disabled) && searcher->isLocal())
                {
                    QnResourceList lst = searcher->search();
                    m_resourceProcessor->processResources(lst);
                }
            }
            emit localSearchDone();
            m_state = PeriodicSearch;
            break;

        case PeriodicSearch:
        {
            if( !m_ready )
                break;

            updateLocalNetworkInterfaces();

            if (!m_resourceProcessor->isBusy())
            {
                QnResourceList result = findNewResources();
                if (!result.isEmpty())
                    m_resourceProcessor->processResources(result);
            }

            ++m_runNumber;
            break;
        }
    }

    m_timer->start( qMax(GLOBAL_DELAY_BETWEEN_CAMERA_SEARCH_MS, int(MIN_DISCOVERY_SEARCH_MS - discoveryTime.elapsed()) ));
}

void QnResourceDiscoveryManager::setLastDiscoveredResources(const QnResourceList& resources)
{
    QnMutexLocker lock( &m_resListMutex );
    m_lastDiscoveredResources[m_discoveryUpdateIdx] = resources;
    int sz = sizeof(m_lastDiscoveredResources) / sizeof(QnResourceList);
    m_discoveryUpdateIdx = (m_discoveryUpdateIdx + 1) % sz;
}

QSet<QString> QnResourceDiscoveryManager::lastDiscoveredIds() const
{
    QnMutexLocker lock( &m_resListMutex );
    int sz = sizeof(m_lastDiscoveredResources) / sizeof(QnResourceList);
    QSet<QString> allDiscoveredIds;
    for (int i = 0; i < sz; ++i) {
        for(const QnResourcePtr& res: m_lastDiscoveredResources[i])
            allDiscoveredIds << res->getUniqueId();
    }
    return allDiscoveredIds;
}

void QnResourceDiscoveryManager::updateLocalNetworkInterfaces()
{
    QList<QHostAddress> localAddresses = allLocalAddresses();
    if (localAddresses != m_allLocalAddresses)
    {
        // Skip first time.
        // We suppose here that allLocalAddresses never returns empty list
        if (!m_allLocalAddresses.isEmpty())
            emit localInterfacesChanged();

        m_allLocalAddresses = localAddresses;
    }
}

static QnResourceList CheckHostAddrAsync(const QnManualCameraInfo& input)
{
    try
    {
        return input.checkHostAddr();
    }
    catch (const std::exception& e)
    {
        qWarning()
            << "CheckHostAddrAsync exception ("<<e.what()<<") caught\n"
            << "\t\tresource type:" << input.resType->getName() << "\n"
            << "\t\tresource url:" << input.url << "\n";

        return QnResourceList();
    }
    catch (...)
    {
        qWarning()
            << "CheckHostAddrAsync exception caught\n"
            << "\t\tresource type:" << input.resType->getName() << "\n"
            << "\t\tresource url:" << input.url << "\n";

        return QnResourceList();
    }
}

bool QnResourceDiscoveryManager::canTakeForeignCamera(const QnSecurityCamResourcePtr& camera, int awaitingToMoveCameraCnt)
{
    if (!camera)
        return false;

    if (camera->failoverPriority() == Qn::FP_Never)
        return false;

    QnUuid ownGuid = qnCommon->moduleGUID();
    QnMediaServerResourcePtr mServer = camera->getParentServer();
    QnMediaServerResourcePtr ownServer = qnResPool->getResourceById<QnMediaServerResource>(ownGuid);
    if (!mServer)
        return true; // can take foreign camera is camera's server is absent
    if (!ownServer)
        return false;

    if (camera->hasFlags(Qn::desktop_camera))
        return true;

#ifdef EDGE_SERVER
    if (!ownServer->isRedundancy())
    {
        // return own camera back for edge server
        char  mac[MAC_ADDR_LEN];
        char* host = 0;
        getMacFromPrimaryIF(mac, &host);
        return (camera->getUniqueId().toLocal8Bit() == QByteArray(mac));
    }
#endif
    if ((mServer->getServerFlags() & Qn::SF_Edge) && !mServer->isRedundancy())
        return false; // do not transfer cameras from edge server

    if (camera->preferredServerId() == ownGuid)
        return true;
    else if (mServer->getStatus() == Qn::Online)
        return false;

    if (!ownServer->isRedundancy())
        return false; // redundancy is disabled

    if (qnResPool->getAllCameras(ownServer, true).size() + awaitingToMoveCameraCnt >= ownServer->getMaxCameras())
        return false;

    return mServer->currentStatusTime() > m_serverOfflineTimeout;
}

void QnResourceDiscoveryManager::appendManualDiscoveredResources(QnResourceList& resources)
{
    QnManualCameraInfoMap candidates;
    QnManualCameraInfoMap cameras;
    {
        QnMutexLocker locker( &m_searchersListMutex );
        candidates = m_manualCameraMap;
        if (candidates.isEmpty())
            return;
    }

    for (auto itr = candidates.begin(); itr != candidates.end(); ++itr)
    {
        QnSecurityCamResourcePtr camera = qSharedPointerDynamicCast<QnSecurityCamResource>(qnResPool->getResourceByUrl(itr.key()));
        if (!camera || !camera->hasFlags(Qn::foreigner) || canTakeForeignCamera(camera, 0))
            cameras.insert(itr.key(), itr.value());
    }

    QFuture<QnResourceList> results = QtConcurrent::mapped(cameras, &CheckHostAddrAsync);
    results.waitForFinished();
    for (QFuture<QnResourceList>::const_iterator itr = results.constBegin(); itr != results.constEnd(); ++itr)
    {
        QnResourceList foundResources = *itr;
        for (const QnResourcePtr &resource: foundResources) {
            if (const QnSecurityCamResourcePtr &camera = resource.dynamicCast<QnSecurityCamResource>())
                camera->setManuallyAdded(true);
            resources << resource;
        }
    }
}

QnResourceList QnResourceDiscoveryManager::findNewResources()
{
    std::list<std::pair<QnResourcePtr, QnAbstractResourceSearcher*>> resourcesAndSearches;
    std::set<QString> resourcePhysicalIDs;    //used to detect duplicate resources (same resource found by multiple drivers)
    m_searchersListMutex.lock();
    ResourceSearcherList searchersList = m_searchersList;
    m_searchersListMutex.unlock();

    for (QnAbstractResourceSearcher *searcher: searchersList)
    {
        if ((searcher->discoveryMode() != DiscoveryMode::disabled) && !needToStop())
        {
            QnResourceList lst = searcher->search();

            // resources can be searched by client in or server.
            // if this client in stand alone => lets add Qn::local
            // server does not care about flags
            for( QnResourceList::iterator
                it = lst.begin();
                it != lst.end();
                 )
            {
                const QnSecurityCamResource* camRes = dynamic_cast<QnSecurityCamResource*>(it->data());
                //checking, if found resource is reserved by some other searcher
                if( camRes &&
                    !CameraDriverRestrictionList::instance()->driverAllowedForCamera( searcher->manufacture(), camRes->getVendor(), camRes->getModel() ) )
                {
                    it = lst.erase( it );
                    continue;   //resource with such unique id is already present
                }

                const QnNetworkResource* networkRes = dynamic_cast<QnNetworkResource*>(it->data());
                if( networkRes )
                {
                    //checking that resource do not duplicate already found ones
                    if( !resourcePhysicalIDs.insert( networkRes->getPhysicalId() ).second )
                    {
                        it = lst.erase( it );
                        continue;   //resource with such unique id is already present
                    }
                }

                if( searcher->isLocal() )
                    (*it)->addFlags(Qn::local);

                ++it;
            }

            for( QnResourcePtr& res: lst )
                resourcesAndSearches.push_back( std::make_pair( std::move(res), searcher ) );
        }
    }

    //filtering discovered resources by discovery mode
    QnResourceList resources;
    for( auto it = resourcesAndSearches.cbegin(); it != resourcesAndSearches.cend(); ++it )
    {
        switch( it->second->discoveryMode() )
        {
            case DiscoveryMode::partiallyEnabled:
                if( !qnResPool->getResourceByUniqueId(it->first->getUniqueId()) )
                    continue;   //ignoring newly discovered camera
                it->first->addFlags(Qn::search_upd_only);
                break;

            case DiscoveryMode::disabled:
                //discovery totally disabled, ignoring resource
                continue;

            default:
                break;
        }
        resources.append( std::move(it->first) );
    }
    resourcesAndSearches.clear();

    appendManualDiscoveredResources(resources);
    setLastDiscoveredResources(resources);

    //searching and ignoring auto-discovered cameras already manually added to the resource pool
    for( QnResourceList::iterator
        it = resources.begin();
        it != resources.end();
         )
    {
        const QnSecurityCamResource* camRes = dynamic_cast<QnSecurityCamResource*>(it->data());
        if( !camRes || camRes->isManuallyAdded() )
        {
            ++it;
            continue;
        }

        //if camera is already in resource pool and it was added manually, then ignoring it...
        QnNetworkResourcePtr existingRes = qnResPool->getNetResourceByPhysicalId( camRes->getPhysicalId() );
        if( existingRes )
        {
            /* Speed optimization for ARM servers. --ak */
            const QnSecurityCamResource* existingCamRes = dynamic_cast<QnSecurityCamResource*>(existingRes.data());
            if( existingCamRes && existingCamRes->isManuallyAdded() )
            {
#ifdef EDGE_SERVER
                char  mac[MAC_ADDR_LEN];
                char* host = 0;
                getMacFromPrimaryIF(mac, &host);
                if( existingCamRes->getUniqueId().toLocal8Bit() == QByteArray(mac) )
                {
                    //on edge server always discovering camera to be able to move it to the edge server if needed
                    ++it;
                    continue;
                }
#endif

                it = resources.erase( it );
                continue;
            }
        }

        ++it;
    }

    {
        QnMutexLocker lock( &m_searchersListMutex );
        for (int i = resources.size()-1; i >= 0; --i)
        {
            if (m_recentlyDeleted.contains(resources[i]->getUniqueId()))
                resources.removeAt(i);
        }
        m_recentlyDeleted.clear();
    }

    if (processDiscoveredResources(resources, SearchType::Full))
    {
        dtsAssignment();
        return resources;
    }
    else {
        return QnResourceList();
    }
}

QnNetworkResourcePtr QnResourceDiscoveryManager::findSameResource(const QnNetworkResourcePtr& netRes)
{
    auto camRes = netRes.dynamicCast<QnVirtualCameraResource>();
    if (!camRes)
        return QnNetworkResourcePtr();

    auto existResource = qnResPool->getResourceByUniqueId<QnVirtualCameraResource>(camRes->getUniqueId());
    if (existResource)
        return existResource;

    for (const auto& existRes: qnResPool->getResources<QnVirtualCameraResource>())
    {
        bool sameChannels = netRes->getChannel() == existRes->getChannel();
        bool sameMACs = !existRes->getMAC().isNull() && existRes->getMAC() == netRes->getMAC();
        if (sameChannels && sameMACs)
            return existRes;
    }

    return QnNetworkResourcePtr();
}

bool QnResourceDiscoveryManager::processDiscoveredResources(QnResourceList& resources, SearchType /*searchType*/)
{
    //excluding already existing resources
    QnResourceList::iterator it = resources.begin();
    while (it != resources.end())
    {
        if (needToStop())
            return false;

        const QnResourcePtr& rpResource = qnResPool->getResourceByUniqueId((*it)->getUniqueId());
        /* Speed optimization for ARM servers. --ak */
        QnNetworkResource* rpNetRes = dynamic_cast<QnNetworkResource*>(rpResource.data());
        if (rpNetRes) {
            QnNetworkResourcePtr newNetRes = (*it).dynamicCast<QnNetworkResource>();
            if (newNetRes)
                rpNetRes->mergeResourcesIfNeeded(newNetRes);
            it = resources.erase(it); // if such res in ResourcePool

        }
        else {
            ++it; // new resource => should keep it
        }
    }

    return !resources.isEmpty();
}

void QnResourceDiscoveryManager::fillManualCamInfo(QnManualCameraInfoMap& cameras, const QnSecurityCamResourcePtr& camera)
{
    QnResourceTypePtr resType = qnResTypePool->getResourceType(camera->getTypeId());
    QAuthenticator auth = camera->getAuth();
    auto inserted = cameras.insert(camera->getUniqueId(), QnManualCameraInfo(QUrl(camera->getUrl()), auth, resType->getName()));
    for (int i = 0; i < m_searchersList.size(); ++i) {
        if (m_searchersList[i]->isResourceTypeSupported(resType->getId()))
            inserted.value().searcher = m_searchersList[i];
    }
}

int QnResourceDiscoveryManager::registerManualCameras(const QnManualCameraInfoMap& cameras)
{
    QnMutexLocker lock( &m_searchersListMutex );
    int added = 0;
    for (QnManualCameraInfoMap::const_iterator itr = cameras.constBegin(); itr != cameras.constEnd(); ++itr)
    {
		bool resourceHasBeenAdded = false;
        for (QnAbstractResourceSearcher* searcher: m_searchersList)
        {
<<<<<<< HEAD
            if (!searcher->isResourceTypeSupported(itr.value().resType->getId()))
                continue;

            QnManualCameraInfoMap::iterator inserted = m_manualCameraMap.insert(itr.key(), itr.value());
            inserted.value().searcher = searcher;
			resourceHasBeenAdded = true;
=======
            if (m_searchersList[i]->isResourceTypeSupported(itr.value().resType->getId()))
            {
                auto url = QUrl(itr.key());
                if (url.path() == lit("/"))
                    url.setPath(lit(""));

                QnManualCameraInfoMap::iterator inserted = m_manualCameraMap.insert(
                    url.toString(QUrl::StripTrailingSlash), itr.value());

                inserted.value().searcher = m_searchersList[i];
            }
>>>>>>> 3f3ad7e3
        }

		if (resourceHasBeenAdded)
			++added;
    }

    return added;
}

void QnResourceDiscoveryManager::at_resourceDeleted(const QnResourcePtr& resource)
{
    const QnMediaServerResourcePtr server = resource.dynamicCast<QnMediaServerResource>();
    if (server)
    {
        disconnect(server, nullptr, this, nullptr);
        updateSearchersUsage();
    }

    QnMutexLocker lock( &m_searchersListMutex );
    QnManualCameraInfoMap::Iterator itr = m_manualCameraMap.find(resource->getUrl());
    if (itr != m_manualCameraMap.end())
        m_manualCameraMap.erase(itr);
    m_recentlyDeleted << resource->getUrl();
}

void QnResourceDiscoveryManager::at_resourceAdded(const QnResourcePtr& resource)
{
    const QnMediaServerResourcePtr server = resource.dynamicCast<QnMediaServerResource>();
    if (server)
    {
        connect(server, &QnMediaServerResource::redundancyChanged, this, &QnResourceDiscoveryManager::updateSearchersUsage);
        updateSearchersUsage();
    }

    QnManualCameraInfoMap newManualCameras;
    {
        QnMutexLocker lock( &m_searchersListMutex );
        const QnSecurityCamResourcePtr camera = resource.dynamicCast<QnSecurityCamResource>();
        if (!camera || !camera->isManuallyAdded())
            return;
        if (!m_manualCameraMap.contains(camera->getUrl())) {
            QnResourceTypePtr resType = qnResTypePool->getResourceType(camera->getTypeId());
            QAuthenticator auth = camera->getAuth();
            newManualCameras.insert(camera->getUrl(), QnManualCameraInfo(QUrl(camera->getUrl()), auth, resType->getName()));
        }
    }
    if (!newManualCameras.isEmpty())
        registerManualCameras(newManualCameras);
}

bool QnResourceDiscoveryManager::containManualCamera(const QString& url)
{
    QnMutexLocker lock( &m_searchersListMutex );
    return m_manualCameraMap.contains(QUrl(url).toString(QUrl::StripTrailingSlash));
}

QnResourceDiscoveryManager::ResourceSearcherList QnResourceDiscoveryManager::plugins() const {
    return m_searchersList;
}

void QnResourceDiscoveryManager::dtsAssignment()
{
    for (int i = 0; i < m_dstList.size(); ++i)
    {
        //QList<QnDtsUnit> unitsLst =  QnColdStoreDTSSearcher::instance().findDtsUnits();
        QList<QnDtsUnit> unitsLst =  m_dstList[i]->findDtsUnits();

        for(const QnDtsUnit& unit: unitsLst)
        {
            QnResourcePtr res = qnResPool->getResourceByUniqueId(unit.resourceID);
            if (!res)
                continue;

            QnVirtualCameraResourcePtr vcRes = qSharedPointerDynamicCast<QnVirtualCameraResource>(res);
            if (!vcRes)
                continue;

            NX_ASSERT(unit.factory!=0);

#ifdef ENABLE_DATA_PROVIDERS
            vcRes->lockDTSFactory();
            vcRes->setDTSFactory(unit.factory);
            vcRes->unLockDTSFactory();
#endif
        }
    }
}

QnResourceDiscoveryManager::State QnResourceDiscoveryManager::state() const
{
    return m_state;
}

bool QnResourceDiscoveryManager::isRedundancyUsing() const
{
    auto servers = qnResPool->getAllServers(Qn::AnyStatus);
    if (servers.size() < 2)
        return false;
    for (const auto& server: servers)
    {
        if (server->isRedundancy())
            return true;
    }
    return false;
}

void QnResourceDiscoveryManager::updateSearcherUsage(QnAbstractResourceSearcher *searcher, bool usePartialEnable)
{
    // TODO: #Elric strictly speaking, we must do this under lock.

    DiscoveryMode discoveryMode = qnGlobalSettings->isAutoDiscoveryEnabled() ?
        DiscoveryMode::fullyEnabled :
        DiscoveryMode::partiallyEnabled;
    if( searcher->isLocal() ||                  // local resources should always be found
        searcher->isVirtualResource() )         // virtual resources should always be found
    {
        discoveryMode = DiscoveryMode::fullyEnabled;
    }
    else
    {
        QSet<QString> disabledVendorsForAutoSearch;
        //TODO #ak edge server MUST always discover edge camera despite disabledVendors setting,
        //but MUST check disabledVendors for all other vendors (if they enabled on edge server)
#ifndef EDGE_SERVER
        disabledVendorsForAutoSearch = qnGlobalSettings->disabledVendorsSet();
#endif

        //no lower_bound, since QSet is built on top of hash
        if( disabledVendorsForAutoSearch.contains(searcher->manufacture()+lit("=partial")) )
            discoveryMode = DiscoveryMode::partiallyEnabled;
        else if( disabledVendorsForAutoSearch.contains(searcher->manufacture()) )
            discoveryMode = DiscoveryMode::disabled;
        else if( disabledVendorsForAutoSearch.contains(lit("all=partial")) )
            discoveryMode = DiscoveryMode::partiallyEnabled;
        else if( disabledVendorsForAutoSearch.contains(lit("all")) )
            discoveryMode = DiscoveryMode::disabled;

        if (discoveryMode == DiscoveryMode::partiallyEnabled && !usePartialEnable)
            discoveryMode = DiscoveryMode::disabled;
    }

    searcher->setDiscoveryMode( discoveryMode );
}

void QnResourceDiscoveryManager::updateSearchersUsage()
{
    ResourceSearcherList searchers;
    {
        QnMutexLocker locker( &m_searchersListMutex );
        searchers = m_searchersList;
    }

    bool usePartialEnable = isRedundancyUsing();
    for(QnAbstractResourceSearcher *searcher: searchers)
        updateSearcherUsage(searcher, usePartialEnable);
}

void QnResourceDiscoveryManager::addResourcesImmediatly(QnResourceList& resources)
{
    processDiscoveredResources(resources, SearchType::Partial);
    m_resourceProcessor->processResources(resources);
}<|MERGE_RESOLUTION|>--- conflicted
+++ resolved
@@ -581,16 +581,9 @@
 		bool resourceHasBeenAdded = false;
         for (QnAbstractResourceSearcher* searcher: m_searchersList)
         {
-<<<<<<< HEAD
             if (!searcher->isResourceTypeSupported(itr.value().resType->getId()))
                 continue;
 
-            QnManualCameraInfoMap::iterator inserted = m_manualCameraMap.insert(itr.key(), itr.value());
-            inserted.value().searcher = searcher;
-			resourceHasBeenAdded = true;
-=======
-            if (m_searchersList[i]->isResourceTypeSupported(itr.value().resType->getId()))
-            {
                 auto url = QUrl(itr.key());
                 if (url.path() == lit("/"))
                     url.setPath(lit(""));
@@ -598,9 +591,8 @@
                 QnManualCameraInfoMap::iterator inserted = m_manualCameraMap.insert(
                     url.toString(QUrl::StripTrailingSlash), itr.value());
 
-                inserted.value().searcher = m_searchersList[i];
-            }
->>>>>>> 3f3ad7e3
+            inserted.value().searcher = searcher;
+			resourceHasBeenAdded = true;
         }
 
 		if (resourceHasBeenAdded)
