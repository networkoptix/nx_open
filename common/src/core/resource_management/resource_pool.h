#ifndef resource_pool_h_1537
#define resource_pool_h_1537

#include <QtCore/QList>
#include <QtCore/QHash>
#include <QtCore/QMutex>
#include <QtCore/QObject>
#include <QtCore/QUuid>
#include <QtNetwork/QHostAddress>

#include <core/resource/resource_fwd.h>
#include <core/resource/resource.h>
#include <core/resource_management/resource_criterion.h>

class QnResource;
class QnNetworkResource;
class CLRecorderDevice;

/**
 * This class holds all resources in the system that are READY TO BE USED
 * (as long as resource is in the pool => shared pointer counter >= 1).
 *
 * If resource is in the pool it is guaranteed that it won't be deleted.
 *
 * Resource pool can also give a list of resources based on some criteria
 * and helps to administrate resources.
 *
 * If resource is conflicting it must not be placed in resource pool.
 */
class QN_EXPORT QnResourcePool : public QObject
{
    Q_OBJECT

public:
    enum Filter
    {
        /** Do not check resources owned by another entities. */
        OnlyFriends,
        /** Check all resources. */
        AllResources
    };

    QnResourcePool();
    ~QnResourcePool();

    static void initStaticInstance( QnResourcePool* inst );
    static QnResourcePool* instance();

    // this function will add or update existing resources
    // keeps database ID ( if possible )
    void addResources(const QnResourceList &resources);

    void addResource(const QnResourcePtr &resource);

    void beginTran();
    void commit();

    void removeResources(const QnResourceList &resources);
    inline void removeResource(const QnResourcePtr &resource)
    { removeResources(QnResourceList() << resource); }

    QnResourceList getResources() const;

    QnResourcePtr getResourceById(const QnId &id) const;

    QnResourcePtr getResourceByUniqId(const QString &id) const;
    void updateUniqId(QnResourcePtr res, const QString &newUniqId);

    bool hasSuchResource(const QString &uniqid) const;

    QnResourcePtr getResourceByUrl(const QString &url) const;

    QnNetworkResourcePtr getNetResourceByPhysicalId(const QString &physicalId) const;
    QnNetworkResourcePtr getResourceByMacAddress(const QString &mac) const;

    QnResourceList getAllResourceByTypeName(const QString &typeName) const;

    QnNetworkResourceList getAllNetResourceByPhysicalId(const QString &mac) const;
    QnNetworkResourceList getAllNetResourceByHostAddress(const QString &hostAddress) const;
    QnNetworkResourceList getAllNetResourceByHostAddress(const QHostAddress &hostAddress) const;
    QnResourceList getAllCameras(const QnResourcePtr &mServer) const;
    QnMediaServerResourceList getAllServers() const;
    QnResourceList getResourcesByParentId(const QnId& parentId) const;

    // returns list of resources with such flag
    QnResourceList getResourcesWithFlag(QnResource::Flag flag) const;

    QnResourceList getResourcesWithParentId(QnId id) const;
    QnResourceList getResourcesWithTypeId(QnId id) const;

    QnUserResourcePtr getAdministrator() const;

    /**
     * @brief getVideoWallItemByUuid            Find videowall item by uuid.
     * @param uuid                              Unique id of the item.
     * @return                                  Index containing the videowall and item's uuid.
     */
    QnVideoWallItemIndex getVideoWallItemByUuid(const QUuid &uuid) const;

    /**
     * @brief getVideoWallItemsByUuid           Find list of videowall items by their uuids.
     * @param uuids                             Unique ids of the items.
     * @return                                  List of indices containing the videowall and items' uuid.
     */
    QnVideoWallItemIndexList getVideoWallItemsByUuid(const QList<QUuid> &uuids) const;

<<<<<<< HEAD
    QnResourcePtr getIncompatibleResourceById(const QnId &id, bool useCompatible = false) const;
    QnResourcePtr getIncompatibleResourceByUniqueId(const QString &uid) const;
    QnResourceList getAllIncompatibleResources() const;
    void makeResourceNormal(const QnResourcePtr &resource);
=======
    
    /**
     * @brief getVideoWallMatrixByUuid          Find videowall matrix by uuid.
     * @param uuid                              Unique id of the matrix.
     * @return                                  Index containing the videowall and matrix's uuid.
     */
    QnVideoWallMatrixIndex getVideoWallMatrixByUuid(const QUuid &uuid) const;

    /**
     * @brief getVideoWallMatricesByUuid        Find list of videowall matrices by their uuids.
     * @param uuids                             Unique ids of the matrices.
     * @return                                  List of indices containing the videowall and matrices' uuid.
     */
    QnVideoWallMatrixIndexList getVideoWallMatricesByUuid(const QList<QUuid> &uuids) const;


>>>>>>> f59e7250

    QStringList allTags() const;

    int activeCamerasByClass(bool analog) const;

    int activeDigital() const {
        return activeCamerasByClass(false);
    }

    int activeAnalog() const {
        return activeCamerasByClass(true);
    }

    //!Empties all internal dictionaries. Needed for correct destruction order at application stop
    void clear();

signals:
    void resourceAdded(const QnResourcePtr &resource);
    void resourceRemoved(const QnResourcePtr &resource);
    void resourceChanged(const QnResourcePtr &resource);
    void statusChanged(const QnResourcePtr &resource);

    void aboutToBeDestroyed();

private:
    mutable QMutex m_resourcesMtx;
    bool m_tranInProgress;
    QnResourceList m_tmpResources;
    QHash<QString, QnResourcePtr> m_resources;
    QHash<QString, QnResourcePtr> m_incompatibleResources;

    /*!
        \return true, if \a resource has been inserted. false - if updated existing resource
    */
    bool insertOrUpdateResource( const QnResourcePtr &resource, QHash<QString, QnResourcePtr>* const resourcePool );
};


#define qnResPool QnResourcePool::instance()

#endif //resource_pool_h_1537<|MERGE_RESOLUTION|>--- conflicted
+++ resolved
@@ -88,6 +88,11 @@
     QnResourceList getResourcesWithParentId(QnId id) const;
     QnResourceList getResourcesWithTypeId(QnId id) const;
 
+    QnResourcePtr getIncompatibleResourceById(const QnId &id, bool useCompatible = false) const;
+    QnResourcePtr getIncompatibleResourceByUniqueId(const QString &uid) const;
+    QnResourceList getAllIncompatibleResources() const;
+    void makeResourceNormal(const QnResourcePtr &resource);
+
     QnUserResourcePtr getAdministrator() const;
 
     /**
@@ -103,13 +108,6 @@
      * @return                                  List of indices containing the videowall and items' uuid.
      */
     QnVideoWallItemIndexList getVideoWallItemsByUuid(const QList<QUuid> &uuids) const;
-
-<<<<<<< HEAD
-    QnResourcePtr getIncompatibleResourceById(const QnId &id, bool useCompatible = false) const;
-    QnResourcePtr getIncompatibleResourceByUniqueId(const QString &uid) const;
-    QnResourceList getAllIncompatibleResources() const;
-    void makeResourceNormal(const QnResourcePtr &resource);
-=======
     
     /**
      * @brief getVideoWallMatrixByUuid          Find videowall matrix by uuid.
@@ -124,9 +122,6 @@
      * @return                                  List of indices containing the videowall and matrices' uuid.
      */
     QnVideoWallMatrixIndexList getVideoWallMatricesByUuid(const QList<QUuid> &uuids) const;
-
-
->>>>>>> f59e7250
 
     QStringList allTags() const;
 
