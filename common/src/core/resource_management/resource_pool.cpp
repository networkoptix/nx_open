#include "resource_pool.h"

#include <core/resource/media_server_resource.h>
#include <core/resource/network_resource.h>
#include <core/resource/layout_resource.h>
#include <core/resource/user_resource.h>
#include <core/resource/camera_resource.h>
#include <core/resource/videowall_resource.h>
#include <core/resource/videowall_item.h>
#include <core/resource/videowall_item_index.h>
#include <core/resource/videowall_matrix_index.h>

#include <utils/common/checked_cast.h>

#include <nx/utils/log/assert.h>
#include <nx/utils/log/log.h>
#include <core/resource_access/resource_access_filter.h>

namespace {

// Returns true, if a resource has been inserted. false - if updated existing resource
template<class T>
bool insertOrUpdateResource(const T& resource, QHash<QnUuid, T>* const resourcePool)
{
    QnUuid id = resource->getId();
    auto itr = resourcePool->find(id);
    if (itr == resourcePool->end())
    {
        // Inserting new resource.
        resourcePool->insert(id, resource);
        return true;
    }

    // Updating existing resource.
    itr.value()->update(resource);
    return false;
}

} // namespace

static const QString kLiteClientLayoutKey = lit("liteClient");

QnResourcePool::QnResourcePool(QObject* parent):
    base_type(parent),
    QnCommonModuleAware(parent),
    m_resourcesMtx(QnMutex::Recursive),
    m_tranInProgress(false)
{
}

QnResourcePool::~QnResourcePool()
{
    QnMutexLocker locker(&m_resourcesMtx);
    m_adminResource.clear();
    m_resources.clear();
}

void QnResourcePool::beginTran()
{
    m_tranInProgress = true;
}

void QnResourcePool::commit()
{
    m_tranInProgress = false;
    addResources(m_tmpResources);
    m_tmpResources.clear();
}

void QnResourcePool::addResource(const QnResourcePtr& resource, AddResourceFlags flags)
{
    if (!flags.testFlag(SkipAddingTransaction) && m_tranInProgress)
        m_tmpResources << resource;
    else
        addResources({{resource}}, flags);
}

void QnResourcePool::addIncompatibleServer(const QnMediaServerResourcePtr& server)
{
    addResources({{server}}, UseIncompatibleServerPool);
}

void QnResourcePool::addNewResources(const QnResourceList& resources, AddResourceFlags flags)
{
    addResources(
        resources.filtered(
            [](const QnResourcePtr& resource) { return resource->resourcePool() == nullptr; }));
}

void QnResourcePool::addResources(const QnResourceList& resources, AddResourceFlags flags)
{
    QnMutexLocker resourcesLock(&m_resourcesMtx);

    for (const auto& resource: resources)
    {
        // Getting an NX_ASSERT here? Did you forget to use QnSharedResourcePointer?
        NX_ASSERT(resource->toSharedPointer());
        NX_ASSERT(!resource->getId().isNull());
        NX_ASSERT(!resource->resourcePool() || resource->resourcePool() == this);
        resource->setResourcePool(this);
        resource->moveToThread(thread());
    }

    QMap<QnUuid, QnResourcePtr> newResources; // sort by id

    for (const QnResourcePtr& resource: resources)
    {
        NX_ASSERT(!resource->getId().isNull(), "Got resource with empty id.");
        if (resource->getId().isNull())
            continue;

        if (!flags.testFlag(UseIncompatibleServerPool))
        {
            if (insertOrUpdateResource(resource, &m_resources))
            {
                m_cache.resourceAdded(resource);
                newResources.insert(resource->getId(), resource);
            }
            m_incompatibleServers.remove(resource->getId());
        }
        else
        {
            auto server = resource.dynamicCast<QnMediaServerResource>();
            NX_EXPECT(server, "Only fake servers allowed here");
            if (insertOrUpdateResource(server, &m_incompatibleServers))
                newResources.insert(resource->getId(), resource);
        }
    }

    resourcesLock.unlock();

    QnResourceList addedResources = newResources.values();
    for (const auto& resource: addedResources)
    {
        connect(resource, &QnResource::statusChanged, this, &QnResourcePool::statusChanged);
        connect(resource, &QnResource::statusChanged, this, &QnResourcePool::resourceChanged);
        connect(resource, &QnResource::resourceChanged, this, &QnResourcePool::resourceChanged);

        if (!resource->hasFlags(Qn::foreigner))
        {
            if (resource->getStatus() != Qn::Offline)
                resource->initAsync(false);
        }
    }

    for (const auto& resource: addedResources)
    {
        NX_VERBOSE(this) << "RESOURCE ADDED"
            << resource->metaObject()->className()
            << resource->getName();
        emit resourceAdded(resource);
    }
}

void QnResourcePool::removeResources(const QnResourceList& resources)
{
    QnResourceList removedLayoutResources;
    QnResourceList removedUsers;
    QnResourceList removedOtherResources;
    auto appendRemovedResource =
        [&](QnResourcePtr resource)
        {
            if (resource->hasFlags(Qn::layout))
                removedLayoutResources.push_back(resource);
            else if (resource->hasFlags(Qn::user))
                removedUsers.push_back(resource);
            else
                removedOtherResources.push_back(resource);
        };

    QnMutexLocker lk(&m_resourcesMtx);

    for (const QnResourcePtr& resource: resources)
    {
        if (!resource || resource->resourcePool() != this)
            continue;

        resource->disconnect(this);
        resource->addFlags(Qn::removed);

        //have to remove by id, since uniqueId can be MAC and, as a result, not unique among friend and foreign resources
        QnUuid resId = resource->getId();
        if (m_adminResource && resId == m_adminResource->getId())
            m_adminResource.clear();

        const auto resIter = m_resources.find(resId);
        if (resIter != m_resources.end())
        {
            m_cache.resourceRemoved(resource);
            m_resources.erase(resIter);
            appendRemovedResource(resource);
        }
        else
        {
            const auto iter = m_incompatibleServers.find(resource->getId());
            if (iter != m_incompatibleServers.end())
            {
                m_incompatibleServers.erase(iter);
                appendRemovedResource(resource);
            }
        }

        resource->setResourcePool(nullptr);
    }

    /* Remove layout resources. */
    const auto videoWalls = getResources<QnVideoWallResource>();
    for (const QnResourcePtr& layoutResource: removedLayoutResources)
    {
        for (const QnVideoWallResourcePtr& videowall: videoWalls)
            // TODO: #Elric this is way beyond what one may call 'suboptimal'.
        {
            for (QnVideoWallItem item: videowall->items()->getItems())
            {
                if (item.layout != layoutResource->getId())
                    continue;
                item.layout = QnUuid();
                videowall->items()->updateItem(item);
            }
        }

        NX_VERBOSE(this) << "RESOURCE REMOVED"
            << layoutResource->metaObject()->className()
            << layoutResource->getName();
    }

    /* Remove other resources. */
    const auto layouts = getResources<QnLayoutResource>();
    for (const QnResourcePtr& otherResource: removedOtherResources)
    {
        for (const QnLayoutResourcePtr& layoutResource: layouts)
            // TODO: #Elric this is way beyond what one may call 'suboptimal'.
            for (const QnLayoutItemData& data: layoutResource->getItems())
                if (data.resource.id == otherResource->getId() || data.resource.uniqueId ==
                    otherResource->getUniqueId())
                    layoutResource->removeItem(data);

        NX_VERBOSE(this) << "RESOURCE REMOVED"
            << otherResource->metaObject()->className()
            << otherResource->getName();
    }

    lk.unlock();

    /* Emit notifications. */
    for (auto layoutResource: removedLayoutResources)
        emit resourceRemoved(layoutResource);

    for (auto resource: removedOtherResources)
        emit resourceRemoved(resource);

    for (auto user: removedUsers)
        emit resourceRemoved(user);
}

QnResourceList QnResourcePool::getResources() const
{
    QnMutexLocker locker(&m_resourcesMtx);
    return m_resources.values();
}

QnResourcePtr QnResourcePool::getResourceById(const QnUuid& id) const
{
    QnMutexLocker locker(&m_resourcesMtx);
    auto resIter = m_resources.find(id);
    if (resIter != m_resources.end())
        return resIter.value();
    return QnResourcePtr();
}

QnSecurityCamResourceList QnResourcePool::getResourcesBySharedId(const QString& sharedId) const
{
    return getResources<QnSecurityCamResource>(
        [&sharedId](const QnSecurityCamResourcePtr& camera)
        {
            return camera->getSharedId() == sharedId;
        });
}

QnResourceList QnResourcePool::getResourcesByLogicalId(int value) const
{
    if (value <= 0)
        return QnResourceList();
    return getResources([=](const auto& resource) { return resource->logicalId() == value; });
}

QnResourcePtr QnResourcePool::getResourceByUrl(const QString& url) const
{
    return getResource([&url](const QnResourcePtr& resource){return resource->getUrl() == url; });
}

QnNetworkResourcePtr QnResourcePool::getNetResourceByPhysicalId(const QString& physicalId) const
{
    return getResource<QnNetworkResource>(
        [&physicalId](const QnNetworkResourcePtr& resource)
        {
            return resource->getPhysicalId() == physicalId;
        });
}

QnNetworkResourcePtr QnResourcePool::getResourceByMacAddress(const QString& mac) const
{
<<<<<<< HEAD
    nx::network::QnMacAddress macAddress(mac);
=======
    QnMacAddress macAddress(mac);
    if (macAddress.isNull())
        return {};

>>>>>>> a533189b
    return getResource<QnNetworkResource>(
        [&macAddress](const QnNetworkResourcePtr& resource)
        {
            return resource->getMAC() == macAddress;
        });
}

QnVirtualCameraResourceList QnResourcePool::getAllCameras(
    const QnResourcePtr& mServer,
    bool ignoreDesktopCameras) const
{
    QnUuid parentId = mServer ? mServer->getId() : QnUuid();
    QnVirtualCameraResourceList result;
    QnMutexLocker locker(&m_resourcesMtx);
    for (const QnResourcePtr& resource: m_resources)
    {
        if (ignoreDesktopCameras && resource->hasFlags(Qn::desktop_camera))
            continue;

        QnVirtualCameraResourcePtr camResource = resource.dynamicCast<QnVirtualCameraResource>();
        if (camResource && (parentId.isNull() || camResource->getParentId() == parentId))
            result << camResource;
    }

    return result;
}

QnMediaServerResourceList QnResourcePool::getAllServers(Qn::ResourceStatus status) const
{
    QnMutexLocker lock(&m_resourcesMtx); //m_resourcesMtx is recursive

    if (status == Qn::AnyStatus)
        return m_cache.mediaServers.values();

    QnMediaServerResourceList result;
    for (const auto& server: m_cache.mediaServers.values())
    {
        if (server->getStatus() == status)
            result.push_back(server);
    }
    return result;
}

QnResourceList QnResourcePool::getResourcesByParentId(const QnUuid& parentId) const
{
    return getResources(
        [&parentId](const QnResourcePtr& resource)
        {
            return resource->getParentId() == parentId;
        });
}

QnNetworkResourceList QnResourcePool::getAllNetResourceByHostAddress(
    const QString& hostAddress) const
{
    return getResources<QnNetworkResource>(
        [&hostAddress](const QnNetworkResourcePtr& resource)
        {
            return resource->getHostAddress() == hostAddress;
        });
}

QnResourcePtr QnResourcePool::getResourceByUniqueId(const QString& uniqueId) const
{
    QnMutexLocker locker(&m_resourcesMtx);
    return m_cache.resourcesByUniqueId.value(uniqueId);
}

QnResourcePtr QnResourcePool::getResourceByDescriptor(
    const QnLayoutItemResourceDescriptor& descriptor) const
{
    if (!descriptor.id.isNull())
    {
        if (const auto result = getResourceById(descriptor.id))
            return result;
    }

    if (descriptor.uniqueId.isEmpty())
        return QnResourcePtr();

    if (const auto result = getResourceByUniqueId(descriptor.uniqueId))
        return result;

    auto openableInLayout =
        getResourcesByLogicalId(descriptor.uniqueId.toInt()).filtered(
            QnResourceAccessFilter::isShareableMedia);

    return openableInLayout.empty() ? QnResourcePtr() : openableInLayout.first();
}

QnResourceList QnResourcePool::getResourcesWithFlag(Qn::ResourceFlag flag) const
{
    return getResources([&flag](const QnResourcePtr& resource){return resource->hasFlags(flag);});
}

QnUserResourcePtr QnResourcePool::getAdministrator() const
{
    QnMutexLocker locker(&m_resourcesMtx);
    if (m_adminResource)
        return m_adminResource;

    for (const QnResourcePtr& resource: m_resources)
    {
        QnUserResourcePtr user = resource.dynamicCast<QnUserResource>();
        if (user && user->isBuiltInAdmin())
        {
            m_adminResource = user;
            return user;
        }
    }
    return QnUserResourcePtr();
}

void QnResourcePool::clear()
{
    QnMutexLocker lk(&m_resourcesMtx);
    m_resources.clear();
}

bool QnResourcePool::containsIoModules() const
{
    QnMutexLocker lk(&m_resourcesMtx);
    return m_cache.ioModulesCount > 0;
}

void QnResourcePool::markLayoutLiteClient(const QnLayoutResourcePtr& layout)
{
    NX_EXPECT(layout);
    if (layout)
        layout->setProperty(kLiteClientLayoutKey, true);
}

QnMediaServerResourcePtr QnResourcePool::getIncompatibleServerById(
    const QnUuid& id,
    bool useCompatible) const
{
    QnMutexLocker locker(&m_resourcesMtx);

    auto it = m_incompatibleServers.find(id);
    if (it != m_incompatibleServers.end())
        return it.value();

    if (useCompatible)
        return getResourceById(id).dynamicCast<QnMediaServerResource>();

    return QnMediaServerResourcePtr();
}

QnMediaServerResourceList QnResourcePool::getIncompatibleServers() const
{
    QnMutexLocker locker(&m_resourcesMtx);
    return m_incompatibleServers.values();
}

QnVideoWallItemIndex QnResourcePool::getVideoWallItemByUuid(const QnUuid& uuid) const
{
    QnMutexLocker lk(&m_resourcesMtx);
    for (const QnResourcePtr& resource: m_resources)
    {
        QnVideoWallResourcePtr videoWall = resource.dynamicCast<QnVideoWallResource>();
        if (!videoWall || !videoWall->items()->hasItem(uuid))
            continue;
        return QnVideoWallItemIndex(videoWall, uuid);
    }
    return QnVideoWallItemIndex();
}

QnVideoWallItemIndexList QnResourcePool::getVideoWallItemsByUuid(const QList<QnUuid>& uuids) const
{
    QnVideoWallItemIndexList result;
    for (const QnUuid& uuid: uuids)
    {
        QnVideoWallItemIndex index = getVideoWallItemByUuid(uuid);
        if (!index.isNull())
            result << index;
    }
    return result;
}

QnVideoWallMatrixIndex QnResourcePool::getVideoWallMatrixByUuid(const QnUuid& uuid) const
{
    QnMutexLocker lk(&m_resourcesMtx);
    for (const QnResourcePtr& resource: m_resources)
    {
        QnVideoWallResourcePtr videoWall = resource.dynamicCast<QnVideoWallResource>();
        if (!videoWall || !videoWall->matrices()->hasItem(uuid))
            continue;
        return QnVideoWallMatrixIndex(videoWall, uuid);
    }
    return QnVideoWallMatrixIndex();
}

QnVideoWallMatrixIndexList QnResourcePool::getVideoWallMatricesByUuid(
    const QList<QnUuid>& uuids) const
{
    QnVideoWallMatrixIndexList result;
    for (const QnUuid& uuid: uuids)
    {
        QnVideoWallMatrixIndex index = getVideoWallMatrixByUuid(uuid);
        if (!index.isNull())
            result << index;
    }
    return result;
}

bool QnResourcePool::Cache::isIoModule(const QnResourcePtr& res) const
{
    if (const auto& device = res.dynamicCast<QnVirtualCameraResource>())
        return device->isIOModule() && !device->hasVideo(nullptr);
    return false;
}

void QnResourcePool::Cache::resourceRemoved(const QnResourcePtr& res)
{
    resourcesByUniqueId.remove(res->getUniqueId());
    mediaServers.remove(res->getId());
    if (isIoModule(res))
        --ioModulesCount;
}

void QnResourcePool::Cache::resourceAdded(const QnResourcePtr& res)
{
    resourcesByUniqueId.insert(res->getUniqueId(), res);
    if (const auto& server = res.dynamicCast<QnMediaServerResource>())
        mediaServers.insert(server->getId(), server);
    else if (isIoModule(res))
        ++ioModulesCount;
}<|MERGE_RESOLUTION|>--- conflicted
+++ resolved
@@ -300,14 +300,10 @@
 
 QnNetworkResourcePtr QnResourcePool::getResourceByMacAddress(const QString& mac) const
 {
-<<<<<<< HEAD
     nx::network::QnMacAddress macAddress(mac);
-=======
-    QnMacAddress macAddress(mac);
     if (macAddress.isNull())
         return {};
 
->>>>>>> a533189b
     return getResource<QnNetworkResource>(
         [&macAddress](const QnNetworkResourcePtr& resource)
         {
