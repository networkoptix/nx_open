--- conflicted
+++ resolved
@@ -23,14 +23,9 @@
 #   define TRACE(...)
 #endif
 
-<<<<<<< HEAD
-QnResourcePool::QnResourcePool() : QObject(),
-    m_resourcesMtx(QnMutex::Recursive),
-=======
 QnResourcePool::QnResourcePool(QObject *parent) :
     QObject(parent),
-    m_resourcesMtx(QMutex::Recursive),
->>>>>>> 9e808b37
+    m_resourcesMtx(QnMutex::Recursive),
     m_tranInProgress(false)
 {}
 
@@ -379,13 +374,8 @@
 
 QnResourcePtr QnResourcePool::getResourceByUniqueId(const QString &uniqueID) const
 {
-<<<<<<< HEAD
-    SCOPED_MUTEX_LOCK( locker, &m_resourcesMtx);
-    auto itr = std::find_if( m_resources.begin(), m_resources.end(), MatchResourceByUniqueID(uniqueID));
-=======
-    QMutexLocker locker(&m_resourcesMtx);
+    SCOPED_MUTEX_LOCK( locker, &m_resourcesMtx);
     auto itr = std::find_if( m_resources.begin(), m_resources.end(), [&uniqueID](const QnResourcePtr &resource) { return resource->getUniqueId() == uniqueID; });
->>>>>>> 9e808b37
     return itr != m_resources.end() ? itr.value() : QnResourcePtr(0);
 }
 
