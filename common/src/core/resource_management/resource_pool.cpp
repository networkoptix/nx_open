--- conflicted
+++ resolved
@@ -502,6 +502,39 @@
     }
 }
 
+QnResourcePtr QnResourcePool::getIncompatibleResourceById(const QnId &id, bool useCompatible) const {
+    QMutexLocker locker(&m_resourcesMtx);
+
+    auto it = std::find_if(m_incompatibleResources.begin(), m_incompatibleResources.end(), MatchResourceByID(id));
+    if (it != m_incompatibleResources.end())
+        return it.value();
+
+    if (useCompatible)
+        return getResourceById(id);
+
+    return QnResourcePtr();
+}
+
+QnResourcePtr QnResourcePool::getIncompatibleResourceByUniqueId(const QString &uid) const {
+    QMutexLocker locker(&m_resourcesMtx);
+    return m_incompatibleResources.value(uid);
+}
+
+QnResourceList QnResourcePool::getAllIncompatibleResources() const {
+    QMutexLocker locker(&m_resourcesMtx);
+    return m_incompatibleResources.values();
+}
+
+void QnResourcePool::makeResourceNormal(const QnResourcePtr &resource) {
+    QMutexLocker locker(&m_resourcesMtx);
+    auto it = m_incompatibleResources.find(resource->getUniqueId());
+    if (it == m_incompatibleResources.end() || it.value() != resource)
+        return;
+
+    m_incompatibleResources.erase(it);
+    insertOrUpdateResource(resource, &m_resources);
+}
+
 QnVideoWallItemIndex QnResourcePool::getVideoWallItemByUuid(const QUuid &uuid) const {
     foreach (const QnResourcePtr &resource, m_resources) {
         QnVideoWallResourcePtr videoWall = resource.dynamicCast<QnVideoWallResource>();
@@ -522,39 +555,6 @@
     return result;
 }
 
-<<<<<<< HEAD
-QnResourcePtr QnResourcePool::getIncompatibleResourceById(const QnId &id, bool useCompatible) const {
-    QMutexLocker locker(&m_resourcesMtx);
-
-    auto it = std::find_if(m_incompatibleResources.begin(), m_incompatibleResources.end(), MatchResourceByID(id));
-    if (it != m_incompatibleResources.end())
-        return it.value();
-
-    if (useCompatible)
-        return getResourceById(id);
-
-    return QnResourcePtr();
-}
-
-QnResourcePtr QnResourcePool::getIncompatibleResourceByUniqueId(const QString &uid) const {
-    QMutexLocker locker(&m_resourcesMtx);
-    return m_incompatibleResources.value(uid);
-}
-
-QnResourceList QnResourcePool::getAllIncompatibleResources() const {
-    QMutexLocker locker(&m_resourcesMtx);
-    return m_incompatibleResources.values();
-}
-
-void QnResourcePool::makeResourceNormal(const QnResourcePtr &resource) {
-    QMutexLocker locker(&m_resourcesMtx);
-    auto it = m_incompatibleResources.find(resource->getUniqueId());
-    if (it == m_incompatibleResources.end() || it.value() != resource)
-        return;
-
-    m_incompatibleResources.erase(it);
-    insertOrUpdateResource(resource, &m_resources);
-=======
 QnVideoWallMatrixIndex QnResourcePool::getVideoWallMatrixByUuid(const QUuid &uuid) const {
     foreach (const QnResourcePtr &resource, m_resources) {
         QnVideoWallResourcePtr videoWall = resource.dynamicCast<QnVideoWallResource>();
@@ -564,6 +564,7 @@
     }
     return QnVideoWallMatrixIndex();
 }
+
 
 QnVideoWallMatrixIndexList QnResourcePool::getVideoWallMatricesByUuid(const QList<QUuid> &uuids) const {
     QnVideoWallMatrixIndexList result;
@@ -573,5 +574,4 @@
             result << index;
     }
     return result;
->>>>>>> f59e7250
 }