--- conflicted
+++ resolved
@@ -292,24 +292,12 @@
 
 QnNetworkResourcePtr QnResourcePool::getResourceByMacAddress(const QString& mac) const
 {
-<<<<<<< HEAD
     nx::network::QnMacAddress macAddress(mac);
-    QnMutexLocker locker( &m_resourcesMtx );
-    for (const QnResourcePtr &resource: m_resources) {
-        QnNetworkResourcePtr netResource = resource.dynamicCast<QnNetworkResource>();
-        if (netResource != 0 && netResource->getMAC() == macAddress)
-            return netResource;
-    }
-
-    return QnNetworkResourcePtr(0);
-=======
-    QnMacAddress macAddress(mac);
     return getResource<QnNetworkResource>(
         [&macAddress](const QnNetworkResourcePtr& resource)
         {
             return resource->getMAC() == macAddress;
         });
->>>>>>> 841fd45b
 }
 
 QnVirtualCameraResourceList QnResourcePool::getAllCameras(
