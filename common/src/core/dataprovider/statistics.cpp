--- conflicted
+++ resolved
@@ -108,13 +108,8 @@
 
 float QnStatistics::getBitrateMbps() const
 {
-<<<<<<< HEAD
-    SCOPED_MUTEX_LOCK( locker, &m_mutex);
-    return m_bitrate;
-=======
-    QMutexLocker locker(&m_mutex);
+    SCOPED_MUTEX_LOCK( locker, &m_mutex);
     return m_bitrateMbps;
->>>>>>> 9e808b37
 }
 
 float QnStatistics::getFrameRate() const
