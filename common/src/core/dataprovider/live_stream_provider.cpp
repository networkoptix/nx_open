#include "live_stream_provider.h"

#ifdef ENABLE_DATA_PROVIDERS

#include "core/resource/camera_resource.h"
#include "utils/media/jpeg_utils.h"
#include "utils/media/nalUnits.h"

static const int CHECK_MEDIA_STREAM_ONCE_PER_N_FRAMES = 1000;
static const int PRIMARY_RESOLUTION_CHECK_TIMEOUT_MS = 10*1000;
static const int SAVE_BITRATE_FRAME = 300; // value TBD
static const float FPS_NOT_INITIALIZED = -1.0;

QnLiveStreamParams::QnLiveStreamParams():
    quality(Qn::QualityNormal),
    secondaryQuality(Qn::SSQualityNotDefined),
    fps(FPS_NOT_INITIALIZED)
{
}

bool QnLiveStreamParams::operator ==(const QnLiveStreamParams& rhs)
{
    return rhs.quality == quality
        && rhs.secondaryQuality == secondaryQuality
        && rhs.fps == fps;
}

bool QnLiveStreamParams::operator !=(const QnLiveStreamParams& rhs) { return !(*this == rhs); }

QnLiveStreamProvider::QnLiveStreamProvider(const QnResourcePtr& res):
    QnAbstractMediaStreamDataProvider(res),
<<<<<<< HEAD
    m_livemutex(QnMutex::Recursive),
    m_quality(Qn::QualityNormal),
=======
    m_livemutex(QMutex::Recursive),
>>>>>>> 9e808b37
    m_qualityUpdatedAtLeastOnce(false),
    m_framesSinceLastMetaData(0),
    m_softMotionRole(Qn::CR_Default),
    m_softMotionLastChannel(0),
    m_framesSincePrevMediaStreamCheck(CHECK_MEDIA_STREAM_ONCE_PER_N_FRAMES+1),
    m_owner(0)
{
    for (int i = 0; i < CL_MAX_CHANNELS; ++i) {
        m_motionMaskBinData[i] = (simd128i*) qMallocAligned(MD_WIDTH * MD_HEIGHT/8, 32);
        memset(m_motionMaskBinData[i], 0, MD_WIDTH * MD_HEIGHT/8);
#ifdef ENABLE_SOFTWARE_MOTION_DETECTION
        m_motionEstimation[i].setChannelNum(i);
#endif
    }

    m_role = Qn::CR_LiveVideo;
    m_timeSinceLastMetaData.restart();
    m_layout = QnConstResourceVideoLayoutPtr();
    m_cameraRes = res.dynamicCast<QnPhysicalCameraResource>();
    Q_ASSERT(m_cameraRes);
    m_prevCameraControlDisabled = m_cameraRes->isCameraControlDisabled();
    m_layout = m_cameraRes->getVideoLayout();
    m_isPhysicalResource = res.dynamicCast<QnPhysicalCameraResource>();
    m_resolutionCheckTimer.invalidate();
}

void QnLiveStreamProvider::setOwner(QnAbstractVideoCamera* owner)
{
    m_owner = owner;
}

QnLiveStreamProvider::~QnLiveStreamProvider()
{
    for (int i = 0; i < CL_MAX_CHANNELS; ++i) 
        qFreeAligned(m_motionMaskBinData[i]);
}

void QnLiveStreamProvider::setRole(Qn::ConnectionRole role)
{
    QnAbstractMediaStreamDataProvider::setRole(role);
<<<<<<< HEAD
    {
        SCOPED_MUTEX_LOCK( mtx, &m_livemutex);
        updateSoftwareMotion();

        if (role == Qn::CR_SecondaryLiveVideo)
        {
            Qn::StreamQuality newQuality = m_cameraRes->getSecondaryStreamQuality();
            if (newQuality != m_quality)
            {
                m_quality = newQuality;
                needUpdate = true;
            }
=======
>>>>>>> 9e808b37

    QMutexLocker mtx(&m_livemutex);
    updateSoftwareMotion();

    const auto oldParams = m_newLiveParams;
    if (role == Qn::CR_SecondaryLiveVideo)
    {
        m_newLiveParams.quality = m_cameraRes->getSecondaryStreamQuality();
        m_newLiveParams.fps = qMax(1, qMin(
            m_cameraRes->desiredSecondStreamFps(), m_cameraRes->getMaxFps()));
    }

    if (m_newLiveParams != oldParams)
    {
        mtx.unlock();
        pleaseReopenStream();
    }
}

Qn::ConnectionRole QnLiveStreamProvider::getRole() const
{
    SCOPED_MUTEX_LOCK( mtx, &m_livemutex);
    return m_role;
}

int QnLiveStreamProvider::encoderIndex() const
{
    return getRole() == Qn::CR_LiveVideo ? PRIMARY_ENCODER_INDEX
                                         : SECONDARY_ENCODER_INDEX;
}

void QnLiveStreamProvider::setCameraControlDisabled(bool value)
{
    if (!value && m_prevCameraControlDisabled)
        pleaseReopenStream();
    m_prevCameraControlDisabled = value;
}

void QnLiveStreamProvider::setSecondaryQuality(Qn::SecondStreamQuality  quality)
{
    {
<<<<<<< HEAD
        SCOPED_MUTEX_LOCK( mtx, &m_livemutex);
        if (m_secondaryQuality == quality)
=======
        QMutexLocker mtx(&m_livemutex);
        if (m_newLiveParams.secondaryQuality == quality)
>>>>>>> 9e808b37
            return; // same quality
        m_newLiveParams.secondaryQuality = quality;
        if (m_newLiveParams.secondaryQuality == Qn::SSQualityNotDefined)
            return;
    }

    if (getRole() != Qn::CR_SecondaryLiveVideo)
    {
        // must be primary, so should inform secondary
        if (m_owner)
        {
            if (auto lp = m_owner->getSecondaryReader())
            {
                lp->setQuality(m_cameraRes->getSecondaryStreamQuality());
                lp->onPrimaryFpsUpdated(getLiveParams().fps);
            }
        }

        pleaseReopenStream();
    }
}

void QnLiveStreamProvider::setQuality(Qn::StreamQuality q)
{
    {
<<<<<<< HEAD
        SCOPED_MUTEX_LOCK( mtx, &m_livemutex);
        if (m_quality == q && m_qualityUpdatedAtLeastOnce)
=======
        QMutexLocker mtx(&m_livemutex);
        if (m_newLiveParams.quality == q && m_qualityUpdatedAtLeastOnce)
>>>>>>> 9e808b37
            return; // same quality

        m_newLiveParams.quality = q;
        m_qualityUpdatedAtLeastOnce = true;

    }

<<<<<<< HEAD
    updateStreamParamsBasedOnQuality();
}

Qn::StreamQuality QnLiveStreamProvider::getQuality() const
{
    SCOPED_MUTEX_LOCK( mtx, &m_livemutex);
    return m_quality;
=======
    pleaseReopenStream();
>>>>>>> 9e808b37
}

Qn::ConnectionRole QnLiveStreamProvider::roleForMotionEstimation()
{
    SCOPED_MUTEX_LOCK( lock, &m_motionRoleMtx);

    if (m_softMotionRole == Qn::CR_Default) 
    {
        m_forcedMotionStream = m_cameraRes->getProperty(QnMediaResource::motionStreamKey()).toLower();
        if (m_forcedMotionStream == lit("primary"))
            m_softMotionRole = Qn::CR_LiveVideo;
        else if (m_forcedMotionStream == lit("secondary"))
            m_softMotionRole = Qn::CR_SecondaryLiveVideo;
        else {
            if (m_cameraRes && !m_cameraRes->hasDualStreaming2() && (m_cameraRes->getCameraCapabilities() & Qn::PrimaryStreamSoftMotionCapability))
                m_softMotionRole = Qn::CR_LiveVideo;
            else
                m_softMotionRole = Qn::CR_SecondaryLiveVideo;
		}
    }
    return m_softMotionRole;
}

void QnLiveStreamProvider::onStreamResolutionChanged( int /*channelNumber*/, const QSize& /*picSize*/ )
{
}

void QnLiveStreamProvider::updateSoftwareMotion()
{
#ifdef ENABLE_SOFTWARE_MOTION_DETECTION
    if (m_cameraRes->getMotionType() == Qn::MT_SoftwareGrid && getRole() == roleForMotionEstimation())
    {
        for (int i = 0; i < m_layout->channelCount(); ++i)
        {
            QnMotionRegion region = m_cameraRes->getMotionRegion(i);
            m_motionEstimation[i].setMotionMask(region);
        }
    }
#endif
    for (int i = 0; i < CL_MAX_CHANNELS; ++i)
        QnMetaDataV1::createMask(m_cameraRes->getMotionMask(i), (char*)m_motionMaskBinData[i]);
}

bool QnLiveStreamProvider::canChangeStatus() const
{
    return m_role == Qn::CR_LiveVideo && m_isPhysicalResource;
}

// for live providers only
void QnLiveStreamProvider::setFps(float f)
{
    {
        SCOPED_MUTEX_LOCK( mtx, &m_livemutex);

        if (std::abs(m_newLiveParams.fps - f) < 0.1)
            return; // same fps?


        m_newLiveParams.fps = qMax(1, qMin((int)f, m_cameraRes->getMaxFps()));
        f = m_newLiveParams.fps;

    }
    
    if (getRole() != Qn::CR_SecondaryLiveVideo)
    {
        // must be primary, so should inform secondary
        if (m_owner) {
            QnLiveStreamProviderPtr lp = m_owner->getSecondaryReader();
            if (lp)
                lp->onPrimaryFpsUpdated(f);
        }
    }

    pleaseReopenStream();
}

float QnLiveStreamProvider::getDefaultFps() const
{
<<<<<<< HEAD
    SCOPED_MUTEX_LOCK( mtx, &m_livemutex);

    if (m_fps < 0) // setfps never been called
        m_fps = m_cameraRes->getMaxFps() - 2; // 2 here is out of the blue; just somthing not maximum

    m_fps = qMin((int)m_fps, m_cameraRes->getMaxFps());
    m_fps = qMax((int)m_fps, 1);

    return m_fps;
=======
    Qn::StreamFpsSharingMethod sharingMethod = m_cameraRes->streamFpsSharingMethod();
    float maxFps = m_cameraRes->getMaxFps();
    return qMax(1.0, sharingMethod ==  Qn::NoFpsSharing ? maxFps : maxFps - MIN_SECOND_STREAM_FPS);
>>>>>>> 9e808b37
}

bool QnLiveStreamProvider::isMaxFps() const
{
<<<<<<< HEAD
    SCOPED_MUTEX_LOCK( mtx, &m_livemutex);
    return m_fps >= m_cameraRes->getMaxFps()-0.1;
=======
    QMutexLocker mtx(&m_livemutex);
    return m_newLiveParams.fps >= m_cameraRes->getMaxFps()-0.1;
>>>>>>> 9e808b37
}

bool QnLiveStreamProvider::needMetaData() 
{
    // I assume this function is called once per video frame 

    if (m_cameraRes->getMotionType() == Qn::MT_SoftwareGrid)
    {
#ifdef ENABLE_SOFTWARE_MOTION_DETECTION
        if (getRole() == roleForMotionEstimation()) {
            for (int i = 0; i < m_layout->channelCount(); ++i)
            {
                bool rez = m_motionEstimation[i].existsMetadata();
                if (rez) {
                    m_softMotionLastChannel = i;
                    return rez;
                }
            }
        }
#endif
        return false;
    }
    else if (getRole() == Qn::CR_LiveVideo && (m_cameraRes->getMotionType() == Qn::MT_HardwareGrid || m_cameraRes->getMotionType() == Qn::MT_MotionWindow))
    {
        bool result = (m_framesSinceLastMetaData > 10 ||
                       (m_framesSinceLastMetaData > 0 && m_timeSinceLastMetaData.elapsed() > META_DATA_DURATION_MS));
        if (result)
        {
            m_framesSinceLastMetaData = 0;
            m_timeSinceLastMetaData.restart();
        }
        return result;
    }
    
    return false; // not motion configured
}

void QnLiveStreamProvider::onGotVideoFrame(const QnCompressedVideoDataPtr& videoData,
                                           const QnLiveStreamParams& currentLiveParams,
                                           bool isCameraControlRequired)
{
    m_framesSinceLastMetaData++;

    saveMediaStreamParamsIfNeeded(videoData);
    if (isCameraControlRequired && m_framesSinceLastMetaData == SAVE_BITRATE_FRAME)
        saveBitrateIfNotExists(videoData, currentLiveParams);

#ifdef ENABLE_SOFTWARE_MOTION_DETECTION

    static const int maxSquare = SECONDARY_STREAM_MAX_RESOLUTION.width()*SECONDARY_STREAM_MAX_RESOLUTION.height();
    bool resoulutionOK =  videoData->width * videoData->height <= maxSquare || !m_forcedMotionStream.isEmpty();

    if (m_role == roleForMotionEstimation() && m_cameraRes->getMotionType() == Qn::MT_SoftwareGrid && resoulutionOK)
    {
        if( m_motionEstimation[videoData->channelNumber].analizeFrame(videoData) )
            updateStreamResolution( videoData->channelNumber, m_motionEstimation[videoData->channelNumber].videoResolution() );
    }
    else if( !m_cameraRes->hasDualStreaming2() &&
             (m_role == Qn::CR_LiveVideo) &&                         //two conditions mean no motion at all
             (!m_resolutionCheckTimer.isValid() || m_resolutionCheckTimer.elapsed() > PRIMARY_RESOLUTION_CHECK_TIMEOUT_MS) )    //from time to time checking primary stream resolution
    {
        QSize newResolution;
        extractMediaStreamParams( videoData, &newResolution );
        if( newResolution.isValid() )
        {
            updateStreamResolution( videoData->channelNumber, newResolution );
            m_resolutionCheckTimer.restart();
        }
    }
#endif
}

void QnLiveStreamProvider::onPrimaryFpsUpdated(int newFps)
{
    Q_ASSERT(getRole() == Qn::CR_SecondaryLiveVideo);
    // now primary has newFps
    // this is secondary stream
    // need to adjust fps 

    int maxFps = m_cameraRes->getMaxFps();

    Qn::StreamFpsSharingMethod sharingMethod = m_cameraRes->streamFpsSharingMethod();
    int newSecFps;

    if (secondaryResolutionIsLarge())
        newSecFps = MIN_SECOND_STREAM_FPS;
    else if (sharingMethod == Qn::PixelsFpsSharing)
    {
        newSecFps = qMin(m_cameraRes->desiredSecondStreamFps(), maxFps); //minimum between DESIRED_SECOND_STREAM_FPS and what is left;
        if (maxFps - newFps < 2 )
            newSecFps = qMin(m_cameraRes->desiredSecondStreamFps()/2,MIN_SECOND_STREAM_FPS);

    }
    else if (sharingMethod == Qn::BasicFpsSharing)
        newSecFps = qMin(m_cameraRes->desiredSecondStreamFps(), maxFps - newFps); //ss; minimum between 5 and what is left;
    else// noSharing
        newSecFps = qMin(m_cameraRes->desiredSecondStreamFps(), maxFps);




    //Q_ASSERT(newSecFps>=0); // default fps is 10. Some camers has lower fps and assert is appear

    setFps(qMax(1,newSecFps));
}

QnLiveStreamParams QnLiveStreamProvider::getLiveParams()
{
    QMutexLocker lock(&m_livemutex);
    if (m_newLiveParams.fps == FPS_NOT_INITIALIZED)
        m_newLiveParams.fps = getDefaultFps();
    return m_newLiveParams;
}

QnMetaDataV1Ptr QnLiveStreamProvider::getMetaData()
{
#ifdef ENABLE_SOFTWARE_MOTION_DETECTION
    if (m_cameraRes->getMotionType() == Qn::MT_SoftwareGrid)
        return m_motionEstimation[m_softMotionLastChannel].getMotion();
    else
#endif
        return getCameraMetadata();
}

QnMetaDataV1Ptr QnLiveStreamProvider::getCameraMetadata()
{
    QnMetaDataV1Ptr result(new QnMetaDataV1(1));
    result->m_duration = 1000*1000*1000; // 1000 sec 
    return result;
}

bool QnLiveStreamProvider::hasRunningLiveProvider(QnNetworkResource* netRes)
{
    bool rez = false;
    netRes->lockConsumers();
    for(QnResourceConsumer* consumer: netRes->getAllConsumers())
    {
        QnLiveStreamProvider* lp = dynamic_cast<QnLiveStreamProvider*>(consumer);
        if (lp)
        {
            QnLongRunnable* lr = dynamic_cast<QnLongRunnable*>(lp);
            if (lr && lr->isRunning()) {
                rez = true;
                break;
            }
        }
    }

    netRes->unlockConsumers();
    return rez;
}

void QnLiveStreamProvider::startIfNotRunning()
{
    SCOPED_MUTEX_LOCK( mtx, &m_mutex);
    if (!isRunning())    
    {
        m_framesSincePrevMediaStreamCheck = CHECK_MEDIA_STREAM_ONCE_PER_N_FRAMES+1;
        start();
    }
}

bool QnLiveStreamProvider::isCameraControlDisabled() const
{
    const QnVirtualCameraResource* camRes = dynamic_cast<const QnVirtualCameraResource*>(m_resource.data());
    return camRes && camRes->isCameraControlDisabled();
}

void QnLiveStreamProvider::filterMotionByMask(const QnMetaDataV1Ptr& motion)
{
    motion->removeMotion(m_motionMaskBinData[motion->channelNumber]);
}

void QnLiveStreamProvider::updateStreamResolution( int channelNumber, const QSize& newResolution )
{
    if( newResolution == m_videoResolutionByChannelNumber[channelNumber] )
        return;

    m_videoResolutionByChannelNumber[channelNumber] = newResolution;
    onStreamResolutionChanged( channelNumber, newResolution );

    if( getRole() == Qn::CR_SecondaryLiveVideo)
        return;

    //no secondary stream and no motion, may be primary stream is now OK for motion?
    bool newValue = newResolution.width()*newResolution.height() <= MAX_PRIMARY_RES_FOR_SOFT_MOTION;
    bool cameraValue = m_cameraRes->getCameraCapabilities() & Qn::PrimaryStreamSoftMotionCapability;
    if (newValue != cameraValue) 
    {
        if( newValue)
            m_cameraRes->setCameraCapability( Qn::PrimaryStreamSoftMotionCapability, true );
        else
            m_cameraRes->setCameraCapabilities( m_cameraRes->getCameraCapabilities() & ~Qn::PrimaryStreamSoftMotionCapability );
        m_cameraRes->saveParams();
    }

    m_softMotionRole = Qn::CR_Default;    //it will be auto-detected on the next frame
    SCOPED_MUTEX_LOCK( mtx, &m_livemutex);
    updateSoftwareMotion();
}

void QnLiveStreamProvider::updateSoftwareMotionStreamNum()
{
    SCOPED_MUTEX_LOCK( lock, &m_motionRoleMtx);
    m_softMotionRole = Qn::CR_Default;    //it will be auto-detected on the next frame
}

void QnLiveStreamProvider::extractMediaStreamParams(
    const QnCompressedVideoDataPtr& videoData,
    QSize* const newResolution,
    std::map<QString, QString>* const customStreamParams )
{
    switch( videoData->compressionType )
    {
        case CODEC_ID_H264:
            extractSpsPps(
                videoData,
                (videoData->width > 0 && videoData->height > 0)
                    ? nullptr   //taking resolution from sps only if video frame does not already contain it
                    : newResolution,
                customStreamParams );

        case CODEC_ID_MPEG2VIDEO:
            if( videoData->width > 0 && videoData->height > 0 )
                *newResolution = QSize( videoData->width, videoData->height );
            //TODO #ak it is very possible that videoData->width and videoData->height do not change when stream resolution changes and there is no SPS also
            break;

        case CODEC_ID_MJPEG:
        {
            nx_jpg::ImageInfo imgInfo;
            if( !nx_jpg::readJpegImageInfo( (const quint8*)videoData->data(), videoData->dataSize(), &imgInfo ) )
                return;
            *newResolution = QSize( imgInfo.width, imgInfo.height );
            break;
        }
        default:
            if( videoData->width > 0 && videoData->height > 0 )
                *newResolution = QSize( videoData->width, videoData->height );
            break;
    }
}

void QnLiveStreamProvider::saveMediaStreamParamsIfNeeded( const QnCompressedVideoDataPtr& videoData )
{
    ++m_framesSincePrevMediaStreamCheck;
    if( m_framesSincePrevMediaStreamCheck < CHECK_MEDIA_STREAM_ONCE_PER_N_FRAMES ||
        (videoData->flags & QnAbstractMediaData::MediaFlags_AVKey) == 0 )
        return;
    m_framesSincePrevMediaStreamCheck = 0;

    QSize streamResolution;
    //vector<pair<name, value>>
    std::map<QString, QString> customStreamParams;
    extractMediaStreamParams(
        videoData,
        &streamResolution,
        &customStreamParams );

    CameraMediaStreamInfo mediaStreamInfo(
        encoderIndex(),
        QSize(streamResolution.width(), streamResolution.height()),
        videoData->compressionType,
        std::move(customStreamParams) );

    if( m_cameraRes->saveMediaStreamInfoIfNeeded( mediaStreamInfo ) )
        m_cameraRes->saveParamsAsync();
}

void QnLiveStreamProvider::saveBitrateIfNotExists( const QnCompressedVideoDataPtr& videoData,
                                                   const QnLiveStreamParams& liveParams )
{
    QSize resoulution;
    std::map<QString, QString> customParams;
    extractMediaStreamParams( videoData, &resoulution, &customParams );

    const auto actBitrate = getBitrateMbps();
    const auto sugBitrate = static_cast<float>(m_cameraRes->suggestBitrateKbps(
                liveParams.quality, resoulution, liveParams.fps )) / 1024;

    CameraBitrateInfo bitrateInfo( encoderIndex(), sugBitrate, actBitrate, liveParams.fps, resoulution );
    if( m_cameraRes->saveBitrateIfNotExists( bitrateInfo ) )
        m_cameraRes->saveParamsAsync();
}

namespace
{
    bool isH264SeqHeaderInExtraData( const QnConstCompressedVideoDataPtr data )
    {
        return data->context &&
            data->context->ctx() &&
            data->context->ctx()->extradata_size >= 7 &&
            data->context->ctx()->extradata[0] == 1;
    }

//dishonorably stolen from libavcodec source
#ifndef AV_RB16
#   define AV_RB16(x)                           \
    ((((const uint8_t*)(x))[0] << 8) |          \
      ((const uint8_t*)(x))[1])
#endif

    void readH264NALUsFromExtraData(
        const QnConstCompressedVideoDataPtr data,
        std::vector<std::pair<const quint8*, size_t>>* const nalUnits )
    {
        const unsigned char* p = data->context->ctx()->extradata;

        //sps & pps is in the extradata, parsing it...
        //following code has been taken from libavcodec/h264.c

        // prefix is unit len
        //const int reqUnitSize = (data->context->ctx()->extradata[4] & 0x03) + 1;
        /* sps and pps in the avcC always have length coded with 2 bytes,
         * so put a fake nal_length_size = 2 while parsing them */
        //int nal_length_size = 2;

        // Decode sps from avcC
        int cnt = *(p + 5) & 0x1f; // Number of sps
        p += 6;

        for( int i = 0; i < cnt; i++ )
        {
            const int nalsize = AV_RB16(p);
            p += 2; //skipping nalusize
            if( nalsize > data->context->ctx()->extradata_size - (p - data->context->ctx()->extradata) )
                break;
            nalUnits->emplace_back( (const quint8*)p, nalsize );
            p += nalsize;
        }

        // Decode pps from avcC
        cnt = *(p++); // Number of pps
        for( int i = 0; i < cnt; ++i )
        {
            const int nalsize = AV_RB16(p);
            p += 2;
            if( nalsize > data->context->ctx()->extradata_size - (p - data->context->ctx()->extradata) )
                break;

            nalUnits->emplace_back( (const quint8*)p, nalsize );
            p += nalsize;
        }
    }

    void readH264NALUsFromAnnexBStream(
        const QnConstCompressedVideoDataPtr data,
        std::vector<std::pair<const quint8*, size_t>>* const nalUnits )
    {
        const quint8* dataStart = reinterpret_cast<const quint8*>(data->data());
        const quint8* dataEnd = dataStart + data->dataSize();
        const quint8* naluEnd = nullptr;
        for( const quint8
             *curNalu = NALUnit::findNALWithStartCodeEx( dataStart, dataEnd, &naluEnd ),
             *nextNalu = NULL;
             curNalu < dataEnd;
             curNalu = nextNalu )
        {
            nextNalu = NALUnit::findNALWithStartCodeEx( curNalu, dataEnd, &naluEnd );
            Q_ASSERT( nextNalu > curNalu );
            //skipping leading_zero_8bits and trailing_zero_8bits
            while( (naluEnd > curNalu) && (*(naluEnd-1) == 0) )
                --naluEnd;
            nalUnits->emplace_back( (const quint8*)curNalu, naluEnd-curNalu );
        }
    }
}

void QnLiveStreamProvider::extractSpsPps(
    const QnCompressedVideoDataPtr& videoData,
    QSize* const newResolution,
    std::map<QString, QString>* const customStreamParams )
{
    //vector<pair<nalu buf, nalu size>>
    std::vector<std::pair<const quint8*, size_t>> nalUnits;
    if( isH264SeqHeaderInExtraData(videoData) )
        readH264NALUsFromExtraData( videoData, &nalUnits );
    else
        readH264NALUsFromAnnexBStream( videoData, &nalUnits );

    //generating profile-level-id and sprop-parameter-sets as in rfc6184
    QByteArray profileLevelID;
    QByteArray spropParameterSets;
    bool spsFound = false;
    bool ppsFound = false;

    for( const std::pair<const quint8*, size_t>& nalu: nalUnits )
    {
        switch( *nalu.first & 0x1f )
        {
            case nuSPS:
                if( nalu.second < 4 )
                    continue;   //invalid sps

                if( spsFound )
                    continue;
                else
                    spsFound = true;

                if( newResolution )
                {
                    //parsing sps to get resolution
                    SPSUnit sps;
                    sps.decodeBuffer( nalu.first, nalu.first+nalu.second );
                    sps.deserialize();
                    newResolution->setWidth( sps.getWidth() );
                    newResolution->setHeight( sps.pic_height_in_map_units * 16 );

                    //reading frame cropping settings
                    const unsigned int subHeightC = sps.chroma_format_idc == 1 ? 2 : 1;
                    const unsigned int cropUnitY = (sps.chroma_format_idc == 0)
                        ? (2 - sps.frame_mbs_only_flag)
                        : (subHeightC * (2 - sps.frame_mbs_only_flag));
                    const unsigned int originalFrameCropTop = cropUnitY * sps.frame_crop_top_offset;
                    const unsigned int originalFrameCropBottom = cropUnitY * sps.frame_crop_bottom_offset;
                    newResolution->setHeight( newResolution->height() - (originalFrameCropTop+originalFrameCropBottom) );
                }

                if( customStreamParams )
                {
                    profileLevelID = QByteArray::fromRawData( (const char*)nalu.first + 1, 3 ).toHex();
                    spropParameterSets = NALUnit::decodeNAL( 
                        QByteArray::fromRawData( (const char*)nalu.first, static_cast<int>(nalu.second) ) ).toBase64() +
                            "," + spropParameterSets;
                }
                break;

            case nuPPS:
                if( ppsFound )
                    continue;
                else
                    ppsFound = true;

                if( customStreamParams )
                {
                    spropParameterSets += NALUnit::decodeNAL( 
                        QByteArray::fromRawData( (const char*)nalu.first, static_cast<int>(nalu.second) ) ).toBase64();
                }
                break;
        }
    }

    if( customStreamParams )
    {
        if( !profileLevelID.isEmpty() )
            customStreamParams->emplace( Qn::PROFILE_LEVEL_ID_PARAM_NAME, QLatin1String(profileLevelID) );
        if( !spropParameterSets.isEmpty() )
            customStreamParams->emplace( Qn::SPROP_PARAMETER_SETS_PARAM_NAME, QLatin1String(spropParameterSets) );
    }
}

#endif // ENABLE_DATA_PROVIDERS<|MERGE_RESOLUTION|>--- conflicted
+++ resolved
@@ -29,12 +29,7 @@
 
 QnLiveStreamProvider::QnLiveStreamProvider(const QnResourcePtr& res):
     QnAbstractMediaStreamDataProvider(res),
-<<<<<<< HEAD
     m_livemutex(QnMutex::Recursive),
-    m_quality(Qn::QualityNormal),
-=======
-    m_livemutex(QMutex::Recursive),
->>>>>>> 9e808b37
     m_qualityUpdatedAtLeastOnce(false),
     m_framesSinceLastMetaData(0),
     m_softMotionRole(Qn::CR_Default),
@@ -75,21 +70,6 @@
 void QnLiveStreamProvider::setRole(Qn::ConnectionRole role)
 {
     QnAbstractMediaStreamDataProvider::setRole(role);
-<<<<<<< HEAD
-    {
-        SCOPED_MUTEX_LOCK( mtx, &m_livemutex);
-        updateSoftwareMotion();
-
-        if (role == Qn::CR_SecondaryLiveVideo)
-        {
-            Qn::StreamQuality newQuality = m_cameraRes->getSecondaryStreamQuality();
-            if (newQuality != m_quality)
-            {
-                m_quality = newQuality;
-                needUpdate = true;
-            }
-=======
->>>>>>> 9e808b37
 
     QMutexLocker mtx(&m_livemutex);
     updateSoftwareMotion();
@@ -131,13 +111,8 @@
 void QnLiveStreamProvider::setSecondaryQuality(Qn::SecondStreamQuality  quality)
 {
     {
-<<<<<<< HEAD
         SCOPED_MUTEX_LOCK( mtx, &m_livemutex);
-        if (m_secondaryQuality == quality)
-=======
-        QMutexLocker mtx(&m_livemutex);
         if (m_newLiveParams.secondaryQuality == quality)
->>>>>>> 9e808b37
             return; // same quality
         m_newLiveParams.secondaryQuality = quality;
         if (m_newLiveParams.secondaryQuality == Qn::SSQualityNotDefined)
@@ -163,13 +138,8 @@
 void QnLiveStreamProvider::setQuality(Qn::StreamQuality q)
 {
     {
-<<<<<<< HEAD
         SCOPED_MUTEX_LOCK( mtx, &m_livemutex);
-        if (m_quality == q && m_qualityUpdatedAtLeastOnce)
-=======
-        QMutexLocker mtx(&m_livemutex);
         if (m_newLiveParams.quality == q && m_qualityUpdatedAtLeastOnce)
->>>>>>> 9e808b37
             return; // same quality
 
         m_newLiveParams.quality = q;
@@ -177,17 +147,7 @@
 
     }
 
-<<<<<<< HEAD
-    updateStreamParamsBasedOnQuality();
-}
-
-Qn::StreamQuality QnLiveStreamProvider::getQuality() const
-{
-    SCOPED_MUTEX_LOCK( mtx, &m_livemutex);
-    return m_quality;
-=======
     pleaseReopenStream();
->>>>>>> 9e808b37
 }
 
 Qn::ConnectionRole QnLiveStreamProvider::roleForMotionEstimation()
@@ -266,32 +226,15 @@
 
 float QnLiveStreamProvider::getDefaultFps() const
 {
-<<<<<<< HEAD
-    SCOPED_MUTEX_LOCK( mtx, &m_livemutex);
-
-    if (m_fps < 0) // setfps never been called
-        m_fps = m_cameraRes->getMaxFps() - 2; // 2 here is out of the blue; just somthing not maximum
-
-    m_fps = qMin((int)m_fps, m_cameraRes->getMaxFps());
-    m_fps = qMax((int)m_fps, 1);
-
-    return m_fps;
-=======
     Qn::StreamFpsSharingMethod sharingMethod = m_cameraRes->streamFpsSharingMethod();
     float maxFps = m_cameraRes->getMaxFps();
     return qMax(1.0, sharingMethod ==  Qn::NoFpsSharing ? maxFps : maxFps - MIN_SECOND_STREAM_FPS);
->>>>>>> 9e808b37
 }
 
 bool QnLiveStreamProvider::isMaxFps() const
 {
-<<<<<<< HEAD
     SCOPED_MUTEX_LOCK( mtx, &m_livemutex);
-    return m_fps >= m_cameraRes->getMaxFps()-0.1;
-=======
-    QMutexLocker mtx(&m_livemutex);
     return m_newLiveParams.fps >= m_cameraRes->getMaxFps()-0.1;
->>>>>>> 9e808b37
 }
 
 bool QnLiveStreamProvider::needMetaData() 
