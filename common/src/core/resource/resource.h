--- conflicted
+++ resolved
@@ -46,14 +46,8 @@
     Q_PROPERTY(QnUuid parentId READ getParentId WRITE setParentId NOTIFY parentIdChanged)
     Q_PROPERTY(Qn::ResourceFlags flags READ flags WRITE setFlags NOTIFY flagsChanged)
     Q_PROPERTY(QString url READ getUrl WRITE setUrl NOTIFY urlChanged)
-<<<<<<< HEAD
-    Q_PROPERTY(QDateTime lastDiscoveredTime READ getLastDiscoveredTime WRITE setLastDiscoveredTime)
-    Q_PROPERTY(QStringList tags READ getTags WRITE setTags)
     Q_PROPERTY(Ptz::Capabilities ptzCapabilities
         READ getPtzCapabilities WRITE setPtzCapabilities NOTIFY ptzCapabilitiesChanged)
-=======
-    Q_PROPERTY(Ptz::Capabilities ptzCapabilities READ getPtzCapabilities WRITE setPtzCapabilities)
->>>>>>> 841fd45b
 public:
 
     QnResource(QnCommonModule* commonModule = nullptr);
