--- conflicted
+++ resolved
@@ -57,68 +57,6 @@
     Q_PROPERTY(QStringList tags READ getTags WRITE setTags)
     Q_PROPERTY(Qn::PtzCapabilities ptzCapabilities READ getPtzCapabilities WRITE setPtzCapabilities)
 public:
-<<<<<<< HEAD
-    // TODO: #Elric #enum
-    enum ConnectionRole { Role_Default, Role_LiveVideo, Role_SecondaryLiveVideo, Role_Archive };
-
-    enum Status {
-        Offline,
-        Unauthorized,
-        Online,
-        Recording,
-        NotDefined,
-        Incompatible
-    };
-
-    enum Flag {
-        network = 0x01,         /**< Has ip and mac. */
-        url = 0x02,             /**< Has url, e.g. file name. */
-        streamprovider = 0x04,
-        media = 0x08,
-
-        playback = 0x10,        /**< Something playable (not real time and not a single shot). */
-        video = 0x20,
-        audio = 0x40,
-        live = 0x80,
-
-        still_image = 0x100,    /**< Still image device. */
-
-        local = 0x200,          /**< Local client resource. */
-        server = 0x400,         /**< Server resource. */
-        remote = 0x800,         /**< Remote (on-server) resource. */
-
-        layout = 0x1000,        /**< Layout resource. */
-        user = 0x2000,          /**< User resource. */
-
-        utc = 0x4000,           /**< Resource uses UTC-based timing. */
-        periods = 0x8000,       /**< Resource has recorded periods. */
-
-        motion = 0x10000,       /**< Resource has motion */
-        sync = 0x20000,         /**< Resource can be used in sync playback mode. */
-
-        foreigner = 0x40000,    /**< Resource belongs to other entity. E.g., camera on another server */
-        no_last_gop = 0x80000,  /**< Do not use last GOP for this when stream is opened */
-        deprecated = 0x100000,  /**< Resource absent in Server but still used in memory for some reason */
-
-        videowall = 0x200000,           /**< Videowall resource */
-        desktop_camera = 0x400000,      /**< Desktop Camera resource */
-
-        local_media = local | media,
-        local_layout = local | layout,
-
-        local_server = local | server,
-        remote_server = remote | server,
-        live_cam = utc | sync | live | media | video | streamprovider, // don't set w/o `local` or `remote` flag
-        local_live_cam = live_cam | local | network,
-        server_live_cam = live_cam | remote,// | network,
-        server_archive = remote | media | video | audio | streamprovider,
-        ARCHIVE = url | local | media | video | audio | streamprovider,     /**< Local media file. */
-        SINGLE_SHOT = url | local | media | still_image | streamprovider    /**< Local still image file. */
-    };
-    Q_DECLARE_FLAGS(Flags, Flag)
-
-=======
->>>>>>> 5a7bbaea
     QnResource();
     virtual ~QnResource();
 
