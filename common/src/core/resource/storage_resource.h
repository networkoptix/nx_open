--- conflicted
+++ resolved
@@ -31,11 +31,7 @@
 
     void setUsedForWriting(bool isUsedForWriting);
     bool isUsedForWriting() const;
-<<<<<<< HEAD
-    QString getPath() const;
-=======
     virtual QString getPath() const;
->>>>>>> 8fbc3fe3
     static QString urlToPath(const QString &url);
 
     static QnUuid fillID(const QnUuid& mserverId, const QString& url);
