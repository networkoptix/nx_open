#ifndef QN_STORAGE_RESOURCE_H
#define QN_STORAGE_RESOURCE_H

#include <QSet>
#include "resource.h"
#include <QFileInfoList>
#include <QIODevice>

class QnAbstractMediaStreamDataProvider;

class QnAbstractStorageResource : public QnResource
{
    Q_OBJECT

    Q_PROPERTY(qint64 spaceLimit READ getSpaceLimit WRITE setSpaceLimit)
    Q_PROPERTY(int maxStoreTime READ getMaxStoreTime WRITE setMaxStoreTime)

public:
    QnAbstractStorageResource();
    virtual ~QnAbstractStorageResource();

    virtual QString getUniqueId() const;

    void setSpaceLimit(qint64 value);
    qint64 getSpaceLimit() const;

    void setMaxStoreTime(int timeInSeconds);
    int getMaxStoreTime() const;

    float bitrate() const;
    void addBitrate(QnAbstractMediaStreamDataProvider* provider);
    void releaseBitrate(QnAbstractMediaStreamDataProvider* provider);

    /*
     * Short and uniq storage ID. It is addition related ID field, and used for memory usage optimization
     */
    void setIndex(quint16 value);
    quint16 getIndex() const;

    void deserialize(const QnResourceParameters& parameters);

<<<<<<< HEAD
=======
    /*
     * Returns storage usage in range [0..1]
     */
    virtual float getAvarageWritingUsage() const;
>>>>>>> 29568cb4
signals:
    /*
     * Storage may emit archiveRangeChanged signal to inform server what some data in archive already deleted
     * @param newStartTime - new archive start time point
     * @param newEndTime - Not used now, reserved for future use
     */
    void archiveRangeChanged(qint64 newStartTimeMs, qint64 newEndTimeMs);

private:
    qint64 m_spaceLimit;
    int m_maxStoreTime; // at seconds
    quint16 m_index;
    QSet<QnAbstractMediaStreamDataProvider*> m_providers;
};


class QnStorageResource : public QnAbstractStorageResource
{
    Q_OBJECT

public:
    QnStorageResource();
    virtual ~QnStorageResource();

    AVIOContext* createFfmpegIOContext(const QString& url, QIODevice::OpenMode openMode, int IO_BLOCK_SIZE = 32768);
    void closeFfmpegIOContext(AVIOContext* ioContext);
public:
    //virtual void registerFfmpegProtocol() const = 0;
    virtual QIODevice* open(const QString& fileName, QIODevice::OpenMode openMode) = 0;


    virtual int getChunkLen() const = 0;

    /*
    *   If function returns true, auto delete old files
    */
    virtual bool isNeedControlFreeSpace() = 0;

    /*
    *   Return storage free space. if isNeedControlFreeSpace returns false, this function is not used
    */
    virtual qint64 getFreeSpace() = 0;

    /*
    *   Returns true if storage physically acccesible right now (ready only check)
    */
    virtual bool isStorageAvailable() = 0;

    /*
    *   Returns true if storage physically acccesible and ready for writing
    */
    virtual bool isStorageAvailableForWriting() = 0;


    /*
    *   Remove file from storage
    */
    virtual bool removeFile(const QString& url) = 0;

    /*
    *   Remove dir from storage
    */
    virtual bool removeDir(const QString& url) = 0;

    /*
    *   This function is used when server restarts. Unfinished files re-readed, writed again (under a new name), then renamed.
    */
    virtual bool renameFile(const QString& oldName, const QString& newName) = 0;

    /*
    *   Returns file list in current directory, only files (but not subdirs) requires.
    *   QFileInfo structure MUST contains valid fields for full file name and file size.
    */
    virtual QFileInfoList getFileList(const QString& dirName) = 0;

    /*
    *   Returns true if file exists
    */
    virtual bool isFileExists(const QString& url) = 0;

    /*
    *   Returns true if dir exists
    */
    virtual bool isDirExists(const QString& url) = 0;

    virtual bool isRealFiles() const{return true;};

public:
    virtual void setUrl(const QString& value);
protected:

};

typedef QnStorageResource* (*StorageTypeInstance)();

class QnStoragePluginFactory
{
public:
    QnStoragePluginFactory();
    virtual ~QnStoragePluginFactory();
    static QnStoragePluginFactory* instance();

    void registerStoragePlugin(const QString& name, StorageTypeInstance pluginInst, bool isDefaultProtocol = false);
    QnStorageResource* createStorage(const QString& storageType, bool useDefaultForUnknownPrefix = true);

private:
    QMap<QString, StorageTypeInstance> m_storageTypes;
    StorageTypeInstance m_defaultStoragePlugin;
    QMutex m_mutex;
};

#endif // QN_STORAGE_RESOURCE_H<|MERGE_RESOLUTION|>--- conflicted
+++ resolved
@@ -39,13 +39,10 @@
 
     void deserialize(const QnResourceParameters& parameters);
 
-<<<<<<< HEAD
-=======
     /*
      * Returns storage usage in range [0..1]
      */
     virtual float getAvarageWritingUsage() const;
->>>>>>> 29568cb4
 signals:
     /*
      * Storage may emit archiveRangeChanged signal to inform server what some data in archive already deleted
