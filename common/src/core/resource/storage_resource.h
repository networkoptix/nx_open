#ifndef __STORAGE_RESOURCE_H__
#define __STORAGE_RESOURCE_H__

#include "abstract_storage_resource.h"

class QnAbstractMediaStreamDataProvider;

class QnStorageResource 
	: public QnAbstractStorageResource
{
    Q_OBJECT

    Q_PROPERTY(qint64 spaceLimit READ getSpaceLimit WRITE setSpaceLimit)
    Q_PROPERTY(int maxStoreTime READ getMaxStoreTime WRITE setMaxStoreTime)

public:
    QnStorageResource();
    virtual ~QnStorageResource();

    virtual QString getUniqueId() const;

    void setStorageBitrateCoeff(float value);
    void setSpaceLimit(qint64 value);
    qint64 getSpaceLimit() const;

    void setStorageType(const QString& type);
    QString getStorageType() const;

    void setMaxStoreTime(int timeInSeconds);
    int getMaxStoreTime() const;

    void setUsedForWriting(bool isUsedForWriting);
    bool isUsedForWriting() const;
    QString getPath() const;
    static QString urlToPath(const QString &url);

    static QnUuid fillID(const QnUuid& mserverId, const QString& url);
    bool isExternal() const;
#ifdef ENABLE_DATA_PROVIDERS
    virtual float bitrate() const;
    virtual float getStorageBitrateCoeff() const { return 1.0; }

    void addBitrate(QnAbstractMediaStreamDataProvider* provider);
    void releaseBitrate(QnAbstractMediaStreamDataProvider* provider);
#endif

    /*
     * Short and uniq storage ID. It is addition related ID field, and used for memory usage optimization
     */
    virtual void setUrl(const QString& value) override;

    /*
     * Returns storage usage in range [0..1]
     */
    virtual float getAvarageWritingUsage() const;

    virtual void updateInner(const QnResourcePtr &other, QSet<QByteArray>& modifiedFields) override;

    static QString toNativeDirPath(const QString &dirPath);

signals:
    /*
     * Storage may emit archiveRangeChanged signal to inform server what some data in archive already deleted
     * @param newStartTime - new archive start time point
     * @param newEndTime - Not used now, reserved for future use
     */
    void archiveRangeChanged(const QnStorageResourcePtr &resource, qint64 newStartTimeMs, qint64 newEndTimeMs);
private:
<<<<<<< HEAD
    mutable QnMutex m_writedSpaceMtx;
=======
    qint64 m_spaceLimit;
    int m_maxStoreTime; // in seconds
    bool m_usedForWriting;
    float m_storageBitrateCoeff;
    QString m_storageType;
    QSet<QnAbstractMediaStreamDataProvider*> m_providers;
    mutable QMutex m_bitrateMtx;
>>>>>>> 7ee583cc
};

Q_DECLARE_METATYPE(QnStorageResourcePtr);
Q_DECLARE_METATYPE(QnStorageResourceList);

<<<<<<< HEAD
class QnStoragePluginFactory
{
public:
    typedef QnStorageResource *(*StorageResourceFactory)();

    QnStoragePluginFactory();
    virtual ~QnStoragePluginFactory();
    static QnStoragePluginFactory *instance();

    void registerStoragePlugin(const QString &protocol, const StorageResourceFactory &factory, bool isDefaultProtocol = false);
    QnStorageResource *createStorage(const QString &url, bool useDefaultForUnknownPrefix = true);

private:
    QHash<QString, StorageResourceFactory> m_factoryByProtocol;
    StorageResourceFactory m_defaultFactory;
    QnMutex m_mutex; // TODO: #vasilenko this mutex is not used, is it intentional?
};

#endif // QN_STORAGE_RESOURCE_H
=======
#endif // __ABSTRACT_STORAGE_RESOURCE_H__
>>>>>>> 7ee583cc
<|MERGE_RESOLUTION|>--- conflicted
+++ resolved
@@ -66,9 +66,6 @@
      */
     void archiveRangeChanged(const QnStorageResourcePtr &resource, qint64 newStartTimeMs, qint64 newEndTimeMs);
 private:
-<<<<<<< HEAD
-    mutable QnMutex m_writedSpaceMtx;
-=======
     qint64 m_spaceLimit;
     int m_maxStoreTime; // in seconds
     bool m_usedForWriting;
@@ -76,32 +73,9 @@
     QString m_storageType;
     QSet<QnAbstractMediaStreamDataProvider*> m_providers;
     mutable QMutex m_bitrateMtx;
->>>>>>> 7ee583cc
 };
 
 Q_DECLARE_METATYPE(QnStorageResourcePtr);
 Q_DECLARE_METATYPE(QnStorageResourceList);
 
-<<<<<<< HEAD
-class QnStoragePluginFactory
-{
-public:
-    typedef QnStorageResource *(*StorageResourceFactory)();
-
-    QnStoragePluginFactory();
-    virtual ~QnStoragePluginFactory();
-    static QnStoragePluginFactory *instance();
-
-    void registerStoragePlugin(const QString &protocol, const StorageResourceFactory &factory, bool isDefaultProtocol = false);
-    QnStorageResource *createStorage(const QString &url, bool useDefaultForUnknownPrefix = true);
-
-private:
-    QHash<QString, StorageResourceFactory> m_factoryByProtocol;
-    StorageResourceFactory m_defaultFactory;
-    QnMutex m_mutex; // TODO: #vasilenko this mutex is not used, is it intentional?
-};
-
-#endif // QN_STORAGE_RESOURCE_H
-=======
-#endif // __ABSTRACT_STORAGE_RESOURCE_H__
->>>>>>> 7ee583cc
+#endif // __ABSTRACT_STORAGE_RESOURCE_H__