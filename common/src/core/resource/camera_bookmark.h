--- conflicted
+++ resolved
@@ -53,11 +53,7 @@
         durationMs(0)
     {}
 
-<<<<<<< HEAD
-    QString tagsAsString() const;
-=======
     QString tagsAsString(QChar delimiter = L' ') const;
->>>>>>> cb0928eb
 
     static QnCameraBookmarkList mergeCameraBookmarks(const MultiServerCameraBookmarkList &source, int limit = std::numeric_limits<int>().max(), Qn::BookmarkSearchStrategy strategy = Qn::EarliestFirst);
 };
@@ -72,24 +68,14 @@
     qint64 startTimeMs;
 
     /** Maximum end time for the bookmark. */
-<<<<<<< HEAD
-    qint64 endTimeMs;
-=======
     qint64 endTimeMs; //TODO: #GDM #Bookmarks now works as maximum start time
->>>>>>> cb0928eb
 
     /** Text-search filter string. */
     QString text;
 
-<<<<<<< HEAD
-    int limit;
-
-    Qn::BookmarkSearchStrategy strategy;
-=======
     int limit; //TODO: #GDM #Bookmarks works in merge function only
 
     Qn::BookmarkSearchStrategy strategy; //TODO: #GDM #Bookmarks works in merge function only
->>>>>>> cb0928eb
 
     QnCameraBookmarkSearchFilter();
 
