--- conflicted
+++ resolved
@@ -56,12 +56,8 @@
 
     QnSoftwareVersion getVersion() const;
     void setVersion(const QnSoftwareVersion& version);
-<<<<<<< HEAD
-
     static bool isEdgeServer(const QnResourcePtr &resource);
 
-=======
->>>>>>> 1dbccc0b
 private slots:
     void at_pingResponse(QnHTTPRawResponse, int);
     void determineOptimalNetIF_testProxy();
