--- conflicted
+++ resolved
@@ -6,17 +6,9 @@
 #ifndef CAMERA_USER_ATTRIBUTE_POOL_H
 #define CAMERA_USER_ATTRIBUTE_POOL_H
 
-<<<<<<< HEAD
-#include <QtCore/QList>
-#include <utils/thread/mutex.h>
-#include <utils/thread/mutex.h>
-#include <utils/thread/wait_condition.h>
-#include <QtCore/QSharedPointer>
-=======
 #include <core/resource/general_attribute_pool.h>
 
 #include <utils/common/singleton.h>
->>>>>>> 9e808b37
 
 #include "camera_user_attributes.h"
 
@@ -33,118 +25,6 @@
 
     \a QnCameraUserAttributePool::ScopedLock constructor will block if element with id \a resourceID is already used
 */
-<<<<<<< HEAD
-template<class KeyType, class MappedType>
-class QnGeneralAttributePool
-{
-public:
-    class ScopedLock
-    {
-    public:
-        ScopedLock( QnGeneralAttributePool* pool, const KeyType& key )
-        :
-            m_pool( pool ),
-            m_key( key ),
-            m_lockedElement( pool->lock( key ) )
-        {
-        }
-        ~ScopedLock()
-        {
-            m_lockedElement = nullptr;
-            m_pool->unlock( m_key );
-        }
-
-        MappedType* operator->() { return m_lockedElement; }
-        const MappedType* operator->() const { return m_lockedElement; }
-
-        MappedType& operator*() { return *m_lockedElement; }
-        const MappedType& operator*() const { return *m_lockedElement; }
-
-    private:
-        QnGeneralAttributePool* m_pool;
-        const KeyType m_key;
-        MappedType* m_lockedElement;
-    };
-
-    template<class T>
-    void setElementInitializer( T handler )
-    {
-        m_customInitializer = std::move(handler);
-    }
-
-    MappedType get( const KeyType& key )
-    {
-        ScopedLock lk( this, key );
-        return *lk;
-    }
-
-    void clear()
-    {
-        SCOPED_MUTEX_LOCK( lk,  &m_mutex );
-        m_elements.clear();
-    }
-
-private:
-    class DataCtx
-    {
-    public:
-        DataCtx()
-        :
-            locked(false)
-        {
-        }
-
-        bool locked;
-        MappedType mapped;
-    };
-
-    std::map<KeyType, std::unique_ptr<DataCtx>> m_elements;
-    QnMutex m_mutex;
-    QnWaitCondition m_cond;
-    std::function<void(const KeyType&, MappedType&)> m_customInitializer;
-
-    //!If element already locked, blocks till element has been unlocked
-    /*!
-        \note if element with id \a resID does not exist, it is created
-    */
-    MappedType* lock( const KeyType& key )
-    {
-        SCOPED_MUTEX_LOCK( lk,  &m_mutex );
-        auto p = m_elements.emplace( std::make_pair( key, nullptr ) );
-        if( p.second )
-        {
-            p.first->second.reset( new DataCtx() );
-            if( m_customInitializer )
-                m_customInitializer( key, p.first->second->mapped );
-        }
-        while( p.first->second->locked )
-            m_cond.wait( lk.mutex() );
-        p.first->second->locked = true;
-        return &p.first->second->mapped;
-    }
-
-    void unlock( const KeyType& key )
-    {
-        SCOPED_MUTEX_LOCK( lk,  &m_mutex );
-        auto it = m_elements.find( key );
-        assert( it != m_elements.end() );
-        assert( it->second->locked );
-        it->second->locked = false;
-        m_cond.wakeAll();
-    }
-};
-
-template<class ResourcePtrType>
-QList<QnUuid> idListFromResList( const QList<ResourcePtrType>& resList )
-{
-    QList<QnUuid> idList;
-    idList.reserve( resList.size() );
-    for( const ResourcePtrType& resPtr: resList )
-        idList.push_back( resPtr->getId() );
-    return idList;
-}
-=======
->>>>>>> 9e808b37
 
 class QnCameraUserAttributePool
 :
