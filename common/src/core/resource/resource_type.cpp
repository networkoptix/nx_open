--- conflicted
+++ resolved
@@ -86,11 +86,7 @@
 
 void QnResourceType::addParamType(const QString& name, const QString& defaultValue)
 {
-<<<<<<< HEAD
     QnMutexLocker _lock( &m_allParamTypeListCacheMutex ); // in case of connect to anther app server
-=======
-    QnMutexLocker lock( &m_allParamTypeListCacheMutex ); // in case of connect to anther app server 
->>>>>>> 2054d715
     m_paramTypeList.insert(name, defaultValue);
 }
 
@@ -127,13 +123,8 @@
                 continue;
             }
 
-<<<<<<< HEAD
             if (QnResourceTypePtr parent = qnResTypePool->getResourceType(parentId))
-            {
-=======
-            if (QnResourceTypePtr parent = qnResTypePool->getResourceType(parentId)) 
             {   // Note. Copy below, should be thread safe.
->>>>>>> 2054d715
                 ParamTypeMap parentData = parent->paramTypeList();
                 for(auto itr = parentData.begin(); itr != parentData.end(); ++itr) {
                     if (!allParamTypeListCache->contains(itr.key()))
