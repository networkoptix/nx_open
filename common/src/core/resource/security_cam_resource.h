#ifndef sequrity_cam_resource_h_1239
#define sequrity_cam_resource_h_1239

#include <QRegion>
#include "media_resource.h"
#include "core/misc/schedule_task.h"
#include "motion_window.h"

class QnDataProviderFactory
{
public:
    virtual ~QnDataProviderFactory() {}

    virtual QnAbstractStreamDataProvider* createDataProviderInternal(QnResourcePtr res, QnResource::ConnectionRole role) = 0;
};

enum MotionType {MT_Default = 0, MT_HardwareGrid = 1, MT_SoftwareGrid = 2, MT_MotionWindow = 4, MT_NoMotion = 8};

enum StreamFpsSharingMethod 
{
    shareFps, // if second stream is running whatever fps it has => first stream can get maximumFps - secondstreamFps
    sharePixels, //if second stream is running whatever megapixel it has => first stream can get maxMegapixels - secondstreamPixels
    noSharing // second stream does not subtract first stream fps 
};

Q_DECLARE_FLAGS(MotionTypeFlags, MotionType);

class QnSecurityCamResource : virtual public QnMediaResource
{
    Q_OBJECT

public:
<<<<<<< HEAD
    enum CameraCapability { 
        NoCapabilities = 0, 
        PtzCapability = 1, 
        ZoomCapability = 2, 
        PrimaryStreamSoftMotionCapability = 4
    };
    Q_DECLARE_FLAGS(CameraCapabilities, CameraCapability)
=======
    enum CameraFlag {
        CFNoFlags = 0,
        HasPtz = 1,
        HasZoom = 2,
        primaryStreamSoftMotion = 4,
        relayInput = 0x08,
        relayOutput = 0x10
    };
    Q_DECLARE_FLAGS(CameraCapabilities, CameraFlag) // TODO: CameraFlag -> CameraCapability
>>>>>>> e7196a98

    MotionTypeFlags supportedMotionType() const;
    bool isAudioSupported() const;
    MotionType getCameraBasedMotionType() const;
    MotionType getDefaultMotionType() const;
    int motionWindowCount() const;
    int motionMaskWindowCount() const;
    int motionSensWindowCount() const;


    MotionType getMotionType();
    void setMotionType(MotionType value);

    QnSecurityCamResource();
    virtual ~QnSecurityCamResource();

    // like arecont or iqinvision
    virtual QString manufacture() const = 0; // TODO: rename to manufacturer()
    virtual QString oemName() const;


    virtual int getMaxFps(); // in fact this is const function;

    virtual int reservedSecondStreamFps();  // in fact this is const function;

    virtual QSize getMaxSensorSize(); // in fact this is const function;

    virtual void setIframeDistance(int frames, int timems) = 0; // sets the distance between I frames

    virtual QRect getCroping(QnDomain domain); // TODO: 'cropping' is spelled with double 'p'. Rename
    virtual void setCroping(QRect croping, QnDomain domain); // sets cropping. rect is in the percents from 0 to 100

    void setDataProviderFactory(QnDataProviderFactory* dpFactory);

    void setMotionRegionList(const QList<QnMotionRegion>& maskList, QnDomain domain);
    void setMotionRegion(const QnMotionRegion& mask, QnDomain domain, int channel);

    QRegion getMotionMask(int channel) const;
    QnMotionRegion getMotionRegion(int channel) const;
    QList<QnMotionRegion> getMotionRegionList() const;

    void setScheduleTasks(const QnScheduleTaskList &scheduleTasks);
    const QnScheduleTaskList getScheduleTasks() const;

    virtual bool hasDualStreaming() const;

    virtual StreamFpsSharingMethod streamFpsSharingMethod() const;

    virtual QStringList getRelayOutputList() const;
    virtual QStringList getInputPortList() const;


    CameraCapabilities getCameraCapabilities() const;
    void setCameraCapabilities(CameraCapabilities capabilities);
    void setCameraCapability(CameraCapability capability, bool value);


    /*!
        Change output with id \a ouputID state to \a activate
        \param autoResetTimeoutMS If > 0 and \a activate is \a true, than output will be deactivated in \a autoResetTimeout milliseconds
        \return true in case of success. false, if nothing has been done
    */
    virtual bool setRelayOutputState(const QString& ouputID, bool activate, unsigned int autoResetTimeoutMS = 0);

public slots:
    void inputPortListenerAttached();
    void inputPortListenerDetached();

signals:
    /** 
     * This signal is virtual to work around a problem with inheritance from
     * two <tt>QObject</tt>s. 
     */
    virtual void scheduleTasksChanged(const QnSecurityCamResourcePtr &resource);
    
    virtual void cameraCapabilitiesChanged(const QnSecurityCamResourcePtr &resource);

private slots:
    void at_disabledChanged();

protected:
    void updateInner(QnResourcePtr other) override;

    virtual QnAbstractStreamDataProvider* createDataProviderInternal(QnResource::ConnectionRole role);

    virtual QnAbstractStreamDataProvider* createLiveDataProvider() = 0;
    virtual void setCropingPhysical(QRect croping) = 0; // TODO: 'cropping'!!!
    virtual void setMotionMaskPhysical(int channel) { Q_UNUSED(channel); }
    //!MUST be overridden for camera with input port. Default implementation does noting
    virtual bool startInputPortMonitoring();
    //!MUST be overridden for camera with input port. Default implementation does noting
    virtual void stopInputPortMonitoring();

protected:
    QList<QnMotionRegion> m_motionMaskList;

private:
    QnDataProviderFactory* m_dpFactory;
    
    QnScheduleTaskList m_scheduleTasks;
    MotionType m_motionType;
    QAtomicInt m_inputPortListenerCount;
};

Q_DECLARE_METATYPE(QnSecurityCamResourcePtr)
Q_DECLARE_METATYPE(QnSecurityCamResourceList)

#endif //sequrity_cam_resource_h_1239<|MERGE_RESOLUTION|>--- conflicted
+++ resolved
@@ -30,25 +30,15 @@
     Q_OBJECT
 
 public:
-<<<<<<< HEAD
     enum CameraCapability { 
         NoCapabilities = 0, 
         PtzCapability = 1, 
         ZoomCapability = 2, 
-        PrimaryStreamSoftMotionCapability = 4
-    };
-    Q_DECLARE_FLAGS(CameraCapabilities, CameraCapability)
-=======
-    enum CameraFlag {
-        CFNoFlags = 0,
-        HasPtz = 1,
-        HasZoom = 2,
-        primaryStreamSoftMotion = 4,
+        PrimaryStreamSoftMotionCapability = 4,
         relayInput = 0x08,
         relayOutput = 0x10
     };
-    Q_DECLARE_FLAGS(CameraCapabilities, CameraFlag) // TODO: CameraFlag -> CameraCapability
->>>>>>> e7196a98
+    Q_DECLARE_FLAGS(CameraCapabilities, CameraCapability)
 
     MotionTypeFlags supportedMotionType() const;
     bool isAudioSupported() const;
