--- conflicted
+++ resolved
@@ -345,12 +345,9 @@
     void licenseTypeChanged(const QnResourcePtr &resource);
     void failoverPriorityChanged(const QnResourcePtr &resource);
     void backupQualitiesChanged(const QnResourcePtr &resource);
-<<<<<<< HEAD
     void capabilitiesChanged(const QnResourcePtr& resource);
     void secondaryStreamQualityChanged(const QnResourcePtr& resource);
-=======
     void audioEnabledChanged(const QnResourcePtr &resource);
->>>>>>> f6888d3e
 
     void networkIssue(const QnResourcePtr&, qint64 timeStamp, nx::vms::event::EventReason reasonCode, const QString& reasonParamsEncoded);
 
