#ifndef sequrity_cam_resource_h_1239
#define sequrity_cam_resource_h_1239

#include <mutex>
#include <map>

#include <nx/utils/thread/mutex.h>
#include <nx/vms/event/event_fwd.h>
#include <nx/api/analytics/supported_events.h>
#include <nx/vms/event/events/events_fwd.h>

#include <utils/common/value_cache.h>
#include <common/common_globals.h>
#include <api/model/api_ioport_data.h>

#include <core/dataconsumer/audio_data_transmitter.h>
#include <core/misc/schedule_task.h>

#include <core/resource/media_resource.h>
#include <core/resource/motion_window.h>
#include <core/resource/network_resource.h>
#include <core/resource/abstract_remote_archive_manager.h>
#include <core/resource/combined_sensors_description.h>
#include <core/resource/media_stream_capability.h>

class QnAbstractArchiveDelegate;
class QnDataProviderFactory;

#ifdef ENABLE_DATA_PROVIDERS
typedef std::shared_ptr<QnAbstractAudioTransmitter> QnAudioTransmitterPtr;
#endif

class QnSecurityCamResource : public QnNetworkResource, public QnMediaResource
{
    typedef QnNetworkResource base_type;
    Q_OBJECT

public:
    static const int kDefaultSecondStreamFpsLow;
    static const int kDefaultSecondStreamFpsMedium;
    static const int kDefaultSecondStreamFpsHigh;
    static QnUuid makeCameraIdFromUniqueId(const QString& uniqueId);

public:
    QnSecurityCamResource(QnCommonModule* commonModule = nullptr);
    virtual ~QnSecurityCamResource();

    QnMediaServerResourcePtr getParentServer() const;

    Qn::MotionTypes supportedMotionType() const;
    bool isAudioSupported() const;
    bool isIOModule() const;
    Qn::MotionType getDefaultMotionType() const;
    int motionWindowCount() const;
    int motionMaskWindowCount() const;
    int motionSensWindowCount() const;
    bool hasTwoWayAudio() const;

    bool hasMotion() const;
    virtual Qn::MotionType getMotionType() const;
    void setMotionType(Qn::MotionType value);

    //!Returns driver (built-in or external) name, used to manage camera
    /*!
        This can be "axis", "dlink", "onvif", etc.
    */
    virtual QString getDriverName() const = 0;

    virtual int getMaxFps() const;

    virtual int reservedSecondStreamFps() const;

    /** sets the distance between I frames */
    virtual void setIframeDistance(int /*frames*/, int /*timems*/) {}

    void setDataProviderFactory(QnDataProviderFactory* dpFactory);

    QList<QnMotionRegion> getMotionRegionList() const;
    void setMotionRegionList(const QList<QnMotionRegion>& maskList);

    QnMotionRegion getMotionRegion(int channel) const;
    void setMotionRegion(const QnMotionRegion& mask, int channel);

    QRegion getMotionMask(int channel) const;

    ////!Get camera settings, which are generally modified by user
    ///*!
    //    E.g., recording schedule, motion type, second stream quality, etc...
    //*/
    //QnCameraUserAttributes getUserCameraSettings() const;

    void setScheduleTasks(const QnScheduleTaskList &scheduleTasks);
    QnScheduleTaskList getScheduleTasks() const;

    virtual bool hasDualStreaming() const;

    /** Return true if dual streaming supported and don't blocked by user */
    virtual bool hasDualStreaming2() const;

    /** Returns true if camera stores archive on a external system */
    bool isDtsBased() const;

    /** Returns true if it is a analog camera */
    bool isAnalog() const;

    /** Returns true if it is a analog encoder (described in resource_data.json) */
    bool isAnalogEncoder() const;

    nx::vms::common::core::resource::CombinedSensorsDescription combinedSensorsDescription() const;
    void setCombinedSensorsDescription(
        const nx::vms::common::core::resource::CombinedSensorsDescription& sensorsDescription);
    bool hasCombinedSensors() const;

    /** Returns true if it is a edge camera */
    bool isEdge() const;

    /** Returns edge, analog or digital class */
    Qn::LicenseType licenseType() const;

    /**
     * Returns true if all cameras in a same camera group should share 1 license
     */
    bool isSharingLicenseInGroup() const;


    virtual Qn::StreamFpsSharingMethod streamFpsSharingMethod() const;
    void setStreamFpsSharingMethod(Qn::StreamFpsSharingMethod value);

    virtual QnIOPortDataList getRelayOutputList() const;
    virtual QnIOPortDataList getInputPortList() const;

    // TODO: move this flags inside CameraMediaCapability struct
    Qn::CameraCapabilities getCameraCapabilities() const;
    bool hasCameraCapabilities(Qn::CameraCapabilities capabilities) const;
    void setCameraCapabilities(Qn::CameraCapabilities capabilities);
    void setCameraCapability(Qn::CameraCapability capability, bool value);

    nx::media::CameraMediaCapability cameraMediaCapability() const;

    /*!
        Change output with id \a ouputID state to \a activate
        \param ouputID If empty, implementation MUST select any output port
        \param autoResetTimeoutMS If > 0 and \a activate is \a true, than output will be deactivated in \a autoResetTimeout milliseconds
        \return true in case of success. false, if nothing has been done
    */
    virtual bool setRelayOutputState(const QString& ouputID, bool activate, unsigned int autoResetTimeoutMS = 0);

    bool isRecordingEventAttached() const;

    virtual QnAbstractArchiveDelegate* createArchiveDelegate() { return 0; }
    virtual QnAbstractStreamDataProvider* createArchiveDataProvider() { return 0; }

    //!Returns user-defined camera name (if not empty), default name otherwise
    QString getUserDefinedName() const;

    //!Returns user-defined group name (if not empty) or server-defined group name
    virtual QString getGroupName() const;
    //!Returns server-defined group name
    QString getDefaultGroupName() const;
    virtual void setGroupName(const QString& value);
    //!Set group name (the one is show to the user in client)
    /*!
        This name is set by user.
        \a setGroupName name is generally set automatically (e.g., by server)
    */
    void setUserDefinedGroupName( const QString& value );
    virtual QString getGroupId() const;
    virtual void setGroupId(const QString& value);

    virtual QString getSharedId() const;

    void setScheduleDisabled(bool value);
    bool isScheduleDisabled() const;

    /** Check if a license is used for the current camera. */
    bool isLicenseUsed() const;
    void setLicenseUsed(bool value);

    Qn::FailoverPriority failoverPriority() const;
    void setFailoverPriority(Qn::FailoverPriority value);

    bool isAudioEnabled() const;
    bool isAudioForced() const;
    void setAudioEnabled(bool value);

    bool isAdvancedWorking() const;
    void setAdvancedWorking(bool value);

    bool isManuallyAdded() const;
    void setManuallyAdded(bool value);

    Qn::CameraBackupQualities getBackupQualities() const;
    void setBackupQualities(Qn::CameraBackupQualities value);

    /** Get backup qualities, substantiating default value. */
    Qn::CameraBackupQualities getActualBackupQualities() const;

    QString getModel() const;
    void setModel(const QString &model);

    QString getFirmware() const;
    void setFirmware(const QString &firmware);

    QString getVendor() const;
    void setVendor(const QString &value);

    bool isGroupPlayOnly() const;

    bool needsToChangeDefaultPassword() const;

    //!Implementation of QnMediaResource::toResource
    virtual const QnResource* toResource() const override;
    //!Implementation of QnMediaResource::toResource
    virtual QnResource* toResource() override;
    //!Implementation of QnMediaResource::toResource
    virtual const QnResourcePtr toResourcePtr() const override;
    //!Implementation of QnMediaResource::toResource
    virtual QnResourcePtr toResourcePtr() override;

    void setDisableDualStreaming(bool value);
    bool isDualStreamingDisabled() const;

    void setCameraControlDisabled(bool value);
    virtual bool isCameraControlDisabled() const;

    int defaultSecondaryFps(Qn::StreamQuality quality) const;

    // TODO: #2.4 #rvasilenko #High Move to runtime data
    Qn::CameraStatusFlags statusFlags() const;
    bool hasStatusFlags(Qn::CameraStatusFlag value) const;
    void setStatusFlags(Qn::CameraStatusFlags value);
    void addStatusFlags(Qn::CameraStatusFlag value);
    void removeStatusFlags(Qn::CameraStatusFlag value);

    bool needCheckIpConflicts() const;

    void setMaxDays(int value);
    int maxDays() const;

    void setMinDays(int value);
    int minDays() const;

    void setPreferredServerId(const QnUuid& value);
    QnUuid preferredServerId() const;

    nx::api::AnalyticsSupportedEvents analyticsSupportedEvents() const;
    void setAnalyticsSupportedEvents(const nx::api::AnalyticsSupportedEvents& eventsList);

    //!Returns list of time periods of DTS archive, containing motion at specified \a regions with timestamp in region [\a msStartTime; \a msEndTime)
    /*!
        \param detailLevel Minimal time period gap (usec) that is of interest to the caller.
            Two time periods lying closer to each other than \a detailLevel usec SHOULD be reported as one
        \note Used only if \a QnSecurityCamResource::isDtsBased() is \a true
        \note Default implementation does nothing
    */
    virtual QnTimePeriodList getDtsTimePeriodsByMotionRegion(
        const QList<QRegion>& regions,
        qint64 msStartTime,
        qint64 msEndTime,
        int detailLevel );

    // in some cases I just want to update couple of field from just discovered resource
    virtual bool mergeResourcesIfNeeded(const QnNetworkResourcePtr &source) override;

    // TODO: #rvasilenko #High #2.4 get rid of this temporary solution
    /**
     * Temporary solution to correctly detach desktop cameras when user reconnects from one server to another.
     * Implemented in QnDesktopCameraResource.
     */
    virtual bool isReadyToDetach() const {return true;}

    //!Set list of IO ports
    void setIOPorts(const QnIOPortDataList& ports);

    virtual bool setProperty(
		const QString &key,
		const QString &value,
		PropertyOptions options = DEFAULT_OPTIONS) override;

    virtual bool setProperty(
		const QString &key,
		const QVariant& value,
		PropertyOptions options = DEFAULT_OPTIONS) override;

    virtual bool removeProperty(const QString& key) override;

    //!Returns list if IO ports
    QnIOPortDataList getIOPorts() const;

    //!Returns list of IO ports's states
    virtual QnIOStateDataList ioStates() const { return QnIOStateDataList(); }

    virtual Qn::BitratePerGopType bitratePerGopType() const;

    // Allow getting multi video layout directly from a RTSP SDP info
    virtual bool allowRtspVideoLayout() const { return true; }

#ifdef ENABLE_DATA_PROVIDERS
    virtual QnAudioTransmitterPtr getAudioTransmitter();
#endif

    bool isEnoughFpsToRunSecondStream(int currentFps) const;
    virtual nx::core::resource::AbstractRemoteArchiveManager* remoteArchiveManager();

    virtual void analyticsEventStarted(const QString& caption, const QString& description);
    virtual void analyticsEventEnded(const QString& caption, const QString& description);

    virtual int suggestBitrateKbps(const QnLiveStreamParams& streamParams, Qn::ConnectionRole role) const;
    static float rawSuggestBitrateKbps(Qn::StreamQuality quality, QSize resolution, int fps);

    virtual bool captureEvent(const nx::vms::event::AbstractEventPtr& event);
    virtual bool doesEventComeFromAnalyticsDriver(nx::vms::event::EventType eventType) const;

    /**
     * Update user password at the camera. This function is able to change password for existing user only.
     */
    virtual bool setCameraCredentialsSync(
        const QAuthenticator& auth, QString* outErrorString = nullptr);

    /**
     * Returns true if camera credential was auto detected by media server.
     */
    bool isDefaultAuth() const;

    /**
     * @return true if remote archive motion analysis is enabled by user.
     */
    virtual bool isRemoteArchiveMotionDetectionEnabled() const;

public slots:
    virtual void inputPortListenerAttached();
    virtual void inputPortListenerDetached();

    virtual void recordingEventAttached();
    virtual void recordingEventDetached();

signals:
    void scheduleDisabledChanged(const QnResourcePtr &resource);
    void scheduleTasksChanged(const QnResourcePtr &resource);
    void groupIdChanged(const QnResourcePtr &resource);
    void groupNameChanged(const QnResourcePtr &resource);
    void motionRegionChanged(const QnResourcePtr &resource);
    void statusFlagsChanged(const QnResourcePtr &resource);
    void licenseUsedChanged(const QnResourcePtr &resource);
    void licenseTypeChanged(const QnResourcePtr &resource);
    void failoverPriorityChanged(const QnResourcePtr &resource);
    void backupQualitiesChanged(const QnResourcePtr &resource);
    void capabilitiesChanged(const QnResourcePtr& resource);
<<<<<<< HEAD
    void disableDualStreamingChanged(const QnResourcePtr& resource);
=======
    void secondaryStreamQualityChanged(const QnResourcePtr& resource);
    void audioEnabledChanged(const QnResourcePtr &resource);
>>>>>>> d17776c9

    void networkIssue(const QnResourcePtr&, qint64 timeStamp, nx::vms::event::EventReason reasonCode, const QString& reasonParamsEncoded);

    //!Emitted on camera input port state has been changed
    /*!
        \param resource Smart pointer to \a this
        \param inputPortID
        \param value true if input is connected, false otherwise
        \param timestamp MSecs since epoch, UTC
    */
    void cameraInput(
        const QnResourcePtr& resource,
        const QString& inputPortID,
        bool value,
        qint64 timestamp );

    void cameraOutput(
        const QnResourcePtr& resource,
        const QString& inputPortID,
        bool value,
        qint64 timestamp );

    void analyticsEventStart(
        const QnResourcePtr& resource,
        const QString& caption,
        const QString& description,
        qint64 timestamp);

    void analyticsEventEnd(
        const QnResourcePtr& resource,
        const QString& caption,
        const QString& description,
        qint64 timestamp );

protected slots:
    virtual void at_initializedChanged();
    virtual void at_motionRegionChanged();

protected:
    virtual void updateInternal(const QnResourcePtr &other, Qn::NotifierList& notifiers) override;

#ifdef ENABLE_DATA_PROVIDERS
    virtual QnAbstractStreamDataProvider* createDataProviderInternal(Qn::ConnectionRole role) override;
#endif

    virtual void initializationDone() override;

    virtual QnAbstractStreamDataProvider* createLiveDataProvider() = 0;

    virtual void setMotionMaskPhysical(int channel) { Q_UNUSED(channel); }
    //!MUST be overridden for camera with input port. Default implementation does nothing
    /*!
        \warning Excess calls of this method is legal and MUST be correctly handled in implementation
        \return true, if async request has been started successfully
        \note \a completionHandler is not called yet (support will emerge in 2.4)
    */
    virtual bool startInputPortMonitoringAsync( std::function<void(bool)>&& completionHandler );
    //!MUST be overridden for camera with input port. Default implementation does nothing
    /*!
        \warning Excess calls of this method is legal and MUST be correctly handled in implementation
        \note This method has no right to fail
    */
    virtual void stopInputPortMonitoringAsync();
    virtual bool isInputPortMonitored() const;

    virtual Qn::LicenseType calculateLicenseType() const;
    virtual int suggestBitrateForQualityKbps(Qn::StreamQuality q, QSize resolution, int fps, Qn::ConnectionRole role = Qn::CR_Default) const;
protected:
#ifdef ENABLE_DATA_PROVIDERS
    QnAudioTransmitterPtr m_audioTransmitter;
#endif
private:
    QnDataProviderFactory *m_dpFactory;
    QAtomicInt m_inputPortListenerCount;
    int m_recActionCnt;
    QString m_groupName;
    QString m_groupId;
    Qn::CameraStatusFlags m_statusFlags;
    bool m_manuallyAdded;
    QString m_model;
    QString m_vendor;
    CachedValue<Qn::LicenseType> m_cachedLicenseType;
    CachedValue<bool> m_cachedHasDualStreaming2;
    CachedValue<Qn::MotionTypes> m_cachedSupportedMotionType;
    CachedValue<Qn::CameraCapabilities> m_cachedCameraCapabilities;
    CachedValue<bool> m_cachedIsDtsBased;
    CachedValue<Qn::MotionType> m_motionType;
    CachedValue<bool> m_cachedIsIOModule;
    Qn::MotionTypes calculateSupportedMotionType() const;
    Qn::MotionType calculateMotionType() const;
    CachedValue<nx::api::AnalyticsSupportedEvents> m_cachedAnalyticsSupportedEvents;
    CachedValue<nx::media::CameraMediaCapability> m_cachedCameraMediaCapabilities;

private slots:
    void resetCachedValues();
};

Q_DECLARE_METATYPE(QnSecurityCamResourcePtr)
Q_DECLARE_METATYPE(QnSecurityCamResourceList)

#endif //sequrity_cam_resource_h_1239<|MERGE_RESOLUTION|>--- conflicted
+++ resolved
@@ -346,12 +346,8 @@
     void failoverPriorityChanged(const QnResourcePtr &resource);
     void backupQualitiesChanged(const QnResourcePtr &resource);
     void capabilitiesChanged(const QnResourcePtr& resource);
-<<<<<<< HEAD
     void disableDualStreamingChanged(const QnResourcePtr& resource);
-=======
-    void secondaryStreamQualityChanged(const QnResourcePtr& resource);
     void audioEnabledChanged(const QnResourcePtr &resource);
->>>>>>> d17776c9
 
     void networkIssue(const QnResourcePtr&, qint64 timeStamp, nx::vms::event::EventReason reasonCode, const QString& reasonParamsEncoded);
 
