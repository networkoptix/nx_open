--- conflicted
+++ resolved
@@ -12,17 +12,7 @@
 #include "business/business_fwd.h"
 
 class QnAbstractArchiveDelegate;
-<<<<<<< HEAD
-
-class QnDataProviderFactory {
-public:
-    virtual ~QnDataProviderFactory() {}
-
-    virtual QnAbstractStreamDataProvider* createDataProviderInternal(const QnResourcePtr& res, Qn::ConnectionRole role) = 0;
-};
-=======
 class QnDataProviderFactory;
->>>>>>> ce91fc09
 
 class QnSecurityCamResource : public QnNetworkResource, public QnMediaResource {
     typedef QnNetworkResource base_type;
