--- conflicted
+++ resolved
@@ -112,7 +112,6 @@
 
     bool isGroupPlayOnly() const;
 
-<<<<<<< HEAD
     //!Implementation of QnMediaResource::toResource
     virtual const QnResource* toResource() const override;
     //!Implementation of QnMediaResource::toResource
@@ -121,7 +120,6 @@
     virtual const QnResourcePtr toResourcePtr() const override;
     //!Implementation of QnMediaResource::toResource
     virtual QnResourcePtr toResourcePtr() override;
-=======
     void setSecondaryStreamQuality(QnSecondaryStreamQuality  quality);
     QnSecondaryStreamQuality  secondaryStreamQuality() const;
 
@@ -130,7 +128,6 @@
 
     int desiredSecondStreamFps() const;
     QnStreamQuality getSecondaryStreamQuality() const;
->>>>>>> 5cb18271
 
 // -------------------------------------------------------------------------- //
 // Begin QnSecurityCamResource signals/slots
