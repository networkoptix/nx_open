#ifndef sequrity_cam_resource_h_1239
#define sequrity_cam_resource_h_1239

#include <QtGui/QRegion>
#include <QtCore/QMutex>

#include "media_resource.h"
#include "motion_window.h"
#include "core/misc/schedule_task.h"
#include "network_resource.h"
#include "common/common_globals.h"
#include "business/business_fwd.h"

class QnAbstractArchiveDelegate;
class QnDataProviderFactory;

class QnSecurityCamResource : public QnNetworkResource, public QnMediaResource {
    typedef QnNetworkResource base_type;
    Q_OBJECT

public:
    QnSecurityCamResource();
    virtual ~QnSecurityCamResource();

    //!Overrides \a QnResource::getName. Returns camera name (from \a QnCameraUserAttributes) of
    virtual QString getName() const override;
    //!Overrides \a QnResource::setName. Just calls \a QnSecurityCamResource::setCameraName
    /*!
        TODO get rid of this override, since mediaserver and client must call different methods (setName and setCameraName respectively)
    */
    virtual void setName( const QString& name ) override;
    //!Set camera name (the one is show to the user in client)
    /*!
        This name is set by user.
        Resource name is generally set automatically (e.g., by server)
        Can differ from resource name
    */
    void setCameraName( const QString& newCameraName );

    Qn::MotionTypes supportedMotionType() const;
    bool isAudioSupported() const;
    Qn::MotionType getCameraBasedMotionType() const;
    Qn::MotionType getDefaultMotionType() const;
    int motionWindowCount() const;
    int motionMaskWindowCount() const;
    int motionSensWindowCount() const;


    bool hasMotion() const;
    Qn::MotionType getMotionType() const;
<<<<<<< HEAD
=======
    Qn::MotionType getMotionTypeRaw() const;
>>>>>>> f6b154b5
    void setMotionType(Qn::MotionType value);

    //!Returns driver (built-in or external) name, used to manage camera
    /*!
        This can be "axis", "dlink", "onvif", etc.
    */
    virtual QString getDriverName() const = 0;

    virtual int getMaxFps() const;

    virtual int reservedSecondStreamFps() const;

    virtual void setIframeDistance(int frames, int timems) = 0; // sets the distance between I frames

    void setDataProviderFactory(QnDataProviderFactory* dpFactory);

    QList<QnMotionRegion> getMotionRegionList() const;
    void setMotionRegionList(const QList<QnMotionRegion>& maskList);

    QnMotionRegion getMotionRegion(int channel) const;
    void setMotionRegion(const QnMotionRegion& mask, int channel);

    QRegion getMotionMask(int channel) const;

    ////!Get camera settings, which are generally modified by user
    ///*!
    //    E.g., recording schedule, motion type, second stream quality, etc...
    //*/
    //QnCameraUserAttributes getUserCameraSettings() const;

    void setScheduleTasks(const QnScheduleTaskList &scheduleTasks);
    QnScheduleTaskList getScheduleTasks() const;

    virtual bool hasDualStreaming() const;

    /** Return true if dual streaming supported and don't blocked by user */
    bool hasDualStreaming2() const;

    /** Returns true if camera stores archive on a external system */
    bool isDtsBased() const;

    /** Returns true if it is a analog camera */
    bool isAnalog() const;

    /** Returns true if it is a analog encoder (described in resource_data.json) */
    bool isAnalogEncoder() const;


    /** Returns true if it is a edge camera */
    bool isEdge() const;

    /** Returns edge, analog or digital class */
    virtual Qn::LicenseType licenseType() const;



    virtual Qn::StreamFpsSharingMethod streamFpsSharingMethod() const;
    void setStreamFpsSharingMethod(Qn::StreamFpsSharingMethod value);

    virtual QStringList getRelayOutputList() const;
    virtual QStringList getInputPortList() const;


    Qn::CameraCapabilities getCameraCapabilities() const;
    bool hasCameraCapabilities(Qn::CameraCapabilities capabilities) const;
    void setCameraCapabilities(Qn::CameraCapabilities capabilities);
    void setCameraCapability(Qn::CameraCapability capability, bool value);


    /*!
        Change output with id \a ouputID state to \a activate
        \param ouputID If empty, implementation MUST select any output port
        \param autoResetTimeoutMS If > 0 and \a activate is \a true, than output will be deactivated in \a autoResetTimeout milliseconds
        \return true in case of success. false, if nothing has been done
    */
    virtual bool setRelayOutputState(const QString& ouputID, bool activate, unsigned int autoResetTimeoutMS = 0);

    bool isRecordingEventAttached() const;

    virtual QnAbstractArchiveDelegate* createArchiveDelegate() { return 0; }
    virtual QnAbstractStreamDataProvider* createArchiveDataProvider() { return 0; }

    virtual QString getGroupName() const;
    virtual void setGroupName(const QString& value);
    virtual QString getGroupId() const;
    virtual void setGroupId(const QString& value);

    void setScheduleDisabled(bool value);
    bool isScheduleDisabled() const;

    bool isAudioEnabled() const;
    void setAudioEnabled(bool value);

    bool isAdvancedWorking() const;
    void setAdvancedWorking(bool value);

    bool isManuallyAdded() const;
    void setManuallyAdded(bool value);

    QString getModel() const;
    void setModel(const QString &model);

    QString getFirmware() const;
    void setFirmware(const QString &firmware);

    QString getVendor() const;
    void setVendor(const QString &value);

    bool isGroupPlayOnly() const;

    //!Implementation of QnMediaResource::toResource
    virtual const QnResource* toResource() const override;
    //!Implementation of QnMediaResource::toResource
    virtual QnResource* toResource() override;
    //!Implementation of QnMediaResource::toResource
    virtual const QnResourcePtr toResourcePtr() const override;
    //!Implementation of QnMediaResource::toResource
    virtual QnResourcePtr toResourcePtr() override;
    void setSecondaryStreamQuality(Qn::SecondStreamQuality  quality);
    Qn::SecondStreamQuality  secondaryStreamQuality() const;

    void setCameraControlDisabled(bool value);
    bool isCameraControlDisabled() const;

    int desiredSecondStreamFps() const;
    Qn::StreamQuality getSecondaryStreamQuality() const;

    Qn::CameraStatusFlags statusFlags() const;
    bool hasStatusFlags(Qn::CameraStatusFlag value) const;
    void setStatusFlags(Qn::CameraStatusFlags value);
    void addStatusFlags(Qn::CameraStatusFlag value);
    void removeStatusFlags(Qn::CameraStatusFlag value);

    bool needCheckIpConflicts() const;

    void setMaxDays(int value);
    int maxDays() const;

    void setMinDays(int value);
    int minDays() const;

    void setPreferedServerId(const QnUuid& value);
    QnUuid preferedServerId() const;

    //!Returns list of time periods of DTS archive, containing motion at specified \a regions with timestamp in region [\a msStartTime; \a msEndTime)
    /*!
        \param detailLevel Minimal time period gap (usec) that is of interest to the caller. 
            Two time periods lying closer to each other than \a detailLevel usec SHOULD be reported as one
        \note Used only if \a QnSecurityCamResource::isDtsBased() is \a true
        \note Default implementation does nothing
    */
    virtual QnTimePeriodList getDtsTimePeriodsByMotionRegion(
        const QList<QRegion>& regions,
        qint64 msStartTime,
        qint64 msEndTime,
        int detailLevel );
    
    // in some cases I just want to update couple of field from just discovered resource
    virtual bool mergeResourcesIfNeeded(const QnNetworkResourcePtr &source);

public slots:
    virtual void inputPortListenerAttached();
    virtual void inputPortListenerDetached();

    virtual void recordingEventAttached();
    virtual void recordingEventDetached();

signals:
    void scheduleDisabledChanged(const QnResourcePtr &resource);
    void scheduleTasksChanged(const QnResourcePtr &resource);
    void groupNameChanged(const QnSecurityCamResourcePtr &resource);
    void motionRegionChanged(const QnResourcePtr &resource);
    void networkIssue(const QnResourcePtr&, qint64 timeStamp, QnBusiness::EventReason reasonCode, const QString& reasonParamsEncoded);

    //!Emitted on camera input port state has been changed
    /*!
        \param resource Smart pointer to \a this
        \param inputPortID
        \param value true if input is connected, false otherwise
        \param timestamp MSecs since epoch, UTC
    */
    void cameraInput(
        const QnResourcePtr& resource,
        const QString& inputPortID,
        bool value,
        qint64 timestamp );

protected slots:
    virtual void at_parentIdChanged();

protected:
    void updateInner(const QnResourcePtr &other, QSet<QByteArray>& modifiedFields) override;

    virtual QnAbstractStreamDataProvider* createDataProviderInternal(Qn::ConnectionRole role) override;
    virtual void initializationDone() override;

    virtual QnAbstractStreamDataProvider* createLiveDataProvider() = 0;

    virtual void setMotionMaskPhysical(int channel) { Q_UNUSED(channel); }
    //!MUST be overridden for camera with input port. Default implementation does nothing
    /*!
        \warning Excess calls of this method is legal and MUST be correctly handled in implementation
        \return true, if started input port monitoring
    */
    virtual bool startInputPortMonitoring();
    //!MUST be overridden for camera with input port. Default implementation does nothing
    /*!
        \warning Excess calls of this method is legal and MUST be correctly handled in implementation
    */
    virtual void stopInputPortMonitoring();
    virtual bool isInputPortMonitored() const;

private:
    //QList<QnMotionRegion> m_motionMaskList;
    QnDataProviderFactory *m_dpFactory;
    //QnScheduleTaskList m_scheduleTasks;
    //mutable Qn::MotionType m_motionType;
    QAtomicInt m_inputPortListenerCount;
    int m_recActionCnt;
    QString m_groupName;
    QString m_groupId;
    //Qn::SecondStreamQuality m_secondaryQuality;
    //bool m_cameraControlDisabled;
    Qn::CameraStatusFlags m_statusFlags;
    //bool m_scheduleDisabled;
    //bool m_audioEnabled;
    bool m_advancedWorking;
    bool m_manuallyAdded;
    QString m_model;
    QString m_vendor;
    //int m_minDays;
    //int m_maxDays;
    //QnUuid m_preferedServerId;

    //QnMotionRegion getMotionRegionNonSafe(int channel) const;
};

Q_DECLARE_METATYPE(QnSecurityCamResourcePtr)
Q_DECLARE_METATYPE(QnSecurityCamResourceList)

#endif //sequrity_cam_resource_h_1239<|MERGE_RESOLUTION|>--- conflicted
+++ resolved
@@ -48,10 +48,7 @@
 
     bool hasMotion() const;
     Qn::MotionType getMotionType() const;
-<<<<<<< HEAD
-=======
     Qn::MotionType getMotionTypeRaw() const;
->>>>>>> f6b154b5
     void setMotionType(Qn::MotionType value);
 
     //!Returns driver (built-in or external) name, used to manage camera
