#ifndef sequrity_cam_resource_h_1239
#define sequrity_cam_resource_h_1239

#include <mutex>
#include <map>

#include <nx/utils/thread/mutex.h>
#include <nx/vms/event/event_fwd.h>
#include <nx/api/analytics/supported_events.h>
#include <nx/vms/event/events/events_fwd.h>

#include <utils/common/value_cache.h>
#include <common/common_globals.h>
#include <api/model/api_ioport_data.h>

#include <core/resource/media_resource.h>
#include <core/resource/motion_window.h>
#include <core/resource/network_resource.h>
#include <core/resource/abstract_remote_archive_manager.h>
#include <core/resource/combined_sensors_description.h>
#include <core/resource/media_stream_capability.h>
#include <core/dataprovider/live_stream_params.h>

class QnAbstractArchiveDelegate;

class QnSecurityCamResource : public QnNetworkResource, public QnMediaResource
{
    typedef QnNetworkResource base_type;
    Q_OBJECT

public:
    static const int kDefaultSecondStreamFpsLow;
    static const int kDefaultSecondStreamFpsMedium;
    static const int kDefaultSecondStreamFpsHigh;
    static QnUuid makeCameraIdFromUniqueId(const QString& uniqueId);

public:
    QnSecurityCamResource(QnCommonModule* commonModule = nullptr);
    virtual ~QnSecurityCamResource();

    QnMediaServerResourcePtr getParentServer() const;

    Qn::MotionTypes supportedMotionType() const;
    bool isAudioSupported() const;
    bool isIOModule() const;
    Qn::MotionType getDefaultMotionType() const;
    int motionWindowCount() const;
    int motionMaskWindowCount() const;
    int motionSensWindowCount() const;
    bool hasTwoWayAudio() const;

    bool hasMotion() const;
    virtual Qn::MotionType getMotionType() const;
    void setMotionType(Qn::MotionType value);

    //!Returns driver (built-in or external) name, used to manage camera
    /*!
        This can be "axis", "dlink", "onvif", etc.
    */
    virtual QString getDriverName() const = 0;

    virtual int getMaxFps() const;

    virtual int reservedSecondStreamFps() const;

    /** sets the distance between I frames */
    virtual void setIframeDistance(int /*frames*/, int /*timems*/) {}

    QList<QnMotionRegion> getMotionRegionList() const;
    void setMotionRegionList(const QList<QnMotionRegion>& maskList);

    QnMotionRegion getMotionRegion(int channel) const;
    void setMotionRegion(const QnMotionRegion& mask, int channel);

    QRegion getMotionMask(int channel) const;

    ////!Get camera settings, which are generally modified by user
    ///*!
    //    E.g., recording schedule, motion type, second stream quality, etc...
    //*/
    //QnCameraUserAttributes getUserCameraSettings() const;

    void setScheduleTasks(const QnScheduleTaskList &scheduleTasks);
    QnScheduleTaskList getScheduleTasks() const;

    /** @return true if dual streaming is supported */
    virtual bool hasDualStreamingInternal() const;

    /** @return true if dual streaming is supported and don't blocked by user */
    virtual bool hasDualStreaming() const;

    /** Returns true if camera stores archive on a external system */
    bool isDtsBased() const;

    /** @return true if recording schedule can be configured for this device. */
    bool canConfigureRecording() const;

    /** Returns true if it is a analog camera */
    bool isAnalog() const;

    /** Returns true if it is a analog encoder (described in resource_data.json) */
    bool isAnalogEncoder() const;

    nx::vms::common::core::resource::CombinedSensorsDescription combinedSensorsDescription() const;
    void setCombinedSensorsDescription(
        const nx::vms::common::core::resource::CombinedSensorsDescription& sensorsDescription);
    bool hasCombinedSensors() const;

    /** Returns true if it is a edge camera */
    bool isEdge() const;

    /** Returns edge, analog or digital class */
    virtual Qn::LicenseType licenseType() const;

    /**
     * Returns true if all cameras in a same camera group should share 1 license
     */
    bool isSharingLicenseInGroup() const;

    bool isNvr() const;

    bool isMultiSensorCamera() const;

    virtual Qn::StreamFpsSharingMethod streamFpsSharingMethod() const;
    void setStreamFpsSharingMethod(Qn::StreamFpsSharingMethod value);

    virtual QnIOPortDataList getRelayOutputList() const;
    virtual QnIOPortDataList getInputPortList() const;

    // TODO: move this flags inside CameraMediaCapability struct
    Qn::CameraCapabilities getCameraCapabilities() const;
    bool hasCameraCapabilities(Qn::CameraCapabilities capabilities) const;
    void setCameraCapabilities(Qn::CameraCapabilities capabilities);
    void setCameraCapability(Qn::CameraCapability capability, bool value);

    nx::media::CameraMediaCapability cameraMediaCapability() const;
    void setCameraMediaCapability(const nx::media::CameraMediaCapability& value);

    /*!
        Change output with id \a ouputID state to \a activate
        \param ouputID If empty, implementation MUST select any output port
        \param autoResetTimeoutMS If > 0 and \a activate is \a true, than output will be deactivated in \a autoResetTimeout milliseconds
        \return true in case of success. false, if nothing has been done
    */
    virtual bool setRelayOutputState(const QString& ouputID, bool activate, unsigned int autoResetTimeoutMS = 0);

    bool isRecordingEventAttached() const;

    virtual QnAbstractArchiveDelegate* createArchiveDelegate() { return 0; }
    virtual QnAbstractStreamDataProvider* createArchiveDataProvider() { return 0; }

    //!Returns user-defined camera name (if not empty), default name otherwise
    QString getUserDefinedName() const;

    //!Returns user-defined group name (if not empty) or server-defined group name
    virtual QString getGroupName() const;
    //!Returns server-defined group name
    QString getDefaultGroupName() const;
    virtual void setGroupName(const QString& value);
    //!Set group name (the one is show to the user in client)
    /*!
        This name is set by user.
        \a setGroupName name is generally set automatically (e.g., by server)
    */
    void setUserDefinedGroupName( const QString& value );
    virtual QString getGroupId() const;
    virtual void setGroupId(const QString& value);

    virtual QString getSharedId() const;

<<<<<<< HEAD
=======
    // Proxied id is an id of a device connected to some proxy (e.g. NVR)
    virtual QString getProxiedId() const;
    virtual void setProxiedId(const QString& proxiedId);

    void setScheduleDisabled(bool value);
    bool isScheduleDisabled() const;

>>>>>>> 532f0583
    /** Check if a license is used for the current camera. */
    bool isLicenseUsed() const;
    void setLicenseUsed(bool value);

    Qn::FailoverPriority failoverPriority() const;
    void setFailoverPriority(Qn::FailoverPriority value);

    bool isAudioEnabled() const;
    bool isAudioForced() const;
    void setAudioEnabled(bool value);

    bool isManuallyAdded() const;
    void setManuallyAdded(bool value);

    Qn::CameraBackupQualities getBackupQualities() const;
    void setBackupQualities(Qn::CameraBackupQualities value);

    /** Get backup qualities, substantiating default value. */
    Qn::CameraBackupQualities getActualBackupQualities() const;

    QString getModel() const;
    void setModel(const QString &model);

    QString getFirmware() const;
    void setFirmware(const QString &firmware);

    QString getVendor() const;
    void setVendor(const QString &value);

    QString getLogicalId() const;
    void setLogicalId(const QString &value);

    bool isGroupPlayOnly() const;

    bool needsToChangeDefaultPassword() const;

    //!Implementation of QnMediaResource::toResource
    virtual const QnResource* toResource() const override;
    //!Implementation of QnMediaResource::toResource
    virtual QnResource* toResource() override;
    //!Implementation of QnMediaResource::toResource
    virtual const QnResourcePtr toResourcePtr() const override;
    //!Implementation of QnMediaResource::toResource
    virtual QnResourcePtr toResourcePtr() override;

    void setDisableDualStreaming(bool value);
    bool isDualStreamingDisabled() const;

    void setCameraControlDisabled(bool value);
    virtual bool isCameraControlDisabled() const;

    int defaultSecondaryFps(Qn::StreamQuality quality) const;

    // TODO: #2.4 #rvasilenko #High Move to runtime data
    Qn::CameraStatusFlags statusFlags() const;
    bool hasStatusFlags(Qn::CameraStatusFlag value) const;
    void setStatusFlags(Qn::CameraStatusFlags value);
    void addStatusFlags(Qn::CameraStatusFlag value);
    void removeStatusFlags(Qn::CameraStatusFlag value);

    bool needCheckIpConflicts() const;

    void setMaxDays(int value);
    int maxDays() const;

    void setMinDays(int value);
    int minDays() const;

    int recordBeforeMotionSec() const;
    void setRecordBeforeMotionSec(int value);

    int recordAfterMotionSec() const;
    void setRecordAfterMotionSec(int value);

    void setPreferredServerId(const QnUuid& value);
    QnUuid preferredServerId() const;

    nx::api::AnalyticsSupportedEvents analyticsSupportedEvents() const;
    virtual void setAnalyticsSupportedEvents(const nx::api::AnalyticsSupportedEvents& eventsList);

    //!Returns list of time periods of DTS archive, containing motion at specified \a regions with timestamp in region [\a msStartTime; \a msEndTime)
    /*!
        \param detailLevel Minimal time period gap (usec) that is of interest to the caller.
            Two time periods lying closer to each other than \a detailLevel usec SHOULD be reported as one
        \note Used only if \a QnSecurityCamResource::isDtsBased() is \a true
        \note Default implementation does nothing
    */
    virtual QnTimePeriodList getDtsTimePeriodsByMotionRegion(
        const QList<QRegion>& regions,
        qint64 msStartTime,
        qint64 msEndTime,
        int detailLevel );

    // in some cases I just want to update couple of field from just discovered resource
    virtual bool mergeResourcesIfNeeded(const QnNetworkResourcePtr &source) override;

    // TODO: #rvasilenko #High #2.4 get rid of this temporary solution
    /**
     * Temporary solution to correctly detach desktop cameras when user reconnects from one server to another.
     * Implemented in QnDesktopCameraResource.
     */
    virtual bool isReadyToDetach() const {return true;}

    //!Set list of IO ports
    void setIOPorts(const QnIOPortDataList& ports);

    virtual bool setProperty(
        const QString &key,
        const QString &value,
        PropertyOptions options = DEFAULT_OPTIONS) override;

    virtual bool setProperty(
        const QString &key,
        const QVariant& value,
        PropertyOptions options = DEFAULT_OPTIONS) override;

    //!Returns list if IO ports
    QnIOPortDataList getIOPorts() const;

    //!Returns list of IO ports's states
    virtual QnIOStateDataList ioStates() const { return QnIOStateDataList(); }

    virtual Qn::BitratePerGopType bitratePerGopType() const;

    // Allow getting multi video layout directly from a RTSP SDP info
    virtual bool allowRtspVideoLayout() const { return true; }

    /**
     * Return non zero media event error if camera resource has an issue.
     */
    Qn::MediaStreamEvent checkForErrors() const;

    bool isEnoughFpsToRunSecondStream(int currentFps) const;
    virtual nx::core::resource::AbstractRemoteArchiveManager* remoteArchiveManager();

    virtual void analyticsEventStarted(const QString& caption, const QString& description);
    virtual void analyticsEventEnded(const QString& caption, const QString& description);

    virtual int suggestBitrateKbps(const QnLiveStreamParams& streamParams, Qn::ConnectionRole role) const;
    static float rawSuggestBitrateKbps(Qn::StreamQuality quality, QSize resolution, int fps);

    virtual bool captureEvent(const nx::vms::event::AbstractEventPtr& event);
    virtual bool doesEventComeFromAnalyticsDriver(nx::vms::event::EventType eventType) const;

    /**
     * Update user password at the camera. This function is able to change password for existing user only.
     */
    virtual bool setCameraCredentialsSync(
        const QAuthenticator& auth, QString* outErrorString = nullptr);

    /**
     * Returns true if camera credential was auto detected by media server.
     */
    bool isDefaultAuth() const;

    /**
     * @return true if remote archive motion analysis is enabled by user.
     */
    virtual bool isRemoteArchiveMotionDetectionEnabled() const;

    virtual int suggestBitrateForQualityKbps(Qn::StreamQuality q, QSize resolution, int fps, Qn::ConnectionRole role = Qn::CR_Default) const;

    static Qn::StreamIndex toStreamIndex(Qn::ConnectionRole role);
public slots:
    virtual void inputPortListenerAttached();
    virtual void inputPortListenerDetached();

    virtual void recordingEventAttached();
    virtual void recordingEventDetached();

signals:
    void licenseUsedChanged(const QnResourcePtr &resource);
    void scheduleTasksChanged(const QnResourcePtr &resource);
    void groupIdChanged(const QnResourcePtr &resource);
    void groupNameChanged(const QnResourcePtr &resource);
    void motionRegionChanged(const QnResourcePtr &resource);
    void statusFlagsChanged(const QnResourcePtr &resource);
    void licenseTypeChanged(const QnResourcePtr &resource);
    void failoverPriorityChanged(const QnResourcePtr &resource);
    void backupQualitiesChanged(const QnResourcePtr &resource);
    void capabilitiesChanged(const QnResourcePtr& resource);
    void disableDualStreamingChanged(const QnResourcePtr& resource);
    void audioEnabledChanged(const QnResourcePtr &resource);

    void networkIssue(const QnResourcePtr&, qint64 timeStamp, nx::vms::event::EventReason reasonCode, const QString& reasonParamsEncoded);

    //!Emitted on camera input port state has been changed
    /*!
        \param resource Smart pointer to \a this
        \param inputPortID
        \param value true if input is connected, false otherwise
        \param timestamp MSecs since epoch, UTC
    */
    void cameraInput(
        const QnResourcePtr& resource,
        const QString& inputPortID,
        bool value,
        qint64 timestamp );

    void cameraOutput(
        const QnResourcePtr& resource,
        const QString& inputPortID,
        bool value,
        qint64 timestamp );

    void analyticsEventStart(
        const QnResourcePtr& resource,
        const QString& caption,
        const QString& description,
        qint64 timestamp);

    void analyticsEventEnd(
        const QnResourcePtr& resource,
        const QString& caption,
        const QString& description,
        qint64 timestamp );
protected slots:
    virtual void at_initializedChanged();
    virtual void at_motionRegionChanged();

protected:
    virtual void updateInternal(const QnResourcePtr &other, Qn::NotifierList& notifiers) override;

    virtual void initializationDone() override;

    virtual QnAbstractStreamDataProvider* createLiveDataProvider() = 0;

    virtual void setMotionMaskPhysical(int /*channel*/) {}
    //!MUST be overridden for camera with input port. Default implementation does nothing
    /*!
        \warning Excess calls of this method is legal and MUST be correctly handled in implementation
        \return true, if async request has been started successfully
        \note \a completionHandler is not called yet (support will emerge in 2.4)
    */
    virtual bool startInputPortMonitoringAsync( std::function<void(bool)>&& completionHandler );
    //!MUST be overridden for camera with input port. Default implementation does nothing
    /*!
        \warning Excess calls of this method is legal and MUST be correctly handled in implementation
        \note This method has no right to fail
    */
    virtual void stopInputPortMonitoringAsync();
    virtual bool isInputPortMonitored() const;

    virtual Qn::LicenseType calculateLicenseType() const;

private:
    QAtomicInt m_inputPortListenerCount;
    int m_recActionCnt;
    QString m_groupName;
    QString m_groupId;
    Qn::CameraStatusFlags m_statusFlags;
    bool m_manuallyAdded;
    QString m_model;
    QString m_vendor;
    CachedValue<Qn::LicenseType> m_cachedLicenseType;
    CachedValue<bool> m_cachedHasDualStreaming;
    CachedValue<Qn::MotionTypes> m_cachedSupportedMotionType;
    CachedValue<Qn::CameraCapabilities> m_cachedCameraCapabilities;
    CachedValue<bool> m_cachedIsDtsBased;
    CachedValue<Qn::MotionType> m_motionType;
    CachedValue<bool> m_cachedIsIOModule;
    CachedValue<bool> m_cachedCanConfigureRemoteRecording;
    Qn::MotionTypes calculateSupportedMotionType() const;
    Qn::MotionType calculateMotionType() const;
    CachedValue<nx::api::AnalyticsSupportedEvents> m_cachedAnalyticsSupportedEvents;
    CachedValue<nx::media::CameraMediaCapability> m_cachedCameraMediaCapabilities;

private slots:
    void resetCachedValues();
};

Q_DECLARE_METATYPE(QnSecurityCamResourcePtr)
Q_DECLARE_METATYPE(QnSecurityCamResourceList)

#endif //sequrity_cam_resource_h_1239<|MERGE_RESOLUTION|>--- conflicted
+++ resolved
@@ -168,16 +168,10 @@
 
     virtual QString getSharedId() const;
 
-<<<<<<< HEAD
-=======
     // Proxied id is an id of a device connected to some proxy (e.g. NVR)
     virtual QString getProxiedId() const;
     virtual void setProxiedId(const QString& proxiedId);
 
-    void setScheduleDisabled(bool value);
-    bool isScheduleDisabled() const;
-
->>>>>>> 532f0583
     /** Check if a license is used for the current camera. */
     bool isLicenseUsed() const;
     void setLicenseUsed(bool value);
