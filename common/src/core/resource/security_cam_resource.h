#ifndef sequrity_cam_resource_h_1239
#define sequrity_cam_resource_h_1239

#include <QtGui/QRegion>

#include <common/common_globals.h>

#include <core/misc/schedule_task.h>

#include "media_resource.h"
#include "motion_window.h"

class QnDataProviderFactory {
public:
    virtual ~QnDataProviderFactory() {}

    virtual QnAbstractStreamDataProvider* createDataProviderInternal(QnResourcePtr res, QnResource::ConnectionRole role) = 0;
};


class QnSecurityCamResource : virtual public QnMediaResource {
    Q_OBJECT

public:
    Qn::MotionTypes supportedMotionType() const;
    bool isAudioSupported() const;
    Qn::MotionType getCameraBasedMotionType() const;
    Qn::MotionType getDefaultMotionType() const;
    int motionWindowCount() const;
    int motionMaskWindowCount() const;
    int motionSensWindowCount() const;


    Qn::MotionType getMotionType();
    void setMotionType(Qn::MotionType value);

    QnSecurityCamResource();
    virtual ~QnSecurityCamResource();

    // like arecont or iqinvision
    virtual QString manufacture() const = 0; // TODO: rename to manufacturer()
    virtual QString oemName() const;


    virtual int getMaxFps(); // in fact this is const function;

    virtual int reservedSecondStreamFps();  // in fact this is const function;

    virtual QSize getMaxSensorSize(); // in fact this is const function;

    virtual void setIframeDistance(int frames, int timems) = 0; // sets the distance between I frames

    virtual QRect getCroping(QnDomain domain); // TODO: 'cropping' is spelled with double 'p'. Rename
    virtual void setCroping(QRect croping, QnDomain domain); // sets cropping. rect is in the percents from 0 to 100

    void setDataProviderFactory(QnDataProviderFactory* dpFactory);

    void setMotionRegionList(const QList<QnMotionRegion>& maskList, QnDomain domain);
    void setMotionRegion(const QnMotionRegion& mask, QnDomain domain, int channel);

    QRegion getMotionMask(int channel) const;
    QnMotionRegion getMotionRegion(int channel) const;
    QList<QnMotionRegion> getMotionRegionList() const;

    void setScheduleTasks(const QnScheduleTaskList &scheduleTasks);
    const QnScheduleTaskList getScheduleTasks() const;

    virtual bool hasDualStreaming() const;

    virtual Qn::StreamFpsSharingMethod streamFpsSharingMethod() const;

    virtual QStringList getRelayOutputList() const;
    virtual QStringList getInputPortList() const;


    Qn::CameraCapabilities getCameraCapabilities() const;
    void setCameraCapabilities(Qn::CameraCapabilities capabilities);
    void setCameraCapability(Qn::CameraCapability capability, bool value);


    /*!
        Change output with id \a ouputID state to \a activate
        \param autoResetTimeoutMS If > 0 and \a activate is \a true, than output will be deactivated in \a autoResetTimeout milliseconds
        \return true in case of success. false, if nothing has been done
    */
    virtual bool setRelayOutputState(const QString& ouputID, bool activate, unsigned int autoResetTimeoutMS = 0);

<<<<<<< HEAD
    bool isRecordingEventAttached() const;

=======
// -------------------------------------------------------------------------- //
// Begin QnSecurityCamResource signals/slots
// -------------------------------------------------------------------------- //
    /* For metaobject system to work correctly, this block must be in sync with
     * the one in QnVirtualCameraResource. */
>>>>>>> ae71f3c8
public slots:
    virtual void inputPortListenerAttached();
    virtual void inputPortListenerDetached();

    virtual void recordingEventAttached();
    virtual void recordingEventDetached();
signals:
    virtual void scheduleTasksChanged(const QnSecurityCamResourcePtr &resource);
    virtual void cameraCapabilitiesChanged(const QnSecurityCamResourcePtr &resource);

protected slots:
    virtual void at_disabledChanged();
// -------------------------------------------------------------------------- //
// Begin QnSecurityCamResource signals/slots
// -------------------------------------------------------------------------- //

protected:
    void updateInner(QnResourcePtr other) override;

    virtual QnAbstractStreamDataProvider* createDataProviderInternal(QnResource::ConnectionRole role);

    virtual QnAbstractStreamDataProvider* createLiveDataProvider() = 0;
    virtual void setCropingPhysical(QRect croping) = 0; // TODO: 'cropping'!!!
    virtual void setMotionMaskPhysical(int channel) { Q_UNUSED(channel); }
    //!MUST be overridden for camera with input port. Default implementation does noting
    virtual bool startInputPortMonitoring();
    //!MUST be overridden for camera with input port. Default implementation does noting
    virtual void stopInputPortMonitoring();

protected:
    QList<QnMotionRegion> m_motionMaskList;

private:
    QnDataProviderFactory *m_dpFactory;
    
    QnScheduleTaskList m_scheduleTasks;
    Qn::MotionType m_motionType;
    QAtomicInt m_inputPortListenerCount;
    int m_recActionCnt;
};

Q_DECLARE_METATYPE(QnSecurityCamResourcePtr)
Q_DECLARE_METATYPE(QnSecurityCamResourceList)

#endif //sequrity_cam_resource_h_1239<|MERGE_RESOLUTION|>--- conflicted
+++ resolved
@@ -1,11 +1,8 @@
 #ifndef sequrity_cam_resource_h_1239
 #define sequrity_cam_resource_h_1239
 
-#include <QtGui/QRegion>
+#include <QRegion>
 
-#include <common/common_globals.h>
-
-#include <core/misc/schedule_task.h>
 
 #include "media_resource.h"
 #include "motion_window.h"
@@ -85,22 +82,20 @@
     */
     virtual bool setRelayOutputState(const QString& ouputID, bool activate, unsigned int autoResetTimeoutMS = 0);
 
-<<<<<<< HEAD
     bool isRecordingEventAttached() const;
 
-=======
 // -------------------------------------------------------------------------- //
 // Begin QnSecurityCamResource signals/slots
 // -------------------------------------------------------------------------- //
     /* For metaobject system to work correctly, this block must be in sync with
      * the one in QnVirtualCameraResource. */
->>>>>>> ae71f3c8
 public slots:
     virtual void inputPortListenerAttached();
     virtual void inputPortListenerDetached();
 
     virtual void recordingEventAttached();
     virtual void recordingEventDetached();
+
 signals:
     virtual void scheduleTasksChanged(const QnSecurityCamResourcePtr &resource);
     virtual void cameraCapabilitiesChanged(const QnSecurityCamResourcePtr &resource);
@@ -108,7 +103,7 @@
 protected slots:
     virtual void at_disabledChanged();
 // -------------------------------------------------------------------------- //
-// Begin QnSecurityCamResource signals/slots
+// End QnSecurityCamResource signals/slots
 // -------------------------------------------------------------------------- //
 
 protected:
