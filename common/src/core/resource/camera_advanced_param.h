--- conflicted
+++ resolved
@@ -110,12 +110,9 @@
     QString aux; //< Auxiliary driver dependent data.
     std::vector<QnCameraAdvancedParameterDependency> dependencies;
     bool showRange = false; //< Show range near parameter's label
-<<<<<<< HEAD
-=======
     QString unit;
     QString notes;
     bool resync = false;
->>>>>>> 6cbc2f0c
 
     bool isValid() const;
     QStringList getRange() const;
@@ -146,13 +143,9 @@
     (internalRange)\
     (aux)\
     (dependencies)\
-<<<<<<< HEAD
-    (showRange)
-=======
     (showRange)\
     (unit)\
     (notes)
->>>>>>> 6cbc2f0c
 
 struct QnCameraAdvancedParamGroup
 {
