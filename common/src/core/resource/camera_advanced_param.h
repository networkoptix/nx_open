--- conflicted
+++ resolved
@@ -14,12 +14,8 @@
     QString value;
 
     QnCameraAdvancedParamValue() = default;
-<<<<<<< HEAD
-	QnCameraAdvancedParamValue(const QString &id, const QString &value);
+    QnCameraAdvancedParamValue(const QString &id, const QString &value);
     QString toString() const;
-=======
-    QnCameraAdvancedParamValue(const QString &id, const QString &value);
->>>>>>> 03a7130c
 };
 #define QnCameraAdvancedParamValue_Fields (id)(value)
 
