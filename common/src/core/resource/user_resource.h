#ifndef QN_USER_RESOURCE_H
#define QN_USER_RESOURCE_H

#include "resource.h"
#include "layout_resource.h"

class QnUserResource : public QnResource
{
    Q_OBJECT;

    typedef QnResource base_type;

public:
    QnUserResource();

<<<<<<< HEAD
    virtual QString getUniqueId() const override {
        return getName();
    }

    void setLayouts(const QnLayoutResourceList &layouts);
    
    QnLayoutResourceList getLayouts() const;

=======
    virtual QString getUniqueId() const override;

    void setLayouts(const QnLayoutResourceList &layouts);    
    const QnLayoutResourceList &getLayouts() const;
>>>>>>> 58c173d4
    void addLayout(const QnLayoutResourcePtr &layout);
    void removeLayout(const QnLayoutResourcePtr &layout);

<<<<<<< HEAD
    QString getPassword() const;
    
    void setPassword(const QString &password);
=======
    QString getPassword() const;    
    void setPassword(const QString& password);
>>>>>>> 58c173d4

    bool isAdmin() const;    
    void setAdmin(bool admin = true);

protected:
    virtual void updateInner(QnResourcePtr other) override;

private:
    QString m_password;
    bool m_isAdmin;
    QnLayoutResourceList m_layouts;
};

#endif // QN_USER_RESOURCE_H<|MERGE_RESOLUTION|>--- conflicted
+++ resolved
@@ -13,32 +13,15 @@
 public:
     QnUserResource();
 
-<<<<<<< HEAD
-    virtual QString getUniqueId() const override {
-        return getName();
-    }
-
-    void setLayouts(const QnLayoutResourceList &layouts);
-    
-    QnLayoutResourceList getLayouts() const;
-
-=======
     virtual QString getUniqueId() const override;
 
     void setLayouts(const QnLayoutResourceList &layouts);    
-    const QnLayoutResourceList &getLayouts() const;
->>>>>>> 58c173d4
+    QnLayoutResourceList getLayouts() const;
     void addLayout(const QnLayoutResourcePtr &layout);
     void removeLayout(const QnLayoutResourcePtr &layout);
 
-<<<<<<< HEAD
-    QString getPassword() const;
-    
+    QString getPassword() const;    
     void setPassword(const QString &password);
-=======
-    QString getPassword() const;    
-    void setPassword(const QString& password);
->>>>>>> 58c173d4
 
     bool isAdmin() const;    
     void setAdmin(bool admin = true);
