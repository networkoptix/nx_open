#include "storage_resource.h"
#include "core/dataprovider/media_streamdataprovider.h"
#include "utils/common/log.h"

QnStorageResource::QnStorageResource():
    m_spaceLimit(0),
    m_maxStoreTime(0),
    m_usedForWriting(false)
{
    setStatus(Qn::Offline);
}

QnStorageResource::~QnStorageResource()
{
}

void QnStorageResource::setSpaceLimit(qint64 value)
{
    QMutexLocker lock(&m_mutex);
    m_spaceLimit = value;
}

qint64 QnStorageResource::getSpaceLimit() const
{
    QMutexLocker lock(&m_mutex);
    return m_spaceLimit;
}

void QnStorageResource::setStorageType(const QString& type)
{
<<<<<<< HEAD
    QnMutexLocker lock( &m_writedSpaceMtx );
    return m_writedSpace;
=======
    QMutexLocker lock(&m_mutex);
    m_storageType = type;
>>>>>>> 7ee583cc
}

QString QnStorageResource::getStorageType() const
{
<<<<<<< HEAD
    QnMutexLocker lock( &m_writedSpaceMtx );
    m_writedSpace += value;
=======
    QMutexLocker lock(&m_mutex);
    return m_storageType;
>>>>>>> 7ee583cc
}

void QnStorageResource::setMaxStoreTime(int timeInSeconds)
{
    QMutexLocker lock(&m_mutex);
    m_maxStoreTime = timeInSeconds;
}

int QnStorageResource::getMaxStoreTime() const
{
    QMutexLocker lock(&m_mutex);
    return m_maxStoreTime;
}

void QnStorageResource::setUsedForWriting(bool isUsedForWriting) 
{
    QMutexLocker lock(&m_mutex);
    m_usedForWriting = isUsedForWriting;
}

bool QnStorageResource::isUsedForWriting() const 
{
    QMutexLocker lock(&m_mutex);
    return m_usedForWriting;
}

QString QnStorageResource::getUniqueId() const
{
    return getId().toString();
}

#ifdef ENABLE_DATA_PROVIDERS
float QnStorageResource::bitrate() const
{
    float rez = 0;
    QMutexLocker lock(&m_bitrateMtx);
    for(const QnAbstractMediaStreamDataProvider* provider: m_providers)
        rez += provider->getBitrateMbps();
    return rez;
}

void QnStorageResource::addBitrate(QnAbstractMediaStreamDataProvider* provider)
{
    QMutexLocker lock(&m_bitrateMtx);
    m_providers << provider;
}

void QnStorageResource::releaseBitrate(QnAbstractMediaStreamDataProvider* provider)
{
    QMutexLocker lock(&m_bitrateMtx);
    m_providers.remove(provider);
}
#endif

QString QnStorageResource::getPath() const
{
    return urlToPath(getUrl());
}

void QnStorageResource::setStorageBitrateCoeff(float value)
{
    NX_LOG(lit("QnFileStorageResource %1 coeff %2").arg(getPath()).arg(value), cl_logDEBUG2);
    m_storageBitrateCoeff = value;
}

QString QnStorageResource::urlToPath(const QString& url)
{
    if (!url.contains(lit("://")))
        return url;
    else
        return QUrl(url).path().mid(1);
}

float QnStorageResource::getAvarageWritingUsage() const
{
    return 0.0;
}

void QnStorageResource::updateInner(const QnResourcePtr &other, QSet<QByteArray>& modifiedFields)
{
    Q_ASSERT(other->getParentId() == getParentId() && other->getUrl() == getUrl());
    QnResource::updateInner(other, modifiedFields);

    QnStorageResourcePtr storage = other.dynamicCast<QnStorageResource>();

    m_spaceLimit = storage->m_spaceLimit;
    m_maxStoreTime = storage->m_maxStoreTime;
    m_usedForWriting = storage->m_usedForWriting;
}

void QnStorageResource::setUrl(const QString& value)
{
    QnResource::setUrl(value);
    if (getId().isNull() && !getParentId().isNull()) 
        setId(fillID(getParentId(), value));
}

QnUuid QnStorageResource::fillID(const QnUuid& mserverId, const QString& url)
{
    QByteArray data1 = mserverId.toRfc4122();
    QByteArray data2 = url.toUtf8();
    return guidFromArbitraryData(data1.append(data2));
}

bool QnStorageResource::isExternal() const
{
    QString storageUrl = getUrl();
    return 
        storageUrl.trimmed().startsWith(lit("\\\\"))            || 
        QUrl(storageUrl).path().mid(1).startsWith(lit("\\\\"))  ||
        storageUrl.indexOf(lit("://")) != -1;
}

QString QnStorageResource::toNativeDirPath(const QString &dirPath)
{
    QString result = QDir::toNativeSeparators(dirPath);
    if(!result.endsWith(QDir::separator()))
        result.append(QDir::separator());
    return result;
}<|MERGE_RESOLUTION|>--- conflicted
+++ resolved
@@ -28,24 +28,14 @@
 
 void QnStorageResource::setStorageType(const QString& type)
 {
-<<<<<<< HEAD
-    QnMutexLocker lock( &m_writedSpaceMtx );
-    return m_writedSpace;
-=======
     QMutexLocker lock(&m_mutex);
     m_storageType = type;
->>>>>>> 7ee583cc
 }
 
 QString QnStorageResource::getStorageType() const
 {
-<<<<<<< HEAD
-    QnMutexLocker lock( &m_writedSpaceMtx );
-    m_writedSpace += value;
-=======
     QMutexLocker lock(&m_mutex);
     return m_storageType;
->>>>>>> 7ee583cc
 }
 
 void QnStorageResource::setMaxStoreTime(int timeInSeconds)
