--- conflicted
+++ resolved
@@ -92,11 +92,7 @@
 
 QString QnStorageResource::getPath() const
 {
-<<<<<<< HEAD
-    return urlToPath(getUrl());
-=======
     return getUrl();//urlToPath(getUrl());
->>>>>>> 8fbc3fe3
 }
 
 void QnStorageResource::setStorageBitrateCoeff(float value)
@@ -110,11 +106,7 @@
     if (!url.contains(lit("://")))
         return url;
     else
-<<<<<<< HEAD
-        return QUrl(url).path().mid(1);
-=======
         return QUrl(url).path();
->>>>>>> 8fbc3fe3
 }
 
 float QnStorageResource::getAvarageWritingUsage() const
