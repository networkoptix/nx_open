--- conflicted
+++ resolved
@@ -6,18 +6,14 @@
 
 #include <utils/common/synctime.h>
 #include <core/resource_management/resource_properties.h>
-<<<<<<< HEAD
+#include <utils/crypt/symmetrical.h>
 #include <common/common_module.h>
-=======
-#include <utils/common/util.h>
-#include <utils/crypt/symmetrical.h>
->>>>>>> b04716a2
+#include "resource.h"
 
 namespace {
     static const int LDAP_PASSWORD_PROLONGATION_PERIOD_SEC = 5 * 60;
     static const int MSEC_PER_SEC = 1000;
 }
-
 
 const QnUuid QnUserResource::kAdminGuid("99cbc715-539b-4bfe-856f-799b45b69b1e");
 
