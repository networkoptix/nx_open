--- conflicted
+++ resolved
@@ -12,14 +12,8 @@
     return guid.isNull();
 }
 
-<<<<<<< HEAD
-QString QnCameraBookmark::tagsAsString() const {
-    static const QString kDelimiter = lit(" ");
-    return tags.join(kDelimiter);
-=======
 QString QnCameraBookmark::tagsAsString(QChar delimiter) const {
     return QStringList(tags.toList()).join(delimiter);
->>>>>>> cb0928eb
 }
 
 //TODO: #GDM #Bookmarks UNIT TESTS! and future optimization
