--- conflicted
+++ resolved
@@ -72,20 +72,9 @@
         const QnCameraBookmark *minBookmark = mergeDataIt->first;
         for (auto it = mergeDataIt + 1; it != mergeData.end(); ++it)
         {
-<<<<<<< HEAD
             const QnCameraBookmark *currentBookmark= it->first;
             if (!pred(*currentBookmark, *minBookmark))
                 continue;
-=======
-            // Looking for bookmarks list with minimal value
-            auto mergeDataIt = mergeData.begin();
-            const QnCameraBookmark* minBookmark = mergeDataIt->first;
-            for (auto it = mergeDataIt + 1; it != mergeData.end(); ++it)
-            {
-                const QnCameraBookmark *currentBookmark= it->first;
-                if (!pred(*currentBookmark, *minBookmark))
-                    continue;
->>>>>>> 046614f4
 
             mergeDataIt = it;
             minBookmark = currentBookmark;
