#include "camera_bookmark.h"

#include <QtCore/QMap>
#include <QtCore/QLinkedList>

#include <nx/fusion/model_functions.h>
#include <utils/camera/camera_names_watcher.h>
#include <utils/camera/bookmark_helpers.h>
#include <common/common_module.h>

using std::chrono::milliseconds;
using namespace std::literals::chrono_literals;

namespace
{
// TODO: #ynikitenkov make generic version of algorithm
typedef std::function<bool (const QnCameraBookmark &first, const QnCameraBookmark &second)> BinaryPredicate;
QnCameraBookmarkList mergeSortedBookmarks(
    const QnMultiServerCameraBookmarkList &source,
    const BinaryPredicate &pred,
    int limit)
{
    int totalSize = 0;

    typedef std::vector<const QnCameraBookmarkList *> NonEmptyBookmarksList;
    const auto nonEmptySources = [&totalSize, &source]() -> NonEmptyBookmarksList
    {
        NonEmptyBookmarksList result;
        for (const auto &bookmarks: source)
        {
            if (bookmarks.empty())
                continue;

            totalSize += bookmarks.size();
            result.push_back(&bookmarks);
        }
        return result;
    }();

    if (nonEmptySources.empty())
        return QnCameraBookmarkList();

<<<<<<< HEAD
    if (nonEmptySources.size() == 1)
    {
        const QnCameraBookmarkList &result = *nonEmptySources.front();
        if (result.size() <= limit)
            return result;
        return result.mid(0, limit);
    }
=======
        if (nonEmptySources.size() == 1)
        {
            const QnCameraBookmarkList &result = *nonEmptySources.front();
            return result.size() <= limit ? result : result.mid(0, limit);
        }
        else if (nonEmptySources.size() == 2)
        {
            QnCameraBookmarkList result;
            const auto& source = nonEmptySources;

            result.resize(source[0]->size() + source[1]->size());
            auto itr = std::set_union(
                source[0]->constBegin(), source[0]->constEnd(),
                source[1]->constBegin(), source[1]->constEnd(),
                result.begin(), pred);
            if (!result.empty())
                result.resize(itr - result.begin());
            return result.size() <= limit ? result : result.mid(0, limit);
        }
>>>>>>> b81eeefc

    typedef QPair<QnCameraBookmarkList::const_iterator,
        QnCameraBookmarkList::const_iterator> IteratorsPair;
    typedef std::vector<IteratorsPair> MergeDataVector;

    MergeDataVector mergeData =
        [nonEmptySources]() -> MergeDataVector
        {
            MergeDataVector result;
            for (const auto source: nonEmptySources)
                result.push_back(IteratorsPair(source->begin(), source->end()));
            return result;
        }();

    const int resultSize = std::min(totalSize, limit);

    QnCameraBookmarkList result;
    result.reserve(resultSize);
    while(!mergeData.empty() && (result.size() < resultSize))
    {
        // Looking for bookmarks list with minimal value
        auto mergeDataIt = mergeData.begin();
        const QnCameraBookmark *minBookmark = mergeDataIt->first;
        for (auto it = mergeDataIt + 1; it != mergeData.end(); ++it)
        {
            const QnCameraBookmark *currentBookmark= it->first;
            if (!pred(*currentBookmark, *minBookmark))
                continue;

            mergeDataIt = it;
            minBookmark = currentBookmark;
        }

        result.append(*minBookmark);
        if (++mergeDataIt->first == mergeDataIt->second)    // if list with min element is logically empty
            mergeData.erase(mergeDataIt);

        // TODO: #ynikitenkov add copy elements if it is only one list
    }
    return result;
}

template<typename GetterType>
BinaryPredicate makePredByGetter(const GetterType &getter, bool isAscending)
{
    const BinaryPredicate ascPred =
        [getter](const QnCameraBookmark &first, const QnCameraBookmark &second)
        {
            return getter(first) < getter(second);
        };

    const BinaryPredicate descPred =
        [getter](const QnCameraBookmark &first, const QnCameraBookmark &second)
        {
            return getter(first) > getter(second);
        };

    return isAscending ? ascPred : descPred;
}

BinaryPredicate createPredicate(QnCommonModule* commonModule, const QnBookmarkSortOrder &sortOrder)
{
    const bool isAscending = (sortOrder.order == Qt::AscendingOrder);

    switch(sortOrder.column)
    {
        case Qn::BookmarkName:
        {
            return makePredByGetter(
                [](const QnCameraBookmark &bookmark)
                {
                    return bookmark.name;
                }, isAscending);
        }
        case Qn::BookmarkStartTime:
        {
            return makePredByGetter(
                [](const QnCameraBookmark &bookmark)
                {
                    return bookmark.startTimeMs;
                }, isAscending);
        }
        case Qn::BookmarkDuration:
        {
            return makePredByGetter(
                [](const QnCameraBookmark &bookmark)
                {
                    return bookmark.durationMs;
                }, isAscending);
        }
        case Qn::BookmarkCreationTime:
        {
            return makePredByGetter(
                [](const QnCameraBookmark &bookmark)
                {
                    return bookmark.creationTime();
                }, isAscending);
        }
        case Qn::BookmarkTags:
        {
            static const auto tagsGetter =
                [](const QnCameraBookmark &bookmark)
                {
                    return QnCameraBookmark::tagsToString(bookmark.tags);
                };
            return makePredByGetter(tagsGetter, isAscending);
        }
        case Qn::BookmarkCreator:
        {
            const auto creatorGetter =
                [commonModule](const QnCameraBookmark& bookmark)
                {
                    auto resourcePool = commonModule->resourcePool();
                    return helpers::getBookmarkCreatorName(bookmark, resourcePool);
                };
            return makePredByGetter(creatorGetter, isAscending);
        }
        case Qn::BookmarkCameraName:
        {
            static utils::QnCameraNamesWatcher namesWatcher(commonModule);
            static const auto cameraNameGetter = [](const QnCameraBookmark &bookmark)
                { return namesWatcher.getCameraName(bookmark.cameraId); };

            return makePredByGetter(cameraNameGetter, isAscending);
        }
        default:
        {
            NX_ASSERT(false, Q_FUNC_INFO, "Invalid bookmark sorting field!");
            return BinaryPredicate();
    }
    };
};

QnMultiServerCameraBookmarkList sortEachList(
    QnCommonModule* commonModule,
    QnMultiServerCameraBookmarkList sources,
    const QnBookmarkSortOrder &sortProp)
{
    for (auto &source: sources)
        QnCameraBookmark::sortBookmarks(commonModule, source, sortProp);

    return std::move(sources);
}

typedef QLinkedList<QnCameraBookmarkList::const_iterator> ItersLinkedList;

QnCameraBookmarkList createListFromIters(const ItersLinkedList &iters)
{
    QnCameraBookmarkList result;
    result.reserve(iters.size());
    for (auto it: iters)
        result.push_back(*it);
    return result;
};

QnCameraBookmarkList getSparseByIters(ItersLinkedList &bookmarkIters, int limit)
{
    NX_ASSERT(limit > 0, Q_FUNC_INFO, "Limit should be greater than 0!");
    if (limit <= 0)
        return QnCameraBookmarkList();

    if (bookmarkIters.size() <= limit)
        return createListFromIters(bookmarkIters);

    // Thin out bookmarks with calculated step
    const int removeCount = (bookmarkIters.size() - limit);
    const double removeStep = static_cast<double>(removeCount) / static_cast<double>(bookmarkIters.size());

    double counter = 0.0;
    double prevCounter = 0.0;
    double removedCounter = 1.0;
    for (auto it = bookmarkIters.begin(); (it != bookmarkIters.end() && bookmarkIters.size() > limit);)
    {
        if (qFuzzyBetween(prevCounter, removedCounter, counter))
        {
            it = bookmarkIters.erase(it); // We have to remove item if next integer counter is reached
            removedCounter += 1.0;
        }
        else
            ++it;

        prevCounter = counter;
        counter += removeStep;
    }
    return createListFromIters(bookmarkIters);
}

QnCameraBookmarkList getSparseBookmarks(
    const QnCameraBookmarkList &bookmarks,
    const QnBookmarkSparsingOptions &sparsing,
    int limit,
    const BinaryPredicate &pred)
{
    NX_ASSERT(limit > 0, Q_FUNC_INFO, "Limit should be greater than 0!");
    if (limit <= 0)
        return QnCameraBookmarkList();

    if (!sparsing.used || (bookmarks.size() <= limit))
        return bookmarks;

    ItersLinkedList valuableBookmarksIters;
    ItersLinkedList nonValuableBookmarksIters;
    for (auto it = bookmarks.begin(); it != bookmarks.end(); ++it)
    {
        if (it->durationMs >= sparsing.minVisibleLengthMs)
            valuableBookmarksIters.push_back(it);
        else if (valuableBookmarksIters.size() < limit)
            nonValuableBookmarksIters.push_back(it);
    }

    const int valuableBookmarksCount = valuableBookmarksIters.size();
    if (valuableBookmarksCount > limit)
        return getSparseByIters(valuableBookmarksIters, limit);   // Thin out unnecessary valuable bookmarks

    // Adds bookmarks from non-valuables to complete limit
    const int nonValuableBookmarkToAddCount = (limit - valuableBookmarksCount);
    QnMultiServerCameraBookmarkList toMergeLists;
    toMergeLists.push_back(createListFromIters(valuableBookmarksIters));
    toMergeLists.push_back(getSparseByIters(nonValuableBookmarksIters, nonValuableBookmarkToAddCount));
    return mergeSortedBookmarks(toMergeLists, pred, limit);
}
} // namespace


QnBookmarkSortOrder::QnBookmarkSortOrder(Qn::BookmarkSortField column, Qt::SortOrder order):
    column(column),
    order(order)
{
}

const QnBookmarkSortOrder QnBookmarkSortOrder::defaultOrder = QnBookmarkSortOrder();

 QnBookmarkSparsingOptions::QnBookmarkSparsingOptions(bool used, milliseconds minVisibleLength):
     used(used),
     minVisibleLengthMs(minVisibleLength)
 {

 }

const QnBookmarkSparsingOptions QnBookmarkSparsingOptions::kNosparsing = QnBookmarkSparsingOptions();

//

milliseconds QnCameraBookmark::endTime() const
{
    return startTimeMs + durationMs;
}

bool QnCameraBookmark::isNull() const
{
    return guid.isNull();
}

QString QnCameraBookmark::tagsToString(const QnCameraBookmarkTags &tags, const QString &delimiter)
{
    QStringList validTags;
    for (const QString &tag: tags)
    {
        QString trimmed = tag.trimmed();
        if (!trimmed.isEmpty())
            validTags << trimmed;
    }
    return validTags.join(delimiter);
}

// TODO: #GDM #Bookmarks UNIT TESTS! and future optimization

void QnCameraBookmark::sortBookmarks(
    QnCommonModule* commonModule,
    QnCameraBookmarkList &bookmarks,
    const QnBookmarkSortOrder orderBy)
{
    /* For some reason clang fails to compile this if createPredicate is passed directly to std::sort.
       Using lambda for this works. */
    auto pred = createPredicate(commonModule, orderBy);
    std::sort(bookmarks.begin(), bookmarks.end(), [pred](const QnCameraBookmark &first, const QnCameraBookmark &second)
    {
        return pred(first, second);
    });
}

milliseconds QnCameraBookmark::creationTime() const
{
    return isCreatedInOlderVMS() ? startTimeMs : creationTimeStampMs;
}

bool QnCameraBookmark::isCreatedInOlderVMS() const
{
    return creatorId.isNull();
}

bool QnCameraBookmark::isCreatedBySystem() const
{
    return creatorId == systemUserId();
}

QnUuid QnCameraBookmark::systemUserId()
{
    return QnUuid::fromStringSafe("{51723d00-51bd-4420-8116-75e5f85dfcf4}");
}

QnCameraBookmark::QnCameraBookmark():
    creatorId(systemUserId()),
    timeout(-1),
    startTimeMs(0),
    durationMs(0)
{
}

QnCameraBookmarkList QnCameraBookmark::mergeCameraBookmarks(
    QnCommonModule* commonModule,
    const QnMultiServerCameraBookmarkList &source,
    const QnBookmarkSortOrder &sortOrder,
    const QnBookmarkSparsingOptions &sparsing,
    int limit)
{
    NX_ASSERT(limit > 0, Q_FUNC_INFO, "Limit should be greater than 0!");
    if (limit <= 0)
        return QnCameraBookmarkList();

    const auto pred = createPredicate(commonModule, sortOrder);

    const int intermediateLimit = (sparsing.used ? QnCameraBookmarkSearchFilter::kNoLimit : limit);
    QnCameraBookmarkList result;
    switch(sortOrder.column)
    {
        case Qn::BookmarkCreationTime:
        case Qn::BookmarkCreator:
        case Qn::BookmarkCameraName:
        case Qn::BookmarkTags:
        {
            const auto bookmarksList = sortEachList(commonModule, source, sortOrder);
            result = mergeSortedBookmarks(bookmarksList, pred, intermediateLimit);
        }
        default:
        {
            // All data by other columns is sorted by database.
            result = mergeSortedBookmarks(source, pred, intermediateLimit);
        }
    }

    if (!sparsing.used)
        return result;

    return getSparseBookmarks(result, sparsing, limit, pred);
}

QnCameraBookmarkTagList QnCameraBookmarkTag::mergeCameraBookmarkTags(const QnMultiServerCameraBookmarkTagList &source, int limit) {
    NX_ASSERT(limit > 0, Q_FUNC_INFO, "Limit must be correct");
    if (limit <= 0)
        return QnCameraBookmarkTagList();

    QnMultiServerCameraBookmarkTagList nonEmptyLists;
    for (const auto &list: source)
        if (!list.isEmpty())
            nonEmptyLists.push_back(list);

    if (nonEmptyLists.empty())
        return QnCameraBookmarkTagList();

    if(nonEmptyLists.size() == 1)
    {
        QnCameraBookmarkTagList result = nonEmptyLists.front();
        if (result.size() > limit)
            result.resize(limit);
        return result;
    }

    QnCameraBookmarkTagList result;
    int maxSize = 0;
    for (const auto &list: nonEmptyLists)
        maxSize += list.size();
    result.reserve(std::min(limit, maxSize));

    QMap<QString, int> mergedTags;
    for (const QnCameraBookmarkTagList &source: nonEmptyLists)
    {
        for (const auto &tag: source)
        {
            auto &currentCount = mergedTags[tag.name];
            currentCount += tag.count;
        }
    }

    QMap<int, QString> sortedTags;
    for (auto it = mergedTags.begin(); it != mergedTags.end(); ++it)
        sortedTags.insert(it.value(), it.key());

    for (auto it = sortedTags.begin(); it != sortedTags.end(); ++it) {
        if (result.size() >= limit)
            break;

        result.push_front(QnCameraBookmarkTag(it.value(), it.key()));
    }

    return result;
}


bool QnCameraBookmark::isValid() const {
    return !isNull()
        && !name.isEmpty()
        && !cameraId.isNull()
        && durationMs > 0ms;
}

bool operator<(const QnCameraBookmark &first, const QnCameraBookmark &other)
{
    if (first.startTimeMs == other.startTimeMs)
        return first.guid.toRfc4122() < other.guid.toRfc4122();
    return first.startTimeMs < other.startTimeMs;
}

bool operator<(milliseconds first, const QnCameraBookmark &other)
{
    return first < other.startTimeMs;
}

bool operator<(const QnCameraBookmark &first, milliseconds other)
{
    return first.startTimeMs < other;
}

QDebug operator<<(QDebug dbg, const QnCameraBookmark &bookmark)
{
    if (bookmark.durationMs > 0ms)
    {
        dbg.nospace()
            << "QnCameraBookmark("
            << QDateTime::fromMSecsSinceEpoch(bookmark.startTimeMs.count()).toString(lit("dd hh:mm"))
            << " - "
            << QDateTime::fromMSecsSinceEpoch((bookmark.startTimeMs + bookmark.durationMs).count()).
                toString(lit("dd hh:mm"))
            << ')';
    }
    else
    {
        dbg.nospace()
            << "QnCameraBookmark INSTANT ("
            << QDateTime::fromMSecsSinceEpoch(bookmark.startTimeMs.count()).toString(lit("dd hh:mm"))
            << ')';
    }
    dbg.space() << "timeout" << bookmark.timeout.count();
    dbg.space() << bookmark.name << bookmark.description;
    dbg.space() << QnCameraBookmark::tagsToString(bookmark.tags);
    return dbg.space();
}

QnCameraBookmarkSearchFilter::QnCameraBookmarkSearchFilter():
    startTimeMs(0),
    endTimeMs(std::numeric_limits<qint64>().max()),
    limit(kNoLimit),
    sparsing(),
    orderBy(QnBookmarkSortOrder::defaultOrder)
{
}

bool QnCameraBookmarkSearchFilter::isValid() const
{
    return startTimeMs <= endTimeMs && limit > 0;
}

bool QnCameraBookmarkSearchFilter::checkBookmark(const QnCameraBookmark &bookmark) const
{
    if (bookmark.startTimeMs >= endTimeMs || bookmark.endTime() <= startTimeMs)
        return false;

    if (text.isEmpty())
        return true;

    for (const QString &word: text.split(QRegExp(QLatin1String("[\\W]")), QString::SkipEmptyParts))
    {
        bool tagFound = false;

        for (const QString &tag: bookmark.tags)
            if (tag.startsWith(word, Qt::CaseInsensitive))
            {
                tagFound = true;
                break;
            }

        if (tagFound)
            continue;

        QRegExp wordRegExp(QString(QLatin1String("\\b%1")).arg(word), Qt::CaseInsensitive);

        if (wordRegExp.indexIn(bookmark.name) != -1 ||
            wordRegExp.indexIn(bookmark.description) != -1)
        {
            continue;
        }

        return false;
    }

    return true;
}

const int QnCameraBookmarkSearchFilter::kNoLimit = std::numeric_limits<int>::max();

QnCameraBookmarkSearchFilter QnCameraBookmarkSearchFilter::invalidFilter()
{
    QnCameraBookmarkSearchFilter filter;
    filter.startTimeMs = 0ms;
    filter.endTimeMs = -1ms;
    filter.limit = 0;
    return filter;
}

void serialize_field(const QnCameraBookmarkTags& /*value*/, QVariant* /*target*/) {return ;}
void deserialize_field(const QVariant& /*value*/, QnCameraBookmarkTags* /*target*/) {return ;}

QN_FUSION_ADAPT_STRUCT_FUNCTIONS_FOR_TYPES(
    (QnBookmarkSortOrder)(QnBookmarkSparsingOptions)(QnCameraBookmarkSearchFilter),
    (json)(eq),
    _Fields)

QN_FUSION_ADAPT_STRUCT_FUNCTIONS_FOR_TYPES(
    (QnCameraBookmark)(QnCameraBookmarkTag),
    (sql_record)(json)(ubjson)(xml)(csv_record)(eq),
    _Fields)<|MERGE_RESOLUTION|>--- conflicted
+++ resolved
@@ -40,35 +40,25 @@
     if (nonEmptySources.empty())
         return QnCameraBookmarkList();
 
-<<<<<<< HEAD
     if (nonEmptySources.size() == 1)
     {
         const QnCameraBookmarkList &result = *nonEmptySources.front();
-        if (result.size() <= limit)
-            return result;
-        return result.mid(0, limit);
-    }
-=======
-        if (nonEmptySources.size() == 1)
-        {
-            const QnCameraBookmarkList &result = *nonEmptySources.front();
-            return result.size() <= limit ? result : result.mid(0, limit);
-        }
-        else if (nonEmptySources.size() == 2)
-        {
-            QnCameraBookmarkList result;
-            const auto& source = nonEmptySources;
-
-            result.resize(source[0]->size() + source[1]->size());
-            auto itr = std::set_union(
-                source[0]->constBegin(), source[0]->constEnd(),
-                source[1]->constBegin(), source[1]->constEnd(),
-                result.begin(), pred);
-            if (!result.empty())
-                result.resize(itr - result.begin());
-            return result.size() <= limit ? result : result.mid(0, limit);
-        }
->>>>>>> b81eeefc
+        return result.size() <= limit ? result : result.mid(0, limit);
+    }
+    else if (nonEmptySources.size() == 2)
+    {
+        QnCameraBookmarkList result;
+        const auto& source = nonEmptySources;
+
+        result.resize(source[0]->size() + source[1]->size());
+        auto itr = std::set_union(
+            source[0]->constBegin(), source[0]->constEnd(),
+            source[1]->constBegin(), source[1]->constEnd(),
+            result.begin(), pred);
+        if (!result.empty())
+            result.resize(itr - result.begin());
+        return result.size() <= limit ? result : result.mid(0, limit);
+    }
 
     typedef QPair<QnCameraBookmarkList::const_iterator,
         QnCameraBookmarkList::const_iterator> IteratorsPair;
