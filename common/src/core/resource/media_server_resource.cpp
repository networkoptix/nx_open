#include "media_server_resource.h"

#include <QtCore/QUrl>
#include <QtCore/QCoreApplication>
#include <QtCore/QTimer>

#include <api/session_manager.h>
#include <api/app_server_connection.h>
#include <api/global_settings.h>
#include <api/model/ping_reply.h>
#include <api/network_proxy_factory.h>
#include <api/server_rest_connection.h>
#include <common/common_module.h>
#include <core/resource/storage_resource.h>
#include <core/resource/security_cam_resource.h>
#include <core/resource/media_server_user_attributes.h>
#include <core/resource/server_backup_schedule.h>
#include <core/resource_management/server_additional_addresses_dictionary.h>
#include <core/resource_management/resource_pool.h>
#include <network/networkoptixmodulerevealcommon.h>
#include <nx_ec/ec_proto_version.h>
#include <nx_ec/data/api_conversion_functions.h>
#include <rest/server/json_rest_result.h>
#include <utils/common/app_info.h>
#include <utils/common/delete_later.h>
#include <utils/common/sleep.h>
#include <utils/common/util.h>

#include <nx/api/analytics/driver_manifest.h>
#include <nx/network/app_info.h>
#include <nx/network/cloud/cloud_connect_controller.h>
#include <nx/network/deprecated/asynchttpclient.h>
#include <nx/network/rtsp/rtsp_types.h>
#include <nx/network/socket_global.h>
#include <nx/network/url/url_builder.h>
#include <nx/network/url/url_parse_helper.h>

using namespace nx;

namespace {

const QString protoVersionPropertyName = lit("protoVersion");
const QString safeModePropertyName = lit("ecDbReadOnly");

} // namespace

QnMediaServerResource::QnMediaServerResource(QnCommonModule* commonModule):
    base_type(commonModule),
    m_serverFlags(vms::api::SF_None),
    m_panicModeCache(
        std::bind(&QnMediaServerResource::calculatePanicMode, this),
        &m_mutex ),
    m_analyticsDriversCache(
        [this]()
        {
            return QJson::deserialized<QList<nx::api::AnalyticsDriverManifest>>(
                getProperty(Qn::kAnalyticsDriversParamName).toUtf8());
        },
        &m_mutex
    )
{
    setTypeId(nx::vms::api::MediaServerData::kResourceTypeId);
    addFlags(Qn::server | Qn::remote);
    removeFlags(Qn::media); // TODO: #Elric is this call needed here?

    m_statusTimer.restart();

    connect(this, &QnResource::resourceChanged,
        this, &QnMediaServerResource::resetCachedValues, Qt::DirectConnection);

    connect(this, &QnResource::propertyChanged,
        this, &QnMediaServerResource::at_propertyChanged, Qt::DirectConnection);
}

QnMediaServerResource::~QnMediaServerResource()
{
    directDisconnectAll();
    QnMutexLocker lock(&m_mutex);
    m_runningIfRequests.clear();
}

void QnMediaServerResource::at_propertyChanged(const QnResourcePtr& /*res*/, const QString& key)
{
    if (key == QnMediaResource::panicRecordingKey())
        m_panicModeCache.reset();
    else if (key == Qn::kAnalyticsDriversParamName)
        m_analyticsDriversCache.reset();
}

void QnMediaServerResource::at_cloudSettingsChanged()
{
    if (hasFlags(Qn::fake_server))
        return;

    emit auxUrlsChanged(toSharedPointer(this));
}

void QnMediaServerResource::resetCachedValues()
{
    m_panicModeCache.reset();
    m_analyticsDriversCache.reset();
}

void QnMediaServerResource::onNewResource(const QnResourcePtr &resource)
{
    QnMutexLocker lock(&m_mutex);
    if (m_firstCamera.isNull() && resource.dynamicCast<QnSecurityCamResource>() &&  resource->getParentId() == getId())
        m_firstCamera = resource;
}

void QnMediaServerResource::onRemoveResource(const QnResourcePtr &resource)
{
    QnMutexLocker lock(&m_mutex);
    if (m_firstCamera && resource->getId() == m_firstCamera->getId())
        m_firstCamera.clear();
}

void QnMediaServerResource::beforeDestroy()
{
    QnMutexLocker lock(&m_mutex);
    m_firstCamera.clear();
}

QString QnMediaServerResource::getUniqueId() const
{
    NX_ASSERT(!getId().isNull());
    return QLatin1String("Server ") + getId().toString();
}

QString QnMediaServerResource::getName() const
{
    if (getServerFlags().testFlag(vms::api::SF_Edge))
    {
        QnMutexLocker lock(&m_mutex);
        if (m_firstCamera)
            return m_firstCamera->getName();
    }

    {
        QnMediaServerUserAttributesPool::ScopedLock lk(commonModule()->mediaServerUserAttributesPool(), getId() );
        if( !(*lk)->name.isEmpty() )
            return (*lk)->name;
    }
    return QnResource::getName();
}

QStringList QnMediaServerResource::searchFilters() const
{
    return base_type::searchFilters() << getUrl();
}

void QnMediaServerResource::setName( const QString& name )
{
    if (getId().isNull())
    {
        base_type::setName(name);
        return;
    }

    if (getServerFlags().testFlag(vms::api::SF_Edge))
        return;

    {
        QnMediaServerUserAttributesPool::ScopedLock lk(commonModule()->mediaServerUserAttributesPool(), getId() );
        if ((*lk)->name == name)
            return;
        (*lk)->name = name;
    }
    emit nameChanged(toSharedPointer(this));
}

void QnMediaServerResource::setNetAddrList(const QList<nx::network::SocketAddress>& netAddrList)
{
    {
        QnMutexLocker lock(&m_mutex);
        if (m_netAddrList == netAddrList)
            return;
        m_netAddrList = netAddrList;
    }
    emit auxUrlsChanged(::toSharedPointer(this));
}

QList<nx::network::SocketAddress> QnMediaServerResource::getNetAddrList() const
{
    QnMutexLocker lock(&m_mutex);
    return m_netAddrList;
}

void QnMediaServerResource::setAdditionalUrls(const QList<nx::utils::Url> &urls)
{
    QnUuid id = getId();
    QList<nx::utils::Url> oldUrls = commonModule()->serverAdditionalAddressesDictionary()->additionalUrls(id);
    if (oldUrls == urls)
        return;

    commonModule()->serverAdditionalAddressesDictionary()->setAdditionalUrls(id, urls);
    emit auxUrlsChanged(::toSharedPointer(this));
}

QList<nx::utils::Url> QnMediaServerResource::getAdditionalUrls() const
{
    return commonModule()->serverAdditionalAddressesDictionary()->additionalUrls(getId());
}

void QnMediaServerResource::setIgnoredUrls(const QList<nx::utils::Url> &urls)
{
    QnUuid id = getId();
    QList<nx::utils::Url> oldUrls = commonModule()->serverAdditionalAddressesDictionary()->ignoredUrls(id);
    if (oldUrls == urls)
        return;

    commonModule()->serverAdditionalAddressesDictionary()->setIgnoredUrls(id, urls);
    emit auxUrlsChanged(::toSharedPointer(this));
}

QList<nx::utils::Url> QnMediaServerResource::getIgnoredUrls() const
{
    return commonModule()->serverAdditionalAddressesDictionary()->ignoredUrls(getId());
}

boost::optional<nx::network::SocketAddress> QnMediaServerResource::getCloudAddress() const
{
    const auto cloudId = getModuleInformation().cloudId();
    if (cloudId.isEmpty())
        return boost::none;
    else
        return nx::network::SocketAddress(cloudId);
}

quint16 QnMediaServerResource::getPort() const
{
    return getPrimaryAddress().port;
}

QList<nx::network::SocketAddress> QnMediaServerResource::getAllAvailableAddresses() const
{
    auto toAddress = [](const nx::utils::Url& url) { return nx::network::SocketAddress(url.host(), url.port(0)); };

    QSet<nx::network::SocketAddress> ignored;
    for (const nx::utils::Url &url : getIgnoredUrls())
        ignored.insert(toAddress(url));

    QSet<nx::network::SocketAddress> result;
    for (const auto& address : getNetAddrList())
    {
        if (ignored.contains(address))
            continue;
        NX_ASSERT(!address.toString().isEmpty());
        result.insert(address);
    }

    for (const nx::utils::Url& url : getAdditionalUrls())
    {
        nx::network::SocketAddress address = toAddress(url);
        if (ignored.contains(address))
            continue;
        NX_ASSERT(!address.toString().isEmpty());
        result.insert(address);
    }

    if (auto cloudAddress = getCloudAddress())
    {
        NX_ASSERT(!cloudAddress->toString().isEmpty());
        result.insert(std::move(*cloudAddress));
    }

    return result.toList();
}

QnMediaServerConnectionPtr QnMediaServerResource::apiConnection()
{
    QnMutexLocker lock(&m_mutex);

    /* We want the video server connection to be deleted in its associated thread,
     * no matter where the reference count reached zero. Hence the custom deleter. */
    if (!m_apiConnection)
    {
        QnMediaServerResourcePtr thisPtr = toSharedPointer(this).dynamicCast<QnMediaServerResource>();
        m_apiConnection = QnMediaServerConnectionPtr(
            new QnMediaServerConnection(
                commonModule(),
                thisPtr,
                commonModule()->videowallGuid()),
                &qnDeleteLater);
    }

    return m_apiConnection;
}

rest::QnConnectionPtr QnMediaServerResource::restConnection()
{
    QnMutexLocker lock(&m_mutex);

    if (!m_restConnection)
        m_restConnection = rest::QnConnectionPtr(new rest::ServerConnection(
            resourcePool()->commonModule(),
            getId()));

    return m_restConnection;
}

void QnMediaServerResource::setUrl(const QString& url)
{
    QnResource::setUrl(url);

    QnMutexLocker lock(&m_mutex);
    if (!m_primaryAddress.isNull())
        return;

    if (m_apiConnection)
        m_apiConnection->setUrl(getApiUrl());

    lock.unlock();

    emit primaryAddressChanged(toSharedPointer(this));
    emit apiUrlChanged(toSharedPointer(this));
}

nx::utils::Url QnMediaServerResource::getApiUrl() const
{
    return nx::network::url::Builder()
        .setScheme(nx::network::http::urlSheme(isSslAllowed()))
        .setEndpoint(getPrimaryAddress()).toUrl();
}

QString QnMediaServerResource::getUrl() const
{
    return nx::network::url::Builder()
        .setScheme(isSslAllowed() ? "https" : "http")
        .setEndpoint(getPrimaryAddress()).toUrl().toString();
}

QString QnMediaServerResource::rtspUrl() const
{
    const auto isSecure = commonModule()->globalSettings()->isVideoTrafficEncriptionForced();
    nx::network::url::Builder urlBuilder(getUrl());
    urlBuilder.setScheme(nx_rtsp::urlSheme(isSslAllowed() && isSecure));
    return urlBuilder.toString();
}

QnStorageResourceList QnMediaServerResource::getStorages() const
{
    return commonModule()->resourcePool()->getResourcesByParentId(getId()).filtered<QnStorageResource>();
}

void QnMediaServerResource::setPrimaryAddress(const nx::network::SocketAddress& primaryAddress)
{
    {
        QnMutexLocker lock(&m_mutex);
        if (primaryAddress == m_primaryAddress)
            return;

        m_primaryAddress = primaryAddress;
        NX_ASSERT(!m_primaryAddress.address.toString().isEmpty());

        if (m_apiConnection)
            m_apiConnection->setUrl(buildApiUrl());
    }

    emit primaryAddressChanged(toSharedPointer(this));
}

bool QnMediaServerResource::isSslAllowed() const
{
    QnMutexLocker lock(&m_mutex);
    return m_sslAllowed;
}

void QnMediaServerResource::setSslAllowed(bool sslAllowed)
{
    {
        QnMutexLocker lock(&m_mutex);
        if (sslAllowed == m_sslAllowed)
            return;

        m_sslAllowed = sslAllowed;
        if (m_apiConnection)
            m_apiConnection->setUrl(buildApiUrl());
    }

    emit primaryAddressChanged(toSharedPointer(this));
}

nx::network::SocketAddress QnMediaServerResource::getPrimaryAddress() const
{
    QnMutexLocker lock(&m_mutex);
    if (!m_primaryAddress.isNull())
        return m_primaryAddress;
    return nx::network::url::getEndpoint(nx::utils::Url(m_url));
}

Qn::PanicMode QnMediaServerResource::getPanicMode() const
{
    return m_panicModeCache.get();
}

Qn::PanicMode QnMediaServerResource::calculatePanicMode() const
{
    QString strVal = getProperty(QnMediaResource::panicRecordingKey());
    NX_DEBUG(this, lm("%1 calculated panic mode %2").args(getId(), strVal));
    Qn::PanicMode result = Qn::PM_None;
    QnLexical::deserialize(strVal, &result);
    return result;
}

void QnMediaServerResource::setPanicMode(Qn::PanicMode panicMode) {
    if(getPanicMode() == panicMode)
        return;

    QString strVal;
    QnLexical::serialize(panicMode, &strVal);
    NX_DEBUG(this, lm("%1 change panic mode to %2").args(getId(), strVal));
    setProperty(QnMediaResource::panicRecordingKey(), strVal);
    m_panicModeCache.update();
}

vms::api::ServerFlags QnMediaServerResource::getServerFlags() const
{
    return m_serverFlags;
}

void QnMediaServerResource::setServerFlags(vms::api::ServerFlags flags)
{
    {
        QnMutexLocker lock(&m_mutex);
        if (flags == m_serverFlags)
            return;
        m_serverFlags = flags;
    }
    emit serverFlagsChanged(::toSharedPointer(this));
}

QnStorageResourcePtr QnMediaServerResource::getStorageByUrl(const QString& url) const
{
   for(const QnStorageResourcePtr& storage: getStorages()) {
       if (storage->getUrl() == url)
           return storage;
   }
   return QnStorageResourcePtr();
}

void QnMediaServerResource::updateInternal(const QnResourcePtr &other, Qn::NotifierList& notifiers)
{
    /* Calculate primary address before the url is changed. */
    const nx::network::SocketAddress oldPrimaryAddress = getPrimaryAddress();
    const auto oldApiUrl = getUrl();

    base_type::updateInternal(other, notifiers);
    if (getUrl() != oldApiUrl)
        notifiers << [r = toSharedPointer(this)]{ emit r->apiUrlChanged(r); };

    QnMediaServerResource* localOther = dynamic_cast<QnMediaServerResource*>(other.data());
    if (localOther)
    {
        if (m_version != localOther->m_version)
            notifiers << [r = toSharedPointer(this)]{ emit r->versionChanged(r); };
        if (m_serverFlags != localOther->m_serverFlags)
            notifiers << [r = toSharedPointer(this)]{ emit r->serverFlagsChanged(r); };
        if (m_netAddrList != localOther->m_netAddrList)
            notifiers << [r = toSharedPointer(this)]{ emit r->auxUrlsChanged(r); };

        m_version = localOther->m_version;
        m_serverFlags = localOther->m_serverFlags;
        m_netAddrList = localOther->m_netAddrList;
        m_systemInfo = localOther->m_systemInfo;
        m_authKey = localOther->m_authKey;

    }

    const auto currentAddress = getPrimaryAddress();
    if (oldPrimaryAddress != currentAddress)
    {
        if (m_apiConnection)
            m_apiConnection->setUrl(getApiUrl());
        notifiers << [r = toSharedPointer(this)]{ emit r->primaryAddressChanged(r); };
    }
}

nx::utils::SoftwareVersion QnMediaServerResource::getVersion() const
{
    QnMutexLocker lock(&m_mutex);
    return m_version;
}

void QnMediaServerResource::setMaxCameras(int value)
{
    QnMediaServerUserAttributesPool::ScopedLock lk(commonModule()->mediaServerUserAttributesPool(), getId() );
    (*lk)->maxCameras = value;
}

int QnMediaServerResource::getMaxCameras() const
{
    QnMediaServerUserAttributesPool::ScopedLock lk(commonModule()->mediaServerUserAttributesPool(), getId() );
    return (*lk)->maxCameras;
}

QnServerBackupSchedule QnMediaServerResource::getBackupSchedule() const
{
    QnMediaServerUserAttributesPool::ScopedLock lk(commonModule()->mediaServerUserAttributesPool(), getId() );
    return (*lk)->backupSchedule;
}

void QnMediaServerResource::setBackupSchedule(const QnServerBackupSchedule &value) {
    {
        QnMediaServerUserAttributesPool::ScopedLock lk(commonModule()->mediaServerUserAttributesPool(), getId() );
        if ((*lk)->backupSchedule == value)
            return;
        (*lk)->backupSchedule = value;
    }
    emit backupScheduleChanged(::toSharedPointer(this));
}

void QnMediaServerResource::setRedundancy(bool value)
{
    {
        QnMediaServerUserAttributesPool::ScopedLock lk(commonModule()->mediaServerUserAttributesPool(), getId() );
        if ((*lk)->isRedundancyEnabled == value)
            return;
        (*lk)->isRedundancyEnabled = value;
    }
    emit redundancyChanged(::toSharedPointer(this));
}

bool QnMediaServerResource::isRedundancy() const
{
    QnMediaServerUserAttributesPool::ScopedLock lk(commonModule()->mediaServerUserAttributesPool(), getId() );
    return (*lk)->isRedundancyEnabled;
}

void QnMediaServerResource::setVersion(const nx::utils::SoftwareVersion& version)
{
    {
        QnMutexLocker lock(&m_mutex);
        if (m_version == version)
            return;
        m_version = version;
    }
    emit versionChanged(::toSharedPointer(this));
}

nx::vms::api::SystemInformation QnMediaServerResource::getSystemInfo() const
{
    QnMutexLocker lock(&m_mutex);
    return m_systemInfo;
}

void QnMediaServerResource::setSystemInfo(const nx::vms::api::SystemInformation& systemInfo)
{
    QnMutexLocker lock(&m_mutex);
    m_systemInfo = systemInfo;
}

nx::vms::api::ModuleInformation QnMediaServerResource::getModuleInformation() const
{
    if (auto module = commonModule())
    {
        if (getId() == module->moduleGUID())
            return module->moduleInformation();
    }

    // build module information for other server

    nx::vms::api::ModuleInformation moduleInformation;
    moduleInformation.type = nx::vms::api::ModuleInformation::nxMediaServerId();
    moduleInformation.customization = QnAppInfo::customizationName();
    moduleInformation.sslAllowed = m_sslAllowed;
    moduleInformation.realm = nx::network::AppInfo::realm();
    moduleInformation.cloudHost = nx::network::SocketGlobals::cloud().cloudHost();
    moduleInformation.name = getName();
    moduleInformation.protoVersion = getProperty(protoVersionPropertyName).toInt();
    if (moduleInformation.protoVersion == 0)
        moduleInformation.protoVersion = nx_ec::EC2_PROTO_VERSION;

    if (hasProperty(safeModePropertyName))
    {
        moduleInformation.ecDbReadOnly = QnLexical::deserialized(
            getProperty(safeModePropertyName), moduleInformation.ecDbReadOnly);
    }

    if (auto module = commonModule())
    {
        const auto& settings = module->globalSettings();
        moduleInformation.localSystemId = settings->localSystemId();
        moduleInformation.systemName = settings->systemName();
        moduleInformation.cloudSystemId = settings->cloudSystemId();
    }

    moduleInformation.id = getId();
    moduleInformation.port = getPort();
    moduleInformation.version = getVersion();
    moduleInformation.systemInformation = getSystemInfo();
    moduleInformation.serverFlags = getServerFlags();

    return moduleInformation;
}

nx::vms::api::ModuleInformationWithAddresses
    QnMediaServerResource::getModuleInformationWithAddresses() const
{
    nx::vms::api::ModuleInformationWithAddresses information = getModuleInformation();
    ec2::setModuleInformationEndpoints(information, getAllAvailableAddresses());
    return information;
}

QList<nx::api::AnalyticsDriverManifest> QnMediaServerResource::analyticsDrivers() const
{
    return m_analyticsDriversCache.get();
}

void QnMediaServerResource::setAnalyticsDrivers(
    const QList<nx::api::AnalyticsDriverManifest>& drivers)
{
    QString value = QString::fromUtf8(QJson::serialized(drivers));
    setProperty(Qn::kAnalyticsDriversParamName, value);
}

bool QnMediaServerResource::isEdgeServer(const QnResourcePtr &resource)
{
    if (QnMediaServerResourcePtr server = resource.dynamicCast<QnMediaServerResource>())
<<<<<<< HEAD
        return (server->getServerFlags().testFlag(vms::api::SF_Edge));
    return false;
}

=======
        return (server->getServerFlags().testFlag(Qn::SF_Edge));
    return false;
}

bool QnMediaServerResource::isArmServer(const QnResourcePtr &resource)
{
    if (QnMediaServerResourcePtr server = resource.dynamicCast<QnMediaServerResource>())
        return (server->getServerFlags().testFlag(Qn::SF_ArmServer));
    return false;
}

>>>>>>> d9d9ddd2
bool QnMediaServerResource::isHiddenServer(const QnResourcePtr &resource)
{
    if (QnMediaServerResourcePtr server = resource.dynamicCast<QnMediaServerResource>())
        return server->getServerFlags().testFlag(vms::api::SF_Edge) && !server->isRedundancy();
    return false;
}

void QnMediaServerResource::setStatus(Qn::ResourceStatus newStatus, Qn::StatusChangeReason reason)
{
    if (getStatus() != newStatus)
    {
        {
            QnMutexLocker lock(&m_mutex);
            m_statusTimer.restart();
        }

        QnResource::setStatus(newStatus, reason);
        QnResourceList childList = resourcePool()->getResourcesByParentId(getId());
        for(const QnResourcePtr& res: childList)
        {
            if (res->hasFlags(Qn::depend_on_parent_status))
            {
                NX_LOG(lit("%1 Emit statusChanged signal for resource %2, %3, %4")
                        .arg(QString::fromLatin1(Q_FUNC_INFO))
                        .arg(res->getId().toString())
                        .arg(res->getName())
                        .arg(res->getUrl()), cl_logDEBUG2);
                emit res->statusChanged(res, Qn::StatusChangeReason::Local);
            }
        }
    }
}

qint64 QnMediaServerResource::currentStatusTime() const
{
    QnMutexLocker lock(&m_mutex);
    return m_statusTimer.elapsed();
}

qint64 QnMediaServerResource::utcOffset(qint64 defaultValue) const
{
    bool present = true;
    const auto offset = getProperty(Qn::kTimezoneUtcOffset).toLongLong(&present);
    if (present && offset != Qn::InvalidUtcOffset)
        return offset;
    return defaultValue;
}

QString QnMediaServerResource::getAuthKey() const
{
    return m_authKey;
}

void QnMediaServerResource::setAuthKey(const QString& authKey)
{
    m_authKey = authKey;
}

QString QnMediaServerResource::realm() const
{
    return nx::network::AppInfo::realm();
}

void QnMediaServerResource::setResourcePool(QnResourcePool *resourcePool)
{
    if (auto oldPool = this->resourcePool())
    {
        oldPool->disconnect(this);
        oldPool->commonModule()->globalSettings()->disconnect(this);
        m_firstCamera.clear();
    }

    base_type::setResourcePool(resourcePool);

    if (auto pool = this->resourcePool())
    {
        if (getServerFlags().testFlag(vms::api::SF_Edge))
        {
            // watch to own camera to change default server name
            connect(pool, &QnResourcePool::resourceAdded,
                this, &QnMediaServerResource::onNewResource, Qt::DirectConnection);

            connect(pool, &QnResourcePool::resourceRemoved,
                this, &QnMediaServerResource::onRemoveResource, Qt::DirectConnection);

            QnResourceList resList = pool->getResourcesByParentId(getId()).filtered<QnSecurityCamResource>();
            if (!resList.isEmpty())
                m_firstCamera = resList.first();
        }

        const auto& settings = pool->commonModule()->globalSettings();
        connect(settings, &QnGlobalSettings::cloudSettingsChanged,
            this, &QnMediaServerResource::at_cloudSettingsChanged, Qt::DirectConnection);
    }
}

nx::utils::Url QnMediaServerResource::buildApiUrl() const
{
    nx::utils::Url url;
    if (m_primaryAddress.isNull())
    {
        url = m_apiConnection->url();
        url.setScheme(nx::network::http::urlSheme(m_sslAllowed));
    }
    else
    {
        url = nx::network::url::Builder()
            .setScheme(nx::network::http::urlSheme(m_sslAllowed))
            .setEndpoint(m_primaryAddress).toUrl();
    }
    NX_ASSERT(!url.host().isEmpty());
    NX_ASSERT(url.isValid());

    return url;
}
<|MERGE_RESOLUTION|>--- conflicted
+++ resolved
@@ -617,24 +617,17 @@
 bool QnMediaServerResource::isEdgeServer(const QnResourcePtr &resource)
 {
     if (QnMediaServerResourcePtr server = resource.dynamicCast<QnMediaServerResource>())
-<<<<<<< HEAD
         return (server->getServerFlags().testFlag(vms::api::SF_Edge));
     return false;
 }
 
-=======
-        return (server->getServerFlags().testFlag(Qn::SF_Edge));
+bool QnMediaServerResource::isArmServer(const QnResourcePtr &resource)
+{
+    if (QnMediaServerResourcePtr server = resource.dynamicCast<QnMediaServerResource>())
+        return (server->getServerFlags().testFlag(vms::api::SF_ArmServer));
     return false;
 }
 
-bool QnMediaServerResource::isArmServer(const QnResourcePtr &resource)
-{
-    if (QnMediaServerResourcePtr server = resource.dynamicCast<QnMediaServerResource>())
-        return (server->getServerFlags().testFlag(Qn::SF_ArmServer));
-    return false;
-}
-
->>>>>>> d9d9ddd2
 bool QnMediaServerResource::isHiddenServer(const QnResourcePtr &resource)
 {
     if (QnMediaServerResourcePtr server = resource.dynamicCast<QnMediaServerResource>())
