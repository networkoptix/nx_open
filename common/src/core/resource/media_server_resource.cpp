#include "media_server_resource.h"

#include <QtCore/QUrl>
#include <QtCore/QCoreApplication>
#include <QtCore/QTimer>

#include <utils/common/app_info.h>
#include "utils/common/delete_later.h"
#include "api/session_manager.h"
#include <api/app_server_connection.h>
#include <api/model/ping_reply.h>
#include <api/network_proxy_factory.h>
#include <rest/server/json_rest_result.h>
#include "utils/common/sleep.h"
#include "utils/network/networkoptixmodulerevealcommon.h"
#include "utils/common/util.h"
#include "media_server_user_attributes.h"
#include "../resource_management/resource_pool.h"
#include "utils/serialization/lexical.h"
#include "core/resource/security_cam_resource.h"
#include "core/resource_management/server_additional_addresses_dictionary.h"
#include "nx_ec/ec_proto_version.h"


class QnMediaServerResourceGuard: public QObject {
public:
    QnMediaServerResourceGuard(const QnMediaServerResourcePtr &resource): m_resource(resource) {}

private:
    QnMediaServerResourcePtr m_resource;
};

QnMediaServerResource::QnMediaServerResource(const QnResourceTypePool* resTypePool):
    m_serverFlags(Qn::SF_None),
    m_panicModeCache(
        std::bind(&QnMediaServerResource::calculatePanicMode, this),
        &m_mutex )
{
    setTypeId(resTypePool->getFixedResourceTypeId(lit("Server")));
    addFlags(Qn::server | Qn::remote);
    removeFlags(Qn::media); // TODO: #Elric is this call needed here?

    //TODO: #GDM #EDGE in case of EDGE servers getName should return name of its camera. Possibly name just should be synced on Server.
    QnResource::setName(tr("Server"));

    m_statusTimer.restart();

    QnResourceList resList = qnResPool->getResourcesByParentId(getId()).filtered<QnSecurityCamResource>();
    if (!resList.isEmpty())
        m_firstCamera = resList.first();

    connect(qnResPool, &QnResourcePool::resourceAdded, this, &QnMediaServerResource::onNewResource, Qt::DirectConnection);
    connect(qnResPool, &QnResourcePool::resourceRemoved, this, &QnMediaServerResource::onRemoveResource, Qt::DirectConnection);
    connect(this, &QnResource::resourceChanged, this, &QnMediaServerResource::atResourceChanged, Qt::DirectConnection);
    connect(this, &QnResource::propertyChanged, this, &QnMediaServerResource::at_propertyChanged, Qt::DirectConnection);
}

QnMediaServerResource::~QnMediaServerResource()
{
    SCOPED_MUTEX_LOCK( lock, &m_mutex );
    m_runningIfRequests.clear();
}

void QnMediaServerResource::at_propertyChanged(const QnResourcePtr & /*res*/, const QString & key)
{
    if (key == QnMediaResource::panicRecordingKey())
        m_panicModeCache.update();
}

void QnMediaServerResource::onNewResource(const QnResourcePtr &resource)
{
    SCOPED_MUTEX_LOCK( lock, &m_mutex );
    if (m_firstCamera.isNull() && resource.dynamicCast<QnSecurityCamResource>() &&  resource->getParentId() == getId())
        m_firstCamera = resource;
}

void QnMediaServerResource::onRemoveResource(const QnResourcePtr &resource)
{
    SCOPED_MUTEX_LOCK( lock, &m_mutex );
    if (m_firstCamera && resource->getId() == m_firstCamera->getId())
        m_firstCamera.clear();
}

void QnMediaServerResource::atResourceChanged()
{
    m_panicModeCache.update();
}

QString QnMediaServerResource::getUniqueId() const
{
    assert(!getId().isNull());
    return QLatin1String("Server ") + getId().toString();
}

QString QnMediaServerResource::getName() const
{
    if (getServerFlags() & Qn::SF_Edge)
    {
        SCOPED_MUTEX_LOCK( lock, &m_mutex );
        if (m_firstCamera)
            return m_firstCamera->getName();
    }

    QnMediaServerUserAttributesPool::ScopedLock lk( QnMediaServerUserAttributesPool::instance(), getId() );
    if( !(*lk)->name.isEmpty() )
        return (*lk)->name;
    return QnResource::getName();
}

void QnMediaServerResource::setName( const QString& name )
{
    QString oldName = getName();
    if (oldName == name)
        return;

    setServerName(name);
    emit nameChanged(toSharedPointer(this));
}

void QnMediaServerResource::setServerName( const QString& name )
{
    QnMediaServerUserAttributesPool::ScopedLock lk( QnMediaServerUserAttributesPool::instance(), getId() );
    (*lk)->name = name;
}

void QnMediaServerResource::setApiUrl(const QString &apiUrl)
{
<<<<<<< HEAD
    SCOPED_MUTEX_LOCK( lock, &m_mutex );
    if (restUrl != m_apiUrl)
=======
>>>>>>> 9e808b37
    {
        QMutexLocker lock(&m_mutex);
        if (apiUrl == m_apiUrl)
            return;

        m_apiUrl = apiUrl;
        if (m_restConnection)
            m_restConnection->setUrl(m_apiUrl);
    }
    emit apiUrlChanged(::toSharedPointer(this));
}

QString QnMediaServerResource::getApiUrl() const
{
    SCOPED_MUTEX_LOCK( lock, &m_mutex );
    return m_apiUrl;
}

void QnMediaServerResource::setNetAddrList(const QList<QHostAddress>& netAddrList)
{
    SCOPED_MUTEX_LOCK( lock, &m_mutex );
    m_netAddrList = netAddrList;
    emit auxUrlsChanged(::toSharedPointer(this));
}

QList<QHostAddress> QnMediaServerResource::getNetAddrList() const
{
    SCOPED_MUTEX_LOCK( lock, &m_mutex );
    return m_netAddrList;
}

void QnMediaServerResource::setAdditionalUrls(const QList<QUrl> &urls)
{
    QnUuid id = getId();
    QList<QUrl> oldUrls = QnServerAdditionalAddressesDictionary::instance()->additionalUrls(id);
    if (oldUrls == urls)
        return;

    QnServerAdditionalAddressesDictionary::instance()->setAdditionalUrls(id, urls);
    emit auxUrlsChanged(::toSharedPointer(this));
}

QList<QUrl> QnMediaServerResource::getAdditionalUrls() const
{
    return QnServerAdditionalAddressesDictionary::instance()->additionalUrls(getId());
}

void QnMediaServerResource::setIgnoredUrls(const QList<QUrl> &urls)
{
    QnUuid id = getId();
    QList<QUrl> oldUrls = QnServerAdditionalAddressesDictionary::instance()->ignoredUrls(id);
    if (oldUrls == urls)
        return;

    QnServerAdditionalAddressesDictionary::instance()->setIgnoredUrls(id, urls);
    emit auxUrlsChanged(::toSharedPointer(this));
}

QList<QUrl> QnMediaServerResource::getIgnoredUrls() const
{
    return QnServerAdditionalAddressesDictionary::instance()->ignoredUrls(getId());
}

quint16 QnMediaServerResource::getPort() const {
    QUrl url(getApiUrl());
    return url.port(DEFAULT_APPSERVER_PORT);
}

QnMediaServerConnectionPtr QnMediaServerResource::apiConnection()
{
    SCOPED_MUTEX_LOCK( lock, &m_mutex );

    /* We want the video server connection to be deleted in its associated thread, 
     * no matter where the reference count reached zero. Hence the custom deleter. */
    if (!m_restConnection && !m_apiUrl.isEmpty())
        m_restConnection = QnMediaServerConnectionPtr(new QnMediaServerConnection(this, QnAppServerConnectionFactory::videowallGuid()), &qnDeleteLater);

    return m_restConnection;
}

QnResourcePtr QnMediaServerResourceFactory::createResource(const QnUuid& resourceTypeId, const QnResourceParams& /*params*/)
{
    Q_UNUSED(resourceTypeId)

    QnResourcePtr result(new QnMediaServerResource(qnResTypePool));
    //result->deserialize(parameters);

    return result;
}

QnAbstractStorageResourceList QnMediaServerResource::getStorages() const
{
    return qnResPool->getResourcesByParentId(getId()).filtered<QnAbstractStorageResource>();
}

void QnMediaServerResource::setStorageDataToUpdate(const QnAbstractStorageResourceList& storagesToUpdate, const ec2::ApiIdDataList& storagesToRemove)
{
    m_storagesToUpdate = storagesToUpdate;
    m_storagesToRemove = storagesToRemove;
}

QPair<int, int> QnMediaServerResource::saveUpdatedStorages()
{
    ec2::AbstractECConnectionPtr conn = QnAppServerConnectionFactory::getConnection2();
    int updateHandle = conn->getMediaServerManager()->saveStorages(m_storagesToUpdate, this, &QnMediaServerResource::onRequestDone);
    int removeHandle = conn->getMediaServerManager()->removeStorages(m_storagesToRemove, this, &QnMediaServerResource::onRequestDone);

    return QPair<int, int>(updateHandle, removeHandle);
}

void QnMediaServerResource::onRequestDone( int reqID, ec2::ErrorCode errorCode )
{
    emit storageSavingDone(reqID, errorCode);
}

void QnMediaServerResource::setPrimaryAddress(const SocketAddress& primaryAddress)
{
<<<<<<< HEAD
    m_storages = storages;
}
*/

// --------------------------------------------------

/*
class TestConnectionTask: public QRunnable
{
public:
    TestConnectionTask(QnMediaServerResourcePtr owner, const QUrl& url): m_owner(owner), m_url(url) {}

    void run()
    {
        QnHTTPRawResponse response;
        QnSessionManager::instance()->sendGetRequest(m_url.toString(), QLatin1String("ping"), QnRequestHeaderList(), QnRequestParamList(), response);
        QByteArray guid = m_owner->getGuid().toUtf8();
        if (response.data.contains("Requested method is absent") || response.data.contains(guid))
        {
            // server OK
            m_owner->setPrimaryIF(m_url.host());
        }
    }
private:
    QnMediaServerResourcePtr m_owner;
    QUrl m_url;
};
*/

void QnMediaServerResource::setPrimaryIF(const QString& primaryIF)
{
    QUrl origApiUrl = getApiUrl();
    {
        SCOPED_MUTEX_LOCK( lock, &m_mutex );
    
        QUrl apiUrl(getApiUrl());
        apiUrl.setHost(primaryIF);
        setApiUrl(apiUrl.toString());

        QUrl url(getUrl());
        url.setHost(primaryIF);
        setUrl(url.toString());
    }
    emit serverIfFound(::toSharedPointer(this), primaryIF, origApiUrl.toString());
=======
    QString apiScheme = QUrl(getApiUrl()).scheme();
    QString urlScheme = QUrl(getUrl()).scheme();
    setApiUrl(lit("%1://%2").arg(apiScheme).arg(primaryAddress.toString()));
    setUrl(lit("%1://%2").arg(urlScheme).arg(primaryAddress.toString()));
>>>>>>> 9e808b37
}

Qn::PanicMode QnMediaServerResource::getPanicMode() const 
{
    return m_panicModeCache.get();
}

Qn::PanicMode QnMediaServerResource::calculatePanicMode() const 
{
    QString strVal = getProperty(QnMediaResource::panicRecordingKey());
    Qn::PanicMode result = Qn::PM_None;
    QnLexical::deserialize(strVal, &result);
    return result;
}

void QnMediaServerResource::setPanicMode(Qn::PanicMode panicMode) {
    if(getPanicMode() == panicMode)
        return;
    QString strVal;
    QnLexical::serialize(panicMode, &strVal);
    setProperty(QnMediaResource::panicRecordingKey(), strVal);
    m_panicModeCache.update();
}

Qn::ServerFlags QnMediaServerResource::getServerFlags() const
{
    return m_serverFlags;
}

void QnMediaServerResource::setServerFlags(Qn::ServerFlags flags)
{
    m_serverFlags = flags;
}

QnAbstractStorageResourcePtr QnMediaServerResource::getStorageByUrl(const QString& url) const
{
   for(const QnAbstractStorageResourcePtr& storage: getStorages()) {
       if (storage->getUrl() == url)
           return storage;
   }
   return QnAbstractStorageResourcePtr();
}

void QnMediaServerResource::updateInner(const QnResourcePtr &other, QSet<QByteArray>& modifiedFields) {
    QString oldUrl = m_url;
    QnResource::updateInner(other, modifiedFields);
    bool netAddrListChanged = false;

    QnMediaServerResource* localOther = dynamic_cast<QnMediaServerResource*>(other.data());
    if(localOther) {
        if (m_version != localOther->m_version)
            modifiedFields << "versionChanged";

        m_serverFlags = localOther->m_serverFlags;
        netAddrListChanged = m_netAddrList != localOther->m_netAddrList;
        m_netAddrList = localOther->m_netAddrList;
        m_version = localOther->m_version;
        m_systemInfo = localOther->m_systemInfo;
        m_systemName = localOther->m_systemName;

        /*
        QnAbstractStorageResourceList otherStorages = localOther->getStorages();
        
        // Keep indices unchanged (Server does not provide this info).
        for(const QnAbstractStorageResourcePtr &storage: m_storages)
        {
            for(const QnAbstractStorageResourcePtr &otherStorage: otherStorages)
            {
                if (otherStorage->getId() == storage->getId()) {
                    otherStorage->setIndex(storage->getIndex());
                    break;
                }
            }
        }

        setStorages(otherStorages);
        */
    }
    if (netAddrListChanged || getPort() != localOther->getPort()) {
        m_apiUrl = localOther->m_apiUrl;    // do not update autodetected value with side changes
        if (m_restConnection)
            m_restConnection->setUrl(m_apiUrl);
    } else {
        m_url = oldUrl; //rollback changed value to autodetected
    }
}

QnSoftwareVersion QnMediaServerResource::getVersion() const
{
    SCOPED_MUTEX_LOCK( lock, &m_mutex );

    return m_version;
}

void QnMediaServerResource::setMaxCameras(int value)
{
    QnMediaServerUserAttributesPool::ScopedLock lk( QnMediaServerUserAttributesPool::instance(), getId() );
    (*lk)->maxCameras = value;
}

int QnMediaServerResource::getMaxCameras() const
{
    QnMediaServerUserAttributesPool::ScopedLock lk( QnMediaServerUserAttributesPool::instance(), getId() );
    return (*lk)->maxCameras;
}

void QnMediaServerResource::setRedundancy(bool value)
{
    {
        QnMediaServerUserAttributesPool::ScopedLock lk( QnMediaServerUserAttributesPool::instance(), getId() );
        if ((*lk)->isRedundancyEnabled == value)
            return;
        (*lk)->isRedundancyEnabled = value;
    }
    emit redundancyChanged(::toSharedPointer(this));
}

bool QnMediaServerResource::isRedundancy() const
{
    QnMediaServerUserAttributesPool::ScopedLock lk( QnMediaServerUserAttributesPool::instance(), getId() );
    return (*lk)->isRedundancyEnabled;
}

void QnMediaServerResource::setVersion(const QnSoftwareVersion &version)
{
    {
        SCOPED_MUTEX_LOCK( lock, &m_mutex );
        if (m_version == version)
            return;
        m_version = version;
    }
    emit versionChanged(::toSharedPointer(this));
}

QnSystemInformation QnMediaServerResource::getSystemInfo() const {
    SCOPED_MUTEX_LOCK( lock, &m_mutex );

    return m_systemInfo;
}

void QnMediaServerResource::setSystemInfo(const QnSystemInformation &systemInfo) {
    SCOPED_MUTEX_LOCK( lock, &m_mutex );

    m_systemInfo = systemInfo;
}

QString QnMediaServerResource::getSystemName() const {
    SCOPED_MUTEX_LOCK( lock, &m_mutex );

    return m_systemName;
}

void QnMediaServerResource::setSystemName(const QString &systemName) {
    {
        SCOPED_MUTEX_LOCK( lock, &m_mutex );

        if (m_systemName == systemName)
            return;

        m_systemName = systemName;
    }
    emit systemNameChanged(toSharedPointer(this));
}

QnModuleInformation QnMediaServerResource::getModuleInformation() const {
    QnModuleInformation moduleInformation;
    moduleInformation.type = QnModuleInformation::nxMediaServerId();
    moduleInformation.customization = QnAppInfo::customizationName();
    moduleInformation.sslAllowed = false;
    moduleInformation.protoVersion = getProperty(lit("protoVersion")).toInt();
    if (moduleInformation.protoVersion == 0)
        moduleInformation.protoVersion = nx_ec::EC2_PROTO_VERSION;
    
    SCOPED_MUTEX_LOCK( lock, &m_mutex );

    moduleInformation.version = m_version;
    moduleInformation.systemInformation = m_systemInfo;
    moduleInformation.systemName = m_systemName;
    moduleInformation.name = getName();
    moduleInformation.port = QUrl(m_apiUrl).port();
    moduleInformation.id = getId();

    return moduleInformation;
}

bool QnMediaServerResource::isEdgeServer(const QnResourcePtr &resource) {
    if (QnMediaServerResourcePtr server = resource.dynamicCast<QnMediaServerResource>())
        return (server->getServerFlags() & Qn::SF_Edge);
    return false;
}

bool QnMediaServerResource::isHiddenServer(const QnResourcePtr &resource) {
    if (QnMediaServerResourcePtr server = resource.dynamicCast<QnMediaServerResource>())
        return (server->getServerFlags() & Qn::SF_Edge) && !server->isRedundancy();
    return false;
}

QnUuid QnMediaServerResource::getOriginalGuid() const {
    QMutexLocker lock(&m_mutex);
    return m_originalGuid;
}

void QnMediaServerResource::setOriginalGuid(const QnUuid &guid) {
    QMutexLocker lock(&m_mutex);
    m_originalGuid = guid;
}

bool QnMediaServerResource::isFakeServer(const QnResourcePtr &resource) {
    if (QnMediaServerResourcePtr server = resource.dynamicCast<QnMediaServerResource>())
        return !server->getOriginalGuid().isNull();
    return false;
}

void QnMediaServerResource::setStatus(Qn::ResourceStatus newStatus, bool silenceMode)
{
    if (getStatus() != newStatus) 
    {
        {
            SCOPED_MUTEX_LOCK( lock, &m_mutex );
            m_statusTimer.restart();
        }

        QnResource::setStatus(newStatus, silenceMode);
        if (!silenceMode) 
        {
            QnResourceList childList = qnResPool->getResourcesByParentId(getId());
            for(const QnResourcePtr& res: childList) 
            {
                if (res->hasFlags(Qn::depend_on_parent_status))
                    emit res->statusChanged(res);
            }
        }
    }
}

qint64 QnMediaServerResource::currentStatusTime() const
{
    SCOPED_MUTEX_LOCK( lock, &m_mutex );
    return m_statusTimer.elapsed();
}

QString QnMediaServerResource::getAuthKey() const
{
    return m_authKey;
}

void QnMediaServerResource::setAuthKey(const QString& authKey)
{
    m_authKey = authKey;
}<|MERGE_RESOLUTION|>--- conflicted
+++ resolved
@@ -125,11 +125,6 @@
 
 void QnMediaServerResource::setApiUrl(const QString &apiUrl)
 {
-<<<<<<< HEAD
-    SCOPED_MUTEX_LOCK( lock, &m_mutex );
-    if (restUrl != m_apiUrl)
-=======
->>>>>>> 9e808b37
     {
         QMutexLocker lock(&m_mutex);
         if (apiUrl == m_apiUrl)
@@ -247,57 +242,10 @@
 
 void QnMediaServerResource::setPrimaryAddress(const SocketAddress& primaryAddress)
 {
-<<<<<<< HEAD
-    m_storages = storages;
-}
-*/
-
-// --------------------------------------------------
-
-/*
-class TestConnectionTask: public QRunnable
-{
-public:
-    TestConnectionTask(QnMediaServerResourcePtr owner, const QUrl& url): m_owner(owner), m_url(url) {}
-
-    void run()
-    {
-        QnHTTPRawResponse response;
-        QnSessionManager::instance()->sendGetRequest(m_url.toString(), QLatin1String("ping"), QnRequestHeaderList(), QnRequestParamList(), response);
-        QByteArray guid = m_owner->getGuid().toUtf8();
-        if (response.data.contains("Requested method is absent") || response.data.contains(guid))
-        {
-            // server OK
-            m_owner->setPrimaryIF(m_url.host());
-        }
-    }
-private:
-    QnMediaServerResourcePtr m_owner;
-    QUrl m_url;
-};
-*/
-
-void QnMediaServerResource::setPrimaryIF(const QString& primaryIF)
-{
-    QUrl origApiUrl = getApiUrl();
-    {
-        SCOPED_MUTEX_LOCK( lock, &m_mutex );
-    
-        QUrl apiUrl(getApiUrl());
-        apiUrl.setHost(primaryIF);
-        setApiUrl(apiUrl.toString());
-
-        QUrl url(getUrl());
-        url.setHost(primaryIF);
-        setUrl(url.toString());
-    }
-    emit serverIfFound(::toSharedPointer(this), primaryIF, origApiUrl.toString());
-=======
     QString apiScheme = QUrl(getApiUrl()).scheme();
     QString urlScheme = QUrl(getUrl()).scheme();
     setApiUrl(lit("%1://%2").arg(apiScheme).arg(primaryAddress.toString()));
     setUrl(lit("%1://%2").arg(urlScheme).arg(primaryAddress.toString()));
->>>>>>> 9e808b37
 }
 
 Qn::PanicMode QnMediaServerResource::getPanicMode() const 
