--- conflicted
+++ resolved
@@ -282,12 +282,9 @@
         m_streamingUrl = localOther->getStreamingUrl();
         m_version = localOther->getVersion();
         m_systemInfo = localOther->getSystemInfo();
-<<<<<<< HEAD
         m_systemName = localOther->getSystemName();
-=======
         m_redundancy = localOther->isRedundancy();
         m_maxCameras = localOther->getMaxCameras();
->>>>>>> f59e7250
 
         QnAbstractStorageResourceList otherStorages = localOther->getStorages();
         
