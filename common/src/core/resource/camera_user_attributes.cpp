#include "camera_user_attributes.h"

#include <api/global_settings.h>

<<<<<<< HEAD
void QnCameraUserAttributes::assign(
    const QnCameraUserAttributes& right,
    QSet<QByteArray>* const modifiedFields)
=======
#include <nx/streaming/config.h> // TODO: #GDM get rid of this dependency

QnCameraUserAttributes::QnCameraUserAttributes()
:
    motionType(Qn::MT_Default),
    scheduleDisabled(true),
    audioEnabled(false),
    cameraControlDisabled(false),
    disableDualStreaming(false),
    minDays(0),
    maxDays(0),
    failoverPriority(Qn::FP_Medium),
    backupQualities(Qn::CameraBackup_Default)
{
}

void QnCameraUserAttributes::assign(const QnCameraUserAttributes& right, QSet<QByteArray>* const modifiedFields)
>>>>>>> 9168ce04
{
    if (name != right.name)
        *modifiedFields << "nameChanged";
    if (groupName != right.groupName)
        *modifiedFields << "groupNameChanged";
    if (dewarpingParams != right.dewarpingParams)
        *modifiedFields << "mediaDewarpingParamsChanged";
<<<<<<< HEAD
=======
    if (scheduleDisabled != right.scheduleDisabled)
        *modifiedFields << "scheduleDisabledChanged";
    if (scheduleTasks != right.scheduleTasks)
        *modifiedFields << "scheduleTasksChanged";
    if (motionRegions != right.motionRegions)
        *modifiedFields << "motionRegionChanged";
>>>>>>> 9168ce04
    if (licenseUsed != right.licenseUsed)
        *modifiedFields << "licenseUsedChanged";
    if (scheduleTasks != right.scheduleTasks)
        *modifiedFields << "scheduleTasksChanged";
    if (motionRegions != right.motionRegions)
        *modifiedFields << "motionRegionChanged";
    if (failoverPriority != right.failoverPriority)
        *modifiedFields << "failoverPriorityChanged";
    if (backupQualities != right.backupQualities)
        *modifiedFields << "backupQualitiesChanged";
    if (logicalId != right.logicalId)
        *modifiedFields << "logicalIdChanged";
    *this = right;
}<|MERGE_RESOLUTION|>--- conflicted
+++ resolved
@@ -2,29 +2,9 @@
 
 #include <api/global_settings.h>
 
-<<<<<<< HEAD
 void QnCameraUserAttributes::assign(
     const QnCameraUserAttributes& right,
     QSet<QByteArray>* const modifiedFields)
-=======
-#include <nx/streaming/config.h> // TODO: #GDM get rid of this dependency
-
-QnCameraUserAttributes::QnCameraUserAttributes()
-:
-    motionType(Qn::MT_Default),
-    scheduleDisabled(true),
-    audioEnabled(false),
-    cameraControlDisabled(false),
-    disableDualStreaming(false),
-    minDays(0),
-    maxDays(0),
-    failoverPriority(Qn::FP_Medium),
-    backupQualities(Qn::CameraBackup_Default)
-{
-}
-
-void QnCameraUserAttributes::assign(const QnCameraUserAttributes& right, QSet<QByteArray>* const modifiedFields)
->>>>>>> 9168ce04
 {
     if (name != right.name)
         *modifiedFields << "nameChanged";
@@ -32,15 +12,6 @@
         *modifiedFields << "groupNameChanged";
     if (dewarpingParams != right.dewarpingParams)
         *modifiedFields << "mediaDewarpingParamsChanged";
-<<<<<<< HEAD
-=======
-    if (scheduleDisabled != right.scheduleDisabled)
-        *modifiedFields << "scheduleDisabledChanged";
-    if (scheduleTasks != right.scheduleTasks)
-        *modifiedFields << "scheduleTasksChanged";
-    if (motionRegions != right.motionRegions)
-        *modifiedFields << "motionRegionChanged";
->>>>>>> 9168ce04
     if (licenseUsed != right.licenseUsed)
         *modifiedFields << "licenseUsedChanged";
     if (scheduleTasks != right.scheduleTasks)
