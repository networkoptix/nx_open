--- conflicted
+++ resolved
@@ -78,12 +78,8 @@
 
 private:
     mutable QString m_cachedLayout;
-<<<<<<< HEAD
     mutable QnMutex m_layoutMutex;
-=======
-    mutable QMutex m_layoutMutex;
     mutable boost::optional<bool> m_hasVideo;
->>>>>>> 7ee583cc
 };
 
 #endif // QN_MEDIA_RESOURCE_H