--- conflicted
+++ resolved
@@ -100,11 +100,6 @@
     mutable QnMutex m_layoutMutex;
 private:
     mutable QString m_cachedLayout;
-<<<<<<< HEAD
-    mutable QnMutex m_layoutMutex;
-=======
-    mutable boost::optional<bool> m_hasVideo;
->>>>>>> 41aa0848
 };
 
 #endif // QN_MEDIA_RESOURCE_H