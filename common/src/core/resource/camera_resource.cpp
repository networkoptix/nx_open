--- conflicted
+++ resolved
@@ -405,29 +405,6 @@
 
 // --------------- QnVirtualCameraResource ----------------------
 
-<<<<<<< HEAD
-=======
-QnAbstractDTSFactory* QnVirtualCameraResource::getDTSFactory()
-{
-    return m_dtsFactory;
-}
-
-void QnVirtualCameraResource::setDTSFactory(QnAbstractDTSFactory* factory)
-{
-    m_dtsFactory = factory;
-}
-
-void QnVirtualCameraResource::lockDTSFactory()
-{
-    m_mutex.lock();
-}
-
-void QnVirtualCameraResource::unLockDTSFactory()
-{
-    m_mutex.unlock();
-}
->>>>>>> 807994bd
-
 bool QnVirtualCameraResource::isForcedAudioSupported() const {
     QString val = getProperty(Qn::FORCED_IS_AUDIO_SUPPORTED_PARAM_NAME);
     return val.toUInt() > 0;
