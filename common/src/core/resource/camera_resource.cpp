#include "camera_resource.h"

#include <QtCore/QUrlQuery>

#include <utils/common/model_functions.h>
#include <utils/common/util.h>
#include <utils/math/math.h>

#include <api/app_server_connection.h>
#include "nx_ec/dummy_handler.h"
#include "nx_ec/data/api_resource_data.h"
#include "../resource_management/resource_properties.h"
#include "param.h"

static const float MAX_EPS = 0.01f;
static const int MAX_ISSUE_CNT = 3; // max camera issues during a period.
static const qint64 ISSUE_KEEP_TIMEOUT_MS = 1000 * 60;

QnVirtualCameraResource::QnVirtualCameraResource():
    m_dtsFactory(0),
    m_issueCounter(0),
    m_lastIssueTimer()
{}

QString QnVirtualCameraResource::getUniqueId() const
{
    return getPhysicalId();
}

QString QnVirtualCameraResource::toSearchString() const
{
    QString result;
    QTextStream(&result) << QnNetworkResource::toSearchString() << " " << getModel() << " " << getFirmware() << " " << getVendor(); //TODO: #Elric evil!
    return result;
}

#ifdef ENABLE_DATA_PROVIDERS

QnPhysicalCameraResource::QnPhysicalCameraResource(): 
    QnVirtualCameraResource(),
    m_channelNumber(0)
{
    setFlags(Qn::local_live_cam);
}

int QnPhysicalCameraResource::suggestBitrateKbps(Qn::StreamQuality quality, QSize resolution, int fps) const
{
    float lowEnd = 0.1f;
    float hiEnd = 1.0f;

    float qualityFactor = lowEnd + (hiEnd - lowEnd) * (quality - Qn::QualityLowest) / (Qn::QualityHighest - Qn::QualityLowest);

    float resolutionFactor = 0.009f * pow(resolution.width() * resolution.height(), 0.7f);

    float frameRateFactor = fps/1.0f;

    float result = qualityFactor*frameRateFactor * resolutionFactor;
    result = qMax(192.0, result);
    if (isBitratePerGOP())
        result = result * (30.0 / (qreal)fps);
    return (int) result;
}

int QnPhysicalCameraResource::getChannel() const
{
    QMutexLocker lock(&m_mutex);
    return m_channelNumber;
}

void QnPhysicalCameraResource::setUrl(const QString &urlStr)
{
    QnVirtualCameraResource::setUrl( urlStr ); /* This call emits, so we should not invoke it under lock. */

    QMutexLocker lock(&m_mutex);
    QUrl url( urlStr );
    m_channelNumber = QUrlQuery( url.query() ).queryItemValue( QLatin1String( "channel" ) ).toInt();
    setHttpPort( url.port( httpPort() ) );
    if (m_channelNumber > 0)
        m_channelNumber--; // convert human readable channel in range [1..x] to range [0..x-1]
}

float QnPhysicalCameraResource::getResolutionAspectRatio(const QSize& resolution)
{
    if (resolution.height() == 0)
        return 0;
    float result = static_cast<double>(resolution.width()) / resolution.height();
    // SD NTCS/PAL resolutions have non standart SAR. fix it
    if (resolution.width() == 720 && (resolution.height() == 480 || resolution.height() == 576))
        result = float(4.0 / 3.0);
    return result;
}

QSize QnPhysicalCameraResource::getNearestResolution(const QSize& resolution, float aspectRatio,
                                              double maxResolutionSquare, const QList<QSize>& resolutionList,
                                              double* coeff)
{
	if (coeff)
		*coeff = INT_MAX;

    double requestSquare = resolution.width() * resolution.height();
    if (requestSquare < MAX_EPS || requestSquare > maxResolutionSquare) return EMPTY_RESOLUTION_PAIR;

    int bestIndex = -1;
    double bestMatchCoeff = maxResolutionSquare > MAX_EPS ? (maxResolutionSquare / requestSquare) : INT_MAX;

    for (int i = 0; i < resolutionList.size(); ++i) {
        QSize tmp;

        tmp.setWidth(qPower2Ceil(static_cast<unsigned int>(resolutionList[i].width() + 1), 8));
        tmp.setHeight(qPower2Floor(static_cast<unsigned int>(resolutionList[i].height() - 1), 8));
        float ar1 = getResolutionAspectRatio(tmp);

        tmp.setWidth(qPower2Floor(static_cast<unsigned int>(resolutionList[i].width() - 1), 8));
        tmp.setHeight(qPower2Ceil(static_cast<unsigned int>(resolutionList[i].height() + 1), 8));
        float ar2 = getResolutionAspectRatio(tmp);

        if (aspectRatio != 0 && !qBetween(qMin(ar1,ar2), aspectRatio, qMax(ar1,ar2)))
        {
            continue;
        }

        double square = resolutionList[i].width() * resolutionList[i].height();
        if (square < MAX_EPS) continue;

        double matchCoeff = qMax(requestSquare, square) / qMin(requestSquare, square);
        if (matchCoeff <= bestMatchCoeff + MAX_EPS) {
            bestIndex = i;
            bestMatchCoeff = matchCoeff;
            if (coeff)
                *coeff = bestMatchCoeff;
        }
    }

    return bestIndex >= 0 ? resolutionList[bestIndex]: EMPTY_RESOLUTION_PAIR;
}

CameraDiagnostics::Result QnPhysicalCameraResource::initInternal() {
    return CameraDiagnostics::NoErrorResult();
}

bool QnPhysicalCameraResource::saveMediaStreamInfoIfNeeded( const CameraMediaStreams& streams )
{
    bool rez = false;
    for (const auto& streamInfo: streams.streams)
        rez |= saveMediaStreamInfoIfNeeded(streamInfo);
    return rez;
}

bool QnPhysicalCameraResource::saveBitrateIfNotExists( const CameraBitrateInfo& bitrateInfo )
{
    auto bitrateInfos = QJson::deserialized<CameraBitrates>(
        getProperty( Qn::CAMERA_BITRATE_INFO_LIST_PARAM_NAME ).toLatin1() );

    if ( std::find_if( bitrateInfos.streams.begin(), bitrateInfos.streams.end(),
                       [ & ]( const CameraBitrateInfo& info )
                       { return info.encoderIndex == bitrateInfo.encoderIndex; })
          == bitrateInfos.streams.end() )
    {
        bitrateInfos.streams.push_back( std::move( bitrateInfo ) );
        setProperty( Qn::CAMERA_BITRATE_INFO_LIST_PARAM_NAME,
                     QString::fromUtf8( QJson::serialized( bitrateInfos ) ) );
        return true;
    }

    return false;
}

bool isParamsCompatible(const CameraMediaStreamInfo& newParams, const CameraMediaStreamInfo& oldParams)
{
    if (newParams.codec != oldParams.codec)
        return false;
    bool streamParamsMatched = newParams.customStreamParams == oldParams.customStreamParams ||
         (newParams.customStreamParams.empty() && !oldParams.customStreamParams.empty());
    bool resolutionMatched = newParams.resolution == oldParams.resolution ||
         ((newParams.resolution == CameraMediaStreamInfo::anyResolution) && (oldParams.resolution != CameraMediaStreamInfo::anyResolution));
    return streamParamsMatched && resolutionMatched;
}

#if !defined(EDGE_SERVER) && !defined(__arm__)
#define TRANSCODING_AVAILABLE
static const bool transcodingAvailable = true;
#else
static const bool transcodingAvailable = false;
#endif

bool QnPhysicalCameraResource::saveMediaStreamInfoIfNeeded( const CameraMediaStreamInfo& mediaStreamInfo )
{
    //TODO #ak remove m_mediaStreamsMutex lock, use resource mutex
    QMutexLocker lk( &m_mediaStreamsMutex );

    //get saved stream info with index encoderIndex
    const QString& mediaStreamsStr = getProperty( Qn::CAMERA_MEDIA_STREAM_LIST_PARAM_NAME );
    CameraMediaStreams supportedMediaStreams = QJson::deserialized<CameraMediaStreams>( mediaStreamsStr.toLatin1() );

    const bool isTranscodingAllowedByCurrentMediaStreamsParam = std::find_if(
        supportedMediaStreams.streams.begin(),
        supportedMediaStreams.streams.end(),
        []( const CameraMediaStreamInfo& mediaInfo ) {
            return mediaInfo.transcodingRequired;
        } ) != supportedMediaStreams.streams.end();

    if( isTranscodingAllowedByCurrentMediaStreamsParam == transcodingAvailable )
    {
        //checking if stream info has been changed
        for( auto it = supportedMediaStreams.streams.begin();
            it != supportedMediaStreams.streams.end();
            ++it )
        {
            if( it->encoderIndex == mediaStreamInfo.encoderIndex )
            {
                if( *it == mediaStreamInfo)
                    return false;
                //if new media stream info does not contain resolution, preferring existing one
                if (isParamsCompatible(mediaStreamInfo, *it))
                    return false;   //stream info has not been changed
                break;
            }
        }
    }
    //else
    //    we have to update information about transcoding availability anyway

    //removing stream with same encoder index as mediaStreamInfo
    QString previouslySavedResolution;
    supportedMediaStreams.streams.erase(
        std::remove_if(
            supportedMediaStreams.streams.begin(),
            supportedMediaStreams.streams.end(),
            [&mediaStreamInfo, &previouslySavedResolution]( CameraMediaStreamInfo& mediaInfo ) {
                if( mediaInfo.encoderIndex == mediaStreamInfo.encoderIndex )
                {
                    previouslySavedResolution = std::move(mediaInfo.resolution);
                    return true;
                }
                return false;
            } ),
        supportedMediaStreams.streams.end() );

    CameraMediaStreamInfo newMediaStreamInfo = mediaStreamInfo; //have to copy it anyway to save to supportedMediaStreams.streams
    if( !previouslySavedResolution.isEmpty() &&
        newMediaStreamInfo.resolution == CameraMediaStreamInfo::anyResolution )
    {
        newMediaStreamInfo.resolution = std::move(previouslySavedResolution);
    }

    //removing non-native streams (they will be re-generated)
    supportedMediaStreams.streams.erase(
        std::remove_if(
            supportedMediaStreams.streams.begin(),
            supportedMediaStreams.streams.end(),
            []( const CameraMediaStreamInfo& mediaStreamInfo ) -> bool {
                return mediaStreamInfo.transcodingRequired;
            } ),
        supportedMediaStreams.streams.end() );

    //saving new stream info
    supportedMediaStreams.streams.push_back( std::move(newMediaStreamInfo) );

    saveResolutionList( supportedMediaStreams );

    return true;
}

void QnPhysicalCameraResource::saveResolutionList( const CameraMediaStreams& supportedNativeStreams )
{
    static const char* RTSP_TRANSPORT_NAME = "rtsp";
    static const char* HLS_TRANSPORT_NAME = "hls";
    static const char* MJPEG_TRANSPORT_NAME = "mjpeg";

    CameraMediaStreams fullStreamList( supportedNativeStreams );
    for( std::vector<CameraMediaStreamInfo>::iterator
        it = fullStreamList.streams.begin();
        it != fullStreamList.streams.end();
         )
    {
        if( it->resolution.isEmpty() || it->resolution == lit("0x0") )
        {
            it = fullStreamList.streams.erase( it );
            continue;
        }
        it->transports.clear();

        switch( it->codec )
        {
            case CODEC_ID_H264:
                it->transports.push_back( QLatin1String(RTSP_TRANSPORT_NAME) );
                it->transports.push_back( QLatin1String(HLS_TRANSPORT_NAME) );
                break;
            case CODEC_ID_MPEG4:
                it->transports.push_back( QLatin1String(RTSP_TRANSPORT_NAME) );
                break;
            case CODEC_ID_MJPEG:
                it->transports.push_back( QLatin1String(MJPEG_TRANSPORT_NAME) );
                break;
            default:
                break;
        }

        ++it;
    }

#ifdef TRANSCODING_AVAILABLE
    static const char* WEBM_TRANSPORT_NAME = "webm";

    CameraMediaStreamInfo transcodedStream;
    //any resolution is supported
    transcodedStream.transports.push_back( QLatin1String(RTSP_TRANSPORT_NAME) );
    transcodedStream.transports.push_back( QLatin1String(MJPEG_TRANSPORT_NAME) );
    transcodedStream.transports.push_back( QLatin1String(WEBM_TRANSPORT_NAME) );
    transcodedStream.transcodingRequired = true;
    fullStreamList.streams.push_back( transcodedStream );
#endif

    //saving fullStreamList;
    QByteArray serializedStreams = QJson::serialized( fullStreamList );
    setProperty(Qn::CAMERA_MEDIA_STREAM_LIST_PARAM_NAME, QString::fromUtf8(serializedStreams));
}

// --------------- QnVirtualCameraResource ----------------------

QnAbstractDTSFactory* QnVirtualCameraResource::getDTSFactory()
{
    return m_dtsFactory;
}

void QnVirtualCameraResource::setDTSFactory(QnAbstractDTSFactory* factory)
{
    m_dtsFactory = factory;
}

void QnVirtualCameraResource::lockDTSFactory()
{
    m_mutex.lock();
}

void QnVirtualCameraResource::unLockDTSFactory()
{
    m_mutex.unlock();
}


bool QnVirtualCameraResource::isForcedAudioSupported() const {
    QString val = getProperty(Qn::FORCED_IS_AUDIO_SUPPORTED_PARAM_NAME);
    return val.toUInt() > 0;
}

void QnVirtualCameraResource::forceEnableAudio()
{ 
	if (isForcedAudioSupported())
        return;
    setProperty(Qn::FORCED_IS_AUDIO_SUPPORTED_PARAM_NAME, 1);
    saveParams(); 
}

void QnVirtualCameraResource::forceDisableAudio()
{ 
    if (!isForcedAudioSupported())
        return;
    setProperty(Qn::FORCED_IS_AUDIO_SUPPORTED_PARAM_NAME, QString(lit("0")));
    saveParams(); 
}

void QnVirtualCameraResource::saveParams()
{
    propertyDictionary->saveParams(getId());
}

void QnVirtualCameraResource::saveParamsAsync()
{
    propertyDictionary->saveParamsAsync(getId());
}

int QnVirtualCameraResource::saveAsync()
{
    ec2::AbstractECConnectionPtr conn = QnAppServerConnectionFactory::getConnection2();
    return conn->getCameraManager()->addCamera(::toSharedPointer(this), this, []{});
}

void QnVirtualCameraResource::issueOccured() {
    bool tooManyIssues = false;
    {
        /* Calculate how many issues have occurred during last check period. */
        QMutexLocker lock(&m_mutex);
        m_issueCounter++;
        tooManyIssues = m_issueCounter >= MAX_ISSUE_CNT;
        m_lastIssueTimer.restart();
    }  
    if (tooManyIssues && !hasStatusFlags(Qn::CSF_HasIssuesFlag)) {
        addStatusFlags(Qn::CSF_HasIssuesFlag);
        saveAsync();
    }
}

void QnVirtualCameraResource::cleanCameraIssues() {
    {
        /* Check if no issues occurred during last check period. */
        QMutexLocker lock(&m_mutex);
        if (!m_lastIssueTimer.hasExpired(issuesTimeoutMs())) 
            return;
        m_issueCounter = 0;
    }
    if (hasStatusFlags(Qn::CSF_HasIssuesFlag)) {
        removeStatusFlags(Qn::CSF_HasIssuesFlag);
        saveAsync();
    }
}

int QnVirtualCameraResource::issuesTimeoutMs() {
    return ISSUE_KEEP_TIMEOUT_MS;
}

const QLatin1String CameraMediaStreamInfo::anyResolution( "*" );

QString CameraMediaStreamInfo::resolutionToString( const QSize& resolution )
{
    if ( !resolution.isValid() )
        return anyResolution;

    return QString::fromLatin1("%1x%2").arg(resolution.width()).arg(resolution.height());
}

bool CameraMediaStreamInfo::operator==( const CameraMediaStreamInfo& rhs ) const
{
    return transcodingRequired == rhs.transcodingRequired
        && codec == rhs.codec
        && encoderIndex == rhs.encoderIndex
        && resolution == rhs.resolution
        && transports == rhs.transports
        && customStreamParams == rhs.customStreamParams;
}

bool CameraMediaStreamInfo::operator!=( const CameraMediaStreamInfo& rhs ) const
{
    return !( *this == rhs );
}

<<<<<<< HEAD
QN_FUSION_ADAPT_STRUCT_FUNCTIONS_FOR_TYPES( (CameraMediaStreamInfo)(CameraMediaStreams), (json), _Fields )

#endif // ENABLE_DATA_PROVIDERS
=======
QN_FUSION_ADAPT_STRUCT_FUNCTIONS_FOR_TYPES( \
        (CameraMediaStreamInfo)(CameraMediaStreams) \
        (CameraBitrateInfo)(CameraBitrates), \
        (json), _Fields )
>>>>>>> 51fe3397
<|MERGE_RESOLUTION|>--- conflicted
+++ resolved
@@ -434,13 +434,9 @@
     return !( *this == rhs );
 }
 
-<<<<<<< HEAD
-QN_FUSION_ADAPT_STRUCT_FUNCTIONS_FOR_TYPES( (CameraMediaStreamInfo)(CameraMediaStreams), (json), _Fields )
-
-#endif // ENABLE_DATA_PROVIDERS
-=======
 QN_FUSION_ADAPT_STRUCT_FUNCTIONS_FOR_TYPES( \
         (CameraMediaStreamInfo)(CameraMediaStreams) \
         (CameraBitrateInfo)(CameraBitrates), \
         (json), _Fields )
->>>>>>> 51fe3397
+
+#endif // ENABLE_DATA_PROVIDERS