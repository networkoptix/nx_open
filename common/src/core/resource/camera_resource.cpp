#include "camera_resource.h"
#include "resource_consumer.h"
#include "common/common_meta_types.h"

QnVirtualCameraResource::QnVirtualCameraResource()
    : m_scheduleDisabled(true),
      m_audioEnabled(false),
      m_manuallyAdded(false),
      m_advancedWorking(false),
      m_dtsFactory(0)
{
    QnCommonMetaTypes::initilize();
}

QnPhysicalCameraResource::QnPhysicalCameraResource(): QnVirtualCameraResource()
{
    setFlags(local_live_cam);
}

int QnPhysicalCameraResource::suggestBitrateKbps(QnStreamQuality q, QSize resolution, int fps) const
{
    // I assume for a QnQualityHighest quality 30 fps for 1080 we need 10 mbps
    // I assume for a QnQualityLowest quality 30 fps for 1080 we need 1 mbps

    int hiEnd = 1024*10;
    int lowEnd = 1024*1;

    float resolutionFactor = resolution.width()*resolution.height()/1920.0/1080;
    resolutionFactor = pow(resolutionFactor, (float)0.5);

    float frameRateFactor = fps/30.0;

    int result = lowEnd + (hiEnd - lowEnd) * (q - QnQualityLowest) / (QnQualityHighest - QnQualityLowest);
    result *= (resolutionFactor * frameRateFactor);

    return qMax(128,result);
}

void QnVirtualCameraResource::updateInner(QnResourcePtr other)
{
    QnNetworkResource::updateInner(other);
    QnSecurityCamResource::updateInner(other);

    QnVirtualCameraResourcePtr camera = other.dynamicCast<QnVirtualCameraResource>();
    if (camera)
    {
        m_scheduleDisabled = camera->isScheduleDisabled();
        m_audioEnabled = camera->isAudioEnabled();
        m_manuallyAdded = camera->isManuallyAdded();
    }
}

void QnVirtualCameraResource::setScheduleDisabled(bool disabled)
{
    QMutexLocker locker(&m_mutex);

    if(m_scheduleDisabled == disabled)
        return;

    m_scheduleDisabled = disabled;

    locker.unlock();
    emit scheduleDisabledChanged(::toSharedPointer(this));
}

bool QnVirtualCameraResource::isScheduleDisabled() const
{
    return m_scheduleDisabled;
}

void QnVirtualCameraResource::setAudioEnabled(bool enabled)
{
    m_audioEnabled = enabled;
}

bool QnVirtualCameraResource::isAudioEnabled() const
{
    return m_audioEnabled;
}

bool QnVirtualCameraResource::isManuallyAdded() const
{
    return m_manuallyAdded;
}
void QnVirtualCameraResource::setManuallyAdded(bool value)
{
    m_manuallyAdded = value;
}


bool QnVirtualCameraResource::isAdvancedWorking() const
{
    return m_advancedWorking;
}

void QnVirtualCameraResource::setAdvancedWorking(bool value)
{
    m_advancedWorking = value;
}

QnAbstractDTSFactory* QnVirtualCameraResource::getDTSFactory()
{
    return m_dtsFactory;
}

void QnVirtualCameraResource::setDTSFactory(QnAbstractDTSFactory* factory)
{
    m_dtsFactory = factory;
}

void QnVirtualCameraResource::lockDTSFactory()
{
    m_mutex.lock();
}

void QnVirtualCameraResource::unLockDTSFactory()
{
    m_mutex.unlock();
}

<<<<<<< HEAD
QnVirtualCameraResource::CameraCapabilities QnVirtualCameraResource::getCameraCapabilities()
{
    QVariant mediaVariant;
    getParam(QLatin1String("cameraCapabilities"), mediaVariant, QnDomainMemory);
    return (CameraCapabilities) mediaVariant.toInt();
}

void QnVirtualCameraResource::setCameraCapabilities(CameraCapabilities capabilities) {
    setParam(QLatin1String("cameraCapabilities"), static_cast<int>(capabilities), QnDomainDatabase);

    // TODO: #1.5 this signal won't be emitted if parameter was changed directly (e.g. as a result of resource update).

    // TODO: we don't check whether they have actually changed. This better be fixed.
    emit cameraCapabilitiesChanged();
}

void QnVirtualCameraResource::setCameraCapability(CameraCapability capability, bool value) {
    setCameraCapabilities(value ? (getCameraCapabilities() | capability) : (getCameraCapabilities() & ~capability));
}

=======
>>>>>>> 2a0a1092
QString QnVirtualCameraResource::getModel() const
{
    return m_model;
}

void QnVirtualCameraResource::setModel(QString model)
{
    QMutexLocker locker(&m_mutex);
    m_model = model;
}

QString QnVirtualCameraResource::getFirmware() const
{
    QMutexLocker locker(&m_mutex);
    return m_firmware;
}

void QnVirtualCameraResource::setFirmware(QString firmware)
{
    QMutexLocker locker(&m_mutex);
    m_firmware = firmware;
}<|MERGE_RESOLUTION|>--- conflicted
+++ resolved
@@ -118,7 +118,7 @@
     m_mutex.unlock();
 }
 
-<<<<<<< HEAD
+// TODO: moved out?
 QnVirtualCameraResource::CameraCapabilities QnVirtualCameraResource::getCameraCapabilities()
 {
     QVariant mediaVariant;
@@ -139,8 +139,6 @@
     setCameraCapabilities(value ? (getCameraCapabilities() | capability) : (getCameraCapabilities() & ~capability));
 }
 
-=======
->>>>>>> 2a0a1092
 QString QnVirtualCameraResource::getModel() const
 {
     return m_model;
