--- conflicted
+++ resolved
@@ -11,14 +11,10 @@
 #include <QtCore/QSize>
 #include <QtCore/QSharedPointer>
 
-<<<<<<< HEAD
 #include <nx/streaming/media_context.h>
 
 #include <nx/utils/literal.h>
 
-=======
-#include <core/datapacket/abstract_media_context.h>
->>>>>>> 280cf219
 #include <common/common_globals.h>
 
 class QnResourceLayout {
@@ -129,22 +125,7 @@
 class QnCustomResourceVideoLayout : public QnResourceVideoLayout {
 public:
 
-<<<<<<< HEAD
-    virtual QString toString() const override
-    {
-        QString result(lit("width=%1;height=%2;sensors=%3"));
-        QString sensors;
-        for (int i = 0; i < m_channels.size(); ++i)
-        {
-            if (i > 0)
-                sensors += L',';
-            sensors += QString::number(m_channels[i]);
-        }
-        return result.arg(m_size.width()).arg(m_size.height()).arg(sensors);
-    }
-=======
     QnCustomResourceVideoLayout(const QSize &size);
->>>>>>> 280cf219
 
     static QnCustomResourceVideoLayoutPtr fromString(const QString &value);
 
@@ -158,14 +139,7 @@
 
     void setChannel(int x, int y, int channel);
 
-<<<<<<< HEAD
-    virtual QPoint position(int channel) const override {
-        for (int i = 0; i < m_size.width() * m_size.height(); ++i)
-            if (m_channels[i] == channel)
-                return QPoint(i % m_size.width(), i / m_size.width());
-=======
     void setChannel(int index, int channel);
->>>>>>> 280cf219
 
     virtual QPoint position(int channel) const override;
 
