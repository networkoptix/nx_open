--- conflicted
+++ resolved
@@ -80,12 +80,8 @@
     static const QString ONVIF_VENDOR_SUBTYPE = lit("onvifVendorSubtype");
     static const QString DO_NOT_ADD_VENDOR_TO_DEVICE_NAME = lit("doNotAddVendorToDeviceName");
     static const QString VIDEO_MULTIRESOURCE_CHANNEL_MAPPING_PARAM_NAME = lit("multiresourceVideoChannelMapping");
-<<<<<<< HEAD
     static const QString NO_RECORDING_PARAMS_PARAM_NAME = lit("noRecordingParams");
-
-=======
     static const QString PARSE_ONVIF_NOTIFICATIONS_WITH_HTTP_READER = lit("parseOnvifNotificationsWithHttpReader");
->>>>>>> 280cf219
 
     // Mediaserver info for Statistics
     static const QString CPU_ARCHITECTURE = lit("cpuArchitecture");
