#pragma once

#include <nx/utils/literal.h>

#include <QString>

namespace Qn
{
    //dynamic parameters of resource

    static const QString POSSIBLE_DEFAULT_CREDENTIALS_PARAM_NAME = lit("possibleDefaultCredentials");
    static const QString FORCED_DEFAULT_CREDENTIALS_PARAM_NAME = lit("forcedDefaultCredentials");
    static const QString PREFERRED_AUTH_SCHEME_PARAM_NAME = lit("preferredAuthScheme");
    static const QString HAS_DUAL_STREAMING_PARAM_NAME = lit("hasDualStreaming");
    static const QString DTS_PARAM_NAME = lit("dts");
    static const QString ANALOG_PARAM_NAME = lit("analog");
    static const QString IS_AUDIO_SUPPORTED_PARAM_NAME = lit("isAudioSupported");
    static const QString STREAM_FPS_SHARING_PARAM_NAME = lit("streamFpsSharing");
    static const QString MAX_FPS_PARAM_NAME = QLatin1String("MaxFPS");
    static const QString FORCED_AUDIO_SUPPORTED_PARAM_NAME = lit("forcedIsAudioSupported");
    static const QString MOTION_WINDOW_CNT_PARAM_NAME = lit("motionWindowCnt");
    static const QString MOTION_MASK_WINDOW_CNT_PARAM_NAME = lit("motionMaskWindowCnt");
    static const QString MOTION_SENS_WINDOW_CNT_PARAM_NAME = lit("motionSensWindowCnt");
    static const QString FORCED_IS_AUDIO_SUPPORTED_PARAM_NAME = lit("forcedIsAudioSupported");
    static const QString FORCE_BITRATE_PER_GOP = lit("bitratePerGOP");
    static const QString DESIRED_TRANSPORT_PARAM_NAME = lit("desiredTransport");
    static const QString ONVIF_INPUT_PORT_ALIASES_PARAM_NAME = lit("onvifInputPortAliases");
    /*!
        String parameter with following values allowed:\n
        - \a softwaregrid. Software motion calculated on mediaserver
        - \a hardwaregrid. Motion provided by camera
        \a softwaregrid and \a hardwaregrid can be combined as list split with comma
        Empty string means no motion is allowed
    */
    static const QString SUPPORTED_MOTION_PARAM_NAME = lit("supportedMotion");
    static const QString CAMERA_CREDENTIALS_PARAM_NAME = lit("credentials");
    static const QString CAMERA_DEFAULT_CREDENTIALS_PARAM_NAME = lit("defaultCredentials");
    static const QString CAMERA_CAPABILITIES_PARAM_NAME = lit("cameraCapabilities");
    static const QString CAMERA_MEDIA_STREAM_LIST_PARAM_NAME = lit("mediaStreams");
    static const QString CAMERA_BITRATE_INFO_LIST_PARAM_NAME = lit("bitrateInfos");
    static const QString CAMERA_STREAM_URLS = lit("streamUrls");
    static const QString CAMERA_ALLOWED_FPS_LIST_PARAM_NAME = lit("allowedFpsList");
    static const QString TRUST_TO_VIDEO_SOURCE_SIZE_PARAM_NAME = lit("trustToVideoSourceSize");
    static const QString FPS_BASE_PARAM_NAME = lit("fpsBase"); //used if we need to control fps via encoding interval (fps when encoding interval is 1)
    static const QString CONTROL_FPS_VIA_ENCODING_INTERVAL_PARAM_NAME = lit("controlFpsViaEncodingInterval");
    static const QString FPS_BOUNDS_PARAM_NAME = lit("fpsBounds");
    static const QString USE_EXISTING_ONVIF_PROFILES_PARAM_NAME = lit("useExistingOnvifProfiles");
    static const QString CAMERA_AUDIO_CODEC_PARAM_NAME = lit("audioCodec");
    static const QString FORCED_PRIMARY_STREAM_RESOLUTION_PARAM_NAME = lit("forcedPrimaryStreamResolution");
    static const QString FORCED_SECONDARY_STREAM_RESOLUTION_PARAM_NAME = lit("forcedSecondaryStreamResolution");
    static const QString DO_NOT_CONFIGURE_CAMERA_PARAM_NAME = lit("doNotConfigureCamera");
    static const QString VIDEO_LAYOUT_PARAM_NAME = lit("VideoLayout");
    static const QString VIDEO_LAYOUT_PARAM_NAME2 = lit("videoLayout"); //used in resource_data.json
    static const QString DESIRED_H264_PROFILE_PARAM_NAME = lit("desiredH264Profile");
    static const QString FORCE_SINGLE_STREAM_PARAM_NAME = lit("forceSingleStream");
    static const QString HIGH_STREAM_AVAILABLE_BITRATES_PARAM_NAME = lit("highStreamAvailableBitrates");
    static const QString LOW_STREAM_AVAILABLE_BITRATES_PARAM_NAME = lit("lowStreamAvailableBitrates");
    static const QString HIGH_STREAM_BITRATE_BOUNDS_PARAM_NAME = lit("highStreamBitrateBounds");
    static const QString LOW_STREAM_BITRATE_BOUNDS_PARAM_NAME = lit("lowStreamBitrateBounds");
<<<<<<< HEAD
    static const QString kUnauthrizedTimeoutParamName = lit("unauthorizedTimeoutSec");
=======
    static const QString TWO_WAY_AUDIO_PARAM_NAME = lit("2WayAudio");
>>>>>>> c06ed7bb

    static const QString ADVANCED_PARAMETER_OVERLOADS_PARAM_NAME = lit("advancedParameterOverloads");

    static const QString PRE_SRTEAM_CONFIGURE_REQUESTS_PARAM_NAME = lit("preStreamConfigureRequests");

    static const QString SHOULD_APPEAR_AS_SINGLE_CHANNEL_PARAM_NAME = lit("shouldAppearAsSingleChannel");
    //!Contains QnCameraAdvancedParams in ubjson-serialized state
    static const QString CAMERA_ADVANCED_PARAMETERS = lit("cameraAdvancedParams");
    static const QString PROFILE_LEVEL_ID_PARAM_NAME = lit("profile-level-id");
    static const QString SPROP_PARAMETER_SETS_PARAM_NAME = lit("sprop-parameter-sets");
    static const QString FIRMWARE_PARAM_NAME = lit("firmware");
    static const QString IS_AUDIO_FORCED_PARAM_NAME = lit("forcedAudioStream");
	static const QString VIDEO_DISABLED_PARAM_NAME = lit("noVideoSupport");
    static const QString IO_SETTINGS_PARAM_NAME = lit("ioSettings");
    static const QString IO_CONFIG_PARAM_NAME = lit("ioConfigCapability");
    static const QString IO_PORT_DISPLAY_NAMES_PARAM_NAME = lit("ioDisplayName");
    static const QString IO_OVERLAY_STYLE_PARAM_NAME = lit("ioOverlayStyle");
    static const QString FORCE_ONVIF_PARAM_NAME = lit("forceONVIF");
    static const QString IGNORE_ONVIF_PARAM_NAME = lit("ignoreONVIF");
    static const QString PTZ_CAPABILITIES_PARAM_NAME = lit("ptzCapabilities");
	static const QString DW_REBRANDED_TO_ISD_MODEL = lit("isdDwCam");
    static const QString ONVIF_VENDOR_SUBTYPE = lit("onvifVendorSubtype");
    static const QString DO_NOT_ADD_VENDOR_TO_DEVICE_NAME = lit("doNotAddVendorToDeviceName");
    static const QString VIDEO_MULTIRESOURCE_CHANNEL_MAPPING_PARAM_NAME = lit("multiresourceVideoChannelMapping");
    static const QString NO_RECORDING_PARAMS_PARAM_NAME = lit("noRecordingParams");
    static const QString PARSE_ONVIF_NOTIFICATIONS_WITH_HTTP_READER = lit("parseOnvifNotificationsWithHttpReader");

    // Mediaserver info for Statistics
    static const QString CPU_ARCHITECTURE = lit("cpuArchitecture");
    static const QString CPU_MODEL_NAME = lit("cpuModelName");
    static const QString PHYSICAL_MEMORY = lit("physicalMemory");
    static const QString BETA = lit("beta");
    static const QString PUBLIC_IP = lit("publicIp");
    static const QString NETWORK_INTERFACES = lit("networkInterfaces");
    static const QString FULL_VERSION = lit("fullVersion");
    static const QString PRODUCT_NAME_SHORT = lit("productNameShort");
    static const QString SYSTEM_RUNTIME = lit("systemRuntime");
    static const QString BOOKMARK_COUNT = lit("bookmarkCount");
    static const QString UDT_INTERNET_TRFFIC = lit("udtInternetTraffic_bytes");
    static const QString HDD_LIST = lit("hddList");
    static const QString HDD_LIST_FILE = lit("/tmp/hddlist");

    // Storage
    static const QString SPACE = lit("space");

    // User
    static const QString USER_FULL_NAME = lit("fullUserName");
}<|MERGE_RESOLUTION|>--- conflicted
+++ resolved
@@ -57,11 +57,8 @@
     static const QString LOW_STREAM_AVAILABLE_BITRATES_PARAM_NAME = lit("lowStreamAvailableBitrates");
     static const QString HIGH_STREAM_BITRATE_BOUNDS_PARAM_NAME = lit("highStreamBitrateBounds");
     static const QString LOW_STREAM_BITRATE_BOUNDS_PARAM_NAME = lit("lowStreamBitrateBounds");
-<<<<<<< HEAD
     static const QString kUnauthrizedTimeoutParamName = lit("unauthorizedTimeoutSec");
-=======
     static const QString TWO_WAY_AUDIO_PARAM_NAME = lit("2WayAudio");
->>>>>>> c06ed7bb
 
     static const QString ADVANCED_PARAMETER_OVERLOADS_PARAM_NAME = lit("advancedParameterOverloads");
 
