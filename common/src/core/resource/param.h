#pragma once

#include <nx/utils/literal.h>

#include <QString>

namespace Qn
{
    //dynamic parameters of resource

    static const QString POSSIBLE_DEFAULT_CREDENTIALS_PARAM_NAME = lit("possibleDefaultCredentials");
    static const QString FORCED_DEFAULT_CREDENTIALS_PARAM_NAME = lit("forcedDefaultCredentials");
    static const QString PREFERRED_AUTH_SCHEME_PARAM_NAME = lit("preferredAuthScheme");
    static const QString HAS_DUAL_STREAMING_PARAM_NAME = lit("hasDualStreaming");
    static const QString DTS_PARAM_NAME = lit("dts");
    static const QString ANALOG_PARAM_NAME = lit("analog");
    static const QString IS_AUDIO_SUPPORTED_PARAM_NAME = lit("isAudioSupported");
    static const QString STREAM_FPS_SHARING_PARAM_NAME = lit("streamFpsSharing");
    static const QString MAX_FPS_PARAM_NAME = QLatin1String("MaxFPS");
    static const QString FORCED_AUDIO_SUPPORTED_PARAM_NAME = lit("forcedIsAudioSupported");
    static const QString MOTION_WINDOW_CNT_PARAM_NAME = lit("motionWindowCnt");
    static const QString MOTION_MASK_WINDOW_CNT_PARAM_NAME = lit("motionMaskWindowCnt");
    static const QString MOTION_SENS_WINDOW_CNT_PARAM_NAME = lit("motionSensWindowCnt");
    static const QString FORCED_IS_AUDIO_SUPPORTED_PARAM_NAME = lit("forcedIsAudioSupported");
    static const QString FORCE_BITRATE_PER_GOP = lit("bitratePerGOP");
    static const QString DESIRED_TRANSPORT_PARAM_NAME = lit("desiredTransport");
    static const QString ONVIF_INPUT_PORT_ALIASES_PARAM_NAME = lit("onvifInputPortAliases");
    static const QString ONVIF_MANUFACTURER_REPLACEMENT = lit("onvifManufacturerReplacement");
    /*!
        String parameter with following values allowed:\n
        - \a softwaregrid. Software motion calculated on mediaserver
        - \a hardwaregrid. Motion provided by camera
        \a softwaregrid and \a hardwaregrid can be combined as list split with comma
        Empty string means no motion is allowed
    */
    static const QString SUPPORTED_MOTION_PARAM_NAME = lit("supportedMotion");
    static const QString CAMERA_CREDENTIALS_PARAM_NAME = lit("credentials");
    static const QString CAMERA_DEFAULT_CREDENTIALS_PARAM_NAME = lit("defaultCredentials");
    static const QString CAMERA_CAPABILITIES_PARAM_NAME = lit("cameraCapabilities");
    static const QString CAMERA_MEDIA_STREAM_LIST_PARAM_NAME = lit("mediaStreams");
    static const QString CAMERA_BITRATE_INFO_LIST_PARAM_NAME = lit("bitrateInfos");
    static const QString CAMERA_STREAM_URLS = lit("streamUrls");
    static const QString CAMERA_ALLOWED_FPS_LIST_PARAM_NAME = lit("allowedFpsList");
    static const QString TRUST_TO_VIDEO_SOURCE_SIZE_PARAM_NAME = lit("trustToVideoSourceSize");
    static const QString FPS_BASE_PARAM_NAME = lit("fpsBase"); //used if we need to control fps via encoding interval (fps when encoding interval is 1)
    static const QString CONTROL_FPS_VIA_ENCODING_INTERVAL_PARAM_NAME = lit("controlFpsViaEncodingInterval");
    static const QString FPS_BOUNDS_PARAM_NAME = lit("fpsBounds");
    static const QString USE_EXISTING_ONVIF_PROFILES_PARAM_NAME = lit("useExistingOnvifProfiles");
    static const QString CAMERA_AUDIO_CODEC_PARAM_NAME = lit("audioCodec");
    static const QString FORCED_PRIMARY_STREAM_RESOLUTION_PARAM_NAME = lit("forcedPrimaryStreamResolution");
    static const QString FORCED_SECONDARY_STREAM_RESOLUTION_PARAM_NAME = lit("forcedSecondaryStreamResolution");
    static const QString DO_NOT_CONFIGURE_CAMERA_PARAM_NAME = lit("doNotConfigureCamera");
    static const QString VIDEO_LAYOUT_PARAM_NAME = lit("VideoLayout");
    static const QString VIDEO_LAYOUT_PARAM_NAME2 = lit("videoLayout"); //used in resource_data.json
    static const QString DESIRED_H264_PROFILE_PARAM_NAME = lit("desiredH264Profile");
    static const QString FORCE_SINGLE_STREAM_PARAM_NAME = lit("forceSingleStream");
    static const QString HIGH_STREAM_AVAILABLE_BITRATES_PARAM_NAME = lit("highStreamAvailableBitrates");
    static const QString LOW_STREAM_AVAILABLE_BITRATES_PARAM_NAME = lit("lowStreamAvailableBitrates");
    static const QString HIGH_STREAM_BITRATE_BOUNDS_PARAM_NAME = lit("highStreamBitrateBounds");
    static const QString LOW_STREAM_BITRATE_BOUNDS_PARAM_NAME = lit("lowStreamBitrateBounds");
    static const QString kUnauthrizedTimeoutParamName = lit("unauthorizedTimeoutSec");
    static const QString TWO_WAY_AUDIO_PARAM_NAME = lit("2WayAudio");
    static const QString kCombinedSensorsDescriptionParamName = lit("combinedSensorsDescription");
    static const QString kAnalyticsDriversParamName = lit("analyticsDrivers");

    static const QString kPrimaryStreamResolutionParamName = lit("primaryStreamResolution");
    static const QString kSecondaryStreamResolutionParamName = lit("secondaryStreamResolution");
    static const QString kPrimaryStreamCodecParamName = lit("primaryStreamCodec");
    static const QString kPrimaryStreamCodecProfileParamName = lit("primaryStreamCodecProfile");
    static const QString kSecondaryStreamCodecParamName = lit("secondaryStreamCodec");
    static const QString kSecondaryStreamCodecProfileParamName = lit("secondaryStreamCodecProfile");
    static const QString kPrimaryStreamGovLengthParamName = lit("primaryStreamGovLength");
<<<<<<< HEAD
    static const QString kSecondaryStreamGovLengthParamName = lit("secondaryStreamGovLenght");
=======
    static const QString kSecondaryStreamGovLengthParamName = lit("secondaryStreamGovLength");
>>>>>>> 6cbc2f0c
    static const QString kPrimaryStreamBitrateControlParamName = lit("primaryStreamBitrateControl");
    static const QString kSecondaryStreamBitrateControlParamName = lit("secondaryStreamBitrateControl");
    static const QString kPrimaryStreamBitrateParamName = lit("primaryStreamBitrate");
    static const QString kSecondaryStreamBitrateParamName = lit("secondaryStreamBitrate");
<<<<<<< HEAD
=======
    static const QString kPrimaryStreamEntropyCodingParamName = lit("primaryStreamEntropyCoding");
    static const QString kSecondaryStreamEntropyCodingParamName = lit("secondaryStreamEntropyCoding");
    static const QString kSecondaryStreamFpsParamName = lit("secondaryStreamFps");
>>>>>>> 6cbc2f0c

    static const QString ADVANCED_PARAMETER_OVERLOADS_PARAM_NAME = lit("advancedParameterOverloads");

    static const QString PRE_SRTEAM_CONFIGURE_REQUESTS_PARAM_NAME = lit("preStreamConfigureRequests");

    static const QString SHOULD_APPEAR_AS_SINGLE_CHANNEL_PARAM_NAME = lit("shouldAppearAsSingleChannel");
    //!Contains QnCameraAdvancedParams in ubjson-serialized state
    static const QString CAMERA_ADVANCED_PARAMETERS = lit("cameraAdvancedParams");
    static const QString PROFILE_LEVEL_ID_PARAM_NAME = lit("profile-level-id");
    static const QString SPROP_PARAMETER_SETS_PARAM_NAME = lit("sprop-parameter-sets");
    static const QString FIRMWARE_PARAM_NAME = lit("firmware");
    static const QString IS_AUDIO_FORCED_PARAM_NAME = lit("forcedAudioStream");
	static const QString VIDEO_DISABLED_PARAM_NAME = lit("noVideoSupport");
    static const QString IO_SETTINGS_PARAM_NAME = lit("ioSettings");
    static const QString IO_CONFIG_PARAM_NAME = lit("ioConfigCapability");
    static const QString IO_PORT_DISPLAY_NAMES_PARAM_NAME = lit("ioDisplayName");
    static const QString IO_OVERLAY_STYLE_PARAM_NAME = lit("ioOverlayStyle");
    static const QString FORCE_ONVIF_PARAM_NAME = lit("forceONVIF");
    static const QString IGNORE_ONVIF_PARAM_NAME = lit("ignoreONVIF");
    static const QString PTZ_CAPABILITIES_PARAM_NAME = lit("ptzCapabilities");
    static const QString DISABLE_NATIVE_PTZ_PRESETS_PARAM_NAME = lit("disableNativePtzPresets");
	static const QString DW_REBRANDED_TO_ISD_MODEL = lit("isdDwCam");
    static const QString ONVIF_VENDOR_SUBTYPE = lit("onvifVendorSubtype");
    static const QString DO_NOT_ADD_VENDOR_TO_DEVICE_NAME = lit("doNotAddVendorToDeviceName");
    static const QString VIDEO_MULTIRESOURCE_CHANNEL_MAPPING_PARAM_NAME = lit("multiresourceVideoChannelMapping");
    static const QString NO_RECORDING_PARAMS_PARAM_NAME = lit("noRecordingParams");
    static const QString PARSE_ONVIF_NOTIFICATIONS_WITH_HTTP_READER = lit("parseOnvifNotificationsWithHttpReader");
    static const QString DISABLE_HEVC_PARAMETER_NAME = lit("disableHevc");

    // Mediaserver info for Statistics
    static const QString CPU_ARCHITECTURE = lit("cpuArchitecture");
    static const QString CPU_MODEL_NAME = lit("cpuModelName");
    static const QString PHYSICAL_MEMORY = lit("physicalMemory");
    static const QString BETA = lit("beta");
    static const QString PUBLIC_IP = lit("publicIp");
    static const QString NETWORK_INTERFACES = lit("networkInterfaces");
    static const QString FULL_VERSION = lit("fullVersion");
    static const QString PRODUCT_NAME_SHORT = lit("productNameShort");
    static const QString SYSTEM_RUNTIME = lit("systemRuntime");
    static const QString BOOKMARK_COUNT = lit("bookmarkCount");
    static const QString UDT_INTERNET_TRFFIC = lit("udtInternetTraffic_bytes");
    static const QString HDD_LIST = lit("hddList");
    static const QString HDD_LIST_FILE = lit("/tmp/hddlist");

    // Storage
    static const QString SPACE = lit("space");

    // User
    static const QString USER_FULL_NAME = lit("fullUserName");
}<|MERGE_RESOLUTION|>--- conflicted
+++ resolved
@@ -70,21 +70,14 @@
     static const QString kSecondaryStreamCodecParamName = lit("secondaryStreamCodec");
     static const QString kSecondaryStreamCodecProfileParamName = lit("secondaryStreamCodecProfile");
     static const QString kPrimaryStreamGovLengthParamName = lit("primaryStreamGovLength");
-<<<<<<< HEAD
-    static const QString kSecondaryStreamGovLengthParamName = lit("secondaryStreamGovLenght");
-=======
     static const QString kSecondaryStreamGovLengthParamName = lit("secondaryStreamGovLength");
->>>>>>> 6cbc2f0c
     static const QString kPrimaryStreamBitrateControlParamName = lit("primaryStreamBitrateControl");
     static const QString kSecondaryStreamBitrateControlParamName = lit("secondaryStreamBitrateControl");
     static const QString kPrimaryStreamBitrateParamName = lit("primaryStreamBitrate");
     static const QString kSecondaryStreamBitrateParamName = lit("secondaryStreamBitrate");
-<<<<<<< HEAD
-=======
     static const QString kPrimaryStreamEntropyCodingParamName = lit("primaryStreamEntropyCoding");
     static const QString kSecondaryStreamEntropyCodingParamName = lit("secondaryStreamEntropyCoding");
     static const QString kSecondaryStreamFpsParamName = lit("secondaryStreamFps");
->>>>>>> 6cbc2f0c
 
     static const QString ADVANCED_PARAMETER_OVERLOADS_PARAM_NAME = lit("advancedParameterOverloads");
 
