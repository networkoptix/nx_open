--- conflicted
+++ resolved
@@ -119,11 +119,7 @@
 
 protected:
     virtual QnAbstractMediaDataPtr getNextData() override {
-<<<<<<< HEAD
-        return QnAbstractMediaDataPtr(new QnAbstractMediaData(0U, 1));
-=======
         return QnAbstractMediaDataPtr(new QnAbstractMediaData(0U, 1U));
->>>>>>> 19a093fb
     }
 };
 
