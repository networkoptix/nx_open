--- conflicted
+++ resolved
@@ -188,19 +188,7 @@
      * \param newName
      * \returns                         Whether the file was successfully renamed.
      */
-<<<<<<< HEAD
-    void archiveRangeChanged(const QnAbstractStorageResourcePtr &resource, qint64 newStartTimeMs, qint64 newEndTimeMs);
-private:
-    qint64 m_spaceLimit;
-    int m_maxStoreTime; // in seconds
-    bool m_usedForWriting;
-    QString m_storageType;
-    QSet<QnAbstractMediaStreamDataProvider*> m_providers;
-    mutable QnMutex m_bitrateMtx;
-};
-=======
     virtual bool renameFile(const QString& oldName, const QString& newName) = 0;
->>>>>>> 7ee583cc
 
     /**
      * \param dirName                   Url of the folder to list.
