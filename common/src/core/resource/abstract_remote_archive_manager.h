--- conflicted
+++ resolved
@@ -104,7 +104,6 @@
      * @return Remote archive capabilities.
      */
     virtual RemoteArchiveCapabilities capabilities() const = 0;
-<<<<<<< HEAD
 
     /*
      * Is called before remote archive synchronization.
@@ -115,8 +114,6 @@
      * Is called after remote archive synchronization.
      */
     virtual void afterSynchronization(bool isSynchronizationSuccessful) = 0;
-=======
->>>>>>> dfec86f9
 };
 
 } // namespace resource
