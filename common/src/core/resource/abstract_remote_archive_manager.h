#pragma once

#include <vector>
#include <stdint.h>
#include <limits>

#include <QtCore/QString>
#include <QtCore/QByteArray>

#include <nx/streaming/abstract_archive_delegate.h>

namespace nx {
namespace core {
namespace resource {

using BufferType = QByteArray;

enum RemoteArchiveCapability
{
    NoCapabilities = 0,
    RemoveChunkCapability = 1,
    RandomAccessChunkCapability = 1 << 1
};

Q_DECLARE_FLAGS(RemoteArchiveCapabilities, RemoteArchiveCapability)
Q_DECLARE_OPERATORS_FOR_FLAGS(RemoteArchiveCapabilities)

/**
 * Represents chunk in remote device archive.
 */
struct RemoteArchiveChunk
{
    QString id;
    int64_t startTimeMs = 0;
    int64_t durationMs = 0;

    RemoteArchiveChunk() = default;
    RemoteArchiveChunk(QString _id, int64_t _startTime, int64_t _duration):
        id(_id),
        startTimeMs(_startTime),
        durationMs(_duration)
    {
    }

    RemoteArchiveChunk(const RemoteArchiveChunk& other) = default;
};

/**
 * Some general remote archive synchronization settings.
 */
struct RemoteArchiveSynchronizationSettings
{
    std::chrono::milliseconds waitBeforeSync;
    std::chrono::milliseconds waitBetweenChunks;
    int syncCyclesNumber;
};

inline bool operator==(const RemoteArchiveChunk& lhs, const RemoteArchiveChunk& rhs)
{
    return lhs.id == rhs.id
        && lhs.startTimeMs == rhs.startTimeMs
        && lhs.durationMs == rhs.durationMs;
}

/**
 * Allows to control archive on remote device (e.g. on camera SD card).
 */
class AbstractRemoteArchiveManager
{
public:

    virtual ~AbstractRemoteArchiveManager() {};

    /**
     * Lists all entries on remote device that satisfies the given conditions.
     *
     * @param outArchiveEntries Vector of entries to be filled.
     *
     * @param startTimeMs List entries that starts not earlier than the specified timestamp.
     *
     * @param endTimeMs List entries that finishes till the specified timestamp.
     *
     * @return True if list of entries has been successfully fetched from the remote device, false otherwise.
     */
    virtual bool listAvailableArchiveEntries(
        std::vector<RemoteArchiveChunk>* outArchiveEntries,
        int64_t startTimeMs = 0,
        int64_t endTimeMs = std::numeric_limits<int64_t>::max()) = 0;

    /*
     * @param callback will be called when list of available entries is updated.
     */
    virtual void setOnAvailabaleEntriesUpdatedCallback(
        std::function<void(const std::vector<RemoteArchiveChunk>&)> callback) = 0;

    /**
     * Downloads specified entry content. Is used only if FullChunkCapability is present.
     * @return True if the whole entry has been successfully fetched to the buffer, false otherwise.
     */
    virtual bool fetchArchiveEntry(const QString& entryId, BufferType* outBuffer) = 0;

    /*
     * @return Archive delegate. Delegate is used only if StreamChunkCapability is present.
     */
    virtual std::unique_ptr<QnAbstractArchiveDelegate> archiveDelegate() = 0;

    /**
     * Removes the specified entry from the device.
     * @return True if entry has been successfully deleted from the device, false otherwise.
     */
    virtual bool removeArchiveEntries(const std::vector<QString>& entryIds) = 0;

    /*
     * @return Remote archive capabilities.
     */
    virtual RemoteArchiveCapabilities capabilities() const = 0;

    /*
<<<<<<< HEAD
=======
     * @return general synchronization settings.
     */
    virtual RemoteArchiveSynchronizationSettings settings() const = 0;

    /*
>>>>>>> 0fab9f82
     * Is called before remote archive synchronization.
     */
    virtual void beforeSynchronization() = 0;

    /*
     * Is called after remote archive synchronization.
     */
    virtual void afterSynchronization(bool isSynchronizationSuccessful) = 0;
};

} // namespace resource
} // namespace core
} // namespace nx<|MERGE_RESOLUTION|>--- conflicted
+++ resolved
@@ -116,14 +116,11 @@
     virtual RemoteArchiveCapabilities capabilities() const = 0;
 
     /*
-<<<<<<< HEAD
-=======
      * @return general synchronization settings.
      */
     virtual RemoteArchiveSynchronizationSettings settings() const = 0;
 
     /*
->>>>>>> 0fab9f82
      * Is called before remote archive synchronization.
      */
     virtual void beforeSynchronization() = 0;
