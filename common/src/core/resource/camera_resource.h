--- conflicted
+++ resolved
@@ -33,12 +33,8 @@
     void forceEnableAudio();
     void forceDisableAudio();
     bool isForcedAudioSupported() const;
-<<<<<<< HEAD
-
     void saveParams();
     int saveAsync();
-=======
->>>>>>> 6c930066
 public slots:
     void issueOccured();
     void noCameraIssues();
