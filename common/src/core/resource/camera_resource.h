#ifndef QN_CAMERA_RESOURCE_H
#define QN_CAMERA_RESOURCE_H

#include "network_resource.h"
#include "security_cam_resource.h"

class QN_EXPORT QnVirtualCameraResource : virtual public QnNetworkResource, virtual public QnSecurityCamResource
{
    Q_OBJECT

public:
    QnVirtualCameraResource();

    virtual void updateInner(QnResourcePtr other) override;

    void setScheduleDisabled(bool blocked);
    bool isScheduleDisabled() const;

<<<<<<< HEAD
    void setAudioEnabled(bool enabled);
    bool isAudioEnabled() const;
=======
    bool isAudioEnabled() const;
    void setAudioEnabled(bool value);

>>>>>>> 29568cb4
private:
    bool m_scheduleDisabled;
    bool m_audioEnabled;
};


class QN_EXPORT QnPhysicalCameraResource : virtual public QnVirtualCameraResource
{
    Q_OBJECT
public:
    // returns 0 if primary stream does not exist
    int getPrimaryStreamDesiredFps() const;

    // the difference between desired and real is that camera can have multiple clients we do not know about or big exposure time
    int getPrimaryStreamRealFps() const;

    void onPrimaryFpsUpdated(int newFps);

#ifdef _DEBUG
    void debugCheck() const;
#endif
};


#endif // QN_CAMERA_RESOURCE_H<|MERGE_RESOLUTION|>--- conflicted
+++ resolved
@@ -16,14 +16,9 @@
     void setScheduleDisabled(bool blocked);
     bool isScheduleDisabled() const;
 
-<<<<<<< HEAD
-    void setAudioEnabled(bool enabled);
-    bool isAudioEnabled() const;
-=======
     bool isAudioEnabled() const;
     void setAudioEnabled(bool value);
 
->>>>>>> 29568cb4
 private:
     bool m_scheduleDisabled;
     bool m_audioEnabled;
