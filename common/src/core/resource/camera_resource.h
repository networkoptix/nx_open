#ifndef QN_CAMERA_RESOURCE_H
#define QN_CAMERA_RESOURCE_H

#include <deque>

#include <QtCore/QMetaType>
#include <QtCore/QElapsedTimer>

#include <nx_ec/ec_api_fwd.h>
#include <utils/common/model_functions_fwd.h>
#include <utils/camera/camera_diagnostics.h>

#include "security_cam_resource.h"


class QnAbstractDTSFactory;

class QN_EXPORT QnVirtualCameraResource : public QnSecurityCamResource
{
    Q_OBJECT
    Q_FLAGS(Qn::CameraCapabilities)
    Q_PROPERTY(Qn::CameraCapabilities cameraCapabilities READ getCameraCapabilities WRITE setCameraCapabilities)

public:
    QnVirtualCameraResource();

#ifdef ENABLE_DATA_PROVIDERS
    QnAbstractDTSFactory* getDTSFactory();
    void setDTSFactory(QnAbstractDTSFactory* factory);
    void lockDTSFactory();
    void unLockDTSFactory();
#endif

    virtual QString getUniqueId() const override;

    QString toSearchString() const override;
    void forceEnableAudio();
    void forceDisableAudio();
    bool isForcedAudioSupported() const;
    void saveParams();
    void saveParamsAsync();
    int saveAsync();

    static int issuesTimeoutMs();

    void issueOccured();
    void cleanCameraIssues();
protected:

private:
    QnAbstractDTSFactory* m_dtsFactory;
    int m_issueCounter;
    QElapsedTimer m_lastIssueTimer;
};


const QSize EMPTY_RESOLUTION_PAIR(0, 0);
const QSize SECONDARY_STREAM_DEFAULT_RESOLUTION(480, 316); // 316 is average between 272&360
const QSize SECONDARY_STREAM_MAX_RESOLUTION(1024, 768);

#ifdef ENABLE_DATA_PROVIDERS

class CameraMediaStreams;
class CameraMediaStreamInfo;
class CameraBitrates;
class CameraBitrateInfo;

class QN_EXPORT QnPhysicalCameraResource : public QnVirtualCameraResource
{
    Q_OBJECT
public:
    QnPhysicalCameraResource();

    // the difference between desired and real is that camera can have multiple clients we do not know about or big exposure time
    int getPrimaryStreamRealFps() const;

    virtual int suggestBitrateKbps(Qn::StreamQuality q, QSize resolution, int fps) const;

    virtual void setUrl(const QString &url) override;
    virtual int getChannel() const override;

    /*!
        \return \a true if \a mediaStreamInfo differs from existing and has been saved
    */
    bool saveMediaStreamInfoIfNeeded( const CameraMediaStreamInfo& mediaStreamInfo );
    bool saveMediaStreamInfoIfNeeded( const CameraMediaStreams& streams );

    /*!
     *  \return \a true if \param bitrateInfo.encoderIndex is not already saved
     */
    bool saveBitrateIfNotExists( const CameraBitrateInfo& bitrateInfo );

    static float getResolutionAspectRatio(const QSize& resolution); // find resolution helper function
    static QSize getNearestResolution(const QSize& resolution, float aspectRatio, double maxResolutionSquare, const QList<QSize>& resolutionList, double* coeff = 0); // find resolution helper function

protected:
    virtual CameraDiagnostics::Result initInternal() override;
private:
    void saveResolutionList( const CameraMediaStreams& supportedNativeStreams );
private:
    QMutex m_mediaStreamsMutex;
    int m_channelNumber; // video/audio source number
};

class CameraMediaStreamInfo
{
public:
    static const QLatin1String anyResolution;
    static QString resolutionToString( const QSize& resolution = QSize() );

    //!0 - primary stream, 1 - secondary stream
    int encoderIndex;
    //!has format "1920x1080" or "*" to notify that any resolution is supported
    QString resolution;
    //!transport method that can be used to receive this stream
    /*!
        Possible values:\n
            - rtsp
            - webm (webm over http)
            - hls (Apple Http Live Streaming)
            - mjpg (motion jpeg over http)
    */
    std::vector<QString> transports;
    //!if \a true this stream is produced by transcoding one of native (having this flag set to \a false) stream
    bool transcodingRequired;
    int codec;
    std::map<QString, QString> customStreamParams;

    CameraMediaStreamInfo(
<<<<<<< HEAD
        int _encoderIndex,
        const QSize& _resolution,
        AVCodecID _codec )
=======
        int _encoderIndex = -1,
        const QSize& _resolution = QSize(),
        CodecID _codec = CODEC_ID_NONE)
>>>>>>> 51fe3397
    :
        encoderIndex( _encoderIndex ),
        resolution( resolutionToString( _resolution ) ),
        transcodingRequired( false ),
        codec( _codec )
    {
        //TODO #ak delegate to next constructor after moving to vs2013
    }

    template<class CustomParamDictType>
        CameraMediaStreamInfo(
            int _encoderIndex,
            const QSize& _resolution,
            AVCodecID _codec,
            CustomParamDictType&& _customStreamParams )
    :
        encoderIndex( _encoderIndex ),
        resolution( _resolution.isValid()
            ? QString::fromLatin1("%1x%2").arg(_resolution.width()).arg(_resolution.height())
            : anyResolution ),
        transcodingRequired( false ),
        codec( _codec ),
        customStreamParams( std::forward<CustomParamDictType>(_customStreamParams) )
    {
    }

    bool operator==( const CameraMediaStreamInfo& rhs ) const;
    bool operator!=( const CameraMediaStreamInfo& rhs ) const;
};
#define CameraMediaStreamInfo_Fields (encoderIndex)(resolution)(transports)(transcodingRequired)(codec)(customStreamParams)

class CameraMediaStreams
{
public:
    std::vector<CameraMediaStreamInfo> streams;
};
#define CameraMediaStreams_Fields (streams)

class CameraBitrateInfo
{
public:
    int encoderIndex;
    float suggestedBitrate;
    float actualBitrate;
    int fps;
    QString resolution;

    CameraBitrateInfo(
            int _encoderIndex = -1,
            float _suggestedBitrate = 0,
            float _actualBitrate = 0,
            int _fps = 0,
            const QSize& _resolution = QSize())
    :
        encoderIndex( _encoderIndex ),
        suggestedBitrate( _suggestedBitrate ),
        actualBitrate( _actualBitrate ),
        fps( _fps ),
        resolution( CameraMediaStreamInfo::resolutionToString( _resolution ) )
    {
    }
};
#define CameraBitrateInfo_Fields (encoderIndex)(suggestedBitrate)(actualBitrate)(fps)(resolution)

class CameraBitrates
{
public:
    std::vector<CameraBitrateInfo> streams;
};
#define CameraBitrates_Fields (streams)

QN_FUSION_DECLARE_FUNCTIONS_FOR_TYPES( \
        (CameraMediaStreamInfo)(CameraMediaStreams) \
        (CameraBitrateInfo)(CameraBitrates), \
        (json) )

#endif // ENABLE_DATA_PROVIDERS

Q_DECLARE_METATYPE(QnVirtualCameraResourcePtr);
Q_DECLARE_METATYPE(QnVirtualCameraResourceList);

#endif // QN_CAMERA_RESOURCE_H<|MERGE_RESOLUTION|>--- conflicted
+++ resolved
@@ -127,15 +127,9 @@
     std::map<QString, QString> customStreamParams;
 
     CameraMediaStreamInfo(
-<<<<<<< HEAD
-        int _encoderIndex,
-        const QSize& _resolution,
-        AVCodecID _codec )
-=======
         int _encoderIndex = -1,
         const QSize& _resolution = QSize(),
-        CodecID _codec = CODEC_ID_NONE)
->>>>>>> 51fe3397
+        AVCodecID _codec = CODEC_ID_NONE)
     :
         encoderIndex( _encoderIndex ),
         resolution( resolutionToString( _resolution ) ),
