--- conflicted
+++ resolved
@@ -70,12 +70,8 @@
     virtual int getChannel() const override;
 
     static float getResolutionAspectRatio(const QSize& resolution); // find resolution helper function
-<<<<<<< HEAD
-    static QSize getNearestResolution(const QSize& resolution, float aspectRatio, double maxResolutionSquare, const QList<QSize>& resolutionList); // find resolution helper function
+    static QSize getNearestResolution(const QSize& resolution, float aspectRatio, double maxResolutionSquare, const QList<QSize>& resolutionList, double* coeff = 0); // find resolution helper function
 
-=======
-    static QSize getNearestResolution(const QSize& resolution, float aspectRatio, double maxResolutionSquare, const QList<QSize>& resolutionList, double* coeff = 0); // find resolution helper function
->>>>>>> 42489744
 protected:
     virtual CameraDiagnostics::Result initInternal() override;
     void saveResolutionList( const CameraMediaStreams& supportedNativeStreams );
