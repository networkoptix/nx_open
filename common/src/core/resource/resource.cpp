#include "resource.h"
#include "resource_consumer.h"
#include "resource_property.h"

#include <typeinfo>

#include <QtCore/QMetaObject>
#include <QtCore/QRunnable>

#include <common/common_module.h>
#include <core/resource/camera_advanced_param.h>
#include <core/resource_management/resource_pool.h>
#include <core/resource_management/resource_properties.h>
#include <core/resource_management/status_dictionary.h>
#include <utils/common/util.h>

#include <nx/utils/log/assert.h>
#include <nx/utils/log/log.h>
#include <nx/vms/api/data/resource_data.h>
#include <nx/metrics/metrics_storage.h>

std::atomic<bool> QnResource::m_appStopping(false);
QnMutex QnResource::m_initAsyncMutex;

// TODO: #rvasilenko move it to QnResourcePool
Q_GLOBAL_STATIC(QnInitResPool, initResPool)

static const qint64 MIN_INIT_INTERVAL = 1000000ll * 30;

// -------------------------------------------------------------------------- //
// QnResource
// -------------------------------------------------------------------------- //
QnResource::QnResource(QnCommonModule* commonModule):
    m_mutex(QnMutex::Recursive),
    m_initMutex(QnMutex::Recursive),
    m_commonModule(commonModule)
{
}

QnResource::QnResource(const QnResource& right):
    m_parentId(right.m_parentId),
    m_name(right.m_name),
    m_url(right.m_url),
    m_resourcePool(right.m_resourcePool),
    m_id(right.m_id),
    m_typeId(right.m_typeId),
    m_flags(right.m_flags),
    m_initialized(right.m_initialized),
    m_lastInitTime(right.m_lastInitTime),
    m_prevInitializationResult(right.m_prevInitializationResult),
    m_initializationAttemptCount(right.m_initializationAttemptCount),
    m_locallySavedProperties(right.m_locallySavedProperties),
    m_initInProgress(right.m_initInProgress),
    m_commonModule(right.m_commonModule)
{
}

QnResource::~QnResource()
{
    disconnectAllConsumers();
}

QnResourcePool *QnResource::resourcePool() const
{
    QnMutexLocker mutexLocker(&m_mutex);

    return m_resourcePool;
}

void QnResource::setResourcePool(QnResourcePool *resourcePool)
{
    QnMutexLocker mutexLocker(&m_mutex);
    m_resourcePool = resourcePool;
}

QnResourcePtr QnResource::toSharedPointer() const
{
    return QnFromThisToShared<QnResource>::toSharedPointer();
}

bool QnResource::emitDynamicSignal(const char *signal, void **arguments)
{
    QByteArray theSignal = QMetaObject::normalizedSignature(signal);
    int signalId = metaObject()->indexOfSignal(theSignal);
    if (signalId == -1)
        return false;
    metaObject()->activate(this, signalId, arguments);
    return true;
}

bool QnResource::useLocalProperties() const
{
    return m_id.isNull();
}

void QnResource::updateInternal(const QnResourcePtr &other, Qn::NotifierList& notifiers)
{
    // unique id MUST be the same
    NX_ASSERT(getId() == other->getId() || getUniqueId() == other->getUniqueId());
    NX_ASSERT(toSharedPointer(this));

    m_typeId = other->m_typeId;

    if (m_url != other->m_url)
    {
        m_url = other->m_url;
        notifiers << [r = toSharedPointer(this)]{ emit r->urlChanged(r); };
    }

    if (m_flags != other->m_flags)
    {
        m_flags = other->m_flags;
        notifiers << [r = toSharedPointer(this)]{ emit r->flagsChanged(r); };
    }

    if (m_name != other->m_name)
    {
        m_name = other->m_name;
        notifiers << [r = toSharedPointer(this)]{emit r->nameChanged(r);};
    }

    if (m_parentId != other->m_parentId)
    {
        m_parentId = other->m_parentId;
        notifiers << [r = toSharedPointer(this)]{ emit r->parentIdChanged(r);};
        if (m_initialized)
        {
            m_initialized = false;
            notifiers << [r = toSharedPointer(this)]{ emit r->initializedChanged(r); };
        }
    }

    m_locallySavedProperties = other->m_locallySavedProperties;
    if (useLocalProperties() && !other->useLocalProperties())
    {
        for (const auto& p : other->getRuntimeProperties())
            m_locallySavedProperties.emplace(p.name, LocalPropertyValue(p.value, true, true));
    }
}

void QnResource::update(const QnResourcePtr& other)
{
    Qn::NotifierList notifiers;
    {
        QnMutex *m1 = &m_mutex, *m2 = &other->m_mutex;
        if (m1 > m2)
            std::swap(m1, m2);  //to maintain mutex lock order
        QnMutexLocker mutexLocker1(m1);
        QnMutexLocker mutexLocker2(m2);
        updateInternal(other, notifiers);
    }

    for (auto notifier : notifiers)
        notifier();

    {
        QnMutexLocker lk(&m_mutex);
        if (!useLocalProperties() && !m_locallySavedProperties.empty() && commonModule())
        {
            std::map<QString, LocalPropertyValue> locallySavedProperties;
            std::swap(locallySavedProperties, m_locallySavedProperties);
            QnUuid id = m_id;
            lk.unlock();

            for (auto prop : locallySavedProperties)
            {
                if (commonModule()->propertyDictionary()->setValue(
                    id,
                    prop.first,
                    prop.second.value,
                    prop.second.markDirty,
                    prop.second.replaceIfExists))   //isModified?
                {
                    emitPropertyChanged(prop.first);
                }
            }
        }
    }

    //silently ignoring missing properties because of removeProperty method lack
    for (const auto& param : other->getRuntimeProperties())
        emitPropertyChanged(param.name);   //here "propertyChanged" will be called
}

QnUuid QnResource::getParentId() const
{
    QnMutexLocker locker(&m_mutex);
    return m_parentId;
}

void QnResource::setParentId(const QnUuid& parent)
{
    bool initializedChanged = false;
    {
        QnMutexLocker locker(&m_mutex);
        if (m_parentId == parent)
            return;

        m_parentId = parent;
        if (m_initialized)
        {
            m_initialized = false;
            initializedChanged = true;
        }
    }

    emit parentIdChanged(toSharedPointer(this));

    if (initializedChanged)
        emit this->initializedChanged(toSharedPointer(this));
}

QString QnResource::getName() const
{
    QnMutexLocker mutexLocker(&m_mutex);
    return m_name;
}

void QnResource::setName(const QString& name)
{
    {
        QnMutexLocker mutexLocker(&m_mutex);

        if (m_name == name)
            return;

        m_name = name;
    }

    emit nameChanged(toSharedPointer(this));
}

Qn::ResourceFlags QnResource::flags() const
{
    //QnMutexLocker mutexLocker( &m_mutex );
    return m_flags;
}

void QnResource::setFlags(Qn::ResourceFlags flags)
{
    {
        QnMutexLocker mutexLocker(&m_mutex);

        if (m_flags == flags)
            return;

        m_flags = flags;
    }
    emit flagsChanged(toSharedPointer(this));
}

void QnResource::addFlags(Qn::ResourceFlags flags)
{
    {
        QnMutexLocker mutexLocker(&m_mutex);
        flags |= m_flags;
        if (m_flags == flags)
            return;

        m_flags = flags;
    }
    emit flagsChanged(toSharedPointer(this));
}

void QnResource::removeFlags(Qn::ResourceFlags flags)
{
    {
        QnMutexLocker mutexLocker(&m_mutex);
        flags = m_flags & ~flags;
        if (m_flags == flags)
            return;

        m_flags = flags;
    }
    emit flagsChanged(toSharedPointer(this));
}

QString QnResource::toSearchString() const
{
    return searchFilters().join(L' ');
}

QStringList QnResource::searchFilters() const
{
    return QStringList() << getId().toSimpleString() << getName();
}

QnResourcePtr QnResource::getParentResource() const
{
    if (const auto resourcePool = this->resourcePool())
        return resourcePool->getResourceById(getParentId());

    return QnResourcePtr();
}

bool QnResource::hasParam(const QString &name) const
{
    QnResourceTypePtr resType = qnResTypePool->getResourceType(m_typeId);
    if (!resType)
        return false;
    return resType->hasParam(name);
}

QnUuid QnResource::getTypeId() const
{
    QnMutexLocker mutexLocker(&m_mutex);
    return m_typeId;
}

void QnResource::setTypeId(const QnUuid &id)
{
    if (id.isNull())
    {
        qWarning() << "NULL typeId is set to resource" << getName();
        return;
    }

    QnMutexLocker mutexLocker(&m_mutex);
    m_typeId = id;
}

void QnResource::setTypeByName(const QString& resTypeName)
{
    QnResourceTypePtr resType = qnResTypePool->getResourceTypeByName(resTypeName);
    if (resType)
        setTypeId(resType->getId());
}

Qn::ResourceStatus QnResource::getStatus() const
{
    return commonModule()
        ? commonModule()->statusDictionary()->value(getId())
        : Qn::NotDefined;
}

void QnResource::doStatusChanged(Qn::ResourceStatus oldStatus, Qn::ResourceStatus newStatus, Qn::StatusChangeReason reason)
{
    if (oldStatus != Qn::NotDefined && newStatus == Qn::Offline)
        commonModule()->metrics()->offlineStatus()++;

#ifdef QN_RESOURCE_DEBUG
    qDebug() << "Change status. oldValue=" << oldStatus << " new value=" << newStatus << " id=" << m_id << " name=" << getName();
#endif

    if (newStatus == Qn::Offline || newStatus == Qn::Unauthorized)
    {
        if (m_initialized)
        {
            m_initialized = false;
            emit initializedChanged(toSharedPointer(this));
        }
    }

    // Null pointer if we are changing status in constructor. Signal is not needed in this case.
    if (auto sharedThis = toSharedPointer(this))
    {
        NX_VERBOSE(this, lit("%1 Emit statusChanged signal for resource %2, %3, %4")
                .arg(QString::fromLatin1(Q_FUNC_INFO))
                .arg(sharedThis->getId().toString())
                .arg(sharedThis->getName())
                .arg(sharedThis->getUrl()));

        emit statusChanged(sharedThis, reason);
    }
}

void QnResource::setStatus(Qn::ResourceStatus newStatus, Qn::StatusChangeReason reason)
{
    if (newStatus == Qn::NotDefined)
        return;

    if (hasFlags(Qn::removed))
        return;

<<<<<<< HEAD
    NX_ASSERT(commonModule());
=======
>>>>>>> da1f1a5c
    if (!commonModule())
        return;

    QnUuid id = getId();
    Qn::ResourceStatus oldStatus = commonModule()->statusDictionary()->value(id);
    if (oldStatus == newStatus)
        return;
    commonModule()->statusDictionary()->setValue(id, newStatus);
    doStatusChanged(oldStatus, newStatus, reason);
}

QnUuid QnResource::getId() const
{
    QnMutexLocker mutexLocker(&m_mutex);
    return m_id;
}

void QnResource::setId(const QnUuid& id)
{
    QnMutexLocker mutexLocker(&m_mutex);

    // TODO: #dmishin it seems really wrong. Think about how to do it in another way.
    NX_ASSERT(this->inherits("QnSecurityCamResource") || m_locallySavedProperties.empty(),
        lit("Only camera resources are allowed to set properties if id is not set."));

    m_id = id;
}

QString QnResource::getUrl() const
{
    QnMutexLocker mutexLocker(&m_mutex);
    return m_url;
}

void QnResource::setUrl(const QString &url)
{
    {
        QnMutexLocker mutexLocker(&m_mutex);
        if (m_url == url)
            return;
        m_url = url;
    }
    emit urlChanged(toSharedPointer(this));
}

int QnResource::logicalId() const
{
    return 0;
}

void QnResource::setLogicalId(int /*value*/)
{
    // Base implementation does not keep logical Id.
}

void QnResource::addConsumer(QnResourceConsumer *consumer)
{
    QnMutexLocker locker(&m_consumersMtx);

    if (m_consumers.contains(consumer))
    {
        qnWarning("Given resource consumer '%1' is already associated with this resource.", typeid(*consumer).name());
        return;
    }

    m_consumers.insert(consumer);
}

void QnResource::removeConsumer(QnResourceConsumer *consumer)
{
    QnMutexLocker locker(&m_consumersMtx);

    m_consumers.remove(consumer);
}

bool QnResource::hasConsumer(QnResourceConsumer *consumer) const
{
    QnMutexLocker locker(&m_consumersMtx);
    return m_consumers.contains(consumer);
}

void QnResource::disconnectAllConsumers()
{
    QnMutexLocker locker(&m_consumersMtx);

    for (QnResourceConsumer *consumer : m_consumers)
        consumer->beforeDisconnectFromResource();

    for (QnResourceConsumer *consumer : m_consumers)
        consumer->disconnectFromResource();

    m_consumers.clear();
}

CameraDiagnostics::Result QnResource::initInternal()
{
    return CameraDiagnostics::NoErrorResult();
}

void QnResource::initializationDone()
{
}

bool QnResource::hasProperty(const QString &key) const
{
    if (!commonModule())
        return false;

    return commonModule()->propertyDictionary()->hasProperty(getId(), key);
}

QString QnResource::getProperty(const QString &key) const
{
    QString value;
    {
        QnMutexLocker lk(&m_mutex);
        if (useLocalProperties())
        {
            auto itr = m_locallySavedProperties.find(key);
            if (itr != m_locallySavedProperties.end())
                value = itr->second.value;
        }
        else if (auto module = commonModule())
        {
            value = module->propertyDictionary()->value(m_id, key);
        }
    }

    if (value.isNull())
    {
        // find default value in resourceType
        QnMutexLocker lk(&m_mutex);
        QnResourceTypePtr resType = qnResTypePool->getResourceType(m_typeId);
        if (resType)
            return resType->defaultValue(key);
    }
    return value;
}

QString QnResource::getResourceProperty(
    QnCommonModule* commonModule,
    const QString& key,
    const QnUuid &resourceId,
    const QnUuid &resourceTypeId)
{
    // TODO: #GDM think about code duplication
    NX_ASSERT(!resourceId.isNull() && !resourceTypeId.isNull(), Q_FUNC_INFO, "Invalid input, reading from local data is requred.");

    NX_ASSERT(commonModule);
    QString value = commonModule
        ? commonModule->propertyDictionary()->value(resourceId, key)
        : QString();

    if (value.isNull())
    {
        // find default value in resourceType
        QnResourceTypePtr resType = qnResTypePool->getResourceType(resourceTypeId);
        if (resType)
            return resType->defaultValue(key);
    }
    return value;
}

bool QnResource::setProperty(const QString &key, const QString &value, PropertyOptions options)
{
    const bool markDirty = !(options & NO_MARK_DIRTY);
    const bool replaceIfExists = !(options & NO_REPLACE_IF_EXIST);

    if ((options & NO_ALLOW_EMPTY) && value.isEmpty())
        return false;

    {
        QnMutexLocker lk(&m_mutex);
        if (useLocalProperties())
        {
            //saving property to some internal dictionary. Will apply to global dictionary when id is known
            m_locallySavedProperties[key] = LocalPropertyValue(value, markDirty, replaceIfExists);

            //calling propertyDictionary()->saveParams(...) does not make any sense
            return false;
        }
    }

    NX_ASSERT(!getId().isNull());
    NX_ASSERT(commonModule());

    bool isModified = commonModule() && commonModule()->propertyDictionary()->setValue(
        getId(), key, value, markDirty, replaceIfExists);

    if (isModified)
        emitPropertyChanged(key);

    return isModified;
}

bool QnResource::setProperty(const QString &key, const QVariant& value, PropertyOptions options)
{
    return setProperty(key, value.toString(), options);
}

void QnResource::emitPropertyChanged(const QString& key)
{
    if (key == Qn::VIDEO_LAYOUT_PARAM_NAME)
        emit videoLayoutChanged(::toSharedPointer(this));

    emit propertyChanged(toSharedPointer(this), key);
}

nx::vms::api::ResourceParamDataList QnResource::getRuntimeProperties() const
{
    if (useLocalProperties())
    {
        nx::vms::api::ResourceParamDataList result;
        for (const auto& prop: m_locallySavedProperties)
            result.emplace_back(prop.first, prop.second.value);
        return result;
    }

    if (const auto module = commonModule())
        return module->propertyDictionary()->allProperties(getId());

    return {};
}

nx::vms::api::ResourceParamDataList QnResource::getAllProperties() const
{
    nx::vms::api::ResourceParamDataList result;
    nx::vms::api::ResourceParamDataList runtimeProperties;
    if (const auto module = commonModule())
        runtimeProperties = module->propertyDictionary()->allProperties(getId());

    ParamTypeMap staticDefaultProperties;

    QnResourceTypePtr resType = qnResTypePool->getResourceType(getTypeId());
    if (resType)
        staticDefaultProperties = resType->paramTypeList();

    for (auto it = staticDefaultProperties.cbegin(); it != staticDefaultProperties.cend(); ++it)
    {
        auto runtimeIt = std::find_if(runtimeProperties.cbegin(), runtimeProperties.cend(),
            [it](const auto& param) { return it.key() == param.name; });
        if (runtimeIt == runtimeProperties.cend())
            result.emplace_back(it.key(), it.value());
    }

    std::copy(runtimeProperties.cbegin(), runtimeProperties.cend(), std::back_inserter(result));
    return result;
}

void QnResource::emitModificationSignals(const QSet<QByteArray>& modifiedFields)
{
    emit resourceChanged(toSharedPointer(this));

    const QnResourcePtr & _t1 = toSharedPointer(this);
    void *_a[] = {0, const_cast<void*>(reinterpret_cast<const void*>(&_t1))};
    for (const QByteArray& signalName : modifiedFields)
        emitDynamicSignal((signalName + QByteArray("(QnResourcePtr)")).data(), _a);
}

QnInitResPool* QnResource::initAsyncPoolInstance(int threadCount)
{
    initResPool()->setMaxThreadCount(threadCount);
    return initResPool();
}
// -----------------------------------------------------------------------------

bool QnResource::init()
{
    if (m_appStopping)
        return false;

    {
        QnMutexLocker lock(&m_initMutex);
        if (m_initialized)
            return true; /* Nothing to do. */
        if (m_initInProgress)
            return false; /* Skip request if init is already running. */
        m_initInProgress = true;
    }

    CameraDiagnostics::Result initResult = initInternal();
    m_initMutex.lock();
    m_initInProgress = false;
    m_initialized = initResult.errorCode == CameraDiagnostics::ErrorCode::noError;
    {
        QnMutexLocker lk(&m_mutex);
        m_prevInitializationResult = initResult;
    }

    m_initializationAttemptCount.fetchAndAddOrdered(1);

    bool changed = m_initialized;
    if (m_initialized)
        initializationDone();
    else if (getStatus() == Qn::Online || getStatus() == Qn::Recording)
        setStatus(Qn::Offline);

    m_initMutex.unlock();

    if (changed)
        emit initializedChanged(toSharedPointer(this));

    return true;
}

class InitAsyncTask: public QRunnable
{
public:
    InitAsyncTask(QnResourcePtr resource): m_resource(resource) {}
    void run()
    {
        m_resource->init();
    }
private:
    QnResourcePtr m_resource;
};

void QnResource::stopAsyncTasks()
{
    pleaseStopAsyncTasks();
    initResPool()->waitForDone();
}

void QnResource::pleaseStopAsyncTasks()
{
    QnMutexLocker lock(&m_initAsyncMutex);
    m_appStopping = true;
}

void QnResource::reinitAsync()
{
    if (m_appStopping || hasFlags(Qn::foreigner))
        return;

    setStatus(Qn::Offline);
    QnMutexLocker lock(&m_initAsyncMutex);
    m_lastInitTime = getUsecTimer();
    initResPool()->start(new InitAsyncTask(toSharedPointer(this)));
}

void QnResource::initAsync(bool optional)
{
    qint64 t = getUsecTimer();

    QnMutexLocker lock(&m_initAsyncMutex);

    if (t - m_lastInitTime < MIN_INIT_INTERVAL)
        return;

    if (m_appStopping)
        return;

    if (hasFlags(Qn::foreigner))
        return; // removed to other server

    InitAsyncTask *task = new InitAsyncTask(toSharedPointer(this));
    if (optional)
    {
        if (initResPool()->tryStart(task))
            m_lastInitTime = t;
        else
            delete task;
    }
    else
    {
        m_lastInitTime = t;
        initResPool()->start(task);
    }
}

CameraDiagnostics::Result QnResource::prevInitializationResult() const
{
    QnMutexLocker lk(&m_mutex);
    return m_prevInitializationResult;
}

int QnResource::initializationAttemptCount() const
{
    return m_initializationAttemptCount.load();
}

bool QnResource::isInitialized() const
{
    return m_initialized;
}

void QnResource::setUniqId(const QString& /*value*/)
{
    NX_ASSERT(false, Q_FUNC_INFO, "Not implemented");
}

void QnResource::setCommonModule(QnCommonModule* commonModule)
{
    QnMutexLocker mutexLocker(&m_mutex);
    m_commonModule = commonModule;
}

QnCommonModule* QnResource::commonModule() const
{
    {
        QnMutexLocker mutexLocker(&m_mutex);
        if (m_commonModule)
            return m_commonModule;
    }

    if (const auto pool = resourcePool())
        return pool->commonModule();

    return nullptr;
}

QString QnResource::idForToStringFromPtr() const
{
    return getId().toSimpleString();
}

bool QnResource::saveParams()
{
    NX_ASSERT(commonModule() && !getId().isNull());
    if (auto module = commonModule())
        return module->propertyDictionary()->saveParams(getId());
    return false;
}

int QnResource::saveParamsAsync()
{
    NX_ASSERT(commonModule() && !getId().isNull());
    if (auto module = commonModule())
        return module->propertyDictionary()->saveParamsAsync(getId());
    return false;
}<|MERGE_RESOLUTION|>--- conflicted
+++ resolved
@@ -372,10 +372,6 @@
     if (hasFlags(Qn::removed))
         return;
 
-<<<<<<< HEAD
-    NX_ASSERT(commonModule());
-=======
->>>>>>> da1f1a5c
     if (!commonModule())
         return;
 
