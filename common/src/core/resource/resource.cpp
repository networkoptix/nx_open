#include "resource.h"

#include <QtCore/QCoreApplication>
#include <QtCore/QMetaObject>
#include <QtCore/QMetaProperty>

#include "utils/common/warnings.h"

#include "core/dataprovider/abstract_streamdataprovider.h"
#include "core/resourcemanagment/resource_pool.h"

#include "resource_command_processor.h"
#include "resource_consumer.h"

#include <typeinfo>
#include <limits.h>

QnResource::QnResource()
    : QObject(),
      m_mutex(QMutex::Recursive),
      m_flags(0),
      m_status(Offline)
{
    static volatile bool metaTypesInitialized = false;
    if (!metaTypesInitialized) {
        qRegisterMetaType<QnParam>();
        qRegisterMetaType<QnId>();
        metaTypesInitialized = true;
    }
}

QnResource::~QnResource()
{
    disconnectAllConsumers();
}

void QnResource::updateInner(QnResourcePtr other)
{
    Q_ASSERT(getUniqueId() == other->getUniqueId()); // unique id MUST be the same

    m_id = other->m_id;
    m_typeId = other->m_typeId;
    m_flags = other->m_flags;
    m_lastDiscoveredTime = other->m_lastDiscoveredTime;
    m_tags = other->m_tags;
    m_url = other->m_url;

    setName(other->m_name);
    setParentId(other->m_parentId);
}

void QnResource::update(QnResourcePtr other)
{
    foreach (QnResourceConsumer *consumer, m_consumers)
        consumer->beforeUpdate();

    {
        QMutexLocker mutexLocker(&m_mutex); // this is virtual atomic operation; so mutexes shold be outside
        QMutexLocker mutexLocker2(&other->m_mutex); // this is virtual atomic operation; so mutexes shold be outside
        updateInner(other); // this is virtual atomic operation; so mutexes shold be outside
    }
    setStatus(other->m_status);
    emit resourceChanged();

    foreach (QnResourceConsumer *consumer, m_consumers)
        consumer->afterUpdate();
}

void QnResource::deserialize(const QnResourceParameters& parameters)
{
    bool signalsBlocked = blockSignals(true);

    if (parameters.contains(QLatin1String("id")))
        setId(parameters[QLatin1String("id")]);

    if (parameters.contains(QLatin1String("typeId")))
        setTypeId(parameters[QLatin1String("typeId")]);

    if (parameters.contains(QLatin1String("parentId")))
        setParentId(parameters[QLatin1String("parentId")]);

    if (parameters.contains(QLatin1String("name")))
        setName(parameters[QLatin1String("name")]);

    if (parameters.contains(QLatin1String("url")))
        setUrl(parameters[QLatin1String("url")]);

    if (parameters.contains(QLatin1String("status")))
        setStatus(parameters[QLatin1String("status")] == "A" ? QnResource::Online : QnResource::Offline);

    blockSignals(signalsBlocked);
}

QnId QnResource::getParentId() const
{
    QMutexLocker locker(&m_mutex);
    return m_parentId;
}

void QnResource::setParentId(QnId parent)
{
    {
        QMutexLocker locker(&m_mutex);
        m_parentId = parent;
    }
    
    emit parentIdChanged();
}


QString QnResource::getName() const
{
    QMutexLocker mutexLocker(&m_mutex);
    return m_name;
}

void QnResource::setName(const QString& name)
{
    {
        QMutexLocker mutexLocker(&m_mutex);

        if(m_name == name)
            return;

        m_name = name;
    }

    emit nameChanged();
}

QnResource::Flags QnResource::flags() const
{
    QMutexLocker mutexLocker(&m_mutex);
    return m_flags;
}

void QnResource::setFlags(Flags flags)
{
    QMutexLocker mutexLocker(&m_mutex);
    m_flags = flags;
}

void QnResource::addFlags(Flags flags)
{
    QMutexLocker mutexLocker(&m_mutex);
    m_flags |= flags;
}

void QnResource::removeFlags(Flags flags)
{
    QMutexLocker mutexLocker(&m_mutex);
    m_flags &= ~flags;
}

QString QnResource::toString() const
{
    return getName() + QLatin1String("  ") + getUniqueId();
}

QString QnResource::toSearchString() const
{
    return toString();
}

QnResourcePtr QnResource::toSharedPointer() const
{
    return m_weakPointer.toStrongRef();

    /*QnResourcePtr res = qnResPool->getResourceById(getId());
    Q_ASSERT_X(res != 0, Q_FUNC_INFO, "Resource not found");
    return res;*/
}

QnParamList QnResource::getResourceParamList() const
{
    QMutexLocker mutexLocker(&m_mutex);
    
    if (!m_resourceParamList.isEmpty())
        return m_resourceParamList;
    QnId resTypeId = m_typeId;
    
    QnParamList resourceParamList;

    // 1. read Q_PROPERTY params
    const QMetaObject *mObject = metaObject();
    for (int i = 1; i < mObject->propertyCount(); ++i) { // from 1 to skip `objectName`
        const QMetaProperty mProperty = mObject->property(i);
        QByteArray propertyName(mProperty.name());

        QnParamTypePtr paramType(new QnParamType);
        paramType->name = QString::fromLatin1(propertyName.constData(), propertyName.size());
        paramType->isReadOnly = !mProperty.isWritable();
        paramType->ui = mProperty.isDesignable();
        paramType->isPhysical = false;
        if (mProperty.isEnumType()) {
            paramType->type = QnParamType::Enumeration;
            const QMetaEnum mEnumerator = mProperty.enumerator();
            for (int i = 0; i < mEnumerator.keyCount(); ++i) {
                paramType->ui_possible_values.append(mEnumerator.key(i));
                paramType->possible_values.append(mEnumerator.value(i));
            }
        } else {
            switch (mProperty.userType()) {
            case QVariant::Bool:
                paramType->type = QnParamType::Boolen;
                break;
            case QVariant::UInt:
                paramType->type = QnParamType::MinMaxStep;
                paramType->min_val = 0;
                paramType->max_val = UINT_MAX;
                break;
            case QVariant::Int:
                paramType->type = QnParamType::MinMaxStep;
                paramType->min_val = INT_MIN;
                paramType->max_val = INT_MAX;
                break;
            case QVariant::ULongLong:
                paramType->type = QnParamType::MinMaxStep;
                paramType->min_val = 0;
                paramType->max_val = ULLONG_MAX;
                break;
            case QVariant::LongLong:
                paramType->type = QnParamType::MinMaxStep;
                paramType->min_val = LLONG_MIN;
                paramType->max_val = LLONG_MAX;
                break;
            default:
                paramType->type = QnParamType::Value;
                break;
            }
        }
        paramType->setDefVal(QVariant(mProperty.userType(), (void *)0));
        for (int j = 0; j < mObject->classInfoCount(); ++j) {
            QMetaClassInfo classInfo = mObject->classInfo(j);
            if (propertyName == classInfo.name())
                paramType->description = QCoreApplication::translate("QnResource", classInfo.value());
            else if (propertyName + "_group" == classInfo.name())
                paramType->group = QString::fromLatin1(classInfo.value());
            else if (propertyName + "_subgroup" == classInfo.name())
                paramType->subgroup = QString::fromLatin1(classInfo.value());
        }

        QnParam newParam(paramType, mProperty.read(this));
        resourceParamList.append(newParam);
    }

    // 2. read AppServer params
    if (QnResourceTypePtr resType = qnResTypePool->getResourceType(resTypeId)) 
    {
        Q_ASSERT(resType);

        const QList<QnParamTypePtr>& params = resType->paramTypeList();
        //Q_ASSERT(params.size() != 0);
        for (int i = 0; i < params.size(); ++i)
        {
            QnParam newParam(params[i], params[i]->default_value);
            resourceParamList.append(newParam);
        }
    }

    
    if (m_resourceParamList.isEmpty())
        m_resourceParamList = resourceParamList;

    return m_resourceParamList;
}

bool QnResource::hasSuchParam(const QString &name) const
{
    return getResourceParamList().contains(name);
}

bool QnResource::getParamPhysical(const QnParam &/*param*/, QVariant &/*val*/)
{
    return false;
}

bool QnResource::setParamPhysical(const QnParam &/*param*/, const QVariant &/*val*/)
{
    return false;
}

bool QnResource::setSpecialParam(const QString& /*name*/, const QVariant& /*val*/, QnDomain /*domain*/)
{
    return false;
}

bool QnResource::getParam(const QString &name, QVariant &val, QnDomain domain)
{
    getResourceParamList();
    if (!m_resourceParamList.contains(name))
    {
        cl_log.log("QnResource::getParam(): requested param does not exist!", cl_logWARNING);
        return false;
    }

    m_mutex.lock();
    QnParam &param = m_resourceParamList[name];
    val = param.value();
    m_mutex.unlock();
    if (domain == QnDomainMemory)
    {
        if (!param.isPhysical()) {
            QVariant newValue = property(param.name().toLatin1().constData());
            if (val != newValue) {
                val = newValue;
                m_mutex.lock();
                param.setValue(newValue);
                m_mutex.unlock();
                QMetaObject::invokeMethod(this, "parameterValueChanged", Qt::QueuedConnection, Q_ARG(QnParam, param));
            }
        }
        return true;
    }
    else if (domain == QnDomainPhysical)
    {
        QVariant newValue;
        if (param.isPhysical() && getParamPhysical(param, newValue)) {
            if (val != newValue) {
                val = newValue;
                m_mutex.lock();
                param.setValue(newValue);
                m_mutex.unlock();
                QMetaObject::invokeMethod(this, "parameterValueChanged", Qt::QueuedConnection, Q_ARG(QnParam, param));
            }
            return true;
        }
    }
    else if (domain == QnDomainDatabase)
    {
        if (param.isPhysical())
            return true;
    }

    return false;
}

bool QnResource::setParam(const QString &name, const QVariant &val, QnDomain domain)
{
    if (setSpecialParam(name, val, domain))
        return true;

    getResourceParamList(); // paramList loaded once. No more changes, instead of param value. So, use mutex for value only
    if (!m_resourceParamList.contains(name))
    {
        cl_log.log("QnResource::setParam(): requested param does not exist!", cl_logWARNING);
        return false;
    }

    m_mutex.lock();
    QnParam &param = m_resourceParamList[name];
    if (param.isReadOnly())
    {
        cl_log.log("setParam: cannot set readonly param!", cl_logWARNING);
        m_mutex.unlock();
        return false;
    }

    
    QVariant oldValue = param.value();
    m_mutex.unlock();

    if (domain == QnDomainPhysical)
    {
        if (!param.isPhysical() || !setParamPhysical(param, val))
            return false;
    }

    //QnDomainMemory should changed anyway
    {
        QMutexLocker locker(&m_mutex); // block paramList changing
        if (!param.setValue(val))
        {
            cl_log.log("cannot set such param!", cl_logWARNING);
            return false;

        }

        if (!param.isPhysical())
            setProperty(param.name().toLatin1().constData(), val);
    }

    if (oldValue != val)
        QMetaObject::invokeMethod(this, "parameterValueChanged", Qt::QueuedConnection, Q_ARG(QnParam, param)); // TODO: queued calls are not needed anymore.

    return true;
}

class QnResourceGetParamCommand : public QnResourceCommand
{
public:
    QnResourceGetParamCommand(QnResourcePtr res, const QString& name, QnDomain domain):
      QnResourceCommand(res),
          m_name(name),
          m_domain(domain)
      {}

      virtual void beforeDisconnectFromResource(){}

      void execute()
      {
            if (!isConnectedToTheResource())
                return;

            QVariant val;
            m_resource->getParam(m_name, val, m_domain);
      }

private:
    QString m_name;
    QnDomain m_domain;
};

typedef QSharedPointer<QnResourceGetParamCommand> QnResourceGetParamCommandPtr;

void QnResource::getParamAsync(const QString &name, QnDomain domain)
{
    QnResourceGetParamCommandPtr command(new QnResourceGetParamCommand(toSharedPointer(), name, domain));
    addCommandToProc(command);
}

class QnResourceSetParamCommand : public QnResourceCommand
{
public:
    QnResourceSetParamCommand(QnResourcePtr res, const QString& name, const QVariant& val, QnDomain domain):
      QnResourceCommand(res),
          m_name(name),
          m_val(val),
          m_domain(domain)
      {}

      virtual void beforeDisconnectFromResource(){}

      void execute()
      {
          if (!isConnectedToTheResource())
              return;

          m_resource->setParam(m_name, m_val, m_domain);
      }

private:
    QString m_name;
    QVariant m_val;
    QnDomain m_domain;
};

typedef QSharedPointer<QnResourceSetParamCommand> QnResourceSetParamCommandPtr;

void QnResource::setParamAsync(const QString& name, const QVariant& val, QnDomain domain)
{
    QnResourceSetParamCommandPtr command(new QnResourceSetParamCommand(toSharedPointer(), name, val, domain));
    addCommandToProc(command);
}

bool QnResource::unknownResource() const
{
    return getName().isEmpty();
}

QnId QnResource::getTypeId() const
{
    QMutexLocker mutexLocker(&m_mutex);
    return m_typeId;
}

void QnResource::setTypeId(QnId id)
{
    QMutexLocker mutexLocker(&m_mutex);
    m_typeId = id;
}

QnResource::Status QnResource::getStatus() const
{
    QMutexLocker mutexLocker(&m_mutex);
    return m_status;
}

void QnResource::setStatus(QnResource::Status newStatus)
{
    Status oldStatus;
    {
        QMutexLocker mutexLocker(&m_mutex);
        if(m_status == newStatus)
            return;

        oldStatus = m_status;
        m_status = newStatus;
    }

<<<<<<< HEAD
    if (oldStatus == newStatus)
        return;

    if (oldStatus == Offline && newStatus == Online)
        init();

=======
>>>>>>> 727bbb30
    emit statusChanged(oldStatus, newStatus);
}

QDateTime QnResource::getLastDiscoveredTime() const
{
    QMutexLocker mutexLocker(&m_mutex);
    return m_lastDiscoveredTime;
}

void QnResource::setLastDiscoveredTime(const QDateTime &time)
{
    QMutexLocker mutexLocker(&m_mutex);
    m_lastDiscoveredTime = time;
}

QnId QnResource::getId() const
{
    QMutexLocker mutexLocker(&m_mutex);
    return m_id;
}
void QnResource::setId(QnId id) {
    QMutexLocker mutexLocker(&m_mutex);
    m_id = id;
}

QString QnResource::getUrl() const
{
    QMutexLocker mutexLocker(&m_mutex);
    return m_url;
}

void QnResource::setUrl(const QString& value)
{
    QMutexLocker mutexLocker(&m_mutex);
    m_url = value;
}

void QnResource::addTag(const QString& tag)
{
    QMutexLocker mutexLocker(&m_mutex);
    if (!m_tags.contains(tag))
        m_tags.push_back(tag);
}

void QnResource::setTags(const QStringList& tags)
{
    QMutexLocker mutexLocker(&m_mutex);
    m_tags = tags;
}

void QnResource::removeTag(const QString& tag)
{
    QMutexLocker mutexLocker(&m_mutex);
    m_tags.removeAll(tag);
}

bool QnResource::hasTag(const QString& tag) const
{
    QMutexLocker mutexLocker(&m_mutex);
    return m_tags.contains(tag);
}

QStringList QnResource::tagList() const
{
    QMutexLocker mutexLocker(&m_mutex);
    return m_tags;
}

void QnResource::addConsumer(QnResourceConsumer *consumer)
{
    QMutexLocker locker(&m_consumersMtx);

    if(m_consumers.contains(consumer)) {
        qnWarning("Given resource consumer '%1' is already associated with this resource.", typeid(*consumer).name());
        return;
    }

    m_consumers.insert(consumer);
}

void QnResource::removeConsumer(QnResourceConsumer *consumer)
{
    QMutexLocker locker(&m_consumersMtx);

    m_consumers.remove(consumer);
}

bool QnResource::hasConsumer(QnResourceConsumer *consumer) const
{
    QMutexLocker locker(&m_consumersMtx);
    return m_consumers.contains(consumer);
}

bool QnResource::hasUnprocessedCommands() const
{
    QMutexLocker locker(&m_consumersMtx);
    foreach(QnResourceConsumer* consumer, m_consumers)
    {
        if (dynamic_cast<QnResourceCommand*>(consumer))
            return true;
    }

    return false;
}


void QnResource::disconnectAllConsumers()
{
    QMutexLocker locker(&m_consumersMtx);

    foreach (QnResourceConsumer *consumer, m_consumers)
        consumer->beforeDisconnectFromResource();

    foreach (QnResourceConsumer *consumer, m_consumers)
        consumer->disconnectFromResource();

    m_consumers.clear();
}

QnAbstractStreamDataProvider* QnResource::createDataProvider(ConnectionRole role)
{
    QnAbstractStreamDataProvider* dataProvider = createDataProviderInternal(role);

    if(dataProvider != NULL && dataProvider->getResource() != this)
        qnCritical("createDataProviderInternal() returned a data provider that is not associated with current resource."); /* This may cause hard to debug problems. */

    return dataProvider;
}

QnAbstractStreamDataProvider *QnResource::createDataProviderInternal(ConnectionRole role)
{
    Q_UNUSED(role)
    return 0;
}

// -----------------------------------------------------------------------------
// Temporary until real ResourceFactory is implemented
Q_GLOBAL_STATIC(QnResourceCommandProcessor, commandProcessor)

void QnResource::startCommandProc()
{
    commandProcessor()->start();
}

void QnResource::stopCommandProc()
{
    commandProcessor()->stop();
}

void QnResource::addCommandToProc(QnAbstractDataPacketPtr data)
{
    commandProcessor()->putData(data);
}

int QnResource::commandProcQueueSize()
{
    return commandProcessor()->queueSize();
}
<|MERGE_RESOLUTION|>--- conflicted
+++ resolved
@@ -481,22 +481,16 @@
     Status oldStatus;
     {
         QMutexLocker mutexLocker(&m_mutex);
-        if(m_status == newStatus)
-            return;
-
         oldStatus = m_status;
         m_status = newStatus;
     }
 
-<<<<<<< HEAD
     if (oldStatus == newStatus)
         return;
 
     if (oldStatus == Offline && newStatus == Online)
         init();
 
-=======
->>>>>>> 727bbb30
     emit statusChanged(oldStatus, newStatus);
 }
 
