--- conflicted
+++ resolved
@@ -85,15 +85,11 @@
     m_typeId = other->m_typeId;
     m_lastDiscoveredTime = other->m_lastDiscoveredTime;
     
-<<<<<<< HEAD
     m_tags = other->m_tags;
     m_url = other->m_url;
     m_flags = other->m_flags;
     m_name = other->m_name;
     m_parentId = other->m_parentId;
-=======
-    setTags(other->getTags());
->>>>>>> f6d65975
 }
 
 void QnResource::update(QnResourcePtr other, bool silenceMode)
@@ -113,10 +109,6 @@
     silenceMode |= other->hasFlags(QnResource::foreigner);
     setStatus(other->m_status, silenceMode);
     setDisabled(other->m_disabled);
-    setUrl(other->getUrl());
-    setFlags(other->flags());
-    setName(other->getName());
-    setParentId(other->getParentId());
     emit resourceChanged(toSharedPointer(this));
 
     QnParamList paramList = other->getResourceParamList();
