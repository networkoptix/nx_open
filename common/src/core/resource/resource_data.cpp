#include "resource_data.h"
#include "param.h"
#include <cassert>
#include <api/model/api_ioport_data.h>
#include <core/ptz/ptz_mapper.h>
#include <core/onvif/onvif_config_data.h>
#include <utils/serialization/json_functions.h>
#include <utils/common/credentials.h>

class QnResourceDataJsonSerializer: public QnJsonSerializer {
public:
    QnResourceDataJsonSerializer():
        QnJsonSerializer(qMetaTypeId<QnResourceData>())
    {
        registerKey<QnPtzMapperPtr>(lit("ptzMapper"));
        registerKey<QnOnvifConfigDataPtr>(lit("forcedOnvifParams"));
        registerKey<Qn::PtzCapabilities>(lit("ptzCapabilities"));
        registerKey<Qn::PtzTraits>(lit("ptzTraits"));
        registerKey<QStringList>(lit("vistaFocusDevices"));
<<<<<<< HEAD
        registerKey<QnIOPortDataList>(lit("ioSettings"));
=======
        registerKey<QList<QnCredentials>>(Qn::POSSIBLE_DEFAULT_CREDENTIALS_PARAM_NAME);
>>>>>>> b9ac2947
    }

protected:
    virtual void serializeInternal(QnJsonContext *, const void *, QJsonValue *) const override {
        assert(false); /* Not supported for now. */
    }

    virtual bool deserializeInternal(QnJsonContext *ctx, const QJsonValue &value, void *target) const override {
        return deserializeInternal(ctx, value, static_cast<QnResourceData *>(target));
    }

    bool deserializeInternal(QnJsonContext *ctx, const QJsonValue &value, QnResourceData *target) const {
        if(value.type() == QJsonValue::Null) {
            /* That's null data. */
            *target = QnResourceData();
            return true;
        }

        QJsonObject map;
        if(!QJson::deserialize(ctx, value, &map))
            return false;

        QnResourceData result;
        for(QJsonObject::const_iterator pos = map.begin(); pos != map.end(); pos++) {
            QnResourceData::Data &data = result.m_dataByKey[pos.key()];
            data.json = pos.value();

            QnJsonSerializer *serializer = m_serializerByKey.value(pos.key());
            if(serializer) {
                if(!serializer->deserialize(ctx, data.json, &data.value))
                    return false;
                
                data.type = serializer->type();
            }
        }

        *target = result;
        return true;
    }

private:
    template<class T>
    void registerKey(const QString &key) {
        QnJsonSerializer *serializer = QnJsonSerializer::serializer(qMetaTypeId<T>());
        assert(serializer);
        m_serializerByKey.insert(key, serializer);
    }

private:
    QHash<QString, QnJsonSerializer *> m_serializerByKey;
};

Q_GLOBAL_STATIC(QnResourceDataJsonSerializer, qn_resourceDataJsonSerializer_instance)


bool QnResourceData::value(const QString &key, int type, void *value, const CopyFunction &copyFunction) const {
    auto pos = m_dataByKey.constFind(key);
    if(pos == m_dataByKey.constEnd())
        return false;

    /* Note: we're using type erasure here so that we don't have to include json
     * headers from this header. Performance penalty is negligible as this 
     * function is only called during resource construction. */

    const Data &data = *pos;
    if(data.type == type) {
        copyFunction(data.value.data(), value);
        return true;
    }

    if(data.type != QMetaType::UnknownType)
        qnWarning("Resource data for key '%1' was requested with a non-standard type '%2'.", key, QMetaType::typeName(type));

    QnJsonSerializer *serializer = QnJsonSerializer::serializer(type);
    assert(serializer);

    QnJsonContext ctx;
    return serializer->deserialize(&ctx, data.json, value);
}

void QnResourceData::add(const QnResourceData &other) {
    if(m_dataByKey.isEmpty()) {
        m_dataByKey = other.m_dataByKey;
    } else {
        for(auto pos = other.m_dataByKey.begin(); pos != other.m_dataByKey.end(); pos++)
            m_dataByKey.insert(pos.key(), pos.value());
    }
}

bool deserialize(QnJsonContext *ctx, const QJsonValue &value, QnResourceData *target) {
    return qn_resourceDataJsonSerializer_instance()->deserialize(ctx, value, target);
}




















<|MERGE_RESOLUTION|>--- conflicted
+++ resolved
@@ -17,11 +17,8 @@
         registerKey<Qn::PtzCapabilities>(lit("ptzCapabilities"));
         registerKey<Qn::PtzTraits>(lit("ptzTraits"));
         registerKey<QStringList>(lit("vistaFocusDevices"));
-<<<<<<< HEAD
         registerKey<QnIOPortDataList>(lit("ioSettings"));
-=======
         registerKey<QList<QnCredentials>>(Qn::POSSIBLE_DEFAULT_CREDENTIALS_PARAM_NAME);
->>>>>>> b9ac2947
     }
 
 protected:
