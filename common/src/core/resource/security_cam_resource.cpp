#include "security_cam_resource.h"

#include <nx/utils/thread/mutex.h>

#include <api/global_settings.h>

#include <nx/fusion/serialization/lexical.h>

#include <core/resource_management/resource_data_pool.h>
#include <core/resource_management/resource_pool.h>

#include <core/dataprovider/data_provider_factory.h>

#include "user_resource.h"
#include "common/common_module.h"

#include <recording/time_period_list.h>
#include "camera_user_attribute_pool.h"
#include "core/resource/media_server_resource.h"
#include "resource_data.h"
#include "api/model/api_ioport_data.h"
#include "nx/fusion/serialization/json.h"
#include <nx/fusion/model_functions.h>
#include "media_server_user_attributes.h"
#include <common/static_common_module.h>
#include <utils/common/synctime.h>

#include <nx/utils/log/log.h>

#define SAFE(expr) {QnMutexLocker lock( &m_mutex ); expr;}

using nx::vms::common::core::resource::CombinedSensorsDescription;

namespace {

static const int kDefaultMaxFps = 15;
static const int kShareFpsDefaultReservedSecondStreamFps = 2;
static const int kSharePixelsDefaultReservedSecondStreamFps = 0;
static const Qn::StreamFpsSharingMethod kDefaultStreamFpsSharingMethod = Qn::PixelsFpsSharing;
//static const Qn::MotionType defaultMotionType = Qn::MT_MotionWindow;

static const int kDefaultSecondStreamFpsLow = 2;
static const int kDefaultSecondStreamFpsMedium = 7;
static const int kDefaultSecondStreamFpsHigh = 12;

} // namespace

QnUuid QnSecurityCamResource::makeCameraIdFromUniqueId(const QString& uniqueId)
{
    // ATTENTION: This logic is similar to the one in ApiCameraData::fillId().
    if (uniqueId.isEmpty())
        return QnUuid();
    return guidFromArbitraryData(uniqueId);
}

//const int PRIMARY_ENCODER_INDEX = 0;
//const int SECONDARY_ENCODER_INDEX = 1;

QnSecurityCamResource::QnSecurityCamResource(QnCommonModule* commonModule):
    base_type(commonModule),
    m_dpFactory(0),
    m_recActionCnt(0),
    m_statusFlags(Qn::CSF_NoFlags),
    m_manuallyAdded(false),
    m_cachedLicenseType([this] { return calculateLicenseType(); }, &m_mutex),
    m_cachedHasDualStreaming2(
        [this]()->bool{ return hasDualStreaming() && secondaryStreamQuality() != Qn::SSQualityDontUse; },
        &m_mutex ),
    m_cachedSupportedMotionType(
        std::bind( &QnSecurityCamResource::calculateSupportedMotionType, this ),
        &m_mutex ),
    m_cachedCameraCapabilities(
        [this]()->Qn::CameraCapabilities {
            return static_cast<Qn::CameraCapabilities>(
                getProperty(Qn::CAMERA_CAPABILITIES_PARAM_NAME).toInt()); },
        &m_mutex ),
    m_cachedIsDtsBased(
        [this]()->bool{ return getProperty(Qn::DTS_PARAM_NAME).toInt() > 0; },
        &m_mutex ),
    m_motionType(
        std::bind( &QnSecurityCamResource::calculateMotionType, this ),
        &m_mutex ),
    m_cachedIsIOModule(
        [this]()->bool{ return getProperty(Qn::IO_CONFIG_PARAM_NAME).toInt() > 0; },
        &m_mutex),
    m_cachedAnalyticsSupportedEvents(
        [this]()
        {
            return QJson::deserialized<nx::api::AnalyticsSupportedEvents>(
                getProperty(Qn::kAnalyticsDriversParamName).toUtf8());
        },
        &m_mutex),
    m_cachedCameraMediaCapabilities(
        [this]()
        {
            return QJson::deserialized<nx::media::CameraMediaCapability>(
                getProperty(nx::media::kCameraMediaCapabilityParamName).toUtf8());
        },
        &m_mutex)
{
    addFlags(Qn::live_cam);

    connect(
        this, &QnResource::initializedChanged,
        this, &QnSecurityCamResource::at_initializedChanged,
        Qt::DirectConnection);
    connect(this, &QnResource::resourceChanged, this, &QnSecurityCamResource::resetCachedValues,
        Qt::DirectConnection);
    connect(this, &QnResource::propertyChanged, this, &QnSecurityCamResource::resetCachedValues,
        Qt::DirectConnection);
    connect(
        this, &QnSecurityCamResource::motionRegionChanged,
        this, &QnSecurityCamResource::at_motionRegionChanged,
        Qt::DirectConnection);

    connect(this, &QnNetworkResource::propertyChanged, this,
        [this](const QnResourcePtr& /*resource*/, const QString& key)
        {
            if (key == Qn::CAMERA_CAPABILITIES_PARAM_NAME)
                emit capabilitiesChanged(toSharedPointer());
        });

    QnMediaResource::initMediaResource();
}

QnMediaServerResourcePtr QnSecurityCamResource::getParentServer() const {
    return getParentResource().dynamicCast<QnMediaServerResource>();
}

bool QnSecurityCamResource::setProperty(
	const QString &key,
	const QString &value,
	PropertyOptions options)
{
	return QnResource::setProperty(key, value, options);
}

bool QnSecurityCamResource::setProperty(
	const QString &key,
	const QVariant& value,
	PropertyOptions options)
{
	return QnResource::setProperty(key, value, options);
}

bool QnSecurityCamResource::removeProperty(const QString& key)
{
	return QnResource::removeProperty(key);
}

bool QnSecurityCamResource::isGroupPlayOnly() const {
    return hasParam(Qn::kGroupPlayParamName);
}

bool QnSecurityCamResource::needsToChangeDefaultPassword() const
{
    return isDefaultAuth()
        && hasCameraCapabilities(Qn::SetUserPasswordCapability);
}

const QnResource* QnSecurityCamResource::toResource() const {
    return this;
}

QnResource* QnSecurityCamResource::toResource()
{
    return this;
}

const QnResourcePtr QnSecurityCamResource::toResourcePtr() const {
    return toSharedPointer();
}

QnResourcePtr QnSecurityCamResource::toResourcePtr()
{
    return toSharedPointer();
}

QnSecurityCamResource::~QnSecurityCamResource()
{
}

void QnSecurityCamResource::updateInternal(const QnResourcePtr &other, Qn::NotifierList& notifiers)
{
    base_type::updateInternal(other, notifiers);

    QnSecurityCamResourcePtr other_casted = qSharedPointerDynamicCast<QnSecurityCamResource>(other);
    if (other_casted)
    {
        if (other_casted->m_groupId != m_groupId)
        {
            m_groupId = other_casted->m_groupId;
            notifiers << [r = toSharedPointer(this)]{emit r->groupIdChanged(r);};
        }

        if (other_casted->m_groupName != m_groupName)
        {
            m_groupName = other_casted->m_groupName;
            notifiers << [r = toSharedPointer(this)]{ emit r->groupNameChanged(r); };
        }

        if (other_casted->m_statusFlags != m_statusFlags)
        {
            m_statusFlags = other_casted->m_statusFlags;
            notifiers << [r = toSharedPointer(this)]{ emit r->statusFlagsChanged(r); };
        }

        m_manuallyAdded = other_casted->m_manuallyAdded;
        m_model = other_casted->m_model;
        m_vendor = other_casted->m_vendor;
    }
}

int QnSecurityCamResource::getMaxFps() const
{
    const auto capabilities = cameraMediaCapability();
    if (!capabilities.isNull())
        return capabilities.streamCapabilities.value(Qn::CR_LiveVideo).maxFps;

    // Compatibility with version < 3.1.2
    QString value = getProperty(Qn::MAX_FPS_PARAM_NAME);
    return value.isNull() ? kDefaultMaxFps : value.toInt();
}

int QnSecurityCamResource::reservedSecondStreamFps() const
{
    QString value = getProperty(lit("reservedSecondStreamFps"));

    if (!value.isNull())
    {
        bool ok = false;
        int reservedSecondStreamFps = value.toInt(&ok);

        if (ok)
            return reservedSecondStreamFps;

        NX_LOGX(
            lm("Wrong reserved second stream fps value for camera %1")
                .arg(getName()),
            cl_logWARNING);
    }

    auto sharingMethod = streamFpsSharingMethod();

    if (sharingMethod == Qn::BasicFpsSharing)
        return kShareFpsDefaultReservedSecondStreamFps;
    else if (sharingMethod == Qn::PixelsFpsSharing)
        return kSharePixelsDefaultReservedSecondStreamFps;

    return 0;
}

bool QnSecurityCamResource::isEnoughFpsToRunSecondStream(int currentFps) const
{
    return streamFpsSharingMethod() != Qn::BasicFpsSharing || getMaxFps() - currentFps >= kDefaultSecondStreamFpsLow;
}

#ifdef ENABLE_DATA_PROVIDERS
QnAbstractStreamDataProvider* QnSecurityCamResource::createDataProviderInternal(Qn::ConnectionRole role)
{
    if (role == Qn::CR_SecondaryLiveVideo && !hasDualStreaming2())
        return nullptr;

    switch (role)
    {
        case Qn::CR_SecondaryLiveVideo:
        case Qn::CR_Default:
        case Qn::CR_LiveVideo:
        {
            QnAbstractStreamDataProvider* result = createLiveDataProvider();
            if (result)
                result->setRole(role);
            return result;
        }
        case Qn::CR_Archive:
        {
            if (QnAbstractStreamDataProvider* result = createArchiveDataProvider())
                return result;

            /* This is the only legal break. */
            break;
        }
        default:
            NX_ASSERT(false, "There are no other roles");
            break;
    }

    NX_ASSERT(role == Qn::CR_Archive);
    /* The one and only QnDataProviderFactory now is the QnServerDataProviderFactory class
     * which handles only Qn::CR_Archive role. */
    if (m_dpFactory)
        return m_dpFactory->createDataProviderInternal(toSharedPointer(), role);

    return nullptr;
}
#endif // ENABLE_DATA_PROVIDERS

void QnSecurityCamResource::initializationDone()
{
    //m_initMutex is locked down the stack
    QnNetworkResource::initializationDone();
    if( m_inputPortListenerCount.load() > 0 )
        startInputPortMonitoringAsync( std::function<void(bool)>() );
    resetCachedValues();
}

bool QnSecurityCamResource::startInputPortMonitoringAsync( std::function<void(bool)>&& /*completionHandler*/ )
{
    return false;
}

void QnSecurityCamResource::stopInputPortMonitoringAsync()
{
}

bool QnSecurityCamResource::isInputPortMonitored() const {
    return false;
}

<<<<<<< HEAD
Qn::LicenseType QnSecurityCamResource::calculateLicenseType() const
{
    if (isIOModule())
        return Qn::LC_IO;

    const QnResourceTypePtr resType = qnResTypePool->getResourceType(getTypeId());

    if (resType && resType->getManufacture() == lit("VMAX"))
        return Qn::LC_VMAX;

    if (isDtsBased())
        return Qn::LC_Bridge;

    if (resType && resType->getManufacture() == lit("NetworkOptix"))
        return Qn::LC_Free;

    /**
     * AnalogEncoder should have priority over Analog type because of analog type is deprecated
     * (DW-CP04 has both analog and analogEncoder params)
     */
    if (isAnalogEncoder())
        return Qn::LC_AnalogEncoder;

    if (isAnalog())
        return Qn::LC_Analog;

    if (isEdge())
        return Qn::LC_Edge;

    return Qn::LC_Professional;
}

bool QnSecurityCamResource::isRemoteArchiveMotionDetectionEnabled() const
{
    return QnMediaResource::edgeStreamValue()
        == getProperty(QnMediaResource::motionStreamKey()).toLower();
}

=======
>>>>>>> 807994bd
void QnSecurityCamResource::setDataProviderFactory(QnDataProviderFactory* dpFactory)
{
    m_dpFactory = dpFactory;
}

QList<QnMotionRegion> QnSecurityCamResource::getMotionRegionList() const
{
    NX_ASSERT(!getId().isNull());
    QnCameraUserAttributePool::ScopedLock userAttributesLock(userAttributesPool(), getId() );
    return (*userAttributesLock)->motionRegions;
}

QRegion QnSecurityCamResource::getMotionMask(int channel) const {
    return getMotionRegion(channel).getMotionMask();
}

QnMotionRegion QnSecurityCamResource::getMotionRegion(int channel) const
{
    NX_ASSERT(!getId().isNull());
    QnCameraUserAttributePool::ScopedLock userAttributesLock(userAttributesPool(), getId() );
    const auto& regions = (*userAttributesLock)->motionRegions;
    if (regions.size() > channel)
        return regions[channel];
    else
        return QnMotionRegion();
}

void QnSecurityCamResource::setMotionRegion(const QnMotionRegion& mask, int channel)
{
    NX_ASSERT(!getId().isNull());
    Qn::MotionType motionType = Qn::MT_Default;
    {
        QnCameraUserAttributePool::ScopedLock userAttributesLock( userAttributesPool(), getId() );
        auto& regions = (*userAttributesLock)->motionRegions;
        while (regions.size() < channel)
            regions << QnMotionRegion();
        if (regions[channel] == mask)
            return;
        regions[channel] = mask;
        motionType = (*userAttributesLock)->motionType;
    }

    if (motionType != Qn::MT_SoftwareGrid)
        setMotionMaskPhysical(channel);

    emit motionRegionChanged(::toSharedPointer(this));
}

void QnSecurityCamResource::setMotionRegionList(const QList<QnMotionRegion>& maskList)
{
    NX_ASSERT(!getId().isNull());
    Qn::MotionType motionType = Qn::MT_Default;
    {
        QnCameraUserAttributePool::ScopedLock userAttributesLock( userAttributesPool(), getId() );

        if( (*userAttributesLock)->motionRegions == maskList )
            return;
        (*userAttributesLock)->motionRegions = maskList;
        motionType = (*userAttributesLock)->motionType;
    }

    if (motionType != Qn::MT_SoftwareGrid)
    {
        for (int i = 0; i < getVideoLayout()->channelCount(); ++i)
            setMotionMaskPhysical(i);
    }

    emit motionRegionChanged(::toSharedPointer(this));
}

void QnSecurityCamResource::setScheduleTasks(const QnScheduleTaskList& scheduleTasks)
{
    NX_ASSERT(!getId().isNull());
    {
        QnCameraUserAttributePool::ScopedLock userAttributesLock( userAttributesPool(), getId() );
        if ((*userAttributesLock)->scheduleTasks == scheduleTasks)
            return;
        (*userAttributesLock)->scheduleTasks = scheduleTasks;
    }
    emit scheduleTasksChanged(::toSharedPointer(this));
}

QnScheduleTaskList QnSecurityCamResource::getScheduleTasks() const
{
    NX_ASSERT(!getId().isNull());
    QnCameraUserAttributePool::ScopedLock userAttributesLock( userAttributesPool(), getId() );
    return (*userAttributesLock)->scheduleTasks;
}

bool QnSecurityCamResource::hasDualStreaming2() const {
    return m_cachedHasDualStreaming2.get();
}

nx::media::CameraMediaCapability QnSecurityCamResource::cameraMediaCapability() const
{
    return m_cachedCameraMediaCapabilities.get();
}

bool QnSecurityCamResource::hasDualStreaming() const
{
    const auto capabilities = cameraMediaCapability();
    if (!capabilities.isNull())
        return capabilities.hasDualStreaming;

    // Compatibility with version < 3.1.2
    QString val = getProperty(Qn::HAS_DUAL_STREAMING_PARAM_NAME);
    return val.toInt() > 0;
}

bool QnSecurityCamResource::isDtsBased() const {
    return m_cachedIsDtsBased.get();
}

bool QnSecurityCamResource::isAnalog() const {
    QString val = getProperty(Qn::ANALOG_PARAM_NAME);
    return val.toInt() > 0;
}

bool QnSecurityCamResource::isAnalogEncoder() const
{
    QnResourceData resourceData = qnStaticCommon->dataPool()->data(toSharedPointer(this));
    return resourceData.value<bool>(lit("analogEncoder"));
}

CombinedSensorsDescription QnSecurityCamResource::combinedSensorsDescription() const
{
    const auto& value = getProperty(Qn::kCombinedSensorsDescriptionParamName);
    return QJson::deserialized<CombinedSensorsDescription>(value.toLatin1());
}

void QnSecurityCamResource::setCombinedSensorsDescription(
    const CombinedSensorsDescription& sensorsDescription)
{
    setProperty(Qn::kCombinedSensorsDescriptionParamName,
        QString::fromLatin1(QJson::serialized(sensorsDescription)));
}

bool QnSecurityCamResource::hasCombinedSensors() const
{
    return !combinedSensorsDescription().isEmpty();
}

bool QnSecurityCamResource::isEdge() const
{
    return QnMediaServerResource::isEdgeServer(getParentResource());
}

bool QnSecurityCamResource::isSharingLicenseInGroup() const
{
    if (getGroupId().isEmpty())
        return false; //< Not a multichannel device. Nothing to share
    if (!QnLicense::licenseTypeInfo(licenseType()).allowedToShareChannel)
        return false; //< Don't allow sharing for encoders e.t.c
    QnResourceTypePtr resType = qnResTypePool->getResourceType(getTypeId());
    if (!resType)
        return false;
    return resType->hasParam(lit("canShareLicenseGroup"));
}

Qn::LicenseType QnSecurityCamResource::licenseType() const
{
    return m_cachedLicenseType.get();
}

Qn::StreamFpsSharingMethod QnSecurityCamResource::streamFpsSharingMethod() const {
    QString sval = getProperty(Qn::STREAM_FPS_SHARING_PARAM_NAME);
    if (sval.isEmpty())
        return kDefaultStreamFpsSharingMethod;

    if (sval == lit("shareFps"))
        return Qn::BasicFpsSharing;
    if (sval == lit("noSharing"))
        return Qn::NoFpsSharing;
    return Qn::PixelsFpsSharing;
}

void QnSecurityCamResource::setStreamFpsSharingMethod(Qn::StreamFpsSharingMethod value)
{
    switch( value )
    {
        case Qn::BasicFpsSharing:
            setProperty(Qn::STREAM_FPS_SHARING_PARAM_NAME, lit("shareFps"));
            break;
        case Qn::NoFpsSharing:
            setProperty(Qn::STREAM_FPS_SHARING_PARAM_NAME, lit("noSharing"));
            break;
        default:
            setProperty(Qn::STREAM_FPS_SHARING_PARAM_NAME, lit("sharePixels"));
            break;
    }
}

QnIOPortDataList QnSecurityCamResource::getRelayOutputList() const {
    QnIOPortDataList result;
    QnIOPortDataList ports = getIOPorts();
    for (const auto& port: ports)
    {
        if (port.portType == Qn::PT_Output)
            result.push_back(port);
    }
    return result;
}

QnIOPortDataList QnSecurityCamResource::getInputPortList() const
{
    QnIOPortDataList result;
    QnIOPortDataList ports = getIOPorts();
    for (const auto& port: ports)
    {
        if (port.portType == Qn::PT_Input)
            result.push_back(port);
    }
    return result;
}

void QnSecurityCamResource::setIOPorts(const QnIOPortDataList& ports)
{
    setProperty(Qn::IO_SETTINGS_PARAM_NAME, QString::fromUtf8(QJson::serialized(ports)));
}

QnIOPortDataList QnSecurityCamResource::getIOPorts() const
{
    return QJson::deserialized<QnIOPortDataList>(getProperty(Qn::IO_SETTINGS_PARAM_NAME).toUtf8());
}

bool QnSecurityCamResource::setRelayOutputState(const QString& ouputID, bool activate, unsigned int autoResetTimeout)
{
    Q_UNUSED(ouputID)
    Q_UNUSED(activate)
    Q_UNUSED(autoResetTimeout)
    return false;
}

void QnSecurityCamResource::inputPortListenerAttached()
{
    QnMutexLocker lk( &m_initMutex );

    //if camera is not initialized yet, delayed input monitoring will start on initialization completion
    const int inputPortListenerCount = m_inputPortListenerCount.fetchAndAddOrdered( 1 );
    if( isInitialized() && (inputPortListenerCount == 0) )
        startInputPortMonitoringAsync( std::function<void(bool)>() );
    //if resource is not initialized, input port monitoring will start just after initInternal completion
}

void QnSecurityCamResource::inputPortListenerDetached()
{
    QnMutexLocker lk( &m_initMutex );

    if( m_inputPortListenerCount.load() <= 0 )
        return;

    int result = m_inputPortListenerCount.fetchAndAddOrdered( -1 );
    if( result == 1 )
        stopInputPortMonitoringAsync();
    else if( result <= 0 )
        m_inputPortListenerCount.fetchAndAddOrdered( 1 );   //no reduce below 0
}

void QnSecurityCamResource::at_initializedChanged()
{
    if( !isInitialized() )  //e.g., camera has been moved to a different server
        stopInputPortMonitoringAsync();  //stopping input monitoring

    emit licenseTypeChanged(toSharedPointer());
}

void QnSecurityCamResource::at_motionRegionChanged()
{
    if (flags() & Qn::foreigner)
        return;

    if (getMotionType() == Qn::MT_HardwareGrid || getMotionType() == Qn::MT_MotionWindow)
    {
    	QnConstResourceVideoLayoutPtr layout = getVideoLayout();
    	int numChannels = layout->channelCount();
        for (int i = 0; i < numChannels; ++i)
            setMotionMaskPhysical(i);
    }
}

int QnSecurityCamResource::motionWindowCount() const
{
    QString val = getProperty(Qn::MOTION_WINDOW_CNT_PARAM_NAME);
    return val.toInt();
}

int QnSecurityCamResource::motionMaskWindowCount() const
{
    QString val = getProperty(Qn::MOTION_MASK_WINDOW_CNT_PARAM_NAME);
    return val.toInt();
}

int QnSecurityCamResource::motionSensWindowCount() const
{
    QString val = getProperty(Qn::MOTION_SENS_WINDOW_CNT_PARAM_NAME);
    return val.toInt();
}


bool QnSecurityCamResource::hasTwoWayAudio() const
{
    return getCameraCapabilities().testFlag(Qn::AudioTransmitCapability);
}

bool QnSecurityCamResource::isAudioSupported() const
{
<<<<<<< HEAD
    const auto capabilities = cameraMediaCapability();
    if (!capabilities.isNull())
        return capabilities.hasAudio;

    // Compatibility with version < 3.1.2
=======
>>>>>>> 807994bd
    QString val = getProperty(Qn::IS_AUDIO_SUPPORTED_PARAM_NAME);
    return val.toInt() > 0;
}

Qn::MotionType QnSecurityCamResource::getDefaultMotionType() const
{
    Qn::MotionTypes value = supportedMotionType();
    if (value.testFlag(Qn::MT_SoftwareGrid))
        return Qn::MT_SoftwareGrid;

    if (value.testFlag(Qn::MT_HardwareGrid))
        return Qn::MT_HardwareGrid;

    if (value.testFlag(Qn::MT_MotionWindow))
        return Qn::MT_MotionWindow;

    return Qn::MT_NoMotion;
}

Qn::MotionTypes QnSecurityCamResource::supportedMotionType() const
{
    return m_cachedSupportedMotionType.get();
}

bool QnSecurityCamResource::hasMotion() const
{
    Qn::MotionType motionType = getDefaultMotionType();
    if (motionType == Qn::MT_SoftwareGrid)
    {
        return hasDualStreaming2()
            || (getCameraCapabilities() & Qn::PrimaryStreamSoftMotionCapability)
            || !getProperty(QnMediaResource::motionStreamKey()).isEmpty();
    }
    return motionType != Qn::MT_NoMotion;
}

Qn::MotionType QnSecurityCamResource::getMotionType() const
{
    return m_motionType.get();
}

Qn::MotionType QnSecurityCamResource::calculateMotionType() const
{
    NX_ASSERT(!getId().isNull());
    QnCameraUserAttributePool::ScopedLock userAttributesLock( userAttributesPool(), getId() );
    Qn::MotionType value = (*userAttributesLock)->motionType;
    if (value == Qn::MT_NoMotion)
        return value;

    if (value == Qn::MT_Default || !(supportedMotionType() & value))
        return getDefaultMotionType();

    return value;
}

void QnSecurityCamResource::setMotionType(Qn::MotionType value)
{
    NX_ASSERT(!getId().isNull());
    QnCameraUserAttributePool::ScopedLock userAttributesLock( userAttributesPool(), getId() );
    (*userAttributesLock)->motionType = value;
}

Qn::CameraCapabilities QnSecurityCamResource::getCameraCapabilities() const
{
    return m_cachedCameraCapabilities.get();
}

bool QnSecurityCamResource::hasCameraCapabilities(Qn::CameraCapabilities capabilities) const
{
    return (getCameraCapabilities() & capabilities) == capabilities;
}

void QnSecurityCamResource::setCameraCapabilities(Qn::CameraCapabilities capabilities)
{
    setProperty(Qn::CAMERA_CAPABILITIES_PARAM_NAME, static_cast<int>(capabilities));
    m_cachedCameraCapabilities.reset();
}

void QnSecurityCamResource::setCameraCapability(Qn::CameraCapability capability, bool value)
{
    setCameraCapabilities(value ? (getCameraCapabilities() | capability) : (getCameraCapabilities() & ~capability));
}

bool QnSecurityCamResource::isRecordingEventAttached() const
{
    return m_recActionCnt > 0;
}

void QnSecurityCamResource::recordingEventAttached()
{
    m_recActionCnt++;
}

void QnSecurityCamResource::recordingEventDetached()
{
    m_recActionCnt = qMax(0, m_recActionCnt-1);
}

QString QnSecurityCamResource::getUserDefinedName() const
{
    if (!getId().isNull() && commonModule())
    {
        QnCameraUserAttributePool::ScopedLock userAttributesLock( userAttributesPool(), getId() );
        if( !(*userAttributesLock)->name.isEmpty() )
            return (*userAttributesLock)->name;
    }

    return QnSecurityCamResource::getName();
}


QString QnSecurityCamResource::getGroupName() const
{
    if (!getId().isNull() && commonModule())
    {
        QnCameraUserAttributePool::ScopedLock userAttributesLock(
            userAttributesPool(),
            getId() );
        if( !(*userAttributesLock)->groupName.isEmpty() )
            return (*userAttributesLock)->groupName;
    }

    return getDefaultGroupName();
}

QString QnSecurityCamResource::getDefaultGroupName() const
{
    SAFE(return m_groupName);
}

void QnSecurityCamResource::setGroupName(const QString& value)
{
    {
        QnMutexLocker locker( &m_mutex );
        if(m_groupName == value)
            return;
        m_groupName = value;
    }
    emit groupNameChanged(::toSharedPointer(this));
}

void QnSecurityCamResource::setUserDefinedGroupName( const QString& value )
{
    NX_ASSERT(!getId().isNull());
    {
        QnCameraUserAttributePool::ScopedLock userAttributesLock(
            userAttributesPool(),
            getId() );
        if( (*userAttributesLock)->groupName == value )
            return;
        (*userAttributesLock)->groupName = value;
    }
    emit groupNameChanged(::toSharedPointer(this));
}

QString QnSecurityCamResource::getGroupId() const
{
    SAFE(return m_groupId)
}

void QnSecurityCamResource::setGroupId(const QString& value)
{
    {
        QnMutexLocker locker( &m_mutex );
        if(m_groupId == value)
            return;
        m_groupId = value;
    }
    emit groupIdChanged(::toSharedPointer(this));

}

<<<<<<< HEAD
QString QnSecurityCamResource::getSharedId() const
{
    {
        QnMutexLocker lock(&m_mutex);
        if (!m_groupId.isEmpty())
            return m_groupId;
    }

    return getUniqueId();
}

=======
>>>>>>> 807994bd
QString QnSecurityCamResource::getModel() const
{
    SAFE(return m_model)
}

void QnSecurityCamResource::setModel(const QString &model)
{
    QnMutexLocker lk(&m_mutex);
    m_model = model;
}

QString QnSecurityCamResource::getFirmware() const
{
    return getProperty( Qn::FIRMWARE_PARAM_NAME );
}

void QnSecurityCamResource::setFirmware(const QString &firmware)
{
    setProperty( Qn::FIRMWARE_PARAM_NAME, firmware );
}

QString QnSecurityCamResource::getVendor() const
{
    SAFE(return m_vendor)

    // This code is commented for a reason. We want to know if vendor is empty. --Elric
    //SAFE(if (!m_vendor.isEmpty()) return m_vendor)    //calculated on the server
    //
    //QnResourceTypePtr resourceType = qnResTypePool->getResourceType(getTypeId());
    //return resourceType ? resourceType->getManufacture() : QString(); //estimated value
}

void QnSecurityCamResource::setVendor(const QString& value)
{
    SAFE(m_vendor = value)
}

void QnSecurityCamResource::setMaxDays(int value)
{
    NX_ASSERT(!getId().isNull());
    QnCameraUserAttributePool::ScopedLock userAttributesLock( userAttributesPool(), getId() );
    (*userAttributesLock)->maxDays = value;
}

int QnSecurityCamResource::maxDays() const
{
    NX_ASSERT(!getId().isNull());
    QnCameraUserAttributePool::ScopedLock userAttributesLock( userAttributesPool(), getId() );
    return (*userAttributesLock)->maxDays;
}

void QnSecurityCamResource::setPreferredServerId(const QnUuid& value)
{
    NX_ASSERT(!getId().isNull());
    QnCameraUserAttributePool::ScopedLock userAttributesLock( userAttributesPool(), getId() );
    (*userAttributesLock)->preferredServerId = value;
}

QnUuid QnSecurityCamResource::preferredServerId() const
{
    NX_ASSERT(!getId().isNull());
    QnCameraUserAttributePool::ScopedLock userAttributesLock( userAttributesPool(), getId() );
    return (*userAttributesLock)->preferredServerId;
}

nx::api::AnalyticsSupportedEvents QnSecurityCamResource::analyticsSupportedEvents() const
{
    return m_cachedAnalyticsSupportedEvents.get();
}

void QnSecurityCamResource::setAnalyticsSupportedEvents(
    const nx::api::AnalyticsSupportedEvents& eventsList)
{
    if (eventsList.isEmpty())
        setProperty(Qn::kAnalyticsDriversParamName, QVariant());
    else
        setProperty(Qn::kAnalyticsDriversParamName, QString::fromUtf8(QJson::serialized(eventsList)));
}

void QnSecurityCamResource::setMinDays(int value)
{
    NX_ASSERT(!getId().isNull());
    QnCameraUserAttributePool::ScopedLock userAttributesLock( userAttributesPool(), getId() );
    (*userAttributesLock)->minDays = value;
}

int QnSecurityCamResource::minDays() const
{
    NX_ASSERT(!getId().isNull());
    QnCameraUserAttributePool::ScopedLock userAttributesLock( userAttributesPool(), getId() );
    return (*userAttributesLock)->minDays;
}

void QnSecurityCamResource::setScheduleDisabled(bool value)
{
    NX_ASSERT(!getId().isNull());
    {
        QnCameraUserAttributePool::ScopedLock userAttributesLock( userAttributesPool(), getId() );
        if ((*userAttributesLock)->scheduleDisabled == value)
            return;
        (*userAttributesLock)->scheduleDisabled = value;
    }

    emit scheduleDisabledChanged(::toSharedPointer(this));
}

bool QnSecurityCamResource::isScheduleDisabled() const
{
    NX_ASSERT(!getId().isNull());
    QnCameraUserAttributePool::ScopedLock userAttributesLock( userAttributesPool(), getId() );
    return (*userAttributesLock)->scheduleDisabled;
}

void QnSecurityCamResource::setLicenseUsed(bool value)
{
    /// TODO: #gdm Refactor licence management
    /*
    switch (licenseType())
    {
        case Qn::LC_IO:
        {
            QnCameraUserAttributePool::ScopedLock userAttributesLock( userAttributesPool(), getId() );
            if ((*userAttributesLock)->licenseUsed == value)
                return;
            (*userAttributesLock)->licenseUsed = value;
        }
        default:
            break;
    }
    */
    setScheduleDisabled(!value);
    emit licenseUsedChanged(::toSharedPointer(this));
}


bool QnSecurityCamResource::isLicenseUsed() const
{
    /// TODO: #gdm Refactor licence management
    /*
    switch (licenseType())
    {
        case Qn::LC_IO:
        {
            QnCameraUserAttributePool::ScopedLock userAttributesLock( userAttributesPool(), getId() );
            return (*userAttributesLock)->licenseUsed;
        }
        default:
            break;
    }
    */
    /* By default camera requires license when recording is enabled. */
    return !isScheduleDisabled();
}

Qn::FailoverPriority QnSecurityCamResource::failoverPriority() const
{
    NX_ASSERT(!getId().isNull());
    QnCameraUserAttributePool::ScopedLock userAttributesLock( userAttributesPool(), getId() );
    return (*userAttributesLock)->failoverPriority;
}

void QnSecurityCamResource::setFailoverPriority(Qn::FailoverPriority value)
{
    NX_ASSERT(!getId().isNull());
    {
        QnCameraUserAttributePool::ScopedLock userAttributesLock( userAttributesPool(), getId() );
        if ((*userAttributesLock)->failoverPriority == value)
            return;
        (*userAttributesLock)->failoverPriority = value;
    }

    emit failoverPriorityChanged(::toSharedPointer(this));
}

void QnSecurityCamResource::setAudioEnabled(bool enabled)
{
    NX_ASSERT(!getId().isNull());
    QnCameraUserAttributePool::ScopedLock userAttributesLock( userAttributesPool(), getId() );
    (*userAttributesLock)->audioEnabled = enabled;
}
bool QnSecurityCamResource::isAudioEnabled() const
{
    QnCameraUserAttributePool::ScopedLock userAttributesLock( userAttributesPool(), getId() );
    return (*userAttributesLock)->audioEnabled;
}

bool QnSecurityCamResource::isManuallyAdded() const
{
    return m_manuallyAdded;
}

void QnSecurityCamResource::setManuallyAdded(bool value)
{
    m_manuallyAdded = value;
}

bool QnSecurityCamResource::isDefaultAuth() const
{
    return hasCameraCapabilities(Qn::isDefaultPasswordCapability);
}

Qn::CameraBackupQualities QnSecurityCamResource::getBackupQualities() const
{
    QnCameraUserAttributePool::ScopedLock userAttributesLock( userAttributesPool(), getId() );
    return (*userAttributesLock)->backupQualities;
}

void QnSecurityCamResource::setBackupQualities(Qn::CameraBackupQualities value)
{
    {
        QnCameraUserAttributePool::ScopedLock userAttributesLock( userAttributesPool(), getId() );
        if ((*userAttributesLock)->backupQualities == value)
            return;
        (*userAttributesLock)->backupQualities = value;
    }
    emit backupQualitiesChanged(::toSharedPointer(this));
}

Qn::CameraBackupQualities QnSecurityCamResource::getActualBackupQualities() const
{
    Qn::CameraBackupQualities result = getBackupQualities();

    if (result == Qn::CameraBackup_Disabled)
        return result;

    const auto& settings = commonModule()->globalSettings();

    auto value = settings->backupQualities();

    /* If backup is not configured on this camera, use 'Backup newly added cameras' value */
    if (result == Qn::CameraBackup_Default)
    {
        return settings->backupNewCamerasByDefault()
            ? value
            : Qn::CameraBackup_Disabled;
    }

    return value;
}

void QnSecurityCamResource::setSecondaryStreamQuality(Qn::SecondStreamQuality quality)
{
<<<<<<< HEAD
    {
        QnCameraUserAttributePool::ScopedLock userAttributesLock(userAttributesPool(), getId());
        if ((*userAttributesLock)->secondaryQuality == quality)
            return;
        (*userAttributesLock)->secondaryQuality = quality;
    }

    m_cachedHasDualStreaming2.reset();
    emit secondaryStreamQualityChanged(toSharedPointer());
=======
    QnCameraUserAttributePool::ScopedLock userAttributesLock( userAttributesPool(), getId() );
    (*userAttributesLock)->secondaryQuality = quality;
>>>>>>> 807994bd
}

Qn::SecondStreamQuality QnSecurityCamResource::secondaryStreamQuality() const
{
    QnCameraUserAttributePool::ScopedLock userAttributesLock( userAttributesPool(), getId() );
    return (*userAttributesLock)->secondaryQuality;
}

void QnSecurityCamResource::setCameraControlDisabled(bool value)
{
    QnCameraUserAttributePool::ScopedLock userAttributesLock( userAttributesPool(), getId() );
    (*userAttributesLock)->cameraControlDisabled = value;
}

bool QnSecurityCamResource::isCameraControlDisabled() const
{
    const auto& settings = commonModule()->globalSettings();

    if (settings && !settings->isCameraSettingsOptimizationEnabled())
        return true;
    QnCameraUserAttributePool::ScopedLock userAttributesLock( userAttributesPool(), getId() );
    return (*userAttributesLock)->cameraControlDisabled;
}

int QnSecurityCamResource::desiredSecondStreamFps() const
{
    switch (secondaryStreamQuality())
    {
        case Qn::SSQualityMedium:
            return kDefaultSecondStreamFpsMedium;
        case Qn::SSQualityLow:
            return kDefaultSecondStreamFpsLow;
        case Qn::SSQualityHigh:
            return kDefaultSecondStreamFpsHigh;
        default:
            break;
    }
    return kDefaultSecondStreamFpsMedium;
}

Qn::StreamQuality QnSecurityCamResource::getSecondaryStreamQuality() const
{
    if (secondaryStreamQuality() != Qn::SSQualityHigh)
        return Qn::QualityLowest;
    else
        return Qn::QualityNormal;
}

Qn::CameraStatusFlags QnSecurityCamResource::statusFlags() const
{
    SAFE(return m_statusFlags)
}

bool QnSecurityCamResource::hasStatusFlags(Qn::CameraStatusFlag value) const
{
    SAFE(return m_statusFlags & value)
}

void QnSecurityCamResource::setStatusFlags(Qn::CameraStatusFlags value)
{
    {
        QnMutexLocker locker( &m_mutex );
        if(m_statusFlags == value)
            return;
        m_statusFlags = value;
    }
    emit statusFlagsChanged(::toSharedPointer(this));
}

void QnSecurityCamResource::addStatusFlags(Qn::CameraStatusFlag flag)
{
    {
        QnMutexLocker locker( &m_mutex );
        Qn::CameraStatusFlags value = m_statusFlags | flag;
        if(m_statusFlags == value)
            return;
        m_statusFlags = value;
    }
    emit statusFlagsChanged(::toSharedPointer(this));
}

void QnSecurityCamResource::removeStatusFlags(Qn::CameraStatusFlag flag)
{
    {
        QnMutexLocker locker( &m_mutex );
        Qn::CameraStatusFlags value = m_statusFlags & ~flag;
        if(m_statusFlags == value)
            return;
        m_statusFlags = value;
    }
    emit statusFlagsChanged(::toSharedPointer(this));
}


bool QnSecurityCamResource::needCheckIpConflicts() const {
    return !hasCameraCapabilities(Qn::ShareIpCapability);
}

QnTimePeriodList QnSecurityCamResource::getDtsTimePeriodsByMotionRegion(
    const QList<QRegion>& regions,
    qint64 msStartTime,
    qint64 msEndTime,
    int detailLevel )
{
    Q_UNUSED( regions );
    Q_UNUSED( msStartTime );
    Q_UNUSED( msEndTime );
    Q_UNUSED( detailLevel );

    return QnTimePeriodList();
}

bool QnSecurityCamResource::mergeResourcesIfNeeded(const QnNetworkResourcePtr &source)
{
    QnSecurityCamResource* camera = dynamic_cast<QnSecurityCamResource*>(source.data());
    if (!camera)
        return false;

    bool result = base_type::mergeResourcesIfNeeded(source);

    if (getGroupId() != camera->getGroupId())
    {
        setGroupId(camera->getGroupId());
        result = true; // groupID can be changed for onvif resource because if not auth info, maxChannels is not accessible
    }

    if (getGroupName().isEmpty() && getGroupName() != camera->getGroupName())
    {
        setGroupName(camera->getGroupName());
        result = true;
    }

    if (getModel() != camera->getModel() && !camera->getModel().isEmpty())
    {
        setModel(camera->getModel());
        result = true;
    }
    if (getVendor() != camera->getVendor() && !camera->getVendor().isEmpty())
    {
        setVendor(camera->getVendor());
        result = true;
    }
    if (getMAC() != camera->getMAC() && !camera->getMAC().isNull())
    {
        setMAC(camera->getMAC());
        result = true;
    }


    return result;
}

//QnMotionRegion QnSecurityCamResource::getMotionRegionNonSafe(int channel) const
//{
//    return m_motionMaskList[channel];
//}

Qn::MotionTypes QnSecurityCamResource::calculateSupportedMotionType() const
{
    QString val = getProperty(Qn::SUPPORTED_MOTION_PARAM_NAME);
    if (val.isEmpty())
        return Qn::MT_SoftwareGrid;

    Qn::MotionTypes result = Qn::MT_Default;
    for(const QString& str: val.split(L','))
    {
        QString s1 = str.toLower().trimmed();
        if (s1 == lit("hardwaregrid"))
            result |= Qn::MT_HardwareGrid;
        else if (s1 == lit("softwaregrid"))
            result |= Qn::MT_SoftwareGrid;
        else if (s1 == lit("motionwindow"))
            result |= Qn::MT_MotionWindow;
    }
    //if ((!hasDualStreaming() || secondaryStreamQuality() == Qn::SSQualityDontUse) && !(getCameraCapabilities() &  Qn::PrimaryStreamSoftMotionCapability))
    //    result &= ~Qn::MT_SoftwareGrid;

    return result;
}

void QnSecurityCamResource::resetCachedValues()
{
    // TODO: #rvasilenko reset only required values on property changed (as in server resource).
    //resetting cached values
    m_cachedHasDualStreaming2.reset();
    m_cachedSupportedMotionType.reset();
    m_cachedCameraCapabilities.reset();
    m_cachedIsDtsBased.reset();
    m_motionType.reset();
    m_cachedIsIOModule.reset();
    m_cachedAnalyticsSupportedEvents.reset();
    m_cachedCameraMediaCapabilities.reset();
    m_cachedLicenseType.reset();
}

Qn::BitratePerGopType QnSecurityCamResource::bitratePerGopType() const
{
    QnResourceData resourceData = qnStaticCommon->dataPool()->data(toSharedPointer(this));
    if (resourceData.value<bool>(Qn::FORCE_BITRATE_PER_GOP))
        return Qn::BPG_Predefined;

    if (getProperty(Qn::FORCE_BITRATE_PER_GOP).toInt() > 0)
        return Qn::BPG_User;

    return Qn::BPG_None;
}

bool QnSecurityCamResource::isIOModule() const
{
    return m_cachedIsIOModule.get();
}

#ifdef ENABLE_DATA_PROVIDERS
QnAudioTransmitterPtr QnSecurityCamResource::getAudioTransmitter()
{
    if (!isInitialized())
        return nullptr;
    return m_audioTransmitter;
}

#endif

nx::core::resource::AbstractRemoteArchiveManager* QnSecurityCamResource::remoteArchiveManager()
{
    return nullptr;
}

void QnSecurityCamResource::analyticsEventStarted(const QString& caption, const QString& description)
{
    emit analyticsEventStart(
        toSharedPointer(),
        caption,
        description,
        qnSyncTime->currentMSecsSinceEpoch());
}

void QnSecurityCamResource::analyticsEventEnded(const QString& caption, const QString& description)
{
    emit analyticsEventEnd(
        toSharedPointer(),
        caption,
        description,
        qnSyncTime->currentMSecsSinceEpoch());
}

float QnSecurityCamResource::rawSuggestBitrateKbps(Qn::StreamQuality quality, QSize resolution, int fps) const
{
    float lowEnd = 0.1f;
    float hiEnd = 1.0f;

    float qualityFactor = lowEnd + (hiEnd - lowEnd) * (quality - Qn::QualityLowest) / (Qn::QualityHighest - Qn::QualityLowest);

    float resolutionFactor = 0.009f * pow(resolution.width() * resolution.height(), 0.7f);

    float frameRateFactor = fps / 1.0f;

    float result = qualityFactor*frameRateFactor * resolutionFactor;

    return qMax(192.0, result);
}

bool QnSecurityCamResource::captureEvent(const nx::vms::event::AbstractEventPtr& event)
{
    return false;
}

bool QnSecurityCamResource::doesEventComeFromAnalyticsDriver(nx::vms::event::EventType eventType) const
{
    return eventType == nx::vms::event::EventType::analyticsSdkEvent;
}

int QnSecurityCamResource::suggestBitrateKbps(const QSize& resolution, const QnLiveStreamParams& streamParams, Qn::ConnectionRole role) const
{
    if (streamParams.bitrateKbps > 0)
    {
        auto result = streamParams.bitrateKbps;
        auto streamCapability = cameraMediaCapability().streamCapabilities.value(role);
        if (streamCapability.maxBitrateKbps > 0)
            result = qBound(streamCapability.minBitrateKbps, result, streamCapability.maxBitrateKbps);
        return result;
    }
    return suggestBitrateForQualityKbps(streamParams.quality, resolution, streamParams.fps, role);
}

int QnSecurityCamResource::suggestBitrateForQualityKbps(Qn::StreamQuality quality, QSize resolution, int fps, Qn::ConnectionRole role) const
{
    auto bitrateCoefficient = [](Qn::StreamQuality quality)
    {
        switch (quality)
        {
        case Qn::StreamQuality::QualityLowest:
            return 0.66;
        case Qn::StreamQuality::QualityLow:
            return 0.8;
        case Qn::StreamQuality::QualityNormal:
            return 1.0;
        case Qn::StreamQuality::QualityHigh:
            return 2.0;
        case Qn::StreamQuality::QualityHighest:
            return 2.5;
        case Qn::StreamQuality::QualityPreSet:
        case Qn::StreamQuality::QualityNotDefined:
        default:
            return 1.0;
        }
    };
    if (role == Qn::CR_Default)
        role = Qn::CR_LiveVideo;
    auto streamCapability = cameraMediaCapability().streamCapabilities.value(role);
    if (streamCapability.defaultBitrateKbps > 0)
    {
        double coefficient = bitrateCoefficient(quality);
        const int bitrate = streamCapability.defaultBitrateKbps * coefficient;
        return qBound(
            (double)streamCapability.minBitrateKbps,
            bitrate * ((double)fps / streamCapability.defaultFps),
            (double)streamCapability.maxBitrateKbps);
    }


    auto result = rawSuggestBitrateKbps(quality, resolution, fps);

    if (bitratePerGopType() != Qn::BPG_None)
        result = result * (30.0 / (qreal)fps);

    return (int)result;
}

bool QnSecurityCamResource::setCameraCredentialsSync(
    const QAuthenticator& auth, QString* outErrorString)
{
    if (outErrorString)
        *outErrorString = tr("Operation is not permitted.");
    return false;
}<|MERGE_RESOLUTION|>--- conflicted
+++ resolved
@@ -317,7 +317,6 @@
     return false;
 }
 
-<<<<<<< HEAD
 Qn::LicenseType QnSecurityCamResource::calculateLicenseType() const
 {
     if (isIOModule())
@@ -356,8 +355,6 @@
         == getProperty(QnMediaResource::motionStreamKey()).toLower();
 }
 
-=======
->>>>>>> 807994bd
 void QnSecurityCamResource::setDataProviderFactory(QnDataProviderFactory* dpFactory)
 {
     m_dpFactory = dpFactory;
@@ -664,14 +661,11 @@
 
 bool QnSecurityCamResource::isAudioSupported() const
 {
-<<<<<<< HEAD
     const auto capabilities = cameraMediaCapability();
     if (!capabilities.isNull())
         return capabilities.hasAudio;
 
     // Compatibility with version < 3.1.2
-=======
->>>>>>> 807994bd
     QString val = getProperty(Qn::IS_AUDIO_SUPPORTED_PARAM_NAME);
     return val.toInt() > 0;
 }
@@ -844,7 +838,6 @@
 
 }
 
-<<<<<<< HEAD
 QString QnSecurityCamResource::getSharedId() const
 {
     {
@@ -856,8 +849,6 @@
     return getUniqueId();
 }
 
-=======
->>>>>>> 807994bd
 QString QnSecurityCamResource::getModel() const
 {
     SAFE(return m_model)
@@ -1100,7 +1091,6 @@
 
 void QnSecurityCamResource::setSecondaryStreamQuality(Qn::SecondStreamQuality quality)
 {
-<<<<<<< HEAD
     {
         QnCameraUserAttributePool::ScopedLock userAttributesLock(userAttributesPool(), getId());
         if ((*userAttributesLock)->secondaryQuality == quality)
@@ -1110,10 +1100,6 @@
 
     m_cachedHasDualStreaming2.reset();
     emit secondaryStreamQualityChanged(toSharedPointer());
-=======
-    QnCameraUserAttributePool::ScopedLock userAttributesLock( userAttributesPool(), getId() );
-    (*userAttributesLock)->secondaryQuality = quality;
->>>>>>> 807994bd
 }
 
 Qn::SecondStreamQuality QnSecurityCamResource::secondaryStreamQuality() const
