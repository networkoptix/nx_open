#include "security_cam_resource.h"

#include <QtCore/QMutexLocker>

#include <api/global_settings.h>

#include <utils/serialization/lexical.h>

#include <core/resource_management/resource_data_pool.h>
#include <core/resource_management/resource_pool.h>

#include <core/dataprovider/data_provider_factory.h>

#include "user_resource.h"
#include "common/common_module.h"

#include <recording/time_period_list.h>
#include "camera_user_attribute_pool.h"
#include "core/resource/media_server_resource.h"
#include "resource_data.h"

#define SAFE(expr) {QMutexLocker lock(&m_mutex); expr;}


namespace {
    static const int defaultMaxFps = 15;
    static const int defaultReservedSecondStreamFps = 2;
    static const Qn::StreamFpsSharingMethod defaultStreamFpsSharingMethod = Qn::PixelsFpsSharing;
    static const Qn::MotionType defaultMotionType = Qn::MT_MotionWindow;

    static const int defaultSecondStreamFpsLow = 2;
    static const int defaultSecondStreamFpsMedium = 7;
    static const int defaultSecondStreamFpsHigh = 12;
}

QnSecurityCamResource::QnSecurityCamResource(): 
    m_dpFactory(0),
    m_recActionCnt(0),
    m_statusFlags(Qn::CSF_NoFlags),
    m_advancedWorking(false),
    m_manuallyAdded(false)
{
    addFlags(Qn::live_cam);

    connect(this, &QnResource::parentIdChanged, this, &QnSecurityCamResource::at_parentIdChanged, Qt::DirectConnection);

    QnMediaResource::initMediaResource();

}

QString QnSecurityCamResource::getName() const
{
    QnCameraUserAttributePool::ScopedLock userAttributesLock( QnCameraUserAttributePool::instance(), getId() );
    if( !(*userAttributesLock)->name.isEmpty() )
        return (*userAttributesLock)->name;
    return QnResource::getName();
}

void QnSecurityCamResource::setName( const QString& name )
{
    setCameraName( name );
    QnResource::setName( name );
}

void QnSecurityCamResource::setCameraName( const QString& newCameraName )
{
    QnCameraUserAttributePool::ScopedLock userAttributesLock( QnCameraUserAttributePool::instance(), getId() );
    (*userAttributesLock)->name = newCameraName;
}

bool QnSecurityCamResource::isGroupPlayOnly() const {
    return hasParam(lit("groupplay"));
}

const QnResource* QnSecurityCamResource::toResource() const {
    return this;
}

QnResource* QnSecurityCamResource::toResource() {
    return this;
}

const QnResourcePtr QnSecurityCamResource::toResourcePtr() const {
    return toSharedPointer();
}

QnResourcePtr QnSecurityCamResource::toResourcePtr() {
    return toSharedPointer();
}

QnSecurityCamResource::~QnSecurityCamResource() {
}

void QnSecurityCamResource::updateInner(const QnResourcePtr &other, QSet<QByteArray>& modifiedFields) 
{
    QnNetworkResource::updateInner(other, modifiedFields);
    QnMediaResource::updateInner(other, modifiedFields);

    QnSecurityCamResourcePtr other_casted = qSharedPointerDynamicCast<QnSecurityCamResource>(other);
    if (other_casted)
    {
        QnConstResourceVideoLayoutPtr layout = getVideoLayout();

        m_groupId = other_casted->m_groupId;
        m_groupName = other_casted->m_groupName;
        m_statusFlags = other_casted->m_statusFlags;
        m_manuallyAdded = other_casted->m_manuallyAdded;
        m_model = other_casted->m_model;
        m_vendor = other_casted->m_vendor;
    }
}

int QnSecurityCamResource::getMaxFps() const {
    QString value = getProperty(lit("MaxFPS"));
    return value.isNull() ? defaultMaxFps : value.toInt();
}

int QnSecurityCamResource::reservedSecondStreamFps() const {
    QString value = getProperty(lit("reservedSecondStreamFps"));
    return value.isNull() ? defaultReservedSecondStreamFps : value.toInt();
}

QnAbstractStreamDataProvider* QnSecurityCamResource::createDataProviderInternal(Qn::ConnectionRole role) {
    if (role == Qn::CR_LiveVideo || role == Qn::CR_Default || role == Qn::CR_SecondaryLiveVideo)
    {

        if (role == Qn::CR_SecondaryLiveVideo && !hasDualStreaming2())
            return 0;

        QnAbstractStreamDataProvider* result = createLiveDataProvider();
        if (result)
            result->setRole(role);
        return result;

    }
    else if (role == Qn::CR_Archive) {
        QnAbstractStreamDataProvider* result = createArchiveDataProvider();
        if (result)
            return result;
    }

    if (m_dpFactory)
        return m_dpFactory->createDataProviderInternal(toSharedPointer(), role);
    return 0;
}

void QnSecurityCamResource::initializationDone() {
    if( m_inputPortListenerCount.load() > 0 )
        startInputPortMonitoring();
}

bool QnSecurityCamResource::startInputPortMonitoring() {
    return false;
}

void QnSecurityCamResource::stopInputPortMonitoring() {
}

bool QnSecurityCamResource::isInputPortMonitored() const {
    return false;
}

void QnSecurityCamResource::setDataProviderFactory(QnDataProviderFactory* dpFactory) {
    m_dpFactory = dpFactory;
}

QList<QnMotionRegion> QnSecurityCamResource::getMotionRegionList() const {
    QnCameraUserAttributePool::ScopedLock userAttributesLock( QnCameraUserAttributePool::instance(), getId() );
    return (*userAttributesLock)->motionRegions;
}

QRegion QnSecurityCamResource::getMotionMask(int channel) const {
    return getMotionRegion(channel).getMotionMask();
}

QnMotionRegion QnSecurityCamResource::getMotionRegion(int channel) const {
    QnCameraUserAttributePool::ScopedLock userAttributesLock( QnCameraUserAttributePool::instance(), getId() );
    return (*userAttributesLock)->motionRegions[channel];
}

void QnSecurityCamResource::setMotionRegion(const QnMotionRegion& mask, int channel) {
    Qn::MotionType motionType = Qn::MT_Default;
    {
        QnCameraUserAttributePool::ScopedLock userAttributesLock( QnCameraUserAttributePool::instance(), getId() );

        if ((*userAttributesLock)->motionRegions[channel] == mask)
            return;
        (*userAttributesLock)->motionRegions[channel] = mask;
        motionType = (*userAttributesLock)->motionType;
    }

    if (motionType != Qn::MT_SoftwareGrid)
        setMotionMaskPhysical(channel);
}

void QnSecurityCamResource::setMotionRegionList(const QList<QnMotionRegion>& maskList) {
    Qn::MotionType motionType = Qn::MT_Default;
    {
        QnCameraUserAttributePool::ScopedLock userAttributesLock( QnCameraUserAttributePool::instance(), getId() );

        if( (*userAttributesLock)->motionRegions == maskList )
            return;
        (*userAttributesLock)->motionRegions = maskList;
        motionType = (*userAttributesLock)->motionType;
    }

    if (motionType != Qn::MT_SoftwareGrid) {
        for (int i = 0; i < getVideoLayout()->channelCount(); ++i)
            setMotionMaskPhysical(i);
    }
}

void QnSecurityCamResource::setScheduleTasks(const QnScheduleTaskList& scheduleTasks) {
    {
        QnCameraUserAttributePool::ScopedLock userAttributesLock( QnCameraUserAttributePool::instance(), getId() );
        (*userAttributesLock)->scheduleTasks = scheduleTasks;
    }
    emit scheduleTasksChanged(::toSharedPointer(this));
}

QnScheduleTaskList QnSecurityCamResource::getScheduleTasks() const {
    QnCameraUserAttributePool::ScopedLock userAttributesLock( QnCameraUserAttributePool::instance(), getId() );
    return (*userAttributesLock)->scheduleTasks;
}

bool QnSecurityCamResource::hasDualStreaming2() const {
    return hasDualStreaming() && secondaryStreamQuality() != Qn::SSQualityDontUse;
}

bool QnSecurityCamResource::hasDualStreaming() const {
    QString val = getProperty(Qn::HAS_DUAL_STREAMING_PARAM_NAME);
    return val.toInt() > 0;
}

bool QnSecurityCamResource::isDtsBased() const {
    QString val = getProperty(Qn::DTS_PARAM_NAME);
    return val.toInt() > 0;
}

bool QnSecurityCamResource::isAnalog() const {
    QString val = getProperty(Qn::ANALOG_PARAM_NAME);
    return val.toInt() > 0;
}

bool QnSecurityCamResource::isAnalogEncoder() const {
    const QnSecurityCamResourcePtr ptr = toSharedPointer(const_cast<QnSecurityCamResource*> (this));
    QnResourceData resourceData = qnCommon->dataPool()->data(ptr);
    return resourceData.value<bool>(lit("analogEncoder"));
}

bool QnSecurityCamResource::isEdge() const {
    QnMediaServerResourcePtr mServer = qnResPool->getResourceById(getParentId()).dynamicCast<QnMediaServerResource>();
    return mServer && (mServer->getServerFlags() & Qn::SF_Edge);
}

Qn::LicenseType QnSecurityCamResource::licenseType() const 
{
    QnResourceTypePtr resType = qnResTypePool->getResourceType(getTypeId());
    if (resType && resType->getManufacture() == lit("VMAX"))
        return Qn::LC_VMAX;
    else if (isAnalog())
        return Qn::LC_Analog;
    else if (isEdge())
        return Qn::LC_Edge;
    else if (isAnalogEncoder())
        return Qn::LC_AnalogEncoder;
    else
        return Qn::LC_Professional;
}


Qn::StreamFpsSharingMethod QnSecurityCamResource::streamFpsSharingMethod() const {
    QString sval = getProperty(Qn::STREAM_FPS_SHARING_PARAM_NAME);
    if (sval.isEmpty())
        return defaultStreamFpsSharingMethod;

    if (sval == lit("shareFps"))
        return Qn::BasicFpsSharing;
    if (sval == lit("noSharing"))
        return Qn::NoFpsSharing;
    return Qn::PixelsFpsSharing;
}

void QnSecurityCamResource::setStreamFpsSharingMethod(Qn::StreamFpsSharingMethod value) 
{
    switch( value )
    {
        case Qn::BasicFpsSharing:
            setProperty(Qn::STREAM_FPS_SHARING_PARAM_NAME, lit("shareFps"));
            break;
        case Qn::NoFpsSharing:
            setProperty(Qn::STREAM_FPS_SHARING_PARAM_NAME, lit("noSharing"));
            break;
        default:
            setProperty(Qn::STREAM_FPS_SHARING_PARAM_NAME, lit("sharePixels"));
            break;
    }
}

QStringList QnSecurityCamResource::getRelayOutputList() const {
    return QStringList();
}

QStringList QnSecurityCamResource::getInputPortList() const {
    return QStringList();
}

bool QnSecurityCamResource::setRelayOutputState(const QString& ouputID, bool activate, unsigned int autoResetTimeout) {
    Q_UNUSED(ouputID)
    Q_UNUSED(activate)
    Q_UNUSED(autoResetTimeout)
    return false;
}

void QnSecurityCamResource::inputPortListenerAttached() {
    QMutexLocker lk( &m_initMutex );

    //if camera is not initialized yet, delayed input monitoring will start on initialization completion
    if( m_inputPortListenerCount.fetchAndAddOrdered( 1 ) == 0 )
        startInputPortMonitoring();
}

void QnSecurityCamResource::inputPortListenerDetached() {
    QMutexLocker lk( &m_initMutex );
 
    if( m_inputPortListenerCount.load() <= 0 )
        return;

    int result = m_inputPortListenerCount.fetchAndAddOrdered( -1 );
    if( result == 1 )
        stopInputPortMonitoring();
    else if( result <= 0 )
        m_inputPortListenerCount.fetchAndAddOrdered( 1 );   //no reduce below 0
}

void QnSecurityCamResource::at_parentIdChanged() 
{
    if(getParentId() != qnCommon->moduleGUID())
        stopInputPortMonitoring();
    else
        startInputPortMonitoring();
}

int QnSecurityCamResource::motionWindowCount() const 
{
    QString val = getProperty(Qn::MOTION_WINDOW_CNT_PARAM_NAME);
    return val.toInt();
}

int QnSecurityCamResource::motionMaskWindowCount() const 
{
    QString val = getProperty(Qn::MOTION_MASK_WINDOW_CNT_PARAM_NAME);
    return val.toInt();
}

int QnSecurityCamResource::motionSensWindowCount() const 
{
    QString val = getProperty(Qn::MOTION_SENS_WINDOW_CNT_PARAM_NAME);
    return val.toInt();
}

bool QnSecurityCamResource::isAudioSupported() const {
    QString val = getProperty(Qn::IS_AUDIO_SUPPORTED_PARAM_NAME);
    if (val.toInt() > 0)
        return true;

    val = getProperty(Qn::FORCED_IS_AUDIO_SUPPORTED_PARAM_NAME);
    return val.toInt() > 0;
}

Qn::MotionType QnSecurityCamResource::getCameraBasedMotionType() const {
    Qn::MotionTypes rez = supportedMotionType();
    if (rez & Qn::MT_HardwareGrid)
        return Qn::MT_HardwareGrid;
    else if (rez & Qn::MT_MotionWindow)
        return Qn::MT_MotionWindow;
    else
        return Qn::MT_NoMotion;
}

Qn::MotionType QnSecurityCamResource::getDefaultMotionType() const 
{
    Qn::MotionTypes value = supportedMotionType();
    if (value & Qn::MT_HardwareGrid)
        return Qn::MT_HardwareGrid;
    else if (value & Qn::MT_SoftwareGrid)
        return Qn::MT_SoftwareGrid;
    else if (value & Qn::MT_MotionWindow)
        return Qn::MT_MotionWindow;
    else
        return Qn::MT_NoMotion;
}

Qn::MotionTypes QnSecurityCamResource::supportedMotionType() const {
    QString val = getProperty(Qn::SUPPORTED_MOTION_PARAM_NAME);
    if (val.isEmpty())
        return Qn::MT_NoMotion;

    Qn::MotionTypes result = Qn::MT_Default;
    foreach(const QString& str, val.split(L',')) {
        QString s1 = str.toLower().trimmed();
        if (s1 == lit("hardwaregrid"))
            result |= Qn::MT_HardwareGrid;
        else if (s1 == lit("softwaregrid"))
            result |= Qn::MT_SoftwareGrid;
        else if (s1 == lit("motionwindow"))
            result |= Qn::MT_MotionWindow;
    }
    //if ((!hasDualStreaming() || secondaryStreamQuality() == Qn::SSQualityDontUse) && !(getCameraCapabilities() &  Qn::PrimaryStreamSoftMotionCapability))
    //    result &= ~Qn::MT_SoftwareGrid;

    return result;
}

bool QnSecurityCamResource::hasMotion() const {
    Qn::MotionType motionType = getMotionType();
    if (motionType == Qn::MT_SoftwareGrid)
        return hasDualStreaming2() || (getCameraCapabilities() & Qn::PrimaryStreamSoftMotionCapability);
    else
        return motionType != Qn::MT_NoMotion;
}

Qn::MotionType QnSecurityCamResource::getMotionType() const {
<<<<<<< HEAD
    QnCameraUserAttributePool::ScopedLock userAttributesLock( QnCameraUserAttributePool::instance(), getId() );
    if ((*userAttributesLock)->motionType == Qn::MT_Default)
        (*userAttributesLock)->motionType = getDefaultMotionType();
    return (*userAttributesLock)->motionType;
=======
    if (m_motionType == Qn::MT_Default || !(supportedMotionType() & m_motionType))
        return getDefaultMotionType();
    else
        return m_motionType;
}

Qn::MotionType QnSecurityCamResource::getMotionTypeRaw() const {
    return m_motionType;
>>>>>>> f6b154b5
}

void QnSecurityCamResource::setMotionType(Qn::MotionType value) {
    QnCameraUserAttributePool::ScopedLock userAttributesLock( QnCameraUserAttributePool::instance(), getId() );
    (*userAttributesLock)->motionType = value;
}

Qn::CameraCapabilities QnSecurityCamResource::getCameraCapabilities() const {
    QString val = getProperty(Qn::CAMERA_CAPABILITIES_PARAM_NAME);
    return static_cast<Qn::CameraCapabilities>(val.toInt());
}

bool QnSecurityCamResource::hasCameraCapabilities(Qn::CameraCapabilities capabilities) const {
    return getCameraCapabilities() & capabilities;
}

void QnSecurityCamResource::setCameraCapabilities(Qn::CameraCapabilities capabilities) {
    setProperty(Qn::CAMERA_CAPABILITIES_PARAM_NAME, static_cast<int>(capabilities));
}

void QnSecurityCamResource::setCameraCapability(Qn::CameraCapability capability, bool value) {
    setCameraCapabilities(value ? (getCameraCapabilities() | capability) : (getCameraCapabilities() & ~capability));
}

bool QnSecurityCamResource::isRecordingEventAttached() const {
    return m_recActionCnt > 0;
}

void QnSecurityCamResource::recordingEventAttached() {
    m_recActionCnt++;
}

void QnSecurityCamResource::recordingEventDetached() {
    m_recActionCnt = qMax(0, m_recActionCnt-1);
}

QString QnSecurityCamResource::getGroupName() const {
    SAFE(return m_groupName)
}

void QnSecurityCamResource::setGroupName(const QString& value) {
    {
        QMutexLocker locker(&m_mutex);
        if(m_groupName == value)
            return;
        m_groupName = value;
    }

    emit groupNameChanged(::toSharedPointer(this));
}

QString QnSecurityCamResource::getGroupId() const {
    SAFE(return m_groupId)
}

void QnSecurityCamResource::setGroupId(const QString& value) {
    SAFE(m_groupId = value)
}

QString QnSecurityCamResource::getModel() const {
    SAFE(return m_model)
}

void QnSecurityCamResource::setModel(const QString &model) {
    SAFE(m_model = model)
}

QString QnSecurityCamResource::getFirmware() const {
    return getProperty(lit("firmware"));
}

void QnSecurityCamResource::setFirmware(const QString &firmware) {
    setProperty(lit("firmware"), firmware);
}

QString QnSecurityCamResource::getVendor() const {
    SAFE(return m_vendor);

    // This code is commented for a reason. We want to know if vendor is empty. --Elric
    //SAFE(if (!m_vendor.isEmpty()) return m_vendor)    //calculated on the server
    //
    //QnResourceTypePtr resourceType = qnResTypePool->getResourceType(getTypeId());
    //return resourceType ? resourceType->getManufacture() : QString(); //estimated value
}

void QnSecurityCamResource::setVendor(const QString& value) {
    SAFE(m_vendor = value)
}

void QnSecurityCamResource::setMaxDays(int value)
{
    QnCameraUserAttributePool::ScopedLock userAttributesLock( QnCameraUserAttributePool::instance(), getId() );
    (*userAttributesLock)->maxDays = value;
}

int QnSecurityCamResource::maxDays() const
{
    QnCameraUserAttributePool::ScopedLock userAttributesLock( QnCameraUserAttributePool::instance(), getId() );
    return (*userAttributesLock)->maxDays;
}

void QnSecurityCamResource::setPreferedServerId(const QnUuid& value)
{
    QnCameraUserAttributePool::ScopedLock userAttributesLock( QnCameraUserAttributePool::instance(), getId() );
    (*userAttributesLock)->preferedServerId = value;
}

QnUuid QnSecurityCamResource::preferedServerId() const
{
    QnCameraUserAttributePool::ScopedLock userAttributesLock( QnCameraUserAttributePool::instance(), getId() );
    return (*userAttributesLock)->preferedServerId;
}

void QnSecurityCamResource::setMinDays(int value)
{
    QnCameraUserAttributePool::ScopedLock userAttributesLock( QnCameraUserAttributePool::instance(), getId() );
    (*userAttributesLock)->minDays = value;
}

int QnSecurityCamResource::minDays() const
{
    QnCameraUserAttributePool::ScopedLock userAttributesLock( QnCameraUserAttributePool::instance(), getId() );
    return (*userAttributesLock)->minDays;
}

void QnSecurityCamResource::setScheduleDisabled(bool value) {
    {
        QnCameraUserAttributePool::ScopedLock userAttributesLock( QnCameraUserAttributePool::instance(), getId() );
        if ((*userAttributesLock)->scheduleDisabled == value)
            return;
        (*userAttributesLock)->scheduleDisabled = value;
    }

    emit scheduleDisabledChanged(::toSharedPointer(this));
}

bool QnSecurityCamResource::isScheduleDisabled() const {
    QnCameraUserAttributePool::ScopedLock userAttributesLock( QnCameraUserAttributePool::instance(), getId() );
    return (*userAttributesLock)->scheduleDisabled;
}

void QnSecurityCamResource::setAudioEnabled(bool enabled) {
    QnCameraUserAttributePool::ScopedLock userAttributesLock( QnCameraUserAttributePool::instance(), getId() );
    (*userAttributesLock)->audioEnabled = enabled;
}

bool QnSecurityCamResource::isAudioEnabled() const {
    QnCameraUserAttributePool::ScopedLock userAttributesLock( QnCameraUserAttributePool::instance(), getId() );
    return (*userAttributesLock)->audioEnabled;
}

bool QnSecurityCamResource::isAdvancedWorking() const {
    return m_advancedWorking;
}

void QnSecurityCamResource::setAdvancedWorking(bool value) {
    m_advancedWorking = value;
}

bool QnSecurityCamResource::isManuallyAdded() const {
    return m_manuallyAdded;
}

void QnSecurityCamResource::setManuallyAdded(bool value) {
    m_manuallyAdded = value;
}

void QnSecurityCamResource::setSecondaryStreamQuality(Qn::SecondStreamQuality quality) {
    QnCameraUserAttributePool::ScopedLock userAttributesLock( QnCameraUserAttributePool::instance(), getId() );
    (*userAttributesLock)->secondaryQuality = quality;
}

Qn::SecondStreamQuality QnSecurityCamResource::secondaryStreamQuality() const {
    QnCameraUserAttributePool::ScopedLock userAttributesLock( QnCameraUserAttributePool::instance(), getId() );
    return (*userAttributesLock)->secondaryQuality;
}

void QnSecurityCamResource::setCameraControlDisabled(bool value) {
    QnCameraUserAttributePool::ScopedLock userAttributesLock( QnCameraUserAttributePool::instance(), getId() );
    (*userAttributesLock)->cameraControlDisabled = value;
}

bool QnSecurityCamResource::isCameraControlDisabled() const {
    QnCameraUserAttributePool::ScopedLock userAttributesLock( QnCameraUserAttributePool::instance(), getId() );
    return (*userAttributesLock)->cameraControlDisabled;
}

int QnSecurityCamResource::desiredSecondStreamFps() const {
    switch (secondaryStreamQuality()) {
    case Qn::SSQualityMedium:
        return defaultSecondStreamFpsMedium;
    case Qn::SSQualityLow: 
        return defaultSecondStreamFpsLow;
    case Qn::SSQualityHigh:
        return defaultSecondStreamFpsHigh;
    default:
        break;
    }
    return defaultSecondStreamFpsMedium;
}

Qn::StreamQuality QnSecurityCamResource::getSecondaryStreamQuality() const {
    if (secondaryStreamQuality() != Qn::SSQualityHigh)
        return Qn::QualityLowest;
    else
        return Qn::QualityNormal;
}

Qn::CameraStatusFlags QnSecurityCamResource::statusFlags() const {
    return m_statusFlags;
}

bool QnSecurityCamResource::hasStatusFlags(Qn::CameraStatusFlag value) const
{
    return m_statusFlags & value;
}

void QnSecurityCamResource::setStatusFlags(Qn::CameraStatusFlags value) {
    m_statusFlags = value;
}

void QnSecurityCamResource::addStatusFlags(Qn::CameraStatusFlag value) {
    m_statusFlags |= value;
}

void QnSecurityCamResource::removeStatusFlags(Qn::CameraStatusFlag value) {
    m_statusFlags &= ~value;
}


bool QnSecurityCamResource::needCheckIpConflicts() const {
    return getChannel() == 0 && !hasCameraCapabilities(Qn::ShareIpCapability);
}

QnTimePeriodList QnSecurityCamResource::getDtsTimePeriodsByMotionRegion(
    const QList<QRegion>& regions,
    qint64 msStartTime,
    qint64 msEndTime,
    int detailLevel )
{
    Q_UNUSED( regions );
    Q_UNUSED( msStartTime );
    Q_UNUSED( msEndTime );
    Q_UNUSED( detailLevel );

    return QnTimePeriodList();
}

bool QnSecurityCamResource::mergeResourcesIfNeeded(const QnNetworkResourcePtr &source) {
    QnSecurityCamResource* camera = dynamic_cast<QnSecurityCamResource*>(source.data());
    if (!camera)
        return false;

    bool result = base_type::mergeResourcesIfNeeded(source);

    if (getGroupId() != camera->getGroupId())
    {
        setGroupId(camera->getGroupId());
        result = true; // groupID can be changed for onvif resource because if not auth info, maxChannels is not accessible
    }

    if (getGroupName().isEmpty() && getGroupName() != camera->getGroupName())
    {
        setGroupName(camera->getGroupName());
        result = true;
    }

    if (getModel() != camera->getModel() && !camera->getModel().isEmpty()) {
        setModel(camera->getModel());
        result = true;
    }
    if (getVendor() != camera->getVendor() && !camera->getVendor().isEmpty()) {
        setVendor(camera->getVendor());
        result = true;
    }
    if (getMAC() != camera->getMAC() && !camera->getMAC().isNull()) {
        setMAC(camera->getMAC());
        result = true;
    }


    return result;
}

//QnMotionRegion QnSecurityCamResource::getMotionRegionNonSafe(int channel) const
//{
//    return m_motionMaskList[channel];
//}<|MERGE_RESOLUTION|>--- conflicted
+++ resolved
@@ -421,21 +421,16 @@
 }
 
 Qn::MotionType QnSecurityCamResource::getMotionType() const {
-<<<<<<< HEAD
-    QnCameraUserAttributePool::ScopedLock userAttributesLock( QnCameraUserAttributePool::instance(), getId() );
-    if ((*userAttributesLock)->motionType == Qn::MT_Default)
-        (*userAttributesLock)->motionType = getDefaultMotionType();
-    return (*userAttributesLock)->motionType;
-=======
-    if (m_motionType == Qn::MT_Default || !(supportedMotionType() & m_motionType))
+    QnCameraUserAttributePool::ScopedLock userAttributesLock( QnCameraUserAttributePool::instance(), getId() );
+    if ((*userAttributesLock)->motionType == Qn::MT_Default || !(supportedMotionType() & (*userAttributesLock)->motionType))
         return getDefaultMotionType();
     else
-        return m_motionType;
+        return (*userAttributesLock)->motionType;
 }
 
 Qn::MotionType QnSecurityCamResource::getMotionTypeRaw() const {
-    return m_motionType;
->>>>>>> f6b154b5
+    QnCameraUserAttributePool::ScopedLock userAttributesLock( QnCameraUserAttributePool::instance(), getId() );
+    return (*userAttributesLock)->motionType;
 }
 
 void QnSecurityCamResource::setMotionType(Qn::MotionType value) {
