#include "security_cam_resource.h"

#include <nx/utils/thread/mutex.h>

#include <api/global_settings.h>

#include <nx/fusion/serialization/lexical.h>

#include <core/resource_management/resource_data_pool.h>
#include <core/resource_management/resource_pool.h>

#include <core/dataprovider/data_provider_factory.h>

#include "user_resource.h"
#include "common/common_module.h"

#include <recording/time_period_list.h>
#include "camera_user_attribute_pool.h"
#include "core/resource/media_server_resource.h"
#include "resource_data.h"
#include "api/model/api_ioport_data.h"
#include "nx/fusion/serialization/json.h"
#include <nx/fusion/model_functions.h>
#include "media_server_user_attributes.h"
#include <common/static_common_module.h>

#include <nx/utils/log/log.h>

#define SAFE(expr) {QnMutexLocker lock( &m_mutex ); expr;}


namespace {

static const int kDefaultMaxFps = 15;
static const int kShareFpsDefaultReservedSecondStreamFps = 2;
static const int kSharePixelsDefaultReservedSecondStreamFps = 0;
static const Qn::StreamFpsSharingMethod kDefaultStreamFpsSharingMethod = Qn::PixelsFpsSharing;
//static const Qn::MotionType defaultMotionType = Qn::MT_MotionWindow;

static const int kDefaultSecondStreamFpsLow = 2;
static const int kDefaultSecondStreamFpsMedium = 7;
static const int kDefaultSecondStreamFpsHigh = 12;

} // namespace

QnUuid QnSecurityCamResource::makeCameraIdFromUniqueId(const QString& uniqueId)
{
    // ATTENTION: This logic is similar to the one in ApiCameraData::fillId().
    if (uniqueId.isEmpty())
        return QnUuid();
    return guidFromArbitraryData(uniqueId);
}

//const int PRIMARY_ENCODER_INDEX = 0;
//const int SECONDARY_ENCODER_INDEX = 1;

QnSecurityCamResource::QnSecurityCamResource(QnCommonModule* commonModule):
    base_type(commonModule),
    m_dpFactory(0),
    m_recActionCnt(0),
    m_statusFlags(Qn::CSF_NoFlags),
    m_manuallyAdded(false),
	m_cachedLicenseType(Qn::LC_Count),
    m_cachedHasDualStreaming2(
        [this]()->bool{ return hasDualStreaming() && secondaryStreamQuality() != Qn::SSQualityDontUse; },
        &m_mutex ),
    m_cachedSupportedMotionType(
        std::bind( &QnSecurityCamResource::calculateSupportedMotionType, this ),
        &m_mutex ),
    m_cachedCameraCapabilities(
        [this]()->Qn::CameraCapabilities {
            return static_cast<Qn::CameraCapabilities>(
                getProperty(Qn::CAMERA_CAPABILITIES_PARAM_NAME).toInt()); },
        &m_mutex ),
    m_cachedIsDtsBased(
        [this]()->bool{ return getProperty(Qn::DTS_PARAM_NAME).toInt() > 0; },
        &m_mutex ),
    m_motionType(
        std::bind( &QnSecurityCamResource::calculateMotionType, this ),
        &m_mutex ),
    m_cachedIsIOModule(
        [this]()->bool{ return getProperty(Qn::IO_CONFIG_PARAM_NAME).toInt() > 0; },
        &m_mutex )
{
    addFlags(Qn::live_cam);

    connect(
        this, &QnResource::initializedChanged,
        this, &QnSecurityCamResource::at_initializedChanged,
        Qt::DirectConnection);
    connect(
        this, &QnResource::resourceChanged,
        this, &QnSecurityCamResource::resetCachedValues,
        Qt::DirectConnection);
    connect(
        this, &QnResource::propertyChanged,
        this, &QnSecurityCamResource::resetCachedValues,
        Qt::DirectConnection);
    connect(
        this, &QnSecurityCamResource::motionRegionChanged,
        this, &QnSecurityCamResource::at_motionRegionChanged,
        Qt::DirectConnection);

    QnMediaResource::initMediaResource();
}

QnMediaServerResourcePtr QnSecurityCamResource::getParentServer() const {
    return getParentResource().dynamicCast<QnMediaServerResource>();
}

bool QnSecurityCamResource::setProperty(
	const QString &key,
	const QString &value,
	PropertyOptions options)
{
	return QnResource::setProperty(key, value, options);
}

bool QnSecurityCamResource::setProperty(
	const QString &key,
	const QVariant& value,
	PropertyOptions options)
{
	return QnResource::setProperty(key, value, options);
}

bool QnSecurityCamResource::removeProperty(const QString& key)
{
	return QnResource::removeProperty(key);
}

bool QnSecurityCamResource::isGroupPlayOnly() const {
    return hasParam(lit("groupplay"));
}

const QnResource* QnSecurityCamResource::toResource() const {
    return this;
}

QnResource* QnSecurityCamResource::toResource() {
    return this;
}

const QnResourcePtr QnSecurityCamResource::toResourcePtr() const {
    return toSharedPointer();
}

QnResourcePtr QnSecurityCamResource::toResourcePtr() {
    return toSharedPointer();
}

QnSecurityCamResource::~QnSecurityCamResource() {
}

void QnSecurityCamResource::updateInternal(const QnResourcePtr &other, Qn::NotifierList& notifiers)
{
    base_type::updateInternal(other, notifiers);

    QnSecurityCamResourcePtr other_casted = qSharedPointerDynamicCast<QnSecurityCamResource>(other);
    if (other_casted)
    {
        if (other_casted->m_groupId != m_groupId)
        {
            m_groupId = other_casted->m_groupId;
            notifiers << [r = toSharedPointer(this)]{emit r->groupIdChanged(r);};
        }

        if (other_casted->m_groupName != m_groupName)
        {
            m_groupName = other_casted->m_groupName;
            notifiers << [r = toSharedPointer(this)]{ emit r->groupNameChanged(r); };
        }

        if (other_casted->m_statusFlags != m_statusFlags)
        {
            m_statusFlags = other_casted->m_statusFlags;
            notifiers << [r = toSharedPointer(this)]{ emit r->statusFlagsChanged(r); };
        }

        m_manuallyAdded = other_casted->m_manuallyAdded;
        m_model = other_casted->m_model;
        m_vendor = other_casted->m_vendor;
    }
}

int QnSecurityCamResource::getMaxFps() const {
    QString value = getProperty(lit("MaxFPS"));
    return value.isNull() ? kDefaultMaxFps : value.toInt();
}

int QnSecurityCamResource::reservedSecondStreamFps() const
{
    QString value = getProperty(lit("reservedSecondStreamFps"));

    if (!value.isNull())
    {
        bool ok = false;
        int reservedSecondStreamFps = value.toInt(&ok);

        if (ok)
            return reservedSecondStreamFps;

        NX_LOGX(
            lm("Wrong reserved second stream fps value for camera %1")
                .arg(getName()),
            cl_logWARNING);
    }

    auto sharingMethod = streamFpsSharingMethod();

    if (sharingMethod == Qn::BasicFpsSharing)
        return kShareFpsDefaultReservedSecondStreamFps;
    else if (sharingMethod == Qn::PixelsFpsSharing)
        return kSharePixelsDefaultReservedSecondStreamFps;

    return 0;
}

bool QnSecurityCamResource::isEnoughFpsToRunSecondStream(int currentFps) const
{
    return streamFpsSharingMethod() != Qn::BasicFpsSharing || getMaxFps() - currentFps >= kDefaultSecondStreamFpsLow;
}

#ifdef ENABLE_DATA_PROVIDERS
QnAbstractStreamDataProvider* QnSecurityCamResource::createDataProviderInternal(Qn::ConnectionRole role)
{
    if (role == Qn::CR_SecondaryLiveVideo && !hasDualStreaming2())
        return nullptr;

    switch (role)
    {
        case Qn::CR_SecondaryLiveVideo:
        case Qn::CR_Default:
        case Qn::CR_LiveVideo:
        {
            QnAbstractStreamDataProvider* result = createLiveDataProvider();
            if (result)
                result->setRole(role);
            return result;
        }
        case Qn::CR_Archive:
        {
            if (QnAbstractStreamDataProvider* result = createArchiveDataProvider())
                return result;

            /* This is the only legal break. */
            break;
        }
        default:
            NX_ASSERT(false, "There are no other roles");
            break;
    }

    NX_ASSERT(role == Qn::CR_Archive);
    /* The one and only QnDataProviderFactory now is the QnServerDataProviderFactory class
     * which handles only Qn::CR_Archive role. */
    if (m_dpFactory)
        return m_dpFactory->createDataProviderInternal(toSharedPointer(), role);

    return nullptr;
}
#endif // ENABLE_DATA_PROVIDERS

void QnSecurityCamResource::initializationDone()
{
    //m_initMutex is locked down the stack
    QnNetworkResource::initializationDone();
    if( m_inputPortListenerCount.load() > 0 )
        startInputPortMonitoringAsync( std::function<void(bool)>() );
    resetCachedValues();
}

bool QnSecurityCamResource::startInputPortMonitoringAsync( std::function<void(bool)>&& /*completionHandler*/ ) {
    return false;
}

void QnSecurityCamResource::stopInputPortMonitoringAsync() {
}

bool QnSecurityCamResource::isInputPortMonitored() const {
    return false;
}

void QnSecurityCamResource::setDataProviderFactory(QnDataProviderFactory* dpFactory) {
    m_dpFactory = dpFactory;
}

QList<QnMotionRegion> QnSecurityCamResource::getMotionRegionList() const {
    QnCameraUserAttributePool::ScopedLock userAttributesLock(userAttributesPool(), getId() );
    return (*userAttributesLock)->motionRegions;
}

QRegion QnSecurityCamResource::getMotionMask(int channel) const {
    return getMotionRegion(channel).getMotionMask();
}

QnMotionRegion QnSecurityCamResource::getMotionRegion(int channel) const
{
    QnCameraUserAttributePool::ScopedLock userAttributesLock(userAttributesPool(), getId() );
    const auto& regions = (*userAttributesLock)->motionRegions;
    if (regions.size() > channel)
        return regions[channel];
    else
        return QnMotionRegion();
}

void QnSecurityCamResource::setMotionRegion(const QnMotionRegion& mask, int channel)
{
    Qn::MotionType motionType = Qn::MT_Default;
    {
        QnCameraUserAttributePool::ScopedLock userAttributesLock( userAttributesPool(), getId() );
        auto& regions = (*userAttributesLock)->motionRegions;
        while (regions.size() < channel)
            regions << QnMotionRegion();
        if (regions[channel] == mask)
            return;
        regions[channel] = mask;
        motionType = (*userAttributesLock)->motionType;
    }

    if (motionType != Qn::MT_SoftwareGrid)
        setMotionMaskPhysical(channel);

    emit motionRegionChanged(::toSharedPointer(this));
}

void QnSecurityCamResource::setMotionRegionList(const QList<QnMotionRegion>& maskList) {
    Qn::MotionType motionType = Qn::MT_Default;
    {
        QnCameraUserAttributePool::ScopedLock userAttributesLock( userAttributesPool(), getId() );

        if( (*userAttributesLock)->motionRegions == maskList )
            return;
        (*userAttributesLock)->motionRegions = maskList;
        motionType = (*userAttributesLock)->motionType;
    }

    if (motionType != Qn::MT_SoftwareGrid) {
        for (int i = 0; i < getVideoLayout()->channelCount(); ++i)
            setMotionMaskPhysical(i);
    }

    emit motionRegionChanged(::toSharedPointer(this));
}

void QnSecurityCamResource::setScheduleTasks(const QnScheduleTaskList& scheduleTasks)
{
    {
        QnCameraUserAttributePool::ScopedLock userAttributesLock( userAttributesPool(), getId() );
        if ((*userAttributesLock)->scheduleTasks == scheduleTasks)
            return;
        (*userAttributesLock)->scheduleTasks = scheduleTasks;
    }
    emit scheduleTasksChanged(::toSharedPointer(this));
}

QnScheduleTaskList QnSecurityCamResource::getScheduleTasks() const {
    QnCameraUserAttributePool::ScopedLock userAttributesLock( userAttributesPool(), getId() );
    return (*userAttributesLock)->scheduleTasks;
}

bool QnSecurityCamResource::hasDualStreaming2() const {
    return m_cachedHasDualStreaming2.get();
}

bool QnSecurityCamResource::hasDualStreaming() const {
    QString val = getProperty(Qn::HAS_DUAL_STREAMING_PARAM_NAME);
    return val.toInt() > 0;
}

bool QnSecurityCamResource::isDtsBased() const {
    return m_cachedIsDtsBased.get();
}

bool QnSecurityCamResource::isAnalog() const {
    QString val = getProperty(Qn::ANALOG_PARAM_NAME);
    return val.toInt() > 0;
}

bool QnSecurityCamResource::isAnalogEncoder() const
{
    QnResourceData resourceData = qnStaticCommon->dataPool()->data(toSharedPointer(this));
    return resourceData.value<bool>(lit("analogEncoder"));
}

bool QnSecurityCamResource::isEdge() const
{
    return QnMediaServerResource::isEdgeServer(resourcePool()->getResourceById(getParentId()));
}

Qn::LicenseType QnSecurityCamResource::licenseType() const
{
    if (m_cachedLicenseType == Qn::LC_Count)
    {
        QnResourceTypePtr resType = qnResTypePool->getResourceType(getTypeId());

        if (isIOModule())
            m_cachedLicenseType = Qn::LC_IO;
        else if (resType && resType->getManufacture() == lit("VMAX"))
            m_cachedLicenseType =  Qn::LC_VMAX;
        else if (resType && resType->getManufacture() == lit("NetworkOptix"))
            m_cachedLicenseType = Qn::LC_Free;
        else if (isAnalogEncoder())
            m_cachedLicenseType =  Qn::LC_AnalogEncoder; // AnalogEncoder should have priority over Analog type because of analog type is deprecated (DW-CP04 has both analog and analogEncoder params)
        else if (isAnalog())
            m_cachedLicenseType = Qn::LC_Analog;
        else if (isEdge())
            m_cachedLicenseType =  Qn::LC_Edge;
        else
            m_cachedLicenseType = Qn::LC_Professional;
    }
    return m_cachedLicenseType;
}


Qn::StreamFpsSharingMethod QnSecurityCamResource::streamFpsSharingMethod() const {
    QString sval = getProperty(Qn::STREAM_FPS_SHARING_PARAM_NAME);
    if (sval.isEmpty())
        return kDefaultStreamFpsSharingMethod;

    if (sval == lit("shareFps"))
        return Qn::BasicFpsSharing;
    if (sval == lit("noSharing"))
        return Qn::NoFpsSharing;
    return Qn::PixelsFpsSharing;
}

void QnSecurityCamResource::setStreamFpsSharingMethod(Qn::StreamFpsSharingMethod value)
{
    switch( value )
    {
        case Qn::BasicFpsSharing:
            setProperty(Qn::STREAM_FPS_SHARING_PARAM_NAME, lit("shareFps"));
            break;
        case Qn::NoFpsSharing:
            setProperty(Qn::STREAM_FPS_SHARING_PARAM_NAME, lit("noSharing"));
            break;
        default:
            setProperty(Qn::STREAM_FPS_SHARING_PARAM_NAME, lit("sharePixels"));
            break;
    }
}

QnIOPortDataList QnSecurityCamResource::getRelayOutputList() const {
    QnIOPortDataList result;
    QnIOPortDataList ports = getIOPorts();
    for (const auto& port: ports) {
        if (port.portType == Qn::PT_Output)
            result.push_back(port);
    }
    return result;
}

QnIOPortDataList QnSecurityCamResource::getInputPortList() const
{
    QnIOPortDataList result;
    QnIOPortDataList ports = getIOPorts();
    for (const auto& port: ports) {
        if (port.portType == Qn::PT_Input)
            result.push_back(port);
    }
    return result;
}

void QnSecurityCamResource::setIOPorts(const QnIOPortDataList& ports)
{
    setProperty(Qn::IO_SETTINGS_PARAM_NAME, QString::fromUtf8(QJson::serialized(ports)));
}

QnIOPortDataList QnSecurityCamResource::getIOPorts() const
{
    return QJson::deserialized<QnIOPortDataList>(getProperty(Qn::IO_SETTINGS_PARAM_NAME).toUtf8());
}

bool QnSecurityCamResource::setRelayOutputState(const QString& ouputID, bool activate, unsigned int autoResetTimeout) {
    Q_UNUSED(ouputID)
    Q_UNUSED(activate)
    Q_UNUSED(autoResetTimeout)
    return false;
}

void QnSecurityCamResource::inputPortListenerAttached() {
    QnMutexLocker lk( &m_initMutex );

    //if camera is not initialized yet, delayed input monitoring will start on initialization completion
    const int inputPortListenerCount = m_inputPortListenerCount.fetchAndAddOrdered( 1 );
    if( isInitialized() && (inputPortListenerCount == 0) )
        startInputPortMonitoringAsync( std::function<void(bool)>() );
    //if resource is not initialized, input port monitoring will start just after initInternal completion
}

void QnSecurityCamResource::inputPortListenerDetached() {
    QnMutexLocker lk( &m_initMutex );

    if( m_inputPortListenerCount.load() <= 0 )
        return;

    int result = m_inputPortListenerCount.fetchAndAddOrdered( -1 );
    if( result == 1 )
        stopInputPortMonitoringAsync();
    else if( result <= 0 )
        m_inputPortListenerCount.fetchAndAddOrdered( 1 );   //no reduce below 0
}

void QnSecurityCamResource::at_initializedChanged()
{
    if( !isInitialized() )  //e.g., camera has been moved to a different server
        stopInputPortMonitoringAsync();  //stopping input monitoring
}

void QnSecurityCamResource::at_motionRegionChanged()
{
    if (flags() & Qn::foreigner)
        return;

    if (getMotionType() == Qn::MT_HardwareGrid || getMotionType() == Qn::MT_MotionWindow)
    {
    	QnConstResourceVideoLayoutPtr layout = getVideoLayout();
    	int numChannels = layout->channelCount();
        for (int i = 0; i < numChannels; ++i)
            setMotionMaskPhysical(i);
    }
}

int QnSecurityCamResource::motionWindowCount() const
{
    QString val = getProperty(Qn::MOTION_WINDOW_CNT_PARAM_NAME);
    return val.toInt();
}

int QnSecurityCamResource::motionMaskWindowCount() const
{
    QString val = getProperty(Qn::MOTION_MASK_WINDOW_CNT_PARAM_NAME);
    return val.toInt();
}

int QnSecurityCamResource::motionSensWindowCount() const
{
    QString val = getProperty(Qn::MOTION_SENS_WINDOW_CNT_PARAM_NAME);
    return val.toInt();
}


bool QnSecurityCamResource::hasTwoWayAudio() const
{
    return getCameraCapabilities().testFlag(Qn::AudioTransmitCapability);
}

bool QnSecurityCamResource::isAudioSupported() const {
    QString val = getProperty(Qn::IS_AUDIO_SUPPORTED_PARAM_NAME);
    if (val.toInt() > 0)
        return true;

    val = getProperty(Qn::FORCED_IS_AUDIO_SUPPORTED_PARAM_NAME);
    return val.toInt() > 0;
}

Qn::MotionType QnSecurityCamResource::getDefaultMotionType() const
{
    Qn::MotionTypes value = supportedMotionType();
    if (value.testFlag(Qn::MT_SoftwareGrid))
        return Qn::MT_SoftwareGrid;

    if (value.testFlag(Qn::MT_HardwareGrid))
        return Qn::MT_HardwareGrid;

    if (value.testFlag(Qn::MT_MotionWindow))
        return Qn::MT_MotionWindow;

    return Qn::MT_NoMotion;
}

Qn::MotionTypes QnSecurityCamResource::supportedMotionType() const {
    return m_cachedSupportedMotionType.get();
}

bool QnSecurityCamResource::hasMotion() const
{
    Qn::MotionType motionType = getDefaultMotionType();
    if (motionType == Qn::MT_SoftwareGrid)
    {
        return hasDualStreaming2()
            || (getCameraCapabilities() & Qn::PrimaryStreamSoftMotionCapability)
            || !getProperty(QnMediaResource::motionStreamKey()).isEmpty();
    }
    return motionType != Qn::MT_NoMotion;
}

Qn::MotionType QnSecurityCamResource::getMotionType() const {
    return m_motionType.get();
}

Qn::MotionType QnSecurityCamResource::calculateMotionType() const
{
    QnCameraUserAttributePool::ScopedLock userAttributesLock( userAttributesPool(), getId() );
    Qn::MotionType value = (*userAttributesLock)->motionType;
    if (value == Qn::MT_NoMotion)
        return value;

    if (value == Qn::MT_Default || !(supportedMotionType() & value))
        return getDefaultMotionType();

    return value;
}

void QnSecurityCamResource::setMotionType(Qn::MotionType value) {
    QnCameraUserAttributePool::ScopedLock userAttributesLock( userAttributesPool(), getId() );
    (*userAttributesLock)->motionType = value;
}

Qn::CameraCapabilities QnSecurityCamResource::getCameraCapabilities() const {
    return m_cachedCameraCapabilities.get();
}

bool QnSecurityCamResource::hasCameraCapabilities(Qn::CameraCapabilities capabilities) const {
    return (getCameraCapabilities() & capabilities) == capabilities;
}

void QnSecurityCamResource::setCameraCapabilities(Qn::CameraCapabilities capabilities) {
    setProperty(Qn::CAMERA_CAPABILITIES_PARAM_NAME, static_cast<int>(capabilities));
    m_cachedCameraCapabilities.reset();
}

void QnSecurityCamResource::setCameraCapability(Qn::CameraCapability capability, bool value) {
    setCameraCapabilities(value ? (getCameraCapabilities() | capability) : (getCameraCapabilities() & ~capability));
}

bool QnSecurityCamResource::isRecordingEventAttached() const {
    return m_recActionCnt > 0;
}

void QnSecurityCamResource::recordingEventAttached() {
    m_recActionCnt++;
}

void QnSecurityCamResource::recordingEventDetached() {
    m_recActionCnt = qMax(0, m_recActionCnt-1);
}

QString QnSecurityCamResource::getUserDefinedName() const
{
    if (!getId().isNull() && commonModule())
    {
        QnCameraUserAttributePool::ScopedLock userAttributesLock( userAttributesPool(), getId() );
        if( !(*userAttributesLock)->name.isEmpty() )
            return (*userAttributesLock)->name;
    }

    return QnSecurityCamResource::getName();
}


QString QnSecurityCamResource::getGroupName() const
{
    if (!getId().isNull() && commonModule())
    {
        QnCameraUserAttributePool::ScopedLock userAttributesLock(
            userAttributesPool(),
            getId() );
        if( !(*userAttributesLock)->groupName.isEmpty() )
            return (*userAttributesLock)->groupName;
    }

    return getDefaultGroupName();
}

QString QnSecurityCamResource::getDefaultGroupName() const
{
    SAFE(return m_groupName);
}

void QnSecurityCamResource::setGroupName(const QString& value) {
    {
        QnMutexLocker locker( &m_mutex );
        if(m_groupName == value)
            return;
        m_groupName = value;
    }
    emit groupNameChanged(::toSharedPointer(this));
}

void QnSecurityCamResource::setUserDefinedGroupName( const QString& value )
{
    {
        QnCameraUserAttributePool::ScopedLock userAttributesLock(
            userAttributesPool(),
            getId() );
        if( (*userAttributesLock)->groupName == value )
            return;
        (*userAttributesLock)->groupName = value;
    }
    {
        QnMutexLocker lk(&m_mutex);
    }
    emit groupNameChanged(::toSharedPointer(this));
}

QString QnSecurityCamResource::getGroupId() const {
    SAFE(return m_groupId)
}

void QnSecurityCamResource::setGroupId(const QString& value) {
    {
        QnMutexLocker locker( &m_mutex );
        if(m_groupId == value)
            return;
        m_groupId = value;
    }
    emit groupIdChanged(::toSharedPointer(this));

}

QString QnSecurityCamResource::getModel() const {
    SAFE(return m_model)
}

void QnSecurityCamResource::setModel(const QString &model) {
    QnMutexLocker lk(&m_mutex);
    m_model = model;
}

QString QnSecurityCamResource::getFirmware() const {
    return getProperty( Qn::FIRMWARE_PARAM_NAME );
}

void QnSecurityCamResource::setFirmware(const QString &firmware) {
    setProperty( Qn::FIRMWARE_PARAM_NAME, firmware );
}

QString QnSecurityCamResource::getVendor() const {
    SAFE(return m_vendor)

    // This code is commented for a reason. We want to know if vendor is empty. --Elric
    //SAFE(if (!m_vendor.isEmpty()) return m_vendor)    //calculated on the server
    //
    //QnResourceTypePtr resourceType = qnResTypePool->getResourceType(getTypeId());
    //return resourceType ? resourceType->getManufacture() : QString(); //estimated value
}

void QnSecurityCamResource::setVendor(const QString& value) {
    SAFE(m_vendor = value)
}

void QnSecurityCamResource::setMaxDays(int value)
{
    QnCameraUserAttributePool::ScopedLock userAttributesLock( userAttributesPool(), getId() );
    (*userAttributesLock)->maxDays = value;
}

int QnSecurityCamResource::maxDays() const
{
    QnCameraUserAttributePool::ScopedLock userAttributesLock( userAttributesPool(), getId() );
    return (*userAttributesLock)->maxDays;
}

void QnSecurityCamResource::setPreferredServerId(const QnUuid& value)
{
    QnCameraUserAttributePool::ScopedLock userAttributesLock( userAttributesPool(), getId() );
    (*userAttributesLock)->preferredServerId = value;
}

QnUuid QnSecurityCamResource::preferredServerId() const
{
    QnCameraUserAttributePool::ScopedLock userAttributesLock( userAttributesPool(), getId() );
    return (*userAttributesLock)->preferredServerId;
}

void QnSecurityCamResource::setMinDays(int value)
{
    QnCameraUserAttributePool::ScopedLock userAttributesLock( userAttributesPool(), getId() );
    (*userAttributesLock)->minDays = value;
}

int QnSecurityCamResource::minDays() const
{
    QnCameraUserAttributePool::ScopedLock userAttributesLock( userAttributesPool(), getId() );
    return (*userAttributesLock)->minDays;
}

void QnSecurityCamResource::setScheduleDisabled(bool value) {
    {
        QnCameraUserAttributePool::ScopedLock userAttributesLock( userAttributesPool(), getId() );
        if ((*userAttributesLock)->scheduleDisabled == value)
            return;
        (*userAttributesLock)->scheduleDisabled = value;
    }

    emit scheduleDisabledChanged(::toSharedPointer(this));
}

bool QnSecurityCamResource::isScheduleDisabled() const {
    QnCameraUserAttributePool::ScopedLock userAttributesLock( userAttributesPool(), getId() );
    return (*userAttributesLock)->scheduleDisabled;
}

void QnSecurityCamResource::setLicenseUsed(bool value) {

    /// TODO: #gdm Refactor licence management
    /*
    switch (licenseType()) {
    case Qn::LC_IO:
        {
            QnCameraUserAttributePool::ScopedLock userAttributesLock( userAttributesPool(), getId() );
            if ((*userAttributesLock)->licenseUsed == value)
                return;
            (*userAttributesLock)->licenseUsed = value;
        }
    default:
        break;
    }
    */
    setScheduleDisabled(!value);
    emit licenseUsedChanged(::toSharedPointer(this));
}


bool QnSecurityCamResource::isLicenseUsed() const {
    /// TODO: #gdm Refactor licence management
    /*
    switch (licenseType()) {
    case Qn::LC_IO:
        {
            QnCameraUserAttributePool::ScopedLock userAttributesLock( userAttributesPool(), getId() );
            return (*userAttributesLock)->licenseUsed;
        }
    default:
        break;
    }
    */
    /* By default camera requires license when recording is enabled. */
    return !isScheduleDisabled();
}

Qn::FailoverPriority QnSecurityCamResource::failoverPriority() const {
    QnCameraUserAttributePool::ScopedLock userAttributesLock( userAttributesPool(), getId() );
    return (*userAttributesLock)->failoverPriority;
}

void QnSecurityCamResource::setFailoverPriority(Qn::FailoverPriority value) {
    {
        QnCameraUserAttributePool::ScopedLock userAttributesLock( userAttributesPool(), getId() );
        if ((*userAttributesLock)->failoverPriority == value)
            return;
        (*userAttributesLock)->failoverPriority = value;
    }

    emit failoverPriorityChanged(::toSharedPointer(this));
}

void QnSecurityCamResource::setAudioEnabled(bool enabled) {
    QnCameraUserAttributePool::ScopedLock userAttributesLock( userAttributesPool(), getId() );
    (*userAttributesLock)->audioEnabled = enabled;
}

bool QnSecurityCamResource::isAudioForced() const
{
    return getProperty(Qn::IS_AUDIO_FORCED_PARAM_NAME).toInt() > 0;
}

bool QnSecurityCamResource::isAudioEnabled() const
{
    if (isAudioForced())
        return true;
    QnCameraUserAttributePool::ScopedLock userAttributesLock( userAttributesPool(), getId() );
    return (*userAttributesLock)->audioEnabled;
}

bool QnSecurityCamResource::isManuallyAdded() const {
    return m_manuallyAdded;
}

void QnSecurityCamResource::setManuallyAdded(bool value) {
    m_manuallyAdded = value;
}

Qn::CameraBackupQualities QnSecurityCamResource::getBackupQualities() const
{
    QnCameraUserAttributePool::ScopedLock userAttributesLock( userAttributesPool(), getId() );
    return (*userAttributesLock)->backupQualities;
}

void QnSecurityCamResource::setBackupQualities(Qn::CameraBackupQualities value)
{
    {
        QnCameraUserAttributePool::ScopedLock userAttributesLock( userAttributesPool(), getId() );
        if ((*userAttributesLock)->backupQualities == value)
            return;
        (*userAttributesLock)->backupQualities = value;
    }
    emit backupQualitiesChanged(::toSharedPointer(this));
}

Qn::CameraBackupQualities QnSecurityCamResource::getActualBackupQualities() const
{
    Qn::CameraBackupQualities result = getBackupQualities();

    if (result == Qn::CameraBackup_Disabled)
        return result;

    const auto& settings = commonModule()->globalSettings();

    auto value = settings->backupQualities();

    /* If backup is not configured on this camera, use 'Backup newly added cameras' value */
    if (result == Qn::CameraBackup_Default) {
        return settings->backupNewCamerasByDefault()
            ? value
            : Qn::CameraBackup_Disabled;
    }

    return value;
}

void QnSecurityCamResource::setSecondaryStreamQuality(Qn::SecondStreamQuality quality) {
    QnCameraUserAttributePool::ScopedLock userAttributesLock( userAttributesPool(), getId() );
    (*userAttributesLock)->secondaryQuality = quality;
}

Qn::SecondStreamQuality QnSecurityCamResource::secondaryStreamQuality() const {
    QnCameraUserAttributePool::ScopedLock userAttributesLock( userAttributesPool(), getId() );
    return (*userAttributesLock)->secondaryQuality;
}

void QnSecurityCamResource::setCameraControlDisabled(bool value) {
    QnCameraUserAttributePool::ScopedLock userAttributesLock( userAttributesPool(), getId() );
    (*userAttributesLock)->cameraControlDisabled = value;
}

bool QnSecurityCamResource::isCameraControlDisabled() const
{
    const auto& settings = commonModule()->globalSettings();

    if (settings && !settings->isCameraSettingsOptimizationEnabled())
        return true;
    QnCameraUserAttributePool::ScopedLock userAttributesLock( userAttributesPool(), getId() );
    return (*userAttributesLock)->cameraControlDisabled;
}

int QnSecurityCamResource::desiredSecondStreamFps() const {
    switch (secondaryStreamQuality()) {
    case Qn::SSQualityMedium:
        return kDefaultSecondStreamFpsMedium;
    case Qn::SSQualityLow:
        return kDefaultSecondStreamFpsLow;
    case Qn::SSQualityHigh:
        return kDefaultSecondStreamFpsHigh;
    default:
        break;
    }
    return kDefaultSecondStreamFpsMedium;
}

Qn::StreamQuality QnSecurityCamResource::getSecondaryStreamQuality() const {
    if (secondaryStreamQuality() != Qn::SSQualityHigh)
        return Qn::QualityLowest;
    else
        return Qn::QualityNormal;
}

Qn::CameraStatusFlags QnSecurityCamResource::statusFlags() const {
    SAFE(return m_statusFlags)
}

bool QnSecurityCamResource::hasStatusFlags(Qn::CameraStatusFlag value) const
{
    SAFE(return m_statusFlags & value)
}

void QnSecurityCamResource::setStatusFlags(Qn::CameraStatusFlags value) {
    {
        QnMutexLocker locker( &m_mutex );
        if(m_statusFlags == value)
            return;
        m_statusFlags = value;
    }
    emit statusFlagsChanged(::toSharedPointer(this));
}

void QnSecurityCamResource::addStatusFlags(Qn::CameraStatusFlag flag) {
    {
        QnMutexLocker locker( &m_mutex );
        Qn::CameraStatusFlags value = m_statusFlags | flag;
        if(m_statusFlags == value)
            return;
        m_statusFlags = value;
    }
    emit statusFlagsChanged(::toSharedPointer(this));
}

void QnSecurityCamResource::removeStatusFlags(Qn::CameraStatusFlag flag) {
    {
        QnMutexLocker locker( &m_mutex );
        Qn::CameraStatusFlags value = m_statusFlags & ~flag;
        if(m_statusFlags == value)
            return;
        m_statusFlags = value;
    }
    emit statusFlagsChanged(::toSharedPointer(this));
}


bool QnSecurityCamResource::needCheckIpConflicts() const {
    return getChannel() == 0 && !hasCameraCapabilities(Qn::ShareIpCapability);
}

QnTimePeriodList QnSecurityCamResource::getDtsTimePeriodsByMotionRegion(
    const QList<QRegion>& regions,
    qint64 msStartTime,
    qint64 msEndTime,
    int detailLevel )
{
    Q_UNUSED( regions );
    Q_UNUSED( msStartTime );
    Q_UNUSED( msEndTime );
    Q_UNUSED( detailLevel );

    return QnTimePeriodList();
}

bool QnSecurityCamResource::mergeResourcesIfNeeded(const QnNetworkResourcePtr &source) {
    QnSecurityCamResource* camera = dynamic_cast<QnSecurityCamResource*>(source.data());
    if (!camera)
        return false;

    bool result = base_type::mergeResourcesIfNeeded(source);

    if (getGroupId() != camera->getGroupId())
    {
        setGroupId(camera->getGroupId());
        result = true; // groupID can be changed for onvif resource because if not auth info, maxChannels is not accessible
    }

    if (getGroupName().isEmpty() && getGroupName() != camera->getGroupName())
    {
        setGroupName(camera->getGroupName());
        result = true;
    }

    if (getModel() != camera->getModel() && !camera->getModel().isEmpty()) {
        setModel(camera->getModel());
        result = true;
    }
    if (getVendor() != camera->getVendor() && !camera->getVendor().isEmpty()) {
        setVendor(camera->getVendor());
        result = true;
    }
    if (getMAC() != camera->getMAC() && !camera->getMAC().isNull()) {
        setMAC(camera->getMAC());
        result = true;
    }


    return result;
}

//QnMotionRegion QnSecurityCamResource::getMotionRegionNonSafe(int channel) const
//{
//    return m_motionMaskList[channel];
//}

Qn::MotionTypes QnSecurityCamResource::calculateSupportedMotionType() const {
    QString val = getProperty(Qn::SUPPORTED_MOTION_PARAM_NAME);
    if (val.isEmpty())
        return Qn::MT_SoftwareGrid;

    Qn::MotionTypes result = Qn::MT_Default;
    for(const QString& str: val.split(L',')) {
        QString s1 = str.toLower().trimmed();
        if (s1 == lit("hardwaregrid"))
            result |= Qn::MT_HardwareGrid;
        else if (s1 == lit("softwaregrid"))
            result |= Qn::MT_SoftwareGrid;
        else if (s1 == lit("motionwindow"))
            result |= Qn::MT_MotionWindow;
    }
    //if ((!hasDualStreaming() || secondaryStreamQuality() == Qn::SSQualityDontUse) && !(getCameraCapabilities() &  Qn::PrimaryStreamSoftMotionCapability))
    //    result &= ~Qn::MT_SoftwareGrid;

    return result;
}

void QnSecurityCamResource::resetCachedValues()
{
    //resetting cached values
    m_cachedHasDualStreaming2.reset();
    m_cachedSupportedMotionType.reset();
    m_cachedCameraCapabilities.reset();
    m_cachedIsDtsBased.reset();
    m_motionType.reset();
    m_cachedIsIOModule.reset();
}

Qn::BitratePerGopType QnSecurityCamResource::bitratePerGopType() const
{
    QnResourceData resourceData = qnStaticCommon->dataPool()->data(toSharedPointer(this));
    if (resourceData.value<bool>(Qn::FORCE_BITRATE_PER_GOP))
        return Qn::BPG_Predefined;

    if (getProperty(Qn::FORCE_BITRATE_PER_GOP).toInt() > 0)
        return Qn::BPG_User;

    return Qn::BPG_None;
}

bool QnSecurityCamResource::isIOModule() const
{
    return m_cachedIsIOModule.get();
}

#ifdef ENABLE_DATA_PROVIDERS
QnAudioTransmitterPtr QnSecurityCamResource::getAudioTransmitter()
{
    if (!isInitialized())
        return nullptr;
    return m_audioTransmitter;
}

<<<<<<< HEAD
#endif
=======
#endif

nx::core::resource::AbstractRemoteArchiveManager* QnSecurityCamResource::remoteArchiveManager()
{
    return nullptr;
}
>>>>>>> ba77d425
<|MERGE_RESOLUTION|>--- conflicted
+++ resolved
@@ -1115,13 +1115,9 @@
     return m_audioTransmitter;
 }
 
-<<<<<<< HEAD
 #endif
-=======
-#endif
 
 nx::core::resource::AbstractRemoteArchiveManager* QnSecurityCamResource::remoteArchiveManager()
 {
     return nullptr;
-}
->>>>>>> ba77d425
+}