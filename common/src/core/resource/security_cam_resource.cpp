--- conflicted
+++ resolved
@@ -1036,14 +1036,11 @@
     emit audioEnabledChanged(::toSharedPointer(this));
 }
 
-<<<<<<< HEAD
 bool QnSecurityCamResource::isAudioForced() const
 {
     return getProperty(Qn::IS_AUDIO_FORCED_PARAM_NAME).toInt() > 0;
 }
 
-=======
->>>>>>> d17776c9
 bool QnSecurityCamResource::isAudioEnabled() const
 {
     if (isAudioForced())
