--- conflicted
+++ resolved
@@ -1130,23 +1130,13 @@
 {
     switch (quality)
     {
-<<<<<<< HEAD
         case Qn::StreamQuality::lowest:
         case Qn::StreamQuality::low:
+            return kDefaultSecondStreamFpsLow;
+        case Qn::StreamQuality::normal:
             return kDefaultSecondStreamFpsMedium;
-        case Qn::StreamQuality::normal:
-            return kDefaultSecondStreamFpsLow;
         case Qn::StreamQuality::high:
         case Qn::StreamQuality::highest:
-=======
-        case Qn::QualityLowest:
-        case Qn::QualityLow:
-            return kDefaultSecondStreamFpsLow;
-        case Qn::QualityNormal:
-            return kDefaultSecondStreamFpsMedium;
-        case Qn::QualityHigh:
-        case Qn::QualityHighest:
->>>>>>> d74ee1c6
             return kDefaultSecondStreamFpsHigh;
         default:
             break;
