#include "security_cam_resource.h"

#include <nx/utils/thread/mutex.h>

#include <api/global_settings.h>

#include <nx/fusion/serialization/lexical.h>

#include <core/resource_management/resource_data_pool.h>
#include <core/resource_management/resource_pool.h>

#include <core/dataprovider/data_provider_factory.h>

#include "user_resource.h"
#include "common/common_module.h"

#include <recording/time_period_list.h>
#include "camera_user_attribute_pool.h"
#include "core/resource/media_server_resource.h"
#include "resource_data.h"
#include "api/model/api_ioport_data.h"
#include "nx/fusion/serialization/json.h"
#include <nx/fusion/model_functions.h>
#include "media_server_user_attributes.h"
#include <common/static_common_module.h>

#include <nx/utils/log/log.h>

#define SAFE(expr) {QnMutexLocker lock( &m_mutex ); expr;}


namespace {

static const int kDefaultMaxFps = 15;
static const int kShareFpsDefaultReservedSecondStreamFps = 2;
static const int kSharePixelsDefaultReservedSecondStreamFps = 0;
static const Qn::StreamFpsSharingMethod kDefaultStreamFpsSharingMethod = Qn::PixelsFpsSharing;
//static const Qn::MotionType defaultMotionType = Qn::MT_MotionWindow;

static const int kDefaultSecondStreamFpsLow = 2;
static const int kDefaultSecondStreamFpsMedium = 7;
static const int kDefaultSecondStreamFpsHigh = 12;

} // namespace

QnUuid QnSecurityCamResource::makeCameraIdFromUniqueId(const QString& uniqueId)
{
    // ATTENTION: This logic is similar to the one in ApiCameraData::fillId().
    if (uniqueId.isEmpty())
        return QnUuid();
    return guidFromArbitraryData(uniqueId);
}

//const int PRIMARY_ENCODER_INDEX = 0;
//const int SECONDARY_ENCODER_INDEX = 1;

QnSecurityCamResource::QnSecurityCamResource(QnCommonModule* commonModule):
    base_type(commonModule),
    m_dpFactory(0),
    m_recActionCnt(0),
    m_statusFlags(Qn::CSF_NoFlags),
    m_manuallyAdded(false),
	m_cachedLicenseType(Qn::LC_Count),
    m_cachedHasDualStreaming2(
        [this]()->bool{ return hasDualStreaming() && secondaryStreamQuality() != Qn::SSQualityDontUse; },
        &m_mutex ),
    m_cachedSupportedMotionType(
        std::bind( &QnSecurityCamResource::calculateSupportedMotionType, this ),
        &m_mutex ),
    m_cachedCameraCapabilities(
        [this]()->Qn::CameraCapabilities {
            return static_cast<Qn::CameraCapabilities>(
                getProperty(Qn::CAMERA_CAPABILITIES_PARAM_NAME).toInt()); },
        &m_mutex ),
    m_cachedIsDtsBased(
        [this]()->bool{ return getProperty(Qn::DTS_PARAM_NAME).toInt() > 0; },
        &m_mutex ),
    m_motionType(
        std::bind( &QnSecurityCamResource::calculateMotionType, this ),
        &m_mutex ),
    m_cachedIsIOModule(
        [this]()->bool{ return getProperty(Qn::IO_CONFIG_PARAM_NAME).toInt() > 0; },
        &m_mutex )
{
    addFlags(Qn::live_cam);

    connect(
        this, &QnResource::initializedChanged,
        this, &QnSecurityCamResource::at_initializedChanged,
        Qt::DirectConnection);
    connect(
        this, &QnResource::resourceChanged,
        this, &QnSecurityCamResource::resetCachedValues,
        Qt::DirectConnection);
    connect(
        this, &QnResource::propertyChanged,
        this, &QnSecurityCamResource::resetCachedValues,
        Qt::DirectConnection);
    connect(
        this, &QnSecurityCamResource::motionRegionChanged,
        this, &QnSecurityCamResource::at_motionRegionChanged,
        Qt::DirectConnection);

    QnMediaResource::initMediaResource();
}

QnMediaServerResourcePtr QnSecurityCamResource::getParentServer() const {
    return getParentResource().dynamicCast<QnMediaServerResource>();
}

bool QnSecurityCamResource::setProperty(
	const QString &key,
	const QString &value,
	PropertyOptions options)
{
	return QnResource::setProperty(key, value, options);
}

bool QnSecurityCamResource::setProperty(
	const QString &key,
	const QVariant& value,
	PropertyOptions options)
{
	return QnResource::setProperty(key, value, options);
}

bool QnSecurityCamResource::removeProperty(const QString& key)
{
	return QnResource::removeProperty(key);
}

bool QnSecurityCamResource::isGroupPlayOnly() const {
    return hasParam(lit("groupplay"));
}

const QnResource* QnSecurityCamResource::toResource() const {
    return this;
}

QnResource* QnSecurityCamResource::toResource() {
    return this;
}

const QnResourcePtr QnSecurityCamResource::toResourcePtr() const {
    return toSharedPointer();
}

QnResourcePtr QnSecurityCamResource::toResourcePtr() {
    return toSharedPointer();
}

QnSecurityCamResource::~QnSecurityCamResource() {
}

void QnSecurityCamResource::updateInternal(const QnResourcePtr &other, Qn::NotifierList& notifiers)
{
    base_type::updateInternal(other, notifiers);

    QnSecurityCamResourcePtr other_casted = qSharedPointerDynamicCast<QnSecurityCamResource>(other);
    if (other_casted)
    {
        if (other_casted->m_groupId != m_groupId)
        {
            m_groupId = other_casted->m_groupId;
            notifiers << [r = toSharedPointer(this)]{emit r->groupIdChanged(r);};
        }

        if (other_casted->m_groupName != m_groupName)
        {
            m_groupName = other_casted->m_groupName;
            notifiers << [r = toSharedPointer(this)]{ emit r->groupNameChanged(r); };
        }

        if (other_casted->m_statusFlags != m_statusFlags)
        {
            m_statusFlags = other_casted->m_statusFlags;
            notifiers << [r = toSharedPointer(this)]{ emit r->statusFlagsChanged(r); };
        }

        m_manuallyAdded = other_casted->m_manuallyAdded;
        m_model = other_casted->m_model;
        m_vendor = other_casted->m_vendor;
    }
}

int QnSecurityCamResource::getMaxFps() const {
    QString value = getProperty(lit("MaxFPS"));
    return value.isNull() ? kDefaultMaxFps : value.toInt();
}

int QnSecurityCamResource::reservedSecondStreamFps() const
{
    QString value = getProperty(lit("reservedSecondStreamFps"));

    if (!value.isNull())
    {
        bool ok = false;
        int reservedSecondStreamFps = value.toInt(&ok);

        if (ok)
            return reservedSecondStreamFps;

        NX_LOGX(
            lm("Wrong reserved second stream fps value for camera %1")
                .arg(getName()),
            cl_logWARNING);
    }

    auto sharingMethod = streamFpsSharingMethod();

    if (sharingMethod == Qn::BasicFpsSharing)
        return kShareFpsDefaultReservedSecondStreamFps;
    else if (sharingMethod == Qn::PixelsFpsSharing)
        return kSharePixelsDefaultReservedSecondStreamFps;

    return 0;
}

bool QnSecurityCamResource::isEnoughFpsToRunSecondStream(int currentFps) const
{
    return streamFpsSharingMethod() != Qn::BasicFpsSharing || getMaxFps() - currentFps >= kDefaultSecondStreamFpsLow;
}

#ifdef ENABLE_DATA_PROVIDERS
QnAbstractStreamDataProvider* QnSecurityCamResource::createDataProviderInternal(Qn::ConnectionRole role)
{
    if (role == Qn::CR_SecondaryLiveVideo && !hasDualStreaming2())
        return nullptr;

    switch (role)
    {
        case Qn::CR_SecondaryLiveVideo:
        case Qn::CR_Default:
        case Qn::CR_LiveVideo:
        {
            QnAbstractStreamDataProvider* result = createLiveDataProvider();
            if (result)
                result->setRole(role);
            return result;
        }
        case Qn::CR_Archive:
        {
            if (QnAbstractStreamDataProvider* result = createArchiveDataProvider())
                return result;

            /* This is the only legal break. */
            break;
        }
        default:
            NX_ASSERT(false, "There are no other roles");
            break;
    }

    NX_ASSERT(role == Qn::CR_Archive);
    /* The one and only QnDataProviderFactory now is the QnServerDataProviderFactory class
     * which handles only Qn::CR_Archive role. */
    if (m_dpFactory)
        return m_dpFactory->createDataProviderInternal(toSharedPointer(), role);

    return nullptr;
}
#endif // ENABLE_DATA_PROVIDERS

void QnSecurityCamResource::initializationDone()
{
    //m_initMutex is locked down the stack
    QnNetworkResource::initializationDone();
    if( m_inputPortListenerCount.load() > 0 )
        startInputPortMonitoringAsync( std::function<void(bool)>() );
    resetCachedValues();
}

bool QnSecurityCamResource::startInputPortMonitoringAsync( std::function<void(bool)>&& /*completionHandler*/ ) {
    return false;
}

void QnSecurityCamResource::stopInputPortMonitoringAsync() {
}

bool QnSecurityCamResource::isInputPortMonitored() const {
    return false;
}

void QnSecurityCamResource::setDataProviderFactory(QnDataProviderFactory* dpFactory) {
    m_dpFactory = dpFactory;
}

QList<QnMotionRegion> QnSecurityCamResource::getMotionRegionList() const {
    QnCameraUserAttributePool::ScopedLock userAttributesLock(userAttributesPool(), getId() );
    return (*userAttributesLock)->motionRegions;
}

QRegion QnSecurityCamResource::getMotionMask(int channel) const {
    return getMotionRegion(channel).getMotionMask();
}

QnMotionRegion QnSecurityCamResource::getMotionRegion(int channel) const
{
    QnCameraUserAttributePool::ScopedLock userAttributesLock(userAttributesPool(), getId() );
    const auto& regions = (*userAttributesLock)->motionRegions;
    if (regions.size() > channel)
        return regions[channel];
    else
        return QnMotionRegion();
}

void QnSecurityCamResource::setMotionRegion(const QnMotionRegion& mask, int channel)
{
    Qn::MotionType motionType = Qn::MT_Default;
    {
        QnCameraUserAttributePool::ScopedLock userAttributesLock( userAttributesPool(), getId() );
        auto& regions = (*userAttributesLock)->motionRegions;
        while (regions.size() < channel)
            regions << QnMotionRegion();
        if (regions[channel] == mask)
            return;
        regions[channel] = mask;
        motionType = (*userAttributesLock)->motionType;
    }

    if (motionType != Qn::MT_SoftwareGrid)
        setMotionMaskPhysical(channel);

    emit motionRegionChanged(::toSharedPointer(this));
}

void QnSecurityCamResource::setMotionRegionList(const QList<QnMotionRegion>& maskList) {
    Qn::MotionType motionType = Qn::MT_Default;
    {
        QnCameraUserAttributePool::ScopedLock userAttributesLock( userAttributesPool(), getId() );

        if( (*userAttributesLock)->motionRegions == maskList )
            return;
        (*userAttributesLock)->motionRegions = maskList;
        motionType = (*userAttributesLock)->motionType;
    }

    if (motionType != Qn::MT_SoftwareGrid) {
        for (int i = 0; i < getVideoLayout()->channelCount(); ++i)
            setMotionMaskPhysical(i);
    }

    emit motionRegionChanged(::toSharedPointer(this));
}

void QnSecurityCamResource::setScheduleTasks(const QnScheduleTaskList& scheduleTasks)
{
    {
        QnCameraUserAttributePool::ScopedLock userAttributesLock( userAttributesPool(), getId() );
        if ((*userAttributesLock)->scheduleTasks == scheduleTasks)
            return;
        (*userAttributesLock)->scheduleTasks = scheduleTasks;
    }
    emit scheduleTasksChanged(::toSharedPointer(this));
}

QnScheduleTaskList QnSecurityCamResource::getScheduleTasks() const {
    QnCameraUserAttributePool::ScopedLock userAttributesLock( userAttributesPool(), getId() );
    return (*userAttributesLock)->scheduleTasks;
}

bool QnSecurityCamResource::hasDualStreaming2() const {
    return m_cachedHasDualStreaming2.get();
}

bool QnSecurityCamResource::hasDualStreaming() const {
    QString val = getProperty(Qn::HAS_DUAL_STREAMING_PARAM_NAME);
    return val.toInt() > 0;
}

bool QnSecurityCamResource::isDtsBased() const {
    return m_cachedIsDtsBased.get();
}

bool QnSecurityCamResource::isAnalog() const {
    QString val = getProperty(Qn::ANALOG_PARAM_NAME);
    return val.toInt() > 0;
}

bool QnSecurityCamResource::isAnalogEncoder() const
{
    QnResourceData resourceData = qnStaticCommon->dataPool()->data(toSharedPointer(this));
    return resourceData.value<bool>(lit("analogEncoder"));
}

bool QnSecurityCamResource::isEdge() const
{
    return QnMediaServerResource::isEdgeServer(resourcePool()->getResourceById(getParentId()));
}

Qn::LicenseType QnSecurityCamResource::licenseType() const
{
    if (m_cachedLicenseType == Qn::LC_Count)
    {
        QnResourceTypePtr resType = qnResTypePool->getResourceType(getTypeId());

        if (isIOModule())
            m_cachedLicenseType = Qn::LC_IO;
        else if (resType && resType->getManufacture() == lit("VMAX"))
            m_cachedLicenseType =  Qn::LC_VMAX;
        else if (resType && resType->getManufacture() == lit("NetworkOptix"))
            m_cachedLicenseType = Qn::LC_Free;
        else if (isAnalogEncoder())
            m_cachedLicenseType =  Qn::LC_AnalogEncoder; // AnalogEncoder should have priority over Analog type because of analog type is deprecated (DW-CP04 has both analog and analogEncoder params)
        else if (isAnalog())
            m_cachedLicenseType = Qn::LC_Analog;
        else if (isEdge())
            m_cachedLicenseType =  Qn::LC_Edge;
        else
            m_cachedLicenseType = Qn::LC_Professional;
    }
    return m_cachedLicenseType;
}


Qn::StreamFpsSharingMethod QnSecurityCamResource::streamFpsSharingMethod() const {
    QString sval = getProperty(Qn::STREAM_FPS_SHARING_PARAM_NAME);
    if (sval.isEmpty())
        return kDefaultStreamFpsSharingMethod;

    if (sval == lit("shareFps"))
        return Qn::BasicFpsSharing;
    if (sval == lit("noSharing"))
        return Qn::NoFpsSharing;
    return Qn::PixelsFpsSharing;
}

void QnSecurityCamResource::setStreamFpsSharingMethod(Qn::StreamFpsSharingMethod value)
{
    switch( value )
    {
        case Qn::BasicFpsSharing:
            setProperty(Qn::STREAM_FPS_SHARING_PARAM_NAME, lit("shareFps"));
            break;
        case Qn::NoFpsSharing:
            setProperty(Qn::STREAM_FPS_SHARING_PARAM_NAME, lit("noSharing"));
            break;
        default:
            setProperty(Qn::STREAM_FPS_SHARING_PARAM_NAME, lit("sharePixels"));
            break;
    }
}

QnIOPortDataList QnSecurityCamResource::getRelayOutputList() const {
    QnIOPortDataList result;
    QnIOPortDataList ports = getIOPorts();
    for (const auto& port: ports) {
        if (port.portType == Qn::PT_Output)
            result.push_back(port);
    }
    return result;
}

QnIOPortDataList QnSecurityCamResource::getInputPortList() const
{
    QnIOPortDataList result;
    QnIOPortDataList ports = getIOPorts();
    for (const auto& port: ports) {
        if (port.portType == Qn::PT_Input)
            result.push_back(port);
    }
    return result;
}

void QnSecurityCamResource::setIOPorts(const QnIOPortDataList& ports)
{
    setProperty(Qn::IO_SETTINGS_PARAM_NAME, QString::fromUtf8(QJson::serialized(ports)));
}

QnIOPortDataList QnSecurityCamResource::getIOPorts() const
{
    return QJson::deserialized<QnIOPortDataList>(getProperty(Qn::IO_SETTINGS_PARAM_NAME).toUtf8());
}

bool QnSecurityCamResource::setRelayOutputState(const QString& ouputID, bool activate, unsigned int autoResetTimeout) {
    Q_UNUSED(ouputID)
    Q_UNUSED(activate)
    Q_UNUSED(autoResetTimeout)
    return false;
}

void QnSecurityCamResource::inputPortListenerAttached() {
    QnMutexLocker lk( &m_initMutex );

    //if camera is not initialized yet, delayed input monitoring will start on initialization completion
    const int inputPortListenerCount = m_inputPortListenerCount.fetchAndAddOrdered( 1 );
    if( isInitialized() && (inputPortListenerCount == 0) )
        startInputPortMonitoringAsync( std::function<void(bool)>() );
    //if resource is not initialized, input port monitoring will start just after initInternal completion
}

void QnSecurityCamResource::inputPortListenerDetached() {
    QnMutexLocker lk( &m_initMutex );

    if( m_inputPortListenerCount.load() <= 0 )
        return;

    int result = m_inputPortListenerCount.fetchAndAddOrdered( -1 );
    if( result == 1 )
        stopInputPortMonitoringAsync();
    else if( result <= 0 )
        m_inputPortListenerCount.fetchAndAddOrdered( 1 );   //no reduce below 0
}

void QnSecurityCamResource::at_initializedChanged()
{
    if( !isInitialized() )  //e.g., camera has been moved to a different server
        stopInputPortMonitoringAsync();  //stopping input monitoring
}

void QnSecurityCamResource::at_motionRegionChanged()
{
    if (flags() & Qn::foreigner)
        return;

    if (getMotionType() == Qn::MT_HardwareGrid || getMotionType() == Qn::MT_MotionWindow)
    {
    	QnConstResourceVideoLayoutPtr layout = getVideoLayout();
    	int numChannels = layout->channelCount();
        for (int i = 0; i < numChannels; ++i)
            setMotionMaskPhysical(i);
    }
}

int QnSecurityCamResource::motionWindowCount() const
{
    QString val = getProperty(Qn::MOTION_WINDOW_CNT_PARAM_NAME);
    return val.toInt();
}

int QnSecurityCamResource::motionMaskWindowCount() const
{
    QString val = getProperty(Qn::MOTION_MASK_WINDOW_CNT_PARAM_NAME);
    return val.toInt();
}

int QnSecurityCamResource::motionSensWindowCount() const
{
    QString val = getProperty(Qn::MOTION_SENS_WINDOW_CNT_PARAM_NAME);
    return val.toInt();
}


bool QnSecurityCamResource::hasTwoWayAudio() const
{
    return getCameraCapabilities().testFlag(Qn::AudioTransmitCapability);
}

bool QnSecurityCamResource::isAudioSupported() const {
    QString val = getProperty(Qn::IS_AUDIO_SUPPORTED_PARAM_NAME);
    if (val.toInt() > 0)
        return true;

    val = getProperty(Qn::FORCED_IS_AUDIO_SUPPORTED_PARAM_NAME);
    return val.toInt() > 0;
}

Qn::MotionType QnSecurityCamResource::getDefaultMotionType() const
{
    Qn::MotionTypes value = supportedMotionType();
    if (value.testFlag(Qn::MT_SoftwareGrid))
        return Qn::MT_SoftwareGrid;

    if (value.testFlag(Qn::MT_HardwareGrid))
        return Qn::MT_HardwareGrid;

    if (value.testFlag(Qn::MT_MotionWindow))
        return Qn::MT_MotionWindow;

    return Qn::MT_NoMotion;
}

Qn::MotionTypes QnSecurityCamResource::supportedMotionType() const {
    return m_cachedSupportedMotionType.get();
}

bool QnSecurityCamResource::hasMotion() const
{
    Qn::MotionType motionType = getDefaultMotionType();
    if (motionType == Qn::MT_SoftwareGrid)
    {
        return hasDualStreaming2()
            || (getCameraCapabilities() & Qn::PrimaryStreamSoftMotionCapability)
            || !getProperty(QnMediaResource::motionStreamKey()).isEmpty();
    }
    return motionType != Qn::MT_NoMotion;
}

Qn::MotionType QnSecurityCamResource::getMotionType() const {
    return m_motionType.get();
}

Qn::MotionType QnSecurityCamResource::calculateMotionType() const
{
    QnCameraUserAttributePool::ScopedLock userAttributesLock( userAttributesPool(), getId() );
    Qn::MotionType value = (*userAttributesLock)->motionType;
    if (value == Qn::MT_NoMotion)
        return value;

    if (value == Qn::MT_Default || !(supportedMotionType() & value))
        return getDefaultMotionType();

    return value;
}

void QnSecurityCamResource::setMotionType(Qn::MotionType value) {
    QnCameraUserAttributePool::ScopedLock userAttributesLock( userAttributesPool(), getId() );
    (*userAttributesLock)->motionType = value;
}

Qn::CameraCapabilities QnSecurityCamResource::getCameraCapabilities() const {
    return m_cachedCameraCapabilities.get();
}

bool QnSecurityCamResource::hasCameraCapabilities(Qn::CameraCapabilities capabilities) const {
    return (getCameraCapabilities() & capabilities) == capabilities;
}

void QnSecurityCamResource::setCameraCapabilities(Qn::CameraCapabilities capabilities) {
    setProperty(Qn::CAMERA_CAPABILITIES_PARAM_NAME, static_cast<int>(capabilities));
    m_cachedCameraCapabilities.reset();
}

void QnSecurityCamResource::setCameraCapability(Qn::CameraCapability capability, bool value) {
    setCameraCapabilities(value ? (getCameraCapabilities() | capability) : (getCameraCapabilities() & ~capability));
}

bool QnSecurityCamResource::isRecordingEventAttached() const {
    return m_recActionCnt > 0;
}

void QnSecurityCamResource::recordingEventAttached() {
    m_recActionCnt++;
}

void QnSecurityCamResource::recordingEventDetached() {
    m_recActionCnt = qMax(0, m_recActionCnt-1);
}

QString QnSecurityCamResource::getUserDefinedName() const
{
    if (!getId().isNull() && commonModule())
    {
        QnCameraUserAttributePool::ScopedLock userAttributesLock( userAttributesPool(), getId() );
        if( !(*userAttributesLock)->name.isEmpty() )
            return (*userAttributesLock)->name;
    }

    return QnSecurityCamResource::getName();
}


QString QnSecurityCamResource::getGroupName() const
{
    if (!getId().isNull() && commonModule())
    {
        QnCameraUserAttributePool::ScopedLock userAttributesLock(
            userAttributesPool(),
            getId() );
        if( !(*userAttributesLock)->groupName.isEmpty() )
            return (*userAttributesLock)->groupName;
    }

    return getDefaultGroupName();
}

QString QnSecurityCamResource::getDefaultGroupName() const
{
    SAFE(return m_groupName);
}

void QnSecurityCamResource::setGroupName(const QString& value) {
    {
        QnMutexLocker locker( &m_mutex );
        if(m_groupName == value)
            return;
        m_groupName = value;
    }
    emit groupNameChanged(::toSharedPointer(this));
}

void QnSecurityCamResource::setUserDefinedGroupName( const QString& value )
{
    {
        QnCameraUserAttributePool::ScopedLock userAttributesLock(
            userAttributesPool(),
            getId() );
        if( (*userAttributesLock)->groupName == value )
            return;
        (*userAttributesLock)->groupName = value;
    }
    {
        QnMutexLocker lk(&m_mutex);
    }
    emit groupNameChanged(::toSharedPointer(this));
}

QString QnSecurityCamResource::getGroupId() const {
    SAFE(return m_groupId)
}

void QnSecurityCamResource::setGroupId(const QString& value) {
    {
        QnMutexLocker locker( &m_mutex );
        if(m_groupId == value)
            return;
        m_groupId = value;
    }
    emit groupIdChanged(::toSharedPointer(this));

}

QString QnSecurityCamResource::getModel() const {
    SAFE(return m_model)
}

void QnSecurityCamResource::setModel(const QString &model) {
    QnMutexLocker lk(&m_mutex);
    m_model = model;
}

QString QnSecurityCamResource::getFirmware() const {
    return getProperty( Qn::FIRMWARE_PARAM_NAME );
}

void QnSecurityCamResource::setFirmware(const QString &firmware) {
    setProperty( Qn::FIRMWARE_PARAM_NAME, firmware );
}

QString QnSecurityCamResource::getVendor() const {
    SAFE(return m_vendor)

    // This code is commented for a reason. We want to know if vendor is empty. --Elric
    //SAFE(if (!m_vendor.isEmpty()) return m_vendor)    //calculated on the server
    //
    //QnResourceTypePtr resourceType = qnResTypePool->getResourceType(getTypeId());
    //return resourceType ? resourceType->getManufacture() : QString(); //estimated value
}

void QnSecurityCamResource::setVendor(const QString& value) {
    SAFE(m_vendor = value)
}

void QnSecurityCamResource::setMaxDays(int value)
{
    QnCameraUserAttributePool::ScopedLock userAttributesLock( userAttributesPool(), getId() );
    (*userAttributesLock)->maxDays = value;
}

int QnSecurityCamResource::maxDays() const
{
    QnCameraUserAttributePool::ScopedLock userAttributesLock( userAttributesPool(), getId() );
    return (*userAttributesLock)->maxDays;
}

void QnSecurityCamResource::setPreferredServerId(const QnUuid& value)
{
    QnCameraUserAttributePool::ScopedLock userAttributesLock( userAttributesPool(), getId() );
    (*userAttributesLock)->preferredServerId = value;
}

QnUuid QnSecurityCamResource::preferredServerId() const
{
    QnCameraUserAttributePool::ScopedLock userAttributesLock( userAttributesPool(), getId() );
    return (*userAttributesLock)->preferredServerId;
}

void QnSecurityCamResource::setMinDays(int value)
{
    QnCameraUserAttributePool::ScopedLock userAttributesLock( userAttributesPool(), getId() );
    (*userAttributesLock)->minDays = value;
}

int QnSecurityCamResource::minDays() const
{
    QnCameraUserAttributePool::ScopedLock userAttributesLock( userAttributesPool(), getId() );
    return (*userAttributesLock)->minDays;
}

void QnSecurityCamResource::setScheduleDisabled(bool value) {
    {
        QnCameraUserAttributePool::ScopedLock userAttributesLock( userAttributesPool(), getId() );
        if ((*userAttributesLock)->scheduleDisabled == value)
            return;
        (*userAttributesLock)->scheduleDisabled = value;
    }

    emit scheduleDisabledChanged(::toSharedPointer(this));
}

bool QnSecurityCamResource::isScheduleDisabled() const {
    QnCameraUserAttributePool::ScopedLock userAttributesLock( userAttributesPool(), getId() );
    return (*userAttributesLock)->scheduleDisabled;
}

void QnSecurityCamResource::setLicenseUsed(bool value) {

    /// TODO: #gdm Refactor licence management
    /*
    switch (licenseType()) {
    case Qn::LC_IO:
        {
            QnCameraUserAttributePool::ScopedLock userAttributesLock( userAttributesPool(), getId() );
            if ((*userAttributesLock)->licenseUsed == value)
                return;
            (*userAttributesLock)->licenseUsed = value;
        }
    default:
        break;
    }
    */
    setScheduleDisabled(!value);
    emit licenseUsedChanged(::toSharedPointer(this));
}


bool QnSecurityCamResource::isLicenseUsed() const {
    /// TODO: #gdm Refactor licence management
    /*
    switch (licenseType()) {
    case Qn::LC_IO:
        {
            QnCameraUserAttributePool::ScopedLock userAttributesLock( userAttributesPool(), getId() );
            return (*userAttributesLock)->licenseUsed;
        }
    default:
        break;
    }
    */
    /* By default camera requires license when recording is enabled. */
    return !isScheduleDisabled();
}

Qn::FailoverPriority QnSecurityCamResource::failoverPriority() const {
    QnCameraUserAttributePool::ScopedLock userAttributesLock( userAttributesPool(), getId() );
    return (*userAttributesLock)->failoverPriority;
}

void QnSecurityCamResource::setFailoverPriority(Qn::FailoverPriority value) {
    {
        QnCameraUserAttributePool::ScopedLock userAttributesLock( userAttributesPool(), getId() );
        if ((*userAttributesLock)->failoverPriority == value)
            return;
        (*userAttributesLock)->failoverPriority = value;
    }

    emit failoverPriorityChanged(::toSharedPointer(this));
}

void QnSecurityCamResource::setAudioEnabled(bool enabled) {
    QnCameraUserAttributePool::ScopedLock userAttributesLock( userAttributesPool(), getId() );
    (*userAttributesLock)->audioEnabled = enabled;
}

bool QnSecurityCamResource::isAudioForced() const
{
    return getProperty(Qn::IS_AUDIO_FORCED_PARAM_NAME).toInt() > 0;
}

bool QnSecurityCamResource::isAudioEnabled() const
{
    if (isAudioForced())
        return true;
    QnCameraUserAttributePool::ScopedLock userAttributesLock( userAttributesPool(), getId() );
    return (*userAttributesLock)->audioEnabled;
}

bool QnSecurityCamResource::isManuallyAdded() const {
    return m_manuallyAdded;
}

void QnSecurityCamResource::setManuallyAdded(bool value) {
    m_manuallyAdded = value;
}

Qn::CameraBackupQualities QnSecurityCamResource::getBackupQualities() const
{
    QnCameraUserAttributePool::ScopedLock userAttributesLock( userAttributesPool(), getId() );
    return (*userAttributesLock)->backupQualities;
}

void QnSecurityCamResource::setBackupQualities(Qn::CameraBackupQualities value)
{
    {
        QnCameraUserAttributePool::ScopedLock userAttributesLock( userAttributesPool(), getId() );
        if ((*userAttributesLock)->backupQualities == value)
            return;
        (*userAttributesLock)->backupQualities = value;
    }
    emit backupQualitiesChanged(::toSharedPointer(this));
}

Qn::CameraBackupQualities QnSecurityCamResource::getActualBackupQualities() const
{
    Qn::CameraBackupQualities result = getBackupQualities();

    if (result == Qn::CameraBackup_Disabled)
        return result;

    const auto& settings = commonModule()->globalSettings();

    auto value = settings->backupQualities();

    /* If backup is not configured on this camera, use 'Backup newly added cameras' value */
    if (result == Qn::CameraBackup_Default) {
        return settings->backupNewCamerasByDefault()
            ? value
            : Qn::CameraBackup_Disabled;
    }

    return value;
}

void QnSecurityCamResource::setSecondaryStreamQuality(Qn::SecondStreamQuality quality) {
    QnCameraUserAttributePool::ScopedLock userAttributesLock( userAttributesPool(), getId() );
    (*userAttributesLock)->secondaryQuality = quality;
}

Qn::SecondStreamQuality QnSecurityCamResource::secondaryStreamQuality() const {
    QnCameraUserAttributePool::ScopedLock userAttributesLock( userAttributesPool(), getId() );
    return (*userAttributesLock)->secondaryQuality;
}

void QnSecurityCamResource::setCameraControlDisabled(bool value) {
    QnCameraUserAttributePool::ScopedLock userAttributesLock( userAttributesPool(), getId() );
    (*userAttributesLock)->cameraControlDisabled = value;
}

bool QnSecurityCamResource::isCameraControlDisabled() const
{
    const auto& settings = commonModule()->globalSettings();

    if (settings && !settings->isCameraSettingsOptimizationEnabled())
        return true;
    QnCameraUserAttributePool::ScopedLock userAttributesLock( userAttributesPool(), getId() );
    return (*userAttributesLock)->cameraControlDisabled;
}

int QnSecurityCamResource::desiredSecondStreamFps() const {
    switch (secondaryStreamQuality()) {
    case Qn::SSQualityMedium:
        return kDefaultSecondStreamFpsMedium;
    case Qn::SSQualityLow:
        return kDefaultSecondStreamFpsLow;
    case Qn::SSQualityHigh:
        return kDefaultSecondStreamFpsHigh;
    default:
        break;
    }
    return kDefaultSecondStreamFpsMedium;
}

Qn::StreamQuality QnSecurityCamResource::getSecondaryStreamQuality() const {
    if (secondaryStreamQuality() != Qn::SSQualityHigh)
        return Qn::QualityLowest;
    else
        return Qn::QualityNormal;
}

Qn::CameraStatusFlags QnSecurityCamResource::statusFlags() const {
    SAFE(return m_statusFlags)
}

bool QnSecurityCamResource::hasStatusFlags(Qn::CameraStatusFlag value) const
{
    SAFE(return m_statusFlags & value)
}

void QnSecurityCamResource::setStatusFlags(Qn::CameraStatusFlags value) {
    {
        QnMutexLocker locker( &m_mutex );
        if(m_statusFlags == value)
            return;
        m_statusFlags = value;
    }
    emit statusFlagsChanged(::toSharedPointer(this));
}

void QnSecurityCamResource::addStatusFlags(Qn::CameraStatusFlag flag) {
    {
        QnMutexLocker locker( &m_mutex );
        Qn::CameraStatusFlags value = m_statusFlags | flag;
        if(m_statusFlags == value)
            return;
        m_statusFlags = value;
    }
    emit statusFlagsChanged(::toSharedPointer(this));
}

void QnSecurityCamResource::removeStatusFlags(Qn::CameraStatusFlag flag) {
    {
        QnMutexLocker locker( &m_mutex );
        Qn::CameraStatusFlags value = m_statusFlags & ~flag;
        if(m_statusFlags == value)
            return;
        m_statusFlags = value;
    }
    emit statusFlagsChanged(::toSharedPointer(this));
}


bool QnSecurityCamResource::needCheckIpConflicts() const {
    return getChannel() == 0 && !hasCameraCapabilities(Qn::ShareIpCapability);
}

QnTimePeriodList QnSecurityCamResource::getDtsTimePeriodsByMotionRegion(
    const QList<QRegion>& regions,
    qint64 msStartTime,
    qint64 msEndTime,
    int detailLevel )
{
    Q_UNUSED( regions );
    Q_UNUSED( msStartTime );
    Q_UNUSED( msEndTime );
    Q_UNUSED( detailLevel );

    return QnTimePeriodList();
}

bool QnSecurityCamResource::mergeResourcesIfNeeded(const QnNetworkResourcePtr &source) {
    QnSecurityCamResource* camera = dynamic_cast<QnSecurityCamResource*>(source.data());
    if (!camera)
        return false;

    bool result = base_type::mergeResourcesIfNeeded(source);

    if (getGroupId() != camera->getGroupId())
    {
        setGroupId(camera->getGroupId());
        result = true; // groupID can be changed for onvif resource because if not auth info, maxChannels is not accessible
    }

    if (getGroupName().isEmpty() && getGroupName() != camera->getGroupName())
    {
        setGroupName(camera->getGroupName());
        result = true;
    }

    if (getModel() != camera->getModel() && !camera->getModel().isEmpty()) {
        setModel(camera->getModel());
        result = true;
    }
    if (getVendor() != camera->getVendor() && !camera->getVendor().isEmpty()) {
        setVendor(camera->getVendor());
        result = true;
    }
    if (getMAC() != camera->getMAC() && !camera->getMAC().isNull()) {
        setMAC(camera->getMAC());
        result = true;
    }


    return result;
}

//QnMotionRegion QnSecurityCamResource::getMotionRegionNonSafe(int channel) const
//{
//    return m_motionMaskList[channel];
//}

Qn::MotionTypes QnSecurityCamResource::calculateSupportedMotionType() const {
    QString val = getProperty(Qn::SUPPORTED_MOTION_PARAM_NAME);
    if (val.isEmpty())
        return Qn::MT_SoftwareGrid;

    Qn::MotionTypes result = Qn::MT_Default;
    for(const QString& str: val.split(L',')) {
        QString s1 = str.toLower().trimmed();
        if (s1 == lit("hardwaregrid"))
            result |= Qn::MT_HardwareGrid;
        else if (s1 == lit("softwaregrid"))
            result |= Qn::MT_SoftwareGrid;
        else if (s1 == lit("motionwindow"))
            result |= Qn::MT_MotionWindow;
    }
    //if ((!hasDualStreaming() || secondaryStreamQuality() == Qn::SSQualityDontUse) && !(getCameraCapabilities() &  Qn::PrimaryStreamSoftMotionCapability))
    //    result &= ~Qn::MT_SoftwareGrid;

    return result;
}

void QnSecurityCamResource::resetCachedValues()
{
    //resetting cached values
    m_cachedHasDualStreaming2.reset();
    m_cachedSupportedMotionType.reset();
    m_cachedCameraCapabilities.reset();
    m_cachedIsDtsBased.reset();
    m_motionType.reset();
    m_cachedIsIOModule.reset();
}

Qn::BitratePerGopType QnSecurityCamResource::bitratePerGopType() const
{
    QnResourceData resourceData = qnStaticCommon->dataPool()->data(toSharedPointer(this));
    if (resourceData.value<bool>(Qn::FORCE_BITRATE_PER_GOP))
        return Qn::BPG_Predefined;

    if (getProperty(Qn::FORCE_BITRATE_PER_GOP).toInt() > 0)
        return Qn::BPG_User;

    return Qn::BPG_None;
}

bool QnSecurityCamResource::isIOModule() const
{
    return m_cachedIsIOModule.get();
}

#ifdef ENABLE_DATA_PROVIDERS
QnAudioTransmitterPtr QnSecurityCamResource::getAudioTransmitter()
{
    if (!isInitialized())
        return nullptr;
    return m_audioTransmitter;
}
<<<<<<< HEAD

#endif
=======
#endif

nx::core::resource::AbstractRemoteArchiveManager* QnSecurityCamResource::remoteArchiveManager()
{
    return nullptr;
}
>>>>>>> c4c4c790
<|MERGE_RESOLUTION|>--- conflicted
+++ resolved
@@ -1114,14 +1114,10 @@
         return nullptr;
     return m_audioTransmitter;
 }
-<<<<<<< HEAD
 
 #endif
-=======
-#endif
 
 nx::core::resource::AbstractRemoteArchiveManager* QnSecurityCamResource::remoteArchiveManager()
 {
     return nullptr;
-}
->>>>>>> c4c4c790
+}