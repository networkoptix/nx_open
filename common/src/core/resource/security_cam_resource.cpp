--- conflicted
+++ resolved
@@ -541,21 +541,12 @@
 {
     Qn::MotionType motionType = getDefaultMotionType();
     if (motionType == Qn::MT_SoftwareGrid)
-<<<<<<< HEAD
-        return hasDualStreaming2() || (getCameraCapabilities() & Qn::PrimaryStreamSoftMotionCapability);
-
-    return motionType != Qn::MT_NoMotion;
-=======
     {
         return hasDualStreaming2()
             || (getCameraCapabilities() & Qn::PrimaryStreamSoftMotionCapability)
             || !getProperty(QnMediaResource::motionStreamKey()).isEmpty();
     }
-    else
-    {
-        return motionType != Qn::MT_NoMotion;
-    }
->>>>>>> 3f3ad7e3
+    return motionType != Qn::MT_NoMotion;
 }
 
 Qn::MotionType QnSecurityCamResource::getMotionType() const {
