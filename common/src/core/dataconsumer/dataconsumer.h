--- conflicted
+++ resolved
@@ -26,15 +26,11 @@
 
     virtual void setSpeed(float /*value*/) {}
     virtual qint64 getCurrentTime() const { return 0; }
-<<<<<<< HEAD
-
+    virtual bool isRealTimeSource() const { return false; }
 
 public slots:
 
 
-=======
-    virtual bool isRealTimeSource() const { return false; }
->>>>>>> 28bfc2e7
 protected:
 	void run();
     virtual bool processData(QnAbstractDataPacketPtr /*data*/)=0;
