--- conflicted
+++ resolved
@@ -25,16 +25,12 @@
     virtual void setSingleShotMode(bool /*single*/) {}
 
     virtual void setSpeed(float /*value*/) {}
-<<<<<<< HEAD
-    virtual qint64 currentTime() const { return 0; }
+    virtual qint64 getCurrentTime() const { return 0; }
 
 
 public slots:
 
 
-=======
-    virtual qint64 getCurrentTime() const { return 0; }
->>>>>>> 1d40cd9e
 protected:
 	void run();
     virtual bool processData(QnAbstractDataPacketPtr /*data*/)=0;
