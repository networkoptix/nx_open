--- conflicted
+++ resolved
@@ -47,12 +47,7 @@
 
 private:
     QnMutex m_mutex;
-<<<<<<< HEAD
     QnAbstractStreamDataProviderPtr m_dataProvider;
 };
-=======
-    QnLiveStreamProviderPtr m_dataProvider;
-};
 
-#endif // #ifdef ENABLE_DATA_PROVIDERS
->>>>>>> 2fff576b
+#endif // #ifdef ENABLE_DATA_PROVIDERS