--- conflicted
+++ resolved
@@ -41,11 +41,7 @@
     virtual nx_http::StringType contentType() const = 0;
 
     virtual void pleaseStop() override;
-<<<<<<< HEAD
-
-=======
     virtual void endOfRun() override;
->>>>>>> 15047730
 protected:
     bool sendBuffer(AbstractStreamSocket* socket, const char* buffer, size_t size);
     std::unique_ptr<AbstractStreamSocket> takeSocket(
