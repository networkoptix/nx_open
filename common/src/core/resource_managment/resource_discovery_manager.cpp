--- conflicted
+++ resolved
@@ -4,7 +4,6 @@
 
 #include <QtConcurrent/QtConcurrentMap>
 #include <QtCore/QThreadPool>
-<<<<<<< HEAD
 #include "resource_discovery_manager.h"
 #include "utils/common/sleep.h"
 #include "resource_searcher.h"
@@ -21,26 +20,6 @@
 #include "core/resource/abstract_storage_resource.h"
 #include "core/resource/storage_resource.h"
 #include "camera_driver_restriction_list.h"
-=======
-
-#include <api/app_server_connection.h>
-
-#include <core/resource/abstract_storage_resource.h>
-#include <core/resource/network_resource.h>
-#include <core/resource/security_cam_resource.h>
-#include <core/resource/storage_resource.h>
-#include <core/resource_managment/camera_driver_restriction_list.h>
-#include <core/resource_managment/resource_searcher.h>
-#include <core/resource_managment/resource_pool.h>
-
-#include <plugins/resources/upnp/upnp_device_searcher.h>
-#include <plugins/storage/dts/abstract_dts_searcher.h>
-
-#include <utils/common/sleep.h>
-#include <utils/common/synctime.h>
-#include <utils/common/util.h>
-#include <utils/network/ip_range_checker.h>
->>>>>>> 2cd54b70
 
 
 QnResourceDiscoveryManager* QnResourceDiscoveryManager::m_instance;
@@ -391,132 +370,6 @@
     return !resources.isEmpty();
 }
 
-<<<<<<< HEAD
-struct ManualSearcherHelper
-{
-    ManualSearcherHelper(): plugins(0) {}
-
-    QUrl url;
-    QnResourceDiscoveryManager::ResourceSearcherList* plugins;
-    QList<QnResourcePtr> resList;
-    QAuthenticator auth;
-
-    void f()
-    {
-        foreach(QnAbstractResourceSearcher* as, *plugins)
-        {
-            QnAbstractNetworkResourceSearcher* ns = dynamic_cast<QnAbstractNetworkResourceSearcher*>(as);
-            Q_ASSERT( ns );
-            resList = ns->checkHostAddr(url, auth, true);
-            if (!resList.isEmpty())
-                break;
-        }
-    }
-};
-
-
-QnResourceList QnResourceDiscoveryManager::findResources(QString startAddr, QString endAddr, const QAuthenticator& auth, int port)
-{
-    
-    {
-        QString str;
-        QTextStream stream(&str);
-
-        stream << "Looking for cameras... StartAddr = " << startAddr << "  EndAddr = " << endAddr << "   login/pass = " << auth.user() << "/" << auth.password();
-        cl_log.log(str, cl_logINFO);
-    }
-
-    //=======================================
-    //QnIprangeChecker ip_checker;   
-    QnIprangeCheckerAsync ip_checker;
-
-    cl_log.log("Checking for online addresses....", cl_logINFO);
-
-    QList<QString> online;
-    if (endAddr.isNull())
-        online << startAddr;
-    else
-        online = ip_checker.onlineHosts(QHostAddress(startAddr), QHostAddress(endAddr), port ? port : 80);
-
-
-    cl_log.log("Found ", online.size(), " IPs:", cl_logINFO);
-
-    foreach(const QString& addr, online)
-    {
-        cl_log.log(addr, cl_logINFO);
-    }
-
-    //=======================================
-
-    //now lets check each one of online machines...
-
-    QList<ManualSearcherHelper> testList;
-    foreach(const QString& addr, online)
-    {
-        ManualSearcherHelper t;
-        if( QUrl(addr).scheme().isEmpty() )
-            t.url.setHost(addr);
-        else
-            t.url.setUrl(addr);
-        if (port)
-            t.url.setPort(port);
-        t.auth = auth;
-        t.plugins = &m_searchersList; // I assume m_searchersList is constatnt during server life cycle 
-        testList.push_back(t);
-    }
-
-    /*
-    int threads = 4;
-    QThreadPool* global = QThreadPool::globalInstance();
-    for (int i = 0; i < threads; ++i ) 
-        global->releaseThread();
-    QtConcurrent::blockingMap(testList, &ManualSearcherHelper::f);
-    for (int i = 0; i < threads; ++i )
-        global->reserveThread();
-    */
-    int startIdx = 0;
-    static const int SEARCH_THREAD_AMOUNT = 4;
-    int endIdx = qMin(testList.size(), startIdx + SEARCH_THREAD_AMOUNT);
-    while (startIdx < testList.size()) {
-        QtConcurrent::blockingMap(testList.begin() + startIdx, testList.begin() + endIdx, &ManualSearcherHelper::f);
-        startIdx = endIdx;
-        endIdx = qMin(testList.size(), startIdx + SEARCH_THREAD_AMOUNT);
-    }
-
-
-    QnResourceList result;
-
-    foreach(const ManualSearcherHelper& h, testList)
-    {
-        result.append(h.resList);
-        /*
-        for (int i = 0; i < h.resList.size(); ++i)
-        {
-            if (qnResPool->hasSuchResource(h.resList[i]->getUniqueId())) // already in resource pool 
-                continue;
-
-            // For onvif uniqID may be different. Some GUID in pool and macAddress after manual adding. So, do addition cheking for IP address
-            QnResourcePtr existRes = qnResPool->getResourceByUrl(h.url.host());
-            if (existRes && (existRes->getStatus() == QnResource::Online || existRes->getStatus() == QnResource::Recording))
-                continue;
-
-            result.push_back(h.resList[i]);
-        }
-        */
-    }
-
-    cl_log.log("Found ",  result.size(), " new resources", cl_logINFO);
-    foreach(QnResourcePtr res, result)
-    {
-        cl_log.log(res->toString(), cl_logINFO);
-    }
-
-
-    return result;
-}
-
-=======
->>>>>>> 2cd54b70
 bool QnResourceDiscoveryManager::registerManualCameras(const QnManualCamerasMap& cameras)
 {
     QMutexLocker lock(&m_searchersListMutex);
