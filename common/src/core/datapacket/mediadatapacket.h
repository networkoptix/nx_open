--- conflicted
+++ resolved
@@ -79,9 +79,8 @@
     {
     }
 
-<<<<<<< HEAD
     virtual QnAbstractMediaData* clone();
-=======
+
     //!Create media packet using existing data \a data of size \a dataSize. This buffer will not be deleted!
     QnAbstractMediaData(char* data, unsigned int dataSize): 
         data(data, dataSize),
@@ -94,7 +93,6 @@
         opaque(0)
     {
     }
->>>>>>> 4ad38893
 
     virtual ~QnAbstractMediaData()
     {
