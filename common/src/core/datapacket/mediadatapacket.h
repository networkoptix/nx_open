#ifndef abstract_media_data_h_112
#define abstract_media_data_h_112

#include <QVector>
#include <QAudioFormat>
#include "libavcodec/avcodec.h"
#include "datapacket.h"
#include "utils/common/bytearray.h"

struct AVCodecContext;

class QnMediaContext
{
public:
    QnMediaContext(AVCodecContext* ctx);
    QnMediaContext(CodecID codecId);
    QnMediaContext(const quint8* payload, int dataSize);
    ~QnMediaContext();
    AVCodecContext* ctx() const;
    bool equalTo(QnMediaContext* other) const;
private:
    AVCodecContext* m_ctx;
};
typedef QSharedPointer<QnMediaContext> QnMediaContextPtr;

struct QnAbstractMediaData : public QnAbstractDataPacket
{
    enum MediaFlags {MediaFlags_None = 0, 
                     //MediaFlags_Key = 1,
                     MediaFlags_AfterEOF = 2,
                     MediaFlags_BOF = 4,
                     MediaFlags_LIVE = 8,
                     MediaFlags_SingleShot = 16,
                    };

	QnAbstractMediaData(unsigned int alignment, unsigned int capacity)
        : data(alignment, capacity),
        flags(MediaFlags_None),
        channelNumber(0),
        subChannelNumber(0),
        context(0),
        opaque(0),
        compressionType(CODEC_ID_NONE)
	{
	}

	virtual ~QnAbstractMediaData()
	{
	}

	enum DataType {VIDEO, AUDIO, CONTAINER, META_V1};

	CLByteArray data;
	DataType dataType;
	CodecID compressionType;
    //quint8 containerFormat[5]; // used for container dataType only instead compressionType;
	qint64 timestamp; // mksec // 10^-6
    unsigned flags;
    quint32 channelNumber;     // video or audio channel number; some devices might have more that one sensor.
    quint32 subChannelNumber; // video camera can provide combination of different context at single channel (H.264 hi-res and low-res for example)
    //void* context;
    QnMediaContextPtr context;
    int opaque;
private:
	QnAbstractMediaData() : 
       data(0,1){};
};
typedef QSharedPointer<QnAbstractMediaData> QnAbstractMediaDataPtr;

struct QnEmptyMediaData : public QnAbstractMediaData
{
    QnEmptyMediaData(): QnAbstractMediaData(16,0)
    {
    }
};

class QnMetaDataV1;
typedef QSharedPointer<QnMetaDataV1> QnMetaDataV1Ptr;


struct QnCompressedVideoData : public QnAbstractMediaData
{
	QnCompressedVideoData(unsigned int alignment, unsigned int capacity, QnMediaContextPtr ctx = QnMediaContextPtr(0))
        : QnAbstractMediaData(alignment, qMin(capacity, (unsigned int)10 * 1024 * 1024))
	{
		dataType = VIDEO;
		//useTwice = false;
		context = ctx;
		ignore = false;
        flags = 0;
        width = height = -1;
	}


	int width;
	int height;
	//bool keyFrame;
    //int flags;
	bool ignore;
    QnMetaDataV1Ptr motion;
    
};

typedef QSharedPointer<QnCompressedVideoData> QnCompressedVideoDataPtr;

<<<<<<< HEAD
enum {MD_WIDTH = 44, MD_HEIGHT = 32};
=======
struct QnMetaDataV1;
typedef QSharedPointer<QnMetaDataV1> QnMetaDataV1Ptr;

enum {MD_WIDTH = 44, MD_HIGHT = 32};
>>>>>>> 46711b16
struct QnMetaDataV1 : public QnAbstractMediaData
{
    QnMetaDataV1();

    /** 
    * Merge existing motion image with new motion image. Matrix is allowed col to col 
    * 0   1
    * |   |
    * \/  \/
    * |   | 
    * \/  \/
    * |   |
    * \/  \/
    */
    void addMotion(const quint8* data, qint64 timestamp);
    void addMotion(QnMetaDataV1Ptr data);

    // ti check if we've got motion at 
    bool isMotionAt(int x, int y) const;

    void setMotionAt(int x, int y);

    bool isInput(int index) const
    {
        //unsigned char b = *((unsigned char*)data.data() + MD_WIDTH * MD_HIGHT/8);
        //return (b>>index) & 1 ;
        return (m_input >> index) & 1;
    }

    bool containTime(const qint64 timeUsec) const;

    unsigned char i_mask;
    quint8 m_input;
    qint64 m_duration;
    qint64 m_firstTimestamp;

};


class QnCodecAudioFormat: public QAudioFormat
{
public:
    QnCodecAudioFormat():
            QAudioFormat(),
            bitrate(0),
            channel_layout(0),
            block_align(0)
    {
    }

    void fromAvStream(AVCodecContext* c)
    {
        if (c->sample_rate)
            setFrequency(c->sample_rate);

        if (c->channels) 
            setChannels(c->channels);

        //setCodec("audio/pcm");
        setByteOrder(QAudioFormat::LittleEndian);

        switch(c->sample_fmt)
        {
        case SAMPLE_FMT_U8: ///< unsigned 8 bits
            setSampleSize(8);
            setSampleType(QAudioFormat::UnSignedInt);
            break;

        case SAMPLE_FMT_S16: ///< signed 16 bits
            setSampleSize(16);
            setSampleType(QAudioFormat::SignedInt);
            break;

        case SAMPLE_FMT_S32:///< signed 32 bits
            setSampleSize(32);
            setSampleType(QAudioFormat::SignedInt);
            break;

        case AV_SAMPLE_FMT_FLT:
            setSampleSize(32);
            setSampleType(QAudioFormat::Float);
            break;

        default:
            break;
        }

        if (c->extradata_size > 0)
        {
            extraData.resize(c->extradata_size);
            memcpy(&extraData[0], c->extradata, c->extradata_size);
        }
        bitrate = c->bit_rate;
        channel_layout = c->channel_layout;
        block_align = c->block_align;
    }

    QVector<quint8> extraData; // codec extra data
    int bitrate;
    int channel_layout;
    int block_align;
};


struct QnCompressedAudioData : public QnAbstractMediaData
{
	QnCompressedAudioData (unsigned int alignment, unsigned int capacity, QnMediaContextPtr ctx = QnMediaContextPtr(0))
        : QnAbstractMediaData(alignment, capacity)
	{
		dataType = AUDIO;
        duration = 0;
        context = ctx;
	}
    QnCodecAudioFormat format;
    quint64 duration;
};
typedef QSharedPointer<QnCompressedAudioData> QnCompressedAudioDataPtr;

typedef CLThreadQueue<QnAbstractDataPacketPtr> CLDataQueue;

#endif //abstract_media_data_h_112<|MERGE_RESOLUTION|>--- conflicted
+++ resolved
@@ -103,14 +103,8 @@
 
 typedef QSharedPointer<QnCompressedVideoData> QnCompressedVideoDataPtr;
 
-<<<<<<< HEAD
+class QnMetaDataV1;
 enum {MD_WIDTH = 44, MD_HEIGHT = 32};
-=======
-struct QnMetaDataV1;
-typedef QSharedPointer<QnMetaDataV1> QnMetaDataV1Ptr;
-
-enum {MD_WIDTH = 44, MD_HIGHT = 32};
->>>>>>> 46711b16
 struct QnMetaDataV1 : public QnAbstractMediaData
 {
     QnMetaDataV1();
