#include "media_data_packet.h"

extern "C"
{
    #include <libavformat/avformat.h>
}

#include "utils/media/bitStream.h"
#include "utils/media/ffmpeg_helper.h"
#include "utils/media/sse_helper.h"
#include "utils/common/synctime.h"

#include <QtGui/QRegion>

#ifdef Q_OS_MAC
#include <smmintrin.h>
#endif
#include "utils/math/math.h"
#include "utils/media/sse_helper.h"


QnMediaContext::QnMediaContext(AVCodecContext* ctx)
{
    m_ctx = avcodec_alloc_context3(NULL);
    avcodec_copy_context(m_ctx, ctx);
}

QnMediaContext::QnMediaContext(CodecID codecId)
{
    if (codecId != CODEC_ID_NONE)
    {
        AVCodec* codec = avcodec_find_decoder(codecId);
        m_ctx = avcodec_alloc_context3(codec);
        avcodec_open2(m_ctx, codec, NULL);
    } else {
        m_ctx = 0;
    }
}

QnMediaContext::QnMediaContext(const QByteArray& payload)
{
    m_ctx = QnFfmpegHelper::deserializeCodecContext(payload.data(), payload.size());
}

QnMediaContext::QnMediaContext(const quint8* payload, int dataSize)
{
    m_ctx = QnFfmpegHelper::deserializeCodecContext((const char*) payload, dataSize);
}

QnMediaContext::~QnMediaContext()
{
    if (m_ctx) {
        if (m_ctx->codec)
            avcodec_close(m_ctx);
        av_freep(&m_ctx->rc_override);
        av_freep(&m_ctx->intra_matrix);
        av_freep(&m_ctx->inter_matrix);
        av_freep(&m_ctx->extradata);
        av_freep(&m_ctx->rc_eq);
        av_freep(&m_ctx);
    }
}


AVCodecContext* QnMediaContext::ctx() const
{
    return m_ctx;
}

QString QnMediaContext::codecName() const 
{
    return m_ctx ? codecIDToString(m_ctx->codec_id) : QString();
}

bool QnMediaContext::equalTo(QnMediaContext *other) const
{
    // I've add new condition bits_per_coded_sample for G726 audio codec
    if( m_ctx == NULL && other->m_ctx == NULL )
        return true;
    if( m_ctx == NULL || other->m_ctx == NULL )
        return false;
    if (m_ctx->width != other->m_ctx->width || m_ctx->height != other->m_ctx->height)
        return false;
    
    return m_ctx->codec_id == other->m_ctx->codec_id && m_ctx->bits_per_coded_sample == other->m_ctx->bits_per_coded_sample;
}


void QnAbstractMediaData::assign(const QnAbstractMediaData* other)
{
    dataProvider = other->dataProvider;
    timestamp = other->timestamp;

    data.write(other->data.data(), other->data.size());
    dataType = other->dataType;
    compressionType = other->compressionType;
    flags = other->flags;
    channelNumber = other->channelNumber;
    context = other->context;
    opaque = other->opaque;
}

// ----------------------------------- QnAbstractMediaData -----------------------------------------

QnAbstractMediaData* QnAbstractMediaData::clone() const
{
    QnAbstractMediaData* rez = new QnAbstractMediaData(data.getAlignment(), data.size());
    rez->assign(this);
    return rez;
}

// ----------------------------------- QnCompressedVideoData -----------------------------------------
void QnCompressedVideoData::assign(const QnCompressedVideoData* other)
{
    QnAbstractMediaData::assign(other);
    width = other->width;
    height = other->height;
    motion = other->motion;
    pts = other->pts;
}

QnCompressedVideoData* QnCompressedVideoData::clone() const
{
    QnCompressedVideoData* rez = new QnCompressedVideoData(data.getAlignment(), data.size());
    rez->assign(this);
    return rez;
}

// ----------------------------------- QnMetaDataV1 -----------------------------------------

QnMetaDataV1::QnMetaDataV1(int initialValue):
    QnAbstractMediaData(CL_MEDIA_ALIGNMENT, MD_WIDTH*MD_HEIGHT/8)
{
    dataType = META_V1;
    //useTwice = false;

    flags = 0;
    m_input = 0;
    m_duration = 0;
    m_firstTimestamp = AV_NOPTS_VALUE;
    timestamp = qnSyncTime->currentMSecsSinceEpoch()*1000;
    if (initialValue)
        data.writeFiller(0xff, data.capacity());
    else
        data.writeFiller(0, data.capacity());
}

QnMetaDataV1Ptr QnMetaDataV1::fromLightData(const QnMetaDataV1Light& lightData)
{
    QnMetaDataV1Ptr result(new QnMetaDataV1());
    result->timestamp = lightData.startTimeMs*1000;
    result->m_duration = lightData.durationMs*1000;
    result->channelNumber = lightData.channel;
    result->m_input = lightData.input;
    memcpy(result->data.data(), lightData.data, result->data.size());
    return result;
}

#if defined(__i386) || defined(__amd64) || defined(_WIN32)
inline bool sse4_attribute mathImage_sse41(const __m128i* data, const __m128i* mask, int maskStart, int maskEnd)
{
    for (int i = maskStart; i <= maskEnd; ++i)
    {
        if (_mm_testz_si128(mask[i], data[i]) == 0) /* SSE4. */
            return true;
    }
    return false;
}

inline bool mathImage_sse2(const __m128i* data, const __m128i* mask, int maskStart, int maskEnd)
{
    static const __m128i zerroValue = _mm_setr_epi32(0, 0, 0, 0);
    for (int i = maskStart; i <= maskEnd; ++i)
    {
        if (_mm_movemask_epi8(_mm_cmpeq_epi32(_mm_and_si128(mask[i], data[i]), zerroValue)) != 0xffff) /* SSE2. */
            return true;
    }
    return false;
}
#endif	//__i386

inline bool mathImage_cpu(const simd128i* data, const simd128i* mask, int maskStart, int maskEnd)
{
    uint64_t* curPtr = (uint64_t*) data;
    curPtr += maskStart*2;
    uint64_t* maskHi = (uint64_t*) mask; 
    uint64_t* maskLo = maskHi + 1; 

    for (int i = maskStart; i <= maskEnd; ++i)
    {
        if (*curPtr++ & *maskHi)
            return true;
        if (*curPtr++ & *maskLo)
            return true;
    }
    return false;
}

bool QnMetaDataV1::mathImage(const simd128i* data, const simd128i* mask, int maskStart, int maskEnd)
{
#if defined(__i386) || defined(__amd64) || defined(_WIN32)
    if (useSSE41())
        return mathImage_sse41(data, mask, maskStart, maskEnd);
    else 
        return mathImage_sse2(data, mask, maskStart, maskEnd);
#elif __arm__ && __ARM_NEON__
    //TODO/ARM
    return mathImage_cpu(data, mask, maskStart, maskEnd);
#else
    return mathImage_cpu(data, mask, maskStart, maskEnd);
#endif
}


void QnMetaDataV1::assign(const QnMetaDataV1* other)
{
    QnAbstractMediaData::assign(other);
    m_input = other->m_input;
    m_duration = other->m_duration;
    m_firstTimestamp = other->m_firstTimestamp;
}

QnMetaDataV1* QnMetaDataV1::clone() const
{
    QnMetaDataV1* rez = new QnMetaDataV1();
    rez->assign(this);
    return rez;
}

void QnMetaDataV1::addMotion(QnConstMetaDataV1Ptr data)
{
    addMotion((const quint8*) data->data.data(), data->timestamp);
}

void QnMetaDataV1::addMotion(QnMetaDataV1Ptr data)
{
    addMotion((const quint8*) data->data.data(), data->timestamp);
}

void QnMetaDataV1::removeMotion(const simd128i* image, int startIndex, int endIndex)
{
#if defined(__i386) || defined(__amd64) || defined(_WIN32)
    __m128i* dst = (__m128i*) data.data();
    __m128i* src = (__m128i*) image;
    for (int i = startIndex; i <= endIndex; ++i)
    {
        *dst = _mm_andnot_si128(*src, *dst); /* SSE2. */
        dst++;
        src++;

    }
#else
    // remove without SIMD
    int64_t* dst = (int64_t*) data.data();
    int64_t* src = (int64_t*) image;
    for (int i = startIndex; i <= endIndex; ++i)
    {
        *dst++ &= *src++;
        *dst++ &= *src++;
    }
#endif
}

#if defined(__i386) || defined(__amd64) || defined(_WIN32)
inline bool metadataIsEmpty_sse2(__m128i* src)
{
    static const __m128i zerroValue = _mm_setr_epi32(0, 0, 0, 0); /* SSE2. */
    for (int i = 0; i < MD_WIDTH*MD_HEIGHT/128; ++i)
    {
        if (_mm_movemask_epi8(_mm_cmpeq_epi32(src[i], zerroValue)) != 0xffff) /* SSE2. */
            return false;
    }
    return true;
}

inline bool sse4_attribute metadataIsEmpty_sse41(__m128i* src)
{
    static const __m128i ff_mask = _mm_setr_epi32(0xffffffff, 0xffffffff, 0xffffffff, 0xffffffff); /* SSE2. */
    for (int i = 0; i < MD_WIDTH*MD_HEIGHT/128; ++i)
    {
        if (_mm_testz_si128(src[i], ff_mask) == 0) /* SSE4. */
            return false;
    }
    return true;
}
#endif

inline bool metadataIsEmpty_cpu(const char* data)
{
    const quint32* curPtr = (const quint32*) data;
    for (int i = 0; i < MD_WIDTH*MD_HEIGHT/sizeof(quint32)/CHAR_BIT; ++i)
    {
<<<<<<< HEAD
    	if (*curPtr++)
=======
    if (*curPtr++)
>>>>>>> 3e8cdbd9
            return false;
    }
    return true;
}

bool QnMetaDataV1::isEmpty() const
{
#if defined(__i386) || defined(__amd64) || defined(_WIN32)
    if (useSSE41())
        return metadataIsEmpty_sse41((__m128i*) data.data());
    else 
        return metadataIsEmpty_sse2((__m128i*) data.data());
#elif __arm__ && __ARM_NEON__
    return metadataIsEmpty_cpu(data.data());
#else
    return metadataIsEmpty_cpu(data.data());
#endif
}

void QnMetaDataV1::assign( const nxcip::Picture& motionPicture, qint64 timestamp, qint64 duration )
{
    if( motionPicture.pixelFormat() != nxcip::PIX_FMT_MONOBLACK )
        return;

#if 1
    assert( motionPicture.width() == MD_HEIGHT && motionPicture.height() == MD_WIDTH );

    if( motionPicture.xStride(0)*CHAR_BIT == motionPicture.width() )
        memcpy( data.data(), motionPicture.data(), MD_WIDTH*MD_HEIGHT/CHAR_BIT );
    else
        assert( false );
#else
    memset( data.data(), 0, data.size() );

    //TODO/IMPL some optimization would be appropriate, but is difficult, 
        //since data has following format:
            //column1
            //column2
            //.. columnN

    for( int y = 0; y < std::min<int>(motionPicture.height(), MD_HEIGHT); ++y )
    {
        const quint8* srcMotionDataLine = (quint8*)motionPicture.scanLine( 0, y );
        for( int x = 0; x < std::min<int>(motionPicture.width(), MD_WIDTH); ++x )
        {
            int pixel = *(srcMotionDataLine + x/CHAR_BIT) & (1 << (x%CHAR_BIT));
            if( pixel )
                setMotionAt( x, y );
        }
    }
#endif

    m_firstTimestamp = timestamp;
    m_duration = duration;
}

void QnMetaDataV1::addMotion(const quint8* image, qint64 timestamp)
{
    if ((quint64)m_firstTimestamp == AV_NOPTS_VALUE)
        m_firstTimestamp = timestamp;
    else 
        m_duration = qMax(m_duration, timestamp - m_firstTimestamp);

#if defined(__i386) || defined(__amd64) || defined(_WIN32)
    __m128i* dst = (__m128i*) data.data();
    __m128i* src = (__m128i*) image;
    for (int i = 0; i < MD_WIDTH*MD_HEIGHT/128; ++i)
    {
        *dst = _mm_or_si128(*dst, *src); /* SSE2. */
        dst++;
        src++;

    }
#else
    // remove without SIMD
    int64_t* dst = (int64_t*) data.data();
    int64_t* src = (int64_t*) image;
    for (int i = 0; i < MD_WIDTH*MD_HEIGHT/128; ++i)
    {
        *dst++ |= *src++;
        *dst++ |= *src++;
    }
#endif
}

bool QnMetaDataV1::isMotionAt(int x, int y, char* mask)
{
    Q_ASSERT(x<MD_WIDTH);
    Q_ASSERT(y<MD_HEIGHT);

    int shift = x*MD_HEIGHT + y;
    unsigned char b = *((unsigned char*)mask + shift/8 );
    return b & (128 >> (shift&7));
}

bool QnMetaDataV1::isMotionAt(int x, int y) const
{
    Q_ASSERT(x<MD_WIDTH);
    Q_ASSERT(y<MD_HEIGHT);

    int shift = x*MD_HEIGHT + y;
    unsigned char b = *((unsigned char*)data.data() + shift/8 );
    return b & (128 >> (shift&7));
}

void QnMetaDataV1::setMotionAt(int x, int y) 
{
    Q_ASSERT(x<MD_WIDTH);
    Q_ASSERT(y<MD_HEIGHT);

    int shift = x*MD_HEIGHT + y;
    quint8* b = (quint8*)data.data() + shift/8;
    *b |= (128 >> (shift&7));
}


bool QnMetaDataV1::mapMotion(const QRect& imageRect, const QRect& mRect)
{
    QRect motioRect = imageRect.intersected(mRect);

    if (motioRect.isNull())
        return false;

    //int localZoneWidth = imageRect.width() / MD_WIDTH;
    //int localZoneHight = imageRect.height() / MD_HEIGHT;

    int leftZone = motioRect.left() * MD_WIDTH / imageRect.width();
    int topZone = motioRect.top() * MD_HEIGHT / imageRect.height();

    int rightZone = motioRect.right() * MD_WIDTH / imageRect.width();
    int bottomZone = motioRect.bottom() * MD_HEIGHT / imageRect.height();

    for (int x = leftZone; x <= rightZone; ++x) {
        for (int y = topZone; y <= bottomZone; ++y)
        {
            setMotionAt(x, y);
        }
    }
    return true;
}

bool QnMetaDataV1::containTime(const qint64 timeUsec) const
{
    if (m_duration == 0)
        return timestamp == timeUsec;
    else if( timestamp <= timeUsec && timestamp + m_duration > timeUsec )
        return true;
    else
        return false;
}

inline void setBit(quint8* data, int x, int y)
{
    bool correctData = (x >= 0 && x < MD_WIDTH) && (y >= 0 && y < MD_HEIGHT);

    Q_ASSERT(correctData);

    if (!correctData)
        return;

    int offset = (x * MD_HEIGHT + y) / 8;
    data[offset] |= 0x80 >> (y&7);
}


void QnMetaDataV1::createMask(const QRegion& region,  char* mask, int* maskStart, int* maskEnd)
{
    if (maskStart)
        *maskStart = 0;
    if (maskEnd)
        *maskEnd = 0;
    memset(mask, 0, MD_WIDTH * MD_HEIGHT / 8);

    for (int i = 0; i < region.rectCount(); ++i)
    {
        const QRect& rect = region.rects().at(i);
        if (maskStart)
            *maskStart = qMin((rect.left() * MD_HEIGHT + rect.top()) / 128, *maskStart);
        if (maskEnd)
            *maskEnd = qMax((rect.right() * MD_HEIGHT + rect.bottom()) / 128, *maskEnd);
        for (int x = rect.left(); x <= rect.right(); ++x)
        {
            for (int y = rect.top(); y <= rect.bottom(); ++y)
            {
                setBit((quint8*) mask, x,y);
            }
        }
    }

}

void QnMetaDataV1::serialize(QIODevice* ioDevice) const
{
    Q_ASSERT(channelNumber <= 255);
    qint64 timeStampMs = htonll(timestamp/1000);
    int durationMs = htonl(m_duration/1000);
    ioDevice->write((const char*) &timeStampMs, sizeof(qint64));
    ioDevice->write((const char*) &durationMs, sizeof(int));
    quint8 channel8 = channelNumber;
    ioDevice->write((const char*) &channel8, 1);
    ioDevice->write((const char*) &m_input, 1);
    quint16 reserved  = 0;
    ioDevice->write((const char*) &reserved, 2);
    ioDevice->write(data.data(), data.size());
}

/*
void QnMetaDataV1::deserialize(QIODevice* ioDevice)
{
    qint64 timeMs = 0;
    int durationMs = 0;

    ioDevice->read((char*) &timeMs, sizeof(timeMs));
    ioDevice->read((char*) &durationMs, 3);
    ioDevice->read((char*) &m_input, 1);
    ioDevice->read(data.data(), data.size());

    timeMs = ntohll(timeMs);
    durationMs = ntohl(durationMs);
}
*/

bool operator< (const QnMetaDataV1Light& data, const quint64 timeMs)
{
    return data.startTimeMs < timeMs;
}

bool operator< (const quint64 timeMs, const QnMetaDataV1Light& data)
{
    return timeMs < data.startTimeMs;
}

// ----------------------------------- QnCompressedAudioData -----------------------------------------

void QnCompressedAudioData::assign(const QnCompressedAudioData* other)
{
    QnAbstractMediaData::assign(other);
    duration = other->duration;
}

QnCompressedAudioData* QnCompressedAudioData::clone() const
{
    QnCompressedAudioData* rez = new QnCompressedAudioData(data.getAlignment(), data.size());
    rez->assign(this);
    return rez;
}

void QnCodecAudioFormat::fromAvStream(AVCodecContext* c)
{
    if (c->sample_rate)
        setSampleRate(c->sample_rate);

    if (c->channels) 
        setChannelCount(c->channels);

    //setCodec("audio/pcm");
    setByteOrder(QnAudioFormat::LittleEndian);

    switch(c->sample_fmt)
    {
    case AV_SAMPLE_FMT_U8: ///< unsigned 8 bits
        setSampleSize(8);
        setSampleType(QnAudioFormat::UnSignedInt);
        break;

    case AV_SAMPLE_FMT_S16: ///< signed 16 bits
        setSampleSize(16);
        setSampleType(QnAudioFormat::SignedInt);
        break;

    case AV_SAMPLE_FMT_S32:///< signed 32 bits
        setSampleSize(32);
        setSampleType(QnAudioFormat::SignedInt);
        break;

    case AV_SAMPLE_FMT_FLT:
        setSampleSize(32);
        setSampleType(QnAudioFormat::Float);
        break;

    default:
        break;
    }

    if (c->extradata_size > 0)
    {
        extraData.resize(c->extradata_size);
        memcpy(&extraData[0], c->extradata, c->extradata_size);
    }
    bitrate = c->bit_rate;
    channel_layout = c->channel_layout;
    block_align = c->block_align;
    m_bitsPerSample = c->bits_per_coded_sample;
}<|MERGE_RESOLUTION|>--- conflicted
+++ resolved
@@ -290,11 +290,7 @@
     const quint32* curPtr = (const quint32*) data;
     for (int i = 0; i < MD_WIDTH*MD_HEIGHT/sizeof(quint32)/CHAR_BIT; ++i)
     {
-<<<<<<< HEAD
-    	if (*curPtr++)
-=======
-    if (*curPtr++)
->>>>>>> 3e8cdbd9
+        if (*curPtr++)
             return false;
     }
     return true;
