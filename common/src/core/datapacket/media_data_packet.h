--- conflicted
+++ resolved
@@ -55,15 +55,6 @@
 
 struct QnAbstractMediaData : public QnAbstractDataPacket
 {
-<<<<<<< HEAD
-    enum MediaFlags {
-        MediaFlags_None = 0, 
-        MediaFlags_Key = 1,
-        MediaFlags_AfterEOF = 2,
-        MediaFlags_BOF = 4,
-        MediaFlags_LIVE = 8,
-        MediaFlags_Ignore = 16,
-=======
     enum MediaFlag {
         MediaFlags_None                 = 0x00000,
         MediaFlags_AVKey                = 0x00001,  /**< KeyFrame, must be equal to AV_PKT_FLAG_KEY from avcodec.h, checked via static_assert below. */
@@ -71,7 +62,6 @@
         MediaFlags_BOF                  = 0x00004,
         MediaFlags_LIVE                 = 0x00008,
         MediaFlags_Ignore               = 0x00010,
->>>>>>> 0e1472df
                      
         MediaFlags_ReverseReordered     = 0x00020,
         MediaFlags_ReverseBlockStart    = 0x00040,
