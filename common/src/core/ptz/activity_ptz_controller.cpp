#include "activity_ptz_controller.h"

#include <api/resource_property_adaptor.h>

#include <core/resource/resource.h>
#include <core/resource_management/resource_properties.h>


QnActivityPtzController::QnActivityPtzController(
<<<<<<< HEAD
    QnCommonModule* commonModule,
    Mode mode,
    const QnPtzControllerPtr &baseController)
:
=======
    Mode mode,
    const QnPtzControllerPtr& baseController)
    :
>>>>>>> 6ac80661
    base_type(baseController),
    QnCommonModuleAware(commonModule),
    m_mode(mode)
{
    m_adaptor = new QnJsonResourcePropertyAdaptor<QnPtzObject>(
        lit("ptzActiveObject"), QnPtzObject(), this);
    connect(m_adaptor, &QnAbstractResourcePropertyAdaptor::valueChanged, this,
        [this]() { emit changed(Qn::ActiveObjectPtzField); });

    /* Adaptor is thread-safe and works even without resource,
     * exactly what we need for local mode. */
    if (m_mode == Local)
        return;

    m_adaptor->setResource(resource());

    connect(m_adaptor, &QnAbstractResourcePropertyAdaptor::synchronizationNeeded, this,
        [this](const QnResourcePtr& resource)
        {
            propertyDictionary()->saveParamsAsync(resource->getId());
        });
}

QnActivityPtzController::~QnActivityPtzController()
{
<<<<<<< HEAD
    return;
=======
>>>>>>> 6ac80661
}

bool QnActivityPtzController::extends(Ptz::Capabilities capabilities)
{
    return (capabilities.testFlag(Ptz::PresetsPtzCapability)
        || capabilities.testFlag(Ptz::ToursPtzCapability))
        && !capabilities.testFlag(Ptz::ActivityPtzCapability);
}

Ptz::Capabilities QnActivityPtzController::getCapabilities() const
{
    const Ptz::Capabilities capabilities = base_type::getCapabilities();
    return extends(capabilities) ? (capabilities | Ptz::ActivityPtzCapability) : capabilities;
}

bool QnActivityPtzController::continuousMove(const QVector3D& speed)
{
    if (!base_type::continuousMove(speed))
        return false;

    if (m_mode != Client)
        m_adaptor->setValue(QnPtzObject());
    return true;
}

bool QnActivityPtzController::absoluteMove(
    Qn::PtzCoordinateSpace space,
    const QVector3D& position,
    qreal speed)
{
    if (!base_type::absoluteMove(space, position, speed))
        return false;

    if (m_mode != Client)
        m_adaptor->setValue(QnPtzObject());
    return true;
}

bool QnActivityPtzController::viewportMove(
    qreal aspectRatio,
    const QRectF& viewport,
    qreal speed)
{
    if (!base_type::viewportMove(aspectRatio, viewport, speed))
        return false;

    if (m_mode != Client)
        m_adaptor->setValue(QnPtzObject());
    return true;
}

bool QnActivityPtzController::removePreset(const QString& presetId)
{
    if (!base_type::removePreset(presetId))
        return false;

    m_adaptor->testAndSetValue(QnPtzObject(Qn::PresetPtzObject, presetId), QnPtzObject());
    return true;
}

bool QnActivityPtzController::activatePreset(const QString& presetId, qreal speed)
{
    if (!base_type::activatePreset(presetId, speed))
        return false;

    if (m_mode != Client)
        m_adaptor->setValue(QnPtzObject(Qn::PresetPtzObject, presetId));

    return true;
}

bool QnActivityPtzController::removeTour(const QString &tourId) {
    if (!base_type::removeTour(tourId))
        return false;

    m_adaptor->testAndSetValue(QnPtzObject(Qn::TourPtzObject, tourId), QnPtzObject());
    return true;
}

bool QnActivityPtzController::activateTour(const QString& tourId)
{
    if (!base_type::activateTour(tourId))
        return false;

    if (m_mode != Client)
        m_adaptor->setValue(QnPtzObject(Qn::TourPtzObject, tourId));
    return true;
}

bool QnActivityPtzController::getActiveObject(QnPtzObject* activeObject) const
{
    *activeObject = m_adaptor->value();
    return true;
}

bool QnActivityPtzController::getData(Qn::PtzDataFields query, QnPtzData* data) const
{
    // TODO: #Elric #PTZ this is a hack. Need to do it better.
    return baseController()->hasCapabilities(Ptz::AsynchronousPtzCapability)
        ? baseController()->getData(query, data)
        : base_type::getData(query, data);
}
<|MERGE_RESOLUTION|>--- conflicted
+++ resolved
@@ -7,16 +7,10 @@
 
 
 QnActivityPtzController::QnActivityPtzController(
-<<<<<<< HEAD
     QnCommonModule* commonModule,
-    Mode mode,
-    const QnPtzControllerPtr &baseController)
-:
-=======
     Mode mode,
     const QnPtzControllerPtr& baseController)
     :
->>>>>>> 6ac80661
     base_type(baseController),
     QnCommonModuleAware(commonModule),
     m_mode(mode)
@@ -42,10 +36,6 @@
 
 QnActivityPtzController::~QnActivityPtzController()
 {
-<<<<<<< HEAD
-    return;
-=======
->>>>>>> 6ac80661
 }
 
 bool QnActivityPtzController::extends(Ptz::Capabilities capabilities)
