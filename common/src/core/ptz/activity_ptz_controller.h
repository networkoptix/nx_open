#pragma once

<<<<<<< HEAD
#include "proxy_ptz_controller.h"
#include <common/common_module_aware.h>
=======
#include <core/ptz/proxy_ptz_controller.h>
>>>>>>> 6ac80661

template<class T>
class QnResourcePropertyAdaptor;

<<<<<<< HEAD
class QnActivityPtzController: public QnProxyPtzController, public QnCommonModuleAware
=======
class QnActivityPtzController: public QnProxyPtzController
>>>>>>> 6ac80661
{
    Q_OBJECT
    using base_type = QnProxyPtzController;

public:
    enum Mode
    {
        Local, //< Fisheye mode
        Client, //< Client mode. Does not change resource properties
        Server //< Used at the server side (PTZ preset as an action, for example)
    };

<<<<<<< HEAD
    QnActivityPtzController(QnCommonModule* commonModule, Mode mode, const QnPtzControllerPtr &baseController);
=======
    QnActivityPtzController(Mode mode, const QnPtzControllerPtr& baseController);
>>>>>>> 6ac80661
    virtual ~QnActivityPtzController();

    static bool extends(Ptz::Capabilities capabilities);

    virtual Ptz::Capabilities getCapabilities() const override;

    virtual bool continuousMove(const QVector3D& speed) override;
    virtual bool absoluteMove(
        Qn::PtzCoordinateSpace space
        , const QVector3D& position,
        qreal speed) override;
    virtual bool viewportMove(qreal aspectRatio, const QRectF& viewport, qreal speed) override;

    virtual bool removePreset(const QString& presetId) override;
    virtual bool activatePreset(const QString& presetId, qreal speed) override;

    virtual bool removeTour(const QString& tourId) override;
    virtual bool activateTour(const QString& tourId) override;

    virtual bool getActiveObject(QnPtzObject* activeObject) const override;

    virtual bool getData(Qn::PtzDataFields query, QnPtzData* data) const override;

private:
    const Mode m_mode;
    QnResourcePropertyAdaptor<QnPtzObject>* m_adaptor;
};<|MERGE_RESOLUTION|>--- conflicted
+++ resolved
@@ -1,20 +1,12 @@
 #pragma once
 
-<<<<<<< HEAD
-#include "proxy_ptz_controller.h"
+#include <core/ptz/proxy_ptz_controller.h>
 #include <common/common_module_aware.h>
-=======
-#include <core/ptz/proxy_ptz_controller.h>
->>>>>>> 6ac80661
 
 template<class T>
 class QnResourcePropertyAdaptor;
 
-<<<<<<< HEAD
 class QnActivityPtzController: public QnProxyPtzController, public QnCommonModuleAware
-=======
-class QnActivityPtzController: public QnProxyPtzController
->>>>>>> 6ac80661
 {
     Q_OBJECT
     using base_type = QnProxyPtzController;
@@ -27,11 +19,7 @@
         Server //< Used at the server side (PTZ preset as an action, for example)
     };
 
-<<<<<<< HEAD
     QnActivityPtzController(QnCommonModule* commonModule, Mode mode, const QnPtzControllerPtr &baseController);
-=======
-    QnActivityPtzController(Mode mode, const QnPtzControllerPtr& baseController);
->>>>>>> 6ac80661
     virtual ~QnActivityPtzController();
 
     static bool extends(Ptz::Capabilities capabilities);
