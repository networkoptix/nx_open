#include "workaround_ptz_controller.h"

#include <common/common_module.h>

#include <utils/math/math.h>
#include <utils/math/coordinate_transformations.h>
#include <utils/serialization/lexical_functions.h>

#include <core/resource/resource_data.h>
#include <core/resource/camera_resource.h>
#include <core/resource_management/resource_data_pool.h>

QnWorkaroundPtzController::QnWorkaroundPtzController(const QnPtzControllerPtr &baseController):
    base_type(baseController),
    m_overrideContinuousMove(false),
    m_flip(0),
    m_trait(Qn::NoPtzTraits),
    m_overrideCapabilities(false),
    m_capabilities(Qn::NoPtzCapabilities)
{
    QnVirtualCameraResourcePtr camera = resource().dynamicCast<QnVirtualCameraResource>();
    if(!camera)
        return;

    QnResourceData resourceData = qnCommon->dataPool()->data(camera, true);
    
    QString ptzTraits = resourceData.value<QString>(lit("ptzTraits"));
    if(!ptzTraits.isEmpty())
        if(!QnLexical::deserialize(ptzTraits, &m_trait)) // TODO: #Elric support flags in 2.3
            qnWarning("Could not parse PTZ traits '%1'.", ptzTraits);

    if(resourceData.value<bool>(lit("panFlipped"), false))
        m_flip |= Qt::Horizontal;
    if(resourceData.value<bool>(lit("tiltFlipped"), false))
        m_flip |= Qt::Vertical;

    m_overrideContinuousMove = m_flip != 0 || (m_trait & (Qn::FourWayPtzTrait | Qn::EightWayPtzTrait));

    QString ptzCapabilities = resourceData.value<QString>(lit("ptzCapabilities")); 
    if(!ptzCapabilities.isEmpty()) {
<<<<<<< HEAD
        // TODO: #Elric evil. implement via enum name mapper flags.
        m_overrideCapabilities = true;
        m_capabilities = Qn::NoPtzCapabilities;
        foreach(const QString& capability, ptzCapabilities.split(L'|'))
        {
            if(capability == lit("NoPtzCapabilities"))
                m_capabilities |= Qn::NoPtzCapabilities;
            else if(capability == lit("ContinuousPanCapability"))
                m_capabilities |= Qn::ContinuousPanCapability;
            else if(capability == lit("ContinuousTiltCapability"))
                m_capabilities |= Qn::ContinuousTiltCapability;
            else if(capability == lit("ContinuousPanTiltCapabilities"))
                m_capabilities |= Qn::ContinuousPanTiltCapabilities;
            else if(capability == lit("ContinuousPtzCapabilities"))
                m_capabilities |= Qn::ContinuousPtzCapabilities;
            else if(capability == lit("ContinuousZoomCapability"))
                m_capabilities |= Qn::ContinuousZoomCapability;
            else if(capability == lit("ContinuousFocusCapability"))
                m_capabilities |= Qn::ContinuousFocusCapability;
            else if(capability == lit("AbsolutePanCapability"))
                m_capabilities |= Qn::AbsolutePanCapability;
            else if(capability == lit("AbsoluteTiltCapability"))
                m_capabilities |= Qn::AbsoluteTiltCapability;
            else if(capability == lit("AbsoluteZoomCapability"))
                m_capabilities |= Qn::AbsoluteZoomCapability;
            else if(capability == lit("AbsolutePtzCapabilities"))
                m_capabilities |= Qn::AbsolutePtzCapabilities;
            else if(capability == lit("ViewportPtzCapability"))
                m_capabilities |= Qn::ViewportPtzCapability;
            else if(capability == lit("FlipPtzCapability"))
                m_capabilities |= Qn::FlipPtzCapability;
            else if(capability == lit("LimitsPtzCapability"))
                m_capabilities |= Qn::LimitsPtzCapability;
            else if(capability == lit("LimitsPtzCapability"))
                m_capabilities |= Qn::LimitsPtzCapability;
            else if(capability == lit("DevicePositioningPtzCapability"))
                m_capabilities |= Qn::DevicePositioningPtzCapability;
            else if(capability == lit("LogicalPositioningPtzCapability"))
                m_capabilities |= Qn::LogicalPositioningPtzCapability;
            else if(capability == lit("PresetsPtzCapability"))
                m_capabilities |= Qn::PresetsPtzCapability;
            else if(capability == lit("ToursPtzCapability"))
                m_capabilities |= Qn::ToursPtzCapability;
            else if(capability == lit("ActivityPtzCapability"))
                m_capabilities |= Qn::ActivityPtzCapability;
            else if(capability == lit("HomePtzCapability"))
                m_capabilities |= Qn::HomePtzCapability;
            else if(capability == lit("AsynchronousPtzCapability"))
                m_capabilities |= Qn::AsynchronousPtzCapability;
            else if(capability == lit("SynchronizedPtzCapability"))
                m_capabilities |= Qn::SynchronizedPtzCapability;
            else if(capability == lit("VirtualPtzCapability"))
                m_capabilities |= Qn::VirtualPtzCapability;
            else
                qnWarning("Could not parse PTZ capabilities '%1'.", ptzCapabilities);
=======
        if(QnLexical::deserialize(ptzCapabilities, &m_capabilities)) {
            m_overrideCapabilities = true;
        } else {
            qnWarning("Could not parse PTZ capabilities '%1'.", ptzCapabilities);
>>>>>>> b43bc7bb
        }
    }
}

Qn::PtzCapabilities QnWorkaroundPtzController::getCapabilities() {
    return m_overrideCapabilities ? m_capabilities : base_type::getCapabilities();
}

bool QnWorkaroundPtzController::continuousMove(const QVector3D &speed) {
    if(!m_overrideContinuousMove)
        return base_type::continuousMove(speed);

    QVector3D localSpeed = speed;
    if(m_flip & Qt::Horizontal)
        localSpeed.setX(localSpeed.x() * -1);
    if(m_flip & Qt::Vertical)
        localSpeed.setY(localSpeed.y() * -1);

    if(m_trait & (Qn::EightWayPtzTrait | Qn::FourWayPtzTrait)) {
        float rounding = (m_trait & Qn::EightWayPtzTrait) ? M_PI / 4.0 : M_PI / 2.0; /* 45 or 90 degrees. */

        QVector2D cartesianSpeed(localSpeed);
        QnPolarPoint<float> polarSpeed = cartesianToPolar(cartesianSpeed);
        polarSpeed.alpha = qRound(polarSpeed.alpha, rounding);
        cartesianSpeed = polarToCartesian<QVector2D>(polarSpeed.r, polarSpeed.alpha);

        if(qFuzzyIsNull(cartesianSpeed.x())) // TODO: #Elric use lower null threshold
            cartesianSpeed.setX(0.0);
        if(qFuzzyIsNull(cartesianSpeed.y()))
            cartesianSpeed.setY(0.0);

        localSpeed = QVector3D(cartesianSpeed, localSpeed.z());
    }

    return base_type::continuousMove(localSpeed);
}

bool QnWorkaroundPtzController::extends(Qn::PtzCapabilities) {
    return true; // TODO: #Elric if no workaround is needed for a camera, we don't really have to extend.
}
<|MERGE_RESOLUTION|>--- conflicted
+++ resolved
@@ -38,68 +38,12 @@
 
     QString ptzCapabilities = resourceData.value<QString>(lit("ptzCapabilities")); 
     if(!ptzCapabilities.isEmpty()) {
-<<<<<<< HEAD
-        // TODO: #Elric evil. implement via enum name mapper flags.
-        m_overrideCapabilities = true;
-        m_capabilities = Qn::NoPtzCapabilities;
-        foreach(const QString& capability, ptzCapabilities.split(L'|'))
-        {
-            if(capability == lit("NoPtzCapabilities"))
-                m_capabilities |= Qn::NoPtzCapabilities;
-            else if(capability == lit("ContinuousPanCapability"))
-                m_capabilities |= Qn::ContinuousPanCapability;
-            else if(capability == lit("ContinuousTiltCapability"))
-                m_capabilities |= Qn::ContinuousTiltCapability;
-            else if(capability == lit("ContinuousPanTiltCapabilities"))
-                m_capabilities |= Qn::ContinuousPanTiltCapabilities;
-            else if(capability == lit("ContinuousPtzCapabilities"))
-                m_capabilities |= Qn::ContinuousPtzCapabilities;
-            else if(capability == lit("ContinuousZoomCapability"))
-                m_capabilities |= Qn::ContinuousZoomCapability;
-            else if(capability == lit("ContinuousFocusCapability"))
-                m_capabilities |= Qn::ContinuousFocusCapability;
-            else if(capability == lit("AbsolutePanCapability"))
-                m_capabilities |= Qn::AbsolutePanCapability;
-            else if(capability == lit("AbsoluteTiltCapability"))
-                m_capabilities |= Qn::AbsoluteTiltCapability;
-            else if(capability == lit("AbsoluteZoomCapability"))
-                m_capabilities |= Qn::AbsoluteZoomCapability;
-            else if(capability == lit("AbsolutePtzCapabilities"))
-                m_capabilities |= Qn::AbsolutePtzCapabilities;
-            else if(capability == lit("ViewportPtzCapability"))
-                m_capabilities |= Qn::ViewportPtzCapability;
-            else if(capability == lit("FlipPtzCapability"))
-                m_capabilities |= Qn::FlipPtzCapability;
-            else if(capability == lit("LimitsPtzCapability"))
-                m_capabilities |= Qn::LimitsPtzCapability;
-            else if(capability == lit("LimitsPtzCapability"))
-                m_capabilities |= Qn::LimitsPtzCapability;
-            else if(capability == lit("DevicePositioningPtzCapability"))
-                m_capabilities |= Qn::DevicePositioningPtzCapability;
-            else if(capability == lit("LogicalPositioningPtzCapability"))
-                m_capabilities |= Qn::LogicalPositioningPtzCapability;
-            else if(capability == lit("PresetsPtzCapability"))
-                m_capabilities |= Qn::PresetsPtzCapability;
-            else if(capability == lit("ToursPtzCapability"))
-                m_capabilities |= Qn::ToursPtzCapability;
-            else if(capability == lit("ActivityPtzCapability"))
-                m_capabilities |= Qn::ActivityPtzCapability;
-            else if(capability == lit("HomePtzCapability"))
-                m_capabilities |= Qn::HomePtzCapability;
-            else if(capability == lit("AsynchronousPtzCapability"))
-                m_capabilities |= Qn::AsynchronousPtzCapability;
-            else if(capability == lit("SynchronizedPtzCapability"))
-                m_capabilities |= Qn::SynchronizedPtzCapability;
-            else if(capability == lit("VirtualPtzCapability"))
-                m_capabilities |= Qn::VirtualPtzCapability;
-            else
-                qnWarning("Could not parse PTZ capabilities '%1'.", ptzCapabilities);
-=======
         if(QnLexical::deserialize(ptzCapabilities, &m_capabilities)) {
             m_overrideCapabilities = true;
         } else {
+            else if(capability == lit("ContinuousFocusCapability"))
+                m_capabilities |= Qn::ContinuousFocusCapability;
             qnWarning("Could not parse PTZ capabilities '%1'.", ptzCapabilities);
->>>>>>> b43bc7bb
         }
     }
 }
