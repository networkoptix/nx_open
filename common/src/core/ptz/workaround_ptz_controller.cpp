#include "workaround_ptz_controller.h"

#include <common/common_module.h>

#include <utils/math/math.h>
#include <utils/math/coordinate_transformations.h>
<<<<<<< HEAD
#include <utils/serialization/lexical_functions.h>
=======
#include <utils/common/lexical.h>
>>>>>>> 42489744

#include <core/resource/resource_data.h>
#include <core/resource/camera_resource.h>
#include <core/resource_management/resource_data_pool.h>

QnWorkaroundPtzController::QnWorkaroundPtzController(const QnPtzControllerPtr &baseController):
    base_type(baseController),
    m_overrideContinuousMove(false),
    m_flip(0),
    m_trait(Qn::NoPtzTraits),
    m_overrideCapabilities(false),
    m_capabilities(Qn::NoPtzCapabilities)
{
    QnVirtualCameraResourcePtr camera = resource().dynamicCast<QnVirtualCameraResource>();
    if(!camera)
        return;

    QnResourceData resourceData = qnCommon->dataPool()->data(camera, true);
    
<<<<<<< HEAD
    QString ptzCapabilities = resourceData.value<QString>(lit("ptzCapabilities")); 
    if(!ptzCapabilities.isEmpty()) {
        if(QnLexical::deserialize(ptzCapabilities, &m_capabilities)) {
            m_overrideCapabilities = true;
=======
    QString ptzTraits = resourceData.value<QString>(lit("ptzTraits"));
    if(!ptzTraits.isEmpty())
        if(!QnLexical::deserialize(ptzTraits, &m_trait)) // TODO: #Elric support flags in 2.3
            qnWarning("Could not parse PTZ traits '%1'.", ptzTraits);

    if(resourceData.value<bool>(lit("panFlipped"), false))
        m_flip |= Qt::Horizontal;
    if(resourceData.value<bool>(lit("tiltFlipped"), false))
        m_flip |= Qt::Vertical;

    m_overrideContinuousMove = m_flip != 0 || (m_trait & (Qn::FourWayPtzTrait | Qn::EightWayPtzTrait));

    QString ptzCapabilities = resourceData.value<QString>(lit("ptzCapabilities"));
    if(!ptzCapabilities.isEmpty()) {
        // TODO: #Elric evil. implement via enum name mapper flags.

        if(ptzCapabilities == lit("NoPtzCapabilities")) {
            m_overrideCapabilities = true;
            m_capabilities = Qn::NoPtzCapabilities;
        } else if(ptzCapabilities == lit("ContinuousPanCapability")) {
            m_overrideCapabilities = true;
            m_capabilities = Qn::ContinuousPanCapability;
        } else if(ptzCapabilities == lit("ContinuousZoomCapability")) {
            m_overrideCapabilities = true;
            m_capabilities = Qn::ContinuousZoomCapability;
        } else if(ptzCapabilities == lit("ContinuousPanCapability|ContinuousTiltCapability")) {
            m_overrideCapabilities = true;
            m_capabilities = Qn::ContinuousPanCapability | Qn::ContinuousTiltCapability;
        } else if(ptzCapabilities == lit("ContinuousPanCapability|ContinuousTiltCapability|ContinuousZoomCapability")) {
            m_overrideCapabilities = true;
            m_capabilities = Qn::ContinuousPanCapability | Qn::ContinuousTiltCapability | Qn::ContinuousZoomCapability;
        } else if(ptzCapabilities == lit("ContinuousPanCapability|ContinuousTiltCapability|AbsolutePanCapability|AbsoluteTiltCapability|DevicePositioningPtzCapability")) {
            m_overrideCapabilities = true;
            m_capabilities = Qn::ContinuousPanCapability | Qn::ContinuousTiltCapability | Qn::AbsolutePanCapability | Qn::AbsoluteTiltCapability | Qn::DevicePositioningPtzCapability;
>>>>>>> 42489744
        } else {
            qnWarning("Could not parse PTZ capabilities '%1'.", ptzCapabilities);
        }
    }
}

Qn::PtzCapabilities QnWorkaroundPtzController::getCapabilities() {
    return m_overrideCapabilities ? m_capabilities : base_type::getCapabilities();
}

bool QnWorkaroundPtzController::continuousMove(const QVector3D &speed) {
    if(!m_overrideContinuousMove)
        return base_type::continuousMove(speed);

    QVector3D localSpeed = speed;
    if(m_flip & Qt::Horizontal)
        localSpeed.setX(localSpeed.x() * -1);
    if(m_flip & Qt::Vertical)
        localSpeed.setY(localSpeed.y() * -1);

    if(m_trait & (Qn::EightWayPtzTrait | Qn::FourWayPtzTrait)) {
        float rounding = (m_trait & Qn::EightWayPtzTrait) ? M_PI / 4.0 : M_PI / 2.0; /* 45 or 90 degrees. */

        QVector2D cartesianSpeed(localSpeed);
        QnPolarPoint<float> polarSpeed = cartesianToPolar(cartesianSpeed);
        polarSpeed.alpha = qRound(polarSpeed.alpha, rounding);
        cartesianSpeed = polarToCartesian<QVector2D>(polarSpeed.r, polarSpeed.alpha);

        if(qFuzzyIsNull(cartesianSpeed.x())) // TODO: #Elric use lower null threshold
            cartesianSpeed.setX(0.0);
        if(qFuzzyIsNull(cartesianSpeed.y()))
            cartesianSpeed.setY(0.0);

        localSpeed = QVector3D(cartesianSpeed, localSpeed.z());
    }

    return base_type::continuousMove(localSpeed);
}

bool QnWorkaroundPtzController::extends(Qn::PtzCapabilities) {
    return true; // TODO: #Elric if no workaround is needed for a camera, we don't really have to extend.
}
<|MERGE_RESOLUTION|>--- conflicted
+++ resolved
@@ -4,11 +4,7 @@
 
 #include <utils/math/math.h>
 #include <utils/math/coordinate_transformations.h>
-<<<<<<< HEAD
 #include <utils/serialization/lexical_functions.h>
-=======
-#include <utils/common/lexical.h>
->>>>>>> 42489744
 
 #include <core/resource/resource_data.h>
 #include <core/resource/camera_resource.h>
@@ -28,12 +24,6 @@
 
     QnResourceData resourceData = qnCommon->dataPool()->data(camera, true);
     
-<<<<<<< HEAD
-    QString ptzCapabilities = resourceData.value<QString>(lit("ptzCapabilities")); 
-    if(!ptzCapabilities.isEmpty()) {
-        if(QnLexical::deserialize(ptzCapabilities, &m_capabilities)) {
-            m_overrideCapabilities = true;
-=======
     QString ptzTraits = resourceData.value<QString>(lit("ptzTraits"));
     if(!ptzTraits.isEmpty())
         if(!QnLexical::deserialize(ptzTraits, &m_trait)) // TODO: #Elric support flags in 2.3
@@ -46,29 +36,10 @@
 
     m_overrideContinuousMove = m_flip != 0 || (m_trait & (Qn::FourWayPtzTrait | Qn::EightWayPtzTrait));
 
-    QString ptzCapabilities = resourceData.value<QString>(lit("ptzCapabilities"));
+    QString ptzCapabilities = resourceData.value<QString>(lit("ptzCapabilities")); 
     if(!ptzCapabilities.isEmpty()) {
-        // TODO: #Elric evil. implement via enum name mapper flags.
-
-        if(ptzCapabilities == lit("NoPtzCapabilities")) {
+        if(QnLexical::deserialize(ptzCapabilities, &m_capabilities)) {
             m_overrideCapabilities = true;
-            m_capabilities = Qn::NoPtzCapabilities;
-        } else if(ptzCapabilities == lit("ContinuousPanCapability")) {
-            m_overrideCapabilities = true;
-            m_capabilities = Qn::ContinuousPanCapability;
-        } else if(ptzCapabilities == lit("ContinuousZoomCapability")) {
-            m_overrideCapabilities = true;
-            m_capabilities = Qn::ContinuousZoomCapability;
-        } else if(ptzCapabilities == lit("ContinuousPanCapability|ContinuousTiltCapability")) {
-            m_overrideCapabilities = true;
-            m_capabilities = Qn::ContinuousPanCapability | Qn::ContinuousTiltCapability;
-        } else if(ptzCapabilities == lit("ContinuousPanCapability|ContinuousTiltCapability|ContinuousZoomCapability")) {
-            m_overrideCapabilities = true;
-            m_capabilities = Qn::ContinuousPanCapability | Qn::ContinuousTiltCapability | Qn::ContinuousZoomCapability;
-        } else if(ptzCapabilities == lit("ContinuousPanCapability|ContinuousTiltCapability|AbsolutePanCapability|AbsoluteTiltCapability|DevicePositioningPtzCapability")) {
-            m_overrideCapabilities = true;
-            m_capabilities = Qn::ContinuousPanCapability | Qn::ContinuousTiltCapability | Qn::AbsolutePanCapability | Qn::AbsoluteTiltCapability | Qn::DevicePositioningPtzCapability;
->>>>>>> 42489744
         } else {
             qnWarning("Could not parse PTZ capabilities '%1'.", ptzCapabilities);
         }
