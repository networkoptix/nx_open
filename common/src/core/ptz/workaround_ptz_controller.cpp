--- conflicted
+++ resolved
@@ -38,32 +38,6 @@
     QString ptzCapabilities = resourceData.value<QString>(lit("ptzCapabilities"));
     if(!ptzCapabilities.isEmpty()) {
         // TODO: #Elric evil. implement via enum name mapper flags.
-<<<<<<< HEAD
-
-        if(ptzCapabilities == lit("NoPtzCapabilities")) {
-            m_overrideCapabilities = true;
-            m_capabilities = Qn::NoPtzCapabilities;
-        } else if(ptzCapabilities == lit("ContinuousPanCapability")) {
-            m_overrideCapabilities = true;
-            m_capabilities = Qn::ContinuousPanCapability;
-        } else if(ptzCapabilities == lit("ContinuousZoomCapability")) {
-            m_overrideCapabilities = true;
-            m_capabilities = Qn::ContinuousZoomCapability;
-        } else if(ptzCapabilities == lit("ContinuousPanCapability|ContinuousTiltCapability")) {
-            m_overrideCapabilities = true;
-            m_capabilities = Qn::ContinuousPanCapability | Qn::ContinuousTiltCapability;
-        } else if(ptzCapabilities == lit("ContinuousPanCapability|ContinuousTiltCapability|ContinuousZoomCapability")) {
-            m_overrideCapabilities = true;
-            m_capabilities = Qn::ContinuousPanCapability | Qn::ContinuousTiltCapability | Qn::ContinuousZoomCapability;
-        } else if(ptzCapabilities == lit("ContinuousPanCapability|ContinuousTiltCapability|ContinuousZoomCapability|ContinuousFocusCapability")) {
-            m_overrideCapabilities = true;
-            m_capabilities = Qn::ContinuousPanCapability | Qn::ContinuousTiltCapability | Qn::ContinuousZoomCapability | Qn::ContinuousFocusCapability;
-        } else if(ptzCapabilities == lit("ContinuousPanCapability|ContinuousTiltCapability|AbsolutePanCapability|AbsoluteTiltCapability|DevicePositioningPtzCapability")) {
-            m_overrideCapabilities = true;
-            m_capabilities = Qn::ContinuousPanCapability | Qn::ContinuousTiltCapability | Qn::AbsolutePanCapability | Qn::AbsoluteTiltCapability | Qn::DevicePositioningPtzCapability;
-        } else {
-            qnWarning("Could not parse PTZ capabilities '%1'.", ptzCapabilities);
-=======
         m_overrideCapabilities = true;
         m_capabilities = Qn::NoPtzCapabilities;
         foreach(const QString& capability, ptzCapabilities.split(L'|'))
@@ -112,7 +86,6 @@
                 m_capabilities |= Qn::nativePresetsPtzCapability;
             else
                 qnWarning("Could not parse PTZ capabilities '%1'.", ptzCapabilities);
->>>>>>> c433dcab
         }
     }
 }
