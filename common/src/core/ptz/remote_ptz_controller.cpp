--- conflicted
+++ resolved
@@ -7,17 +7,11 @@
 #include <core/resource/camera_resource.h>
 #include <core/resource/media_server_resource.h>
 
-<<<<<<< HEAD
+using namespace nx::core;
+
 QnRemotePtzController::QnRemotePtzController(const QnVirtualCameraResourcePtr& camera):
     base_type(camera),
     m_camera(camera),
-=======
-using namespace nx::core;
-
-QnRemotePtzController::QnRemotePtzController(const QnNetworkResourcePtr& resource):
-    base_type(resource),
-    m_resource(resource),
->>>>>>> 7141e125
     m_sequenceId(QnUuid::createUuid()),
     m_sequenceNumber(1)
 {
@@ -30,14 +24,10 @@
 Ptz::Capabilities QnRemotePtzController::getCapabilities(
     const nx::core::ptz::Options& options) const
 {
-<<<<<<< HEAD
-    Ptz::Capabilities result = m_camera->getPtzCapabilities();
-=======
     if (options.type != nx::core::ptz::Type::operational)
         return Ptz::NoPtzCapabilities;
 
-    Ptz::Capabilities result = m_resource->getPtzCapabilities();
->>>>>>> 7141e125
+    Ptz::Capabilities result = m_camera->getPtzCapabilities();
     if (!result)
         return Ptz::NoPtzCapabilities;
 
