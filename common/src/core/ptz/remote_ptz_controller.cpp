#include "remote_ptz_controller.h"

#include <QtCore/QEventLoop>

#include <boost/preprocessor/tuple/enum.hpp>

#include <core/resource/camera_resource.h>
#include <core/resource/media_server_resource.h>

using namespace nx::core;

QnRemotePtzController::QnRemotePtzController(const QnVirtualCameraResourcePtr& camera):
    base_type(camera),
    m_camera(camera),
    m_sequenceId(QnUuid::createUuid()),
    m_sequenceNumber(1)
{
}

QnRemotePtzController::~QnRemotePtzController()
{
}

Ptz::Capabilities QnRemotePtzController::getCapabilities(
    const nx::core::ptz::Options& options) const
{
<<<<<<< HEAD
    if (options.type != nx::core::ptz::Type::operational)
        return Ptz::NoPtzCapabilities;

    Ptz::Capabilities result = m_camera->getPtzCapabilities();
=======
    Ptz::Capabilities result = m_resource->getPtzCapabilities(options.type);
>>>>>>> b81eeefc
    if (!result)
        return Ptz::NoPtzCapabilities;

    if (result.testFlag(Ptz::VirtualPtzCapability))
        return Ptz::NoPtzCapabilities; /* Can't have remote virtual PTZ. */

    result |= Ptz::AsynchronousPtzCapability;
    result &= ~(Ptz::FlipPtzCapability | Ptz::LimitsPtzCapability);
    return result;
}

QnMediaServerResourcePtr QnRemotePtzController::getMediaServer() const
{
    return m_camera->getParentServer();
}

bool QnRemotePtzController::isPointless(
    Qn::PtzCommand command,
    const nx::core::ptz::Options& options)
{
    if (!getMediaServer())
        return true;

    const Qn::ResourceStatus status = m_camera->getStatus();
    if (status == Qn::Unauthorized || status == Qn::Offline)
        return true;

    return !base_type::supports(command, options);
}

int QnRemotePtzController::nextSequenceNumber()
{
    return m_sequenceNumber.fetchAndAddOrdered(1);
}

// TODO: #Elric get rid of this macro hell
#define RUN_COMMAND(COMMAND, RETURN_VALUE, FUNCTION, OPTIONS, ... /* PARAMS */) \
    {                                                                           \
        const auto nonConstThis = const_cast<QnRemotePtzController*>(this);     \
        const Qn::PtzCommand command = COMMAND;                                 \
        const nx::core::ptz::Options internalOptions = OPTIONS;                 \
        if (nonConstThis->isPointless(command, internalOptions))                \
            return false;                                                       \
                                                                                \
        auto server = getMediaServer();                                         \
        if (!server)                                                            \
            return false;                                                       \
                                                                                \
        int handle = server->apiConnection()->FUNCTION(                         \
            m_camera, ##__VA_ARGS__, nonConstThis,                            \
                SLOT(at_replyReceived(int, const QVariant &, int)));            \
                                                                                \
        const QnMutexLocker locker(&m_mutex);                                   \
        nonConstThis->m_dataByHandle[handle] =                                  \
            PtzCommandData(command, QVariant::fromValue(RETURN_VALUE));         \
        return true;                                                            \
    }


bool QnRemotePtzController::continuousMove(
    const nx::core::ptz::Vector& speed,
    const nx::core::ptz::Options& options)
{
    RUN_COMMAND(
        Qn::ContinuousMovePtzCommand,
        speed,
        ptzContinuousMoveAsync,
        options,
        speed,
        options,
        m_sequenceId,
        nextSequenceNumber());
}

bool QnRemotePtzController::continuousFocus(
    qreal speed,
    const nx::core::ptz::Options& options)
{
    RUN_COMMAND(
        Qn::ContinuousFocusPtzCommand,
        speed,
        ptzContinuousFocusAsync,
        options,
        speed,
        options);
}

bool QnRemotePtzController::absoluteMove(
    Qn::PtzCoordinateSpace space,
    const nx::core::ptz::Vector& position,
    qreal speed,
    const nx::core::ptz::Options& options)
{
    RUN_COMMAND(
        spaceCommand(Qn::AbsoluteDeviceMovePtzCommand, space),
        position,
        ptzAbsoluteMoveAsync,
        options,
        space,
        position,
        speed,
        options,
        m_sequenceId,
        nextSequenceNumber());
}

bool QnRemotePtzController::viewportMove(
    qreal aspectRatio,
    const QRectF& viewport,
    qreal speed,
    const nx::core::ptz::Options& options)
{
    RUN_COMMAND(
        Qn::ViewportMovePtzCommand,
        viewport,
        ptzViewportMoveAsync,
        options,
        aspectRatio,
        viewport,
        speed,
        options,
        m_sequenceId,
        nextSequenceNumber());
}

bool QnRemotePtzController::relativeMove(
    const ptz::Vector& direction,
    const ptz::Options& options)
{
    RUN_COMMAND(
        Qn::RelativeMovePtzCommand,
        direction,
        ptzRelativeMoveAsync,
        options,
        direction,
        options,
        m_sequenceId,
        nextSequenceNumber());
}

bool QnRemotePtzController::relativeFocus(qreal direction, const ptz::Options& options)
{
    RUN_COMMAND(
        Qn::RelativeFocusPtzCommand,
        direction,
        ptzRelativeFocusAsync,
        options,
        direction,
        options);
}

bool QnRemotePtzController::getPosition(
    Qn::PtzCoordinateSpace space,
    nx::core::ptz::Vector* /*position*/,
    const nx::core::ptz::Options& options) const
{
    RUN_COMMAND(
        spaceCommand(Qn::GetDevicePositionPtzCommand, space),
        QVariant(),
        ptzGetPositionAsync,
        options,
        space,
        options);
}

bool QnRemotePtzController::getLimits(
    Qn::PtzCoordinateSpace,
    QnPtzLimits* /*limits*/,
    const nx::core::ptz::Options& options) const
{
    return false;
}

bool QnRemotePtzController::getFlip(
    Qt::Orientations* /*flip*/,
    const nx::core::ptz::Options& options) const
{
    return false;
}

bool QnRemotePtzController::createPreset(const QnPtzPreset& preset)
{
    RUN_COMMAND(
        Qn::CreatePresetPtzCommand,
        preset,
        ptzCreatePresetAsync,
        {nx::core::ptz::Type::operational},
        preset);
}

bool QnRemotePtzController::updatePreset(const QnPtzPreset& preset)
{
    RUN_COMMAND(
        Qn::UpdatePresetPtzCommand,
        preset,
        ptzUpdatePresetAsync,
        {nx::core::ptz::Type::operational},
        preset);
}

bool QnRemotePtzController::removePreset(const QString& presetId)
{
    RUN_COMMAND(
        Qn::RemovePresetPtzCommand,
        presetId,
        ptzRemovePresetAsync,
        {nx::core::ptz::Type::operational},
        presetId);
}

bool QnRemotePtzController::activatePreset(const QString& presetId, qreal speed)
{
    RUN_COMMAND(
        Qn::ActivatePresetPtzCommand,
        presetId,
        ptzActivatePresetAsync,
        {nx::core::ptz::Type::operational},
        presetId,
        speed);
}

bool QnRemotePtzController::getPresets(QnPtzPresetList* /*presets*/) const
{
    RUN_COMMAND(
        Qn::GetPresetsPtzCommand,
        QVariant(),
        ptzGetPresetsAsync,
        {nx::core::ptz::Type::operational});
}

bool QnRemotePtzController::createTour(
    const QnPtzTour& tour)
{
    RUN_COMMAND(
        Qn::CreateTourPtzCommand,
        tour,
        ptzCreateTourAsync,
        {nx::core::ptz::Type::operational},
        tour);
}

bool QnRemotePtzController::removeTour(const QString& tourId)
{
    RUN_COMMAND(
        Qn::RemoveTourPtzCommand,
        tourId,
        ptzRemoveTourAsync,
        {nx::core::ptz::Type::operational},
        tourId);
}

bool QnRemotePtzController::activateTour(const QString& tourId)
{
    RUN_COMMAND(
        Qn::ActivateTourPtzCommand,
        tourId,
        ptzActivateTourAsync,
        {nx::core::ptz::Type::operational},
        tourId);
}

bool QnRemotePtzController::getTours(QnPtzTourList* /*tours*/) const
{
    RUN_COMMAND(
        Qn::GetToursPtzCommand,
        QVariant(),
        ptzGetToursAsync,
        {nx::core::ptz::Type::operational});
}

bool QnRemotePtzController::getActiveObject(QnPtzObject* /*object*/) const
{
    RUN_COMMAND(
        Qn::GetActiveObjectPtzCommand,
        QVariant(),
        ptzGetActiveObjectAsync,
        {nx::core::ptz::Type::operational});
}

bool QnRemotePtzController::updateHomeObject(const QnPtzObject& homePosition)
{
    RUN_COMMAND(
        Qn::UpdateHomeObjectPtzCommand,
        homePosition,
        ptzUpdateHomeObjectAsync,
        {nx::core::ptz::Type::operational},
        homePosition);
}

bool QnRemotePtzController::getHomeObject(QnPtzObject* /*object*/) const
{
    RUN_COMMAND(
        Qn::GetHomeObjectPtzCommand,
        QVariant(),
        ptzGetHomeObjectAsync,
        {nx::core::ptz::Type::operational});
}

bool QnRemotePtzController::getAuxilaryTraits(
    QnPtzAuxilaryTraitList* /*auxilaryTraits*/,
    const nx::core::ptz::Options& options) const
{
    RUN_COMMAND(
        Qn::GetAuxilaryTraitsPtzCommand,
        QVariant(),
        ptzGetAuxilaryTraitsAsync,
        options,
        options);
}

bool QnRemotePtzController::runAuxilaryCommand(
    const QnPtzAuxilaryTrait& trait,
    const QString& data,
    const nx::core::ptz::Options& options)
{
    RUN_COMMAND(
        Qn::RunAuxilaryCommandPtzCommand,
        trait,
        ptzRunAuxilaryCommandAsync,
        options,
        trait,
        data,
        options);
}

bool QnRemotePtzController::getData(
    Qn::PtzDataFields query,
    QnPtzData* /*data*/,
    const nx::core::ptz::Options& options) const
{
    RUN_COMMAND(
        Qn::GetDataPtzCommand,
        QVariant(),
        ptzGetDataAsync,
        options,
        query,
        options);
}

void QnRemotePtzController::at_replyReceived(int status, const QVariant& reply, int handle)
{
    PtzCommandData data;
    {
        const QnMutexLocker locker(&m_mutex);

        const auto pos = m_dataByHandle.find(handle);
        if (pos == m_dataByHandle.end())
            return; /* This really should never happen. */

        data = *pos;
        m_dataByHandle.erase(pos);
    }

    if (status != 0)
        data.value = QVariant();
    else if (!data.value.isValid())
        data.value = reply;

    emit finished(data.command, data.value);
}<|MERGE_RESOLUTION|>--- conflicted
+++ resolved
@@ -24,14 +24,7 @@
 Ptz::Capabilities QnRemotePtzController::getCapabilities(
     const nx::core::ptz::Options& options) const
 {
-<<<<<<< HEAD
-    if (options.type != nx::core::ptz::Type::operational)
-        return Ptz::NoPtzCapabilities;
-
-    Ptz::Capabilities result = m_camera->getPtzCapabilities();
-=======
-    Ptz::Capabilities result = m_resource->getPtzCapabilities(options.type);
->>>>>>> b81eeefc
+    Ptz::Capabilities result = m_camera->getPtzCapabilities(options.type);
     if (!result)
         return Ptz::NoPtzCapabilities;
 
