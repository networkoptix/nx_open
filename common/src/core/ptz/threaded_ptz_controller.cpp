#include "threaded_ptz_controller.h"

#include <QtCore/QThreadPool>


#include <common/common_meta_types.h>
#include <core/ptz/ptz_controller_pool.h>
#include <nx/utils/thread/mutex.h>

class QnAbstractPtzCommand: public QnPtzCommandBase, public QRunnable
{
public:
<<<<<<< HEAD
    QnAbstractPtzCommand(const QnPtzControllerPtr &controller, Qn::PtzCommand command):
=======
    QnAbstractPtzCommand(const QnPtzControllerPtr& controller, Qn::PtzCommand command):
>>>>>>> 6ac80661
        m_controller(controller),
        m_command(command)
    {
    }

    const QnPtzControllerPtr& controller() const
    {
        return m_controller;
    }
<<<<<<< HEAD

    Qn::PtzCommand command() const {
=======
    
    Qn::PtzCommand command() const
    {
>>>>>>> 6ac80661
        return m_command;
    }

    virtual void run() override
    {
        emit finished(m_command, runCommand());
    }

    virtual QVariant runCommand() = 0;

private:
    QnPtzControllerPtr m_controller;
    Qn::PtzCommand m_command;
};

template<class Functor>
class QnPtzCommand: public QnAbstractPtzCommand
{
public:
    QnPtzCommand(
        const QnPtzControllerPtr& controller,
        Qn::PtzCommand command,
        const Functor& functor)
        :
        QnAbstractPtzCommand(controller, command),
        m_functor(functor)
    {
    }

    virtual QVariant runCommand() override
    {
        return m_functor(controller());
    }

private:
    Functor m_functor;
};


// TODO: #Elric get rid of this macro hell
#define RUN_COMMAND(COMMAND, RESULT_TYPE, RETURN_VALUE, FUNCTION, ... /* PARAMS */) \
    {                                                                               \
        const auto nonConstThis = const_cast<QnThreadedPtzController*>(this);       \
        const Qn::PtzCommand command = COMMAND;                                     \
        if (!nonConstThis->supports(command))                                       \
            return false;                                                           \
                                                                                    \
        runCommand(command,                                                         \
            [=](const QnPtzControllerPtr &controller) -> QVariant                   \
            {                                                                       \
                RESULT_TYPE result;                                                 \
                Q_UNUSED(result);                                                   \
                if (controller->FUNCTION(__VA_ARGS__))                              \
                    return QVariant::fromValue(RETURN_VALUE);                       \
                else                                                                \
                    return QVariant();                                              \
            }                                                                       \
        );                                                                          \
                                                                                    \
        return true;                                                                \
    }

<<<<<<< HEAD
QnThreadedPtzController::QnThreadedPtzController(
    const QnPtzControllerPtr& baseController,
    QThreadPool* threadPool)
    :
    base_type(baseController),
    m_threadPool(threadPool)
{}
=======
QnThreadedPtzController::QnThreadedPtzController(const QnPtzControllerPtr& baseController):
    base_type(baseController),
    m_threadPool(qnPtzPool->commandThreadPool())
{
}
>>>>>>> 6ac80661

QnThreadedPtzController::~QnThreadedPtzController()
{
}

<<<<<<< HEAD
bool QnThreadedPtzController::extends(Qn::PtzCapabilities capabilities) {
    return
        !(capabilities & Qn::AsynchronousPtzCapability);
=======
bool QnThreadedPtzController::extends(Ptz::Capabilities capabilities)
{
    return !capabilities.testFlag(Ptz::AsynchronousPtzCapability);
>>>>>>> 6ac80661
}

template<class Functor>
void QnThreadedPtzController::runCommand(Qn::PtzCommand command, const Functor& functor) const
{
    QnPtzCommand<Functor>* runnable =
        new QnPtzCommand<Functor>(baseController(), command, functor);
    runnable->setAutoDelete(true);
    connect(runnable, &QnAbstractPtzCommand::finished,
        this, &QnAbstractPtzController::finished, Qt::QueuedConnection);

    m_threadPool->start(runnable);
}

Ptz::Capabilities QnThreadedPtzController::getCapabilities() const
{
    const Ptz::Capabilities capabilities = base_type::getCapabilities();
    return extends(capabilities) ? (capabilities | Ptz::AsynchronousPtzCapability) : capabilities;
}

bool QnThreadedPtzController::continuousMove(const QVector3D& speed)
{
    RUN_COMMAND(Qn::ContinuousMovePtzCommand, void* , speed, continuousMove, speed);
}

bool QnThreadedPtzController::continuousFocus(qreal speed)
{
    RUN_COMMAND(Qn::ContinuousFocusPtzCommand, void* , speed, continuousFocus, speed);
}

bool QnThreadedPtzController::absoluteMove(
    Qn::PtzCoordinateSpace space,
    const QVector3D& position,
    qreal speed)
{
    RUN_COMMAND(spaceCommand(Qn::AbsoluteDeviceMovePtzCommand, space), void*,
        position, absoluteMove, space, position, speed);
}

bool QnThreadedPtzController::viewportMove(qreal aspectRatio, const QRectF& viewport, qreal speed)
{
    RUN_COMMAND(Qn::ViewportMovePtzCommand, void*,
        viewport, viewportMove, aspectRatio, viewport, speed);
}

bool QnThreadedPtzController::getPosition(
    Qn::PtzCoordinateSpace space,
    QVector3D* /*position*/) const
{
    RUN_COMMAND(spaceCommand(Qn::GetDevicePositionPtzCommand, space), QVector3D,
        result, getPosition, space, &result);
}

bool QnThreadedPtzController::getLimits(
    Qn::PtzCoordinateSpace space,
    QnPtzLimits* /*limits*/) const
{
    RUN_COMMAND(spaceCommand(Qn::GetDeviceLimitsPtzCommand, space), QnPtzLimits,
        result, getLimits, space, &result);
}

bool QnThreadedPtzController::getFlip(Qt::Orientations* /*flip*/) const
{
    RUN_COMMAND(Qn::GetFlipPtzCommand, Qt::Orientations, result, getFlip, &result);
}

bool QnThreadedPtzController::createPreset(const QnPtzPreset& preset)
{
    RUN_COMMAND(Qn::CreatePresetPtzCommand, void*, preset, createPreset, preset);
}

bool QnThreadedPtzController::updatePreset(const QnPtzPreset& preset)
{
    RUN_COMMAND(Qn::UpdatePresetPtzCommand, void*, preset, updatePreset, preset);
}

bool QnThreadedPtzController::removePreset(const QString& presetId)
{
    RUN_COMMAND(Qn::RemovePresetPtzCommand, void*, presetId, removePreset, presetId);
}

bool QnThreadedPtzController::activatePreset(const QString& presetId, qreal speed)
{
    RUN_COMMAND(Qn::ActivatePresetPtzCommand, void*, presetId, activatePreset, presetId, speed);
}

bool QnThreadedPtzController::getPresets(QnPtzPresetList* /*presets*/) const
{
    RUN_COMMAND(Qn::GetPresetsPtzCommand, QnPtzPresetList, result, getPresets, &result);
}

bool QnThreadedPtzController::createTour(const QnPtzTour& tour)
{
    RUN_COMMAND(Qn::CreateTourPtzCommand, void*, tour, createTour, tour);
}

bool QnThreadedPtzController::removeTour(const QString& tourId)
{
    RUN_COMMAND(Qn::RemoveTourPtzCommand, void*, tourId, removeTour, tourId);
}

bool QnThreadedPtzController::activateTour(const QString& tourId)
{
    RUN_COMMAND(Qn::ActivateTourPtzCommand, void*, tourId, activateTour, tourId);
}

bool QnThreadedPtzController::getTours(QnPtzTourList* /*tours*/) const
{
    RUN_COMMAND(Qn::GetToursPtzCommand, QnPtzTourList, result, getTours, &result);
}

bool QnThreadedPtzController::getActiveObject(QnPtzObject* /*object*/) const
{
    RUN_COMMAND(Qn::GetActiveObjectPtzCommand, QnPtzObject, result, getActiveObject, &result);
}

bool QnThreadedPtzController::updateHomeObject(const QnPtzObject& homePosition)
{
    RUN_COMMAND(Qn::UpdateHomeObjectPtzCommand, void*,
        homePosition, updateHomeObject, homePosition);
}

bool QnThreadedPtzController::getHomeObject(QnPtzObject* /*object*/) const
{
    RUN_COMMAND(Qn::GetHomeObjectPtzCommand, QnPtzObject, result, getHomeObject, &result);
}

bool QnThreadedPtzController::getAuxilaryTraits(QnPtzAuxilaryTraitList* /*traits*/) const
{
    RUN_COMMAND(Qn::GetAuxilaryTraitsPtzCommand, QnPtzAuxilaryTraitList,
        result, getAuxilaryTraits, &result);
}

bool QnThreadedPtzController::runAuxilaryCommand(
    const QnPtzAuxilaryTrait& trait,
    const QString& data)
{
    RUN_COMMAND(Qn::RunAuxilaryCommandPtzCommand, void*, trait, runAuxilaryCommand, trait, data);
}

bool QnThreadedPtzController::getData(Qn::PtzDataFields query, QnPtzData* /*data*/) const
{
    RUN_COMMAND(Qn::GetDataPtzCommand, QnPtzData, result, getData, query, &result);
}

<|MERGE_RESOLUTION|>--- conflicted
+++ resolved
@@ -10,11 +10,7 @@
 class QnAbstractPtzCommand: public QnPtzCommandBase, public QRunnable
 {
 public:
-<<<<<<< HEAD
-    QnAbstractPtzCommand(const QnPtzControllerPtr &controller, Qn::PtzCommand command):
-=======
-    QnAbstractPtzCommand(const QnPtzControllerPtr& controller, Qn::PtzCommand command):
->>>>>>> 6ac80661
+    QnAbstractPtzCommand(const QnPtzControllerPtr &controller, Qn::PtzCommand command): 
         m_controller(controller),
         m_command(command)
     {
@@ -24,14 +20,9 @@
     {
         return m_controller;
     }
-<<<<<<< HEAD
-
-    Qn::PtzCommand command() const {
-=======
     
     Qn::PtzCommand command() const
     {
->>>>>>> 6ac80661
         return m_command;
     }
 
@@ -94,35 +85,22 @@
         return true;                                                                \
     }
 
-<<<<<<< HEAD
 QnThreadedPtzController::QnThreadedPtzController(
     const QnPtzControllerPtr& baseController,
     QThreadPool* threadPool)
     :
     base_type(baseController),
     m_threadPool(threadPool)
-{}
-=======
-QnThreadedPtzController::QnThreadedPtzController(const QnPtzControllerPtr& baseController):
-    base_type(baseController),
-    m_threadPool(qnPtzPool->commandThreadPool())
-{
-}
->>>>>>> 6ac80661
+{
+}
 
 QnThreadedPtzController::~QnThreadedPtzController()
 {
 }
 
-<<<<<<< HEAD
-bool QnThreadedPtzController::extends(Qn::PtzCapabilities capabilities) {
-    return
-        !(capabilities & Qn::AsynchronousPtzCapability);
-=======
 bool QnThreadedPtzController::extends(Ptz::Capabilities capabilities)
 {
     return !capabilities.testFlag(Ptz::AsynchronousPtzCapability);
->>>>>>> 6ac80661
 }
 
 template<class Functor>
