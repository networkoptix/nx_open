#pragma once

#include <QtCore/QString>
#include <QtCore/QList>
#include <QtCore/QMetaType>
#include <QtGui/QVector3D>

#include "ptz_fwd.h"

#include <common/common_globals.h>
#include <core/ptz/ptz_preset.h>
#include <nx/fusion/model_functions_fwd.h>

#include <nx/core/ptz/vector.h>

static const QString kPresetsPropertyKey = lit("ptzPresets");
static const QString kPtzPresetMappingPropertyName = lit("presetMapping");

struct QnPtzPreset
{
    Q_GADGET
public:
    QnPtzPreset() {}
<<<<<<< HEAD
    QnPtzPreset(
        const QString& id,
        const QString& name,
        const QString& idOnDevice = QString())
        :
=======
    QnPtzPreset(const QString& id, const QString& name):
>>>>>>> 7141e125
        id(id),
        name(name)
    {
    }

    QString id;
    QString name;
};
#define QnPtzPreset_Fields (id)(name)

Q_DECLARE_METATYPE(QnPtzPreset)
Q_DECLARE_METATYPE(QnPtzPresetList)

struct QnPtzPresetData
{
    QnPtzPresetData(): space(Qn::DevicePtzCoordinateSpace) {}

    nx::core::ptz::Vector position;
    Qn::PtzCoordinateSpace space;
    bool isValid = true;
};

#define QnPtzPresetData_Fields (position)(space)
QN_FUSION_DECLARE_FUNCTIONS(QnPtzPresetData, (json)(eq));

struct QnPtzPresetRecord
{
    QnPtzPresetRecord() {}
    QnPtzPresetRecord(
        const QnPtzPreset &preset,
        const QnPtzPresetData &data)
        :
        preset(preset),
        data(data)
    {
    }

    QnPtzPreset preset;
    QnPtzPresetData data;
};

#define QnPtzPresetRecord_Fields (preset)(data)
QN_FUSION_DECLARE_FUNCTIONS(QnPtzPresetRecord, (json)(eq));

using QnPtzPresetRecordHash = QHash<QString, QnPtzPresetRecord>;

using QnPtzPresetMapping = QMap<QString, QnPtzPreset>;

Q_DECLARE_METATYPE(QnPtzPresetRecordHash);<|MERGE_RESOLUTION|>--- conflicted
+++ resolved
@@ -21,15 +21,7 @@
     Q_GADGET
 public:
     QnPtzPreset() {}
-<<<<<<< HEAD
-    QnPtzPreset(
-        const QString& id,
-        const QString& name,
-        const QString& idOnDevice = QString())
-        :
-=======
     QnPtzPreset(const QString& id, const QString& name):
->>>>>>> 7141e125
         id(id),
         name(name)
     {
