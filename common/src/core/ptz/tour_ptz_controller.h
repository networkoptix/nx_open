#pragma once
#include <core/ptz/proxy_ptz_controller.h>

#include <nx/utils/thread/mutex.h>

template<class T>
class QnResourcePropertyAdaptor;
class QnTourPtzExecutor;

using QnPtzTourHash = QHash<QString, QnPtzTour>;

class QnTourPtzController: public QnProxyPtzController
{
    Q_OBJECT
    using base_type = QnProxyPtzController;

public:
<<<<<<< HEAD
    QnTourPtzController(
        const QnPtzControllerPtr &baseController,
        QThreadPool* threadPool,
        QThread* executorThread);
=======
    QnTourPtzController(const QnPtzControllerPtr& baseController);
>>>>>>> 6ac80661
    virtual ~QnTourPtzController();

    static bool extends(Ptz::Capabilities capabilities);

    virtual Ptz::Capabilities getCapabilities() const override;

    virtual bool continuousMove(const QVector3D& speed) override;
    virtual bool absoluteMove(
        Qn::PtzCoordinateSpace space,
        const QVector3D& position,
        qreal speed) override;
    virtual bool viewportMove(qreal aspectRatio, const QRectF& viewport, qreal speed) override;
    virtual bool activatePreset(const QString& presetId, qreal speed) override;

    virtual bool createTour(const QnPtzTour& tour) override;
    virtual bool removeTour(const QString& tourId) override;
    virtual bool activateTour(const QString& tourId) override;
    virtual bool getTours(QnPtzTourList* tours) const override;

private:
    void clearActiveTour();

private:
    QnMutex m_mutex;
    QnResourcePropertyAdaptor<QnPtzTourHash>* m_adaptor;
    QnPtzTour m_activeTour;
    QnTourPtzExecutor* m_executor;
};
<|MERGE_RESOLUTION|>--- conflicted
+++ resolved
@@ -15,14 +15,10 @@
     using base_type = QnProxyPtzController;
 
 public:
-<<<<<<< HEAD
     QnTourPtzController(
         const QnPtzControllerPtr &baseController,
         QThreadPool* threadPool,
         QThread* executorThread);
-=======
-    QnTourPtzController(const QnPtzControllerPtr& baseController);
->>>>>>> 6ac80661
     virtual ~QnTourPtzController();
 
     static bool extends(Ptz::Capabilities capabilities);
