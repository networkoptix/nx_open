#pragma once

#include <QtCore/QtGlobal>
#include <QtCore/QMetaType>
#include <QtGui/QVector3D>

#include <utils/math/math.h>

<<<<<<< HEAD
#include <nx/core/ptz/vector.h>

=======
>>>>>>> a803cb9c
struct QnPtzLimits
{
    qreal minPan = 0;
    qreal maxPan = 360;
    qreal minTilt = -90;
    qreal maxTilt = 90;
    qreal minFov = 0;
    qreal maxFov = 360;
    qreal minRotation = 0;
    qreal maxRotation = 360;
    int maxPresetNumber = 0; //< -1 means unlimited

    qreal minPanSpeed = -1.0;
    qreal maxPanSpeed = 1.0;
    qreal minTiltSpeed = -1.0;
    qreal maxTiltSpeed = 1.0;
    qreal minZoomSpeed = -1.0;
    qreal maxZoomSpeed = 1.0;
    qreal minRotationSpeed = -1.0;
    qreal maxRotationSpeed = -1.0;
};
#define QnPtzLimits_Fields (minPan)(maxPan)(minTilt)(maxTilt)(minFov)(maxFov)\
    (minRotation)(maxRotation)(maxPresetNumber)\
    (minPanSpeed)(maxPanSpeed)(minTiltSpeed)(maxTiltSpeed)(minZoomSpeed)(maxZoomSpeed)\
    (minRotationSpeed)(maxRotationSpeed)

Q_DECLARE_TYPEINFO(QnPtzLimits, Q_MOVABLE_TYPE);
<<<<<<< HEAD
Q_DECLARE_METATYPE(QnPtzLimits);

#if 0
// TODO: #dmishin remove it.
inline QVector3D qBound(const QVector3D &position, const QnPtzLimits &limits) {
    bool unlimitedPan = false;
    qreal panRange = (limits.maxPan - limits.minPan);
    if(qFuzzyCompare(panRange, 360) || panRange > 360)
        unlimitedPan = true;

    qreal pan = position.x();
    if(!unlimitedPan && !qBetween(limits.minPan, pan, limits.maxPan)) {
        /* Round it to the nearest boundary. */
        qreal panBase = limits.minPan - qMod(limits.minPan, 360.0);
        qreal panShift = qMod(pan, 360.0);

        qreal bestPan = pan;
        qreal bestDist = std::numeric_limits<qreal>::max();

        pan = panBase - 360.0 + panShift;
        for(int i = 0; i < 3; i++) {
            qreal dist;
            if(pan < limits.minPan) {
                dist = limits.minPan - pan;
            } else if(pan > limits.maxPan) {
                dist = pan - limits.maxPan;
            } else {
                dist = 0.0;
            }

            if(dist < bestDist) {
                bestDist = dist;
                bestPan = pan;
            }

            pan += 360.0;
        }

        pan = bestPan;
    }

    return QVector3D(
        pan,
        qBound<float>(limits.minTilt, position.y(), limits.maxTilt),
        qBound<float>(limits.minFov,  position.z(), limits.maxFov)
    );
}
#endif
inline nx::core::ptz::Vector qBound(
    const nx::core::ptz::Vector& position,
    const QnPtzLimits& limits)
{
    bool unlimitedPan = false;
    const qreal panRange = (limits.maxPan - limits.minPan);
    if (qFuzzyCompare(panRange, 360) || panRange > 360)
        unlimitedPan = true;

    qreal pan = position.pan;
    if (!unlimitedPan && !qBetween(limits.minPan, pan, limits.maxPan))
    {
        /* Round it to the nearest boundary. */
        qreal panBase = limits.minPan - qMod(limits.minPan, 360.0);
        qreal panShift = qMod(pan, 360.0);

        qreal bestPan = pan;
        qreal bestDist = std::numeric_limits<qreal>::max();

        pan = panBase - 360.0 + panShift;
        for (int i = 0; i < 3; i++)
        {
            qreal dist;
            if (pan < limits.minPan)
                dist = limits.minPan - pan;
            else if (pan > limits.maxPan)
                dist = pan - limits.maxPan;
            else
                dist = 0.0;

            if (dist < bestDist)
            {
                bestDist = dist;
                bestPan = pan;
            }

            pan += 360.0;
        }

        pan = bestPan;
    }

    return nx::core::ptz::Vector(
        pan,
        qBound<float>(limits.minTilt, position.tilt, limits.maxTilt),
        qBound<float>(limits.minRotation, position.rotation, limits.maxRotation),
        qBound<float>(limits.minFov, position.zoom, limits.maxFov));
}
=======
Q_DECLARE_METATYPE(QnPtzLimits);
>>>>>>> a803cb9c
<|MERGE_RESOLUTION|>--- conflicted
+++ resolved
@@ -6,11 +6,6 @@
 
 #include <utils/math/math.h>
 
-<<<<<<< HEAD
-#include <nx/core/ptz/vector.h>
-
-=======
->>>>>>> a803cb9c
 struct QnPtzLimits
 {
     qreal minPan = 0;
@@ -38,103 +33,4 @@
     (minRotationSpeed)(maxRotationSpeed)
 
 Q_DECLARE_TYPEINFO(QnPtzLimits, Q_MOVABLE_TYPE);
-<<<<<<< HEAD
-Q_DECLARE_METATYPE(QnPtzLimits);
-
-#if 0
-// TODO: #dmishin remove it.
-inline QVector3D qBound(const QVector3D &position, const QnPtzLimits &limits) {
-    bool unlimitedPan = false;
-    qreal panRange = (limits.maxPan - limits.minPan);
-    if(qFuzzyCompare(panRange, 360) || panRange > 360)
-        unlimitedPan = true;
-
-    qreal pan = position.x();
-    if(!unlimitedPan && !qBetween(limits.minPan, pan, limits.maxPan)) {
-        /* Round it to the nearest boundary. */
-        qreal panBase = limits.minPan - qMod(limits.minPan, 360.0);
-        qreal panShift = qMod(pan, 360.0);
-
-        qreal bestPan = pan;
-        qreal bestDist = std::numeric_limits<qreal>::max();
-
-        pan = panBase - 360.0 + panShift;
-        for(int i = 0; i < 3; i++) {
-            qreal dist;
-            if(pan < limits.minPan) {
-                dist = limits.minPan - pan;
-            } else if(pan > limits.maxPan) {
-                dist = pan - limits.maxPan;
-            } else {
-                dist = 0.0;
-            }
-
-            if(dist < bestDist) {
-                bestDist = dist;
-                bestPan = pan;
-            }
-
-            pan += 360.0;
-        }
-
-        pan = bestPan;
-    }
-
-    return QVector3D(
-        pan,
-        qBound<float>(limits.minTilt, position.y(), limits.maxTilt),
-        qBound<float>(limits.minFov,  position.z(), limits.maxFov)
-    );
-}
-#endif
-inline nx::core::ptz::Vector qBound(
-    const nx::core::ptz::Vector& position,
-    const QnPtzLimits& limits)
-{
-    bool unlimitedPan = false;
-    const qreal panRange = (limits.maxPan - limits.minPan);
-    if (qFuzzyCompare(panRange, 360) || panRange > 360)
-        unlimitedPan = true;
-
-    qreal pan = position.pan;
-    if (!unlimitedPan && !qBetween(limits.minPan, pan, limits.maxPan))
-    {
-        /* Round it to the nearest boundary. */
-        qreal panBase = limits.minPan - qMod(limits.minPan, 360.0);
-        qreal panShift = qMod(pan, 360.0);
-
-        qreal bestPan = pan;
-        qreal bestDist = std::numeric_limits<qreal>::max();
-
-        pan = panBase - 360.0 + panShift;
-        for (int i = 0; i < 3; i++)
-        {
-            qreal dist;
-            if (pan < limits.minPan)
-                dist = limits.minPan - pan;
-            else if (pan > limits.maxPan)
-                dist = pan - limits.maxPan;
-            else
-                dist = 0.0;
-
-            if (dist < bestDist)
-            {
-                bestDist = dist;
-                bestPan = pan;
-            }
-
-            pan += 360.0;
-        }
-
-        pan = bestPan;
-    }
-
-    return nx::core::ptz::Vector(
-        pan,
-        qBound<float>(limits.minTilt, position.tilt, limits.maxTilt),
-        qBound<float>(limits.minRotation, position.rotation, limits.maxRotation),
-        qBound<float>(limits.minFov, position.zoom, limits.maxFov));
-}
-=======
-Q_DECLARE_METATYPE(QnPtzLimits);
->>>>>>> a803cb9c
+Q_DECLARE_METATYPE(QnPtzLimits);