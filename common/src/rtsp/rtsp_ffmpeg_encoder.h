#pragma once

#ifdef ENABLE_DATA_PROVIDERS

#include <QtCore/QMap>

#include "abstract_rtsp_encoder.h"
#include <transcoding/ffmpeg_video_transcoder.h>

class QnRtspFfmpegEncoder: public AbstractRtspEncoder
{
public:
<<<<<<< HEAD
    QnRtspFfmpegEncoder(nx::metrics::Storage* metrics);
=======
    QnRtspFfmpegEncoder(const DecoderConfig& config);
>>>>>>> fff92a4e

    virtual QString getSdpMedia(bool isVideo, int trackId) override;

    void setCodecContext(const QnConstMediaContextPtr& codecContext);

    virtual void setDataPacket(QnConstAbstractMediaDataPtr media) override;
    virtual bool getNextPacket(QnByteArray& sendBuffer) override;
    virtual void init() override;

    void setDstResolution(const QSize& dstVideSize, AVCodecID dstCodec);

    void setLiveMarker(int value);
    void setAdditionFlags(quint16 value);

private:
    DecoderConfig m_config;
    bool m_gotLivePacket;
    QnConstMediaContextPtr m_contextSent;
    QMap<AVCodecID, QnConstMediaContextPtr> m_generatedContexts;
    QnConstAbstractMediaDataPtr m_media;
    const char* m_curDataBuffer;
    QByteArray m_codecCtxData;
    int m_liveMarker;
    quint16 m_additionFlags;
    bool m_eofReached;
    QSize m_dstVideSize;
    AVCodecID m_dstCodec;
    uint16_t m_sequence = 0;

    std::unique_ptr<QnFfmpegVideoTranscoder> m_videoTranscoder;
    nx::metrics::Storage* m_metrics = nullptr;

    QnConstMediaContextPtr getGeneratedContext(AVCodecID compressionType);
    QnConstAbstractMediaDataPtr transcodeVideoPacket(QnConstAbstractMediaDataPtr media);
};

using QnRtspFfmpegEncoderPtr = std::unique_ptr<QnRtspFfmpegEncoder>;

#endif // ENABLE_DATA_PROVIDERS<|MERGE_RESOLUTION|>--- conflicted
+++ resolved
@@ -10,11 +10,7 @@
 class QnRtspFfmpegEncoder: public AbstractRtspEncoder
 {
 public:
-<<<<<<< HEAD
-    QnRtspFfmpegEncoder(nx::metrics::Storage* metrics);
-=======
-    QnRtspFfmpegEncoder(const DecoderConfig& config);
->>>>>>> fff92a4e
+    QnRtspFfmpegEncoder(const DecoderConfig& config, nx::metrics::Storage* metrics);
 
     virtual QString getSdpMedia(bool isVideo, int trackId) override;
 
