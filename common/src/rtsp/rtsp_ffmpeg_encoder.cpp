--- conflicted
+++ resolved
@@ -13,17 +13,12 @@
     static const int kMaxPacketLen = 1024 * 32;
 }
 
-<<<<<<< HEAD
 static const int kNxPayloadType = 102;
 static const QString kNxPayloadTypeName("FFMPEG");
 static const uint32_t kNxBasicSsrc = 20000;
 
-QnRtspFfmpegEncoder::QnRtspFfmpegEncoder(nx::metrics::Storage* metrics)
+QnRtspFfmpegEncoder::QnRtspFfmpegEncoder(const DecoderConfig& config, nx::metrics::Storage* metrics)
     :
-=======
-QnRtspFfmpegEncoder::QnRtspFfmpegEncoder(const DecoderConfig& config):
-    m_config(config),
->>>>>>> fff92a4e
     m_gotLivePacket(false),
     m_curDataBuffer(0),
     m_liveMarker(0),
@@ -36,11 +31,7 @@
 
 void QnRtspFfmpegEncoder::setDstResolution(const QSize& dstVideSize, AVCodecID dstCodec)
 {
-<<<<<<< HEAD
-    m_videoTranscoder.reset(new QnFfmpegVideoTranscoder(m_metrics, dstCodec));
-=======
-    m_videoTranscoder.reset(new QnFfmpegVideoTranscoder(m_config, dstCodec));
->>>>>>> fff92a4e
+    m_videoTranscoder.reset(new QnFfmpegVideoTranscoder(m_config, m_metrics, dstCodec));
     m_videoTranscoder->setResolution(dstVideSize);
 }
 
