--- conflicted
+++ resolved
@@ -1,7 +1,10 @@
 #include "json_rest_handler.h"
 #include <utils/common/util.h>
 
-<<<<<<< HEAD
+namespace {
+    const static QLatin1String kExtraFormatting("extraFormatting");
+} // namespace
+
 QnJsonRestHandler::QnJsonRestHandler():
     m_contentType("application/json")
 {
@@ -14,23 +17,6 @@
 int QnJsonRestHandler::executeGet(
     const QString& path, const QnRequestParamList& params, QByteArray& result,
     QByteArray& contentType, const QnRestConnectionProcessor* owner)
-=======
-namespace {
-    const static QLatin1String kExtraFormatting("extraFormatting");
-} // namespace
-
-QnJsonRestHandler::QnJsonRestHandler():
-    m_contentType("application/json")
-{
-}
-
-QnJsonRestHandler::~QnJsonRestHandler()
-{
-    return;
-}
-
-int QnJsonRestHandler::executeGet(const QString &path, const QnRequestParamList &params, QByteArray &result, QByteArray &contentType, const QnRestConnectionProcessor* owner)
->>>>>>> 1e8168dd
 {
     QnJsonRestResult jsonResult;
     const auto paramsMap = processParams(params);
@@ -45,15 +31,10 @@
     return returnCode;
 }
 
-<<<<<<< HEAD
 int QnJsonRestHandler::executePost(
     const QString& path, const QnRequestParamList& params, const QByteArray& body,
     const QByteArray& /*srcBodyContentType*/, QByteArray& result, QByteArray& contentType,
     const QnRestConnectionProcessor* owner)
-=======
-int QnJsonRestHandler::executePost(const QString &path, const QnRequestParamList &params, const QByteArray &body, const QByteArray& /*srcBodyContentType*/, QByteArray &result,
-                                   QByteArray &contentType, const QnRestConnectionProcessor* owner)
->>>>>>> 1e8168dd
 {
     QnJsonRestResult jsonResult;
     const auto paramsMap = processParams(params);
