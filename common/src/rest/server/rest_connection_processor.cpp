--- conflicted
+++ resolved
@@ -93,37 +93,20 @@
         {
             t.restart();
             parseRequest();
-<<<<<<< HEAD
-#ifdef USE_NX_HTTP
             isKeepAlive = nx_http::getHeaderValue( d->request.headers, "Connection" ).toLower() == "keep-alive";
-#else
-            isKeepAlive = d->requestHeaders.value(QLatin1String("Connection")).toLower() == QString(QLatin1String("keep-alive"));
-#endif
             if (isKeepAlive) {
-#ifdef USE_NX_HTTP
-                d->response.headers.insert(nx_http::HttpHeader("Connection", "Keep-Alive"));
-                d->response.headers.insert(nx_http::HttpHeader("Keep-Alive", QString::fromLatin1("timeout=%1").arg(d->socketTimeout/1000).toLatin1()) );
-#else
-                d->responseHeaders.addValue(QLatin1String("Connection"), QLatin1String("Keep-Alive"));
-                d->responseHeaders.addValue(QLatin1String("Keep-Alive"), QString(QLatin1String("timeout=%1")).arg(d->socketTimeout/1000));
-#endif
-=======
-            QList<QPair<QString, QString> > values = d->requestHeaders.values();
-            isKeepAlive = d->requestHeaders.value(QLatin1String("Connection")).toLower() == QString(QLatin1String("keep-alive"));
-            if (isKeepAlive) 
-            {
                 // hack for web client
-                QUrl refererUrl(d->requestHeaders.value(lit("Referer")));
+                QUrl refererUrl( nx_http::getHeaderValue(d->request.headers, "Referer") );
                 if (refererUrl.path().startsWith(lit("/web")))
                 {
                     isKeepAlive = false;
-                    d->responseHeaders.addValue(QLatin1String("Connection"), QLatin1String("Close"));
-                }
-                else {
-                    d->responseHeaders.addValue(QLatin1String("Connection"), QLatin1String("Keep-Alive"));
-                    d->responseHeaders.addValue(QLatin1String("Keep-Alive"), QString(QLatin1String("timeout=%1")).arg(d->socketTimeout/1000));
-                }
->>>>>>> 4d6b9e3d
+                    d->response.headers.insert(nx_http::HttpHeader("Connection", "Close"));
+                }
+                else
+                {
+                    d->response.headers.insert(nx_http::HttpHeader("Connection", "Keep-Alive"));
+                    d->response.headers.insert(nx_http::HttpHeader("Keep-Alive", QString::fromLatin1("timeout=%1").arg(d->socketTimeout/1000).toLatin1()) );
+                }
             }
 
             d->responseBody.clear();
