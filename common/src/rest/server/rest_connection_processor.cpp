
#include <QtCore/QUrl>
#include <QtCore/QUrlQuery>
#include <QtCore/QRegExp>

#include <nx/utils/gzip/gzip_compressor.h>
#include <nx/utils/gzip/gzip_uncompressor.h>

#include "rest_connection_processor.h"
#include "network/tcp_connection_priv.h"
#include "network/tcp_listener.h"
#include "request_handler.h"
#include "core/resource_management/resource_pool.h"
#include <core/resource_access/resource_access_manager.h>
#include <core/resource/user_resource.h>
#include <core/resource_access/user_access_data.h>
#include <common/common_module.h>
#include <network/http_connection_listener.h>

static const QByteArray NOT_AUTHORIZED_HTML("\
    <!DOCTYPE HTML PUBLIC \"-//W3C//DTD HTML 4.01 Transitional//EN\"\"http://www.w3.org/TR/1999/REC-html401-19991224/loose.dtd\">\
    <HTML>\
    <HEAD>\
    <TITLE>Error</TITLE>\
    <META HTTP-EQUIV=\"Content-Type\" CONTENT=\"text/html; charset=utf-8\">\
    </HEAD>\
    <BODY><H1>401 Unauthorized. <br> You don't have required permissions.</H1></BODY>\
    </HTML>"
);

QnRestProcessorPool::QnRestProcessorPool()
{
}

void QnRestProcessorPool::registerHandler(const QString& path, QnRestRequestHandler* handler, Qn::GlobalPermission permissions )
{
    m_handlers.insert(path, QnRestRequestHandlerPtr(handler));
    handler->setPath(path);
    handler->setPermissions(permissions);

}

QnRestRequestHandlerPtr QnRestProcessorPool::findHandler( QString path ) const
{
    path = QnTcpListener::normalizedPath(path);


    Handlers::const_iterator i = m_handlers.upperBound(path);
    if (i == m_handlers.begin())
        return path.startsWith(i.key()) ? i.value() : QnRestRequestHandlerPtr();
    while (i-- != m_handlers.begin())
    {
        if (path.startsWith(i.key()))
            return i.value();
    }

    return QnRestRequestHandlerPtr();
}

const QnRestProcessorPool::Handlers& QnRestProcessorPool::handlers() const
{
    return m_handlers;
}

void QnRestProcessorPool::registerRedirectRule( const QString& path, const QString& newPath )
{
    m_redirectRules.insert( path, newPath );
}

boost::optional<QString> QnRestProcessorPool::getRedirectRule( const QString& path )
{
    const auto it = m_redirectRules.find( path );
    if (it != m_redirectRules.end())
        return it.value();
    else
        return boost::none;
}

class QnRestConnectionProcessorPrivate: public QnTCPConnectionProcessorPrivate
{
<<<<<<< HEAD
public:
    QnHttpConnectionListener* owner = nullptr;
=======
>>>>>>> 62cec593
};

QnRestConnectionProcessor::QnRestConnectionProcessor(
    QSharedPointer<AbstractStreamSocket> socket,
<<<<<<< HEAD
    QnHttpConnectionListener* _owner)
:
    QnTCPConnectionProcessor(new QnRestConnectionProcessorPrivate, socket, _owner->commonModule()),
=======
    QnHttpConnectionListener* owner)
:
    QnTCPConnectionProcessor(new QnRestConnectionProcessorPrivate, socket, owner),
>>>>>>> 62cec593
    m_noAuth(false)
{
    Q_D(QnRestConnectionProcessor);
}

QnRestConnectionProcessor::~QnRestConnectionProcessor()
{
    stop();
}

QnTcpListener* QnRestConnectionProcessor::owner() const
{
    Q_D(const QnRestConnectionProcessor);
    return d->owner;
}

void QnRestConnectionProcessor::run()
{
    Q_D(QnRestConnectionProcessor);

    initSystemThreadId();

    if (d->clientRequest.isEmpty()) {
        if (!readRequest())
            return;
    }
    parseRequest();


    d->response.messageBody.clear();

    QUrl url = getDecodedUrl();
    QString path = url.path();
    QList<QPair<QString, QString> > params = QUrlQuery(url.query()).queryItems(QUrl::FullyDecoded);
    int rez = CODE_OK;
    QByteArray contentType = "application/xml";
<<<<<<< HEAD
    QnRestRequestHandlerPtr handler = d->owner->processorPool()->findHandler(url.path());
=======
    auto owner = static_cast<QnHttpConnectionListener*>(d->owner);
    QnRestRequestHandlerPtr handler = owner->processorPool()->findHandler(url.path());
>>>>>>> 62cec593
    if (handler)
    {
        if (!m_noAuth && d->accessRights != Qn::kSystemAccess)
        {
            QnUserResourcePtr user = resourcePool()->getResourceById<QnUserResource>(d->accessRights.userId);
            if (!user)
            {
                sendUnauthorizedResponse(nx_http::StatusCode::forbidden, NOT_AUTHORIZED_HTML);
                return;
            }
            if (!resourceAccessManager()->hasGlobalPermission(user, handler->permissions()))
            {
                sendUnauthorizedResponse(nx_http::StatusCode::forbidden, NOT_AUTHORIZED_HTML);
                return;
            }
        }

        if (d->request.requestLine.method.toUpper() == "GET") {
            rez = handler->executeGet(url.path(), params, d->response.messageBody, contentType, this);
        }
        else if (d->request.requestLine.method.toUpper() == "POST" ||
                 d->request.requestLine.method.toUpper() == "PUT") {
            rez = handler->executePost(url.path(), params, d->requestBody, nx_http::getHeaderValue(d->request.headers, "Content-Type"), d->response.messageBody, contentType, this);
        }
        else {
            qWarning() << "Unknown REST method " << d->request.requestLine.method;
            contentType = "text/plain";
            d->response.messageBody = "Invalid HTTP method";
            rez = CODE_NOT_FOUND;
        }
    }
    else {
        rez = redirectTo(QnTcpListener::defaultPage(), contentType);
    }
    QByteArray contentEncoding;
    QByteArray uncompressedResponse = d->response.messageBody;
    if ( nx_http::getHeaderValue(d->request.headers, "Accept-Encoding").toLower().contains("gzip") && !d->response.messageBody.isEmpty() && rez == CODE_OK)
    {
        if (!contentType.contains("image")) {
            d->response.messageBody = nx::utils::bstream::gzip::Compressor::compressData(d->response.messageBody);
            contentEncoding = "gzip";
        }
    }
    nx_http::insertHeader(&d->response.headers, nx_http::HttpHeader("Cache-Control", "no-store, no-cache, must-revalidate, max-age=0"));
    nx_http::insertHeader(&d->response.headers, nx_http::HttpHeader("Cache-Control", "post-check=0, pre-check=0"));
    nx_http::insertHeader(&d->response.headers, nx_http::HttpHeader("Pragma", "no-cache"));
    sendResponse(rez, contentType, contentEncoding);
    if (handler)
        handler->afterExecute(url.path(), params, uncompressedResponse, this);
}

Qn::UserAccessData QnRestConnectionProcessor::accessRights() const
{
    Q_D(const QnRestConnectionProcessor);
    return d->accessRights;
}

void QnRestConnectionProcessor::setAccessRights(const Qn::UserAccessData& accessRights)
{
    Q_D(QnRestConnectionProcessor);
    d->accessRights = accessRights;
}

void QnRestConnectionProcessor::setAuthNotRequired(bool noAuth)
{
    m_noAuth = noAuth;
}

const nx_http::Request& QnRestConnectionProcessor::request() const
{
    Q_D(const QnRestConnectionProcessor);
    return d->request;
}

nx_http::Response* QnRestConnectionProcessor::response() const
{
    Q_D(const QnRestConnectionProcessor);
    //TODO #ak remove following const_cast in 2.3.1 (requires change in QnRestRequestHandler API)
    return const_cast<nx_http::Response*>(&d->response);
}<|MERGE_RESOLUTION|>--- conflicted
+++ resolved
@@ -78,24 +78,13 @@
 
 class QnRestConnectionProcessorPrivate: public QnTCPConnectionProcessorPrivate
 {
-<<<<<<< HEAD
-public:
-    QnHttpConnectionListener* owner = nullptr;
-=======
->>>>>>> 62cec593
 };
 
 QnRestConnectionProcessor::QnRestConnectionProcessor(
     QSharedPointer<AbstractStreamSocket> socket,
-<<<<<<< HEAD
-    QnHttpConnectionListener* _owner)
-:
-    QnTCPConnectionProcessor(new QnRestConnectionProcessorPrivate, socket, _owner->commonModule()),
-=======
     QnHttpConnectionListener* owner)
 :
     QnTCPConnectionProcessor(new QnRestConnectionProcessorPrivate, socket, owner),
->>>>>>> 62cec593
     m_noAuth(false)
 {
     Q_D(QnRestConnectionProcessor);
@@ -132,12 +121,8 @@
     QList<QPair<QString, QString> > params = QUrlQuery(url.query()).queryItems(QUrl::FullyDecoded);
     int rez = CODE_OK;
     QByteArray contentType = "application/xml";
-<<<<<<< HEAD
-    QnRestRequestHandlerPtr handler = d->owner->processorPool()->findHandler(url.path());
-=======
     auto owner = static_cast<QnHttpConnectionListener*>(d->owner);
     QnRestRequestHandlerPtr handler = owner->processorPool()->findHandler(url.path());
->>>>>>> 62cec593
     if (handler)
     {
         if (!m_noAuth && d->accessRights != Qn::kSystemAccess)
