#include "request_handler.h"

#include <QtCore/QDebug>

QnRestRequestHandler::QnRestRequestHandler():
    m_permissions(Qn::NoGlobalPermissions)
{
}

<<<<<<< HEAD
QString QnRestRequestHandler::extractAction(const QString& path) const
{
=======
int QnRestRequestHandler::executeDelete(
    const QString& path,
    const QnRequestParamList& params,
    QByteArray& result,
    QByteArray& contentType,
    const QnRestConnectionProcessor*)
{
    return nx_http::StatusCode::notImplemented;
}

int QnRestRequestHandler::executePut(
    const QString& path,
    const QnRequestParamList& params,
    const QByteArray& body,
    const QByteArray& srcBodyContentType,
    QByteArray& result,
    QByteArray& resultContentType,
    const QnRestConnectionProcessor* processor)
{
    return executePost(
        path, params, body, srcBodyContentType, result, resultContentType, processor);
}

QString QnRestRequestHandler::extractAction(const QString &path) const {
>>>>>>> de236c35
    QString localPath = path;
    while(localPath.endsWith(L'/'))
        localPath.chop(1);
    return localPath.mid(localPath.lastIndexOf(L'/') + 1);
}

class QnRestGUIRequestHandlerPrivate
{
public:
    QnRestGUIRequestHandlerPrivate(): result(0), body(0), code(0) {}

    QnRequestParamList params;
    QByteArray* result;
    const QByteArray* body;
    QString path;
    int code;
    QString method;
    QByteArray contentType;
};

QnRestGUIRequestHandler::QnRestGUIRequestHandler(): d_ptr(new QnRestGUIRequestHandlerPrivate)
{
}

QnRestGUIRequestHandler::~QnRestGUIRequestHandler()
{
    delete d_ptr;
}

int QnRestGUIRequestHandler::executeGet(
    const QString& path,
    const QnRequestParamList& params,
    QByteArray& result, QByteArray& contentType,
    const QnRestConnectionProcessor* /*owner*/)
{
    Q_D(QnRestGUIRequestHandler);
    d->path = path;
    d->params = params;
    d->result = &result;
    d->method = QLatin1String("GET");
    d->contentType = contentType;
    QMetaObject::invokeMethod(this, "methodExecutor", Qt::BlockingQueuedConnection);
    return d->code;
}

int QnRestGUIRequestHandler::executePost(
    const QString& path,
    const QnRequestParamList& params,
    const QByteArray& body,
    const QByteArray& /*srcBodyContentType*/,
    QByteArray& result,
    QByteArray& contentType,
    const QnRestConnectionProcessor* /*owner*/)
{
    Q_D(QnRestGUIRequestHandler);
    d->params = params;
    d->result = &result;
    d->body = &body;
    d->path = path;
    d->method = QLatin1String("POST");
    d->contentType = contentType;
    QMetaObject::invokeMethod(this, "methodExecutor", Qt::BlockingQueuedConnection);
    return d->code;
}

void QnRestGUIRequestHandler::methodExecutor()
{
    Q_D(QnRestGUIRequestHandler);
    if (d->method == QLatin1String("GET"))
        d->code = executeGetGUI(d->path, d->params, *d->result);
    else if (d->method == QLatin1String("POST"))
        d->code = executePostGUI(d->path, d->params, *d->body, *d->result);
    else
        qWarning() << "Unknown execute method " << d->method;
}<|MERGE_RESOLUTION|>--- conflicted
+++ resolved
@@ -7,35 +7,8 @@
 {
 }
 
-<<<<<<< HEAD
 QString QnRestRequestHandler::extractAction(const QString& path) const
 {
-=======
-int QnRestRequestHandler::executeDelete(
-    const QString& path,
-    const QnRequestParamList& params,
-    QByteArray& result,
-    QByteArray& contentType,
-    const QnRestConnectionProcessor*)
-{
-    return nx_http::StatusCode::notImplemented;
-}
-
-int QnRestRequestHandler::executePut(
-    const QString& path,
-    const QnRequestParamList& params,
-    const QByteArray& body,
-    const QByteArray& srcBodyContentType,
-    QByteArray& result,
-    QByteArray& resultContentType,
-    const QnRestConnectionProcessor* processor)
-{
-    return executePost(
-        path, params, body, srcBodyContentType, result, resultContentType, processor);
-}
-
-QString QnRestRequestHandler::extractAction(const QString &path) const {
->>>>>>> de236c35
     QString localPath = path;
     while(localPath.endsWith(L'/'))
         localPath.chop(1);
@@ -81,6 +54,16 @@
     return d->code;
 }
 
+int QnRestRequestHandler::executeDelete(
+    const QString& /*path*/,
+    const QnRequestParamList& /*params*/,
+    QByteArray& /*result*/,
+    QByteArray& /*contentType*/,
+    const QnRestConnectionProcessor* /*owner*/)
+{
+    return nx_http::StatusCode::notImplemented;
+}
+
 int QnRestGUIRequestHandler::executePost(
     const QString& path,
     const QnRequestParamList& params,
@@ -101,6 +84,19 @@
     return d->code;
 }
 
+int QnRestRequestHandler::executePut(
+    const QString& path,
+    const QnRequestParamList& params,
+    const QByteArray& body,
+    const QByteArray& srcBodyContentType,
+    QByteArray& result,
+    QByteArray& resultContentType,
+    const QnRestConnectionProcessor* owner)
+{
+    return executePost(
+        path, params, body, srcBodyContentType, result, resultContentType, owner);
+}
+
 void QnRestGUIRequestHandler::methodExecutor()
 {
     Q_D(QnRestGUIRequestHandler);
