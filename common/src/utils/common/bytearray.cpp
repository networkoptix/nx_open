#include "bytearray.h"
#include "warnings.h"

/**
 * Same as FF_INPUT_BUFFER_PADDING_SIZE.
 */
#define QN_BYTE_ARRAY_PADDING 16

QnByteArray::QnByteArray(unsigned int alignment, unsigned int capacity):
    m_alignment(alignment),
    m_capacity(0),
    m_size(0),
    m_data(NULL),
    m_ignore(0),
    m_ownBuffer( true )
{
    if (capacity > 0)
        reallocate(capacity);
}

QnByteArray::QnByteArray( char* buf, unsigned int dataSize )
:
    m_alignment( 1 ),
    m_capacity( dataSize ),
    m_size( dataSize ),
    m_data( buf ),
    m_ignore( 0 ),
    m_ownBuffer( false )
{
}

QnByteArray::~QnByteArray()
{
<<<<<<< HEAD
    if (m_ownBuffer)
=======
    if( m_ownBuffer )
>>>>>>> af0e2334
        qFreeAligned(m_data);
}

void QnByteArray::clear()
{
    m_size = 0;
    m_ignore = 0;
}

const char *QnByteArray::constData() const
{
    return m_data + m_ignore;
}

char *QnByteArray::data()
{
    if( !m_ownBuffer )
        reallocate( m_capacity );

    return m_data + m_ignore;
}

void QnByteArray::ignore_first_bytes(int bytes_to_ignore)
{
    m_ignore = bytes_to_ignore;
}

int QnByteArray::getAlignment() const
{
    return m_alignment;
}

unsigned int QnByteArray::size() const
{
    return m_size - m_ignore;
}

unsigned int QnByteArray::capacity() const
{
    return m_capacity;
}

unsigned int QnByteArray::write( const char *data, unsigned int size )
{
    if( !m_ownBuffer )
        reallocate( m_capacity );

    reserve(m_size + size);

    qMemCopy(m_data + m_size, data, size);

    m_size += size;

    return size;
}

unsigned int QnByteArray::writeAt(const char *data, unsigned int size, int pos)
{
    if( !m_ownBuffer )
        reallocate( m_capacity );

    reserve(pos + size);

    qMemCopy(m_data + pos, data, size);

    if (size + pos > m_size)
        m_size = size + pos;

    return size;
}

void QnByteArray::writeFiller(quint8 filler, int size)
{
    if( !m_ownBuffer )
        reallocate( m_capacity );

    reserve(m_size + size);

    memset(m_data + m_size, filler, size);
    m_size += size;
}

char *QnByteArray::startWriting(unsigned int size)
{
    if( !m_ownBuffer )
        reallocate( m_capacity );

    reserve(m_size + size);

    return m_data + m_size;
}

void QnByteArray::finishWriting(unsigned int size)
{
    m_size += size;
}

void QnByteArray::resize(unsigned int size)
{
    reserve(size);

    m_size = size;
}

void QnByteArray::reserve(unsigned int size)
{
    if(size <= m_capacity)
        return;

    if(!reallocate(qMax(m_capacity * 2, size)))
        qnWarning("Could not reserve '%1' bytes.", size);
}

void QnByteArray::removeTrailingZeros()
{
    while (m_size > 0 && m_data[m_size - 1] == 0)
        --m_size;
}

bool QnByteArray::reallocate(unsigned int capacity)
{
    Q_ASSERT(capacity > 0);

    if (capacity < m_size)
    {
        qWarning("QnByteArray::reallocate(): Unable to decrease capacity. "
                 "Did you forget to clear() the buffer?");
        return false;
    }

    if (capacity < m_capacity)
        return true;

    char *data = (char *) qMallocAligned(capacity + QN_BYTE_ARRAY_PADDING, m_alignment);
    if(!data)
        return false;

    qMemCopy(data, m_data, m_size);
    if( m_ownBuffer )
        qFreeAligned(m_data);
    m_capacity = capacity;
    m_data = data;
    m_ownBuffer = true;

    return true;
}<|MERGE_RESOLUTION|>--- conflicted
+++ resolved
@@ -31,11 +31,7 @@
 
 QnByteArray::~QnByteArray()
 {
-<<<<<<< HEAD
-    if (m_ownBuffer)
-=======
     if( m_ownBuffer )
->>>>>>> af0e2334
         qFreeAligned(m_data);
 }
 
