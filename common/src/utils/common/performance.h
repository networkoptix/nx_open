--- conflicted
+++ resolved
@@ -30,20 +30,12 @@
     /**
     * \returns                          Brandstring includes manufacturer, model and clockspeed
     */
-<<<<<<< HEAD
-    static QString getCpuBrand();
-=======
     static QString cpuBrand();
->>>>>>> 3b67d760
 
     /**
     * \returns                          Number of CPU cores
     */
-<<<<<<< HEAD
-    static int getCpuCores();
-=======
     static int cpuCoreCount();
->>>>>>> 3b67d760
 };
 
 
