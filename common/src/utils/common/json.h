--- conflicted
+++ resolved
@@ -278,19 +278,16 @@
 
 #define QN_DEFINE_CLASS_JSON_SERIALIZATION_STEP_I(R, DATA, FIELD)               \
     QN_DEFINE_CLASS_JSON_SERIALIZATION_STEP_II FIELD
-
-#define QN_DEFINE_CLASS_JSON_SERIALIZATION_STEP_II(GETTER, SETTER, NAME)        \
-    QJson::serialize(getMember(value, GETTER), QStringLiteral(NAME), &result);
-
-<<<<<<< HEAD
 class QFont;
 void serialize(const QFont &value, QVariant *target);
 bool deserialize(const QVariant &value, QFont *target);
 
-=======
+
+#define QN_DEFINE_CLASS_JSON_SERIALIZATION_STEP_II(GETTER, SETTER, NAME)        \
+    QJson::serialize(getMember(value, GETTER), QStringLiteral(NAME), &result);
+
 #define QN_DEFINE_CLASS_JSON_DESERIALIZATION_STEP_I(R, DATA, FIELD)             \
     QN_DEFINE_CLASS_JSON_DESERIALIZATION_STEP_II FIELD
->>>>>>> e2cf513e
 
 #define QN_DEFINE_CLASS_JSON_DESERIALIZATION_STEP_II(GETTER, SETTER, NAME)      \
     {                                                                           \
@@ -329,7 +326,6 @@
 
 #endif // Q_MOC_RUN
 
-#include "json_functions.h"
 
 
 
@@ -363,5 +359,6 @@
         return false;
 
 
+#include "json_functions.h"
 
 #endif // QN_JSON_H