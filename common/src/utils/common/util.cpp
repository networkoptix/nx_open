#include "utils/common/util.h"

#ifndef Q_OS_WIN
#   include <sys/statvfs.h>
#   include <sys/time.h>
#endif

#include <QtCore/QDateTime>
#include <QtCore/QStandardPaths>
#include <QtGui/QDesktopServices>
#include <QtCore/QDir>
#include <QtCore/QFile>
#include <QtCore/QFileInfo>
#include <QtNetwork/QHostInfo>

#include <common/common_globals.h>
#include "version.h"


bool removeDir(const QString &dirName)
{
    bool result = true;
    QDir dir(dirName);

    if (dir.exists(dirName))
    {
        foreach(QFileInfo info, dir.entryInfoList(QDir::NoDotAndDotDot | QDir::System | QDir::Hidden  | QDir::AllDirs | QDir::Files, QDir::DirsFirst))
        {
            if (info.isDir())
                result = removeDir(info.absoluteFilePath());
            else
                result = QFile::remove(info.absoluteFilePath());

            if (!result)
                return result;
        }

        result = dir.rmdir(dirName);
    }

    return result;
}

QString fromNativePath(const QString &path)
{
    QString result = QDir::cleanPath(QDir::fromNativeSeparators(path));

    if (!result.isEmpty() && result.endsWith(QLatin1Char('/')))
        result.chop(1);

    return result;
}

QString getMoviesDirectory()
{
<<<<<<< HEAD
    const QStringList& moviesDirs = QStandardPaths::standardLocations(QStandardPaths::MoviesLocation);
    return moviesDirs.isEmpty() ? QString() : moviesDirs[0];
=======
    return QDir::toNativeSeparators(
                QDesktopServices::storageLocation(QDesktopServices::MoviesLocation)
                + QLatin1String("/")
                + QLatin1String(QN_MEDIA_FOLDER_NAME));
>>>>>>> 088d1983
}

QString getBackgroundsDirectory() {
    const QStringList& pictureFolderList = QStandardPaths::standardLocations(QStandardPaths::PicturesLocation);
    QString baseDir = pictureFolderList.isEmpty() ? QString(): pictureFolderList[0];
#ifdef Q_OS_WIN
    QString productDir = baseDir + QDir::toNativeSeparators(QString(lit("/%1 Backgrounds")).arg(lit(QN_PRODUCT_NAME_LONG)));
#else
    QString productDir = QDir::toNativeSeparators(QString(lit("/opt/%1/client/share/pictures/sample-backgrounds")).arg(lit(VER_LINUX_ORGANIZATION_NAME)));
#endif

    return QDir(productDir).exists()
            ? productDir
            : baseDir;
}

int digitsInNumber(unsigned num)
{
    int digits = 1;
    while(num /= 10)
        digits++;

    return digits;
}


QString getParamFromString(const QString& str, const QString& param)
{
    if (!str.contains(param))
        return QString();

    int param_index = str.indexOf(param);
    param_index += param.length();

    int first_index = str.indexOf(QLatin1Char('\"'), param_index);
    if (first_index == -1)
        return QString();

    int second_index = str.indexOf(QLatin1Char('\"'), first_index + 1);

    return str.mid(first_index+1, second_index - (first_index+1));
}

QString strPadLeft(const QString &str, int len, char ch)
{
    int diff = len - str.length();
    if (diff > 0)
        return QString(diff, QLatin1Char(ch)) + str;
    return str;
}

QString closeDirPath(const QString& value)
{
    QString tmp = value;
    for (int i = 0; i < tmp.size(); ++i) {
        if (tmp[i] == QLatin1Char('\\'))
            tmp[i] = QLatin1Char('/');
    }
    if (tmp.endsWith(QLatin1Char('/')))
        return tmp;
    else
        return tmp + QLatin1Char('/');
}
#ifdef Q_OS_WIN32
qint64 getDiskFreeSpace(const QString& root)
{
    quint64 freeBytesAvailableToCaller = -1;
    quint64 totalNumberOfBytes = -1;
    quint64 totalNumberOfFreeBytes = -1;
    BOOL status = GetDiskFreeSpaceEx(
        (LPCWSTR) root.data(), // pointer to the directory name
        (PULARGE_INTEGER) &freeBytesAvailableToCaller, // receives the number of bytes on disk available to the caller
        (PULARGE_INTEGER) &totalNumberOfBytes, // receives the number of bytes on disk
        (PULARGE_INTEGER) &totalNumberOfFreeBytes // receives the free bytes on disk
    );
    Q_UNUSED(status);
    return totalNumberOfFreeBytes;
};

qint64 getDiskTotalSpace(const QString& root)
{
    quint64 freeBytesAvailableToCaller = -1;
    quint64 totalNumberOfBytes = -1;
    quint64 totalNumberOfFreeBytes = -1;
    BOOL status = GetDiskFreeSpaceEx(
        (LPCWSTR) root.data(), // pointer to the directory name
        (PULARGE_INTEGER) &freeBytesAvailableToCaller, // receives the number of bytes on disk available to the caller
        (PULARGE_INTEGER) &totalNumberOfBytes, // receives the number of bytes on disk
        (PULARGE_INTEGER) &totalNumberOfFreeBytes // receives the free bytes on disk
        );
    Q_UNUSED(status);
    return totalNumberOfBytes;
};

#else 
qint64 getDiskFreeSpace(const QString& root) {
    struct statvfs buf;
    if (statvfs(root.toUtf8().data(), &buf) == 0)
    {
        //qint64 disk_size = buf.f_blocks * (qint64) buf.f_bsize;
        qint64 free = buf.f_bavail * (qint64) buf.f_bsize;
        //qint64 used = disk_size - free;

        return free;
    }
    else {
        return -1;
    }
}

qint64 getDiskTotalSpace(const QString& root) {
    struct statvfs buf;
    if (statvfs(root.toUtf8().data(), &buf) == 0)
    {
        qint64 disk_size = buf.f_blocks * (qint64) buf.f_bsize;
        //qint64 free = buf.f_bavail * (qint64) buf.f_bsize;
        //qint64 used = disk_size - free;

        return disk_size;
    }
    else {
        return -1;
    }
}

#endif


quint64 getUsecTimer()
{
#if defined(Q_OS_WIN32)
    LARGE_INTEGER timer, freq;
    QueryPerformanceCounter(&timer);
    QueryPerformanceFrequency(&freq);
    return (double) timer.QuadPart / (double) freq.QuadPart * 1000000.0;

    static quint32 prevTics = 0;
    static quint64 cycleCount = 0;
    static QMutex timeMutex;
    QMutexLocker lock(&timeMutex);
    quint32 tics = (qint32) timeGetTime();
    if (tics < prevTics) 
        cycleCount+= 0x100000000ull;
    prevTics = tics;
    return ((quint64) tics + cycleCount) * 1000ull;
#else
    // POSIX
    struct timeval tv;
    gettimeofday(&tv, 0);
    return tv.tv_sec * 1000000ull + tv.tv_usec;
#endif
} 

QString getValueFromString(const QString& line)
{

    int index = line.indexOf(QLatin1Char('='));

    if (index < 1)
        return QString();

    return line.mid(index+1);
}

int currentTimeZone()
{
    QDateTime dt1(QDateTime::currentDateTime());
    QDateTime dt2 = dt1.toUTC();
    dt1.setTimeSpec(Qt::UTC);
    int res = dt2.secsTo(dt1);
    return res;
}

int random(int min, int max) {
    return min + static_cast<int>(static_cast<qint64>(max - min) * qrand() / (static_cast<qint64>(RAND_MAX) + 1));
}

qreal frandom() {
    return qrand() / (RAND_MAX + 1.0);
}

<|MERGE_RESOLUTION|>--- conflicted
+++ resolved
@@ -53,15 +53,8 @@
 
 QString getMoviesDirectory()
 {
-<<<<<<< HEAD
     const QStringList& moviesDirs = QStandardPaths::standardLocations(QStandardPaths::MoviesLocation);
-    return moviesDirs.isEmpty() ? QString() : moviesDirs[0];
-=======
-    return QDir::toNativeSeparators(
-                QDesktopServices::storageLocation(QDesktopServices::MoviesLocation)
-                + QLatin1String("/")
-                + QLatin1String(QN_MEDIA_FOLDER_NAME));
->>>>>>> 088d1983
+    return moviesDirs.isEmpty() ? QString() : (moviesDirs[0] + QLatin1String("/") + QLatin1String(QN_MEDIA_FOLDER_NAME) );
 }
 
 QString getBackgroundsDirectory() {
