--- conflicted
+++ resolved
@@ -346,13 +346,8 @@
     return result;
 }
 
-<<<<<<< HEAD
-const char* weekDaysStr[] = { "Mon", "Tue", "Wed", "Thu", "Fri", "Sat", "Sun" };
-const char* months[] = { "Jan", "Feb", "Mar", "Apr", "May", "Jun", "Jul", "Aug", "Sep", "Oct", "Nov", "Dec" };
-=======
 static const char* weekDaysStr[] = { "Mon", "Tue", "Wed", "Thu", "Fri", "Sat", "Sun" };
 static const char* months[] = { "Jan", "Feb", "Mar", "Apr", "May", "Jun", "Jul", "Aug", "Sep", "Oct", "Nov", "Dec" };
->>>>>>> 64de8deb
 
 QByteArray dateTimeToHTTPFormat(const QDateTime& value)
 {
