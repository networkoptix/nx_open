#include "credentials.h"
#include <nx/fusion/model_functions.h>

QN_FUSION_ADAPT_STRUCT_FUNCTIONS(QnCredentials, (eq)(json)(ubjson)(xml)(csv_record), QnCredentials_Fields)

QAuthenticator QnCredentials::toAuthenticator() const
{
    QAuthenticator auth;
    auth.setUser(user);
    auth.setPassword(password);

    return auth;
}

bool QnCredentials::isNull() const
{
    return user.isNull() && password.isNull();
}

bool QnCredentials::isEmpty() const
{
    return user.isEmpty() && password.isEmpty();
}

<<<<<<< HEAD
bool QnCredentials::isValid(bool allowEmptyPassword) const
{
    if (user.isEmpty())
        return false;

    return allowEmptyPassword || !password.isEmpty();
}
=======
bool QnCredentials::operator<(const QnCredentials &other) const
{
    if (user != other.user)
        return user < other.user;

    return password < other.password;
}

QN_FUSION_ADAPT_STRUCT_FUNCTIONS(QnCredentials, (json)(ubjson)(xml)(csv_record), QnCredentials_Fields)
>>>>>>> 1fb792b9
<|MERGE_RESOLUTION|>--- conflicted
+++ resolved
@@ -22,7 +22,6 @@
     return user.isEmpty() && password.isEmpty();
 }
 
-<<<<<<< HEAD
 bool QnCredentials::isValid(bool allowEmptyPassword) const
 {
     if (user.isEmpty())
@@ -30,14 +29,11 @@
 
     return allowEmptyPassword || !password.isEmpty();
 }
-=======
+
 bool QnCredentials::operator<(const QnCredentials &other) const
 {
     if (user != other.user)
         return user < other.user;
 
     return password < other.password;
-}
-
-QN_FUSION_ADAPT_STRUCT_FUNCTIONS(QnCredentials, (json)(ubjson)(xml)(csv_record), QnCredentials_Fields)
->>>>>>> 1fb792b9
+}