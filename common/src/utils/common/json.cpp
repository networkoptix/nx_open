#include "json.h"

<<<<<<< HEAD
#include <algorithm> /* For std::copy & std::transform. */
#include <functional> /* For std::mem_fun_ref. */

#include <QtCore/QMetaType>
#include <QtCore/QUuid>
#include <QtGui/QColor>
#include <QtGui/QFont>

#include <qjson/serializer.h>
#include <qjson/parser.h>

#include <utils/common/color.h>

#include "warnings.h"

void QJson_detail::serialize_json(const QVariant &value, QByteArray *target) {
    QJson::Serializer serializer;
    *target = serializer.serialize(value);
}

bool QJson_detail::deserialize_json(const QByteArray &value, QVariant *target) {
    QJson::Parser deserializer;

    bool ok = true;
    QVariant result = deserializer.parse(value, &ok);
    if(!ok)
        return false;

    *target = result;
    return true;
}

void serialize(const QUuid &value, QVariant *target) {
    *target = value.toString();
}

bool deserialize(const QVariant &value, QUuid *target) {
    /* Support JSON null for QUuid, even though we don't generate it on
     * serialization. */
    if(value.type() == QVariant::Invalid) {
        *target = QUuid();
        return true;
    }

    if(value.type() != QVariant::String)
        return false;

    QString string = value.toString();
    QUuid result(string);
    if(result.isNull() && string != QLatin1String("00000000-0000-0000-0000-000000000000") && string != QLatin1String("{00000000-0000-0000-0000-000000000000}"))
        return false;

    *target = result;
    return true;
}

void serialize(const QColor &value, QVariant *target) {
    *target = value.name();
}

bool deserialize(const QVariant &value, QColor *target) {
    if(value.type() != QVariant::String)
        return false;
    *target = parseColor(value);
    return true;
}

void serialize(const QFont &value, QVariant *target) {
    assert(false); /* Won't need for now. */ // TODO: #Elric
}

bool deserialize(const QVariant &value, QFont *target) {
    if(value.userType() == QMetaType::QString) {
        *target = QFont(value.toString());
        return true;
    } else if(value.userType() == QMetaType::QVariantMap) {
        QVariantMap map = value.toMap();
        QString family;
        int pointSize = -1;

        if(
            !QJson::deserialize(map, "family", &family) ||
            !QJson::deserialize(map, "pointSize", &pointSize, true)
        ) {
            return false;
        }

        *target = QFont(family, pointSize);
        return true;
    } else {
        return false;
    }
}

void serialize(const QVariant &value, QVariant *target) {
    switch(value.userType()) {
    case QVariant::Invalid:         *target = QVariant(); break;
    case QMetaType::QVariantList:   QJson::serialize(value.toList(), target); break;
    case QMetaType::QVariantMap:    QJson::serialize(value.toMap(), target); break;
    case QMetaType::QStringList:    QJson::serialize(value.toStringList(), target); break;
    case QMetaType::QChar:          QJson::serialize(value.toString(), target); break;
    case QMetaType::QString:        QJson::serialize(value.toString(), target); break;
    case QMetaType::Double:      
    case QMetaType::Float:          QJson::serialize(value.toDouble(), target); break;
    case QMetaType::Bool:           QJson::serialize(value.toBool(), target); break;
    case QMetaType::UChar:
    case QMetaType::UShort:
    case QMetaType::UInt:
    case QMetaType::ULong:
    case QMetaType::ULongLong:      QJson::serialize(value.toULongLong(), target); break;
    case QMetaType::Char:
    case QMetaType::Short:
    case QMetaType::Int:
    case QMetaType::Long:
    case QMetaType::LongLong:       QJson::serialize(value.toLongLong(), target); break;
    case QMetaType::QColor:         QJson::serialize(value.value<QColor>(), target); break;
=======
#include <QtCore/QJsonValue>
#include <QtCore/QJsonObject>
#include <QtCore/QJsonDocument>
#include <QtCore/QtNumeric> /* For qIsFinite. */

void QJsonDetail::serialize_json(const QJsonValue &value, QByteArray *target, QJsonDocument::JsonFormat format) {
    switch (value.type()) {
    case QJsonValue::Null:
        *target = "null";
        break;
    case QJsonValue::Bool:
        *target = value.toBool() ? "true" : "false";
        break;
    case QJsonValue::Double: {
        double d = value.toDouble();
        if(qIsFinite(d)) {
            *target = QByteArray::number(value.toDouble(), 'g', 17);
        } else {
            *target = "null"; /* +INF || -INF || NaN (see RFC4627#section2.4) */
        }
        break;
    }
    case QJsonValue::String:
        target->clear();
        target->append('\"');
        target->append(value.toString().toUtf8());
        target->append('\"');
        break;
    case QJsonValue::Array:
        *target = QJsonDocument(value.toArray()).toJson(format);
        break;
    case QJsonValue::Object:
        *target = QJsonDocument(value.toObject()).toJson(format);
        break;
    case QJsonValue::Undefined:
>>>>>>> e2cf513e
    default:
        target->clear();
        break;
    }
}

QJsonValue::Type expected_json_type(const QByteArray &value) {
    foreach(const char c, value) {
        switch (c) {
        case ' ':
        case '\t':
        case '\n':
        case '\v':
        case '\f':
        case '\r':
            continue; /* Whitespace characters. */
        case 'n':
            return QJsonValue::Null;
        case 't':
        case 'f':
            return QJsonValue::Bool;
        case '+':
        case '-':
        case '0':
        case '1':
        case '2':
        case '3':
        case '4':
        case '5':
        case '6':
        case '7':
        case '8':
        case '9':
        case '.':
            return QJsonValue::Double;
        case '\"':
            return QJsonValue::String;
        case '[':
            return QJsonValue::Array;
        case '{':
            return QJsonValue::Object;
        default:
            return QJsonValue::Undefined;
        }
    }

    return QJsonValue::Undefined;
}


bool QJsonDetail::deserialize_json(const QByteArray &value, QJsonValue *target) {
    switch (expected_json_type(value))
    case QJsonValue::Null: {
        if(value.trimmed() == "null") {
            *target = QJsonValue();
            return true;
        } else {
            return false;
        }
    case QJsonValue::Bool: {
        QByteArray trimmed = value.trimmed();
        if(trimmed == "true") {
            *target = QJsonValue(true);
            return true;
        } else if(trimmed == "false") {
            *target = QJsonValue(false);
            return true;
        } else {
            return false;
        }
    }
    case QJsonValue::Double: {
        bool ok;
        double parsed = value.trimmed().toDouble(&ok);
        if(ok)
            *target = QJsonValue(parsed);
        return ok;
    }
    case QJsonValue::String: {
        QByteArray trimmed = value.trimmed();
        if(trimmed.startsWith('\"') && trimmed.endsWith('\"')) {
            *target = QJsonValue(QString::fromUtf8(trimmed.constData() + 1, trimmed.size() - 2));
            return true;
        } else {
            return false;
        }
    }
    case QJsonValue::Array:
    case QJsonValue::Object: {
        QJsonParseError error;
        QJsonDocument document = QJsonDocument::fromJson(value, &error);
        if(error.error != QJsonParseError::NoError)
            return false;

        if(document.isArray()) {
            *target = document.array();
        } else {
            *target = document.object();
        }
        return true;
    }
    case QJsonValue::Undefined:
    default:
        return false;
    }
}
<|MERGE_RESOLUTION|>--- conflicted
+++ resolved
@@ -1,123 +1,5 @@
 #include "json.h"
 
-<<<<<<< HEAD
-#include <algorithm> /* For std::copy & std::transform. */
-#include <functional> /* For std::mem_fun_ref. */
-
-#include <QtCore/QMetaType>
-#include <QtCore/QUuid>
-#include <QtGui/QColor>
-#include <QtGui/QFont>
-
-#include <qjson/serializer.h>
-#include <qjson/parser.h>
-
-#include <utils/common/color.h>
-
-#include "warnings.h"
-
-void QJson_detail::serialize_json(const QVariant &value, QByteArray *target) {
-    QJson::Serializer serializer;
-    *target = serializer.serialize(value);
-}
-
-bool QJson_detail::deserialize_json(const QByteArray &value, QVariant *target) {
-    QJson::Parser deserializer;
-
-    bool ok = true;
-    QVariant result = deserializer.parse(value, &ok);
-    if(!ok)
-        return false;
-
-    *target = result;
-    return true;
-}
-
-void serialize(const QUuid &value, QVariant *target) {
-    *target = value.toString();
-}
-
-bool deserialize(const QVariant &value, QUuid *target) {
-    /* Support JSON null for QUuid, even though we don't generate it on
-     * serialization. */
-    if(value.type() == QVariant::Invalid) {
-        *target = QUuid();
-        return true;
-    }
-
-    if(value.type() != QVariant::String)
-        return false;
-
-    QString string = value.toString();
-    QUuid result(string);
-    if(result.isNull() && string != QLatin1String("00000000-0000-0000-0000-000000000000") && string != QLatin1String("{00000000-0000-0000-0000-000000000000}"))
-        return false;
-
-    *target = result;
-    return true;
-}
-
-void serialize(const QColor &value, QVariant *target) {
-    *target = value.name();
-}
-
-bool deserialize(const QVariant &value, QColor *target) {
-    if(value.type() != QVariant::String)
-        return false;
-    *target = parseColor(value);
-    return true;
-}
-
-void serialize(const QFont &value, QVariant *target) {
-    assert(false); /* Won't need for now. */ // TODO: #Elric
-}
-
-bool deserialize(const QVariant &value, QFont *target) {
-    if(value.userType() == QMetaType::QString) {
-        *target = QFont(value.toString());
-        return true;
-    } else if(value.userType() == QMetaType::QVariantMap) {
-        QVariantMap map = value.toMap();
-        QString family;
-        int pointSize = -1;
-
-        if(
-            !QJson::deserialize(map, "family", &family) ||
-            !QJson::deserialize(map, "pointSize", &pointSize, true)
-        ) {
-            return false;
-        }
-
-        *target = QFont(family, pointSize);
-        return true;
-    } else {
-        return false;
-    }
-}
-
-void serialize(const QVariant &value, QVariant *target) {
-    switch(value.userType()) {
-    case QVariant::Invalid:         *target = QVariant(); break;
-    case QMetaType::QVariantList:   QJson::serialize(value.toList(), target); break;
-    case QMetaType::QVariantMap:    QJson::serialize(value.toMap(), target); break;
-    case QMetaType::QStringList:    QJson::serialize(value.toStringList(), target); break;
-    case QMetaType::QChar:          QJson::serialize(value.toString(), target); break;
-    case QMetaType::QString:        QJson::serialize(value.toString(), target); break;
-    case QMetaType::Double:      
-    case QMetaType::Float:          QJson::serialize(value.toDouble(), target); break;
-    case QMetaType::Bool:           QJson::serialize(value.toBool(), target); break;
-    case QMetaType::UChar:
-    case QMetaType::UShort:
-    case QMetaType::UInt:
-    case QMetaType::ULong:
-    case QMetaType::ULongLong:      QJson::serialize(value.toULongLong(), target); break;
-    case QMetaType::Char:
-    case QMetaType::Short:
-    case QMetaType::Int:
-    case QMetaType::Long:
-    case QMetaType::LongLong:       QJson::serialize(value.toLongLong(), target); break;
-    case QMetaType::QColor:         QJson::serialize(value.value<QColor>(), target); break;
-=======
 #include <QtCore/QJsonValue>
 #include <QtCore/QJsonObject>
 #include <QtCore/QJsonDocument>
@@ -153,7 +35,6 @@
         *target = QJsonDocument(value.toObject()).toJson(format);
         break;
     case QJsonValue::Undefined:
->>>>>>> e2cf513e
     default:
         target->clear();
         break;
