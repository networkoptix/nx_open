--- conflicted
+++ resolved
@@ -36,15 +36,10 @@
     static const ErrorCode notConnected = WSAENOTCONN;
     static const ErrorCode interrupted = WSAEINTR;
     static const ErrorCode again = EAGAIN;
-<<<<<<< HEAD
     static const ErrorCode hostUnreach = WSAEHOSTUNREACH;
-    static const ErrorCode nomem = ENOMEM;
-    static const ErrorCode notImplemented = ENOSYS;
-=======
     static const ErrorCode nomem = ERROR_NOT_ENOUGH_MEMORY;
     static const ErrorCode notImplemented = ERROR_CALL_NOT_IMPLEMENTED;
     static const ErrorCode invalidData = ERROR_INVALID_DATA;
->>>>>>> ec37fe02
 #else
     static const ErrorCode wouldBlock = EWOULDBLOCK;
     static const ErrorCode inProgress = EINPROGRESS;
