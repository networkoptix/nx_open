/**********************************************************
* 20 may 2014
* akolesnikov@networkoptix.com
***********************************************************/

#ifndef QN_CONCURRENT_H
#define QN_CONCURRENT_H

#include <cassert>
#include <functional>
#include <vector>
#include <type_traits>
#include <utility>

#include <QtCore/QMutex>
#include <QtCore/QMutexLocker>
#include <QtCore/QWaitCondition>
#include <QtCore/QThreadPool>
#include <QtCore/QSharedPointer>


/*!
    Contains analogous functions for some of \a QtConcurrent namespace, but provides way to run concurrent computations in custom thread pool with custom priority
*/
namespace QnConcurrent
{
    //TODO #ak QnConcurrent::mapped must accept member function pointer without std::mem_fn
    //TODO #ak QnConcurrent::run must accept any number of arguments (requires msvc2013)

    namespace detail
    {
        template<typename Function>
        class QnRunnableTask : public QRunnable
        {
            Function m_function;
        public:
            QnRunnableTask( Function function ) : m_function( function ) { setAutoDelete(true); }
            virtual void run() override { m_function(); }
        };

        template<class T>
        class QnFutureImplBase
        {
        public:
            typedef T value_type;
            typedef std::vector<bool>::size_type size_type;

            QnFutureImplBase()
            :
                m_totalTasksToRun( 0 ),
                m_tasksCompleted( 0 ),
                m_startedTaskCount( 0 ),
                m_isCancelled( false )
            {
            }

            ~QnFutureImplBase()
            {
                if( m_cleanupFunc )
                    m_cleanupFunc();
            }

            void setTotalTasksToRun( size_type totalTasksToRun )
            {
                m_totalTasksToRun = totalTasksToRun;
                m_completionMarks.resize( m_totalTasksToRun );
            }
            
            void waitForFinished()
            {
                QMutexLocker lk( &m_mutex );
                while( (!m_isCancelled && (m_tasksCompleted < m_totalTasksToRun)) ||
                       (m_isCancelled && (m_startedTaskCount > 0)) )
                {
                    m_cond.wait( lk.mutex() );
                }
            }

            void cancel()
            {
                QMutexLocker lk( &m_mutex );
                m_isCancelled = true;
            }

            bool isCanceled() const
            {
                QMutexLocker lk( &m_mutex );
                return m_isCancelled;
            }

            size_type progressValue() const
            {
                QMutexLocker lk( &m_mutex );
                return m_tasksCompleted;
            }

            size_type progressMinimum() const
            {
                QMutexLocker lk( &m_mutex );
                return 0;
            }

            size_type progressMaximum() const
            {
                QMutexLocker lk( &m_mutex );
                return m_totalTasksToRun;
            }

            size_type resultCount() const
            {
                QMutexLocker lk( &m_mutex );
                return m_tasksCompleted;
            }

            bool isResultReadyAt( size_type index ) const
            {
                QMutexLocker lk( &m_mutex );
                return m_completionMarks[index];
            }

            bool incStartedTaskCountIfAllowed()
            {
                QMutexLocker lk( &m_mutex );
                if( m_isCancelled )
                    return false;
                ++m_startedTaskCount;
                return true;
            }

            void setCleanupFunc( std::function<void()> cleanupFunc )
            {
                m_cleanupFunc = cleanupFunc;
            }

        protected:
            mutable QMutex m_mutex;

            void setCompletedAtNonSafe( size_type index )
            {
                m_completionMarks[index] = true;
                ++m_tasksCompleted;
                taskStoppedNonSafe();
                m_cond.wakeAll();
            }

            void taskStoppedNonSafe()
            {
                assert( m_startedTaskCount >= 1 );
                --m_startedTaskCount;
            }

        private:
            QWaitCondition m_cond;
            size_t m_totalTasksToRun;
            size_t m_tasksCompleted;
            std::vector<bool> m_completionMarks;
            size_type m_startedTaskCount;
            bool m_isCancelled;
            std::function<void()> m_cleanupFunc;
<<<<<<< HEAD

            void taskStoppedNonSafe()
            {
                assert( m_startedTaskCount >= 1 );
                --m_startedTaskCount;
            }
=======
>>>>>>> 024f0a42
        };

        template<class T>
        class QnFutureImpl
        :
            public QnFutureImplBase<T>
        {
            typedef QnFutureImplBase<T> base_type;

        public:
            typedef typename base_type::size_type size_type;

            void setTotalTasksToRun( size_type totalTasksToRun )
            {
                base_type::setTotalTasksToRun( totalTasksToRun );
                m_results.resize( totalTasksToRun );
            }

            T& resultAt( size_type index )
            {
                QMutexLocker lk( &this->m_mutex );
                return m_results[index];
            }

            const T& resultAt( size_type index ) const
            {
                QMutexLocker lk( &this->m_mutex );
                return m_results[index];
            }

            template<class Function, class Data>
            void executeFunctionOnDataAtPos( size_type index, Function function, const Data& data )
            {
                const T& result = function( data );
                QMutexLocker lk( &this->m_mutex );
                m_results[index] = std::move(result);
                this->setCompletedAtNonSafe( index );
            }

            template<class Function>
            void executeFunctionOnDataAtPos( size_type index, Function function )
            {
                const T& result = function();
                QMutexLocker lk( &this->m_mutex );
                m_results[index] = std::move(result);
                this->setCompletedAtNonSafe( index );
            }

        private:
            std::vector<T> m_results;
        };

        template<>
        class QnFutureImpl<void>
        :
            public QnFutureImplBase<void>
        {
        public:
            template<class Function, class Data>
            void executeFunctionOnDataAtPos( size_type index, Function function, const Data& data )
            {
                function( data );
                QMutexLocker lk( &this->m_mutex );
                this->setCompletedAtNonSafe( index );
            }

            template<class Function>
            void executeFunctionOnDataAtPos( size_type index, Function function )
            {
                function();
                QMutexLocker lk( &this->m_mutex );
                this->setCompletedAtNonSafe( index );
            }
        };

        template<typename Container>
        class safe_forward_iterator
        {
        public:
            typedef typename Container::size_type size_type;

            safe_forward_iterator( Container& container, typename Container::iterator&& startIter )
            :
                m_container( container ),
                m_currentIter( startIter ),
                m_currentIndex( std::distance( container.begin(), startIter ) )
            {
            }

            std::pair<typename Container::iterator, int> fetchAndMoveToNextPos()
            {
                QMutexLocker lk( &m_mutex );

                std::pair<typename Container::iterator, int> curVal( m_currentIter, m_currentIndex );
                if( m_currentIter != m_container.end() )
                {
                    ++m_currentIter;
                    ++m_currentIndex;
                }
                return curVal;
            }

            void moveToEnd()
            {
                QMutexLocker lk( &m_mutex );
                m_currentIter = m_container.end();
                m_currentIndex = m_container.size();
            }

        private:
            QMutex m_mutex;
            Container& m_container;
            typename Container::iterator m_currentIter;
            size_type m_currentIndex;
        };

        //!Executes task on element of a dictionary (used by \a QnConcurrent::mapped)
        template<typename Container, typename Function>
        class TaskExecuter
        {
        public:
            typedef typename std::result_of<Function(typename Container::value_type)>::type ResultType;
            typedef QnFutureImpl<typename std::result_of<Function(typename Container::value_type)>::type> FutureImplType;

            TaskExecuter(
                QThreadPool& threadPool,
                int priority,
                Container& container,
                Function function,
                QSharedPointer<FutureImplType> futureImpl,
                QSharedPointer<detail::safe_forward_iterator<Container> > safeIter )
            :
                m_threadPool( threadPool ),
                m_priority( priority ),
                m_container( container ),
                m_function( function ),
                m_futureImpl( futureImpl.toWeakRef() ),
                m_safeIter( safeIter )
            {
            }

            void operator()( const std::pair<typename Container::iterator, int>& val )
            {
                auto futureImplStrongRef = m_futureImpl.toStrongRef();
                assert( futureImplStrongRef );

                //const auto& result = m_function( *val.first );
                //launching next task
                const typename std::pair<typename Container::iterator, int>& nextElement = m_safeIter->fetchAndMoveToNextPos();
                if( nextElement.first != m_container.end() && futureImplStrongRef->incStartedTaskCountIfAllowed() )
                {
                    auto functor = std::bind( &detail::TaskExecuter<Container, Function>::operator(), this, nextElement );
                    m_threadPool.start(
                        new detail::QnRunnableTask<decltype(functor)>( std::move(functor) ),
                        m_priority );
                }
                //futureImplStrongRef->setResultAt( val.second, std::move(result) );
                futureImplStrongRef->executeFunctionOnDataAtPos( val.second, m_function, *val.first );
            }

        private:
            QThreadPool& m_threadPool;
            int m_priority;
            Container& m_container;
            Function m_function;
            QWeakPointer<FutureImplType> m_futureImpl;
            QSharedPointer<detail::safe_forward_iterator<Container> > m_safeIter;
        };
    }

    template<class T>
    class QnFutureBase
    {
    public:
        typedef typename detail::QnFutureImpl<T> FutureImplType;
        typedef typename FutureImplType::value_type value_type;
        typedef typename FutureImplType::size_type size_type;

        QnFutureBase() : m_impl( new FutureImplType() ) {}

        void waitForFinished() { m_impl->waitForFinished(); }
        void cancel() { m_impl->cancel(); }
        bool isCanceled() const { return m_impl->isCanceled(); }
        size_type progressValue() const { return m_impl->progressValue(); }
        size_type progressMinimum() const { return m_impl->progressMinimum(); }
        size_type progressMaximum() const { return m_impl->progressMaximum(); }
        size_type resultCount() const { return m_impl->resultCount(); }
        bool isResultReadyAt( size_type index ) const { return m_impl->isResultReadyAt( index ); }

        QSharedPointer<FutureImplType> impl() { return m_impl; }

    protected:
        QSharedPointer<FutureImplType> m_impl;
    };

    //!Result of concurrent task execution
    /*!
        Provides methods to wait for concurrent computation completion, get computation progress and get results

        \note Contains array of \a T elements
    */
    template<class T>
    class QnFuture
    :
        public QnFutureBase<T>
    {
    public:
        typedef typename QnFutureBase<T>::size_type size_type;

        T& resultAt( size_type index ) { return this->m_impl->resultAt( index ); }
        const T& resultAt( size_type index ) const { return this->m_impl->resultAt( index ); }
    };

    template<>
    class QnFuture<void>
    :
        public QnFutureBase<void>
    {
    public:
    };

    /*!
        \param threadPool
        \param priority Priority of execution in \a threadPool. 0 is a default priority
        \param container
        \param function To pass member-function here, you have to use std::mem_fn (for now)
    */
    template<typename Container, typename Function>
    QnFuture<typename std::result_of<Function(typename Container::value_type)>::type> mapped(
        QThreadPool* threadPool,
        int priority,
        Container& container,
        Function function )
    {
        typedef QnFuture<typename std::result_of<Function(typename Container::value_type)>::type> FutureType;

        FutureType future;
        auto futureImpl = future.impl();
        futureImpl->setTotalTasksToRun( container.size() );
        QSharedPointer<detail::safe_forward_iterator<Container> > safeIter( new detail::safe_forward_iterator<Container>( container, container.begin() ) );

        typename detail::TaskExecuter<Container, Function>* taskExecutor =
            new detail::TaskExecuter<Container, Function>(
                *threadPool, priority, container, function, futureImpl, safeIter );
        futureImpl->setCleanupFunc( std::function<void()>( [taskExecutor](){ delete taskExecutor; } ) );    //TODO #ak not good! Think over again

        //launching maximum threadPool->maxThreadCount() tasks, other tasks added to threadPool's queue after completion of added tasks
        const int maxTasksToLaunch = threadPool->maxThreadCount();
        for( int tasksLaunched = 0;
            tasksLaunched < maxTasksToLaunch;
            ++tasksLaunched )
        {
            const typename std::pair<typename Container::iterator, int>& nextElement = safeIter->fetchAndMoveToNextPos();
            if( nextElement.first == container.end() )
                break;  //all tasks processed

            if( !futureImpl->incStartedTaskCountIfAllowed() )
            {
                Q_ASSERT( false );
            }
            auto functor = std::bind( &detail::TaskExecuter<Container, Function>::operator(), taskExecutor, nextElement );
            threadPool->start(
                new detail::QnRunnableTask<decltype(functor)>( std::move(functor) ),
                priority );
        }
        return future;
    }

    /*!
        Executes with default priority
        \param function To pass member-function here, you have to use std::mem_fn (for now)
    */
    template<typename Container, typename Function>
    QnFuture<typename std::result_of<Function(typename Container::value_type)>::type> mapped(
        QThreadPool* threadPool,
        Container& container,
        Function function )
    {
        return mapped( threadPool, 0, container, function );
    }

    /*!
        Executes in global thread pool with default priority
        \param function To pass member-function here, you have to use std::mem_fn (for now)
    */
    template<typename Container, typename Function>
    QnFuture<typename std::result_of<Function(typename Container::value_type)>::type> mapped(
        Container& container,
        Function function )
    {
        return mapped( *QThreadPool::globalInstance(), 0, container, function );
    }

    /*!
        Runs \a function in \a threadPool with \a priority
        \note Execution cannot be canceled
    */
    template<typename Function>
    QnFuture<typename std::result_of<Function()>::type> run( QThreadPool* threadPool, int priority, Function function )
    {
        QnFuture<typename std::result_of<Function()>::type> future;
        auto futureImpl = future.impl();
        futureImpl->setTotalTasksToRun( 1 );
        auto taskRunFunction = [function, futureImpl]() {
            futureImpl->executeFunctionOnDataAtPos( 0, function );
        };
        if( !futureImpl->incStartedTaskCountIfAllowed() )
        {
            Q_ASSERT( false );
        }
        threadPool->start(
            new detail::QnRunnableTask<decltype(taskRunFunction)>( taskRunFunction ),
            priority );
        return future;
    }

    /*!
        Runs \a function in \a threadPool with default priority
    */
    template<typename Function>
    QnFuture<typename std::result_of<Function()>::type> run( QThreadPool* threadPool, Function function )
    {
        return run( threadPool, 0, function );
    }

    /*!
        Runs \a function in global thread pool with default priority
    */
    template<typename Function>
    QnFuture<typename std::result_of<Function()>::type> run( Function function )
    {
        return run( *QThreadPool::globalInstance(), 0, function );
    }
}

#endif  //QN_CONCURRENT_H<|MERGE_RESOLUTION|>--- conflicted
+++ resolved
@@ -157,15 +157,6 @@
             size_type m_startedTaskCount;
             bool m_isCancelled;
             std::function<void()> m_cleanupFunc;
-<<<<<<< HEAD
-
-            void taskStoppedNonSafe()
-            {
-                assert( m_startedTaskCount >= 1 );
-                --m_startedTaskCount;
-            }
-=======
->>>>>>> 024f0a42
         };
 
         template<class T>
