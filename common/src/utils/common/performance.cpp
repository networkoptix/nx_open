#include "performance.h"

#include <QtCore/QtGlobal>
#include <QtCore/QCoreApplication>
#include <QtCore/QThread>

#include "warnings.h"


#if defined(Q_OS_WIN)
#   define NOMINMAX
#   define _WIN32_DCOM
#   include <Windows.h>
#   include <comdef.h>
#   include <Wbemidl.h>
#   include <QLibrary>
#   pragma comment(lib, "wbemuuid.lib")
#elif defined(Q_OS_LINUX)
#   include <time.h>
#   include <signal.h>
#   include <errno.h>
#   define SIG_CODE SIGRTMIN
#endif


/** CPU usage update timer, in seconds. */
#define CPU_USAGE_REFRESH 1

// -------------------------------------------------------------------------- //
// CPU Usage
// -------------------------------------------------------------------------- //
#if defined(Q_OS_WIN)

namespace {

    class CpuUsageRefresher {
    public:
        CpuUsageRefresher() {
            m_locator = NULL;
            m_service = NULL;
            m_cpu = 0;
            m_ts = 0;
            m_usage = 0;
            m_initialized = init();
        }

        ~CpuUsageRefresher() {
            if(m_initialized) {
                m_service->Release(); 
                m_locator->Release();     
                CoUninitialize();
            }
            if(m_timer != 0) {
                KillTimer(NULL, m_timer); 
                m_timer = 0;
            }
        }

        uint usage() {
            return m_usage;
        }

    private:
        static VOID CALLBACK timerCallback(HWND /*hwnd*/, UINT /*uMsg*/, UINT_PTR /*idEvent*/, DWORD /*dwTime*/);

        void refresh() {
            char q_str[100];
            sprintf(q_str, "SELECT * FROM Win32_PerfRawData_PerfProc_Thread WHERE IdProcess=%d", QCoreApplication::applicationPid());
            IEnumWbemClassObject* pEnumerator = query(q_str);
            if (pEnumerator){
                IWbemClassObject *pclsObj;
                ULONG uReturn = 0;
                quint64 cpu = 0;
                quint64 ts = 0;

                pEnumerator->Next(WBEM_INFINITE, 1, &pclsObj, &uReturn);
                while (uReturn != 0)
                {
                    VARIANT vtProc;

                    pclsObj->Get(L"PercentProcessorTime", 0, &vtProc, 0, 0);
                    QString qstr((QChar*)vtProc.bstrVal, ::SysStringLen(vtProc.bstrVal)); // TODO: check VARIANT type (vtProc.vt), or maybe write a more generic variant-to-longlong conversion function.
                    cpu = cpu + qstr.toULongLong();
                    VariantClear(&vtProc);

                    if (ts == 0){
                        pclsObj->Get(L"Timestamp_Sys100NS",0, &vtProc, 0, 0);
                        QString qstr((QChar*)vtProc.bstrVal, ::SysStringLen(vtProc.bstrVal));
                        ts = qstr.toULongLong();
                    }
                    VariantClear(&vtProc);
                    pclsObj->Release();

                    pEnumerator->Next(WBEM_INFINITE, 1, &pclsObj, &uReturn);
                }
                pEnumerator->Release();

                if (m_ts > 0){
                    m_usage = ((cpu - m_cpu) * 100) / ((ts - m_ts) * QnPerformance::cpuCoreCount());
                }
                m_cpu = cpu;
                m_ts = ts;
            }
        }

        bool init() {
            if (QSysInfo::windowsVersion() <= QSysInfo::WV_2000) {
                qnWarning("Windows version too low to use WMI");
                return false;
            }

            HRESULT hres;

            // Step 1: --------------------------------------------------
            // Initialize COM. ------------------------------------------
            hres =  CoInitializeEx(0, COINIT_APARTMENTTHREADED); 
            if (FAILED(hres))
            {
                qnWarning("WMI: Failed to initialize COM library. Error code = 0x%1", QString::number(hres, 16));
                return false;
            }

            // Step 2: --------------------------------------------------
            // Set general COM security levels --------------------------
            hres =  CoInitializeSecurity(
                NULL, 
                -1,                          // COM authentication
                NULL,                        // Authentication services
                NULL,                        // Reserved
                RPC_C_AUTHN_LEVEL_DEFAULT,   // Default authentication 
                RPC_C_IMP_LEVEL_IMPERSONATE, // Default Impersonation  
                NULL,                        // Authentication info
                EOAC_NONE,                   // Additional capabilities 
                NULL                         // Reserved
                );

            if (FAILED(hres))
            {
                qnWarning("WMI: Failed to initialize security. Error code = 0x%1", QString::number(hres, 16));
                CoUninitialize();
                return false;                    
            }

            // Step 3: ---------------------------------------------------
            // Obtain the initial locator to WMI -------------------------
            hres = CoCreateInstance(
                CLSID_WbemLocator,             
                0, 
                CLSCTX_INPROC_SERVER, 
                IID_IWbemLocator, (LPVOID *) &m_locator);

            if (FAILED(hres))
            {
                qnWarning("WMI: Failed to create IWbemLocator object. Err code = 0x%1", QString::number(hres, 16));
                CoUninitialize();
                return false;                
            }

            // Step 4: -----------------------------------------------------
            // Connect to WMI through the IWbemLocator::ConnectServer method


            // Connect to the root\cimv2 namespace with
            // the current user and obtain pointer pSvc
            // to make IWbemServices calls.
            hres = m_locator->ConnectServer(
                _bstr_t(L"ROOT\\CIMV2"), // Object path of WMI namespace
                NULL,                    // User name. NULL = current user
                NULL,                    // User password. NULL = current
                0,                       // Locale. NULL indicates current
                NULL,                    // Security flags.
                0,                       // Authority (e.g. Kerberos)
                0,                       // Context object 
                &m_service               // pointer to IWbemServices proxy
                );

            if (FAILED(hres))
            {
                qnWarning("WMI: Could not connect. Error code = 0x%1", QString::number(hres, 16));
                m_locator->Release();
                CoUninitialize();
                return false;
            }

            // Step 5: --------------------------------------------------
            // Set security levels on the proxy -------------------------
            hres = CoSetProxyBlanket(
                m_service,                   // Indicates the proxy to set
                RPC_C_AUTHN_WINNT,           // RPC_C_AUTHN_xxx
                RPC_C_AUTHZ_NONE,            // RPC_C_AUTHZ_xxx
                NULL,                        // Server principal name 
                RPC_C_AUTHN_LEVEL_CALL,      // RPC_C_AUTHN_LEVEL_xxx 
                RPC_C_IMP_LEVEL_IMPERSONATE, // RPC_C_IMP_LEVEL_xxx
                NULL,                        // client identity
                EOAC_NONE                    // proxy capabilities 
                );

            if (FAILED(hres))
            {
                qnWarning("WMI: Could not set proxy blanket. Error code = 0x%1", QString::number(hres, 16));
                m_service->Release();
                m_locator->Release();     
                CoUninitialize();
                return false;
            }
            m_timer = SetTimer(0, 0, CPU_USAGE_REFRESH * 1000, timerCallback);
            return true;
        }

        
        IEnumWbemClassObject *query(char *query_str) {
            IEnumWbemClassObject* enumerator = NULL;
            HRESULT hres;
            hres = m_service->ExecQuery(
                bstr_t("WQL"), 
                bstr_t(query_str),
                WBEM_FLAG_FORWARD_ONLY | WBEM_FLAG_RETURN_IMMEDIATELY, 
                NULL,
                &enumerator);

            if (FAILED(hres))
            {
                qnWarning("WMI: Query failed. Error code = 0x%1", QString::number(hres, 16));
                return NULL;
            }
            return enumerator;
        }

    private:
        /** Flag of successful initialization. */
        bool m_initialized;

        /** WMI namespace locator interface. */
        IWbemLocator *m_locator;

        /** WMI services provider interface. */ 
        IWbemServices *m_service;

        /** Previous value of raw WMI PercentProcessorTime stat. */
        quint64 m_cpu;

        /** Previous value of raw WMI Timestamp_Sys100NS stat. */
        quint64 m_ts;

        /** Processor usage percent for the last CPU_USAGE_REFRESH seconds. */
        uint m_usage;

        /** System timer for processor usage calculating. */
        UINT_PTR m_timer;
    };

    Q_GLOBAL_STATIC(CpuUsageRefresher, refresherInstance);
    // initializer for Q_GLOBAL_STATIC singleton
    CpuUsageRefresher *dummy = refresherInstance();

    VOID CALLBACK CpuUsageRefresher::timerCallback(HWND /*hwnd*/, UINT /*uMsg*/, UINT_PTR /*idEvent*/, DWORD /*dwTime*/) {
        refresherInstance()->refresh();
    }

} // anonymous namespace

#elif defined(Q_OS_LINUX)

namespace{
// very useful function, I'd move it to any shared linux util class
    static QString getSystemOutput(QString cmds)
    {
        QStringList list = cmds.split('|');
        QStringListIterator iter(list);

        if (!iter.hasNext())
            return "";
        QString cmd = iter.next();
        QProcess *prev = new QProcess();

        while(iter.hasNext()){
            QProcess *next = new QProcess();
            prev->setStandardOutputProcess(next);
            prev->start(cmd);
            if (!prev->waitForStarted())
                return "";
            if (!prev->waitForFinished())
                return "";

            prev = next;
            cmd = iter.next();
        }
        prev->start(cmd);
        if (!prev->waitForStarted())
            return "";
        if (!prev->waitForFinished())
            return "";

        return QString(prev->readAll());
    }

    static void timerCallback(int sig, siginfo_t *si, void *uc);

    class CpuUsageRefresher {
    public:
        CpuUsageRefresher() {
            m_cpu = 0;
            m_process_cpu = 0;
            m_usage = 0;
            m_timer = 0;
            m_initialized = init();
        }

        ~CpuUsageRefresher() {
            if (m_timer)
                timer_delete(m_timer);
        }

        uint usage() {
            return m_usage;
        }

        void** getTimerId() {
            return &m_timer;
        }

        void refresh() {
            qulonglong cpu = getCpu();
            qulonglong process_cpu = getProcessCpu();
            if (process_cpu > 0 && m_cpu > 0){
                m_usage = ((process_cpu - m_process_cpu) * 100) / (cpu - m_cpu);
            }
            m_cpu = cpu;
            m_process_cpu = process_cpu;
        }

    private:
        bool init() {
            /* Establish handler for timer signal */
            struct sigaction sa;
            sa.sa_flags = SA_SIGINFO;
            sa.sa_sigaction = timerCallback;
            sigemptyset(&sa.sa_mask);
            if (sigaction(SIG_CODE, &sa, NULL) == -1){
                qnWarning("Establishing handler error %1", errno);
                return false;
            }

            /* Create the timer */
            struct sigevent sev;
            sev.sigev_notify = SIGEV_SIGNAL;
            sev.sigev_signo = SIG_CODE;
            sev.sigev_value.sival_ptr = getTimerId();
            if (timer_create(CLOCK_REALTIME, &sev, &m_timer) == -1){
                qnWarning("Creating timer error %1", errno);
                return false;
            }

            /* Start the timer */
            struct itimerspec its;
            its.it_value.tv_sec = CPU_USAGE_REFRESH;
            its.it_value.tv_nsec = 0;
            its.it_interval.tv_sec = its.it_value.tv_sec;
            its.it_interval.tv_nsec = its.it_value.tv_nsec;

            if (timer_settime(m_timer, 0, &its, NULL) == -1){
                qnWarning("Starting timer error %1", errno);
                return false;
            }
            return true;
        }

        /** Calculate total cpu jiffies */
        qulonglong getCpu() {
            qulonglong result = 0;

            QString proc_stat = getSystemOutput("cat /proc/stat | grep \"cpu \"").mid(5);
            QStringList list = proc_stat.split(' ', QString::SkipEmptyParts);
            QStringListIterator iter(list);
            while (iter.hasNext())
                result += iter.next().toULongLong();
            return result;
        }

        qulonglong getProcessCpu() {
            QString request = QString("cat /proc/%1/stat").arg(QCoreApplication::applicationPid ());
            QStringList proc_stat = getSystemOutput(request).split(' ', QString::SkipEmptyParts);
            if (proc_stat.count() > 14){
                return (proc_stat[13]).toULongLong() +
                        proc_stat[14].toULongLong();
            }
            else{
                qWarning("Linux: proc stat is absent");
                return 0;
            }
        }

        bool m_initialized;
        quint64 m_cpu;
        quint64 m_process_cpu;
        uint m_usage;
        timer_t m_timer;
    };

    Q_GLOBAL_STATIC(CpuUsageRefresher, refresherInstance);
    // initializer for Q_GLOBAL_STATIC singleton
    CpuUsageRefresher* dummy = refresherInstance();

    static void timerCallback(int, siginfo_t *si, void*) {
        CpuUsageRefresher *refresher = refresherInstance();
        if (si->si_value.sival_ptr == refresher->getTimerId()){
            refresher->refresh();
        }
    }
}
#endif

#ifdef Q_OS_WIN
qint64 fileTimeToNSec(const FILETIME &fileTime) {
    LARGE_INTEGER intTime;
    intTime.HighPart = fileTime.dwHighDateTime;
    intTime.LowPart = fileTime.dwLowDateTime;

    /* Convert from 100-nanoseconds to nanoseconds. */
    return intTime.QuadPart * 100;
}

qint64 estimateCpuFrequency() {
    LARGE_INTEGER freq;
    QueryPerformanceFrequency(&freq);

    DWORD64 startCycles = __rdtsc();

    LARGE_INTEGER stop;
    QueryPerformanceCounter(&stop);
    stop.QuadPart += freq.QuadPart / 10; /* Run for 0.1 sec. */

    LARGE_INTEGER current;
    do {
        QueryPerformanceCounter(&current);
    } while (current.QuadPart < stop.QuadPart);

    DWORD64 endCycles = __rdtsc();

    return (endCycles - startCycles) * 10;
}

Q_GLOBAL_STATIC_WITH_INITIALIZER(qint64, qn_estimatedCpuFrequency, { *x = estimateCpuFrequency(); });
#endif


QString estimateCpuBrand() {
#if defined(Q_OS_WIN)
    int oCPUInfo[4] = {-1}; 
    unsigned nExIds, i =  0;
    char brandString[0x40];
    // Get the information associated with each extended ID.
    __cpuid(oCPUInfo, 0x80000000);
    nExIds = oCPUInfo[0];
    for (i=0x80000000; i<=nExIds; ++i)
    {
        __cpuid(oCPUInfo, i);
        // Interpret CPU brand string
        if  (i == 0x80000002)
            memcpy(brandString, oCPUInfo, sizeof(oCPUInfo));
        else if  (i == 0x80000003)
            memcpy(brandString + 16, oCPUInfo, sizeof(oCPUInfo));
        else if  (i == 0x80000004)
            memcpy(brandString + 32, oCPUInfo, sizeof(oCPUInfo));
    }
    return brandString;
#elif defined(Q_OS_LINUX)
    // 13 - const length of 'model name : ' string with tabs - standard output of /proc/cpuinfo
    return getSystemOutput("grep \"model name\" /proc/cpuinfo | head -1").mid(13);
#else
    return QLatin1String("Unknown CPU");
#endif
}

Q_GLOBAL_STATIC_WITH_INITIALIZER(QString, qn_estimatedCpuBrand, { *x = estimateCpuBrand(); });

qint64 QnPerformance::currentThreadTimeMSecs() {
    qint64 result = currentThreadTimeNSecs();
    if(result == -1)
        return -1;
    return result / 1000000;
}

qint64 QnPerformance::currentThreadTimeNSecs() {
#ifdef Q_OS_WIN
    FILETIME userTime, kernelTime, t0, t1;
    BOOL status = GetThreadTimes(GetCurrentThread(), &t0, &t1, &kernelTime, &userTime);
    if(!SUCCEEDED(status))
        return -1;
    return fileTimeToNSec(userTime) + fileTimeToNSec(kernelTime);
#else
    return -1;
#endif
}

<<<<<<< HEAD
typedef BOOL (*PtrQueryThreadCycleTime)(HANDLE ThreadHandle, PULONG64 CycleTime);

BOOL getQueryThreadCycleTime(HANDLE ThreadHandle, PULONG64 CycleTime){
    return QueryThreadCycleTime(ThreadHandle, CycleTime);
}

=======
>>>>>>> 366bb26d
BOOL getQueryThreadCycleTimeDefault(HANDLE , PULONG64 ){
    return false;
}

<<<<<<< HEAD

PtrQueryThreadCycleTime estimateQueryThreadCycleTime() {
#ifdef Q_OS_WIN
    QLibrary Kernel32Lib(QString::fromAscii("Kernel32"));    
    PtrQueryThreadCycleTime result = (PtrQueryThreadCycleTime) Kernel32Lib.resolve("QueryThreadCycleTime");
    if (result)
        return getQueryThreadCycleTime;
    return getQueryThreadCycleTimeDefault;
#else
    return getQueryThreadCycleTimeDefault;
#endif
}

Q_GLOBAL_STATIC_WITH_INITIALIZER(PtrQueryThreadCycleTime, qn_QueryThreadCycleTime, { *x = estimateQueryThreadCycleTime(); });

qint64 QnPerformance::currentThreadCycles() {
    ULONG64 time;
    BOOL status = (*qn_QueryThreadCycleTime())(GetCurrentThread(), &time);
=======
class Performance{
    typedef BOOL (*PtrQueryThreadCycleTime)(HANDLE ThreadHandle, PULONG64 CycleTime);

public:
    Performance::Performance(){
#ifdef Q_OS_WIN
        QLibrary Kernel32Lib(QString::fromAscii("Kernel32"));    
        PtrQueryThreadCycleTime result = (PtrQueryThreadCycleTime) Kernel32Lib.resolve("QueryThreadCycleTime");
        if (result)
            queryThreadCycleTime = result;
        queryThreadCycleTime = getQueryThreadCycleTimeDefault;
#else
        queryThreadCycleTime = getQueryThreadCycleTimeDefault;
#endif
    }
    PtrQueryThreadCycleTime queryThreadCycleTime;
};

Q_GLOBAL_STATIC(Performance, performanceInstance);


qint64 QnPerformance::currentThreadCycles() {
    ULONG64 time;
    
    BOOL status = performanceInstance()->queryThreadCycleTime(GetCurrentThread(), &time);
>>>>>>> 366bb26d
    if(!SUCCEEDED(status))
        return -1;
    return time;
}

qint64 QnPerformance::currentCpuFrequency() {
#ifdef Q_OS_WIN
    return *qn_estimatedCpuFrequency();
#else
    return -1;
#endif
}

qint64 QnPerformance::currentCpuUsage() {
#if defined(Q_OS_WIN) || defined(Q_OS_LINUX)
    return refresherInstance()->usage();
#else
    return -1;
#endif
}

QString QnPerformance::cpuBrand() {
    return *qn_estimatedCpuBrand();
}

int QnPerformance::cpuCoreCount() {
    return QThread::idealThreadCount();
}
<|MERGE_RESOLUTION|>--- conflicted
+++ resolved
@@ -113,7 +113,7 @@
 
             // Step 1: --------------------------------------------------
             // Initialize COM. ------------------------------------------
-            hres =  CoInitializeEx(0, COINIT_APARTMENTTHREADED); 
+            hres =  CoInitializeEx(0, COINIT_MULTITHREADED); 
             if (FAILED(hres))
             {
                 qnWarning("WMI: Failed to initialize COM library. Error code = 0x%1", QString::number(hres, 16));
@@ -493,39 +493,10 @@
 #endif
 }
 
-<<<<<<< HEAD
-typedef BOOL (*PtrQueryThreadCycleTime)(HANDLE ThreadHandle, PULONG64 CycleTime);
-
-BOOL getQueryThreadCycleTime(HANDLE ThreadHandle, PULONG64 CycleTime){
-    return QueryThreadCycleTime(ThreadHandle, CycleTime);
-}
-
-=======
->>>>>>> 366bb26d
 BOOL getQueryThreadCycleTimeDefault(HANDLE , PULONG64 ){
     return false;
 }
 
-<<<<<<< HEAD
-
-PtrQueryThreadCycleTime estimateQueryThreadCycleTime() {
-#ifdef Q_OS_WIN
-    QLibrary Kernel32Lib(QString::fromAscii("Kernel32"));    
-    PtrQueryThreadCycleTime result = (PtrQueryThreadCycleTime) Kernel32Lib.resolve("QueryThreadCycleTime");
-    if (result)
-        return getQueryThreadCycleTime;
-    return getQueryThreadCycleTimeDefault;
-#else
-    return getQueryThreadCycleTimeDefault;
-#endif
-}
-
-Q_GLOBAL_STATIC_WITH_INITIALIZER(PtrQueryThreadCycleTime, qn_QueryThreadCycleTime, { *x = estimateQueryThreadCycleTime(); });
-
-qint64 QnPerformance::currentThreadCycles() {
-    ULONG64 time;
-    BOOL status = (*qn_QueryThreadCycleTime())(GetCurrentThread(), &time);
-=======
 class Performance{
     typedef BOOL (*PtrQueryThreadCycleTime)(HANDLE ThreadHandle, PULONG64 CycleTime);
 
@@ -551,7 +522,6 @@
     ULONG64 time;
     
     BOOL status = performanceInstance()->queryThreadCycleTime(GetCurrentThread(), &time);
->>>>>>> 366bb26d
     if(!SUCCEEDED(status))
         return -1;
     return time;
