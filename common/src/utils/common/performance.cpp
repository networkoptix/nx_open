--- conflicted
+++ resolved
@@ -1,11 +1,4 @@
 #include "performance.h"
-<<<<<<< HEAD
-#include <QtCore/QtGlobal>
-
-// timer step in seconds
-#define CPU_USAGE_REFRESH 1
-
-=======
 
 #include <QtCore/QtGlobal>
 #include <QtCore/QCoreApplication>
@@ -13,7 +6,6 @@
 
 #include "warnings.h"
 
->>>>>>> 3b67d760
 
 #if defined(Q_OS_WIN)
 #   define NOMINMAX
@@ -29,15 +21,19 @@
 #   define SIG_CODE SIGRTMIN
 #endif
 
-<<<<<<< HEAD
-#include "warnings.h"
-
-    // cpu_usage block
+
+/** CPU usage update timer, in seconds. */
+#define CPU_USAGE_REFRESH 1
+
+// -------------------------------------------------------------------------- //
+// CPU Usage
+// -------------------------------------------------------------------------- //
 #if defined(Q_OS_WIN)
+
 namespace {
+
     class CpuUsageRefresher {
     public:
-
         CpuUsageRefresher() {
             m_locator = NULL;
             m_service = NULL;
@@ -47,8 +43,8 @@
             m_initialized = init();
         }
 
-        ~CpuUsageRefresher(){
-            if(m_initialized){
+        ~CpuUsageRefresher() {
+            if(m_initialized) {
                 m_service->Release(); 
                 m_locator->Release();     
                 CoUninitialize();
@@ -99,19 +95,18 @@
                 pEnumerator->Release();
 
                 if (m_ts > 0){
-                    m_usage = ((cpu - m_cpu) * 100) / ((ts - m_ts) * QnPerformance::getCpuCores());
+                    m_usage = ((cpu - m_cpu) * 100) / ((ts - m_ts) * QnPerformance::cpuCoreCount());
                 }
                 m_cpu = cpu;
                 m_ts = ts;
             }
         }
 
-        bool init(){
-            if (QSysInfo::windowsVersion() <= QSysInfo::WV_2000){
+        bool init() {
+            if (QSysInfo::windowsVersion() <= QSysInfo::WV_2000) {
                 qnWarning("Windows version too low to use WMI");
                 return false;
             }
-            
 
             HRESULT hres;
 
@@ -211,388 +206,6 @@
             return true;
         }
 
-        // possibly will be used in other WMI requests
-        IEnumWbemClassObject* query(char* query_str){
-            IEnumWbemClassObject* enumerator = NULL;
-            HRESULT hres;
-            hres = m_service->ExecQuery(
-                bstr_t("WQL"), 
-                bstr_t(query_str),
-                WBEM_FLAG_FORWARD_ONLY | WBEM_FLAG_RETURN_IMMEDIATELY, 
-                NULL,
-                &enumerator);
-
-            if (FAILED(hres))
-            {
-                qnWarning("WMI: Query failed. Error code = 0x%1", QString::number(hres, 16));
-                return NULL;
-            }
-            return enumerator;
-        }
-
-    private:
-        /** Flag of successful initialization */
-        bool m_initialized;
-
-        /** WMI namespace locator interface*/
-        IWbemLocator *m_locator;
-
-        /** WMI services provider interface */ 
-        IWbemServices *m_service;
-
-        /** Previous value of raw WMI PercentProcessorTime stat */
-        quint64 m_cpu;
-
-        /** Previous value of raw WMI Timestamp_Sys100NS stat */
-        quint64 m_ts;
-
-        /** Processor usage percent for the last CPU_USAGE_REFRESH seconds */
-        uint m_usage;
-
-        /** System timer for processor usage calculating */
-        UINT_PTR m_timer;
-    };
-
-    Q_GLOBAL_STATIC(CpuUsageRefresher, refresherInstance);
-    // initializer for Q_GLOBAL_STATIC singleton
-    CpuUsageRefresher* dummy = refresherInstance();
-
-    VOID CALLBACK CpuUsageRefresher::timerCallback(HWND /*hwnd*/, UINT /*uMsg*/, UINT_PTR /*idEvent*/, DWORD /*dwTime*/) {
-        refresherInstance()->refresh();
-    }
-} // anonymous namespace
-#elif defined(Q_OS_LINUX)
-namespace{
-// very useful function, I'd move it to any shared linux util class
-    static QString getSystemOutput(QString cmds)
-    {
-        QStringList list = cmds.split('|');
-        QStringListIterator iter(list);
-
-        if (!iter.hasNext())
-            return "";
-        QString cmd = iter.next();
-        QProcess *prev = new QProcess();
-
-        while(iter.hasNext()){
-            QProcess *next = new QProcess();
-            prev->setStandardOutputProcess(next);
-            prev->start(cmd);
-            if (!prev->waitForStarted())
-                return "";
-            if (!prev->waitForFinished())
-                return "";
-
-            prev = next;
-            cmd = iter.next();
-        }
-        prev->start(cmd);
-        if (!prev->waitForStarted())
-            return "";
-        if (!prev->waitForFinished())
-            return "";
-
-        return QString(prev->readAll());
-    }
-
-    static void timerCallback(int sig, siginfo_t *si, void *uc);
-
-    class CpuUsageRefresher{
-    public:
-        CpuUsageRefresher(){
-            m_cpu = 0;
-            m_process_cpu = 0;
-            m_usage = 0;
-            m_timer = 0;
-            m_initialized = init();
-        }
-
-        ~CpuUsageRefresher(){
-            if (m_timer)
-                timer_delete(m_timer);
-        }
-
-        uint usage(){
-            return m_usage;
-        }
-
-        void** getTimerId(){
-            return &m_timer;
-        }
-
-        void refresh(){
-            qulonglong cpu = getCpu();
-            qulonglong process_cpu = getProcessCpu();
-            if (process_cpu > 0 && m_cpu > 0){
-                m_usage = ((process_cpu - m_process_cpu) * 100) / (cpu - m_cpu);
-            }
-            m_cpu = cpu;
-            m_process_cpu = process_cpu;
-        }
-
-    private:
-        bool init(){
-            /* Establish handler for timer signal */
-            struct sigaction sa;
-            sa.sa_flags = SA_SIGINFO;
-            sa.sa_sigaction = timerCallback;
-            sigemptyset(&sa.sa_mask);
-            if (sigaction(SIG_CODE, &sa, NULL) == -1){
-                qnWarning("Establishing handler error %1", errno);
-                return false;
-            }
-
-            /* Create the timer */
-            struct sigevent sev;
-            sev.sigev_notify = SIGEV_SIGNAL;
-            sev.sigev_signo = SIG_CODE;
-            sev.sigev_value.sival_ptr = getTimerId();
-            if (timer_create(CLOCK_REALTIME, &sev, &m_timer) == -1){
-                qnWarning("Creating timer error %1", errno);
-                return false;
-            }
-
-            /* Start the timer */
-            struct itimerspec its;
-            its.it_value.tv_sec = CPU_USAGE_REFRESH;
-            its.it_value.tv_nsec = 0;
-            its.it_interval.tv_sec = its.it_value.tv_sec;
-            its.it_interval.tv_nsec = its.it_value.tv_nsec;
-
-            if (timer_settime(m_timer, 0, &its, NULL) == -1){
-                qnWarning("Starting timer error %1", errno);
-                return false;
-            }
-            return true;
-        }
-
-        /** Calculate total cpu jiffies */
-        qulonglong getCpu(){
-            qulonglong result = 0;
-
-            QString proc_stat = getSystemOutput("cat /proc/stat | grep \"cpu \"").mid(5);
-            QStringList list = proc_stat.split(' ', QString::SkipEmptyParts);
-            QStringListIterator iter(list);
-            while (iter.hasNext())
-                result += iter.next().toULongLong();
-            return result;
-        }
-
-        qulonglong getProcessCpu(){
-            QString request = QString("cat /proc/%1/stat").arg(QCoreApplication::applicationPid ());
-            QStringList proc_stat = getSystemOutput(request).split(' ', QString::SkipEmptyParts);
-            if (proc_stat.count() > 14){
-                return (proc_stat[13]).toULongLong() +
-                        proc_stat[14].toULongLong();
-            }
-            else{
-                qWarning("Linux: proc stat is absent");
-                return 0;
-            }
-        }
-
-        bool m_initialized;
-        quint64 m_cpu;
-        quint64 m_process_cpu;
-        uint m_usage;
-        timer_t m_timer;
-    };
-
-    Q_GLOBAL_STATIC(CpuUsageRefresher, refresherInstance);
-    // initializer for Q_GLOBAL_STATIC singleton
-    CpuUsageRefresher* dummy = refresherInstance();
-
-    static void timerCallback(int, siginfo_t *si, void*){
-        CpuUsageRefresher *refresher = refresherInstance();
-        if (si->si_value.sival_ptr == refresher->getTimerId()){
-            refresher->refresh();
-        }
-=======
-
-/** CPU usage update timer, in seconds. */
-#define CPU_USAGE_REFRESH 1
-
-// -------------------------------------------------------------------------- //
-// CPU Usage
-// -------------------------------------------------------------------------- //
-#if defined(Q_OS_WIN)
-
-namespace {
-
-    class CpuUsageRefresher {
-    public:
-        CpuUsageRefresher() {
-            m_locator = NULL;
-            m_service = NULL;
-            m_cpu = 0;
-            m_ts = 0;
-            m_usage = 0;
-            m_initialized = init();
-        }
-
-        ~CpuUsageRefresher() {
-            if(m_initialized) {
-                m_service->Release(); 
-                m_locator->Release();     
-                CoUninitialize();
-            }
-            if(m_timer != 0) {
-                KillTimer(NULL, m_timer); 
-                m_timer = 0;
-            }
-        }
-
-        uint usage() {
-            return m_usage;
-        }
-
-    private:
-        static VOID CALLBACK timerCallback(HWND /*hwnd*/, UINT /*uMsg*/, UINT_PTR /*idEvent*/, DWORD /*dwTime*/);
-
-        void refresh() {
-            char q_str[100];
-            sprintf(q_str, "SELECT * FROM Win32_PerfRawData_PerfProc_Thread WHERE IdProcess=%d", QCoreApplication::applicationPid());
-            IEnumWbemClassObject* pEnumerator = query(q_str);
-            if (pEnumerator){
-                IWbemClassObject *pclsObj;
-                ULONG uReturn = 0;
-                quint64 cpu = 0;
-                quint64 ts = 0;
-
-                pEnumerator->Next(WBEM_INFINITE, 1, &pclsObj, &uReturn);
-                while (uReturn != 0)
-                {
-                    VARIANT vtProc;
-
-                    pclsObj->Get(L"PercentProcessorTime", 0, &vtProc, 0, 0);
-                    QString qstr((QChar*)vtProc.bstrVal, ::SysStringLen(vtProc.bstrVal)); // TODO: check VARIANT type (vtProc.vt), or maybe write a more generic variant-to-longlong conversion function.
-                    cpu = cpu + qstr.toULongLong();
-                    VariantClear(&vtProc);
-
-                    if (ts == 0){
-                        pclsObj->Get(L"Timestamp_Sys100NS",0, &vtProc, 0, 0);
-                        QString qstr((QChar*)vtProc.bstrVal, ::SysStringLen(vtProc.bstrVal));
-                        ts = qstr.toULongLong();
-                    }
-                    VariantClear(&vtProc);
-                    pclsObj->Release();
-
-                    pEnumerator->Next(WBEM_INFINITE, 1, &pclsObj, &uReturn);
-                }
-                pEnumerator->Release();
-
-                if (m_ts > 0){
-                    m_usage = ((cpu - m_cpu) * 100) / ((ts - m_ts) * QnPerformance::cpuCoreCount());
-                }
-                m_cpu = cpu;
-                m_ts = ts;
-            }
-        }
-
-        bool init() {
-            if (QSysInfo::windowsVersion() <= QSysInfo::WV_2000) {
-                qnWarning("Windows version too low to use WMI");
-                return false;
-            }
-
-            HRESULT hres;
-
-            // Step 1: --------------------------------------------------
-            // Initialize COM. ------------------------------------------
-            hres =  CoInitializeEx(0, COINIT_MULTITHREADED); 
-            if (FAILED(hres))
-            {
-                qnWarning("WMI: Failed to initialize COM library. Error code = 0x%1", QString::number(hres, 16));
-                return false;
-            }
-
-            // Step 2: --------------------------------------------------
-            // Set general COM security levels --------------------------
-            hres =  CoInitializeSecurity(
-                NULL, 
-                -1,                          // COM authentication
-                NULL,                        // Authentication services
-                NULL,                        // Reserved
-                RPC_C_AUTHN_LEVEL_DEFAULT,   // Default authentication 
-                RPC_C_IMP_LEVEL_IMPERSONATE, // Default Impersonation  
-                NULL,                        // Authentication info
-                EOAC_NONE,                   // Additional capabilities 
-                NULL                         // Reserved
-                );
-
-            if (FAILED(hres))
-            {
-                qnWarning("WMI: Failed to initialize security. Error code = 0x%1", QString::number(hres, 16));
-                CoUninitialize();
-                return false;                    
-            }
-
-            // Step 3: ---------------------------------------------------
-            // Obtain the initial locator to WMI -------------------------
-            hres = CoCreateInstance(
-                CLSID_WbemLocator,             
-                0, 
-                CLSCTX_INPROC_SERVER, 
-                IID_IWbemLocator, (LPVOID *) &m_locator);
-
-            if (FAILED(hres))
-            {
-                qnWarning("WMI: Failed to create IWbemLocator object. Err code = 0x%1", QString::number(hres, 16));
-                CoUninitialize();
-                return false;                
-            }
-
-            // Step 4: -----------------------------------------------------
-            // Connect to WMI through the IWbemLocator::ConnectServer method
-
-
-            // Connect to the root\cimv2 namespace with
-            // the current user and obtain pointer pSvc
-            // to make IWbemServices calls.
-            hres = m_locator->ConnectServer(
-                _bstr_t(L"ROOT\\CIMV2"), // Object path of WMI namespace
-                NULL,                    // User name. NULL = current user
-                NULL,                    // User password. NULL = current
-                0,                       // Locale. NULL indicates current
-                NULL,                    // Security flags.
-                0,                       // Authority (e.g. Kerberos)
-                0,                       // Context object 
-                &m_service               // pointer to IWbemServices proxy
-                );
-
-            if (FAILED(hres))
-            {
-                qnWarning("WMI: Could not connect. Error code = 0x%1", QString::number(hres, 16));
-                m_locator->Release();
-                CoUninitialize();
-                return false;
-            }
-
-            // Step 5: --------------------------------------------------
-            // Set security levels on the proxy -------------------------
-            hres = CoSetProxyBlanket(
-                m_service,                   // Indicates the proxy to set
-                RPC_C_AUTHN_WINNT,           // RPC_C_AUTHN_xxx
-                RPC_C_AUTHZ_NONE,            // RPC_C_AUTHZ_xxx
-                NULL,                        // Server principal name 
-                RPC_C_AUTHN_LEVEL_CALL,      // RPC_C_AUTHN_LEVEL_xxx 
-                RPC_C_IMP_LEVEL_IMPERSONATE, // RPC_C_IMP_LEVEL_xxx
-                NULL,                        // client identity
-                EOAC_NONE                    // proxy capabilities 
-                );
-
-            if (FAILED(hres))
-            {
-                qnWarning("WMI: Could not set proxy blanket. Error code = 0x%1", QString::number(hres, 16));
-                m_service->Release();
-                m_locator->Release();     
-                CoUninitialize();
-                return false;
-            }
-            m_timer = SetTimer(0, 0, CPU_USAGE_REFRESH * 1000, timerCallback);
-            return true;
-        }
-
         
         IEnumWbemClassObject *query(char *query_str) {
             IEnumWbemClassObject* enumerator = NULL;
@@ -678,50 +291,8 @@
             return "";
 
         return QString(prev->readAll());
->>>>>>> 3b67d760
     }
-}
-#endif
-
-#ifdef Q_OS_WIN
-qint64 fileTimeToNSec(const FILETIME &fileTime) {
-    LARGE_INTEGER intTime;
-    intTime.HighPart = fileTime.dwHighDateTime;
-    intTime.LowPart = fileTime.dwLowDateTime;
-
-    /* Convert from 100-nanoseconds to nanoseconds. */
-    return intTime.QuadPart * 100;
-}
-
-qint64 estimateCpuFrequency() {
-    LARGE_INTEGER freq;
-    QueryPerformanceFrequency(&freq);
-
-    DWORD64 startCycles = __rdtsc();
-
-    LARGE_INTEGER stop;
-    QueryPerformanceCounter(&stop);
-    stop.QuadPart += freq.QuadPart / 10; /* Run for 0.1 sec. */
-
-<<<<<<< HEAD
-    LARGE_INTEGER current;
-    do {
-        QueryPerformanceCounter(&current);
-    } while (current.QuadPart < stop.QuadPart);
-
-    DWORD64 endCycles = __rdtsc();
-
-    return (endCycles - startCycles) * 10;
-}
-
-Q_GLOBAL_STATIC_WITH_INITIALIZER(qint64, qn_estimatedCpuFrequency, { *x = estimateCpuFrequency(); });
-#endif
-
-
-QString estimateCpuBrand() {
-#if defined(Q_OS_WIN)
-    int oCPUInfo[4] = {-1}; // TODO: class names start with a Capital letter, variable names - with a lowercase.
-=======
+
     static void timerCallback(int sig, siginfo_t *si, void *uc);
 
     class CpuUsageRefresher {
@@ -875,7 +446,6 @@
 QString estimateCpuBrand() {
 #if defined(Q_OS_WIN)
     int oCPUInfo[4] = {-1}; 
->>>>>>> 3b67d760
     unsigned nExIds, i =  0;
     char brandString[0x40];
     // Get the information associated with each extended ID.
@@ -897,26 +467,11 @@
     // 13 - const length of 'model name : ' string with tabs - standard output of /proc/cpuinfo
     return getSystemOutput("grep \"model name\" /proc/cpuinfo | head -1").mid(13);
 #else
-<<<<<<< HEAD
-    qnWarning("Essential define not found");
-    return "Unknown CPU"
-#endif
-}
-
-
-int estimateCpuCores() {
-    return QThread::idealThreadCount();
+    return QLatin1String("Unknown CPU");
+#endif
 }
 
 Q_GLOBAL_STATIC_WITH_INITIALIZER(QString, qn_estimatedCpuBrand, { *x = estimateCpuBrand(); });
-Q_GLOBAL_STATIC_WITH_INITIALIZER(int, qn_estimatedCpuCores, { *x = estimateCpuCores(); });
-=======
-    return QLatin1String("Unknown CPU");
-#endif
-}
-
-Q_GLOBAL_STATIC_WITH_INITIALIZER(QString, qn_estimatedCpuBrand, { *x = estimateCpuBrand(); });
->>>>>>> 3b67d760
 
 qint64 QnPerformance::currentThreadTimeMSecs() {
     qint64 result = currentThreadTimeNSecs();
@@ -957,11 +512,7 @@
 #endif
 }
 
-<<<<<<< HEAD
-qint64 QnPerformance::currentCpuUsage(){
-=======
 qint64 QnPerformance::currentCpuUsage() {
->>>>>>> 3b67d760
 #if defined(Q_OS_WIN) || defined(Q_OS_LINUX)
     return refresherInstance()->usage();
 #else
@@ -969,19 +520,10 @@
 #endif
 }
 
-<<<<<<< HEAD
-QString QnPerformance::getCpuBrand(){
-    return *qn_estimatedCpuBrand();
-}
-
-int QnPerformance::getCpuCores(){
-    return *qn_estimatedCpuCores();
-=======
 QString QnPerformance::cpuBrand() {
     return *qn_estimatedCpuBrand();
 }
 
 int QnPerformance::cpuCoreCount() {
     return QThread::idealThreadCount();
->>>>>>> 3b67d760
-}
+}
