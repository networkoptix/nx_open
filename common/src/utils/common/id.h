--- conflicted
+++ resolved
@@ -4,12 +4,7 @@
 #include <QtCore/QString>
 #include <QtCore/QMetaType>
 #include <QtCore/QUuid>
-<<<<<<< HEAD
-#include <QCryptographicHash>
-=======
 #include <QtCore/QtEndian>
-#include <QtCore/QCryptographicHash>
->>>>>>> 6c930066
 
 #include <common/common_globals.h>
 
@@ -18,24 +13,12 @@
 
 inline QnId intToGuid(qint32 value, const QByteArray& postfix)
 {
-<<<<<<< HEAD
     QCryptographicHash md5Hash( QCryptographicHash::Md5 );
-    value = htonl(value);
+    value = qToBigEndian(value);
     md5Hash.addData((const char*) &value, sizeof(value));
     md5Hash.addData(postfix);
     QByteArray ha2 = md5Hash.result();
     return QnId::fromRfc4122(ha2);
-=======
-    QByteArray data(16, 0);
-    *((quint32*) data.data()) = qToBigEndian(value);
-    return QnId::fromRfc4122(data);
-}
-
-inline int guidToInt(const QnId& guid)
-{
-    QByteArray data = guid.toRfc4122();
-    return qFromBigEndian(*((quint32*) data.data()));
->>>>>>> 6c930066
 }
 
 inline QString guidToSqlString(const QnId& guid)
