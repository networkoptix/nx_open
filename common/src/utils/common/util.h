#ifndef _UNIVERSAL_CLIENT_UTIL_H
#define _UNIVERSAL_CLIENT_UTIL_H

#include <common/config.h>

#include <QtCore/QString>

#include <utils/math/defines.h> /* For INT64_MAX. */

template <typename T, size_t N>
char (&ArraySizeHelper(T (&array)[N]))[N];
#define arraysize(array) (sizeof(ArraySizeHelper(array)))

/**
 * Remove directory recursively.
 * 
 * \param dirName                       Name of the directory to remove.
 * \returns                             Whether the operation completer successfully.
 */
bool removeDir(const QString &dirName);

/**
 * Convert path from native to universal.
 * 
 * \param path                          Path to convert.
 * \returns                             Converted path.
 */
QString fromNativePath(const QString &path);

/**
 * \returns                             User movies directory.
 */
QString getMoviesDirectory();

/**
 * \returns                             User backrounds directory.
 */
QString getBackgroundsDirectory();

/**
 * \param num                           Number.
 * \returns                             Number of digits in decimal representation of the given number.
 */
int digitsInNumber(unsigned num);

/**
 * Gets param from string;   for example str= {param1="param_val" sdhksjh}
 * function return param_val
 */
QString getParamFromString(const QString &str, const QString &param);

QString strPadLeft(const QString &str, int len, char ch);

QString closeDirPath(const QString &value);
QString getPathSeparator(const QString& path);

qint64 getDiskFreeSpace(const QString &root);

qint64 getDiskTotalSpace(const QString &root);

#define DEFAULT_APPSERVER_HOST "127.0.0.1"
#define DEFAULT_APPSERVER_PORT 7001

//#define MAX_RTSP_DATA_LEN (65535 - 16)
#define MAX_RTSP_DATA_LEN (16*1024 - 16)

#define BACKWARD_SEEK_STEP (1000ll * 1000)

// This constant limit duration of a first GOP. So, if jump to position X, and first I-frame has position X-N, data will be transfer for range
// [X-N..X-N+MAX_FIRST_GOP_DURATION]. It prevent long preparing then reverse mode is activate.
// I have increased constant because of camera with very low FPS may have long gop (30-60 seconds).
//static const qint64 MAX_FIRST_GOP_DURATION = 1000 * 1000 * 10;
#define MAX_FIRST_GOP_FRAMES 250ll

#define MAX_FRAME_DURATION (5ll * 1000)
#define MIN_FRAME_DURATION 16667ll
#define MAX_AUDIO_FRAME_DURATION 150ll

quint64 getUsecTimer();

/*
 * \returns                             Current time zone offset in seconds.
 */
int currentTimeZone(); // TODO: #Elric move to time.h


static const qint64 UTC_TIME_DETECTION_THRESHOLD = 1000000ll * 3600*24*100;

/**
 * Returns random integer number between min and max parameters. Thread-safe.
 * Correctness of parameters is responsibility of the callee.
 * 
 * \returns                             Random number in range [min, max).
 */
int random(int min, int max);

/**
 * \returns                             Random floating point number in range [0.0, 1.0).
 */
qreal frandom();

/**
 * \returns                             has of string. Added for compatibility with QT4 code
 */
uint qt4Hash(const QString& key);

/**
 * Format JSon string to human readable format
 */
QByteArray formatJSonString(const QByteArray& data);

#ifdef _DEBUG
QString debugTime(qint64 timeMSec, const QString &fmt = QString());
#endif

/**
 * Convert QDateTime to HTTP header date format (rfc822#section-5)
 */
QByteArray dateTimeToHTTPFormat(const QDateTime& value);

<<<<<<< HEAD
qint64 parseDateTime(const QString &dateTime);

=======
>>>>>>> 4e150e31
#endif // _UNIVERSAL_CLIENT_UTIL_H<|MERGE_RESOLUTION|>--- conflicted
+++ resolved
@@ -118,9 +118,5 @@
  */
 QByteArray dateTimeToHTTPFormat(const QDateTime& value);
 
-<<<<<<< HEAD
 qint64 parseDateTime(const QString &dateTime);
-
-=======
->>>>>>> 4e150e31
 #endif // _UNIVERSAL_CLIENT_UTIL_H