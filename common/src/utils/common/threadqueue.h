#ifndef cl_ThreadQueue_h_2236
#define cl_ThreadQueue_h_2236 

#include <QVector>
#include <QQueue>
#include <QVariant>
#include <QSemaphore>

#include "log.h"

static const qint32 MAX_THREAD_QUEUE_SIZE = 256;

#ifndef INFINITE
#define INFINITE            0xFFFFFFFF  // Infinite timeout
#endif


template <typename T>
class CLThreadQueue
{
public:
    CLThreadQueue( quint32 maxSize = MAX_THREAD_QUEUE_SIZE)
        : m_headIndex(0),
        m_bufferLen(0),
        m_maxSize( maxSize ),
        m_cs(QMutex::Recursive)
    {
        reallocateBuffer(maxSize);
    }
    
    ~CLThreadQueue() {
        clear();
    }

    bool push(const T& val) 
    { 
        QMutexLocker mutex(&m_cs);


        if (m_bufferLen == m_buffer.size())
            reallocateBuffer(qMax(m_bufferLen + 1, m_bufferLen + m_bufferLen/4));


        // we can have 2 threads independetlly put data at the same queue; so we need to put data any way. client is responsible for max size of the quue
        //if ( m_queue.size()>=m_maxSize )    return false; <- wrong aproach

        //m_queue.enqueue(val); 
        int index = (m_headIndex + m_bufferLen) % m_buffer.size();
        m_buffer[index] = val;
        m_bufferLen++;

        m_sem.release(); 

        return true;
    }

    T front() const
    {
        QMutexLocker mutex(&m_cs);
        return m_buffer[m_headIndex];
    }

    T at(int i) const
    {
        QMutexLocker mutex(&m_cs);
        int index = m_headIndex + i;
        return m_buffer[index % m_buffer.size()];
    }

    T last() const
    {
        QMutexLocker mutex(&m_cs);
        int index = m_headIndex + m_bufferLen - 1;
        return m_buffer[index % m_buffer.size()];
    }


    bool pop(T& val, quint32 time = INFINITE)
    {
        if (!m_sem.tryAcquire(1,time)) // in case of INFINITE wait the value passed to tryAcquire will be negative ( it will wait forever )
            return false;

        QMutexLocker mutex(&m_cs);

        if (m_bufferLen > 0)
        {
            val = m_buffer[m_headIndex]; //m_queue.dequeue();
            m_buffer[m_headIndex] = T();
            m_headIndex++;
            if (m_headIndex >= m_buffer.size())
                m_headIndex = 0;
            m_bufferLen--;
            return true; 
        }

        return false;
    }

    void removeFirst(int count)
    {
        m_sem.tryAcquire(count);
        QMutexLocker mutex(&m_cs);
        for (int i = 0; i < count; ++i)
        {
            m_buffer[m_headIndex++] = T();
            if (m_headIndex >= m_buffer.size())
                m_headIndex = 0;
        }
        m_bufferLen -= count;
    }

    void lock()
    {
        m_cs.lock();
    }

    void unlock()
    {
        m_cs.unlock();
    }

    /*
    void removeAt(int index)
    {
        QMutexLocker mutex(&m_cs);
        m_sem.acquire(1);
        m_queue.removeAt(index);
    }

    template <class ConditionFunc>
    void removeFrontByCondition(const ConditionFunc& cond)
    {
        QMutexLocker mutex(&m_cs);
        while (!m_queue.isEmpty() && cond(m_queue.front())) 
        {
            m_sem.acquire(1);
            m_queue.dequeue();
        }
    }

    template <class ConditionFunc>
    void removeDataByCondition(const ConditionFunc& cond, QVariant opaque)
    {
        QMutexLocker mutex(&m_cs);
        typename QQueue<T>::iterator itr = m_queue.begin();
        while (itr != m_queue.end())
        {
            if (cond(*itr, opaque))
            {
                m_sem.acquire(1);
                itr = m_queue.erase(itr);
            }
            else {
                ++itr;
            }
        }
    }
    */

    template <class ConditionFunc>
    void detachDataByCondition(const ConditionFunc& cond, QVariant opaque)
    {
        QMutexLocker mutex(&m_cs);
        int index = m_headIndex;
        for (int i = 0; i < m_bufferLen; ++i)
        {
            if (cond(m_buffer[index], opaque))
                m_buffer[index] = T();
            index = (index + 1) % m_buffer.size();
        }
    }

    int size() const
    {
        return m_bufferLen;
    }

    int maxSize() const
    {
        return m_maxSize;
    }

    void setMaxSize(int value) 
    {
        m_maxSize = value;
        reallocateBuffer(qMax(m_maxSize, m_buffer.size()));
    }

    void clear()
    {
        QMutexLocker mutex(&this->m_cs);

        this->m_sem.tryAcquire(m_bufferLen);
        int index = m_headIndex;
        for (int i = 0; i < m_bufferLen; ++i)
        {
            m_buffer[index] = T();
            index = (index + 1) % m_buffer.size();
        }
        m_bufferLen = 0;
<<<<<<< HEAD
		m_headIndex = 0;
=======
        m_headIndex = 0;
>>>>>>> e5837cbf
    }

    /*
    void clearDelete()
    {
        QMutexLocker mutex(&this->m_cs);

        while (!this->m_queue.empty()) 
        {
            this->m_sem.tryAcquire();
            delete this->m_queue.dequeue();
        }
    }
    */
private:
    // for grow only
    void reallocateBuffer(int newSize)
    {
        QMutexLocker mutex(&m_cs);

        int oldSize = m_buffer.size();
        m_buffer.resize(newSize);

        if (m_headIndex > 0 && m_bufferLen > 0 && newSize > oldSize)
        {
            int tailIndex = (m_headIndex + m_bufferLen) % oldSize;
            int delta = newSize-oldSize;

            for (int i = 0; i < delta && i < tailIndex; ++i)
                m_buffer[oldSize + i] = m_buffer[i];
            int i = 0;
            for (;i < tailIndex - delta; ++i)
                m_buffer[i] = m_buffer[i+delta];
            for (;i < tailIndex; ++i)
                m_buffer[i] = T();
        }
    }

protected:
    //QQueue<T> m_queue;
    QVector<T> m_buffer;
    int m_headIndex;
    int m_bufferLen;

    int m_maxSize;
    mutable QMutex m_cs;
    QSemaphore m_sem;
};

#endif //cl_ThreadQueue_h_2236<|MERGE_RESOLUTION|>--- conflicted
+++ resolved
@@ -198,11 +198,7 @@
             index = (index + 1) % m_buffer.size();
         }
         m_bufferLen = 0;
-<<<<<<< HEAD
-		m_headIndex = 0;
-=======
         m_headIndex = 0;
->>>>>>> e5837cbf
     }
 
     /*
