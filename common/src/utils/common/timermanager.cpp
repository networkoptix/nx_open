--- conflicted
+++ resolved
@@ -236,11 +236,6 @@
 
 
 
-<<<<<<< HEAD
-
-
-=======
->>>>>>> e915429a
 TimerManager::TimerGuard::TimerGuard()
 :
     m_timerID( 0 )
@@ -286,8 +281,6 @@
     m_timerID = 0;
 }
 
-<<<<<<< HEAD
-=======
 quint64 TimerManager::TimerGuard::get() const
 {
     return m_timerID;
@@ -300,7 +293,6 @@
     return result;
 }
 
->>>>>>> e915429a
 TimerManager::TimerGuard::operator bool_type() const
 {
     return m_timerID ? &TimerGuard::this_type_does_not_support_comparisons : 0;
