#ifndef __QN_DB_HELPER_H__
#define __QN_DB_HELPER_H__

#include <QtSql/QSqlDatabase>
#include <QtCore/QReadWriteLock>

class QSqlDatabase;

class QnDbHelper
{
public:
    class QnDbTransaction
    {
    public:
        QnDbTransaction(QSqlDatabase& database, QReadWriteLock& mutex);
        virtual ~QnDbTransaction();
    protected:
        virtual bool beginTran();
        virtual void rollback();
        virtual bool commit();
    protected:
        friend class QnDbTransactionLocker;
        friend class QnDbHelper;

        QSqlDatabase& m_database;
        QReadWriteLock& m_mutex;
    };

    class QnDbTransactionLocker
    {
    public:
        QnDbTransactionLocker(QnDbTransaction* tran);
        ~QnDbTransactionLocker();
        bool commit();

    private:
        bool m_committed;
        QnDbTransaction* m_tran;
    };

    QnDbHelper();
    virtual ~QnDbHelper();

<<<<<<< HEAD
    static bool execSQLQuery(const QString& query, QSqlDatabase& database);
    /*!
        \param scriptData SQL commands separated with ;
    */
    static bool execSQLScript(const QByteArray& scriptData, QSqlDatabase& database);
    //!Reads file \a fileName and calls \a QnDbHelper::execSQLScript
    static bool execSQLFile(const QString& fileName, QSqlDatabase& database);
=======
    bool execSQLFile(const QString& fileName, QSqlDatabase& database) const;
    bool execSQLQuery(const QString& query, QSqlDatabase& database, const char* details) const;
    bool execSQLQuery(QSqlQuery *query, const char* details) const;

>>>>>>> be6da948
    virtual QnDbTransaction* getTransaction() = 0;
    //const QnDbTransaction* getTransaction() const;

    bool applyUpdates(const QString &dirName);
    virtual bool beforeInstallUpdate(const QString& updateName);
    virtual bool afterInstallUpdate(const QString& updateName);

protected:
    bool isObjectExists(const QString& objectType, const QString& objectName, QSqlDatabase& database);
    void addDatabase(const QString& fileName, const QString& dbname);

protected:
    QSqlDatabase m_sdb;
    mutable QReadWriteLock m_mutex;
};

#endif // __QN_DB_HELPER_H__<|MERGE_RESOLUTION|>--- conflicted
+++ resolved
@@ -41,20 +41,14 @@
     QnDbHelper();
     virtual ~QnDbHelper();
 
-<<<<<<< HEAD
-    static bool execSQLQuery(const QString& query, QSqlDatabase& database);
+    static bool execSQLQuery(const QString& query, QSqlDatabase& database, const char* details);
     /*!
         \param scriptData SQL commands separated with ;
     */
     static bool execSQLScript(const QByteArray& scriptData, QSqlDatabase& database);
     //!Reads file \a fileName and calls \a QnDbHelper::execSQLScript
     static bool execSQLFile(const QString& fileName, QSqlDatabase& database);
-=======
-    bool execSQLFile(const QString& fileName, QSqlDatabase& database) const;
-    bool execSQLQuery(const QString& query, QSqlDatabase& database, const char* details) const;
     bool execSQLQuery(QSqlQuery *query, const char* details) const;
-
->>>>>>> be6da948
     virtual QnDbTransaction* getTransaction() = 0;
     //const QnDbTransaction* getTransaction() const;
 
