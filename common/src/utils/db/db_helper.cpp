#include "db_helper.h"

#include <QtCore/QCoreApplication>
#include <QSqlQuery>
#include <QSqlRecord>
#include <QFile>
#include <QSqlError>

//TODO #AK QnDbTransaction is a bad name for this class since it actually lives beyond DB transaction 
    //and no concurrent transactions supported. Maybe QnDbConnection?
QnDbHelper::QnDbTransaction::QnDbTransaction(QSqlDatabase& database, QReadWriteLock& mutex): 
    m_database(database),
    m_mutex(mutex)
{
}

QnDbHelper::QnDbTransaction::~QnDbTransaction()
{
}

bool QnDbHelper::QnDbTransaction::beginTran()
{
    m_mutex.lockForWrite();
    if( !m_database.transaction() )
    {
        //TODO #ak ignoring this error since calling party thinks it always succeeds
        //m_mutex.unlock();
        //return false;
    }
    return true;
}

void QnDbHelper::QnDbTransaction::rollback()
{
    m_database.rollback();
    //TODO #ak handle rollback error?
    m_mutex.unlock();
}

bool QnDbHelper::QnDbTransaction::commit()
{
    bool rez = m_database.commit();
    if (rez)
        m_mutex.unlock();
    else
        qWarning() << m_database.databaseName()<< ". Commit failed:" << m_database.lastError(); // do not unlock mutex. Rollback is expected
    return rez;
}

QnDbHelper::QnDbTransactionLocker::QnDbTransactionLocker(QnDbTransaction* tran): 
    m_committed(false),
    m_tran(tran)
{
    m_tran->beginTran();
}

QnDbHelper::QnDbTransactionLocker::~QnDbTransactionLocker()
{
    if (!m_committed)
        m_tran->rollback();
}

bool QnDbHelper::QnDbTransactionLocker::commit()
{
    m_committed = m_tran->commit();
    return m_committed;
}

QnDbHelper::QnDbHelper()
{

}

QnDbHelper::~QnDbHelper()
{

}

QList<QByteArray> quotedSplit(const QByteArray& data)
{
    QList<QByteArray> result;
    const char* curPtr = data.data();
    const char* prevPtr = curPtr;
    const char* end = curPtr + data.size();
    bool inQuote1 = false;
    bool inQuote2 = false;
    for (;curPtr < end; ++curPtr) {
        if (*curPtr == '\'')
            inQuote1 = !inQuote1;
        else if (*curPtr == '\"')
            inQuote2 = !inQuote2;
        else if (*curPtr == ';' && !inQuote1 && !inQuote2)
        {
            //*curPtr = 0;
            result << QByteArray::fromRawData(prevPtr, curPtr - prevPtr);
            prevPtr = curPtr+1;
        }
    }

    return result;
}

bool QnDbHelper::execSQLQuery(const QString& queryStr, QSqlDatabase& database)
{
    QSqlQuery query(database);
    query.prepare(queryStr);
    bool rez = query.exec(queryStr);
    if (!rez)
        qWarning() << "Cant exec query:" << query.lastError();
    return rez;
}

bool QnDbHelper::execSQLFile(const QString& fileName, QSqlDatabase& database)
{
    QFile file(fileName);
    if (!file.open(QFile::ReadOnly))
        return false;
    QByteArray data = file.readAll();
    QList<QByteArray> commands = quotedSplit(data);
#ifdef DB_DEBUG
    int n = commands.size();
    qDebug() << "creating db" << n << "commands queued";
    int i = 0;
#endif // DB_DEBUG
    for(const QByteArray& singleCommand: commands)
    {
#ifdef DB_DEBUG
        qDebug() << QString(QLatin1String("processing command %1 of %2")).arg(++i).arg(n);
#endif // DB_DEBUG
        QString command = QString::fromUtf8(singleCommand).trimmed();
        if (command.isEmpty())
            continue;
        QSqlQuery ddlQuery(database);
        ddlQuery.prepare(command);
        if (!ddlQuery.exec()) {
            qWarning() << "Error while executing SQL file" << fileName;
            qWarning() << "Query was:" << command;
            qWarning() << "Error:" << ddlQuery.lastError().text();
            return false;
        }
    }
    return true;
}

bool QnDbHelper::isObjectExists(const QString& objectType, const QString& objectName, QSqlDatabase& database)
{
    QSqlQuery tableList(database);
    QString request;
    request = QString(lit("SELECT * FROM sqlite_master WHERE type='%1' and name='%2'")).arg(objectType).arg(objectName);
    tableList.prepare(request);
    if (!tableList.exec())
        return false;
    int fieldNo = tableList.record().indexOf(lit("name"));
    if (!tableList.next())
        return false;
    QString value = tableList.value(fieldNo).toString();
    return !value.isEmpty();
}

void QnDbHelper::addDatabase(const QString& fileName, const QString& dbname)
{
    m_sdb = QSqlDatabase::addDatabase(lit("QSQLITE"), dbname);
    m_sdb.setDatabaseName(fileName);
}

bool QnDbHelper::applyUpdates(const QString &dirName) {

    if (!isObjectExists(lit("table"), lit("south_migrationhistory"), m_sdb)) {
        QSqlQuery ddlQuery(m_sdb);
        ddlQuery.prepare(lit(
            "CREATE TABLE \"south_migrationhistory\" (\
            \"id\" integer NOT NULL PRIMARY KEY autoincrement,\
            \"app_name\" varchar(255) NOT NULL,\
            \"migration\" varchar(255) NOT NULL,\
            \"applied\" datetime NOT NULL);"
            ));
        if (!ddlQuery.exec())
            return false;
    }

    QSqlQuery existsUpdatesQuery(m_sdb);
    existsUpdatesQuery.prepare(lit("SELECT migration from south_migrationhistory"));
    if (!existsUpdatesQuery.exec())
        return false;
    QStringList existUpdates;
    while (existsUpdatesQuery.next())
        existUpdates << existsUpdatesQuery.value(0).toString();


    QDir dir(dirName);
<<<<<<< HEAD
    foreach(const QFileInfo& entry, dir.entryInfoList(QDir::NoDotAndDotDot | QDir::Files, QDir::Name))
=======
    for(const QFileInfo& entry: dir.entryInfoList(QDir::NoDotAndDotDot | QDir::Files, QDir::Name))
>>>>>>> ec37fe02
    {
        QString fileName = entry.absoluteFilePath();
        if (!existUpdates.contains(fileName)) 
        {
            if (!beforeInstallUpdate(fileName))
                return false;
            if (!execSQLFile(fileName, m_sdb))
                return false;
            if (!afterInstallUpdate(fileName))
                return false;

            QSqlQuery insQuery(m_sdb);
            insQuery.prepare(lit("INSERT INTO south_migrationhistory (app_name, migration, applied) values(?, ?, ?)"));
            insQuery.addBindValue(qApp->applicationName());
            insQuery.addBindValue(fileName);
            insQuery.addBindValue(QDateTime::currentDateTime());
            if (!insQuery.exec()) {
                qWarning() << Q_FUNC_INFO << __LINE__ << insQuery.lastError();
                return false;
            }
        }
    }

    return true;
}

bool QnDbHelper::beforeInstallUpdate(const QString& updateName) {
    Q_UNUSED(updateName);
    return true;
}

bool QnDbHelper::afterInstallUpdate(const QString& updateName) {
    Q_UNUSED(updateName);
    return true;
}<|MERGE_RESOLUTION|>--- conflicted
+++ resolved
@@ -188,11 +188,7 @@
 
 
     QDir dir(dirName);
-<<<<<<< HEAD
-    foreach(const QFileInfo& entry, dir.entryInfoList(QDir::NoDotAndDotDot | QDir::Files, QDir::Name))
-=======
     for(const QFileInfo& entry: dir.entryInfoList(QDir::NoDotAndDotDot | QDir::Files, QDir::Name))
->>>>>>> ec37fe02
     {
         QString fileName = entry.absoluteFilePath();
         if (!existUpdates.contains(fileName)) 
