--- conflicted
+++ resolved
@@ -69,7 +69,6 @@
 #define QN_FUSION_PROPERTY_IS_TYPED_FOR_optional true
 #define QN_FUSION_PROPERTY_TYPE_FOR_optional bool
 
-<<<<<<< HEAD
 
 
 /**
@@ -88,6 +87,4 @@
 #endif
 
 
-=======
->>>>>>> 210db9f4
 #endif // QN_FUSION_KEYS_H