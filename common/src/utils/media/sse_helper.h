--- conflicted
+++ resolved
@@ -114,10 +114,7 @@
 #endif
 }
 
-<<<<<<< HEAD
 // TODO: function too large for inlining. Move to cpp file.
-=======
-#ifdef Q_OS_LINUX
 #ifdef __amd64__
 #define __cpuid(res, op)\
   __asm__ volatile(                         \
@@ -128,18 +125,7 @@
             :"=a"(res[0]), "=m"(res[1]), "=c"(res[2]), "=d"(res[3]) 	\
             :"0"(op) : "%rsi")
 #else
-#define __cpuid(res, op)\
-  __asm__ volatile(                         \
-            "movl %%ebx, %%esi   \n\t"		\
-            "cpuid               \n\t"		\
-            "movl %%ebx, %1      \n\t"		\
-            "movl %%esi, %%ebx   \n\t"		\
-            :"=a"(res[0]), "=m"(res[1]), "=c"(res[2]), "=d"(res[3]) 	\
-            :"0"(op) : "%esi")
 #endif
-#endif
-
->>>>>>> 69ceb7a4
 static inline QString getCPUString()
 {
     char CPUBrandString[0x40]; 
