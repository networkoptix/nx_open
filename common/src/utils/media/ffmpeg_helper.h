#pragma once

#if !defined(DISABLE_FFMPEG)

#include "core/resource/resource_fwd.h"

extern "C"
{
#include <libavcodec/avcodec.h>
#include <libavformat/avio.h>
}

#include <QtCore/QIODevice>

#include <nx/streaming/media_context.h>
#include <nx/streaming/media_context_serializable_data.h>

/** Static.
 * Contains utilities which rely on ffmpeg implementation.
 */
class QnFfmpegHelper
{
public:
    /**
     * Copy new value (array of bytes) to a field of an ffmpeg structure (e.g. AVCodecContext),
     * deallocating if not null, then allocating via av_malloc().
     * If size is 0, data can be null.
     */
    static void copyAvCodecContextField(void **fieldPtr, const void* data, size_t size);

    /**
     * Either the existing AVCodecContext (for QnAvCodecMediaContext), or the one constructed from fields
     * (for QnPlainDataMediaContext) is copied to the provided AVCodecContext.
     * @param av Should be already allocated but not filled yet.
     */
    static void mediaContextToAvCodecContext(AVCodecContext* av, const QnConstMediaContextPtr& media);

    /**
     * @return Either a codec found in ffmpeg registry, or a static instance of a stub AVCodec in case
     * the proper codec is not available in ffmpeg; never null.
     */
    static AVCodec* findAvCodec(AVCodecID codecId);

    /**
     * @return Newly allocated AVCodecContext with a proper codec, codec_id and coded_type; never null.
     */
    static AVCodecContext* createAvCodecContext(AVCodecID codecId);

    /**
     * @return Newly allocated AVCodecContext with data deep-copied via avcodec_copy_context(); never null.
     * @param context Not null.
     */
    static AVCodecContext* createAvCodecContext(const AVCodecContext* context);

    /**
     * Close and deep-deallocate the context.
     * @param context If null, do nothing.
     */
    static void deleteAvCodecContext(AVCodecContext* context);

    /**
     * Deserialize MediaContext from binary format used in v2.5. Requires ffmpeg impl to fill
     * default values. QnMediaContextSerializableData fields are expected to be non-initialized.
     */
    static bool deserializeMediaContextFromDepricatedFormat(
        QnMediaContextSerializableData* context, const char* data, int dataLen);

    static AVIOContext* createFfmpegIOContext(QnStorageResourcePtr resource, const QString& url, QIODevice::OpenMode openMode, int ioBlockSize = 32768);
    static AVIOContext* createFfmpegIOContext(QIODevice* ioDevice, int ioBlockSize = 32768);
    static void closeFfmpegIOContext(AVIOContext* ioContext);
    static qint64 getFileSizeByIOContext(AVIOContext* ioContext);

    static QString getErrorStr(int errnum);

    static int audioSampleSize(AVCodecContext* ctx);

private:
    static void copyMediaContextFieldsToAvCodecContext(
        AVCodecContext* av, const QnConstMediaContextPtr& media);

    /** Singleton.
     * Holds a globally shared static instance of a stub AVCodec used for
     * AVCodecContext when the proper codec is not available in ffmpeg.
     */
    class StaticHolder
    {
    public:
        // Instance is not const because ffmpeg requires non-const AVCodec.
        static StaticHolder instance;

        AVCodec avCodec;

    private:
        StaticHolder()
        {
            memset(&avCodec, 0, sizeof(avCodec));
            avCodec.id = AV_CODEC_ID_NONE;
            avCodec.type = AVMEDIA_TYPE_VIDEO;
        }

        StaticHolder(const StaticHolder&) /*= delete*/;
        void operator=(const StaticHolder&) /*= delete*/;
    };
};

<<<<<<< HEAD
#endif // !defined(DISABLE_FFMPEG)
=======
struct SwrContext;

class QnFfmpegAudioHelper
{
public:
    QnFfmpegAudioHelper(AVCodecContext* decoderContex);
    ~QnFfmpegAudioHelper();

    void copyAudioSamples(quint8* dst, const AVFrame* src);
private:
    SwrContext* m_swr;
};

#endif // __FFMPEG_HELPER_H
>>>>>>> 738bd6b8
<|MERGE_RESOLUTION|>--- conflicted
+++ resolved
@@ -103,9 +103,6 @@
     };
 };
 
-<<<<<<< HEAD
-#endif // !defined(DISABLE_FFMPEG)
-=======
 struct SwrContext;
 
 class QnFfmpegAudioHelper
@@ -119,5 +116,4 @@
     SwrContext* m_swr;
 };
 
-#endif // __FFMPEG_HELPER_H
->>>>>>> 738bd6b8
+#endif // !defined(DISABLE_FFMPEG)