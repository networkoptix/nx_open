--- conflicted
+++ resolved
@@ -75,18 +75,8 @@
     while (data < end)
     {
         if (m_dataWithNalPrefixes)
-<<<<<<< HEAD
-        {
-            data = NALUnit::findNextNAL(data, end);
-            if (data >= end)
-                break;
-        }
-        else
-        {
-=======
             data = NALUnit::findNextNAL(data, end);
         else
->>>>>>> 643a24cc
             data += 4;
         if (data >= end)
             break;
