--- conflicted
+++ resolved
@@ -5,17 +5,8 @@
 
 namespace nx {
 namespace media_utils {
-<<<<<<< HEAD
-namespace avc {
-=======
->>>>>>> 17da6be4
 
-bool isH264SeqHeaderInExtraData(const QnConstCompressedVideoDataPtr& data)
-{
-    return data->context &&
-        data->context->getExtradataSize() >= 7 &&
-        data->context->getExtradata()[0] == 1;
-}
+
 
 //dishonorably stolen from libavcodec source
 #ifndef AV_RB16
@@ -93,11 +84,15 @@
             nalUnits->emplace_back((const quint8*)curNalu, naluEnd - curNalu);
     }
 }
-<<<<<<< HEAD
-=======
 
 namespace h264 {
->>>>>>> 17da6be4
+
+bool isH264SeqHeaderInExtraData(const QnConstCompressedVideoDataPtr& data)
+{
+    return data->context &&
+        data->context->getExtradataSize() >= 7 &&
+        data->context->getExtradata()[0] == 1;
+}
 
 std::vector<std::pair<const quint8*, size_t>> decodeNalUnits(
     const QnConstCompressedVideoDataPtr& videoData)
@@ -106,8 +101,7 @@
     if (isH264SeqHeaderInExtraData(videoData))
         readH264NALUsFromExtraData(videoData, &nalUnits);
     else
-<<<<<<< HEAD
-        readH264NALUsFromAnnexBStream(videoData, &nalUnits);
+        readNALUsFromAnnexBStream(videoData, &nalUnits);
     return nalUnits;
 }
 
@@ -117,9 +111,6 @@
     std::map<QString, QString>* const customStreamParams)
 {
     std::vector<std::pair<const quint8*, size_t>> nalUnits = decodeNalUnits(videoData);
-=======
-        readNALUsFromAnnexBStream(videoData, &nalUnits);
->>>>>>> 17da6be4
 
     //generating profile-level-id and sprop-parameter-sets as in rfc6184
     QByteArray profileLevelID;
@@ -192,11 +183,7 @@
     }
 }
 
-<<<<<<< HEAD
-} // namespace avc
-=======
 } // namespace h264
 
->>>>>>> 17da6be4
 } // namespace media_utils
 } // namespace nx