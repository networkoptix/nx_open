#include "h264_utils.h"

#include "core/resource/param.h"
#include "utils/media/nalUnits.h"

namespace nx {
namespace media_utils {



//dishonorably stolen from libavcodec source
#ifndef AV_RB16
#   define AV_RB16(x)                           \
    ((((const uint8_t*)(x))[0] << 8) |          \
      ((const uint8_t*)(x))[1])
#endif

// TODO: Code duplication with "h264_utils.cpp".
/**
 * @param data data->context should not be null.
 */
void readH264NALUsFromExtraData(
    const QnConstCompressedVideoDataPtr& data,
    std::vector<std::pair<const quint8*, size_t>>* const nalUnits)
{
    NX_ASSERT(data->context);
    const unsigned char* p = data->context->getExtradata();

    //sps & pps is in the extradata, parsing it...
    //following code has been taken from libavcodec/h264.c

    // prefix is unit len
    //const int reqUnitSize = (data->context->ctx()->extradata[4] & 0x03) + 1;
    /* sps and pps in the avcC always have length coded with 2 bytes,
    * so put a fake nal_length_size = 2 while parsing them */
    //int nal_length_size = 2;

    // Decode sps from avcC
    int cnt = *(p + 5) & 0x1f; // Number of sps
    p += 6;

    for (int i = 0; i < cnt; i++)
    {
        const int nalsize = AV_RB16(p);
        p += 2; //skipping nalusize
        if (nalsize > data->context->getExtradataSize() - (p - data->context->getExtradata()))
            break;
        nalUnits->emplace_back((const quint8*)p, nalsize);
        p += nalsize;
    }

    // Decode pps from avcC
    cnt = *(p++); // Number of pps
    for (int i = 0; i < cnt; ++i)
    {
        const int nalsize = AV_RB16(p);
        p += 2;
        if (nalsize > data->context->getExtradataSize() - (p - data->context->getExtradata()))
            break;
        nalUnits->emplace_back((const quint8*)p, nalsize);
        p += nalsize;
    }
}

void readNALUsFromAnnexBStream(
    const QnConstCompressedVideoDataPtr& data,
    std::vector<std::pair<const quint8*, size_t>>* const nalUnits)
{
    const quint8* dataStart = reinterpret_cast<const quint8*>(data->data());
    const quint8* dataEnd = dataStart + data->dataSize();
    const quint8* naluEnd = nullptr;
    for (const quint8
        *curNalu = NALUnit::findNALWithStartCodeEx(dataStart, dataEnd, &naluEnd),
        *nextNalu = NULL;
        curNalu < dataEnd;
        curNalu = nextNalu)
    {
        nextNalu = NALUnit::findNALWithStartCodeEx(curNalu, dataEnd, &naluEnd);
        NX_ASSERT(nextNalu > curNalu);
        //skipping leading_zero_8bits and trailing_zero_8bits
        while ((naluEnd > curNalu) && (*(naluEnd - 1) == 0))
            --naluEnd;
        if (naluEnd > curNalu)
            nalUnits->emplace_back((const quint8*)curNalu, naluEnd - curNalu);
    }
}

namespace h264 {

<<<<<<< HEAD
bool isH264SeqHeaderInExtraData(const QnConstCompressedVideoDataPtr& data)
{
    return data->context &&
        data->context->getExtradataSize() >= 7 &&
        data->context->getExtradata()[0] == 1;
}

std::vector<std::pair<const quint8*, size_t>> decodeNalUnits(
    const QnConstCompressedVideoDataPtr& videoData)
=======
bool extractSps(const QnConstCompressedVideoDataPtr& videoData, SPSUnit& sps)
{
    std::vector<std::pair<const quint8*, size_t>> nalUnits;
    if (isH264SeqHeaderInExtraData(videoData))
        readH264NALUsFromExtraData(videoData, &nalUnits);
    else
        readNALUsFromAnnexBStream(videoData, &nalUnits);

    for (const auto& nalu: nalUnits)
    {
        if ((*nalu.first & 0x1f) == nuSPS)
        {
            if (nalu.second < 4)
                continue;   //invalid sps
            sps.decodeBuffer(nalu.first, nalu.first + nalu.second);
            return sps.deserialize() == 0;
        }
    }
    return false;
}

void extractSpsPps(
    const QnConstCompressedVideoDataPtr& videoData,
    QSize* const newResolution,
    std::map<QString, QString>* const customStreamParams)
>>>>>>> 156cd2ac
{
    std::vector<std::pair<const quint8*, size_t>> nalUnits;
    if (isH264SeqHeaderInExtraData(videoData))
        readH264NALUsFromExtraData(videoData, &nalUnits);
    else
        readNALUsFromAnnexBStream(videoData, &nalUnits);
    return nalUnits;
}

void extractSpsPps(
    const QnConstCompressedVideoDataPtr& videoData,
    QSize* const newResolution)
{
    std::vector<std::pair<const quint8*, size_t>> nalUnits = decodeNalUnits(videoData);

    //generating profile-level-id and sprop-parameter-sets as in rfc6184
    bool spsFound = false;
    bool ppsFound = false;

    for (const std::pair<const quint8*, size_t>& nalu : nalUnits)
    {
        switch (*nalu.first & 0x1f)
        {
            case nuSPS:
                if (nalu.second < 4)
                    continue;   //invalid sps

                if (spsFound)
                    continue;
                else
                    spsFound = true;

                if (newResolution)
                {
                    //parsing sps to get resolution
                    SPSUnit sps;
                    sps.decodeBuffer(nalu.first, nalu.first + nalu.second);
                    sps.deserialize();
                    newResolution->setWidth(sps.getWidth());
                    newResolution->setHeight(sps.pic_height_in_map_units * 16);

                    //reading frame cropping settings
                    const unsigned int subHeightC = sps.chroma_format_idc == 1 ? 2 : 1;
                    const unsigned int cropUnitY = (sps.chroma_format_idc == 0)
                        ? (2 - sps.frame_mbs_only_flag)
                        : (subHeightC * (2 - sps.frame_mbs_only_flag));
                    const unsigned int originalFrameCropTop = cropUnitY * sps.frame_crop_top_offset;
                    const unsigned int originalFrameCropBottom = cropUnitY * sps.frame_crop_bottom_offset;
                    newResolution->setHeight(newResolution->height() - (originalFrameCropTop + originalFrameCropBottom));
                }
                break;

            case nuPPS:
                if (ppsFound)
                    continue;
                else
                    ppsFound = true;
                break;
        }
    }
}

} // namespace h264

} // namespace media_utils
} // namespace nx<|MERGE_RESOLUTION|>--- conflicted
+++ resolved
@@ -87,24 +87,9 @@
 
 namespace h264 {
 
-<<<<<<< HEAD
-bool isH264SeqHeaderInExtraData(const QnConstCompressedVideoDataPtr& data)
-{
-    return data->context &&
-        data->context->getExtradataSize() >= 7 &&
-        data->context->getExtradata()[0] == 1;
-}
-
-std::vector<std::pair<const quint8*, size_t>> decodeNalUnits(
-    const QnConstCompressedVideoDataPtr& videoData)
-=======
 bool extractSps(const QnConstCompressedVideoDataPtr& videoData, SPSUnit& sps)
 {
-    std::vector<std::pair<const quint8*, size_t>> nalUnits;
-    if (isH264SeqHeaderInExtraData(videoData))
-        readH264NALUsFromExtraData(videoData, &nalUnits);
-    else
-        readNALUsFromAnnexBStream(videoData, &nalUnits);
+    auto nalUnits = decodeNalUnits(videoData);
 
     for (const auto& nalu: nalUnits)
     {
@@ -118,12 +103,15 @@
     }
     return false;
 }
+bool isH264SeqHeaderInExtraData(const QnConstCompressedVideoDataPtr& data)
+{
+    return data->context &&
+        data->context->getExtradataSize() >= 7 &&
+        data->context->getExtradata()[0] == 1;
+}
 
-void extractSpsPps(
-    const QnConstCompressedVideoDataPtr& videoData,
-    QSize* const newResolution,
-    std::map<QString, QString>* const customStreamParams)
->>>>>>> 156cd2ac
+std::vector<std::pair<const quint8*, size_t>> decodeNalUnits(
+    const QnConstCompressedVideoDataPtr& videoData)
 {
     std::vector<std::pair<const quint8*, size_t>> nalUnits;
     if (isH264SeqHeaderInExtraData(videoData))
