#include "tcp_listener.h"
#include "socket.h"
#include "utils/common/log.h"
#include "tcp_connection_processor.h"

#include <utils/common/log.h>
#include <utils/common/systemerror.h>
#include <atomic>

// ------------------------ QnTcpListenerPrivate ---------------------------

class QnTcpListenerPrivate
{
public:
    AbstractStreamServerSocket* serverSocket;
    QList<QnLongRunnable*> connections;
    QByteArray authDigest;
<<<<<<< HEAD
    mutable QnMutex portMutex;
    QnMutex connectionMtx;
    int newPort;
=======
    QMutex connectionMtx;
    std::atomic<int> newPort;
>>>>>>> 7f84fafe
    QHostAddress serverAddress;
    std::atomic<int> localPort;
    bool useSSL;
    int maxConnections;
    bool ddosWarned;

    QnTcpListenerPrivate()
    :
        serverSocket(nullptr),
        newPort(0),
        localPort(0),
        useSSL(false),
        maxConnections(0),
        ddosWarned(false)
    {
    }
};

// ------------------------ QnTcpListener ---------------------------

bool QnTcpListener::authenticate(const nx_http::Request& request, nx_http::Response& response) const
{
    Q_D(const QnTcpListener);
    if (d->authDigest.isEmpty())
        return true;
    nx_http::HttpHeaders::const_iterator authorizationIter = request.headers.find( "Authorization" );
    if( authorizationIter == request.headers.end() )
        return false;

    QList<QByteArray> data = authorizationIter->second.split(' ');
    bool rez = false;
    if (data[0].toLower() == "basic" && data.size() > 1)
        rez = data[1] == d->authDigest;
    if (!rez)
        nx_http::insertOrReplaceHeader( &response.headers, std::make_pair("WWW-Authenticate", "Basic realm=\"Secure Area\"") );
    return rez;
}

void QnTcpListener::setAuth(const QByteArray& userName, const QByteArray& password)
{
    Q_D(QnTcpListener);
    QByteArray digest = userName + QByteArray(":") + password;
    d->authDigest = digest.toBase64();
}

QnTcpListener::QnTcpListener( const QHostAddress& address, int port, int maxConnections, bool useSSL )
:
    d_ptr(new QnTcpListenerPrivate())
{
    Q_D(QnTcpListener);
    d->serverAddress = address;
    d->localPort = port;
    d->serverSocket = 0;
    d->maxConnections = maxConnections;
    d->useSSL = useSSL;
}

QnTcpListener::~QnTcpListener()
{
    Q_D(QnTcpListener);
    stop();

    d->serverSocket->close();
    delete d->serverSocket;
    delete d_ptr;
}

bool QnTcpListener::bindToLocalAddress()
{
    Q_D(QnTcpListener);

    d->serverSocket = SocketFactory::createStreamServerSocket(true/*d->useSSL*/);
    if( !d->serverSocket->setReuseAddrFlag( true ) ||
        !d->serverSocket->bind( SocketAddress( d->serverAddress.toString(), d->localPort ) ) ||
        !d->serverSocket->listen() )
    {
        const SystemError::ErrorCode prevErrorCode = SystemError::getLastOSErrorCode();
        NX_LOG(lit("TCPListener (%1:%2). Initial bind failed: %3 (%4)").arg(d->serverAddress.toString()).arg(d->localPort).
            arg(prevErrorCode).arg(SystemError::toString(prevErrorCode)), cl_logWARNING);
        qCritical() << "Can't start TCP listener at address" << d->serverAddress << ":" << d->localPort << ". "
            "Reason: " << SystemError::toString(prevErrorCode) << "(" << prevErrorCode << ")";
        return false;
    }

    NX_LOG(lit("Server started at %1:%2").arg(d->serverAddress.toString()).arg(d->localPort), cl_logINFO);
    return true;
}

void QnTcpListener::doPeriodicTasks()
{
    removeDisconnectedConnections();
}

void QnTcpListener::removeDisconnectedConnections()
{
    Q_D(QnTcpListener);

    QVector<QnLongRunnable*> toDeleteList;

    {
        QnMutexLocker lock( &d->connectionMtx );
        for (QList<QnLongRunnable*>::iterator itr = d->connections.begin(); itr != d->connections.end();)
        {
            QnLongRunnable* processor = *itr;
            if (!processor->isRunning()) {
                toDeleteList << processor;
                itr = d->connections.erase(itr);
            }
            else 
                ++itr;
        }
    }

    for(QnLongRunnable* processor: toDeleteList)
        delete processor;
}

void QnTcpListener::removeOwnership(QnLongRunnable* processor)
{
    Q_D(QnTcpListener);
    QnMutexLocker lock( &d->connectionMtx );
    for (QList<QnLongRunnable*>::iterator itr = d->connections.begin(); itr != d->connections.end(); ++itr)
    {
        if (processor == *itr) {
            d->connections.erase(itr);
            break;
        }
    }
}

void QnTcpListener::addOwnership(QnLongRunnable* processor)
{
    Q_D(QnTcpListener);

    QnMutexLocker lock( &d->connectionMtx );
    d->connections << processor;
}

bool QnTcpListener::isSslEnabled() const
{
    Q_D(const QnTcpListener);
    return d->useSSL;
}

void QnTcpListener::pleaseStop()
{
    QnLongRunnable::pleaseStop();

    Q_D(QnTcpListener);
    qWarning() << "QnTcpListener::pleaseStop() called";
    d->serverSocket->close();
}

void QnTcpListener::removeAllConnections()
{
    Q_D(QnTcpListener);

    QList<QnLongRunnable*> oldConnections = d->connections;
    {
        QnMutexLocker lock( &d->connectionMtx );

        for (QList<QnLongRunnable*>::iterator itr = d->connections.begin(); itr != d->connections.end(); ++itr)
        {
            QnLongRunnable* processor = *itr;
            processor->pleaseStop();
        }
        d->connections.clear();
    }

    for (QList<QnLongRunnable*>::iterator itr = oldConnections.begin(); itr != oldConnections.end(); ++itr)
    {
        QnLongRunnable* processor = *itr;
        NX_LOG( lit("TCPListener. Stopping processor (sysThreadID %1)").arg(processor->systemThreadId()), cl_logWARNING );
        delete processor;
    }
}

void QnTcpListener::updatePort(int newPort)
{
    Q_D(QnTcpListener);
<<<<<<< HEAD
    QnMutexLocker lock( &d->portMutex );
=======
>>>>>>> 7f84fafe
    d->newPort = newPort;
}

void QnTcpListener::waitForPortUpdated()
{
    Q_D(QnTcpListener);
    while (d->newPort != 0)
        msleep(1);
}

void QnTcpListener::run()
{
    Q_D(QnTcpListener);

    initSystemThreadId();

    d->ddosWarned = false;
    if( !d->serverSocket )
        bindToLocalAddress();

    NX_LOG( lit("Entered QnTcpListener::run. %1:%2, system thread id %3").arg(d->serverAddress.toString()).arg(d->localPort).arg(systemThreadId()), cl_logINFO );
    try
    {
        if (!d->serverSocket)
            m_needStop = true;
        while (!needToStop())
        {
            if (d->newPort)
            {
<<<<<<< HEAD
                QnMutexLocker lock( &d->portMutex );
                NX_LOG( lit("TCPListener (%1:%2). Switching port to: %3").arg(d->serverAddress.toString()).arg(d->localPort).arg(d->newPort), cl_logWARNING );
                removeAllConnections();
                delete d->serverSocket;
=======
>>>>>>> 7f84fafe
                int oldPort = d->localPort;
                d->localPort.store(d->newPort);
                NX_LOG( lit("TCPListener (%1:%2). Switching port to: %3").arg(d->serverAddress.toString()).arg(oldPort).arg(d->localPort), cl_logINFO );
                //removeAllConnections();
                delete d->serverSocket;
                if( !bindToLocalAddress() )
                {
                    QThread::msleep(1000);
                    continue;
                }
                NX_LOG( lit("TCPListener (%1:%2). Switched to port %3").arg(d->serverAddress.toString()).arg(oldPort).arg(d->localPort), cl_logINFO );
                int currentValue = d->localPort;
                d->newPort.compare_exchange_strong(currentValue, 0);  // reset newPort if no more changes
            }

            AbstractStreamSocket* clientSocket = d->serverSocket->accept();
            if( clientSocket )
            {
                if (d->connections.size() > d->maxConnections)
                {
                    if (!d->ddosWarned) {
                        qWarning() << "Too many TCP connections. Possible ddos attack! Ignore connection";
                        d->ddosWarned = true;
                    }
                    delete clientSocket;
                    continue;
                }
                d->ddosWarned = false;
                NX_LOG( lit("New client connection from %1").arg(clientSocket->getForeignAddress().address.toString()), cl_logDEBUG1 );
                QnTCPConnectionProcessor* processor = createRequestProcessor(QSharedPointer<AbstractStreamSocket>(clientSocket));
                clientSocket->setRecvTimeout(processor->getSocketTimeout());
                clientSocket->setSendTimeout(processor->getSocketTimeout());
                
                QnMutexLocker lock( &d->connectionMtx );
                d->connections << processor;
                processor->start();
            }
            else
            {
                const SystemError::ErrorCode prevErrorCode = SystemError::getLastOSErrorCode();
                if( prevErrorCode != SystemError::timedOut &&
                    prevErrorCode != SystemError::again &&
                    prevErrorCode != SystemError::interrupted )
                {
                    NX_LOG( lit("TCPListener (%1:%2). Accept failed: %3 (%4)").arg(d->serverAddress.toString()).arg(d->localPort).
                        arg(prevErrorCode).arg(SystemError::toString(prevErrorCode)), cl_logWARNING );
                    QThread::msleep(1000);
                    int zerro = 0;
                    d->newPort.compare_exchange_strong(zerro, d->localPort);  // reopen tcp socket
                }
            }
            doPeriodicTasks();
        }
        NX_LOG( lit("TCPListener (%1:%2). Removing all connections before stop").arg(d->serverAddress.toString()).arg(d->localPort), cl_logWARNING );
        removeAllConnections();
    }
    catch( const std::exception& e )
    {
        NX_LOG( lit("Exception in TCPListener (%1:%2). %3").
            arg(d->serverAddress.toString()).arg(d->localPort).arg(QString::fromLatin1(e.what())), cl_logWARNING );
    }
    NX_LOG( lit("Exiting QnTcpListener::run. %1:%2").arg(d->serverAddress.toString()).arg(d->localPort), cl_logWARNING );
}

int QnTcpListener::getPort() const
{
    Q_D(const QnTcpListener);
<<<<<<< HEAD
    QnMutexLocker lock( &d->portMutex );
    if (!d->serverSocket)
        return -1;
    return d->serverSocket->getLocalAddress().port;
=======
    return d->localPort;
>>>>>>> 7f84fafe
}

static QByteArray m_defaultPage;

void QnTcpListener::setDefaultPage(const QByteArray& path)
{
    m_defaultPage = path;
}

QByteArray QnTcpListener::defaultPage()
{
    return m_defaultPage;
}<|MERGE_RESOLUTION|>--- conflicted
+++ resolved
@@ -15,16 +15,9 @@
     AbstractStreamServerSocket* serverSocket;
     QList<QnLongRunnable*> connections;
     QByteArray authDigest;
-<<<<<<< HEAD
-    mutable QnMutex portMutex;
     QnMutex connectionMtx;
-    int newPort;
-=======
-    QMutex connectionMtx;
     std::atomic<int> newPort;
->>>>>>> 7f84fafe
     QHostAddress serverAddress;
-    std::atomic<int> localPort;
     bool useSSL;
     int maxConnections;
     bool ddosWarned;
@@ -203,10 +196,6 @@
 void QnTcpListener::updatePort(int newPort)
 {
     Q_D(QnTcpListener);
-<<<<<<< HEAD
-    QnMutexLocker lock( &d->portMutex );
-=======
->>>>>>> 7f84fafe
     d->newPort = newPort;
 }
 
@@ -236,13 +225,6 @@
         {
             if (d->newPort)
             {
-<<<<<<< HEAD
-                QnMutexLocker lock( &d->portMutex );
-                NX_LOG( lit("TCPListener (%1:%2). Switching port to: %3").arg(d->serverAddress.toString()).arg(d->localPort).arg(d->newPort), cl_logWARNING );
-                removeAllConnections();
-                delete d->serverSocket;
-=======
->>>>>>> 7f84fafe
                 int oldPort = d->localPort;
                 d->localPort.store(d->newPort);
                 NX_LOG( lit("TCPListener (%1:%2). Switching port to: %3").arg(d->serverAddress.toString()).arg(oldPort).arg(d->localPort), cl_logINFO );
@@ -310,14 +292,7 @@
 int QnTcpListener::getPort() const
 {
     Q_D(const QnTcpListener);
-<<<<<<< HEAD
-    QnMutexLocker lock( &d->portMutex );
-    if (!d->serverSocket)
-        return -1;
-    return d->serverSocket->getLocalAddress().port;
-=======
     return d->localPort;
->>>>>>> 7f84fafe
 }
 
 static QByteArray m_defaultPage;
