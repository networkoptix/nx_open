#include "rtpsession.h"

#ifdef ENABLE_DATA_PROVIDERS

#if defined(Q_OS_WIN)
#  include <winsock2.h>
#endif

#include "rtp_stream_parser.h"

#include <QtCore/QFile>
#include <utils/common/uuid.h>

#include "utils/common/log.h"
#include "utils/common/util.h"
#include "utils/common/systemerror.h"
#include "utils/network/http/httptypes.h"
#include "../common/sleep.h"
#include "tcp_connection_processor.h"
#include "simple_http_client.h"
#include "utils/media/bitStream.h"
#include "../common/synctime.h"
#include "tcp_connection_priv.h"
#include <network/authenticate_helper.h>


#define DEFAULT_RTP_PORT 554
#define RESERVED_TIMEOUT_TIME (5*1000)

static const int MAX_RTCP_PACKET_SIZE = 1024 * 2;
static const quint32 SSRC_CONST = 0x2a55a9e8;
static const quint32 CSRC_CONST = 0xe8a9552a;

static const int TCP_CONNECT_TIMEOUT = 1000 * 5;
static const int SDP_TRACK_STEP = 2;
static const int METADATA_TRACK_NUM = 7;
static const char USER_AGENT_STR[] = "User-Agent: Network Optix\r\n";
//static const int TIME_RESYNC_THRESHOLD = 15;
//static const int TIME_FUTURE_THRESHOLD = 4;
//static const double TIME_RESYNC_THRESHOLD2 = 30;
static const double TIME_RESYNC_THRESHOLD = 10.0; // at seconds
static const double LOCAL_TIME_RESYNC_THRESHOLD = 500; // at ms
static const int DRIFT_STATS_WINDOW_SIZE = 1000;
static const QString DEFAULT_REALM(lit("NetworkOptix"));


QByteArray RTPSession::m_guid;
QMutex RTPSession::m_guidMutex;

static QString getValueFromString(const QString& line)
{
    int index = line.indexOf(QLatin1Char('='));
    if (index < 1)
        return QString();
    return line.mid(index+1);
}

// --------------------- RTPIODevice --------------------------

RTPIODevice::RTPIODevice(RTPSession* owner, bool useTCP):
    m_owner(owner),
    m_tcpMode(false),
    m_mediaSocket(0),
    m_rtcpSocket(0),
    ssrc(0),
    m_rtpTrackNum(0)
{
    m_tcpMode = useTCP;
    if (!m_tcpMode) 
    {
        m_mediaSocket = SocketFactory::createDatagramSocket();
        m_mediaSocket->bind( SocketAddress( HostAddress::anyHost, 0 ) );
        m_mediaSocket->setRecvTimeout(500);

        m_rtcpSocket = SocketFactory::createDatagramSocket();
        m_rtcpSocket->bind( SocketAddress( HostAddress::anyHost, 0 ) );
        m_rtcpSocket->setRecvTimeout(500);
    }
}

RTPIODevice::~RTPIODevice()
{
    delete m_mediaSocket;
    delete m_rtcpSocket;
}


/*
void RTPIODevice::setTCPSocket(CommunicatingSocket* socket) 
{
    m_sock = socket; 
    m_tcpMode = true;
}
*/

qint64 RTPIODevice::read(char *data, qint64 maxSize)
{

    int readed;
    if (m_tcpMode)
        readed = m_owner->readBinaryResponce((quint8*) data, maxSize); // demux binary data from TCP socket
    else
        readed = m_mediaSocket->recv(data, maxSize);
    m_owner->sendKeepAliveIfNeeded();
    if (!m_tcpMode)
        processRtcpData();
    return readed;
}

AbstractCommunicatingSocket* RTPIODevice::getMediaSocket()
{ 
    if (m_tcpMode) 
        return m_owner->m_tcpSock.get();
    else
        return m_mediaSocket; 
}

void RTPIODevice::setTcpMode(bool value)
{ 
    m_tcpMode = value; 
    if (m_tcpMode && m_mediaSocket) {
        m_mediaSocket->close();
        m_rtcpSocket->close();
    }
}

void RTPIODevice::processRtcpData()
{
    quint8 rtcpBuffer[MAX_RTCP_PACKET_SIZE];
    quint8 sendBuffer[MAX_RTCP_PACKET_SIZE];
    while( m_rtcpSocket->hasData() )
    {
        QString lastReceivedAddr;
        unsigned short lastReceivedPort = 0;
        int readed = m_rtcpSocket->recvFrom(rtcpBuffer, sizeof(rtcpBuffer), lastReceivedAddr, lastReceivedPort);
        if (readed > 0)
        {
            if (!m_rtcpSocket->isConnected())
            {
                if (!m_rtcpSocket->setDestAddr(lastReceivedAddr, lastReceivedPort))
                {
                    qWarning() << "RTPIODevice::processRtcpData(): setDestAddr() failed: " << SystemError::getLastOSErrorText();
                }
            }
            bool gotValue = false;
            RtspStatistic stats = m_owner->parseServerRTCPReport(rtcpBuffer, readed, &gotValue);
            if (gotValue)
                m_statistic = stats;
            int outBufSize = m_owner->buildClientRTCPReport(sendBuffer, MAX_RTCP_PACKET_SIZE);
            if (outBufSize > 0)
                m_rtcpSocket->send(sendBuffer, outBufSize);
        }
    }
}

void RTPSession::SDPTrackInfo::setSSRC(quint32 value)
{
    ioDevice->setSSRC(value);
}

quint32 RTPSession::SDPTrackInfo::getSSRC() const
{
    return ioDevice->getSSRC();
}

// ================================================== QnRtspTimeHelper ==========================================

QMutex QnRtspTimeHelper::m_camClockMutex;
//!map<resID, <CamSyncInfo, refcount> >
QMap<QString, QPair<QSharedPointer<QnRtspTimeHelper::CamSyncInfo>, int> > QnRtspTimeHelper::m_camClock;


QnRtspTimeHelper::QnRtspTimeHelper(const QString& resId)
:
    m_lastTime(AV_NOPTS_VALUE),
    m_localStartTime(0),
    m_rtcpReportTimeDiff(INT_MAX),
    m_resId(resId)
{
    {
        QMutexLocker lock(&m_camClockMutex);

        QPair<QSharedPointer<QnRtspTimeHelper::CamSyncInfo>, int>& val = m_camClock[resId];
        if( !val.first )
            val.first = QSharedPointer<CamSyncInfo>(new CamSyncInfo());
        m_cameraClockToLocalDiff = val.first;
        ++val.second;   //need ref count, since QSharedPointer does not provide access to its refcount
    }

    m_localStartTime = qnSyncTime->currentMSecsSinceEpoch();
    m_timer.restart();
    m_lastWarnTime = 0;
}

QnRtspTimeHelper::~QnRtspTimeHelper()
{
    {
        QMutexLocker lock(&m_camClockMutex);

        QMap<QString, QPair<QSharedPointer<QnRtspTimeHelper::CamSyncInfo>, int> >::iterator it = m_camClock.find( m_resId );
        if( it != m_camClock.end() )
            if( (--it.value().second) == 0 )
                m_camClock.erase( it );
    }
}

double QnRtspTimeHelper::cameraTimeToLocalTime(double cameraTime)
{
    double localtime = qnSyncTime->currentMSecsSinceEpoch()/1000.0;
    
    QMutexLocker lock(&m_cameraClockToLocalDiff->mutex);
    if (m_cameraClockToLocalDiff->timeDiff == INT_MAX)  
        m_cameraClockToLocalDiff->timeDiff = localtime - cameraTime;
    double result = cameraTime + m_cameraClockToLocalDiff->timeDiff;
    

    qint64 currentDrift = (localtime - result)*1000;
    m_cameraClockToLocalDiff->driftSum += currentDrift;
    m_cameraClockToLocalDiff->driftStats.push(currentDrift);
    if (m_cameraClockToLocalDiff->driftStats.size() > DRIFT_STATS_WINDOW_SIZE) {
        qint64 frontVal;
        m_cameraClockToLocalDiff->driftStats.pop(frontVal);
        m_cameraClockToLocalDiff->driftSum -= frontVal;
    }

    //qDebug() << "drift = " << (int) currentDrift;
    if (m_cameraClockToLocalDiff->driftStats.size() >= DRIFT_STATS_WINDOW_SIZE/4)
    {
        double avgDrift = m_cameraClockToLocalDiff->driftSum / (double) m_cameraClockToLocalDiff->driftStats.size();
        //qDebug() << "avgDrift = " << (int) (avgDrift*1000) << "sz=" << m_cameraClockToLocalDiff->driftStats.size();
        return result + avgDrift/1000.0;
    }
    else {
        return result;
    }
}

void QnRtspTimeHelper::reset()
{
    QMutexLocker lock(&m_cameraClockToLocalDiff->mutex);
    
    m_cameraClockToLocalDiff->timeDiff = INT_MAX;
    m_cameraClockToLocalDiff->driftStats.clear();
    m_cameraClockToLocalDiff->driftSum = 0;
    //m_lastTime = AV_NOPTS_VALUE;

    //m_lastResultInSec = 0;
    //m_localStartTime = qnSyncTime->currentMSecsSinceEpoch();
    //m_timer.restart();
}

bool QnRtspTimeHelper::isLocalTimeChanged()
{
    qint64 elapsed;
    int tryCount = 0;
    qint64 ct;
    do {
        elapsed = m_timer.elapsed();
        ct = qnSyncTime->currentMSecsSinceEpoch();
    } while (m_timer.elapsed() != elapsed && ++tryCount < 3);

    qint64 expectedLocalTime = elapsed + m_localStartTime;
    bool timeChanged = qAbs(expectedLocalTime - ct) > LOCAL_TIME_RESYNC_THRESHOLD;
    if (timeChanged || elapsed > 3600) {
        m_localStartTime = qnSyncTime->currentMSecsSinceEpoch();
        m_timer.restart();
    }
    return timeChanged;
}


bool QnRtspTimeHelper::isCameraTimeChanged(const RtspStatistic& statistics)
{
    double diff = statistics.localtime - statistics.nptTime;
    if (m_rtcpReportTimeDiff == INT_MAX)
        m_rtcpReportTimeDiff = diff;
    bool rez = qAbs(diff - m_rtcpReportTimeDiff) > TIME_RESYNC_THRESHOLD;
    if (rez)
        m_rtcpReportTimeDiff = INT_MAX;
    return rez;
}

#ifdef DEBUG_TIMINGS
void QnRtspTimeHelper::printTime(double jitter)
{
    if (m_statsTimer.elapsed() < 1000)
    {
        m_minJitter = qMin(m_minJitter, jitter);
        m_maxJitter = qMax(m_maxJitter, jitter);
        m_jitterSum += jitter;
        m_jitPackets++;
    }
    else {
        if (m_jitPackets > 0) {
            QString message(QLatin1String("camera %1. minJit=%2 ms. maxJit=%3 ms. avgJit=%4 ms"));
            message = message.arg(m_resId).arg(int(m_minJitter*1000+0.5)).arg(int(m_maxJitter*1000+0.5)).arg(int(m_jitterSum/m_jitPackets*1000+0.5));
            NX_LOG(message, cl_logINFO);
        }
        m_statsTimer.restart();
        m_minJitter = INT_MAX;
        m_maxJitter = 0;
        m_jitterSum = 0;
        m_jitPackets = 0;
    }
}
#endif

qint64 QnRtspTimeHelper::getUsecTime(quint32 rtpTime, const RtspStatistic& statistics, int frequency, bool recursiveAllowed)
{
    if (statistics.isEmpty())
        return qnSyncTime->currentMSecsSinceEpoch() * 1000;
    else {
        int rtpTimeDiff = rtpTime - statistics.timestamp;
        double resultInSecs = cameraTimeToLocalTime(statistics.nptTime + rtpTimeDiff / double(frequency));
        double localTimeInSecs = qnSyncTime->currentMSecsSinceEpoch()/1000.0;
        // If data is delayed for some reason > than jitter, but not lost, some next data can have timing less then previous data (after reinit).
        // Such data can not be recorded to archive. I ofter got that situation if server under debug
        // So, I've increased jitter threshold just in case (very slow mediaServer work e.t.c)
        // In any way, valid threshold behaviour if camera time is changed.
        //if (qAbs(localTimeInSecs - resultInSecs) < 15 || !recursiveAllowed) 

        //bool cameraTimeChanged = m_lastResultInSec != 0 && qAbs(resultInSecs - m_lastResultInSec) > TIME_RESYNC_THRESHOLD;
        //bool gotInvalidTime = resultInSecs - localTimeInSecs > TIME_FUTURE_THRESHOLD;
        //if ((cameraTimeChanged || isLocalTimeChanged() || gotInvalidTime) && recursiveAllowed)

        //if (localTimeInSecs - resultInSecs > TIME_RESYNC_THRESHOLD2)
        //    m_lastTime = 0; // time goes to the past

        //qWarning() << "RTSP time drift reached" << localTimeInSecs - resultInSecs;
        //if (qAbs(localTimeInSecs - resultInSecs) > TIME_RESYNC_THRESHOLD && recursiveAllowed) 

        double jitter = qAbs(resultInSecs - localTimeInSecs);
        bool gotInvalidTime = jitter > TIME_RESYNC_THRESHOLD;
        bool camTimeChanged = isCameraTimeChanged(statistics);
        bool localTimeChanged = isLocalTimeChanged();

#ifdef DEBUG_TIMINGS
        printTime(jitter);
#endif

        if ((camTimeChanged || localTimeChanged || gotInvalidTime) && recursiveAllowed)
        {
            qint64 currentUsecTime = getUsecTimer();
            if (currentUsecTime - m_lastWarnTime > 2000 * 1000ll)
            {
                if (camTimeChanged) {
                    NX_LOG(QString(lit("Camera time has been changed or receiving latency > 10 seconds. Resync time for camera %1")).arg(m_resId), cl_logWARNING);
                }
                else if (localTimeChanged) {
                    NX_LOG(QString(lit("Local time has been changed. Resync time for camera %1")).arg(m_resId), cl_logWARNING);
                }
                else {
                    NX_LOG(QString(lit("RTSP time drift reached %1 seconds. Resync time for camera %2")).arg(localTimeInSecs - resultInSecs).arg(m_resId), cl_logWARNING);
                }
                m_lastWarnTime = currentUsecTime;
            }
            reset();
            if (localTimeChanged)
                m_lastTime = AV_NOPTS_VALUE;
            return getUsecTime(rtpTime, statistics, frequency, false);
        }
        else {
            if (gotInvalidTime)
                resultInSecs = localTimeInSecs;
            //m_lastResultInSec = resultInSecs;
            qint64 rez = resultInSecs * 1000000ll;
            // check for negative time if camera timings is inaccurate
            if (m_lastTime != (qint64)AV_NOPTS_VALUE && rez <= m_lastTime)
                rez = m_lastTime + MIN_FRAME_DURATION;
            m_lastTime = rez;

            //qDebug() << "rtspTime=" << QDateTime::fromMSecsSinceEpoch(rez/1000).toString(QLatin1String("hh:mm:ss.zzz")) << "localtime=" << QDateTime::currentDateTime().toString(QLatin1String("hh:mm:ss.zzz"));

            return rez;
        }
    }
}


static const size_t ADDITIONAL_READ_BUFFER_CAPACITY = 64*1024;

// ================================================== RTPSession ==========================================
RTPSession::RTPSession():
    m_csec(2),
    //m_rtpIo(*this),
    m_transport(TRANSPORT_UDP),
    m_selectedAudioChannel(0),
    m_startTime(AV_NOPTS_VALUE),
    m_openedTime(AV_NOPTS_VALUE),
    m_endTime(AV_NOPTS_VALUE),
    m_scale(1.0),
    m_tcpTimeout(10 * 1000),
    m_proxyPort(0),
    m_responseCode(CODE_OK),
    m_isAudioEnabled(true),
    m_useDigestAuth(false),
    m_numOfPredefinedChannels(0),
    m_TimeOut(0),
    m_additionalReadBuffer( nullptr ),
    m_additionalReadBufferPos( 0 ),
    m_additionalReadBufferSize( 0 )
{
    m_responseBuffer = new quint8[RTSP_BUFFER_LEN];
    m_responseBufferLen = 0;

    m_tcpSock.reset( SocketFactory::createStreamSocket() );

    m_additionalReadBuffer = new char[ADDITIONAL_READ_BUFFER_CAPACITY];

    // todo: debug only remove me
}

RTPSession::~RTPSession()
{
    m_tcpSock->close();
    delete [] m_responseBuffer;

    delete[] m_additionalReadBuffer;
}

int RTPSession::getLastResponseCode() const
{
    return m_responseCode;
}

// see rfc1890 for full RTP predefined codec list
QString findCodecById(int num)
{
    switch (num)
    {
        case 0: return QLatin1String("PCMU");
        case 8: return QLatin1String("PCMA");
        case 26: return QLatin1String("JPEG");
        default: return QString();
    }
}

void RTPSession::usePredefinedTracks()
{
    if(!m_sdpTracks.isEmpty())
        return;

    static const quint8 FFMPEG_CODE = 102;
    static const QString FFMPEG_STR(QLatin1String("FFMPEG"));
    static const quint8 METADATA_CODE = 126;
    static const QString METADATA_STR(QLatin1String("ffmpeg-metadata"));

    int trackNum = 0;
    for (; trackNum < m_numOfPredefinedChannels; ++trackNum)
    {
        m_sdpTracks << QSharedPointer<SDPTrackInfo> (new SDPTrackInfo(FFMPEG_STR, QLatin1String("video"), QString(QLatin1String("trackID=%1")).arg(trackNum), FFMPEG_CODE, trackNum, this, true));
    }

    m_sdpTracks << QSharedPointer<SDPTrackInfo> (new SDPTrackInfo(FFMPEG_STR, QLatin1String("audio"), QString(QLatin1String("trackID=%1")).arg(trackNum), FFMPEG_CODE, trackNum, this, true));
    m_sdpTracks << QSharedPointer<SDPTrackInfo> (new SDPTrackInfo(METADATA_STR, QLatin1String("metadata"), QLatin1String("trackID=7"), METADATA_CODE, METADATA_TRACK_NUM, this, true));
}

bool trackNumLess(const QSharedPointer<RTPSession::SDPTrackInfo>& track1, const QSharedPointer<RTPSession::SDPTrackInfo>& track2)
{
    return track1->trackNum < track2->trackNum;
}

void RTPSession::updateTrackNum()
{
    int videoNum = 0;
    int audioNum = 0;
    int metadataNum = 0;
    for (int i = 0; i < m_sdpTracks.size(); ++i)
    {
        if (m_sdpTracks[i]->trackType == TT_VIDEO)
            videoNum++;
        else if (m_sdpTracks[i]->trackType == TT_AUDIO)
            audioNum++;
        else if (m_sdpTracks[i]->trackType == TT_METADATA)
            metadataNum++;
    }

    int curVideo = 0;
    int curAudio = 0;
    int curMetadata = 0;

    for (int i = 0; i < m_sdpTracks.size(); ++i)
    {
        if (m_sdpTracks[i]->trackType == TT_VIDEO)
            m_sdpTracks[i]->trackNum = curVideo++;
        else if (m_sdpTracks[i]->trackType == TT_AUDIO)
            m_sdpTracks[i]->trackNum = videoNum + curAudio++;
        else if (m_sdpTracks[i]->trackType == TT_METADATA) {
            if (m_sdpTracks[i]->codecName == QLatin1String("ffmpeg-metadata"))
                m_sdpTracks[i]->trackNum = METADATA_TRACK_NUM; // use fixed track num for our proprietary format
            else
                m_sdpTracks[i]->trackNum = videoNum + audioNum + curMetadata++;
        }
    }
    qSort(m_sdpTracks.begin(), m_sdpTracks.end(), trackNumLess);
}


void RTPSession::parseSDP()
{
    QList<QByteArray> lines = m_sdp.split('\n');

    int mapNum = -1;
    QString codecName;
    QString codecType;
    QString setupURL;

    foreach(QByteArray line, lines)
    {
        line = line.trimmed();
        QByteArray lineLower = line.toLower();
        if (lineLower.startsWith("m="))
        {
            if (mapNum >= 0) {
                if (codecName.isEmpty())
                    codecName = findCodecById(mapNum);
                QSharedPointer<SDPTrackInfo> sdpTrack(new SDPTrackInfo(codecName, codecType, setupURL, mapNum, 0, this, m_transport == TRANSPORT_TCP));
                m_sdpTracks << sdpTrack;
                setupURL.clear();
            }
            QList<QByteArray> trackParams = lineLower.mid(2).split(' ');
            codecType = QLatin1String(trackParams[0]);
            codecName.clear();
            mapNum = 0;
            if (trackParams.size() >= 4) {
                mapNum = trackParams[3].toInt();
            }
        }
        if (lineLower.startsWith("a=rtpmap"))
        {
            QList<QByteArray> params = lineLower.split(' ');
            if (params.size() < 2)
                continue; // invalid data format. skip
            QList<QByteArray> trackInfo = params[0].split(':');
            QList<QByteArray> codecInfo = params[1].split('/');
            if (trackInfo.size() < 2 || codecInfo.size() < 2)
                continue; // invalid data format. skip
            mapNum = trackInfo[1].toUInt();
            codecName = QLatin1String(codecInfo[0]);
        }
        //else if (lineLower.startsWith("a=control:track"))
        else if (lineLower.startsWith("a=control:"))
        {
            setupURL = QLatin1String(line.mid(QByteArray("a=control:").length()));
        }
    }
    if (mapNum >= 0) {
        if (codecName.isEmpty())
            codecName = findCodecById(mapNum);
        //if (codecName == QLatin1String("ffmpeg-metadata"))
        //    trackNumber = METADATA_TRACK_NUM;
        QSharedPointer<SDPTrackInfo> sdpTrack(new SDPTrackInfo(codecName, codecType, setupURL, mapNum, 0, this, m_transport == TRANSPORT_TCP));
        m_sdpTracks << sdpTrack;
    }
    updateTrackNum();
}

void RTPSession::parseRangeHeader(const QString& rangeStr)
{
    QStringList rangeType = rangeStr.trimmed().split(QLatin1Char('='));
    if (rangeType.size() < 2)
        return;
    if (rangeType[0] == QLatin1String("npt"))
    {
        int index = rangeType[1].lastIndexOf(QLatin1Char('-'));
        QString start = rangeType[1].mid(0, index);
        QString end = rangeType[1].mid(index + 1);
        if(start.endsWith(QLatin1Char('-'))) {
            start = start.left(start.size() - 1);
            end = QLatin1Char('-') + end;
        }
        if (start == QLatin1String("now")) {
            m_startTime= DATETIME_NOW;
        }
        else {
            double val = start.toDouble();
            m_startTime = val < 1000000 ? val * 1000000.0 : val;
        }
        if (index > 0) 
        {
            if (end == QLatin1String("now")) {
                m_endTime = DATETIME_NOW;
            }
            else {
                double val = end.toDouble();
                m_endTime = val < 1000000 ? val * 1000000.0 : val;
            }
        }
    }
}

void RTPSession::updateResponseStatus(const QByteArray& response)
{
    int firstLineEnd = response.indexOf('\n');
    if (firstLineEnd >= 0)
    {
        nx_http::StatusLine statusLine;
        statusLine.parse( nx_http::ConstBufferRefType(response, 0, firstLineEnd) );
        m_responseCode = statusLine.statusCode;
        m_reasonPhrase = QLatin1String(statusLine.reasonPhrase);
    }
}

// in case of error return false
bool RTPSession::isDigestAuthRequired(const QByteArray& response)
{
    updateResponseStatus(response);
    if (m_responseCode != nx_http::StatusCode::unauthorized && 
        m_responseCode != nx_http::StatusCode::proxyAuthenticationRequired)
    {
        return false;
    }

    QString wwwAuth = extractRTSPParam(
        QLatin1String(response),
        m_responseCode == nx_http::StatusCode::unauthorized ? lit("WWW-Authenticate:") : lit("Proxy-Authenticate:"));

    if (wwwAuth.toLower().contains(QLatin1String("digest")))
    {
        QStringList params = wwwAuth.split(QLatin1Char(','));
        if (params.size()<2)
            return false;

        m_realm = QString();
        m_nonce = QString();

        foreach(QString val, params)
        {
            if (val.contains(QLatin1String("realm")))
                m_realm = getValueFromString(val);
            else if (val.contains(QLatin1String("nonce")))
                m_nonce = getValueFromString(val);
        }

        m_realm.remove(QLatin1Char('"'));
        m_nonce.remove(QLatin1Char('"'));

        return true;
    }

    return false;
}

CameraDiagnostics::Result RTPSession::open(const QString& url, qint64 startTime)
{
    if ((quint64)startTime != AV_NOPTS_VALUE)
        m_openedTime = startTime;
    m_SessionId.clear();
    m_responseCode = CODE_OK;
    mUrl = url;
    m_contentBase = mUrl.toString();
    m_responseBufferLen = 0;
    m_rtpToTrack.clear();



    //unsigned int port = DEFAULT_RTP_PORT;

    if (m_tcpSock->isClosed())
    {
        m_tcpSock->reopen();
        m_additionalReadBufferSize = 0;
    }

    m_tcpSock->setRecvTimeout(TCP_CONNECT_TIMEOUT);

    QString targetAddress;
    int destinationPort = 0;
    if( m_proxyPort == 0 )
    {
        targetAddress = mUrl.host();
        destinationPort = mUrl.port(DEFAULT_RTP_PORT);
    }
    else
    {
        targetAddress = m_proxyAddr;
        destinationPort = m_proxyPort;
    }
    if( !m_tcpSock->connect(targetAddress, destinationPort) )
        return CameraDiagnostics::CannotOpenCameraMediaPortResult(url, destinationPort);

    m_tcpSock->setNoDelay(true);

    m_tcpSock->setRecvTimeout(m_tcpTimeout);
    m_tcpSock->setSendTimeout(m_tcpTimeout);

    if (m_numOfPredefinedChannels) {
        usePredefinedTracks();
        return CameraDiagnostics::NoErrorResult();
    }

    QByteArray response;
    const QByteArray& request = createDescribeRequest();
    if( !sendRequestAndReceiveResponse( request, response ) )
    {
        m_tcpSock->close();
        return CameraDiagnostics::ConnectionClosedUnexpectedlyResult(url, destinationPort);
    }

    QString tmp = extractRTSPParam(QLatin1String(response), QLatin1String("Range:"));
    if (!tmp.isEmpty())
        parseRangeHeader(tmp);

    tmp = extractRTSPParam(QLatin1String(response), QLatin1String("Content-Base:"));
    if (!tmp.isEmpty())
        m_contentBase = tmp;


    CameraDiagnostics::Result result = CameraDiagnostics::NoErrorResult();
    updateResponseStatus(response);
    switch( m_responseCode )
    {
        case CL_HTTP_SUCCESS:
            break;
        case CL_HTTP_AUTH_REQUIRED:
        case nx_http::StatusCode::proxyAuthenticationRequired:
            m_tcpSock->close();
            return CameraDiagnostics::NotAuthorisedResult( url );
        default:
            m_tcpSock->close();
            return CameraDiagnostics::RequestFailedResult( lit("DESCRIBE %1").arg(url), m_reasonPhrase );
    }

    int sdp_index = response.indexOf(QLatin1String("\r\n\r\n"));

    if (sdp_index  < 0 || sdp_index+4 >= response.size()) {
        m_tcpSock->close();
        return CameraDiagnostics::NoMediaTrackResult( url );
    }

    m_sdp = response.mid(sdp_index+4);
    parseSDP();

    if (m_sdpTracks.size()<=0) {
        m_tcpSock->close();
        result = CameraDiagnostics::NoMediaTrackResult( url );
    }

    return result;
}

RTPSession::TrackMap RTPSession::play(qint64 positionStart, qint64 positionEnd, double scale)
{
    m_prefferedTransport = m_transport;
    if (m_prefferedTransport == TRANSPORT_AUTO)
        m_prefferedTransport = TRANSPORT_TCP;
    m_TimeOut = 0; // default timeout 0 ( do not send keep alive )
    if (!m_numOfPredefinedChannels) {
        if (!sendSetup() || m_sdpTracks.isEmpty())
            return TrackMap();
    }

    if (!sendPlay(positionStart, positionEnd, scale)) 
        m_sdpTracks.clear();

    return m_sdpTracks;
}

bool RTPSession::stop()
{
    //delete m_tcpSock;
    //m_tcpSock = 0;
    m_tcpSock->close();
    return true;
}

bool RTPSession::isOpened() const
{
    return m_tcpSock->isConnected();
}

unsigned int RTPSession::sessionTimeoutMs()
{
    return 0;
}

const QByteArray& RTPSession::getSdp() const
{
    return m_sdp;
}

//===================================================================

QByteArray RTPSession::calcDefaultNonce() const
{
    return QByteArray::number(qnSyncTime->currentUSecsSinceEpoch() , 16);
}

void RTPSession::addAuth(QByteArray& request)
{
    if (m_auth.isNull())
        return;
    if (m_useDigestAuth)
    {
        QByteArray firstLine = request.left(request.indexOf('\n'));
        QList<QByteArray> methodAndUri = firstLine.split(' ');
        if (methodAndUri.size() >= 2) {
            QString uri = QLatin1String(methodAndUri[1]);
            if (uri.startsWith(lit("rtsp://")))
                uri = QUrl(uri).path();
            request.append( CLSimpleHTTPClient::digestAccess(
                m_auth, m_realm, m_nonce, QLatin1String(methodAndUri[0]),
                uri, m_responseCode == nx_http::StatusCode::proxyAuthenticationRequired ));
        }
    }
    else {
        request.append(CLSimpleHTTPClient::basicAuth(m_auth));
        request.append(QLatin1String("\r\n"));
    }
}   

QByteArray RTPSession::createDescribeRequest()
{
    m_sdpTracks.clear();
    QByteArray request;
    request += "DESCRIBE ";
    request += mUrl.toString();
    request += " RTSP/1.0\r\n";
    request += "CSeq: ";
    request += QByteArray::number(m_csec++);
    request += "\r\n";
    addAuth(request);
    if ((quint64)m_openedTime != AV_NOPTS_VALUE)
        addRangeHeader(request, m_startTime, AV_NOPTS_VALUE);
    request += USER_AGENT_STR;
    request += "Accept: application/sdp\r\n\r\n";
    return request;
}

bool RTPSession::sendDescribe()
{
    const QByteArray& request = createDescribeRequest();
    return m_tcpSock->send(request.data(), request.size()) > 0;
}

bool RTPSession::sendOptions()
{
    QByteArray request;
    request += "OPTIONS ";
    request += mUrl.toString();
    request += " RTSP/1.0\r\n";
    request += "CSeq: ";
    request += QByteArray::number(m_csec++);
    request += "\r\n";
    request += USER_AGENT_STR;
    addAuth(request);
    request += "\r\n";

    return m_tcpSock->send(request.data(), request.size()) > 0;
}

int RTPSession::getTrackCount(TrackType trackType) const
{
    int result = 0;
    for (int i = 0; i < m_sdpTracks.size(); ++i)
    {
        if (m_sdpTracks[i]->trackType == trackType)
            ++result;
    }
    return result;
}

QList<QByteArray> RTPSession::getSdpByType(TrackType trackType) const
{
    for (int i = 0; i < m_sdpTracks.size(); ++i)
    {
        if (m_sdpTracks[i]->trackType == trackType)
            return getSdpByTrackNum(i);
    }
    return QList<QByteArray>();
}

QList<QByteArray> RTPSession::getSdpByTrackNum(int trackNum) const
{
    QList<QByteArray> rez;
    QList<QByteArray> tmp = m_sdp.split('\n');
    
    int mapNum = -1;
    for (int i = 0; i < m_sdpTracks.size(); ++i)
    {
        if (trackNum == m_sdpTracks[i]->trackNum)
            mapNum = m_sdpTracks[i]->mapNum;
    }
    if (mapNum == -1)
        return rez;

    for (int i = 0; i < tmp.size(); ++i)
    {
        QByteArray line = tmp[i].trimmed();
        if (line.startsWith("a=")) {
            QByteArray lineMapNum = line.split(' ')[0];
            lineMapNum = lineMapNum.mid(line.indexOf(':')+1);
            if (lineMapNum.toInt() == mapNum)
                rez << line;
        }
    }
    return rez;
}

void RTPSession::registerRTPChannel(int rtpNum, QSharedPointer<SDPTrackInfo> trackInfo)
{
    while (m_rtpToTrack.size() <= rtpNum)
        m_rtpToTrack << QSharedPointer<SDPTrackInfo>();
    m_rtpToTrack[rtpNum] = trackInfo;
};

bool RTPSession::sendSetup()
{
    int audioNum = 0;

    for (int i = 0; i < m_sdpTracks.size(); ++i)
    {
        QSharedPointer<SDPTrackInfo> trackInfo = m_sdpTracks[i];

        if (trackInfo->trackType == TT_AUDIO)
        {
            if (!m_isAudioEnabled || audioNum++ != m_selectedAudioChannel)
                continue;
        }
        else if (trackInfo->trackType == TT_VIDEO)
        {
            ;
        }
        else if (trackInfo->codecName != QLatin1String("ffmpeg-metadata"))
        {
            continue; // skip unknown metadata e.t.c
        }

        QByteArray request;
        request += "SETUP ";

        if (trackInfo->setupURL.startsWith(QLatin1String("rtsp://")))
        {
            // full track url in a prefix
            request += trackInfo->setupURL;
        }   
        else {
            request += mUrl.toString();
            request += '/';
            request += trackInfo->setupURL;
            /*
            if (trackInfo->setupURL.isEmpty())
                request += QString("trackID=");
            else
                request += trackInfo->setupURL;
            request += QByteArray::number(itr.key());
            */
        }

        request += " RTSP/1.0\r\n";
        request += "CSeq: ";
        request += QByteArray::number(m_csec++);
        request += "\r\n";
        addAuth(request);
        request += USER_AGENT_STR;
        request += "Transport: RTP/AVP/";
        request += m_prefferedTransport == TRANSPORT_UDP ? "UDP" : "TCP";
        request += ";unicast;";

        if (m_prefferedTransport == TRANSPORT_UDP)
        {
            request += "client_port=";
            request += QString::number(trackInfo->ioDevice->getMediaSocket()->getLocalAddress().port);
            request += '-';
            request += QString::number(trackInfo->ioDevice->getRtcpSocket()->getLocalAddress().port);
        }
        else
        {
        	int rtpNum = trackInfo->trackNum*SDP_TRACK_STEP;
            trackInfo->interleaved = QPair<int,int>(rtpNum, rtpNum+1);
            request += QLatin1String("interleaved=") + QString::number(trackInfo->interleaved.first) + QLatin1Char('-') + QString::number(trackInfo->interleaved.second);
        }
        request += "\r\n";

        if (!m_SessionId.isEmpty()) {
            request += "Session: ";
            request += m_SessionId;
            request += "\r\n";
        }


        request += "\r\n";

        //qDebug() << request;

        QByteArray responce;
        if( !sendRequestAndReceiveResponse( request, responce ) )
            return false;

        if (!responce.startsWith("RTSP/1.0 200"))
        {
            if (m_transport == TRANSPORT_AUTO && m_prefferedTransport == TRANSPORT_TCP) {
                m_prefferedTransport = TRANSPORT_UDP;
                return sendSetup(); // try UDP transport
            }
            else
                return false;
        }

        QString sessionParam = extractRTSPParam(QLatin1String(responce), QLatin1String("Session:"));
        if (sessionParam.size() > 0)
        {
            QStringList tmpList = sessionParam.split(QLatin1Char(';'));
            m_SessionId = tmpList[0];

            for (int i = 0; i < tmpList.size(); ++i)
            {
                tmpList[i] = tmpList[i].trimmed().toLower();
                if (tmpList[i].startsWith(QLatin1String("timeout")))
                {
                    QStringList tmpParams = tmpList[i].split(QLatin1Char('='));
                    if (tmpParams.size() > 1) {
                        m_TimeOut = tmpParams[1].toInt();
                        if (m_TimeOut > 0 && m_TimeOut < 5000)
                            m_TimeOut *= 1000; // convert seconds to ms
                    }
                }
            }
        }

        QString transportParam = extractRTSPParam(QLatin1String(responce), QLatin1String("Transport:"));
        if (transportParam.size() > 0)
        {
            QStringList tmpList = transportParam.split(QLatin1Char(';'));
            for (int k = 0; k < tmpList.size(); ++k)
            {
                tmpList[k] = tmpList[k].trimmed().toLower();
                if (tmpList[k].startsWith(QLatin1String("ssrc")))
                {
                    QStringList tmpParams = tmpList[k].split(QLatin1Char('='));
                    if (tmpParams.size() > 1) {
                        bool ok;
                        m_sdpTracks[i]->setSSRC(tmpParams[1].toInt(&ok, 16));
                    }
                }
                else if (tmpList[k].startsWith(QLatin1String("interleaved"))) {
                    QStringList tmpParams = tmpList[k].split(QLatin1Char('='));
                    if (tmpParams.size() > 1) {
                        tmpParams = tmpParams[1].split(QLatin1String("-"));
                        if (tmpParams.size() == 2) {
                            trackInfo->interleaved = QPair<int,int>(tmpParams[0].toInt(), tmpParams[1].toInt());
                            registerRTPChannel(trackInfo->interleaved.first, trackInfo);
                        }
                    }
                }

            }
        }

        updateTransportHeader(responce);
    }

    bool tcpMode =  m_prefferedTransport == TRANSPORT_TCP;
    for (int i = 0; i < m_sdpTracks.size(); ++i)
        m_sdpTracks[i]->ioDevice->setTcpMode(tcpMode);

    return true;
}

void RTPSession::addAdditionAttrs(QByteArray& request)
{
    for (QMap<QByteArray, QByteArray>::const_iterator i = m_additionAttrs.begin(); i != m_additionAttrs.end(); ++i)
    {
        request += i.key();
        request += ": ";
        request += i.value();
        request += "\r\n";
    }
}

bool RTPSession::sendSetParameter(const QByteArray& paramName, const QByteArray& paramValue)
{
    QByteArray request;
    QByteArray requestBody;
    QByteArray responce;

    requestBody.append(paramName);
    requestBody.append(": ");
    requestBody.append(paramValue);
    requestBody.append("\r\n");

    request += "SET_PARAMETER ";
    request += mUrl.toString();
    request += " RTSP/1.0\r\n";
    request += "CSeq: ";
    request += QByteArray::number(m_csec++);
    request += "\r\n";
    addAuth(request);
    request += USER_AGENT_STR;
    request += "Session: ";
    request += m_SessionId;
    request += "\r\n";
    if (!requestBody.isEmpty())
    {
        request += "Content-Length: ";
        request += QByteArray::number(requestBody.size());
        request += "\r\n";
    }
    addAdditionAttrs(request);

    request += "\r\n";

    if (!requestBody.isEmpty())
    {
        request += requestBody;
    }

    return m_tcpSock->send(request.data(), request.size()) > 0;

    /*
    if (!readTextResponce(responce))
        return false;


    if (responce.startsWith("RTSP/1.0 200"))
    {
        m_keepAliveTime.restart();
        return true;
    }
    return false;
    */
}

void RTPSession::addRangeHeader(QByteArray& request, qint64 startPos, qint64 endPos)
{
    if (startPos != qint64(AV_NOPTS_VALUE))
    {
        if (startPos != DATETIME_NOW)
            request += QLatin1String("Range: npt=") + QString::number(startPos);
        else
            request += QLatin1String("Range: npt=now");
        request += '-';
        if (endPos != qint64(AV_NOPTS_VALUE))
        {
            if (endPos != DATETIME_NOW)
                request += QString::number(endPos);
            else
                request += QLatin1String("now");
        }
        request += QLatin1String("\r\n");
    }

}

QByteArray RTPSession::getGuid()
{
    QMutexLocker lock(&m_guidMutex);
    if (m_guid.isEmpty())
        m_guid = QnUuid::createUuid().toString().toUtf8();
    return m_guid;
}

QByteArray RTPSession::createPlayRequest( qint64 startPos, qint64 endPos )
{
    QByteArray request;

    request += "PLAY ";
    request += m_contentBase;
    request += " RTSP/1.0\r\n";
    request += "CSeq: ";
    request += QByteArray::number(m_csec++);
    request += "\r\n";
    addAuth(request);
    request += "Session: ";
    request += m_SessionId;
    request += "\r\n";
    request += USER_AGENT_STR;
    addRangeHeader(request, startPos, endPos);
    request += QLatin1String("Scale: ") + QString::number(m_scale) + QLatin1String("\r\n");
    if (m_numOfPredefinedChannels) {
        request += "x-play-now: true\r\n";
        request += "x-guid: ";
        request += getGuid();
        request += "\r\n";
    }
    addAdditionAttrs(request);

    request += QLatin1String("\r\n");

    return request;
}

bool RTPSession::sendPlayInternal(qint64 startPos, qint64 endPos)
{
    QByteArray request = createPlayRequest( startPos, endPos );

    if (m_tcpSock->send(request.data(), request.size()) <= 0)
        return false;
    return true;
}

bool RTPSession::sendPlay(qint64 startPos, qint64 endPos, double scale)
{
    QByteArray response;

    m_scale = scale;

    const QByteArray& request = createPlayRequest( startPos, endPos );
    if( !sendRequestAndReceiveResponse( request, response ) )
    {
        m_tcpSock->close();
        return false;
    }

    while (1)
    {
        QString cseq = extractRTSPParam(QLatin1String(response), QLatin1String("CSeq:"));
        if (cseq.toInt() == (int)m_csec-1)
            break;
        else if (!readTextResponce(response))
            return false; // try next response
    }    

    QString tmp = extractRTSPParam(QLatin1String(response), QLatin1String("Range:"));
    if (!tmp.isEmpty())
        parseRangeHeader(tmp);

    tmp = extractRTSPParam(QLatin1String(response), QLatin1String("x-video-layout:"));
    if (!tmp.isEmpty())
        m_videoLayout = tmp; // refactor here: add all attributes to list

    if (response.startsWith("RTSP/1.0 200"))
    {
        updateTransportHeader(response);


        m_keepAliveTime.restart();
        return true;
    }

    return false;

}

bool RTPSession::sendPause()
{

    QByteArray request;
    QByteArray response;

    request += "PAUSE ";
    request += mUrl.toString();
    request += " RTSP/1.0\r\n";
    request += "CSeq: ";
    request += QByteArray::number(m_csec++);
    request += "\r\n";
    addAuth(request);
    request += "Session: ";
    request += m_SessionId;
    request += "\r\n";

    request += "\r\n";

    return m_tcpSock->send(request.data(), request.size()) > 0;

    /*
    if (!readTextResponce(response))
        return false;


    if (response.startsWith("RTSP/1.0 200"))
    {
        m_keepAliveTime.restart();
        return true;
    }

    return false;
    */
}

bool RTPSession::sendTeardown()
{
    QByteArray request;
    QByteArray responce;
    request += "TEARDOWN ";
    request += mUrl.toString();
    request += " RTSP/1.0\r\n";
    request += "CSeq: ";
    request += QByteArray::number(m_csec++);
    request += "\r\n";
    addAuth(request);
    request += "Session: ";
    request += m_SessionId;
    request += "\r\n\r\n";

    return m_tcpSock->send(request.data(), request.size()) > 0;
}

static const int RTCP_SENDER_REPORT = 200;
static const int RTCP_RECEIVER_REPORT = 201;
static const int RTCP_SOURCE_DESCRIPTION = 202;

RtspStatistic RTPSession::parseServerRTCPReport(quint8* srcBuffer, int srcBufferSize, bool* gotStatistics)
{
    static quint32 rtspTimeDiff = QDateTime::fromString(QLatin1String("1900-01-01"), Qt::ISODate)
        .secsTo(QDateTime::fromString(QLatin1String("1970-01-01"), Qt::ISODate));

    RtspStatistic stats;
    *gotStatistics = false;
    try {
        BitStreamReader reader(srcBuffer, srcBuffer + srcBufferSize);
        reader.skipBits(8); // skip version

        while (reader.getBitsLeft() > 0)
        {
            int messageCode = reader.getBits(8);
            int messageLen = reader.getBits(16);
            Q_UNUSED(messageLen)
            if (messageCode == RTCP_SENDER_REPORT)
            {
                stats.ssrc = reader.getBits(32);
                quint32 intTime = reader.getBits(32);
                quint32 fracTime = reader.getBits(32);
                stats.nptTime = intTime + (double) fracTime / UINT_MAX - rtspTimeDiff;
                stats.localtime = qnSyncTime->currentMSecsSinceEpoch()/1000.0;
                stats.timestamp = reader.getBits(32);
                stats.receivedPackets = reader.getBits(32);
                stats.receivedOctets = reader.getBits(32);
                *gotStatistics = true;
                break;
            }
            else {
                break;
            }
        }
    } catch(...)
    {
        
    }
    return stats;
}


int RTPSession::buildClientRTCPReport(quint8* dstBuffer, int bufferLen)
{
    QByteArray esDescr("netoptix");

    Q_ASSERT(bufferLen >= 20 + esDescr.size());

    quint8* curBuffer = dstBuffer;
    *curBuffer++ = (RtpHeader::RTP_VERSION << 6);
    *curBuffer++ = RTCP_RECEIVER_REPORT;  // packet type
    curBuffer += 2; // skip len field;

    quint32* curBuf32 = (quint32*) curBuffer;
    *curBuf32++ = htonl(SSRC_CONST);
    /*
    *curBuf32++ = htonl((quint32) stats->nptTime);
    quint32 fracTime = (quint32) ((stats->nptTime - (quint32) stats->nptTime) * UINT_MAX); // UINT32_MAX
    *curBuf32++ = htonl(fracTime);
    *curBuf32++ = htonl(stats->timestamp);
    *curBuf32++ = htonl(stats->receivedPackets);
    *curBuf32++ = htonl(stats->receivedOctets);
    */

    // correct len field (count of 32 bit words -1)
    quint16 len = (quint16) (curBuf32 - (quint32*) dstBuffer);
    * ((quint16*) (dstBuffer + 2)) = htons(len-1);

    // build source description
    curBuffer = (quint8*) curBuf32;
    *curBuffer++ = (RtpHeader::RTP_VERSION << 6) + 1;  // source count = 1
    *curBuffer++ = RTCP_SOURCE_DESCRIPTION;  // packet type
    *curBuffer++ = 0; // len field = 6 (hi)
    *curBuffer++ = 4; // len field = 6 (low), (4+1)*4=20 bytes
    curBuf32 = (quint32*) curBuffer;
    *curBuf32 = htonl(CSRC_CONST);
    curBuffer+=4;
    *curBuffer++ = 1; // ES_TYPE CNAME
    *curBuffer++ = esDescr.size();
    memcpy(curBuffer, esDescr.data(), esDescr.size());
    curBuffer += esDescr.size();
    while ((curBuffer - dstBuffer)%4 != 0)
        *curBuffer++ = 0;
    //return len * sizeof(quint32);

    return curBuffer - dstBuffer;
}

bool RTPSession::sendKeepAliveIfNeeded()
{
    // send rtsp keep alive
    if (m_TimeOut==0)
        return true;

    if (m_keepAliveTime.elapsed() < (int) m_TimeOut - RESERVED_TIMEOUT_TIME)
        return true;
    else
    {
        bool res= sendKeepAlive();
        m_keepAliveTime.restart();
        return res;
    }
}

bool RTPSession::sendKeepAlive()
{
    QByteArray request;
    QByteArray responce;
    request += "GET_PARAMETER ";
    request += mUrl.toString();
    request += " RTSP/1.0\r\n";
    request += "CSeq: ";
    request += QByteArray::number(m_csec++);
    //if (!d->sessionId.isEmpty())
    {
        request += "\r\n";
        addAuth(request);
        request += "Session: ";
        request += m_SessionId;
    }
    request += "\r\n\r\n";
    //

    return m_tcpSock->send(request.data(), request.size()) > 0;
}

// read RAW: combination of text and binary data
/*
int RTPSession::readRAWData()
{
    int readed = m_tcpSock->recv(m_responseBuffer + m_responseBufferLen, qMin(RTSP_BUFFER_LEN - m_responseBufferLen, MAX_RTSP_DATA_LEN));
    if (readed > 0)
    {
        m_responseBufferLen += readed;
        Q_ASSERT( m_responseBufferLen <= RTSP_BUFFER_LEN);
    }
    return readed;
}
*/

void RTPSession::sendBynaryResponse(quint8* buffer, int size)
{
    m_tcpSock->send(buffer, size);
}


bool RTPSession::processTextResponseInsideBinData()
{
    // have text response or part of text response.
    int readed = readSocketWithBuffering(m_responseBuffer+m_responseBufferLen, qMin(1024, RTSP_BUFFER_LEN - m_responseBufferLen), true);
    if (readed <= 0)
        return false;
    m_responseBufferLen += readed;

    quint8* curPtr = m_responseBuffer;
    quint8* bEnd = m_responseBuffer+m_responseBufferLen;
    for(; curPtr < bEnd && *curPtr != '$'; curPtr++);
    if (curPtr < bEnd || QnTCPConnectionProcessor::isFullMessage(QByteArray::fromRawData((const char*)m_responseBuffer, m_responseBufferLen)))
    {
        QByteArray textResponse;
        textResponse.append((const char*) m_responseBuffer, curPtr - m_responseBuffer);
        memmove(m_responseBuffer, curPtr, bEnd - curPtr);
        m_responseBufferLen = bEnd - curPtr;
        QString tmp = extractRTSPParam(QLatin1String(textResponse), QLatin1String("Range:"));
        if (!tmp.isEmpty())
            parseRangeHeader(tmp);
        emit gotTextResponse(textResponse);
    }
    return true;
}

int RTPSession::readBinaryResponce(quint8* data, int maxDataSize)
{
    while (m_tcpSock->isConnected())
    {
        while (m_responseBufferLen < 4) {
            int readed = readSocketWithBuffering(m_responseBuffer+m_responseBufferLen, 4 - m_responseBufferLen, true);
            if (readed <= 0)
                return readed;
            m_responseBufferLen += readed;
        }
        if (m_responseBuffer[0] == '$')
            break;

        // have text response or part of text response.
        if (!processTextResponseInsideBinData())
            return -1;
    }
    int dataLen = (m_responseBuffer[2]<<8) + m_responseBuffer[3] + 4;
    if (maxDataSize < dataLen)
        return -2; // not enough buffer
    int copyLen = qMin(dataLen, m_responseBufferLen);
    memcpy(data, m_responseBuffer, copyLen);
    if (m_responseBufferLen > copyLen)
        memmove(m_responseBuffer, m_responseBuffer + copyLen, m_responseBufferLen - copyLen);
    data += copyLen;
    m_responseBufferLen -= copyLen;
    for (int dataRestLen = dataLen - copyLen; dataRestLen > 0;)
    {
        int readed = readSocketWithBuffering(data, dataRestLen, true);
        if (readed <= 0)
            return readed;
        dataRestLen -= readed;
        data += readed;
    }
    return dataLen;
}

quint8* RTPSession::prepareDemuxedData(std::vector<QnByteArray*>& demuxedData, int channel, int reserve)
{
    if (channel >= 0 && demuxedData.size() <= (size_t)channel)
        demuxedData.resize(channel+1);
    if (demuxedData[channel] == 0)
        demuxedData[channel] = new QnByteArray(16, 32);
    QnByteArray* dataVect = demuxedData[channel];
    //dataVect->resize(dataVect->size() + reserve);
    dataVect->reserve(dataVect->size() + reserve);
    return (quint8*) dataVect->data() + dataVect->size();
}

int RTPSession::readBinaryResponce(std::vector<QnByteArray*>& demuxedData, int& channelNumber)
{
    while (m_tcpSock->isConnected())
    {
        while (m_responseBufferLen < 4) {
            int readed = readSocketWithBuffering(m_responseBuffer+m_responseBufferLen, 4 - m_responseBufferLen, true);
            if (readed <= 0)
                return readed;
            m_responseBufferLen += readed;
        }
        if (m_responseBuffer[0] == '$')
            break;
        if (!processTextResponseInsideBinData())
            return -1;
    }

    int dataLen = (m_responseBuffer[2]<<8) + m_responseBuffer[3] + 4;
    int copyLen = qMin(dataLen, m_responseBufferLen);
    channelNumber = m_responseBuffer[1];
    quint8* data = prepareDemuxedData(demuxedData, channelNumber, dataLen);
    //quint8* data = (quint8*) dataVect->data() + dataVect->size() - dataLen;

    memcpy(data, m_responseBuffer, copyLen);
    if (m_responseBufferLen > copyLen)
        memmove(m_responseBuffer, m_responseBuffer + copyLen, m_responseBufferLen - copyLen);
    data += copyLen;
    m_responseBufferLen -= copyLen;

    for (int dataRestLen = dataLen - copyLen; dataRestLen > 0;)
    {
        int readed = readSocketWithBuffering(data, dataRestLen, true);
        if (readed <= 0)
            return readed;
        dataRestLen -= readed;
        data += readed;
    }

    demuxedData[channelNumber]->finishWriting(dataLen);
    return dataLen;
}

// demux text data only
bool RTPSession::readTextResponce(QByteArray& response)
{
    bool readMoreData = m_responseBufferLen == 0;
    int ignoreDataSize = 0;
    for (int i = 0; i < 1000 && ignoreDataSize < 1024*1024*3 && m_tcpSock->isConnected(); ++i)
    {
        if (readMoreData) {
            int readed = readSocketWithBuffering(m_responseBuffer+m_responseBufferLen, qMin(1024, RTSP_BUFFER_LEN - m_responseBufferLen), true);
            if (readed <= 0)
            {
                if( readed == 0 )
                {
                    NX_LOG( lit("RTSP connection to %1 has been unexpectedly closed").
                        arg(m_tcpSock->getForeignAddress().toString()), cl_logINFO );
                }
                else
                {
                    NX_LOG( lit("Error reading RTSP response from %1. %2").
                        arg(m_tcpSock->getForeignAddress().toString()).arg(SystemError::getLastOSErrorText()), cl_logWARNING );
                }
                return false;	//error occured or connection closed
            }
            m_responseBufferLen += readed;
        }
        if (m_responseBuffer[0] == '$') {
            // binary data
            quint8 tmpData[1024*64];
            int readed = readBinaryResponce(tmpData, sizeof(tmpData)); // skip binary data
            int oldIgnoreDataSize = ignoreDataSize;
            ignoreDataSize += readed;
            if (oldIgnoreDataSize / 64000 != ignoreDataSize/64000)
                QnSleep::msleep(1);
        }
        else {
            // text data
            int msgLen = QnTCPConnectionProcessor::isFullMessage(QByteArray::fromRawData((const char*)m_responseBuffer, m_responseBufferLen));
            if (msgLen > 0)
            {
                response = QByteArray((const char*) m_responseBuffer, msgLen);
                memmove(m_responseBuffer, m_responseBuffer + msgLen, m_responseBufferLen - msgLen);
                m_responseBufferLen -= msgLen;
                return true;
            }
        }
        readMoreData = true;
        if (m_responseBufferLen == RTSP_BUFFER_LEN)
        {
            NX_LOG( lit("RTSP response from %1 has exceeded max response size (%2)").
                arg(m_tcpSock->getForeignAddress().toString()).arg(RTSP_BUFFER_LEN), cl_logINFO );
            return false;
        }
    }
    return false;
}

/*
// demux binary data only
int RTPSession::readBinaryResponce(quint8* data, int maxDataSize)
{
    bool readMore = false;
    QByteArray textResponse;
    while (m_tcpSock->isConnected())
    {
        if (readMore) {
             int readed = readRAWData();
             if (readed <= 0)
                return readed;
        }

        quint8* bEnd = m_responseBuffer + m_responseBufferLen;

        //for(quint8* curPtr = m_responseBuffer; curPtr < bEnd-4; curPtr++)
        quint8* curPtr = m_responseBuffer;

        if (*curPtr != '$') 
        {
            // text Data
            for(; curPtr < bEnd && *curPtr != '$'; curPtr++);
            textResponse.append((const char*) m_responseBuffer, curPtr - m_responseBuffer);
            memmove(m_responseBuffer, curPtr, bEnd - curPtr);
            m_responseBufferLen = bEnd - curPtr;
            if (QnTCPConnectionProcessor::isFullMessage(textResponse)) 
            {
                QString tmp = extractRTSPParam(QLatin1String(textResponse), QLatin1String("Range:"));
                if (!tmp.isEmpty())
                    parseRangeHeader(tmp);
                emit gotTextResponse(textResponse);
                textResponse.clear();
                continue;
            }
        }
        else // start of binary data
        {
            int dataRest = bEnd - curPtr;
            quint16 dataLen = (curPtr[2] << 8) + curPtr[3] + 4;
            if (maxDataSize < dataLen)
            {
                qWarning("Too low RTSP receiving buffer. Data can't be demuxed");
                m_responseBufferLen = 0;
                return -1;
            }

            if (dataRest >= dataLen)
            {
                memcpy(data, curPtr, dataLen);
                memmove(curPtr, curPtr + dataLen, dataRest - dataLen);
                m_responseBufferLen -= dataLen;
                return dataLen;
            }
        }
        readMore = true;
    }
    return -1;
}

// demux text data only
bool RTPSession::readTextResponce(QByteArray& response)
{
    int retry_count = 40;
    for (int i = 0; i < retry_count; ++i)
    {
        bool readMoreData = false; // try to process existing buffer at first
        //for (int k = 0; k < 10; ++k) // if binary data ahead text data, read more. read 10 packets at maxumum
        while (m_responseBufferLen < RTSP_BUFFER_LEN)
        {
            if (readMoreData && readRAWData() <= 0)
                return false;

            quint8* startPtr = m_responseBuffer;
            quint8* curPtr = m_responseBuffer;
            for(; curPtr < m_responseBuffer + m_responseBufferLen;)
            {
                if (*curPtr == '$') // start of binary data, skip it
                {
                    response.append(QByteArray::fromRawData((char*)startPtr, curPtr - startPtr));

                    memmove(startPtr, curPtr, (m_responseBuffer+m_responseBufferLen) - curPtr);
                    m_responseBufferLen -= curPtr - startPtr;
                    if (QnTCPConnectionProcessor::isFullMessage(response))
                        return true;

                    int dataRest = m_responseBuffer + m_responseBufferLen - startPtr;
                    if (dataRest < 4)
                    {
                        readMoreData = true;
                        startPtr = 0;
                        break;
                    }
                    quint16 dataLen = (curPtr[2] << 8) + curPtr[3] + 4;
                    if (dataRest < dataLen)
                    {
                        readMoreData = true;
                        startPtr = 0;
                        break;
                    }
                    startPtr += dataLen;
                    curPtr = startPtr;
                }
                else {
                    curPtr++;
                }
            }
            if (startPtr)
            {
                Q_ASSERT((m_responseBuffer+m_responseBufferLen) - curPtr >= 0);
                response.append(QByteArray::fromRawData((char*)startPtr, curPtr - startPtr));

                memmove(startPtr, curPtr, (m_responseBuffer+m_responseBufferLen) - curPtr);

                m_responseBufferLen -= curPtr - startPtr;
                if (QnTCPConnectionProcessor::isFullMessage(response))
                    return true;
            }
            readMoreData = true;
            QnSleep::msleep(1);
        }

        // buffer is full and we does not find text data (buffer is filled by binary data). Clear buffer (and drop some video frames) and try to find data again
        //qWarning() << "Can't find RTSP text response because of buffer is full! Drop some media data and find againg";
        quint8 tmpBuffer[1024*64];
        if (readBinaryResponce(tmpBuffer, sizeof(tmpBuffer)) == -1)
            break;
    }
    qWarning() << "RTSP Text response not found! RTSP command is failed!";
    return false;
}

*/

QString RTPSession::extractRTSPParam(const QString& buffer, const QString& paramName)
{
    int pos = buffer.indexOf(paramName, 0, Qt::CaseInsensitive);
    if (pos > 0)
    {
        QString rez;
        bool first = true;
        for (int i = pos + paramName.size() + 1; i < buffer.size(); i++)
        {
            if (buffer[i] == QLatin1Char(' ') && first)
                continue;
            else if (buffer[i] == QLatin1Char('\r') || buffer[i] == QLatin1Char('\n'))
                break;
            else {
                rez += buffer[i];
                first = false;
            }
        }
        return rez;
    }
    else
        return QString();
}

void RTPSession::updateTransportHeader(QByteArray& responce)
{
    QString tmp = extractRTSPParam(QLatin1String(responce), QLatin1String("Transport:"));
    if (tmp.size() > 0)
    {
        QStringList tmpList = tmp.split(QLatin1Char(';'));
        for (int i = 0; i < tmpList.size(); ++i)
        {
            if (tmpList[i].startsWith(QLatin1String("port")))
            {
                QStringList tmpParams = tmpList[i].split(QLatin1Char('='));
                if (tmpParams.size() > 1)
                    m_ServerPort = tmpParams[1].toInt();
            }
        }
    }
}

void RTPSession::setTransport(TransportType transport)
{
    m_transport = transport;
}

void RTPSession::setTransport(const QString& transport)
{
    if (transport == QLatin1String("TCP"))
        m_transport = TRANSPORT_TCP;
    else if (transport == QLatin1String("UDP"))
        m_transport = TRANSPORT_UDP;
    else
        m_transport = TRANSPORT_AUTO;
}

QString RTPSession::getTrackFormatByRtpChannelNum(int channelNum)
{
    return getTrackFormat(channelNum / SDP_TRACK_STEP);
}

QString RTPSession::getTrackFormat(int trackNum) const
{
    // client setup all track numbers consequentially, so we can use track num as direct vector index. Expect medata track with fixed num and always last record
    if (trackNum < m_sdpTracks.size())
        return m_sdpTracks[trackNum]->codecName;
    else if (trackNum == METADATA_TRACK_NUM && !m_sdpTracks.isEmpty())
        return m_sdpTracks.last()->codecName;
    else
        return QString();
}

RTPSession::TrackType RTPSession::getTrackTypeByRtpChannelNum(int channelNum)
{
    TrackType rez = TT_UNKNOWN;
    int rtpChannelNum = channelNum & ~1;
    if (rtpChannelNum < m_rtpToTrack.size()) {
        QSharedPointer<SDPTrackInfo> track = m_rtpToTrack[rtpChannelNum];
        if (track)
            rez = track->trackType;
    }
    //following code was a camera rtsp bug workaround. Which camera no one can recall. 
        //Commented because it interferes with another bug on TP-LINK shitty camera.
        //So, let's try to be closer to RTSP rfc
    //if (rez == TT_UNKNOWN)
    //    rez = getTrackType(channelNum / SDP_TRACK_STEP);
    if (channelNum % SDP_TRACK_STEP)
        rez = RTPSession::TrackType(int(rez)+1);
    return rez;
}

int RTPSession::getChannelNum(int rtpChannelNum)
{
    rtpChannelNum = rtpChannelNum & ~1;
    if (rtpChannelNum < m_rtpToTrack.size()) {
        QSharedPointer<SDPTrackInfo> track = m_rtpToTrack[rtpChannelNum];
        if (track)
            return track->trackNum;
    }
    return 0;
}

RTPSession::TrackType RTPSession::getTrackType(int trackNum) const
{
    // client setup all track numbers consequentially, so we can use track num as direct vector index. Expect medata track with fixed num and always last record

    if (trackNum < m_sdpTracks.size())
        return m_sdpTracks[trackNum]->trackType;
    else if (trackNum == METADATA_TRACK_NUM && !m_sdpTracks.isEmpty())
        return m_sdpTracks.last()->trackType;
    else
        return TT_UNKNOWN;
}

qint64 RTPSession::startTime() const
{
    return m_startTime;
}

qint64 RTPSession::endTime() const
{
    return m_endTime;
}

float RTPSession::getScale() const
{
    return m_scale;
}

void RTPSession::setScale(float value)
{
    m_scale = value;
}

void RTPSession::setAdditionAttribute(const QByteArray& name, const QByteArray& value)
{
    m_additionAttrs.insert(name, value);
}

void RTPSession::removeAdditionAttribute(const QByteArray& name)
{
    m_additionAttrs.remove(name);
}

void RTPSession::setTCPTimeout(int timeout)
{
    m_tcpTimeout = timeout;
}

void RTPSession::setAuth(const QAuthenticator& auth, DefaultAuthScheme defaultAuthScheme)
{
    m_auth = auth;
    if (defaultAuthScheme == authDigest) {
        m_useDigestAuth = true;
        m_realm = DEFAULT_REALM;
        m_nonce = QLatin1String(calcDefaultNonce());
    }
}

QAuthenticator RTPSession::getAuth() const
{
    return m_auth;
}


void RTPSession::setAudioEnabled(bool value)
{
    m_isAudioEnabled = value;
}

void RTPSession::setProxyAddr(const QString& addr, int port)
{
    m_proxyAddr = addr;
    m_proxyPort = port;
}

QString RTPSession::mediaTypeToStr(TrackType trackType)
{
    if (trackType == TT_AUDIO)
        return lit("audio");
    else if (trackType == TT_AUDIO_RTCP)
        return lit("audio-rtcp");
    else if (trackType == TT_VIDEO)
        return lit("video");
    else if (trackType == TT_VIDEO_RTCP)
        return lit("video-rtcp");
    else if (trackType == TT_METADATA)
        return lit("metadata");
    else
        return lit("TT_UNKNOWN");
}

void RTPSession::setUsePredefinedTracks(int numOfVideoChannel)
{
    m_numOfPredefinedChannels = numOfVideoChannel;
}

bool RTPSession::setTCPReadBufferSize(int value)
{
    return m_tcpSock->setRecvBufferSize(value);
}

QString RTPSession::getVideoLayout() const
{
    return m_videoLayout;
}

int RTPSession::readSocketWithBuffering( quint8* buf, size_t bufSize, bool readSome )
{
    const size_t bufSizeBak = bufSize;

    //this method introduced to minimize m_tcpSock->recv calls (on isd edge m_tcpSock->recv call is rather heavy)
    //TODO: #ak remove extra data copying

    for( ;; )
    {
        if( m_additionalReadBufferSize > 0 )
        {
            const size_t bytesToCopy = std::min<int>( m_additionalReadBufferSize, bufSize );
            memcpy( buf, m_additionalReadBuffer + m_additionalReadBufferPos, bytesToCopy );
            m_additionalReadBufferPos += bytesToCopy;
            m_additionalReadBufferSize -= bytesToCopy;
            bufSize -= bytesToCopy;
            buf += bytesToCopy;
        }

        if( readSome && (bufSize < bufSizeBak) )
            return bufSizeBak - bufSize;
        if( bufSize == 0 )
            return bufSizeBak;

        m_additionalReadBufferSize = m_tcpSock->recv( m_additionalReadBuffer, ADDITIONAL_READ_BUFFER_CAPACITY );
        m_additionalReadBufferPos = 0;
        if( m_additionalReadBufferSize <= 0 )
            return bufSize == bufSizeBak
                ? m_additionalReadBufferSize    //if could not read anything returning error
                : bufSizeBak - bufSize;
    }
}

bool RTPSession::sendRequestAndReceiveResponse( const QByteArray& requestBuf, QByteArray& responseBuf )
{
    std::unique_ptr<nx_http::Request> request;
    int prevStatusCode = nx_http::StatusCode::ok;
    QByteArray localRequestBuf;

    for( int i = 0; i < 3; ++i )    //needed to avoid infinite loop in case of incorrect server behavour
    {
        const QByteArray* requestBufToSend = i > 0 ? &localRequestBuf : &requestBuf;
        if( m_tcpSock->send(requestBufToSend->constData(), requestBufToSend->size()) <= 0 )
            return false;

        if( !readTextResponce(responseBuf) )
            return false;

        nx_http::Response response;
        if( !response.parse( responseBuf ) )
            return false;
        m_responseCode = response.statusLine.statusCode;

        switch( response.statusLine.statusCode )
        {
            case nx_http::StatusCode::unauthorized:
            case nx_http::StatusCode::proxyAuthenticationRequired:
                if( prevStatusCode == response.statusLine.statusCode )
                    return false;   //already tried authentication and has been rejected
                prevStatusCode = response.statusLine.statusCode;
                break;

            default:
                return true;
        }

        if( !request.get() )
        {
            request.reset( new nx_http::Request() );
            request->parse( requestBuf );
        }

        //TODO #ak fill m_realm, m_nonce

        if( !qnAuthHelper->authenticate( m_auth, response, request.get() ) )
            return false;
        localRequestBuf.clear();
        request->serialize( &localRequestBuf );
    }

    return false;
}

<<<<<<< HEAD
#endif // ENABLE_DATA_PROVIDERS
=======
RTPSession::TrackMap RTPSession::getTrackInfo() const
{
    return m_sdpTracks;
}
>>>>>>> 33f29710
<|MERGE_RESOLUTION|>--- conflicted
+++ resolved
@@ -2031,11 +2031,9 @@
     return false;
 }
 
-<<<<<<< HEAD
-#endif // ENABLE_DATA_PROVIDERS
-=======
 RTPSession::TrackMap RTPSession::getTrackInfo() const
 {
     return m_sdpTracks;
 }
->>>>>>> 33f29710
+
+#endif // ENABLE_DATA_PROVIDERS