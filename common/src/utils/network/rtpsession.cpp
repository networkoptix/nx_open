--- conflicted
+++ resolved
@@ -1764,13 +1764,9 @@
     MAX_BITRATE_BYTES_PER_SECOND > ADDITIONAL_READ_BUFFER_CAPACITY * 10,
     "MAX_BITRATE_BYTES_PER_SECOND MUST be 10 times greater than ADDITIONAL_READ_BUFFER_CAPACITY" );
 
-<<<<<<< HEAD
 #ifdef __arm__
 static const size_t MS_PER_SEC = 1000;
 #endif
-=======
-static const size_t MS_PER_SEC = 1000;
->>>>>>> 61f4cda0
 
 int RTPSession::readSocketWithBuffering( quint8* buf, size_t bufSize, bool readSome )
 {
