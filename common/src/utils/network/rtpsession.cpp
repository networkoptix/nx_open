#ifdef ENABLE_DATA_PROVIDERS

#if defined(Q_OS_WIN)
#  include <winsock2.h>
#endif
#ifdef __arm__
#include <sys/ioctl.h>
#endif

#include <atomic>

#include "rtpsession.h"
#include "rtp_stream_parser.h"

#include <QtCore/QFile>
#include <utils/common/uuid.h>
#include <utils/network/rtsp/rtsp_types.h>

#include "utils/common/log.h"
#include "utils/common/util.h"
#include "utils/common/systemerror.h"
#include "utils/network/http/httptypes.h"
#include "utils/common/sleep.h"
#include "tcp_connection_processor.h"
#include "simple_http_client.h"
#include "utils/media/bitStream.h"
#include "utils/common/synctime.h"
#include "tcp_connection_priv.h"
#include "http/custom_headers.h"
#include "version.h"


#define DEFAULT_RTP_PORT 554
#define RESERVED_TIMEOUT_TIME (5*1000)

static const int MAX_RTCP_PACKET_SIZE = 1024 * 2;
static const quint32 SSRC_CONST = 0x2a55a9e8;
static const quint32 CSRC_CONST = 0xe8a9552a;

static const int TCP_CONNECT_TIMEOUT = 1000 * 5;
static const int SDP_TRACK_STEP = 2;
static const int METADATA_TRACK_NUM = 7;
//static const int TIME_RESYNC_THRESHOLD = 15;
//static const int TIME_FUTURE_THRESHOLD = 4;
//static const double TIME_RESYNC_THRESHOLD2 = 30;
static const double TIME_RESYNC_THRESHOLD = 10.0; // at seconds
static const double LOCAL_TIME_RESYNC_THRESHOLD = 500; // at ms
static const int DRIFT_STATS_WINDOW_SIZE = 1000;
static const QString DEFAULT_REALM(lit("NetworkOptix"));


QByteArray RTPSession::m_guid;
QnMutex RTPSession::m_guidMutex;

#if 0
static QString getValueFromString(const QString& line)
{
    int index = line.indexOf(QLatin1Char('='));
    if (index < 1)
        return QString();
    return line.mid(index+1);
}
#endif

// --------------------- RTPIODevice --------------------------

RTPIODevice::RTPIODevice(RTPSession* owner, bool useTCP):
    m_owner(owner),
    m_tcpMode(false),
    m_mediaSocket(0),
    m_rtcpSocket(0),
    ssrc(0),
    m_rtpTrackNum(0)
{
    m_tcpMode = useTCP;
    if (!m_tcpMode) 
    {
        m_mediaSocket = SocketFactory::createDatagramSocket();
        m_mediaSocket->bind( SocketAddress( HostAddress::anyHost, 0 ) );
        m_mediaSocket->setRecvTimeout(500);

        m_rtcpSocket = SocketFactory::createDatagramSocket();
        m_rtcpSocket->bind( SocketAddress( HostAddress::anyHost, 0 ) );
        m_rtcpSocket->setRecvTimeout(500);
    }
}

RTPIODevice::~RTPIODevice()
{
    delete m_mediaSocket;
    delete m_rtcpSocket;
}

qint64 RTPIODevice::read(char *data, qint64 maxSize)
{

    int readed;
    if (m_tcpMode)
        readed = m_owner->readBinaryResponce((quint8*) data, maxSize); // demux binary data from TCP socket
    else
        readed = m_mediaSocket->recv(data, maxSize);
    m_owner->sendKeepAliveIfNeeded();
    if (!m_tcpMode)
        processRtcpData();
    return readed;
}

AbstractCommunicatingSocket* RTPIODevice::getMediaSocket()
{ 
    if (m_tcpMode) 
        return m_owner->m_tcpSock.get();
    else
        return m_mediaSocket; 
}

void RTPIODevice::setTcpMode(bool value)
{ 
    m_tcpMode = value; 
    if (m_tcpMode && m_mediaSocket) {
        m_mediaSocket->close();
        m_rtcpSocket->close();
    }
}

void RTPIODevice::processRtcpData()
{
    quint8 rtcpBuffer[MAX_RTCP_PACKET_SIZE];
    quint8 sendBuffer[MAX_RTCP_PACKET_SIZE];
    while( m_rtcpSocket->hasData() )
    {
        SocketAddress senderEndpoint;
        int readed = m_rtcpSocket->recvFrom(rtcpBuffer, sizeof(rtcpBuffer), &senderEndpoint);
        if (readed > 0)
        {
            if (!m_rtcpSocket->isConnected())
            {
                if (!m_rtcpSocket->setDestAddr(senderEndpoint))
                {
                    qWarning() << "RTPIODevice::processRtcpData(): setDestAddr() failed: " << SystemError::getLastOSErrorText();
                }
            }
            bool gotValue = false;
            RtspStatistic stats = m_owner->parseServerRTCPReport(rtcpBuffer, readed, &gotValue);
            if (gotValue)
                m_statistic = stats;
            int outBufSize = m_owner->buildClientRTCPReport(sendBuffer, MAX_RTCP_PACKET_SIZE);
            if (outBufSize > 0)
                m_rtcpSocket->send(sendBuffer, outBufSize);
        }
    }
}

void RTPSession::SDPTrackInfo::setSSRC(quint32 value)
{
    ioDevice->setSSRC(value);
}

quint32 RTPSession::SDPTrackInfo::getSSRC() const
{
    return ioDevice->getSSRC();
}

// ================================================== QnRtspTimeHelper ==========================================

QnMutex QnRtspTimeHelper::m_camClockMutex;
//!map<resID, <CamSyncInfo, refcount> >
QMap<QString, QPair<QSharedPointer<QnRtspTimeHelper::CamSyncInfo>, int> > QnRtspTimeHelper::m_camClock;


QnRtspTimeHelper::QnRtspTimeHelper(const QString& resId)
:
    m_lastTime(AV_NOPTS_VALUE),
    m_localStartTime(0),
    m_rtcpReportTimeDiff(INT_MAX),
    m_resId(resId)
{
    {
        QnMutexLocker lock( &m_camClockMutex );

        QPair<QSharedPointer<QnRtspTimeHelper::CamSyncInfo>, int>& val = m_camClock[resId];
        if( !val.first )
            val.first = QSharedPointer<CamSyncInfo>(new CamSyncInfo());
        m_cameraClockToLocalDiff = val.first;
        ++val.second;   //need ref count, since QSharedPointer does not provide access to its refcount
    }

    m_localStartTime = qnSyncTime->currentMSecsSinceEpoch();
    m_timer.restart();
    m_lastWarnTime = 0;
}

QnRtspTimeHelper::~QnRtspTimeHelper()
{
    {
        QnMutexLocker lock( &m_camClockMutex );

        QMap<QString, QPair<QSharedPointer<QnRtspTimeHelper::CamSyncInfo>, int> >::iterator it = m_camClock.find( m_resId );
        if( it != m_camClock.end() )
            if( (--it.value().second) == 0 )
                m_camClock.erase( it );
    }
}

double QnRtspTimeHelper::cameraTimeToLocalTime(double cameraTime)
{
    double localtime = qnSyncTime->currentMSecsSinceEpoch()/1000.0;
    
    QnMutexLocker lock( &m_cameraClockToLocalDiff->mutex );
    if (m_cameraClockToLocalDiff->timeDiff == INT_MAX)  
        m_cameraClockToLocalDiff->timeDiff = localtime - cameraTime;
    double result = cameraTime + m_cameraClockToLocalDiff->timeDiff;
    

    qint64 currentDrift = (localtime - result)*1000;
    m_cameraClockToLocalDiff->driftSum += currentDrift;
    m_cameraClockToLocalDiff->driftStats.push(currentDrift);
    if (m_cameraClockToLocalDiff->driftStats.size() > DRIFT_STATS_WINDOW_SIZE) {
        qint64 frontVal;
        m_cameraClockToLocalDiff->driftStats.pop(frontVal);
        m_cameraClockToLocalDiff->driftSum -= frontVal;
    }

    //qDebug() << "drift = " << (int) currentDrift;
    if (m_cameraClockToLocalDiff->driftStats.size() >= DRIFT_STATS_WINDOW_SIZE/4)
    {
        double avgDrift = m_cameraClockToLocalDiff->driftSum / (double) m_cameraClockToLocalDiff->driftStats.size();
        //qDebug() << "avgDrift = " << (int) (avgDrift*1000) << "sz=" << m_cameraClockToLocalDiff->driftStats.size();
        return result + avgDrift/1000.0;
    }
    else {
        return result;
    }
}

void QnRtspTimeHelper::reset()
{
    QnMutexLocker lock( &m_cameraClockToLocalDiff->mutex );
    
    m_cameraClockToLocalDiff->timeDiff = INT_MAX;
    m_cameraClockToLocalDiff->driftStats.clear();
    m_cameraClockToLocalDiff->driftSum = 0;
}

bool QnRtspTimeHelper::isLocalTimeChanged()
{
    qint64 elapsed;
    int tryCount = 0;
    qint64 ct;
    do {
        elapsed = m_timer.elapsed();
        ct = qnSyncTime->currentMSecsSinceEpoch();
    } while (m_timer.elapsed() != elapsed && ++tryCount < 3);

    qint64 expectedLocalTime = elapsed + m_localStartTime;
    bool timeChanged = qAbs(expectedLocalTime - ct) > LOCAL_TIME_RESYNC_THRESHOLD;
    if (timeChanged || elapsed > 3600) {
        m_localStartTime = qnSyncTime->currentMSecsSinceEpoch();
        m_timer.restart();
    }
    return timeChanged;
}


bool QnRtspTimeHelper::isCameraTimeChanged(const RtspStatistic& statistics)
{
    double diff = statistics.localtime - statistics.nptTime;
    if (m_rtcpReportTimeDiff == INT_MAX)
        m_rtcpReportTimeDiff = diff;
    bool rez = qAbs(diff - m_rtcpReportTimeDiff) > TIME_RESYNC_THRESHOLD;
    if (rez)
        m_rtcpReportTimeDiff = INT_MAX;
    return rez;
}

#ifdef DEBUG_TIMINGS
void QnRtspTimeHelper::printTime(double jitter)
{
    if (m_statsTimer.elapsed() < 1000)
    {
        m_minJitter = qMin(m_minJitter, jitter);
        m_maxJitter = qMax(m_maxJitter, jitter);
        m_jitterSum += jitter;
        m_jitPackets++;
    }
    else {
        if (m_jitPackets > 0) {
            QString message(QLatin1String("camera %1. minJit=%2 ms. maxJit=%3 ms. avgJit=%4 ms"));
            message = message.arg(m_resId).arg(int(m_minJitter*1000+0.5)).arg(int(m_maxJitter*1000+0.5)).arg(int(m_jitterSum/m_jitPackets*1000+0.5));
            NX_LOG(message, cl_logINFO);
        }
        m_statsTimer.restart();
        m_minJitter = INT_MAX;
        m_maxJitter = 0;
        m_jitterSum = 0;
        m_jitPackets = 0;
    }
}
#endif

qint64 QnRtspTimeHelper::getUsecTime(quint32 rtpTime, const RtspStatistic& statistics, int frequency, bool recursiveAllowed)
{
    if (statistics.isEmpty())
        return qnSyncTime->currentMSecsSinceEpoch() * 1000;
    else {
        int rtpTimeDiff = rtpTime - statistics.timestamp;
        double resultInSecs = cameraTimeToLocalTime(statistics.nptTime + rtpTimeDiff / double(frequency));
        double localTimeInSecs = qnSyncTime->currentMSecsSinceEpoch()/1000.0;
        // If data is delayed for some reason > than jitter, but not lost, some next data can have timing less then previous data (after reinit).
        // Such data can not be recorded to archive. I ofter got that situation if server under debug
        // So, I've increased jitter threshold just in case (very slow mediaServer work e.t.c)
        // In any way, valid threshold behaviour if camera time is changed.
        //if (qAbs(localTimeInSecs - resultInSecs) < 15 || !recursiveAllowed) 

        //bool cameraTimeChanged = m_lastResultInSec != 0 && qAbs(resultInSecs - m_lastResultInSec) > TIME_RESYNC_THRESHOLD;
        //bool gotInvalidTime = resultInSecs - localTimeInSecs > TIME_FUTURE_THRESHOLD;
        //if ((cameraTimeChanged || isLocalTimeChanged() || gotInvalidTime) && recursiveAllowed)

        //if (localTimeInSecs - resultInSecs > TIME_RESYNC_THRESHOLD2)
        //    m_lastTime = 0; // time goes to the past

        //qWarning() << "RTSP time drift reached" << localTimeInSecs - resultInSecs;
        //if (qAbs(localTimeInSecs - resultInSecs) > TIME_RESYNC_THRESHOLD && recursiveAllowed) 

        double jitter = qAbs(resultInSecs - localTimeInSecs);
        bool gotInvalidTime = jitter > TIME_RESYNC_THRESHOLD;
        bool camTimeChanged = isCameraTimeChanged(statistics);
        bool localTimeChanged = isLocalTimeChanged();

#ifdef DEBUG_TIMINGS
        printTime(jitter);
#endif

        if ((camTimeChanged || localTimeChanged || gotInvalidTime) && recursiveAllowed)
        {
            qint64 currentUsecTime = getUsecTimer();
            if (currentUsecTime - m_lastWarnTime > 2000 * 1000ll)
            {
                if (camTimeChanged) {
                    NX_LOG(QString(lit("Camera time has been changed or receiving latency > 10 seconds. Resync time for camera %1")).arg(m_resId), cl_logWARNING);
                }
                else if (localTimeChanged) {
                    NX_LOG(QString(lit("Local time has been changed. Resync time for camera %1")).arg(m_resId), cl_logWARNING);
                }
                else {
                    NX_LOG(QString(lit("RTSP time drift reached %1 seconds. Resync time for camera %2")).arg(localTimeInSecs - resultInSecs).arg(m_resId), cl_logWARNING);
                }
                m_lastWarnTime = currentUsecTime;
            }
            reset();
            if (localTimeChanged)
                m_lastTime = AV_NOPTS_VALUE;
            return getUsecTime(rtpTime, statistics, frequency, false);
        }
        else {
            if (gotInvalidTime)
                resultInSecs = localTimeInSecs;
            //m_lastResultInSec = resultInSecs;
            qint64 rez = resultInSecs * 1000000ll;
            // check for negative time if camera timings is inaccurate
            if (m_lastTime != (qint64)AV_NOPTS_VALUE && rez <= m_lastTime)
                rez = m_lastTime + MIN_FRAME_DURATION;
            m_lastTime = rez;

            //qDebug() << "rtspTime=" << QDateTime::fromMSecsSinceEpoch(rez/1000).toString(QLatin1String("hh:mm:ss.zzz")) << "localtime=" << QDateTime::currentDateTime().toString(QLatin1String("hh:mm:ss.zzz"));

            return rez;
        }
    }
}


static const size_t ADDITIONAL_READ_BUFFER_CAPACITY = 64*1024;


static std::atomic<int> RTPSessionInstanceCounter(0);

// ================================================== RTPSession ==========================================

RTPSession::RTPSession( std::unique_ptr<AbstractStreamSocket> tcpSock )
:
    m_csec(2),
    //m_rtpIo(*this),
    m_transport(TRANSPORT_UDP),
    m_selectedAudioChannel(0),
    m_startTime(AV_NOPTS_VALUE),
    m_openedTime(AV_NOPTS_VALUE),
    m_endTime(AV_NOPTS_VALUE),
    m_scale(1.0),
    m_tcpTimeout(10 * 1000),
    m_proxyPort(0),
    m_responseCode(CODE_OK),
    m_isAudioEnabled(true),
    m_useDigestAuth(false),
    m_numOfPredefinedChannels(0),
    m_TimeOut(0),
    m_tcpSock(std::move(tcpSock)),
    m_additionalReadBuffer( nullptr ),
    m_additionalReadBufferPos( 0 ),
    m_additionalReadBufferSize( 0 ),
    m_userAgent(QByteArray(QN_PRODUCT_NAME_LONG) + QByteArray(" ") + QByteArray(QN_APPLICATION_VERSION))
{
    m_responseBuffer = new quint8[RTSP_BUFFER_LEN];
    m_responseBufferLen = 0;

    if( !m_tcpSock )
        m_tcpSock.reset( SocketFactory::createStreamSocket() );

    m_additionalReadBuffer = new char[ADDITIONAL_READ_BUFFER_CAPACITY];

    // todo: debug only remove me
}

RTPSession::~RTPSession()
{
    stop();
    delete [] m_responseBuffer;

    delete[] m_additionalReadBuffer;
}

int RTPSession::getLastResponseCode() const
{
    return m_responseCode;
}

// see rfc1890 for full RTP predefined codec list
QString findCodecById(int num)
{
    switch (num)
    {
        case 0: return QLatin1String("PCMU");
        case 8: return QLatin1String("PCMA");
        case 26: return QLatin1String("JPEG");
        default: return QString();
    }
}

void RTPSession::usePredefinedTracks()
{
    if(!m_sdpTracks.isEmpty())
        return;

    static const quint8 FFMPEG_CODE = 102;
    static const QString FFMPEG_STR(QLatin1String("FFMPEG"));
    static const quint8 METADATA_CODE = 126;
    static const QString METADATA_STR(QLatin1String("ffmpeg-metadata"));

    int trackNum = 0;
    for (; trackNum < m_numOfPredefinedChannels; ++trackNum)
    {
        m_sdpTracks << QSharedPointer<SDPTrackInfo> (new SDPTrackInfo(FFMPEG_STR, QByteArray("video"), QByteArray("trackID=") + QByteArray::number(trackNum), FFMPEG_CODE, trackNum, this, true));
    }

    m_sdpTracks << QSharedPointer<SDPTrackInfo> (new SDPTrackInfo(FFMPEG_STR, QByteArray("audio"), QByteArray("trackID=") + QByteArray::number(trackNum), FFMPEG_CODE, trackNum, this, true));
    m_sdpTracks << QSharedPointer<SDPTrackInfo> (new SDPTrackInfo(METADATA_STR, QByteArray("metadata"), QByteArray("trackID=7"), METADATA_CODE, METADATA_TRACK_NUM, this, true));
}

bool trackNumLess(const QSharedPointer<RTPSession::SDPTrackInfo>& track1, const QSharedPointer<RTPSession::SDPTrackInfo>& track2)
{
    return track1->trackNum < track2->trackNum;
}

void RTPSession::updateTrackNum()
{
    int videoNum = 0;
    int audioNum = 0;
    int metadataNum = 0;
    for (int i = 0; i < m_sdpTracks.size(); ++i)
    {
        if (m_sdpTracks[i]->trackType == TT_VIDEO)
            videoNum++;
        else if (m_sdpTracks[i]->trackType == TT_AUDIO)
            audioNum++;
        else if (m_sdpTracks[i]->trackType == TT_METADATA)
            metadataNum++;
    }

    int curVideo = 0;
    int curAudio = 0;
    int curMetadata = 0;

    for (int i = 0; i < m_sdpTracks.size(); ++i)
    {
        if (m_sdpTracks[i]->trackType == TT_VIDEO)
            m_sdpTracks[i]->trackNum = curVideo++;
        else if (m_sdpTracks[i]->trackType == TT_AUDIO)
            m_sdpTracks[i]->trackNum = videoNum + curAudio++;
        else if (m_sdpTracks[i]->trackType == TT_METADATA) {
            if (m_sdpTracks[i]->codecName == QLatin1String("ffmpeg-metadata"))
                m_sdpTracks[i]->trackNum = METADATA_TRACK_NUM; // use fixed track num for our proprietary format
            else
                m_sdpTracks[i]->trackNum = videoNum + audioNum + curMetadata++;
        }
        else
            m_sdpTracks[i]->trackNum = videoNum + audioNum + metadataNum; // unknown track
    }
    qSort(m_sdpTracks.begin(), m_sdpTracks.end(), trackNumLess);
}


void RTPSession::parseSDP()
{
    QList<QByteArray> lines = m_sdp.split('\n');

    int mapNum = -1;
    QString codecName;
    QByteArray codecType;
    QByteArray setupURL;

    for(QByteArray line: lines)
    {
        line = line.trimmed();
        QByteArray lineLower = line.toLower();
        if (lineLower.startsWith("m="))
        {
            if (mapNum >= 0) {
                if (codecName.isEmpty())
                    codecName = findCodecById(mapNum);
                QSharedPointer<SDPTrackInfo> sdpTrack(new SDPTrackInfo(codecName, codecType, setupURL, mapNum, 0, this, m_transport == TRANSPORT_TCP));
                m_sdpTracks << sdpTrack;
                setupURL.clear();
            }
            QList<QByteArray> trackParams = lineLower.mid(2).split(' ');
            codecType = trackParams[0];
            codecName.clear();
            mapNum = 0;
            if (trackParams.size() >= 4) {
                mapNum = trackParams[3].toInt();
            }
        }
        if (lineLower.startsWith("a=rtpmap"))
        {
            QList<QByteArray> params = lineLower.split(' ');
            if (params.size() < 2)
                continue; // invalid data format. skip
            QList<QByteArray> trackInfo = params[0].split(':');
            QList<QByteArray> codecInfo = params[1].split('/');
            if (trackInfo.size() < 2 || codecInfo.size() < 2)
                continue; // invalid data format. skip
            mapNum = trackInfo[1].toUInt();
            codecName = QLatin1String(codecInfo[0]);
        }
        //else if (lineLower.startsWith("a=control:track"))
        else if (lineLower.startsWith("a=control:"))
        {
            setupURL = line.mid(QByteArray("a=control:").length());
        }
    }
    if (mapNum >= 0) {
        if (codecName.isEmpty())
            codecName = findCodecById(mapNum);
        //if (codecName == QLatin1String("ffmpeg-metadata"))
        //    trackNumber = METADATA_TRACK_NUM;
        QSharedPointer<SDPTrackInfo> sdpTrack(new SDPTrackInfo(codecName, codecType, setupURL, mapNum, 0, this, m_transport == TRANSPORT_TCP));
        m_sdpTracks << sdpTrack;
    }
    updateTrackNum();
}

void RTPSession::parseRangeHeader(const QString& rangeStr)
{
    //TODO use nx_rtsp::parseRangeHeader

    QStringList rangeType = rangeStr.trimmed().split(QLatin1Char('='));
    if (rangeType.size() < 2)
        return;
    if (rangeType[0] == QLatin1String("clock"))
    {
        int index = rangeType[1].lastIndexOf(QLatin1Char('-'));
        QString start = rangeType[1].mid(0, index);
        QString end = rangeType[1].mid(index + 1);
        if(start.endsWith(QLatin1Char('-'))) {
            start = start.left(start.size() - 1);
            end = QLatin1Char('-') + end;
        }
        if (start == QLatin1String("now")) {
            m_startTime= DATETIME_NOW;
        }
        else {
            double val = start.toDouble();
            m_startTime = val < 1000000 ? val * 1000000.0 : val;
        }
        if (index > 0) 
        {
            if (end == QLatin1String("now")) {
                m_endTime = DATETIME_NOW;
            }
            else {
                double val = end.toDouble();
                m_endTime = val < 1000000 ? val * 1000000.0 : val;
            }
        }
    }
}

void RTPSession::updateResponseStatus(const QByteArray& response)
{
    int firstLineEnd = response.indexOf('\n');
    if (firstLineEnd >= 0)
    {
        nx_http::StatusLine statusLine;
        statusLine.parse( nx_http::ConstBufferRefType(response, 0, firstLineEnd) );
        m_responseCode = statusLine.statusCode;
        m_reasonPhrase = QLatin1String(statusLine.reasonPhrase);
    }
}

CameraDiagnostics::Result RTPSession::open(const QString& url, qint64 startTime)
{
#ifdef _DUMP_STREAM
    const int fileIndex = ++RTPSessionInstanceCounter;
    std::ostringstream ss;
    ss<<"C:\\tmp\\12\\in."<<fileIndex;
    m_inStreamFile.open( ss.str(), std::ios_base::binary );
    ss.str(std::string());
    ss<<"C:\\tmp\\12\\out."<<fileIndex;
    m_outStreamFile.open( ss.str(), std::ios_base::binary );
#endif



    if ((quint64)startTime != AV_NOPTS_VALUE)
        m_openedTime = startTime;
    m_SessionId.clear();
    m_responseCode = CODE_OK;
    m_url = url;
    m_contentBase = m_url.toString();
    m_responseBufferLen = 0;
    m_rtpToTrack.clear();
    m_rtspAuthCtx.clear();



    //unsigned int port = DEFAULT_RTP_PORT;

    if (m_tcpSock->isClosed())
    {
        m_tcpSock->reopen();
        m_additionalReadBufferSize = 0;
    }

    m_tcpSock->setRecvTimeout(TCP_CONNECT_TIMEOUT);

    QString targetAddress;
    int destinationPort = 0;
    if( m_proxyPort == 0 )
    {
        targetAddress = m_url.host();
        destinationPort = m_url.port(DEFAULT_RTP_PORT);
    }
    else
    {
        targetAddress = m_proxyAddr;
        destinationPort = m_proxyPort;
    }
    if( !m_tcpSock->connect(targetAddress, destinationPort) )
        return CameraDiagnostics::CannotOpenCameraMediaPortResult(url, destinationPort);

    m_tcpSock->setNoDelay(true);

    m_tcpSock->setRecvTimeout(m_tcpTimeout);
    m_tcpSock->setSendTimeout(m_tcpTimeout);

    if (m_numOfPredefinedChannels) {
        usePredefinedTracks();
        return CameraDiagnostics::NoErrorResult();
    }

    QByteArray response;
    if( !sendRequestAndReceiveResponse( createDescribeRequest(), response ) )
    {
        stop();
        return CameraDiagnostics::ConnectionClosedUnexpectedlyResult(url, destinationPort);
    }

    QString tmp = extractRTSPParam(QLatin1String(response), QLatin1String("Range:"));
    if (!tmp.isEmpty())
        parseRangeHeader(tmp);

    tmp = extractRTSPParam(QLatin1String(response), QLatin1String("Content-Base:"));
    if (!tmp.isEmpty())
        m_contentBase = tmp;


    CameraDiagnostics::Result result = CameraDiagnostics::NoErrorResult();
    updateResponseStatus(response);
    switch( m_responseCode )
    {
        case CL_HTTP_SUCCESS:
            break;
        case CL_HTTP_AUTH_REQUIRED:
        case nx_http::StatusCode::proxyAuthenticationRequired:
            stop();
            return CameraDiagnostics::NotAuthorisedResult( url );
        default:
            stop();
            return CameraDiagnostics::RequestFailedResult( lit("DESCRIBE %1").arg(url), m_reasonPhrase );
    }

    int sdp_index = response.indexOf(QLatin1String("\r\n\r\n"));

    if (sdp_index  < 0 || sdp_index+4 >= response.size()) {
        stop();
        return CameraDiagnostics::NoMediaTrackResult( url );
    }

    m_sdp = response.mid(sdp_index+4);
    parseSDP();

    if (m_sdpTracks.size()<=0) {
        stop();
        result = CameraDiagnostics::NoMediaTrackResult( url );
    }

    if( result )
    {
        NX_LOG( lit("Sucessfully opened RTSP stream %1").arg(m_url.toString()), cl_logALWAYS );
    }

    return result;
}

RTPSession::TrackMap RTPSession::play(qint64 positionStart, qint64 positionEnd, double scale)
{
    m_prefferedTransport = m_transport;
    if (m_prefferedTransport == TRANSPORT_AUTO)
        m_prefferedTransport = TRANSPORT_TCP;
    m_TimeOut = 0; // default timeout 0 ( do not send keep alive )
    if (!m_numOfPredefinedChannels) {
        if (!sendSetup() || m_sdpTracks.isEmpty())
            return TrackMap();
    }

    if (!sendPlay(positionStart, positionEnd, scale)) 
        m_sdpTracks.clear();

    return m_sdpTracks;
}

bool RTPSession::stop()
{
    QnMutexLocker lock( &m_sockMutex );
    m_tcpSock->close();
    return true;
}

bool RTPSession::isOpened() const
{
    return m_tcpSock->isConnected();
}

unsigned int RTPSession::sessionTimeoutMs()
{
    return 0;
}

const QByteArray& RTPSession::getSdp() const
{
    return m_sdp;
}

// ===================================================================

QByteArray RTPSession::calcDefaultNonce() const
{
    return QByteArray::number(qnSyncTime->currentUSecsSinceEpoch() , 16);
}

#if 1
void RTPSession::addAuth( nx_http::Request* const request )
{
<<<<<<< HEAD
    QnClientAuthHelper::authenticate(
=======
    qnAuthHelper->addAuthorizationToRequest(
>>>>>>> a2a7f8c5
        m_auth,
        request,
        &m_rtspAuthCtx );   //ignoring result
}
#else
void RTPSession::addAuth(QByteArray& request)
{
    if (m_auth.isNull())
        return;
    if (m_useDigestAuth)
    {
        QByteArray firstLine = request.left(request.indexOf('\n'));
        QList<QByteArray> methodAndUri = firstLine.split(' ');
        if (methodAndUri.size() >= 2) {
            QString uri = QLatin1String(methodAndUri[1]);
            if (uri.startsWith(lit("rtsp://")))
                uri = QUrl(uri).path();
            request.append( CLSimpleHTTPClient::digestAccess(
                m_auth, m_realm, m_nonce, QLatin1String(methodAndUri[0]),
                uri, m_responseCode == nx_http::StatusCode::proxyAuthenticationRequired ));
        }
    }
    else {
        request.append(CLSimpleHTTPClient::basicAuth(m_auth));
        request.append(QLatin1String("\r\n"));
    }
}   
#endif

void RTPSession::addCommonHeaders(nx_http::HttpHeaders& headers)
{
    headers.insert( nx_http::HttpHeader( "CSeq", QByteArray::number(m_csec++) ) );
    headers.insert( nx_http::HttpHeader("User-Agent", m_userAgent ));
}

nx_http::Request RTPSession::createDescribeRequest()
{
    m_sdpTracks.clear();

    nx_http::Request request;
    request.requestLine.method = "DESCRIBE";
    request.requestLine.url = m_url;
    request.requestLine.version = nx_rtsp::rtsp_1_0;
    addCommonHeaders(request.headers);
    request.headers.insert( nx_http::HttpHeader( "Accept", "application/sdp" ) );
    if( (quint64)m_openedTime != AV_NOPTS_VALUE )
        addRangeHeader( &request, m_openedTime, AV_NOPTS_VALUE );
    addAdditionAttrs( &request );
    return request;
}

bool RTPSession::sendRequestInternal(nx_http::Request&& request)
{
    addAuth(&request);
    addAdditionAttrs(&request);
    QByteArray requestBuf;
    request.serialize( &requestBuf );
#ifdef _DUMP_STREAM
    m_outStreamFile.write( requestBuf.constData(), requestBuf.size() );
#endif
    return m_tcpSock->send(requestBuf.constData(), requestBuf.size()) > 0;
}

AbstractStreamSocket* RTPSession::tcpSock()
{
    return m_tcpSock.get();
}

bool RTPSession::sendDescribe()
{
    return sendRequestInternal(createDescribeRequest());
}

bool RTPSession::sendOptions()
{
    nx_http::Request request;
    request.requestLine.method = "OPTIONS";
    request.requestLine.url = m_url;
    request.requestLine.version = nx_rtsp::rtsp_1_0;
    addCommonHeaders(request.headers);
    return sendRequestInternal(std::move(request));
}

int RTPSession::getTrackCount(TrackType trackType) const
{
    int result = 0;
    for (int i = 0; i < m_sdpTracks.size(); ++i)
    {
        if (m_sdpTracks[i]->trackType == trackType)
            ++result;
    }
    return result;
}

QList<QByteArray> RTPSession::getSdpByType(TrackType trackType) const
{
    for (int i = 0; i < m_sdpTracks.size(); ++i)
    {
        if (m_sdpTracks[i]->trackType == trackType)
            return getSdpByTrackNum(i);
    }
    return QList<QByteArray>();
}

QList<QByteArray> RTPSession::getSdpByTrackNum(int trackNum) const
{
    QList<QByteArray> rez;
    QList<QByteArray> tmp = m_sdp.split('\n');
    
    int mapNum = -1;
    for (int i = 0; i < m_sdpTracks.size(); ++i)
    {
        if (trackNum == m_sdpTracks[i]->trackNum)
            mapNum = m_sdpTracks[i]->mapNum;
    }
    if (mapNum == -1)
        return rez;
#if 0
    // match all a= lines like:
    // a=rtpmap:96 mpeg4-generic/12000/2
    // a=fmtp:96 profile-level
    for (int i = 0; i < tmp.size(); ++i)
    {
        QByteArray line = tmp[i].trimmed();
        if (line.startsWith("a=")) {
            QByteArray lineMapNum = line.split(' ')[0];
            lineMapNum = lineMapNum.mid(line.indexOf(':')+1);
            if (lineMapNum.toInt() == mapNum)
                rez << line;
        }
    }
#else
    // new version matches more SDP lines
    // like 'a=x-dimensions:2592,1944'. Previous version didn't match that
    int currentTrackNum = -1;
    for (int i = 0; i < tmp.size(); ++i)
    {
        QByteArray line = tmp[i].trimmed();
        if (line.startsWith("m="))
            currentTrackNum = line.split(' ').last().trimmed().toInt();
        else if (line.startsWith("a=") && currentTrackNum == mapNum)
            rez << line;
    }
#endif
    return rez;
}

void RTPSession::registerRTPChannel(int rtpNum, QSharedPointer<SDPTrackInfo> trackInfo)
{
    while (m_rtpToTrack.size() <= static_cast<size_t>(rtpNum))
        m_rtpToTrack.emplace_back( QSharedPointer<SDPTrackInfo>() );
    m_rtpToTrack[rtpNum] = std::move(trackInfo);
}

bool RTPSession::sendSetup()
{
    int audioNum = 0;

    for (int i = 0; i < m_sdpTracks.size(); ++i)
    {
        QSharedPointer<SDPTrackInfo> trackInfo = m_sdpTracks[i];

        if (trackInfo->trackType == TT_AUDIO)
        {
            if (!m_isAudioEnabled || audioNum++ != m_selectedAudioChannel)
                continue;
        }
        else if (trackInfo->trackType == TT_VIDEO)
        {
            ;
        }
        else if (trackInfo->codecName != QLatin1String("ffmpeg-metadata"))
        {
            continue; // skip unknown metadata e.t.c
        }

#if 0
        QByteArray request;
        request += "SETUP ";

        if (trackInfo->setupURL.startsWith(QLatin1String("rtsp://")))
        {
            // full track url in a prefix
            request += trackInfo->setupURL;
        }   
        else {
            request += m_url.toString();
            request += '/';
            request += trackInfo->setupURL;
            /*
            if (trackInfo->setupURL.isEmpty())
                request += QString("trackID=");
            else
                request += trackInfo->setupURL;
            request += QByteArray::number(itr.key());
            */
        }

        request += " RTSP/1.0\r\n";
        request += "CSeq: ";
        request += QByteArray::number(m_csec++);
        request += "\r\n";
        addAuth(request);
        request += USER_AGENT_STR;
        request += "Transport: RTP/AVP/";
        request += m_prefferedTransport == TRANSPORT_UDP ? "UDP" : "TCP";
        request += ";unicast;";

        if (m_prefferedTransport == TRANSPORT_UDP)
        {
            request += "client_port=";
            request += QString::number(trackInfo->ioDevice->getMediaSocket()->getLocalAddress().port);
            request += '-';
            request += QString::number(trackInfo->ioDevice->getRtcpSocket()->getLocalAddress().port);
        }
        else
        {
        	int rtpNum = trackInfo->trackNum*SDP_TRACK_STEP;
            trackInfo->interleaved = QPair<int,int>(rtpNum, rtpNum+1);
            request += QLatin1String("interleaved=") + QString::number(trackInfo->interleaved.first) + QLatin1Char('-') + QString::number(trackInfo->interleaved.second);
        }
        request += "\r\n";

        if (!m_SessionId.isEmpty()) {
            request += "Session: ";
            request += m_SessionId;
            request += "\r\n";
        }


        request += "\r\n";

        //qDebug() << request;
#else

        nx_http::Request request;
        request.requestLine.method = "SETUP";
        if( trackInfo->setupURL.startsWith("rtsp://") )
        {
            // full track url in a prefix
            request.requestLine.url = QString::fromLatin1(trackInfo->setupURL);
        }   
        else
        {
            request.requestLine.url = m_url;
            // SETUP postfix should be writen after url query params. It's invalid url, but it's required according to RTSP standard
            request.requestLine.urlPostfix = QByteArray("/") + trackInfo->setupURL;
        }
        request.requestLine.version = nx_rtsp::rtsp_1_0;
        addCommonHeaders(request.headers);


        {   //generating transport header
            nx_http::StringType transportStr = "RTP/AVP/";
            transportStr += m_prefferedTransport == TRANSPORT_UDP ? "UDP" : "TCP";
            transportStr += ";unicast;";

            if (m_prefferedTransport == TRANSPORT_UDP)
            {
                transportStr += "client_port=";
                transportStr += QString::number(trackInfo->ioDevice->getMediaSocket()->getLocalAddress().port);
                transportStr += '-';
                transportStr += QString::number(trackInfo->ioDevice->getRtcpSocket()->getLocalAddress().port);
            }
            else
            {
        	    int rtpNum = trackInfo->trackNum*SDP_TRACK_STEP;
                trackInfo->interleaved = QPair<int,int>(rtpNum, rtpNum+1);
                transportStr += QLatin1String("interleaved=") + QString::number(trackInfo->interleaved.first) + QLatin1Char('-') + QString::number(trackInfo->interleaved.second);
            }
            request.headers.insert( nx_http::HttpHeader( "Transport", transportStr ) );
        }

        if( !m_SessionId.isEmpty() )
            request.headers.insert( nx_http::HttpHeader( "Session", m_SessionId.toLatin1() ) );
#endif

        QByteArray responce;
        if( !sendRequestAndReceiveResponse( std::move(request), responce ) )
            return false;

        if (!responce.startsWith("RTSP/1.0 200"))
        {
            if (m_transport == TRANSPORT_AUTO && m_prefferedTransport == TRANSPORT_TCP) {
                m_prefferedTransport = TRANSPORT_UDP;
                return sendSetup(); // try UDP transport
            }
            else
                return false;
        }

        QString sessionParam = extractRTSPParam(QLatin1String(responce), QLatin1String("Session:"));
        if (sessionParam.size() > 0)
        {
            QStringList tmpList = sessionParam.split(QLatin1Char(';'));
            m_SessionId = tmpList[0];

            for (int i = 0; i < tmpList.size(); ++i)
            {
                tmpList[i] = tmpList[i].trimmed().toLower();
                if (tmpList[i].startsWith(QLatin1String("timeout")))
                {
                    QStringList tmpParams = tmpList[i].split(QLatin1Char('='));
                    if (tmpParams.size() > 1) {
                        m_TimeOut = tmpParams[1].toInt();
                        if (m_TimeOut > 0 && m_TimeOut < 5000)
                            m_TimeOut *= 1000; // convert seconds to ms
                    }
                }
            }
        }

        QString transportParam = extractRTSPParam(QLatin1String(responce), QLatin1String("Transport:"));
        if (transportParam.size() > 0)
        {
            QStringList tmpList = transportParam.split(QLatin1Char(';'));
            for (int k = 0; k < tmpList.size(); ++k)
            {
                tmpList[k] = tmpList[k].trimmed().toLower();
                if (tmpList[k].startsWith(QLatin1String("ssrc")))
                {
                    QStringList tmpParams = tmpList[k].split(QLatin1Char('='));
                    if (tmpParams.size() > 1) {
                        bool ok;
                        m_sdpTracks[i]->setSSRC(tmpParams[1].toInt(&ok, 16));
                    }
                }
                else if (tmpList[k].startsWith(QLatin1String("interleaved"))) {
                    QStringList tmpParams = tmpList[k].split(QLatin1Char('='));
                    if (tmpParams.size() > 1) {
                        tmpParams = tmpParams[1].split(QLatin1String("-"));
                        if (tmpParams.size() == 2) {
                            trackInfo->interleaved = QPair<int,int>(tmpParams[0].toInt(), tmpParams[1].toInt());
                            registerRTPChannel(trackInfo->interleaved.first, trackInfo);
                        }
                    }
                }

            }
        }

        updateTransportHeader(responce);
    }

    bool tcpMode =  m_prefferedTransport == TRANSPORT_TCP;
    for (int i = 0; i < m_sdpTracks.size(); ++i)
        m_sdpTracks[i]->ioDevice->setTcpMode(tcpMode);

    return true;
}

void RTPSession::addAdditionAttrs( nx_http::Request* const request )
{
    for (QMap<QByteArray, QByteArray>::const_iterator i = m_additionAttrs.begin(); i != m_additionAttrs.end(); ++i)
        nx_http::insertOrReplaceHeader(
            &request->headers,
            nx_http::HttpHeader(i.key(), i.value()));
}

bool RTPSession::sendSetParameter( const QByteArray& paramName, const QByteArray& paramValue )
{
    nx_http::Request request;

    request.messageBody.append(paramName);
    request.messageBody.append(": ");
    request.messageBody.append(paramValue);
    request.messageBody.append("\r\n");

    request.requestLine.method = "SET_PARAMETER";
    request.requestLine.url = m_url;
    request.requestLine.version = nx_rtsp::rtsp_1_0;
    addCommonHeaders(request.headers);
    request.headers.insert( nx_http::HttpHeader( "Session", m_SessionId.toLatin1() ) );
    request.headers.insert( nx_http::HttpHeader( "Content-Length", QByteArray::number(request.messageBody.size()) ) );
    return sendRequestInternal(std::move(request));
}

void RTPSession::addRangeHeader( nx_http::Request* const request, qint64 startPos, qint64 endPos )
{
    if (startPos != qint64(AV_NOPTS_VALUE))
    {
        nx_http::StringType rangeVal;
        if (startPos != DATETIME_NOW)
            rangeVal += "clock=" + nx_http::StringType::number(startPos);
        else
            rangeVal += "clock=now";
        rangeVal += '-';
        if (endPos != qint64(AV_NOPTS_VALUE))
        {
            if (endPos != DATETIME_NOW)
                rangeVal += nx_http::StringType::number(endPos);
            else
                rangeVal += "clock";
        }
        nx_http::insertOrReplaceHeader(
            &request->headers,
            nx_http::HttpHeader("Range", rangeVal));
    }
}

QByteArray RTPSession::getGuid()
{
    QnMutexLocker lock( &m_guidMutex );
    if (m_guid.isEmpty())
        m_guid = QnUuid::createUuid().toString().toUtf8();
    return m_guid;
}

nx_http::Request RTPSession::createPlayRequest( qint64 startPos, qint64 endPos )
{
    nx_http::Request request;
    request.requestLine.method = "PLAY";
    request.requestLine.url = m_contentBase;
    request.requestLine.version = nx_rtsp::rtsp_1_0;
    addCommonHeaders(request.headers);
    request.headers.insert( nx_http::HttpHeader( "Session", m_SessionId.toLatin1() ) );
    addRangeHeader( &request, startPos, endPos );
    request.headers.insert( nx_http::HttpHeader( "Scale", QByteArray::number(m_scale) ) );
    if( m_numOfPredefinedChannels )
    {
        nx_http::insertOrReplaceHeader(
            &request.headers,
            nx_http::HttpHeader("x-play-now", "true"));
        nx_http::insertOrReplaceHeader(
            &request.headers,
            nx_http::HttpHeader(Qn::GUID_HEADER_NAME, getGuid()));
    }
    return request;
}

bool RTPSession::sendPlayInternal(qint64 startPos, qint64 endPos)
{
    return sendRequestInternal(createPlayRequest( startPos, endPos ));
}

bool RTPSession::sendPlay(qint64 startPos, qint64 endPos, double scale)
{
    QByteArray response;

    m_scale = scale;

    nx_http::Request request = createPlayRequest( startPos, endPos );
    if( !sendRequestAndReceiveResponse( std::move(request), response ) )
    {
        stop();
        return false;
    }

    while (1)
    {
        QString cseq = extractRTSPParam(QLatin1String(response), QLatin1String("CSeq:"));
        if (cseq.toInt() == (int)m_csec-1)
            break;
        else if (!readTextResponce(response))
            return false; // try next response
    }    

    QString tmp = extractRTSPParam(QLatin1String(response), QLatin1String("Range:"));
    if (!tmp.isEmpty())
        parseRangeHeader(tmp);

    tmp = extractRTSPParam(QLatin1String(response), QLatin1String("x-video-layout:"));
    if (!tmp.isEmpty())
        m_videoLayout = tmp; // refactor here: add all attributes to list

    if (response.startsWith("RTSP/1.0 200"))
    {
        updateTransportHeader(response);
        m_keepAliveTime.restart();
        return true;
    }

    return false;

}

bool RTPSession::sendPause()
{
    nx_http::Request request;
    request.requestLine.method = "PAUSE";
    request.requestLine.url = m_url;
    request.requestLine.version = nx_rtsp::rtsp_1_0;
    addCommonHeaders(request.headers);
    request.headers.insert( nx_http::HttpHeader( "Session", m_SessionId.toLatin1() ) );
    return sendRequestInternal(std::move(request));
}

bool RTPSession::sendTeardown()
{
    nx_http::Request request;
    request.requestLine.method = "TEARDOWN";
    request.requestLine.url = m_url;
    request.requestLine.version = nx_rtsp::rtsp_1_0;
    addCommonHeaders(request.headers);
    request.headers.insert( nx_http::HttpHeader( "Session", m_SessionId.toLatin1() ) );
    return sendRequestInternal(std::move(request));
}

static const int RTCP_SENDER_REPORT = 200;
static const int RTCP_RECEIVER_REPORT = 201;
static const int RTCP_SOURCE_DESCRIPTION = 202;

RtspStatistic RTPSession::parseServerRTCPReport(quint8* srcBuffer, int srcBufferSize, bool* gotStatistics)
{
    static quint32 rtspTimeDiff = QDateTime::fromString(QLatin1String("1900-01-01"), Qt::ISODate)
        .secsTo(QDateTime::fromString(QLatin1String("1970-01-01"), Qt::ISODate));

    RtspStatistic stats;
    *gotStatistics = false;
    try {
        BitStreamReader reader(srcBuffer, srcBuffer + srcBufferSize);
        reader.skipBits(8); // skip version

        while (reader.getBitsLeft() > 0)
        {
            int messageCode = reader.getBits(8);
            int messageLen = reader.getBits(16);
            Q_UNUSED(messageLen)
            if (messageCode == RTCP_SENDER_REPORT)
            {
                stats.ssrc = reader.getBits(32);
                quint32 intTime = reader.getBits(32);
                quint32 fracTime = reader.getBits(32);
                stats.nptTime = intTime + (double) fracTime / UINT_MAX - rtspTimeDiff;
                stats.localtime = qnSyncTime->currentMSecsSinceEpoch()/1000.0;
                stats.timestamp = reader.getBits(32);
                stats.receivedPackets = reader.getBits(32);
                stats.receivedOctets = reader.getBits(32);
                *gotStatistics = true;
                break;
            }
            else {
                break;
            }
        }
    } catch(...)
    {
        
    }
    return stats;
}


int RTPSession::buildClientRTCPReport(quint8* dstBuffer, int bufferLen)
{
    QByteArray esDescr("netoptix");

    Q_ASSERT(bufferLen >= 20 + esDescr.size());

    quint8* curBuffer = dstBuffer;
    *curBuffer++ = (RtpHeader::RTP_VERSION << 6);
    *curBuffer++ = RTCP_RECEIVER_REPORT;  // packet type
    curBuffer += 2; // skip len field;

    quint32* curBuf32 = (quint32*) curBuffer;
    *curBuf32++ = htonl(SSRC_CONST);
    /*
    *curBuf32++ = htonl((quint32) stats->nptTime);
    quint32 fracTime = (quint32) ((stats->nptTime - (quint32) stats->nptTime) * UINT_MAX); // UINT32_MAX
    *curBuf32++ = htonl(fracTime);
    *curBuf32++ = htonl(stats->timestamp);
    *curBuf32++ = htonl(stats->receivedPackets);
    *curBuf32++ = htonl(stats->receivedOctets);
    */

    // correct len field (count of 32 bit words -1)
    quint16 len = (quint16) (curBuf32 - (quint32*) dstBuffer);
    * ((quint16*) (dstBuffer + 2)) = htons(len-1);

    // build source description
    curBuffer = (quint8*) curBuf32;
    *curBuffer++ = (RtpHeader::RTP_VERSION << 6) + 1;  // source count = 1
    *curBuffer++ = RTCP_SOURCE_DESCRIPTION;  // packet type
    *curBuffer++ = 0; // len field = 6 (hi)
    *curBuffer++ = 4; // len field = 6 (low), (4+1)*4=20 bytes
    curBuf32 = (quint32*) curBuffer;
    *curBuf32 = htonl(CSRC_CONST);
    curBuffer+=4;
    *curBuffer++ = 1; // ES_TYPE CNAME
    *curBuffer++ = esDescr.size();
    memcpy(curBuffer, esDescr.data(), esDescr.size());
    curBuffer += esDescr.size();
    while ((curBuffer - dstBuffer)%4 != 0)
        *curBuffer++ = 0;
    //return len * sizeof(quint32);

    return curBuffer - dstBuffer;
}

bool RTPSession::sendKeepAliveIfNeeded()
{
    // send rtsp keep alive
    if (m_TimeOut==0)
        return true;

    if (m_keepAliveTime.elapsed() < (int) m_TimeOut - RESERVED_TIMEOUT_TIME)
        return true;
    else
    {
        bool res= sendKeepAlive();
        m_keepAliveTime.restart();
        return res;
    }
}

bool RTPSession::sendKeepAlive()
{
    nx_http::Request request;
    request.requestLine.method = "GET_PARAMETER";
    request.requestLine.url = m_url;
    request.requestLine.version = nx_rtsp::rtsp_1_0;
    addCommonHeaders(request.headers);
    request.headers.insert( nx_http::HttpHeader( "Session", m_SessionId.toLatin1() ) );
    return sendRequestInternal(std::move(request));
}

void RTPSession::sendBynaryResponse(quint8* buffer, int size)
{
    m_tcpSock->send(buffer, size);
#ifdef _DUMP_STREAM
    m_outStreamFile.write( (const char*)buffer, size );
#endif
}


bool RTPSession::processTextResponseInsideBinData()
{
    // have text response or part of text response.
    int readed = readSocketWithBuffering(m_responseBuffer+m_responseBufferLen, qMin(1024, RTSP_BUFFER_LEN - m_responseBufferLen), true);
    if (readed <= 0)
        return false;
    m_responseBufferLen += readed;

    quint8* curPtr = m_responseBuffer;
    quint8* bEnd = m_responseBuffer+m_responseBufferLen;
    for(; curPtr < bEnd && *curPtr != '$'; curPtr++);
    if (curPtr < bEnd || QnTCPConnectionProcessor::isFullMessage(QByteArray::fromRawData((const char*)m_responseBuffer, m_responseBufferLen)))
    {
        QByteArray textResponse;
        textResponse.append((const char*) m_responseBuffer, curPtr - m_responseBuffer);
        memmove(m_responseBuffer, curPtr, bEnd - curPtr);
        m_responseBufferLen = bEnd - curPtr;
        QString tmp = extractRTSPParam(QLatin1String(textResponse), QLatin1String("Range:"));
        if (!tmp.isEmpty())
            parseRangeHeader(tmp);
        emit gotTextResponse(textResponse);
    }
    return true;
}

int RTPSession::readBinaryResponce(quint8* data, int maxDataSize)
{
    while (m_tcpSock->isConnected())
    {
        while (m_responseBufferLen < 4) {
            int readed = readSocketWithBuffering(m_responseBuffer+m_responseBufferLen, 4 - m_responseBufferLen, true);
            if (readed <= 0)
                return readed;
            m_responseBufferLen += readed;
        }
        if (m_responseBuffer[0] == '$')
            break;

        // have text response or part of text response.
        if (!processTextResponseInsideBinData())
            return -1;
    }
    int dataLen = (m_responseBuffer[2]<<8) + m_responseBuffer[3] + 4;
    if (maxDataSize < dataLen)
        return -2; // not enough buffer
    int copyLen = qMin(dataLen, m_responseBufferLen);
    memcpy(data, m_responseBuffer, copyLen);
    if (m_responseBufferLen > copyLen)
        memmove(m_responseBuffer, m_responseBuffer + copyLen, m_responseBufferLen - copyLen);
    data += copyLen;
    m_responseBufferLen -= copyLen;
    for (int dataRestLen = dataLen - copyLen; dataRestLen > 0;)
    {
        int readed = readSocketWithBuffering(data, dataRestLen, true);
        if (readed <= 0)
            return readed;
        dataRestLen -= readed;
        data += readed;
    }
    return dataLen;
}

quint8* RTPSession::prepareDemuxedData(std::vector<QnByteArray*>& demuxedData, int channel, int reserve)
{
    if (channel >= 0 && demuxedData.size() <= (size_t)channel)
        demuxedData.resize(channel+1);
    if (demuxedData[channel] == 0)
        demuxedData[channel] = new QnByteArray(16, 32);
    QnByteArray* dataVect = demuxedData[channel];
    //dataVect->resize(dataVect->size() + reserve);
    dataVect->reserve(dataVect->size() + reserve);
    return (quint8*) dataVect->data() + dataVect->size();
}

int RTPSession::readBinaryResponce(std::vector<QnByteArray*>& demuxedData, int& channelNumber)
{
    while (m_tcpSock->isConnected())
    {
        while (m_responseBufferLen < 4) {
            int readed = readSocketWithBuffering(m_responseBuffer+m_responseBufferLen, 4 - m_responseBufferLen, true);
            if (readed <= 0)
                return readed;
            m_responseBufferLen += readed;
        }
        if (m_responseBuffer[0] == '$')
            break;
        if (!processTextResponseInsideBinData())
            return -1;
    }

    int dataLen = (m_responseBuffer[2]<<8) + m_responseBuffer[3] + 4;
    int copyLen = qMin(dataLen, m_responseBufferLen);
    channelNumber = m_responseBuffer[1];
    quint8* data = prepareDemuxedData(demuxedData, channelNumber, dataLen);
    //quint8* data = (quint8*) dataVect->data() + dataVect->size() - dataLen;

    memcpy(data, m_responseBuffer, copyLen);
    if (m_responseBufferLen > copyLen)
        memmove(m_responseBuffer, m_responseBuffer + copyLen, m_responseBufferLen - copyLen);
    data += copyLen;
    m_responseBufferLen -= copyLen;

    for (int dataRestLen = dataLen - copyLen; dataRestLen > 0;)
    {
        int readed = readSocketWithBuffering(data, dataRestLen, true);
        if (readed <= 0)
            return readed;
        dataRestLen -= readed;
        data += readed;
    }

    demuxedData[channelNumber]->finishWriting(dataLen);
    return dataLen;
}

// demux text data only
bool RTPSession::readTextResponce(QByteArray& response)
{
    int ignoreDataSize = 0;
    bool needMoreData = m_responseBufferLen == 0;
    for (int i = 0; i < 1000 && ignoreDataSize < 1024*1024*3 && m_tcpSock->isConnected(); ++i)
    {
        if (needMoreData) {
            int readed = readSocketWithBuffering(m_responseBuffer + m_responseBufferLen, qMin(1024, RTSP_BUFFER_LEN - m_responseBufferLen), true);
            if (readed <= 0)
            {
                if( readed == 0 )
                {
                    NX_LOG( lit("RTSP connection to %1 has been unexpectedly closed").
                        arg(m_tcpSock->getForeignAddress().toString()), cl_logINFO );
                }
                else if (!m_tcpSock->isClosed())
                {
                    NX_LOG( lit("Error reading RTSP response from %1. %2").
                        arg(m_tcpSock->getForeignAddress().toString()).arg(SystemError::getLastOSErrorText()), cl_logWARNING );
                }
                return false;	//error occured or connection closed
            }
            m_responseBufferLen += readed;
        }
        if (m_responseBuffer[0] == '$') {
            // binary data
            quint8 tmpData[1024*64];
            int readed = readBinaryResponce(tmpData, sizeof(tmpData)); // skip binary data
            int oldIgnoreDataSize = ignoreDataSize;
            ignoreDataSize += readed;
            if (oldIgnoreDataSize / 64000 != ignoreDataSize/64000)
                QnSleep::msleep(1);
            needMoreData = m_responseBufferLen == 0;
        }
        else {
            // text data
            int msgLen = QnTCPConnectionProcessor::isFullMessage(QByteArray::fromRawData((const char*)m_responseBuffer, m_responseBufferLen));
            if (msgLen > 0)
            {
                response = QByteArray((const char*) m_responseBuffer, msgLen);
                memmove(m_responseBuffer, m_responseBuffer + msgLen, m_responseBufferLen - msgLen);
                m_responseBufferLen -= msgLen;
                return true;
            }
            needMoreData = true;
        }
        if (m_responseBufferLen == RTSP_BUFFER_LEN)
        {
            NX_LOG( lit("RTSP response from %1 has exceeded max response size (%2)").
                arg(m_tcpSock->getForeignAddress().toString()).arg(RTSP_BUFFER_LEN), cl_logINFO );
            return false;
        }
    }
    return false;
}

QString RTPSession::extractRTSPParam(const QString& buffer, const QString& paramName)
{
    int pos = buffer.indexOf(paramName, 0, Qt::CaseInsensitive);
    if (pos > 0)
    {
        QString rez;
        bool first = true;
        for (int i = pos + paramName.size() + 1; i < buffer.size(); i++)
        {
            if (buffer[i] == QLatin1Char(' ') && first)
                continue;
            else if (buffer[i] == QLatin1Char('\r') || buffer[i] == QLatin1Char('\n'))
                break;
            else {
                rez += buffer[i];
                first = false;
            }
        }
        return rez;
    }
    else
        return QString();
}

void RTPSession::updateTransportHeader(QByteArray& responce)
{
    QString tmp = extractRTSPParam(QLatin1String(responce), QLatin1String("Transport:"));
    if (tmp.size() > 0)
    {
        QStringList tmpList = tmp.split(QLatin1Char(';'));
        for (int i = 0; i < tmpList.size(); ++i)
        {
            if (tmpList[i].startsWith(QLatin1String("port")))
            {
                QStringList tmpParams = tmpList[i].split(QLatin1Char('='));
                if (tmpParams.size() > 1)
                    m_ServerPort = tmpParams[1].toInt();
            }
        }
    }
}

void RTPSession::setTransport(TransportType transport)
{
    m_transport = transport;
}

void RTPSession::setTransport(const QString& transport)
{
    if (transport == QLatin1String("TCP"))
        m_transport = TRANSPORT_TCP;
    else if (transport == QLatin1String("UDP"))
        m_transport = TRANSPORT_UDP;
    else
        m_transport = TRANSPORT_AUTO;
}

QString RTPSession::getTrackFormatByRtpChannelNum(int channelNum)
{
    return getTrackFormat(channelNum / SDP_TRACK_STEP);
}

QString RTPSession::getTrackFormat(int trackNum) const
{
    // client setup all track numbers consequentially, so we can use track num as direct vector index. Expect medata track with fixed num and always last record
    if (trackNum < m_sdpTracks.size())
        return m_sdpTracks[trackNum]->codecName;
    else if (trackNum == METADATA_TRACK_NUM && !m_sdpTracks.isEmpty())
        return m_sdpTracks.last()->codecName;
    else
        return QString();
}

RTPSession::TrackType RTPSession::getTrackTypeByRtpChannelNum(int channelNum)
{
    TrackType rez = TT_UNKNOWN;
    int rtpChannelNum = channelNum & ~1;
    if (static_cast<size_t>(rtpChannelNum) < m_rtpToTrack.size()) {
        const QSharedPointer<SDPTrackInfo>& track = m_rtpToTrack[rtpChannelNum];
        if (track)
            rez = track->trackType;
    }
    //following code was a camera rtsp bug workaround. Which camera no one can recall. 
        //Commented because it interferes with another bug on TP-LINK shitty camera.
        //So, let's try to be closer to RTSP rfc
    //if (rez == TT_UNKNOWN)
    //    rez = getTrackType(channelNum / SDP_TRACK_STEP);
    if (channelNum % SDP_TRACK_STEP)
        rez = RTPSession::TrackType(int(rez)+1);
    return rez;
}

int RTPSession::getChannelNum(int rtpChannelNum)
{
    rtpChannelNum = rtpChannelNum & ~1;
    if (static_cast<size_t>(rtpChannelNum) < m_rtpToTrack.size()) {
        const QSharedPointer<SDPTrackInfo>& track = m_rtpToTrack[rtpChannelNum];
        if (track)
            return track->trackNum;
    }
    return 0;
}

RTPSession::TrackType RTPSession::getTrackType(int trackNum) const
{
    // client setup all track numbers consequentially, so we can use track num as direct vector index. Expect medata track with fixed num and always last record

    if (trackNum < m_sdpTracks.size())
        return m_sdpTracks[trackNum]->trackType;
    else if (trackNum == METADATA_TRACK_NUM && !m_sdpTracks.isEmpty())
        return m_sdpTracks.last()->trackType;
    else
        return TT_UNKNOWN;
}

qint64 RTPSession::startTime() const
{
    return m_startTime;
}

qint64 RTPSession::endTime() const
{
    return m_endTime;
}

float RTPSession::getScale() const
{
    return m_scale;
}

void RTPSession::setScale(float value)
{
    m_scale = value;
}

void RTPSession::setAdditionAttribute(const QByteArray& name, const QByteArray& value)
{
    m_additionAttrs.insert(name, value);
}

void RTPSession::removeAdditionAttribute(const QByteArray& name)
{
    m_additionAttrs.remove(name);
}

void RTPSession::setTCPTimeout(int timeout)
{
    m_tcpTimeout = timeout;
}

void RTPSession::setAuth(const QAuthenticator& auth, DefaultAuthScheme defaultAuthScheme)
{
    m_auth = auth;
    if (defaultAuthScheme == authDigest) {
        m_useDigestAuth = true;
        m_realm = DEFAULT_REALM;
        m_nonce = QLatin1String(calcDefaultNonce());
    }
}

QAuthenticator RTPSession::getAuth() const
{
    return m_auth;
}


void RTPSession::setAudioEnabled(bool value)
{
    m_isAudioEnabled = value;
}

bool RTPSession::isAudioEnabled() const
{
    return m_isAudioEnabled;
}

void RTPSession::setProxyAddr(const QString& addr, int port)
{
    m_proxyAddr = addr;
    m_proxyPort = port;
}

QString RTPSession::mediaTypeToStr(TrackType trackType)
{
    if (trackType == TT_AUDIO)
        return lit("audio");
    else if (trackType == TT_AUDIO_RTCP)
        return lit("audio-rtcp");
    else if (trackType == TT_VIDEO)
        return lit("video");
    else if (trackType == TT_VIDEO_RTCP)
        return lit("video-rtcp");
    else if (trackType == TT_METADATA)
        return lit("metadata");
    else
        return lit("TT_UNKNOWN");
}

void RTPSession::setUsePredefinedTracks(int numOfVideoChannel)
{
    m_numOfPredefinedChannels = numOfVideoChannel;
}

void RTPSession::setUserAgent(const QString& value)
{
    m_userAgent = value.toUtf8();
}

bool RTPSession::setTCPReadBufferSize(int value)
{
    return m_tcpSock->setRecvBufferSize(value);
}

QString RTPSession::getVideoLayout() const
{
    return m_videoLayout;
}

static const size_t MAX_BITRATE_BITS_PER_SECOND = 50*1024*1024;
static const size_t MAX_BITRATE_BYTES_PER_SECOND = MAX_BITRATE_BITS_PER_SECOND / CHAR_BIT;
static_assert(
    MAX_BITRATE_BYTES_PER_SECOND > ADDITIONAL_READ_BUFFER_CAPACITY * 10,
    "MAX_BITRATE_BYTES_PER_SECOND MUST be 10 times greater than ADDITIONAL_READ_BUFFER_CAPACITY" );

#ifdef __arm__
static const size_t MS_PER_SEC = 1000;
#endif

int RTPSession::readSocketWithBuffering( quint8* buf, size_t bufSize, bool readSome )
{
#if 1
#ifdef __arm__
    {
        //TODO #ak Better to find other solution and remove this code.
            //At least, move ioctl call to sockets, since m_tcpSock->handle() is deprecated method
            //(with nat traversal introduced, not every socket will have handle)
        int bytesAv = 0;
        if( (ioctl( m_tcpSock->handle(), FIONREAD, &bytesAv ) != 0) ||  //socket read buffer size is unknown to us
            (bytesAv == 0) )    //socket read buffer is empty
        {
            //This sleep somehow reduces CPU time spent by process in kernel space on arm platform
                //Possibly, it is workaround of some other bug somewhere else
                //This code works only on Raspberry and NX1
            QThread::msleep( MS_PER_SEC / (MAX_BITRATE_BYTES_PER_SECOND / ADDITIONAL_READ_BUFFER_CAPACITY) );
        }
    }
#endif

    int bytesRead = m_tcpSock->recv( buf, bufSize, readSome ? 0 : MSG_WAITALL );
    return bytesRead < 0 ? 0 : bytesRead;
#else
    const size_t bufSizeBak = bufSize;

    //this method introduced to minimize m_tcpSock->recv calls (on isd edge m_tcpSock->recv call is rather heavy)
    //TODO: #ak remove extra data copying

    for( ;; )
    {
        if( m_additionalReadBufferSize > 0 )
        {
            const size_t bytesToCopy = std::min<int>( m_additionalReadBufferSize, bufSize );
            memcpy( buf, m_additionalReadBuffer + m_additionalReadBufferPos, bytesToCopy );
            m_additionalReadBufferPos += bytesToCopy;
            m_additionalReadBufferSize -= bytesToCopy;
            bufSize -= bytesToCopy;
            buf += bytesToCopy;
        }

        if( readSome && (bufSize < bufSizeBak) )
            return bufSizeBak - bufSize;
        if( bufSize == 0 )
            return bufSizeBak;

#ifdef __arm__
        {
            //TODO #ak Better to find other solution and remove this code.
                //At least, move ioctl call to sockets, since m_tcpSock->handle() is deprecated method
                //(with nat traversal introduced, not every socket will have handle)
            int bytesAv = 0;
            if( (ioctl( m_tcpSock->handle(), FIONREAD, &bytesAv ) != 0) ||  //socket read buffer size is unknown to us
                (bytesAv == 0) )    //socket read buffer is empty
            {
                //This sleep somehow reduces CPU time spent by process in kernel space on arm platform
                    //Possibly, it is workaround of some other bug somewhere else
                    //This code works only on Raspberry and NX1
                QThread::msleep( MS_PER_SEC / (MAX_BITRATE_BYTES_PER_SECOND / ADDITIONAL_READ_BUFFER_CAPACITY) );
            }
        }
#endif

        m_additionalReadBufferSize = m_tcpSock->recv( m_additionalReadBuffer, ADDITIONAL_READ_BUFFER_CAPACITY );
#ifdef _DUMP_STREAM
        m_inStreamFile.write( m_additionalReadBuffer, m_additionalReadBufferSize );
#endif
        m_additionalReadBufferPos = 0;
        if( m_additionalReadBufferSize <= 0 )
            return bufSize == bufSizeBak
                ? m_additionalReadBufferSize    //if could not read anything returning error
                : bufSizeBak - bufSize;
    }
#endif
}

bool RTPSession::sendRequestAndReceiveResponse( nx_http::Request&& request, QByteArray& responseBuf )
{
    int prevStatusCode = nx_http::StatusCode::ok;

    addAuth( &request );
    addAdditionAttrs( &request );

    for( int i = 0; i < 3; ++i )    //needed to avoid infinite loop in case of incorrect server behavour
    {
        QByteArray requestBuf;
        request.serialize( &requestBuf );
        if( m_tcpSock->send(requestBuf.constData(), requestBuf.size()) <= 0 )
            return false;
#ifdef _DUMP_STREAM
        m_outStreamFile.write( requestBuf.constData(), requestBuf.size() );
#endif

        if( !readTextResponce(responseBuf) )
            return false;

        nx_http::Response response;
        if( !response.parse( responseBuf ) )
            return false;
        m_responseCode = response.statusLine.statusCode;

        switch( response.statusLine.statusCode )
        {
            case nx_http::StatusCode::unauthorized:
            case nx_http::StatusCode::proxyAuthenticationRequired:
                if( prevStatusCode == response.statusLine.statusCode )
                    return false;   //already tried authentication and have been rejected
                prevStatusCode = response.statusLine.statusCode;
                break;

            default:
                return true;
        }

        if( QnClientAuthHelper::authenticate(
                m_auth,
                response,
                &request,
                &m_rtspAuthCtx ) != Qn::Auth_OK)
            return false;
    }

    return false;
}

RTPSession::TrackMap RTPSession::getTrackInfo() const
{
    return m_sdpTracks;
}

#endif // ENABLE_DATA_PROVIDERS<|MERGE_RESOLUTION|>--- conflicted
+++ resolved
@@ -769,11 +769,7 @@
 #if 1
 void RTPSession::addAuth( nx_http::Request* const request )
 {
-<<<<<<< HEAD
     QnClientAuthHelper::authenticate(
-=======
-    qnAuthHelper->addAuthorizationToRequest(
->>>>>>> a2a7f8c5
         m_auth,
         request,
         &m_rtspAuthCtx );   //ignoring result
