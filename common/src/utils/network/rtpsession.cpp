--- conflicted
+++ resolved
@@ -769,11 +769,7 @@
 #if 1
 void RTPSession::addAuth( nx_http::Request* const request )
 {
-<<<<<<< HEAD
-    QnClientAuthHelper::authenticate(
-=======
-    qnAuthHelper->addAuthorizationToRequest(
->>>>>>> 2439980f
+    QnClientAuthHelper::>addAuthorizationToRequest(
         m_auth,
         request,
         &m_rtspAuthCtx );   //ignoring result
