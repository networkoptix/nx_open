/**********************************************************
* 30 oct 2012
* a.kolesnikov
***********************************************************/

#include "networkoptixmodulefinder.h"

#include <memory>

#include <QtCore/QDateTime>
#include <QtNetwork/QNetworkInterface>
#include <QtCore/QScopedArrayPointer>

#include "socket.h"
#include "system_socket.h"
#include "../common/log.h"
#include "../common/systemerror.h"
#include "../../common/customization.h"


#ifndef _WIN32
const unsigned int NetworkOptixModuleFinder::defaultPingTimeoutMillis;
const unsigned int NetworkOptixModuleFinder::defaultKeepAliveMultiply;
#endif

//!Creates socket and binds it to random unused udp port
/*!
    One must call \a isValid after object instanciation to check wthether it has been initialized successfully

    \param multicastGroupAddress
    \param localIntfIP IP of local interface used to send multicast packets. If empty, default interface is used
*/
NetworkOptixModuleFinder::NetworkOptixModuleFinder(
    const QHostAddress& multicastGroupAddress,
    const unsigned int multicastGroupPort,
    const unsigned int pingTimeoutMillis,
    const unsigned int keepAliveMultiply )
:
    m_pingTimeoutMillis( pingTimeoutMillis == 0 ? defaultPingTimeoutMillis : pingTimeoutMillis ),
    m_keepAliveMultiply( keepAliveMultiply == 0 ? keepAliveMultiply : defaultKeepAliveMultiply ),
    m_prevPingClock( 0 ),
    m_compatibilityMode(false)
{
    const QList<QHostAddress>& interfaceAddresses = QNetworkInterface::allAddresses();
    for( QList<QHostAddress>::const_iterator
        addrIter = interfaceAddresses.begin();
        addrIter != interfaceAddresses.end();
        ++addrIter )
    {
        if( addrIter->protocol() != QAbstractSocket::IPv4Protocol )
            continue;

        const QHostAddress& addressToUse = *addrIter; //using any address of interface
        try
        {
            //if( addressToUse == QHostAddress(QString::fromLatin1("127.0.0.1")) )
            //    continue;
            std::auto_ptr<AbstractDatagramSocket> sock( SocketFactory::createDatagramSocket() );
            sock->bind( addressToUse.toString(), 0 );
            sock->getLocalAddress();    //requesting local address. During this call local port is assigned to socket
            sock->setDestAddr( multicastGroupAddress.toString(), multicastGroupPort );
            m_sockets.push_back( sock.release() );
            m_localNetworkAdresses.insert( addressToUse.toString() );
        }
        catch( const std::exception& e )
        {
            NX_LOG( QString::fromLatin1("Failed to create socket on local address %1. %2").arg(addressToUse.toString()).arg(QString::fromLatin1(e.what())), cl_logERROR );
        }
    }
}

NetworkOptixModuleFinder::~NetworkOptixModuleFinder()
{
    stop();
    for( std::vector<UDPSocket*>::size_type
        i = 0;
        i < m_sockets.size();
        ++i )
    {
        delete m_sockets[i];
    }
    m_sockets.clear();
}

//!Returns true, if object has been succesfully initialized (socket is created and binded to local address)
bool NetworkOptixModuleFinder::isValid() const
{
    return !m_sockets.empty();
}

bool NetworkOptixModuleFinder::isCompatibilityMode() const {
    return m_compatibilityMode;
}

void NetworkOptixModuleFinder::setCompatibilityMode(bool value) {
    m_compatibilityMode = value;
}

void NetworkOptixModuleFinder::pleaseStop()
{
    m_pollSet.interrupt();
    QnLongRunnable::pleaseStop();
}

static const unsigned int ERROR_WAIT_TIMEOUT_MS = 1000;

void NetworkOptixModuleFinder::run()
{
    saveSysThreadID();
    NX_LOG( QString::fromLatin1("NetworkOptixModuleFinder started"), cl_logDEBUG1 );

    static const unsigned int SEARCH_PACKET_LENGTH = 64;
    quint8 searchPacket[SEARCH_PACKET_LENGTH];
    RevealRequest searchRequest;
    //serializing search packet
    quint8* searchPacketBufStart = searchPacket;
    if( !searchRequest.serialize( &searchPacketBufStart, searchPacket + sizeof(searchPacket) ) )
    {
        Q_ASSERT( false );
    }

    for( std::vector<AbstractDatagramSocket*>::const_iterator
        it = m_sockets.begin();
        it != m_sockets.end();
        ++it )
    {
        if( !m_pollSet.add( *it, PollSet::etRead ) )
        {
            Q_ASSERT( false );
        }
    }

    static const size_t READ_BUFFER_SIZE = UDPSocket::MAX_PACKET_SIZE;
    QScopedArrayPointer<quint8> readBuffer( new quint8[UDPSocket::MAX_PACKET_SIZE] );

    while( !needToStop() )
    {
        quint64 currentClock = QDateTime::currentMSecsSinceEpoch();
        if( currentClock - m_prevPingClock >= m_pingTimeoutMillis )
        {
            //sending request via each socket
            for( std::vector<AbstractDatagramSocket*>::const_iterator
                it = m_sockets.begin();
                it != m_sockets.end();
                ++it )
            {
                if( !(*it)->send( searchPacket, searchPacketBufStart - searchPacket ) )
                {
                    //failed to send packet ???
                    SystemError::ErrorCode prevErrorCode = SystemError::getLastOSErrorCode();
                    NX_LOG( QString::fromLatin1("NetworkOptixModuleFinder. poll failed. %1").arg(SystemError::toString(prevErrorCode)), cl_logDEBUG1 );
                    //TODO/IMPL if corresponding interface is down, should remove socket from set
                }
            }
            m_prevPingClock = currentClock;
        }

        int socketCount = m_pollSet.poll( m_pingTimeoutMillis - (currentClock - m_prevPingClock) );
        if( socketCount == 0 )
            continue;    //timeout
        if( socketCount < 0 )
        {
            SystemError::ErrorCode prevErrorCode = SystemError::getLastOSErrorCode();
            NX_LOG(QString::fromLatin1("NetworkOptixModuleFinder. poll failed. %1").arg(SystemError::toString(prevErrorCode)), cl_logERROR );
            msleep( ERROR_WAIT_TIMEOUT_MS );
            continue;
        }

        currentClock = QDateTime::currentMSecsSinceEpoch();

        //some socket(s) changed state
        for( PollSet::const_iterator
            it = m_pollSet.begin();
            it != m_pollSet.end();
            ++it )
        {
            if( !(it.eventType() & PollSet::etRead) )
                continue;

            AbstractDatagramSocket* udpSocket = dynamic_cast<AbstractDatagramSocket*>(it.socket());
            Q_ASSERT( udpSocket );

            //reading socket response
            QString remoteAddressStr;
            unsigned short remotePort = 0;
            int bytesRead = udpSocket->recvFrom( readBuffer.data(), READ_BUFFER_SIZE, remoteAddressStr, remotePort );
            if( bytesRead == -1 )
            {
                SystemError::ErrorCode prevErrorCode = SystemError::getLastOSErrorCode();
<<<<<<< HEAD
                NX_LOG( QString::fromLatin1("NetworkOptixModuleFinder. Failed to read socket on local address (%1:%2). %3").
                    arg(udpSocket->getLocalAddress()).arg(udpSocket->getLocalPort()).arg(SystemError::toString(prevErrorCode)), cl_logERROR );
=======
                NX_LOG( QString::fromAscii("NetworkOptixModuleFinder. Failed to read socket on local address (%1). %2").
                    arg(udpSocket->getLocalAddress().toString()).arg(SystemError::toString(prevErrorCode)), cl_logERROR );
>>>>>>> d904e784
                continue;
            }

            //parsing recevied response
            RevealResponse response;
            const quint8* responseBufStart = readBuffer.data();
            if( !response.deserialize( &responseBufStart, readBuffer.data() + bytesRead ) )
            {
                //invalid response
<<<<<<< HEAD
                NX_LOG(QString::fromLatin1("NetworkOptixModuleFinder. Received invalid response from (%1:%2) on local address %3").
                    arg(remoteAddressStr).arg(remotePort).arg(udpSocket->getLocalAddress()), cl_logDEBUG1 );
=======
                NX_LOG( QString::fromAscii("NetworkOptixModuleFinder. Received invalid response from (%1:%2) on local address %3").
                    arg(remoteAddressStr).arg(remotePort).arg(udpSocket->getLocalAddress().toString()), cl_logDEBUG1 );
>>>>>>> d904e784
                continue;
            }

            if(!m_compatibilityMode && Qn::calculateCustomization(response.customization.toLatin1().constData()) != qnCustomization() )
            {
<<<<<<< HEAD
                NX_LOG( QString::fromLatin1("NetworkOptixModuleFinder. Ignoring %1 (%2:%3) with different customization %4 on local address %5").
                    arg(response.type).arg(remoteAddressStr).arg(remotePort).arg(response.customization).arg(udpSocket->getLocalAddress()), cl_logDEBUG2 );
=======
                NX_LOG( QString::fromAscii("NetworkOptixModuleFinder. Ignoring %1 (%2:%3) with different customization %4 on local address %5").
                    arg(response.type).arg(remoteAddressStr).arg(remotePort).arg(response.customization).arg(udpSocket->getLocalAddress().toString()), cl_logDEBUG2 );
>>>>>>> d904e784
                continue;
            }

            //received valid response, checking if already know this enterprise controller
            QHostAddress remoteAddress(remoteAddressStr);
            std::pair<std::map<QString, ModuleContext>::iterator, bool>
                p = m_knownEnterpriseControllers.insert( std::make_pair( response.seed, ModuleContext() ) );
            if( p.second )  //new module
                p.first->second.response = response;
            if( p.first->second.signalledAddresses.insert( remoteAddress.toString() ).second )
            {
                //new enterprise controller found
                const QHostAddress& localAddress = QHostAddress(udpSocket->getLocalAddress().address.toString());
                if( p.second )  //new module found
                {
                    NX_LOG(QString::fromLatin1("NetworkOptixModuleFinder. New remote server of type %1 found at address (%2:%3) on local interface %4").
                        arg(response.type).arg(remoteAddressStr).arg(remotePort).arg(localAddress.toString()), cl_logDEBUG1 );
                }
                else    //new address of existing module
                {
                    NX_LOG( QString::fromLatin1("NetworkOptixModuleFinder. New address (%2:%3) of remote server of type %1 found on local interface %4").
                        arg(response.type).arg(remoteAddressStr).arg(remotePort).arg(localAddress.toString()), cl_logDEBUG1 );
                }
                emit moduleFound(
                    response.type,
                    response.version,
                    response.typeSpecificParameters,
                    localAddress.toString(),
                    remoteAddress.toString(),
                    m_localNetworkAdresses.find(remoteAddressStr) != m_localNetworkAdresses.end(),
                    response.seed );
            }

            p.first->second.prevResponseReceiveClock = currentClock;
        }

        //checking for expired known hosts...
        for( std::map<QString, ModuleContext>::iterator
            it = m_knownEnterpriseControllers.begin();
            it != m_knownEnterpriseControllers.end();
             )
        {
            if( it->second.prevResponseReceiveClock + m_pingTimeoutMillis*m_keepAliveMultiply > currentClock )
            {
                ++it;
                continue;
            }
            const std::set<QString>::const_iterator& addrIterEnd = it->second.signalledAddresses.end();
            for( std::set<QString>::const_iterator
                addrIter = it->second.signalledAddresses.begin();
                addrIter != addrIterEnd;
                ++addrIter )
            {
                emit moduleLost(
                    it->second.response.type,
                    it->second.response.typeSpecificParameters,
                    *addrIter,
                    m_localNetworkAdresses.find(*addrIter) != m_localNetworkAdresses.end(),
                    it->second.response.seed );
            }
            m_knownEnterpriseControllers.erase( it++ );
        }
    }

    NX_LOG(QString::fromLatin1("NetworkOptixModuleFinder stopped"), cl_logDEBUG1 );
}<|MERGE_RESOLUTION|>--- conflicted
+++ resolved
@@ -187,13 +187,8 @@
             if( bytesRead == -1 )
             {
                 SystemError::ErrorCode prevErrorCode = SystemError::getLastOSErrorCode();
-<<<<<<< HEAD
-                NX_LOG( QString::fromLatin1("NetworkOptixModuleFinder. Failed to read socket on local address (%1:%2). %3").
-                    arg(udpSocket->getLocalAddress()).arg(udpSocket->getLocalPort()).arg(SystemError::toString(prevErrorCode)), cl_logERROR );
-=======
-                NX_LOG( QString::fromAscii("NetworkOptixModuleFinder. Failed to read socket on local address (%1). %2").
+                NX_LOG( QString::fromLatin1("NetworkOptixModuleFinder. Failed to read socket on local address (%1). %2").
                     arg(udpSocket->getLocalAddress().toString()).arg(SystemError::toString(prevErrorCode)), cl_logERROR );
->>>>>>> d904e784
                 continue;
             }
 
@@ -203,25 +198,15 @@
             if( !response.deserialize( &responseBufStart, readBuffer.data() + bytesRead ) )
             {
                 //invalid response
-<<<<<<< HEAD
                 NX_LOG(QString::fromLatin1("NetworkOptixModuleFinder. Received invalid response from (%1:%2) on local address %3").
-                    arg(remoteAddressStr).arg(remotePort).arg(udpSocket->getLocalAddress()), cl_logDEBUG1 );
-=======
-                NX_LOG( QString::fromAscii("NetworkOptixModuleFinder. Received invalid response from (%1:%2) on local address %3").
                     arg(remoteAddressStr).arg(remotePort).arg(udpSocket->getLocalAddress().toString()), cl_logDEBUG1 );
->>>>>>> d904e784
                 continue;
             }
 
             if(!m_compatibilityMode && Qn::calculateCustomization(response.customization.toLatin1().constData()) != qnCustomization() )
             {
-<<<<<<< HEAD
                 NX_LOG( QString::fromLatin1("NetworkOptixModuleFinder. Ignoring %1 (%2:%3) with different customization %4 on local address %5").
-                    arg(response.type).arg(remoteAddressStr).arg(remotePort).arg(response.customization).arg(udpSocket->getLocalAddress()), cl_logDEBUG2 );
-=======
-                NX_LOG( QString::fromAscii("NetworkOptixModuleFinder. Ignoring %1 (%2:%3) with different customization %4 on local address %5").
                     arg(response.type).arg(remoteAddressStr).arg(remotePort).arg(response.customization).arg(udpSocket->getLocalAddress().toString()), cl_logDEBUG2 );
->>>>>>> d904e784
                 continue;
             }
 
