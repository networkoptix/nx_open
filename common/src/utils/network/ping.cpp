#include "ping.h"
#include "../common/log.h"


#ifdef Q_OS_WIN
#include <icmpapi.h>
#include <stdio.h>
#else
#include <sys/types.h>
#include <sys/socket.h>
#include <arpa/inet.h>
#include <netinet/ip.h>
#include <netinet/ip_icmp.h>
#endif


CLPing::CLPing()
{
}

#ifdef Q_OS_WIN
bool CLPing::ping(const QString& ip, int retry, int timeoutPerRetry, int packetSize)
{
<<<<<<< HEAD
    Q_UNUSED(packetSize)
	// Declare and initialize variables

	HANDLE hIcmpFile;
	unsigned long ipaddr = INADDR_NONE;
	DWORD dwRetVal = 0;
	DWORD dwError = 0;
	char SendData[] = "Data Buffer";

	const DWORD ReplySize = sizeof (ICMP_ECHO_REPLY) + sizeof (SendData) + 8;;
	LPVOID ReplyBuffer[ReplySize];

	ipaddr = inet_addr(ip.toLatin1().data());
	if (ipaddr == INADDR_NONE)
		return false;

	hIcmpFile = IcmpCreateFile();
	if (hIcmpFile == INVALID_HANDLE_VALUE)
	{
		cl_log.log(QLatin1String("CLPing: Unable to open handle "), cl_logERROR);
		//printf("\tUnable to open handle.\n");
		//printf("IcmpCreatefile returned error: %ld\n", GetLastError());
		return false;
	}

	// Allocate space for at a single reply
	dwRetVal = IcmpSendEcho(hIcmpFile, ipaddr, SendData, sizeof (SendData), NULL,
		ReplyBuffer, ReplySize, retry * timeoutPerRetry);
	if (dwRetVal != 0)
	{
		PICMP_ECHO_REPLY pEchoReply = (PICMP_ECHO_REPLY) ReplyBuffer;
		struct in_addr ReplyAddr;
		ReplyAddr.S_un.S_addr = pEchoReply->Address;

		/*/
		if (dwRetVal > 1)
		{
			printf("\tReceived %ld icmp message responses\n", dwRetVal);
			printf("\tInformation from the first response:\n");
		}
		else
		{
			printf("\tReceived %ld icmp message response\n", dwRetVal);
			printf("\tInformation from this response:\n");
		}

		printf("\t  Received from %s\n", inet_ntoa(ReplyAddr));
		printf("\t  Status = %ld  ", pEchoReply->Status);
		*/

		switch (pEchoReply->Status)
		{
		case IP_DEST_HOST_UNREACHABLE:
			//printf("(Destination host was unreachable)\n");
			return false;
			break;
		case IP_DEST_NET_UNREACHABLE:
			//printf("(Destination Network was unreachable)\n");
			return false;
			break;
		case IP_REQ_TIMED_OUT:
			//printf("(Request timed out)\n");
			return false;
			break;
		default:
			//printf("\n");
			return true;
			break;
		}

		//printf("\t  Roundtrip time = %ld milliseconds\n",pEchoReply->RoundTripTime);
	}
	else
	{
		cl_log.log(ip + QLatin1String(" CLPing: Call to IcmpSendEcho failed"), cl_logERROR);

		printf("Call to IcmpSendEcho failed.\n");
		dwError = GetLastError();
		switch (dwError) {
		case IP_BUF_TOO_SMALL:
			cl_log.log(QLatin1String("CLPing: tReplyBufferSize to small"), cl_logERROR);
			//printf("\tReplyBufferSize to small\n");
			break;
		case IP_REQ_TIMED_OUT:
			cl_log.log(QLatin1String("CLPing: \tRequest timed out"), cl_logERROR);
			//printf("\tRequest timed out\n");
			break;
		default:
			cl_log.log(QLatin1String("CLPing: \tExtended error returned "), (int)dwError, cl_logERROR);
			//printf("\tExtended error returned: %ld\n", dwError);
			break;
		}
		/**/

		return false;
	}
=======
    // Declare and initialize variables

    HANDLE hIcmpFile;
    unsigned long ipaddr = INADDR_NONE;
    DWORD dwRetVal = 0;
    DWORD dwError = 0;
    char SendData[] = "Data Buffer";

    const DWORD ReplySize = sizeof (ICMP_ECHO_REPLY) + sizeof (SendData) + 8;;
    LPVOID ReplyBuffer[ReplySize];

    ipaddr = inet_addr(ip.toLatin1().data());
    if (ipaddr == INADDR_NONE)
        return false;

    hIcmpFile = IcmpCreateFile();
    if (hIcmpFile == INVALID_HANDLE_VALUE)
    {
        cl_log.log(QLatin1String("CLPing: Unable to open handle "), cl_logERROR);
        //printf("\tUnable to open handle.\n");
        //printf("IcmpCreatefile returned error: %ld\n", GetLastError());
        return false;
    }

    // Allocate space for at a single reply
    dwRetVal = IcmpSendEcho(hIcmpFile, ipaddr, SendData, sizeof (SendData), NULL,
        ReplyBuffer, ReplySize, retry * timeoutPerRetry);
    if (dwRetVal != 0)
    {
        PICMP_ECHO_REPLY pEchoReply = (PICMP_ECHO_REPLY) ReplyBuffer;
        struct in_addr ReplyAddr;
        ReplyAddr.S_un.S_addr = pEchoReply->Address;

        /*/
        if (dwRetVal > 1)
        {
            printf("\tReceived %ld icmp message responses\n", dwRetVal);
            printf("\tInformation from the first response:\n");
        }
        else
        {
            printf("\tReceived %ld icmp message response\n", dwRetVal);
            printf("\tInformation from this response:\n");
        }

        printf("\t  Received from %s\n", inet_ntoa(ReplyAddr));
        printf("\t  Status = %ld  ", pEchoReply->Status);
        */

        switch (pEchoReply->Status)
        {
        case IP_DEST_HOST_UNREACHABLE:
            //printf("(Destination host was unreachable)\n");
            return false;
            break;
        case IP_DEST_NET_UNREACHABLE:
            //printf("(Destination Network was unreachable)\n");
            return false;
            break;
        case IP_REQ_TIMED_OUT:
            //printf("(Request timed out)\n");
            return false;
            break;
        default:
            //printf("\n");
            return true;
            break;
        }

        //printf("\t  Roundtrip time = %ld milliseconds\n",pEchoReply->RoundTripTime);
    }
    else
    {
        cl_log.log(ip + QLatin1String(" CLPing: Call to IcmpSendEcho failed"), cl_logERROR);

        printf("Call to IcmpSendEcho failed.\n");
        dwError = GetLastError();
        switch (dwError) {
        case IP_BUF_TOO_SMALL:
            cl_log.log(QLatin1String("CLPing: tReplyBufferSize to small"), cl_logERROR);
            //printf("\tReplyBufferSize to small\n");
            break;
        case IP_REQ_TIMED_OUT:
            cl_log.log(QLatin1String("CLPing: \tRequest timed out"), cl_logERROR);
            //printf("\tRequest timed out\n");
            break;
        default:
            cl_log.log(QLatin1String("CLPing: \tExtended error returned "), (int)dwError, cl_logERROR);
            //printf("\tExtended error returned: %ld\n", dwError);
            break;
        }
        /**/

        return false;
    }
>>>>>>> affd03cb
}

#else

unsigned short checksum(const struct icmp& packet)
{
    int i, j;

    for (j = 0, i = 0; i < sizeof(struct icmp) / 2; i++)
      j += ((quint16 *)&packet)[i];
    while (j>>16)
      j = (j & 0xffff) + (j >> 16);

    return (j == 0xffff) ? j : ~j;
}

bool CLPing::ping(const QString& ip, int retry, int timeoutPerRetry, int packetSize)
{
    long rnd;

#ifdef Q_OS_MAC
    rnd = arc4random();
#else
    rnd = random();
#endif

    unsigned short id  = (unsigned short) (rnd >> 15);

#ifdef Q_OS_MAC
    int fd = socket(AF_INET, SOCK_DGRAM, IPPROTO_ICMP);
#else
    int fd = socket(AF_INET, SOCK_RAW, IPPROTO_ICMP);
#endif
    if (fd == -1)
    {        
        cl_log.log(cl_logWARNING, "CLPing::ping(): Unable to open raw socket: %s", strerror(errno));
        return false;
    } else
    {
        cl_log.log(cl_logWARNING, "CLPing::ping(): SUCCESS");
    }

    struct
    {
        struct ip ip;
        struct icmp icmp;
    } packet;


    memset(&packet.icmp, 0, sizeof(packet.icmp));
    packet.icmp.icmp_type = ICMP_ECHO;
    packet.icmp.icmp_id = id;
    packet.icmp.icmp_cksum = checksum(packet.icmp);

    in_addr_t addr = inet_addr(ip.toLatin1().data());
    if (addr == INADDR_NONE)
    {
        return false;
    }

    struct sockaddr_in saddr;
    memset(&saddr, 0, sizeof(saddr));

    saddr.sin_family = AF_INET;
    saddr.sin_port = 0;
    saddr.sin_addr.s_addr = addr;

#ifdef Q_OS_MAC
    saddr.sin_len = sizeof(struct sockaddr_in);
#endif

    if (sendto(fd, (void*)&packet.icmp, sizeof (packet.icmp), 0, (sockaddr*)&saddr, sizeof(saddr)) == -1)
    {
        close(fd);
        // cl_log.
        return false;
    }

    struct sockaddr_in faddr;
    socklen_t len = sizeof(faddr);

    memset(&packet, 0, sizeof(packet));

    fd_set rset;

    FD_ZERO(&rset);
    FD_SET(fd, &rset);

    struct timeval tv;

    int res = 0;
    for(int i = 0; i < retry; i++)
    {
        long usecs = timeoutPerRetry * 1000;
        tv.tv_usec = usecs % 1000000;
        tv.tv_sec = usecs / 1000000;

        res = select(fd+1, &rset, NULL, NULL, &tv);

        if (res < 0)
        {
            // cl_log
            close(fd);
            return false;
        }

        // Timeout
        if (res == 0)
        {
            continue;
        }

        // Have data to read
        if (FD_ISSET(fd, &rset))
        {
            res = recvfrom(fd, &packet, sizeof(packet), 0, (struct sockaddr *)&faddr, &len);

            if (res == sizeof(packet) &&
                    saddr.sin_addr.s_addr == faddr.sin_addr.s_addr &&
                    packet.icmp.icmp_type == ICMP_ECHOREPLY &&
                    packet.icmp.icmp_seq == 0 &&
                    packet.icmp.icmp_id == id)
            {
                close(fd);
                return true;
            }
        }
    }

    close(fd);

    return false;
}

#endif<|MERGE_RESOLUTION|>--- conflicted
+++ resolved
@@ -21,104 +21,7 @@
 #ifdef Q_OS_WIN
 bool CLPing::ping(const QString& ip, int retry, int timeoutPerRetry, int packetSize)
 {
-<<<<<<< HEAD
     Q_UNUSED(packetSize)
-	// Declare and initialize variables
-
-	HANDLE hIcmpFile;
-	unsigned long ipaddr = INADDR_NONE;
-	DWORD dwRetVal = 0;
-	DWORD dwError = 0;
-	char SendData[] = "Data Buffer";
-
-	const DWORD ReplySize = sizeof (ICMP_ECHO_REPLY) + sizeof (SendData) + 8;;
-	LPVOID ReplyBuffer[ReplySize];
-
-	ipaddr = inet_addr(ip.toLatin1().data());
-	if (ipaddr == INADDR_NONE)
-		return false;
-
-	hIcmpFile = IcmpCreateFile();
-	if (hIcmpFile == INVALID_HANDLE_VALUE)
-	{
-		cl_log.log(QLatin1String("CLPing: Unable to open handle "), cl_logERROR);
-		//printf("\tUnable to open handle.\n");
-		//printf("IcmpCreatefile returned error: %ld\n", GetLastError());
-		return false;
-	}
-
-	// Allocate space for at a single reply
-	dwRetVal = IcmpSendEcho(hIcmpFile, ipaddr, SendData, sizeof (SendData), NULL,
-		ReplyBuffer, ReplySize, retry * timeoutPerRetry);
-	if (dwRetVal != 0)
-	{
-		PICMP_ECHO_REPLY pEchoReply = (PICMP_ECHO_REPLY) ReplyBuffer;
-		struct in_addr ReplyAddr;
-		ReplyAddr.S_un.S_addr = pEchoReply->Address;
-
-		/*/
-		if (dwRetVal > 1)
-		{
-			printf("\tReceived %ld icmp message responses\n", dwRetVal);
-			printf("\tInformation from the first response:\n");
-		}
-		else
-		{
-			printf("\tReceived %ld icmp message response\n", dwRetVal);
-			printf("\tInformation from this response:\n");
-		}
-
-		printf("\t  Received from %s\n", inet_ntoa(ReplyAddr));
-		printf("\t  Status = %ld  ", pEchoReply->Status);
-		*/
-
-		switch (pEchoReply->Status)
-		{
-		case IP_DEST_HOST_UNREACHABLE:
-			//printf("(Destination host was unreachable)\n");
-			return false;
-			break;
-		case IP_DEST_NET_UNREACHABLE:
-			//printf("(Destination Network was unreachable)\n");
-			return false;
-			break;
-		case IP_REQ_TIMED_OUT:
-			//printf("(Request timed out)\n");
-			return false;
-			break;
-		default:
-			//printf("\n");
-			return true;
-			break;
-		}
-
-		//printf("\t  Roundtrip time = %ld milliseconds\n",pEchoReply->RoundTripTime);
-	}
-	else
-	{
-		cl_log.log(ip + QLatin1String(" CLPing: Call to IcmpSendEcho failed"), cl_logERROR);
-
-		printf("Call to IcmpSendEcho failed.\n");
-		dwError = GetLastError();
-		switch (dwError) {
-		case IP_BUF_TOO_SMALL:
-			cl_log.log(QLatin1String("CLPing: tReplyBufferSize to small"), cl_logERROR);
-			//printf("\tReplyBufferSize to small\n");
-			break;
-		case IP_REQ_TIMED_OUT:
-			cl_log.log(QLatin1String("CLPing: \tRequest timed out"), cl_logERROR);
-			//printf("\tRequest timed out\n");
-			break;
-		default:
-			cl_log.log(QLatin1String("CLPing: \tExtended error returned "), (int)dwError, cl_logERROR);
-			//printf("\tExtended error returned: %ld\n", dwError);
-			break;
-		}
-		/**/
-
-		return false;
-	}
-=======
     // Declare and initialize variables
 
     HANDLE hIcmpFile;
@@ -214,7 +117,6 @@
 
         return false;
     }
->>>>>>> affd03cb
 }
 
 #else
