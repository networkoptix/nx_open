#include "system_socket.h"

#include <boost/type_traits/is_same.hpp>

#include <atomic>

#include <utils/common/warnings.h>
#include <utils/network/ssl_socket.h>

#ifdef Q_OS_WIN
#  include <ws2tcpip.h>
#  include <iphlpapi.h>
#endif

#include <QtCore/QElapsedTimer>

#include "aio/aioservice.h"
#include "system_socket_impl.h"
#include <utils/common/systemerror.h>


#ifdef Q_OS_WIN
/* Check that the typedef in AbstractSocket is correct. */
static_assert(boost::is_same<AbstractSocket::SOCKET_HANDLE, SOCKET>::value, "Invalid socket type is used in AbstractSocket.");
typedef int socklen_t;
typedef char raw_type;       // Type used for raw data on this platform
#else
#include <poll.h>
//#include <sys/select.h>
#include <sys/types.h>       // For data types
#include <sys/socket.h>      // For socket(), connect(), send(), and recv()
#include <netdb.h>           // For getaddrinfo()
#include <arpa/inet.h>       // For inet_addr()
#include <unistd.h>          // For close()
#include <netinet/in.h>      // For sockaddr_in
#include <netinet/tcp.h>      // For TCP_NODELAY
#include <fcntl.h>
#include "ssl_socket.h"
typedef void raw_type;       // Type used for raw data on this platform
#endif

#ifdef WIN32
static bool initialized = false;
static const int ERR_TIMEOUT = WSAETIMEDOUT;
static const int ERR_WOULDBLOCK = WSAEWOULDBLOCK;
#else
static const int ERR_TIMEOUT = ETIMEDOUT;
static const int ERR_WOULDBLOCK = EWOULDBLOCK;
#endif

//TODO/IMPL set prevErrorCode to noError in case of success

int getSystemErrCode()
{
#ifdef WIN32
    return WSAGetLastError();
#else
    return errno;
#endif
}


#ifndef SOCKET_ERROR
#define SOCKET_ERROR (-1)
#endif

// SocketException Code

//////////////////////////////////////////////////////////
// SocketException implementation
//////////////////////////////////////////////////////////

SocketException::SocketException(const QString &message, bool inclSysMsg)
throw() {
    m_message[0] = 0;

    QString userMessage(message);
    if (inclSysMsg) {
        userMessage.append(QLatin1String(": "));
        userMessage.append(QLatin1String(strerror(errno)));
    }

    QByteArray data = userMessage.toLatin1();
    strncpy(m_message, data.data(), MAX_ERROR_MSG_LENGTH-1);
    m_message[MAX_ERROR_MSG_LENGTH-1] = 0;
}

SocketException::~SocketException() throw() {
}

const char *SocketException::what() const throw() {
    return m_message;
}


//////////////////////////////////////////////////////////
// Socket implementation
//////////////////////////////////////////////////////////

Socket::~Socket() {
    close();
    delete m_impl;
    m_impl = NULL;
}


//!Implementation of AbstractSocket::bind
bool Socket::bind( const SocketAddress& localAddress )
{
    return setLocalAddressAndPort( localAddress.address.toString(), localAddress.port );
}

////!Implementation of AbstractSocket::bindToInterface
//bool Socket::bindToInterface( const QnInterfaceAndAddr& iface )
//{
//#ifdef Q_OS_LINUX
//    setLocalPort(0);
//    bool res = setsockopt(handle(), SOL_SOCKET, SO_BINDTODEVICE, iface.name.toLatin1().constData(), iface.name.length()) >= 0;
//#else
//    bool res = setLocalAddressAndPort(iface.address.toString(), 0);
//#endif
//
//    if( !res )
//    {
//        saveErrorInfo();
//        setStatusBit( Socket::sbFailed );
//    }
//
//    //if (!res)
//    //    qnDebug("Can't bind to interface %1. Error code %2.", iface.address.toString(), strerror(errno));
//    return res;
//}

//!Implementation of AbstractSocket::getLocalAddress
SocketAddress Socket::getLocalAddress() const
{
    sockaddr_in addr;
    unsigned int addr_len = sizeof(addr);

    if (getsockname(sockDesc, (sockaddr *) &addr, (socklen_t *) &addr_len) < 0)
        return SocketAddress();

    return SocketAddress( addr.sin_addr, ntohs(addr.sin_port) );
}

//!Implementation of AbstractSocket::getPeerAddress
SocketAddress Socket::getPeerAddress() const
{
    sockaddr_in addr;
    unsigned int addr_len = sizeof(addr);

    if (getpeername(sockDesc, (sockaddr *) &addr, (socklen_t *) &addr_len) < 0)
        return SocketAddress();

    return SocketAddress( addr.sin_addr, ntohs(addr.sin_port) );
}

//!Implementation of AbstractSocket::close
void Socket::close()
{
    if( sockDesc == -1 )
        return;

#ifdef Q_OS_WIN
    ::shutdown(sockDesc, SD_BOTH);
#else
    ::shutdown(sockDesc, SHUT_RDWR);
#endif

#ifdef WIN32
    ::closesocket(sockDesc);
#else
    ::close(sockDesc);
#endif
    sockDesc = -1;
}

bool Socket::isClosed() const
{
    return sockDesc == -1;
}

//!Implementation of AbstractSocket::setReuseAddrFlag
bool Socket::setReuseAddrFlag( bool reuseAddr )
{
    int reuseAddrVal = reuseAddr;

    if (::setsockopt(sockDesc, SOL_SOCKET, SO_REUSEADDR, (const char*)&reuseAddrVal, sizeof(reuseAddrVal))) {
        m_prevErrorCode = SystemError::getLastOSErrorCode();
        m_lastError = SystemError::getLastOSErrorText();
        qnWarning("Can't set SO_REUSEADDR flag to socket: %1.", strerror(errno));
        return false;
    }
    return true;
}

//!Implementation of AbstractSocket::reuseAddrFlag
bool Socket::getReuseAddrFlag( bool* val )
{
    int reuseAddrVal = 0;
    socklen_t optLen = 0;

    if (::getsockopt(sockDesc, SOL_SOCKET, SO_REUSEADDR, (char*)&reuseAddrVal, &optLen))
        return false;

    *val = reuseAddrVal > 0;
    return true;
}

//!Implementation of AbstractSocket::setNonBlockingMode
bool Socket::setNonBlockingMode( bool val )
{
    if( val == m_nonBlockingMode )
        return true;

#ifdef _WIN32
    u_long _val = val ? 1 : 0;
    if( ioctlsocket( sockDesc, FIONBIO, &_val ) == 0 )
    {
        m_nonBlockingMode = val;
        return true;
    }
    else
    {
        return false;
    }
#else
    long currentFlags = fcntl( sockDesc, F_GETFL, 0 );
    if( currentFlags == -1 )
        return false;
    if( val )
        currentFlags |= O_NONBLOCK;
    else
        currentFlags &= ~O_NONBLOCK;
    if( fcntl( sockDesc, F_SETFL, currentFlags ) == 0 )
    {
        m_nonBlockingMode = val;
        return true;
    }
    else
    {
        return false;
    }
#endif
}

//!Implementation of AbstractSocket::getNonBlockingMode
bool Socket::getNonBlockingMode( bool* val ) const
{
    *val = m_nonBlockingMode;
    return true;
}

//!Implementation of AbstractSocket::getMtu
bool Socket::getMtu( unsigned int* mtuValue )
{
#ifdef IP_MTU
    socklen_t optLen = 0;
    return ::getsockopt(sockDesc, IPPROTO_IP, IP_MTU, (char*)mtuValue, &optLen) == 0;
#else
    *mtuValue = 1500;   //in winsock there is no IP_MTU, returning 1500 as most common value
    return true;
#endif
}

//!Implementation of AbstractSocket::setSendBufferSize
bool Socket::setSendBufferSize( unsigned int buff_size )
{
    return ::setsockopt(sockDesc, SOL_SOCKET, SO_SNDBUF, (const char*) &buff_size, sizeof(buff_size)) == 0;
}

//!Implementation of AbstractSocket::getSendBufferSize
bool Socket::getSendBufferSize( unsigned int* buffSize )
{
    socklen_t optLen = 0;
    return ::getsockopt(sockDesc, SOL_SOCKET, SO_SNDBUF, (char*)buffSize, &optLen) == 0;
}

//!Implementation of AbstractSocket::setRecvBufferSize
bool Socket::setRecvBufferSize( unsigned int buff_size )
{
    return ::setsockopt(sockDesc, SOL_SOCKET, SO_RCVBUF, (const char*) &buff_size, sizeof(buff_size)) == 0;
}

//!Implementation of AbstractSocket::getRecvBufferSize
bool Socket::getRecvBufferSize( unsigned int* buffSize )
{
    socklen_t optLen = 0;
    return ::getsockopt(sockDesc, SOL_SOCKET, SO_RCVBUF, (char*)buffSize, &optLen) == 0;
}

//!Implementation of AbstractSocket::setRecvTimeout
bool Socket::setRecvTimeout( unsigned int ms )
{
    timeval tv;

    tv.tv_sec = ms/1000;
    tv.tv_usec = (ms%1000) * 1000;   //1 Secs Timeout
#ifdef Q_OS_WIN32
    if ( setsockopt (sockDesc, SOL_SOCKET, SO_RCVTIMEO, ( char* )&ms,  sizeof ( ms ) ) != 0)
#else
    if (::setsockopt(sockDesc, SOL_SOCKET, SO_RCVTIMEO,(const void *)&tv,sizeof(struct timeval)) < 0)
#endif
    {
        qWarning()<<"handle("<<sockDesc<<"). setRecvTimeout("<<ms<<") failed. "<<SystemError::getLastOSErrorText();
        return false;
    }
    m_readTimeoutMS = ms;
    return true;
}

//!Implementation of AbstractSocket::getRecvTimeout
bool Socket::getRecvTimeout( unsigned int* millis )
{
    *millis = m_readTimeoutMS;
    return true;
}

//!Implementation of AbstractSocket::setSendTimeout
bool Socket::setSendTimeout( unsigned int ms )
{
    timeval tv;

    tv.tv_sec = ms/1000;
    tv.tv_usec = (ms%1000) * 1000;   //1 Secs Timeout
#ifdef Q_OS_WIN32
    if ( setsockopt (sockDesc, SOL_SOCKET, SO_SNDTIMEO, ( char* )&ms,  sizeof ( ms ) ) != 0)
#else
    if (::setsockopt(sockDesc, SOL_SOCKET, SO_SNDTIMEO,(const char *)&tv,sizeof(struct timeval)) < 0)
#endif
    {
        qWarning()<<"handle("<<sockDesc<<"). setSendTimeout("<<ms<<") failed. "<<SystemError::getLastOSErrorText();
        return false;
    }
    m_writeTimeoutMS = ms;
    return true;
}

//!Implementation of AbstractSocket::getSendTimeout
bool Socket::getSendTimeout( unsigned int* millis )
{
    *millis = m_writeTimeoutMS;
    return true;
}

bool Socket::getLastError(SystemError::ErrorCode* errorCode)
{
    socklen_t optLen = sizeof(*errorCode);
    return getsockopt(sockDesc, SOL_SOCKET, SO_ERROR, reinterpret_cast<char*>(errorCode), &optLen) == 0;
}

AbstractSocket::SOCKET_HANDLE Socket::handle() const
{
    return sockDesc;
}


QString Socket::lastError() const
{
    return m_lastError;
}

QString Socket::getLocalHostAddress() const
{
    sockaddr_in addr;
    unsigned int addr_len = sizeof(addr);

    if (getsockname(sockDesc, (sockaddr *) &addr, (socklen_t *) &addr_len) < 0)
    {
        return QString();
    }

    return QLatin1String(inet_ntoa(addr.sin_addr));
}

QString Socket::getPeerHostAddress() const
{
    sockaddr_in addr;
    unsigned int addr_len = sizeof(addr);

    if (getpeername(sockDesc, (sockaddr *) &addr, (socklen_t *) &addr_len) < 0)
    {
        return QString();
    }

    return QLatin1String(inet_ntoa(addr.sin_addr));
}

quint32 Socket::getPeerAddressUint() const
{
    sockaddr_in addr;
    unsigned int addr_len = sizeof(addr);

    if (getpeername(sockDesc, (sockaddr *) &addr, (socklen_t *) &addr_len) < 0)
        return 0;

    return ntohl(addr.sin_addr.s_addr);
}

unsigned short Socket::getLocalPort() const
{
    sockaddr_in addr;
    unsigned int addr_len = sizeof(addr);

    if (getsockname(sockDesc, (sockaddr *) &addr, (socklen_t *) &addr_len) < 0)
    {
        return 0;
    }

    return ntohs(addr.sin_port);
}

bool Socket::setLocalPort(unsigned short localPort)  {
    // Bind the socket to its port
    sockaddr_in localAddr;
    memset(&localAddr, 0, sizeof(localAddr));
    localAddr.sin_family = AF_INET;
    localAddr.sin_addr.s_addr = htonl(INADDR_ANY);
    localAddr.sin_port = htons(localPort);

    return ::bind(sockDesc, (sockaddr *) &localAddr, sizeof(sockaddr_in)) == 0;
}

bool Socket::setLocalAddressAndPort(const QString &localAddress,
                                    unsigned short localPort)  {
    m_lastError.clear();

    // Get the address of the requested host
    sockaddr_in localAddr;
    if (!fillAddr(localAddress, localPort, localAddr))
        return false;

    return ::bind(sockDesc, (sockaddr *) &localAddr, sizeof(localAddr)) == 0;
}

void Socket::cleanUp()  {
#ifdef _WIN32
    WSACleanup();
#endif
}

unsigned short Socket::resolveService(const QString &service,
                                      const QString &protocol) {
    struct servent *serv;        /* Structure containing service information */

    if ((serv = getservbyname(service.toLatin1(), protocol.toLatin1())) == NULL)
        return atoi(service.toLatin1());  /* Service is port number */
    else
        return ntohs(serv->s_port);    /* Found port (network byte order) by name */
}

bool Socket::failed() const
{
    return (m_status & sbFailed) != 0;
}

SystemError::ErrorCode Socket::prevErrorCode() const
{
    return m_prevErrorCode;
}

SocketImpl* Socket::impl()
{
    return m_impl;
}

const SocketImpl* Socket::impl() const
{
    return m_impl;
}

Socket::Socket(
    int type,
    int protocol,
    SocketImpl* impl )
:
    sockDesc( -1 ),
    m_impl( impl ),
    m_nonBlockingMode( false ),
    m_status( 0 ),
    m_prevErrorCode( SystemError::noError ),
    m_readTimeoutMS( 0 ),
    m_writeTimeoutMS( 0 )
{
    if( !createSocket(type, protocol) )
    {
        saveErrorInfo();
        setStatusBit( sbFailed );
    }

    if( !m_impl )
        m_impl = new SocketImpl();
}

Socket::Socket( int _sockDesc, SocketImpl* impl )
:
    sockDesc( -1 ),
    m_impl( impl ),
    m_nonBlockingMode( false ),
    m_status( 0 ),
    m_prevErrorCode( SystemError::noError ),
    m_readTimeoutMS( 0 ),
    m_writeTimeoutMS( 0 )
{
    this->sockDesc = _sockDesc;
    if( !m_impl )
        m_impl = new SocketImpl();
}

// Function to fill in address structure given an address and port
bool Socket::fillAddr(const QString &address, unsigned short port,
                     sockaddr_in &addr) {

    m_lastError.clear();
    memset(&addr, 0, sizeof(addr));  // Zero out address structure
    addr.sin_family = AF_INET;       // Internet address

    addrinfo hints;
    memset(&hints, 0, sizeof(struct addrinfo));
    hints.ai_family = AF_INET;    /* Allow only IPv4 */
    hints.ai_socktype = 0; /* Any socket */
    hints.ai_flags = AI_ALL;    /* For wildcard IP address */
    hints.ai_protocol = 0;          /* Any protocol */
    hints.ai_canonname = NULL;
    hints.ai_addr = NULL;
    hints.ai_next = NULL;

    addrinfo *addressInfo;
    int status = getaddrinfo(address.toLatin1(), 0, &hints, &addressInfo);
    if (status != 0) {
#ifdef UNICODE
        QString errorMessage = QString::fromWCharArray(gai_strerror(status));
#else
        QString errorMessage = QString::fromLocal8Bit(gai_strerror(status));
#endif  /* UNICODE */

        m_lastError = QString::fromLatin1("Couldn't resolve %1: %2.").arg(address).arg(errorMessage);
        return false;
    }

    addr.sin_addr.s_addr = ((struct sockaddr_in *) (addressInfo->ai_addr))->sin_addr.s_addr;
    addr.sin_port = htons(port);     // Assign port in network byte order

    freeaddrinfo(addressInfo);

    return true;
}

bool Socket::createSocket(int type, int protocol)
{
#ifdef WIN32
    if (!initialized) {
        WORD wVersionRequested;
        WSADATA wsaData;

        wVersionRequested = MAKEWORD(2, 0);              // Request WinSock v2.0
        if (WSAStartup(wVersionRequested, &wsaData) != 0)  // Load WinSock DLL
            return false;
        initialized = true;
    }
#endif

    // Make a new socket
    sockDesc = socket(PF_INET, type, protocol);
    if( sockDesc < 0 )
        return false;

#ifdef SO_NOSIGPIPE
    int set = 1;
    setsockopt(sockDesc, SOL_SOCKET, SO_NOSIGPIPE, (void *)&set, sizeof(int));
#endif
    return true;
}


void Socket::setStatusBit( StatusBit _status )
{
    m_status |= _status;
}

void Socket::clearStatusBit( StatusBit _status )
{
    m_status &= ~_status;
}

void Socket::saveErrorInfo()
{
    m_prevErrorCode = SystemError::getLastOSErrorCode();
    m_lastError = SystemError::toString(m_prevErrorCode);
}


//////////////////////////////////////////////////////////
///////// class CommunicatingSocket
//////////////////////////////////////////////////////////

class CommunicatingSocketPrivate
:
    public SocketImpl,
    public aio::AIOEventHandler
{
public:
    std::unique_ptr<AbstractCommunicatingSocket::AbstractAsyncIOHandler> recvHandler;
    nx::Buffer* recvBuffer;
    std::atomic<size_t> recvAsyncCallCounter;
    std::unique_ptr<AbstractCommunicatingSocket::AbstractAsyncIOHandler> sendHandler;
    const nx::Buffer* sendBuffer;
    size_t sendBufPos;
    std::atomic<size_t> sendAsyncCallCounter;

    CommunicatingSocketPrivate()
    :
        recvBuffer( nullptr ),
        sendBuffer( nullptr ),
        sendBufPos( 0 )
    {
    }

    virtual void eventTriggered( AbstractSocket* sock, PollSet::EventType eventType ) override
    {
        const size_t recvAsyncCallCounterBak = recvAsyncCallCounter;
        auto __finally_read = [this, recvAsyncCallCounterBak, sock](CommunicatingSocketPrivate* /*pThis*/)
        {
            if( recvAsyncCallCounterBak == recvAsyncCallCounter )
            {
                recvBuffer = nullptr;
                recvHandler.reset();
                aio::AIOService::instance()->removeFromWatch( sock, PollSet::etRead );
            }
        };

        const size_t sendAsyncCallCounterBak = sendAsyncCallCounter;
        auto __finally_write = [this, sendAsyncCallCounterBak, sock](CommunicatingSocketPrivate* /*pThis*/)
        {
            if( sendAsyncCallCounterBak == sendAsyncCallCounter )
            {
                sendBuffer = nullptr;
                sendHandler.reset();
                aio::AIOService::instance()->removeFromWatch( sock, PollSet::etWrite );
            }
        };

        switch( eventType )
        {
            case PollSet::etRead:
            {
                std::unique_ptr<CommunicatingSocketPrivate, decltype(__finally_read)> cleanupGuard( this, __finally_read );

                assert( recvHandler );

                //reading to buffer
                const size_t bufSizeBak = recvBuffer->size();
                recvBuffer->resize( recvBuffer->capacity() );
                const int bytesRead = dynamic_cast<AbstractCommunicatingSocket*>(sock)->recv(
                    recvBuffer->data() + bufSizeBak,
                    recvBuffer->capacity() - bufSizeBak );
                if( bytesRead == -1 )
                {
                    recvBuffer->resize( bufSizeBak );
                    recvHandler->done( SystemError::getLastOSErrorCode(), (size_t)-1 );
                }
                else
                {
                    if( bytesRead > 0 )
                        recvBuffer->resize( bufSizeBak + bytesRead );   //shrinking buffer
                    recvHandler->done( SystemError::noError, bytesRead );
                }
                break;
            }

            case PollSet::etWrite:
            {
                std::unique_ptr<CommunicatingSocketPrivate, decltype(__finally_write)> cleanupGuard( this, __finally_write );

                assert( sendHandler );
                const int bytesWritten = dynamic_cast<AbstractCommunicatingSocket*>(sock)->send(
                    sendBuffer->constData() + sendBufPos,
                    sendBuffer->size() - sendBufPos );
                if( bytesWritten == -1 || bytesWritten == 0 )
                {
                    sendHandler->done(
                        bytesWritten == 0 ? SystemError::connectionReset : SystemError::getLastOSErrorCode(),
                        sendBufPos );
                    break;
                }

                sendBufPos += bytesWritten;
                if( sendBufPos == sendBuffer->size() )
                {
                    sendHandler->done( SystemError::noError, sendBufPos );
                    sendBufPos = 0;
                }
                break;
            }

            case PollSet::etReadTimedOut:
            {
                std::unique_ptr<CommunicatingSocketPrivate, decltype(__finally_read)> cleanupGuard( this, __finally_read );
                recvHandler->done( SystemError::timedOut, (size_t)-1 );
                break;
            }

            case PollSet::etWriteTimedOut:
            {
                std::unique_ptr<CommunicatingSocketPrivate, decltype(__finally_write)> cleanupGuard( this, __finally_write );
                sendHandler->done( SystemError::timedOut, (size_t)-1 );
                break;
            }

            case PollSet::etError:
                //TODO/IMPL distinguish read and write
                //TODO/IMPL get correct socket error
                if( recvHandler )
                {
                    std::unique_ptr<CommunicatingSocketPrivate, decltype(__finally_read)> cleanupGuard( this, __finally_read );
                    recvHandler->done( SystemError::notConnected, (size_t)-1 );
                }
                if( sendHandler )
                {
                    std::unique_ptr<CommunicatingSocketPrivate, decltype(__finally_write)> cleanupGuard( this, __finally_write );
                    sendHandler->done( SystemError::notConnected, (size_t)-1 );
                }
                break;

            default:
                assert( false );
                break;
        }
    }
};




// CommunicatingSocket Code

#ifndef _WIN32
namespace
{
    static const size_t MILLIS_IN_SEC = 1000;
    static const size_t NSECS_IN_MS = 1000000;

    template<class Func>
    int doInterruptableSystemCallWithTimeout( const Func& func, unsigned int timeout )
    {
        QElapsedTimer et;
        et.start();

        //struct timespec waitStartTime;
        //memset( &waitStartTime, 0, sizeof(waitStartTime) );
        bool waitStartTimeActual = false;
        if( timeout > 0 )
            waitStartTimeActual = true;  //clock_gettime( CLOCK_MONOTONIC, &waitStartTime ) == 0;
        for( ;; )
        {
            int result = func();
            //const int errCode = errno;
            if( result == -1 && errno == EINTR )
            {
                if( timeout == 0 ||  //no timeout
                    !waitStartTimeActual )  //cannot check timeout expiration
                {
                    continue;
                }
                //struct timespec waitStopTime;
                //memset( &waitStopTime, 0, sizeof(waitStopTime) );
                //if( clock_gettime( CLOCK_MONOTONIC, &waitStopTime ) != 0 )
                //    continue;   //not updating timeout value
                //const int millisAlreadySlept = 
                //    ((uint64_t)waitStopTime.tv_sec*MILLIS_IN_SEC + waitStopTime.tv_nsec/NSECS_IN_MS) - 
                //    ((uint64_t)waitStartTime.tv_sec*MILLIS_IN_SEC + waitStartTime.tv_nsec/NSECS_IN_MS);
                //if( (unsigned int)millisAlreadySlept < timeout )
                if( et.elapsed() < timeout )
                    continue;
                errno = ERR_TIMEOUT;    //operation timedout
            }
            return result;
        }
    }
}
#endif

CommunicatingSocket::CommunicatingSocket(int type, int protocol)
    : Socket(type, protocol, new CommunicatingSocketPrivate()),
      mConnected(false)
{
}

CommunicatingSocket::CommunicatingSocket(int newConnSD) 
    : Socket(newConnSD, new CommunicatingSocketPrivate()),
      mConnected(true)
{
}



//!Implementation of AbstractCommunicatingSocket::connect
bool CommunicatingSocket::connect( const QString& foreignAddress, unsigned short foreignPort, unsigned int timeoutMs )
{
    m_lastError.clear();

    // Get the address of the requested host
    mConnected = false;

    sockaddr_in destAddr;
    if (!fillAddr(foreignAddress, foreignPort, destAddr))
        return false;

    //switching to non-blocking mode to connect with timeout
    bool isNonBlockingModeBak = false;
    if( !getNonBlockingMode(&isNonBlockingModeBak) )
        return false;
    if( !isNonBlockingModeBak && !setNonBlockingMode( true ) )
        return false;

    int connectResult = ::connect(sockDesc, (sockaddr *) &destAddr, sizeof(destAddr));// Try to connect to the given port

    if( connectResult != 0 )
    {
        if( SystemError::getLastOSErrorCode() != SystemError::inProgress )
        {
            m_lastError = lit("Couldn't connect to %1: %2.").arg(foreignAddress).arg(SystemError::getLastOSErrorText());
            return false;
        }
        if( isNonBlockingModeBak )
            return true;        //async connect started
    }

    int iSelRet = 0;

#ifdef _WIN32
    timeval timeVal;
    fd_set wrtFDS;

    /* monitor for incomming connections */
    FD_ZERO(&wrtFDS);
    FD_SET(sockDesc, &wrtFDS);

    /* set timeout values */
    timeVal.tv_sec  = timeoutMs/1000;
    timeVal.tv_usec = timeoutMs%1000;
    iSelRet = ::select(
        sockDesc + 1,
        NULL,
        &wrtFDS, 
        NULL,
        timeoutMs >= 0 ? &timeVal : NULL );
#else
    //handling interruption by a signal
    //struct timespec waitStartTime;
    //memset( &waitStartTime, 0, sizeof(waitStartTime) );
    QElapsedTimer et;
    et.start();
    bool waitStartTimeActual = false;
    if( timeoutMs > 0 )
        waitStartTimeActual = true;  //clock_gettime( CLOCK_MONOTONIC, &waitStartTime ) == 0;
    for( ;; )
    {
        struct pollfd sockPollfd;
        memset( &sockPollfd, 0, sizeof(sockPollfd) );
        sockPollfd.fd = sockDesc;
        sockPollfd.events = POLLOUT;
#ifdef _GNU_SOURCE
        sockPollfd.events |= POLLRDHUP;
#endif
        iSelRet = ::poll( &sockPollfd, 1, timeoutMs );


        //timeVal.tv_sec  = timeoutMs/1000;
        //timeVal.tv_usec = timeoutMs%1000;

        //iSelRet = ::select( sockDesc + 1, NULL, &wrtFDS, NULL, timeoutMs >= 0 ? &timeVal : NULL );
        if( iSelRet == -1 && errno == EINTR )
        {
            //modifying timeout for time we've already spent in select
            if( timeoutMs == 0 ||  //no timeout
                !waitStartTimeActual )
            {
                //not updating timeout value. This can lead to spending "tcp connect timeout" in select (if signals arrive frequently and no monotonic clock on system)
                continue;
            }
            //struct timespec waitStopTime;
            //memset( &waitStopTime, 0, sizeof(waitStopTime) );
            //if( clock_gettime( CLOCK_MONOTONIC, &waitStopTime ) != 0 )
            //    continue;   //not updating timeout value
            const int millisAlreadySlept = et.elapsed();
            //    ((uint64_t)waitStopTime.tv_sec*MILLIS_IN_SEC + waitStopTime.tv_nsec/NSECS_IN_MS) - 
            //    ((uint64_t)waitStartTime.tv_sec*MILLIS_IN_SEC + waitStartTime.tv_nsec/NSECS_IN_MS);
            if( millisAlreadySlept >= (int)timeoutMs )
                break;
            timeoutMs -= millisAlreadySlept;
            continue;
        }

        if( (sockPollfd.revents & POLLOUT) == 0 )
            iSelRet = 0;
        break;
    }
#endif

    mConnected = iSelRet > 0;

    //restoring original mode
    setNonBlockingMode( isNonBlockingModeBak );
    return mConnected;
}

//!Implementation of AbstractCommunicatingSocket::recv
int CommunicatingSocket::recv( void* buffer, unsigned int bufferLen, int flags )
{
#ifdef _WIN32
    int bytesRead = ::recv(sockDesc, (raw_type *) buffer, bufferLen, flags);
#else
    unsigned int recvTimeout = 0;
    if( !getRecvTimeout( &recvTimeout ) )
        return -1;

    int bytesRead = doInterruptableSystemCallWithTimeout<>(
        std::bind(&::recv, sockDesc, (void*)buffer, (size_t)bufferLen, flags),
        recvTimeout );
#endif
    if (bytesRead < 0)
    {
        const SystemError::ErrorCode errCode = SystemError::getLastOSErrorCode();
        if (errCode != SystemError::timedOut && errCode != SystemError::wouldBlock && errCode != SystemError::again)
            mConnected = false;
    }
    else if (bytesRead == 0)
        mConnected = false; //connection closed by remote host
    return bytesRead;
}

//!Implementation of AbstractCommunicatingSocket::send
int CommunicatingSocket::send( const void* buffer, unsigned int bufferLen )
{
#ifdef _WIN32
    int sended = ::send(sockDesc, (raw_type*) buffer, bufferLen, 0);
#else
    unsigned int sendTimeout = 0;
    if( !getSendTimeout( &sendTimeout ) )
        return -1;

    int sended = doInterruptableSystemCallWithTimeout<>(
        std::bind(&::send, sockDesc, (const void*)buffer, (size_t)bufferLen,
#ifdef __linux
            MSG_NOSIGNAL
#else
            0
#endif
	),
        sendTimeout );
#endif
    if (sended < 0)
    {
        const SystemError::ErrorCode errCode = SystemError::getLastOSErrorCode();
        if (errCode != SystemError::timedOut && errCode != SystemError::wouldBlock && errCode != SystemError::again)
            mConnected = false;
    }
    else if (sended == 0)
        mConnected = false;
    return sended;
}

//!Implementation of AbstractCommunicatingSocket::getForeignAddress
const SocketAddress CommunicatingSocket::getForeignAddress()
{
    sockaddr_in addr;
    unsigned int addr_len = sizeof(addr);

    if (getpeername(sockDesc, (sockaddr *) &addr,(socklen_t *) &addr_len) < 0) {
        qnWarning("Fetch of foreign address failed (getpeername()).");
        return SocketAddress();
    }
    return SocketAddress( addr.sin_addr, ntohs(addr.sin_port) );
}

//!Implementation of AbstractCommunicatingSocket::isConnected
bool CommunicatingSocket::isConnected() const
{
    return mConnected;
}



void CommunicatingSocket::close()
{
    Socket::close();
    mConnected = false;
}

void CommunicatingSocket::shutdown()
{
#ifdef Q_OS_WIN
    ::shutdown(sockDesc, SD_BOTH);
#else
    ::shutdown(sockDesc, SHUT_RDWR);
#endif
}

QString CommunicatingSocket::getForeignHostAddress()
{
    sockaddr_in addr;
    unsigned int addr_len = sizeof(addr);

    if (getpeername(sockDesc, (sockaddr *) &addr,(socklen_t *) &addr_len) < 0) {
        qnWarning("Fetch of foreign address failed (getpeername()).");
        return QString();
    }
    return QLatin1String(inet_ntoa(addr.sin_addr));
}

unsigned short CommunicatingSocket::getForeignPort()  {
    sockaddr_in addr;
    unsigned int addr_len = sizeof(addr);

    if (getpeername(sockDesc, (sockaddr *) &addr, (socklen_t *) &addr_len) < 0)
    {
        qWarning()<<"Fetch of foreign port failed (getpeername()). "<<SystemError::getLastOSErrorText();
        return -1;
    }
    return ntohs(addr.sin_port);
}

static const int DEFAULT_RESERVE_SIZE = 4*1024;

bool CommunicatingSocket::recvAsyncImpl( nx::Buffer* const buf, std::unique_ptr<AbstractAsyncIOHandler> handler )
{
    CommunicatingSocketPrivate* d = static_cast<CommunicatingSocketPrivate*>( impl() );

    if( buf->capacity() == buf->size() )
        buf->reserve( DEFAULT_RESERVE_SIZE );
    d->recvBuffer = buf;
    d->recvHandler = std::move(handler);
    ++d->recvAsyncCallCounter;
    return aio::AIOService::instance()->watchSocket( this, PollSet::etRead, d );
}

bool CommunicatingSocket::sendAsyncImpl( const nx::Buffer& buf, std::unique_ptr<AbstractAsyncIOHandler> handler )
{
    CommunicatingSocketPrivate* d = static_cast<CommunicatingSocketPrivate*>( impl() );

    d->sendBuffer = &buf;
    d->sendHandler = std::move(handler);
    d->sendBufPos = 0;
    ++d->sendAsyncCallCounter;
    return aio::AIOService::instance()->watchSocket( this, PollSet::etWrite, d );
}


//////////////////////////////////////////////////////////
///////// class TCPSocket
//////////////////////////////////////////////////////////

// TCPSocket Code

TCPSocket::TCPSocket()
    : CommunicatingSocket(SOCK_STREAM,
                          IPPROTO_TCP) {
}

TCPSocket::TCPSocket( const QString &foreignAddress, unsigned short foreignPort )
:
    CommunicatingSocket(SOCK_STREAM, IPPROTO_TCP)
{
    connect( foreignAddress, foreignPort, AbstractCommunicatingSocket::DEFAULT_TIMEOUT_MILLIS );
}

TCPSocket::TCPSocket(int newConnSD) : CommunicatingSocket(newConnSD) {
}

bool TCPSocket::reopen()
{
    close();
    if( createSocket(SOCK_STREAM, IPPROTO_TCP) ) {
        clearStatusBit( Socket::sbFailed );
        return true;
    }
    saveErrorInfo();
    setStatusBit( Socket::sbFailed );
    return false;
}

bool TCPSocket::setNoDelay( bool value )
{
    int flag = value ? 1 : 0;
    return setsockopt(sockDesc,            // socket affected
                      IPPROTO_TCP,     // set option at TCP level
                      TCP_NODELAY,     // name of option
                      (char *) &flag,  // the cast is historical cruft
                      sizeof(int)) == 0;    // length of option value
}

//!Implementation of AbstractStreamSocket::getNoDelay
bool TCPSocket::getNoDelay( bool* value )
{
    int flag = 0;
    socklen_t optLen = 0;
    if( getsockopt(sockDesc,            // socket affected
                      IPPROTO_TCP,      // set option at TCP level
                      TCP_NODELAY,      // name of option
                      (char*)&flag,     // the cast is historical cruft
                      &optLen ) != 0 )  // length of option value
    {
        return false;
    }

    *value = flag > 0;
    return true;
}


//////////////////////////////////////////////////////////
///////// class TCPServerSocket
//////////////////////////////////////////////////////////

// TCPServerSocket Code

static const int DEFAULT_ACCEPT_TIMEOUT_MSEC = 250;
/*! 
    \return fd (>=0) on success, <0 on error (-2 if timed out)
*/
static int acceptWithTimeout( int sockDesc, int timeoutMillis = DEFAULT_ACCEPT_TIMEOUT_MSEC )
{
    int result = 0;

#ifdef _WIN32
    fd_set read_set;
    FD_ZERO( &read_set );
    FD_SET( sockDesc, &read_set );

    fd_set except_set;
    FD_ZERO( &except_set );
    FD_SET( sockDesc, &except_set );

    struct timeval timeout;
    timeout.tv_sec = 0;
    timeout.tv_usec = timeoutMillis * 1000;

    result = ::select( sockDesc + 1, &read_set, NULL, &except_set, &timeout );
    if( result < 0 )
        return result;
    if( result == 0 )   //timeout
    {
        ::SetLastError( SystemError::timedOut );
        return -1;
    }
    if( FD_ISSET( sockDesc, &except_set ) )
    {
        int errorCode = 0;
        int errorCodeLen = sizeof( errorCode );
        if( getsockopt( sockDesc, SOL_SOCKET, SO_ERROR, reinterpret_cast<char*>(&errorCode), &errorCodeLen ) != 0 )
            return -1;
        ::SetLastError( errorCode );
        return -1;
    }
    return ::accept( sockDesc, NULL, NULL );
#else
    struct pollfd sockPollfd;
    memset( &sockPollfd, 0, sizeof(sockPollfd) );
    sockPollfd.fd = sockDesc;
    sockPollfd.events = POLLIN;
#ifdef _GNU_SOURCE
    sockPollfd.events |= POLLRDHUP;
#endif
    result = ::poll( &sockPollfd, 1, timeoutMillis );
    if( result < 0 )
        return result;
    if( result == 0 )   //timeout
    {
        errno = SystemError::timedOut;
        return -1;
    }
    if( sockPollfd.revents & POLLIN )
        return ::accept( sockDesc, NULL, NULL );
    if( (sockPollfd.revents & POLLHUP)
#ifdef _GNU_SOURCE
        || (sockPollfd.revents & POLLRDHUP)
#endif
        )
    {
        errno = ENOTCONN;
        return -1;
    }
    if( sockPollfd.revents & POLLERR )
    {
        int errorCode = 0;
        socklen_t errorCodeLen = sizeof(errorCode);
        if( getsockopt( sockDesc, SOL_SOCKET, SO_ERROR, &errorCode, &errorCodeLen ) != 0 )
            return -1;
        errno = errorCode;
        return -1;
    }
    return -1;
#endif
}

class TCPServerSocketPrivate
:
    public SocketImpl,
    public aio::AIOEventHandler
{
public:
    std::unique_ptr<AbstractStreamServerSocket::AbstractAsyncAcceptHandler> acceptHandler;
    int socketHandle;
    std::atomic<int> acceptAsyncCallCount;

    TCPServerSocketPrivate()
    :
        socketHandle( 0 )
    {
    }

    virtual void eventTriggered( AbstractSocket* sock, PollSet::EventType eventType ) override
    {
        assert( acceptHandler );

        const int acceptAsyncCallCountBak = acceptAsyncCallCount;

        switch( eventType )
        {
            case PollSet::etRead:
            {
                //accepting socket
                AbstractStreamSocket* newSocket = dynamic_cast<TCPServerSocket*>(sock)->accept();
                acceptHandler->onNewConnection(
                    newSocket != nullptr ? SystemError::noError : SystemError::getLastOSErrorCode(),
                    newSocket );
                break;
            }

            case PollSet::etReadTimedOut:
                acceptHandler->onNewConnection( SystemError::timedOut, nullptr );
                break;

            case PollSet::etError:
                //TODO/IMPL get correct socket error
                acceptHandler->onNewConnection( SystemError::connectionReset, nullptr );
                break;

            default:
                assert( false );
                break;
        }

        //if asyncAccept has been called from onNewConnection, no need to call removeFromWatch
        if( acceptAsyncCallCount > acceptAsyncCallCountBak )
            return;

        aio::AIOService::instance()->removeFromWatch( sock, PollSet::etRead );
        acceptHandler.reset();
    }

    AbstractStreamSocket* accept( unsigned int recvTimeoutMs )
    {
        int newConnSD = acceptWithTimeout( socketHandle, recvTimeoutMs );
        if( newConnSD >= 0 )
        {
            //clearStatusBit( Socket::sbFailed );
            return new TCPSocket(newConnSD);
        }
        else if( newConnSD == -2 )
        {
            //setting system error code
    #ifdef _WIN32
            ::SetLastError( SystemError::timedOut );
    #else
            errno = SystemError::timedOut;
    #endif
            return nullptr;    //timeout
        }
        else
        {
            //error
            //saveErrorInfo();
            //setStatusBit( Socket::sbFailed );
            return nullptr;
        }
    }
};

TCPServerSocket::TCPServerSocket()
:
    Socket(
        SOCK_STREAM,
        IPPROTO_TCP,
        new TCPServerSocketPrivate() )
{
    static_cast<TCPServerSocketPrivate*>( impl() )->socketHandle = sockDesc;
    setRecvTimeout( DEFAULT_ACCEPT_TIMEOUT_MSEC );
}

int TCPServerSocket::accept(int sockDesc)
{
    return acceptWithTimeout( sockDesc );
}

bool TCPServerSocket::acceptAsyncImpl( std::unique_ptr<AbstractStreamServerSocket::AbstractAsyncAcceptHandler> handler )
{
    TCPServerSocketPrivate* d = static_cast<TCPServerSocketPrivate*>( impl() );

    ++d->acceptAsyncCallCount;

    d->acceptHandler = std::move(handler);
    //TODO: #ak usually acceptAsyncImpl will be called constantly. SHOULD avoid unneccessary watchSocket and removeFromWatch calls
    return aio::AIOService::instance()->watchSocket( this, PollSet::etRead, d );
}

//!Implementation of AbstractStreamServerSocket::listen
bool TCPServerSocket::listen( int queueLen )
{
    return ::listen( sockDesc, queueLen ) == 0;
}

//!Implementation of AbstractStreamServerSocket::accept
AbstractStreamSocket* TCPServerSocket::accept()
{
    TCPServerSocketPrivate* d = static_cast<TCPServerSocketPrivate*>( impl() );

    unsigned int recvTimeoutMs = 0;
    if( !getRecvTimeout( &recvTimeoutMs ) )
<<<<<<< HEAD
        return nullptr;
    return d->accept( recvTimeoutMs );
=======
        return NULL;
    const int newConnSD = acceptWithTimeout( sockDesc, recvTimeoutMs );
    return newConnSD >= 0 ? new TCPSocket( newConnSD ) : nullptr;
>>>>>>> 024f0a42
}

bool TCPServerSocket::setListen(int queueLen)
{
    return ::listen(sockDesc, queueLen) == 0;
}

<<<<<<< HEAD
=======
// -------------------------- TCPSslServerSocket ----------------

#ifdef ENABLE_SSL
TCPSslServerSocket::TCPSslServerSocket(bool allowNonSecureConnect): TCPServerSocket(), m_allowNonSecureConnect(allowNonSecureConnect)
{

}

AbstractStreamSocket* TCPSslServerSocket::accept()
{
    AbstractStreamSocket* sock = TCPServerSocket::accept();
    if (!sock)
        return 0;

    if (m_allowNonSecureConnect)
        return new QnMixedSSLSocket(sock);

    else
        return new QnSSLSocket(sock, true);

#if 0
    // transparent accept required state machine here. doesn't implemented. Handshake implemented on first IO operations

    QnSSLSocket* sslSock = new QnSSLSocket(sock);
    if (sslSock->doServerHandshake())
        return sslSock;
    
    delete sslSock;
    return 0;
#endif
}
#endif // ENABLE_SSL
>>>>>>> 024f0a42

//////////////////////////////////////////////////////////
///////// class UDPSocket
//////////////////////////////////////////////////////////

// UDPSocket Code

UDPSocket::UDPSocket()
:
    CommunicatingSocket(SOCK_DGRAM, IPPROTO_UDP)
{
    memset( &m_destAddr, 0, sizeof(m_destAddr) );
    setBroadcast();
    int buff_size = 1024*512;
    if (::setsockopt(sockDesc, SOL_SOCKET, SO_RCVBUF, (const char*) &buff_size, sizeof(buff_size))<0)
    {
        //error
    }
}

UDPSocket::UDPSocket(unsigned short localPort)
:
    CommunicatingSocket(SOCK_DGRAM, IPPROTO_UDP)
{
    memset( &m_destAddr, 0, sizeof(m_destAddr) );
    setLocalPort(localPort);
    setBroadcast();

    int buff_size = 1024*512;
    if (::setsockopt(sockDesc, SOL_SOCKET, SO_RCVBUF, (const char*) &buff_size, sizeof(buff_size))<0)
    {
        //error
    }
}

UDPSocket::UDPSocket(const QString &localAddress, unsigned short localPort)
:
    CommunicatingSocket(SOCK_DGRAM, IPPROTO_UDP)
{
    memset( &m_destAddr, 0, sizeof(m_destAddr) );

    if (!setLocalAddressAndPort(localAddress, localPort))
    {
        saveErrorInfo();
        setStatusBit(Socket::sbFailed);
        qWarning() << "Can't create UDP socket: " << m_lastError;
        return;
    }

    setBroadcast();
    int buff_size = 1024*512;
    if (::setsockopt(sockDesc, SOL_SOCKET, SO_RCVBUF, (const char*) &buff_size, sizeof(buff_size))<0)
    {
        saveErrorInfo();
        setStatusBit( Socket::sbFailed );
    }
}

void UDPSocket::setBroadcast() {
    // If this fails, we'll hear about it when we try to send.  This will allow
    // system that cannot broadcast to continue if they don't plan to broadcast
    int broadcastPermission = 1;
    setsockopt(sockDesc, SOL_SOCKET, SO_BROADCAST,
               (raw_type *) &broadcastPermission, sizeof(broadcastPermission));
}

//void UDPSocket::disconnect()  {
//    sockaddr_in nullAddr;
//    memset(&nullAddr, 0, sizeof(nullAddr));
//    nullAddr.sin_family = AF_UNSPEC;
//
//    // Try to disconnect
//    if (::connect(sockDesc, (sockaddr *) &nullAddr, sizeof(nullAddr)) < 0) {
//#ifdef WIN32
//        if (errno != WSAEAFNOSUPPORT)
//#else
//        if (errno != EAFNOSUPPORT)
//#endif
//        {
//            throw SocketException(QString::fromLatin1("Disconnect failed (connect())."), true);
//        }
//    }
//}

void UDPSocket::setDestPort(unsigned short foreignPort)
{
    m_destAddr.sin_port = htons(foreignPort);
}


bool UDPSocket::sendTo(const void *buffer, int bufferLen)
{
    // Write out the whole buffer as a single message.

#ifdef _WIN32
    return sendto(sockDesc, (raw_type *) buffer, bufferLen, 0,
               (sockaddr *) &m_destAddr, sizeof(m_destAddr)) == bufferLen;
#else
    unsigned int sendTimeout = 0;
    if( !getSendTimeout( &sendTimeout ) )
        return -1;

    return doInterruptableSystemCallWithTimeout<>(
        std::bind(&::sendto, sockDesc, (const void*)buffer, (size_t)bufferLen,
#ifdef __linux__
            MSG_NOSIGNAL,
#else
            0,
#endif
            (const sockaddr *) &m_destAddr, (socklen_t)sizeof(m_destAddr)),
        sendTimeout ) == bufferLen;
#endif
}

bool UDPSocket::setMulticastTTL(unsigned char multicastTTL)  {
    if (setsockopt(sockDesc, IPPROTO_IP, IP_MULTICAST_TTL,
                   (raw_type *) &multicastTTL, sizeof(multicastTTL)) < 0) {
        qnWarning("Multicast TTL set failed (setsockopt()).");
        return false;
    }
    return true;
}

bool UDPSocket::setMulticastIF(const QString& multicastIF)
{
    struct in_addr localInterface;
    localInterface.s_addr = inet_addr(multicastIF.toLatin1().data());
    if (setsockopt(sockDesc, IPPROTO_IP, IP_MULTICAST_IF, (raw_type *) &localInterface, sizeof(localInterface)) < 0) 
    {
        qnWarning("Multicast TTL set failed (setsockopt()).");
        return false;
    }
    return true;
}

bool UDPSocket::joinGroup(const QString &multicastGroup)  {
    struct ip_mreq multicastRequest;

    multicastRequest.imr_multiaddr.s_addr = inet_addr(multicastGroup.toLatin1());
    multicastRequest.imr_interface.s_addr = htonl(INADDR_ANY);
    if (setsockopt(sockDesc, IPPROTO_IP, IP_ADD_MEMBERSHIP,
        (raw_type *) &multicastRequest,
        sizeof(multicastRequest)) < 0) {
            qWarning() << "failed to join multicast group" << multicastGroup;
            return false;
    }
    return true;
}

bool UDPSocket::joinGroup(const QString &multicastGroup, const QString& multicastIF)  {
    struct ip_mreq multicastRequest;

    multicastRequest.imr_multiaddr.s_addr = inet_addr(multicastGroup.toLatin1());
    multicastRequest.imr_interface.s_addr = inet_addr(multicastIF.toLatin1());
    if (setsockopt(sockDesc, IPPROTO_IP, IP_ADD_MEMBERSHIP,
        (raw_type *) &multicastRequest,
        sizeof(multicastRequest)) < 0) {
            qWarning() << "failed to join multicast group" << multicastGroup << "from IF" << multicastIF;
            return false;
    }
    return true;
}

bool UDPSocket::leaveGroup(const QString &multicastGroup)  {
    struct ip_mreq multicastRequest;

    multicastRequest.imr_multiaddr.s_addr = inet_addr(multicastGroup.toLatin1());
    multicastRequest.imr_interface.s_addr = htonl(INADDR_ANY);
    if (setsockopt(sockDesc, IPPROTO_IP, IP_DROP_MEMBERSHIP,
        (raw_type *) &multicastRequest,
        sizeof(multicastRequest)) < 0) {
            qnWarning("Multicast group leave failed (setsockopt()).");
            return false;
    }
    return true;
}

bool UDPSocket::leaveGroup(const QString &multicastGroup, const QString& multicastIF)  {
    struct ip_mreq multicastRequest;

    multicastRequest.imr_multiaddr.s_addr = inet_addr(multicastGroup.toLatin1());
    multicastRequest.imr_interface.s_addr = inet_addr(multicastIF.toLatin1());
    if (setsockopt(sockDesc, IPPROTO_IP, IP_DROP_MEMBERSHIP,
        (raw_type *) &multicastRequest,
        sizeof(multicastRequest)) < 0) {
            qnWarning("Multicast group leave failed (setsockopt()).");
            return false;
    }
    return true;
}

int UDPSocket::send( const void* buffer, unsigned int bufferLen )
{
#ifdef _WIN32
    return sendto(sockDesc, (raw_type *) buffer, bufferLen, 0,
               (sockaddr *) &m_destAddr, sizeof(m_destAddr));
#else
    unsigned int sendTimeout = 0;
    if( !getSendTimeout( &sendTimeout ) )
        return -1;

    return doInterruptableSystemCallWithTimeout<>(
        std::bind(&::sendto, sockDesc, (const void*)buffer, (size_t)bufferLen, 0, (const sockaddr *) &m_destAddr, (socklen_t)sizeof(m_destAddr)),
        sendTimeout );
#endif
}

//!Implementation of AbstractDatagramSocket::setDestAddr
bool UDPSocket::setDestAddr( const QString& foreignAddress, unsigned short foreignPort )
{
    return fillAddr( foreignAddress, foreignPort, m_destAddr );
}

//!Implementation of AbstractDatagramSocket::sendTo
bool UDPSocket::sendTo(
    const void* buffer,
    unsigned int bufferLen,
    const QString& foreignAddress,
    unsigned short foreignPort )
{
    setDestAddr( foreignAddress, foreignPort );
    return sendTo( buffer, bufferLen );
}

int UDPSocket::recvFrom(
    void *buffer,
    int bufferLen,
    QString& sourceAddress,
    unsigned short &sourcePort )
{
    sockaddr_in clntAddr;
    socklen_t addrLen = sizeof(clntAddr);

#ifdef _WIN32
    int rtn = recvfrom(sockDesc, (raw_type *) buffer, bufferLen, 0, (sockaddr *) &clntAddr, (socklen_t *) &addrLen);
#else
    unsigned int recvTimeout = 0;
    if( !getRecvTimeout( &recvTimeout ) )
        return -1;

    int rtn = doInterruptableSystemCallWithTimeout<>(
        std::bind(&::recvfrom, sockDesc, (void*)buffer, (size_t)bufferLen, 0, (sockaddr*)&clntAddr, (socklen_t*)&addrLen),
        recvTimeout );
#endif

    if (rtn >= 0) {
        sourceAddress = QLatin1String(inet_ntoa(clntAddr.sin_addr));
        sourcePort = ntohs(clntAddr.sin_port);
    }
    return rtn;
}

bool UDPSocket::hasData() const
{
#ifdef _WIN32
    fd_set read_set;
    struct timeval timeout;
    FD_ZERO(&read_set);
    FD_SET(sockDesc, &read_set);
    timeout.tv_sec = 0;
    timeout.tv_usec = 0;
    switch( ::select(FD_SETSIZE, &read_set, NULL, NULL, &timeout))
    {
        case 0:             // timeout expired
            return false;
        case SOCKET_ERROR:  // error occured
            return false;
    }
    return true;
#else
    struct pollfd sockPollfd;
    memset( &sockPollfd, 0, sizeof(sockPollfd) );
    sockPollfd.fd = sockDesc;
    sockPollfd.events = POLLIN;
#ifdef _GNU_SOURCE
    sockPollfd.events |= POLLRDHUP;
#endif
    return (::poll( &sockPollfd, 1, 0 ) == 1) && ((sockPollfd.revents & POLLIN) != 0);
#endif
}<|MERGE_RESOLUTION|>--- conflicted
+++ resolved
@@ -1318,14 +1318,11 @@
 
     unsigned int recvTimeoutMs = 0;
     if( !getRecvTimeout( &recvTimeoutMs ) )
-<<<<<<< HEAD
         return nullptr;
+
     return d->accept( recvTimeoutMs );
-=======
-        return NULL;
-    const int newConnSD = acceptWithTimeout( sockDesc, recvTimeoutMs );
-    return newConnSD >= 0 ? new TCPSocket( newConnSD ) : nullptr;
->>>>>>> 024f0a42
+//    const int newConnSD = acceptWithTimeout( sockDesc, recvTimeoutMs );
+//    return newConnSD >= 0 ? new TCPSocket( newConnSD ) : nullptr;
 }
 
 bool TCPServerSocket::setListen(int queueLen)
@@ -1333,8 +1330,6 @@
     return ::listen(sockDesc, queueLen) == 0;
 }
 
-<<<<<<< HEAD
-=======
 // -------------------------- TCPSslServerSocket ----------------
 
 #ifdef ENABLE_SSL
@@ -1367,7 +1362,6 @@
 #endif
 }
 #endif // ENABLE_SSL
->>>>>>> 024f0a42
 
 //////////////////////////////////////////////////////////
 ///////// class UDPSocket
