#include "system_socket.h"

#include <memory>
#include <boost/type_traits/is_same.hpp>

<<<<<<< HEAD
#include <atomic>

=======
#include <utils/common/systemerror.h>
>>>>>>> 74764ffc
#include <utils/common/warnings.h>
#include <utils/common/systemerror.h>
#include <utils/network/ssl_socket.h>

#ifdef Q_OS_WIN
#  include <ws2tcpip.h>
#  include <iphlpapi.h>
#  include "win32_socket_tools.h"
#else
#  include <netinet/tcp.h>
#endif

#include <QtCore/QElapsedTimer>

#include "utils/common/log.h"
#include "aio/aioservice.h"
#include "system_socket_impl.h"


#ifdef Q_OS_WIN
/* Check that the typedef in AbstractSocket is correct. */
static_assert(boost::is_same<AbstractSocket::SOCKET_HANDLE, SOCKET>::value, "Invalid socket type is used in AbstractSocket.");
typedef int socklen_t;
typedef char raw_type;       // Type used for raw data on this platform
#else
#include <poll.h>
//#include <sys/select.h>
#include <sys/types.h>       // For data types
#include <sys/socket.h>      // For socket(), connect(), send(), and recv()
#include <netdb.h>           // For getaddrinfo()
#include <arpa/inet.h>       // For inet_addr()
#include <unistd.h>          // For close()
#include <netinet/in.h>      // For sockaddr_in
#include <netinet/tcp.h>      // For TCP_NODELAY
#include <fcntl.h>
#include "ssl_socket.h"
typedef void raw_type;       // Type used for raw data on this platform
#endif

#ifdef WIN32
static bool initialized = false;
static const int ERR_TIMEOUT = WSAETIMEDOUT;
static const int ERR_WOULDBLOCK = WSAEWOULDBLOCK;
#else
static const int ERR_TIMEOUT = ETIMEDOUT;
static const int ERR_WOULDBLOCK = EWOULDBLOCK;
#endif

//TODO/IMPL set prevErrorCode to noError in case of success

int getSystemErrCode()
{
#ifdef WIN32
    return WSAGetLastError();
#else
    return errno;
#endif
}


#ifndef SOCKET_ERROR
#define SOCKET_ERROR (-1)
#endif

// SocketException Code

//////////////////////////////////////////////////////////
// SocketException implementation
//////////////////////////////////////////////////////////

SocketException::SocketException(const QString &message, bool inclSysMsg)
throw() {
    m_message[0] = 0;

    QString userMessage(message);
    if (inclSysMsg) {
        userMessage.append(QLatin1String(": "));
        userMessage.append(QLatin1String(strerror(errno)));
    }

    QByteArray data = userMessage.toLatin1();
    strncpy(m_message, data.data(), MAX_ERROR_MSG_LENGTH-1);
    m_message[MAX_ERROR_MSG_LENGTH-1] = 0;
}

SocketException::~SocketException() throw() {
}

const char *SocketException::what() const throw() {
    return m_message;
}


//////////////////////////////////////////////////////////
// Socket implementation
//////////////////////////////////////////////////////////

Socket::~Socket() {
    close();
    delete m_impl;
    m_impl = NULL;
}


//!Implementation of AbstractSocket::bind
bool Socket::bind( const SocketAddress& localAddress )
{
    return setLocalAddressAndPort( localAddress.address.toString(), localAddress.port );
}

////!Implementation of AbstractSocket::bindToInterface
//bool Socket::bindToInterface( const QnInterfaceAndAddr& iface )
//{
//#ifdef Q_OS_LINUX
//    setLocalPort(0);
//    bool res = setsockopt(handle(), SOL_SOCKET, SO_BINDTODEVICE, iface.name.toLatin1().constData(), iface.name.length()) >= 0;
//#else
//    bool res = setLocalAddressAndPort(iface.address.toString(), 0);
//#endif
//
//    //if (!res)
//    //    qnDebug("Can't bind to interface %1. Error code %2.", iface.address.toString(), strerror(errno));
//    return res;
//}

//!Implementation of AbstractSocket::getLocalAddress
SocketAddress Socket::getLocalAddress() const
{
    sockaddr_in addr;
    unsigned int addr_len = sizeof(addr);

    if (getsockname(m_socketHandle, (sockaddr *) &addr, (socklen_t *) &addr_len) < 0)
        return SocketAddress();

    return SocketAddress( addr.sin_addr, ntohs(addr.sin_port) );
}

//!Implementation of AbstractSocket::getPeerAddress
SocketAddress Socket::getPeerAddress() const
{
    sockaddr_in addr;
    unsigned int addr_len = sizeof(addr);

    if (getpeername(m_socketHandle, (sockaddr *) &addr, (socklen_t *) &addr_len) < 0)
        return SocketAddress();

    return SocketAddress( addr.sin_addr, ntohs(addr.sin_port) );
}

//!Implementation of AbstractSocket::close
void Socket::close()
{
    if( m_socketHandle == -1 )
        return;

    //checking that socket is not registered in aio
    //assert( !aio::AIOService::instance()->isSocketBeingWatched(this) );

#ifdef Q_OS_WIN
    ::shutdown(m_socketHandle, SD_BOTH);
#else
    ::shutdown(m_socketHandle, SHUT_RDWR);
#endif

#ifdef WIN32
    ::closesocket(m_socketHandle);
#else
    ::close(m_socketHandle);
#endif
    m_socketHandle = -1;
}

bool Socket::isClosed() const
{
    return m_socketHandle == -1;
}

//!Implementation of AbstractSocket::setReuseAddrFlag
bool Socket::setReuseAddrFlag( bool reuseAddr )
{
    int reuseAddrVal = reuseAddr;

    if (::setsockopt(m_socketHandle, SOL_SOCKET, SO_REUSEADDR, (const char*)&reuseAddrVal, sizeof(reuseAddrVal))) {
        qnWarning("Can't set SO_REUSEADDR flag to socket: %1.", SystemError::getLastOSErrorText());
        return false;
    }
    return true;
}

//!Implementation of AbstractSocket::reuseAddrFlag
bool Socket::getReuseAddrFlag( bool* val )
{
    int reuseAddrVal = 0;
    socklen_t optLen = 0;

    if (::getsockopt(m_socketHandle, SOL_SOCKET, SO_REUSEADDR, (char*)&reuseAddrVal, &optLen))
        return false;

    *val = reuseAddrVal > 0;
    return true;
}

//!Implementation of AbstractSocket::setNonBlockingMode
bool Socket::setNonBlockingMode( bool val )
{
    if( val == m_nonBlockingMode )
        return true;

#ifdef _WIN32
    u_long _val = val ? 1 : 0;
    if( ioctlsocket( m_socketHandle, FIONBIO, &_val ) == 0 )
    {
        m_nonBlockingMode = val;
        return true;
    }
    else
    {
        return false;
    }
#else
    long currentFlags = fcntl( m_socketHandle, F_GETFL, 0 );
    if( currentFlags == -1 )
        return false;
    if( val )
        currentFlags |= O_NONBLOCK;
    else
        currentFlags &= ~O_NONBLOCK;
    if( fcntl( m_socketHandle, F_SETFL, currentFlags ) == 0 )
    {
        m_nonBlockingMode = val;
        return true;
    }
    else
    {
        return false;
    }
#endif
}

//!Implementation of AbstractSocket::getNonBlockingMode
bool Socket::getNonBlockingMode( bool* val ) const
{
    *val = m_nonBlockingMode;
    return true;
}

//!Implementation of AbstractSocket::getMtu
bool Socket::getMtu( unsigned int* mtuValue )
{
#ifdef IP_MTU
    socklen_t optLen = 0;
    return ::getsockopt(m_socketHandle, IPPROTO_IP, IP_MTU, (char*)mtuValue, &optLen) == 0;
#else
    *mtuValue = 1500;   //in winsock there is no IP_MTU, returning 1500 as most common value
    return true;
#endif
}

//!Implementation of AbstractSocket::setSendBufferSize
bool Socket::setSendBufferSize( unsigned int buff_size )
{
    return ::setsockopt(m_socketHandle, SOL_SOCKET, SO_SNDBUF, (const char*) &buff_size, sizeof(buff_size)) == 0;
}

//!Implementation of AbstractSocket::getSendBufferSize
bool Socket::getSendBufferSize( unsigned int* buffSize )
{
    socklen_t optLen = 0;
    return ::getsockopt(m_socketHandle, SOL_SOCKET, SO_SNDBUF, (char*)buffSize, &optLen) == 0;
}

//!Implementation of AbstractSocket::setRecvBufferSize
bool Socket::setRecvBufferSize( unsigned int buff_size )
{
    return ::setsockopt(m_socketHandle, SOL_SOCKET, SO_RCVBUF, (const char*) &buff_size, sizeof(buff_size)) == 0;
}

//!Implementation of AbstractSocket::getRecvBufferSize
bool Socket::getRecvBufferSize( unsigned int* buffSize )
{
    socklen_t optLen = 0;
    return ::getsockopt(m_socketHandle, SOL_SOCKET, SO_RCVBUF, (char*)buffSize, &optLen) == 0;
}

//!Implementation of AbstractSocket::setRecvTimeout
bool Socket::setRecvTimeout( unsigned int ms )
{
    timeval tv;

    tv.tv_sec = ms/1000;
    tv.tv_usec = (ms%1000) * 1000;   //1 Secs Timeout
#ifdef Q_OS_WIN32
    if ( setsockopt (m_socketHandle, SOL_SOCKET, SO_RCVTIMEO, ( char* )&ms,  sizeof ( ms ) ) != 0)
#else
    if (::setsockopt(m_socketHandle, SOL_SOCKET, SO_RCVTIMEO,(const void *)&tv,sizeof(struct timeval)) < 0)
#endif
    {
        qWarning()<<"handle("<<m_socketHandle<<"). setRecvTimeout("<<ms<<") failed. "<<SystemError::getLastOSErrorText();
        return false;
    }
    m_readTimeoutMS = ms;
    return true;
}

//!Implementation of AbstractSocket::getRecvTimeout
bool Socket::getRecvTimeout( unsigned int* millis )
{
    *millis = m_readTimeoutMS;
    return true;
}

//!Implementation of AbstractSocket::setSendTimeout
bool Socket::setSendTimeout( unsigned int ms )
{
    timeval tv;

    tv.tv_sec = ms/1000;
    tv.tv_usec = (ms%1000) * 1000;   //1 Secs Timeout
#ifdef Q_OS_WIN32
    if ( setsockopt (m_socketHandle, SOL_SOCKET, SO_SNDTIMEO, ( char* )&ms,  sizeof ( ms ) ) != 0)
#else
    if (::setsockopt(m_socketHandle, SOL_SOCKET, SO_SNDTIMEO,(const char *)&tv,sizeof(struct timeval)) < 0)
#endif
    {
        qWarning()<<"handle("<<m_socketHandle<<"). setSendTimeout("<<ms<<") failed. "<<SystemError::getLastOSErrorText();
        return false;
    }
    m_writeTimeoutMS = ms;
    return true;
}

//!Implementation of AbstractSocket::getSendTimeout
bool Socket::getSendTimeout( unsigned int* millis )
{
    *millis = m_writeTimeoutMS;
    return true;
}

bool Socket::getLastError( SystemError::ErrorCode* errorCode )
{
    socklen_t optLen = sizeof(*errorCode);
    return getsockopt(m_socketHandle, SOL_SOCKET, SO_ERROR, reinterpret_cast<char*>(errorCode), &optLen) == 0;
}

AbstractSocket::SOCKET_HANDLE Socket::handle() const
{
    return m_socketHandle;
}


QString Socket::getLocalHostAddress() const
{
    sockaddr_in addr;
    unsigned int addr_len = sizeof(addr);

    if (getsockname(m_socketHandle, (sockaddr *) &addr, (socklen_t *) &addr_len) < 0)
    {
        return QString();
    }

    return QLatin1String(inet_ntoa(addr.sin_addr));
}

QString Socket::getPeerHostAddress() const
{
    sockaddr_in addr;
    unsigned int addr_len = sizeof(addr);

    if (getpeername(m_socketHandle, (sockaddr *) &addr, (socklen_t *) &addr_len) < 0)
    {
        return QString();
    }

    return QLatin1String(inet_ntoa(addr.sin_addr));
}

quint32 Socket::getPeerAddressUint() const
{
    sockaddr_in addr;
    unsigned int addr_len = sizeof(addr);

    if (getpeername(m_socketHandle, (sockaddr *) &addr, (socklen_t *) &addr_len) < 0)
        return 0;

    return ntohl(addr.sin_addr.s_addr);
}

unsigned short Socket::getLocalPort() const
{
    sockaddr_in addr;
    unsigned int addr_len = sizeof(addr);

    if (getsockname(m_socketHandle, (sockaddr *) &addr, (socklen_t *) &addr_len) < 0)
    {
        return 0;
    }

    return ntohs(addr.sin_port);
}

bool Socket::setLocalPort(unsigned short localPort)  {
    // Bind the socket to its port
    sockaddr_in localAddr;
    memset(&localAddr, 0, sizeof(localAddr));
    localAddr.sin_family = AF_INET;
    localAddr.sin_addr.s_addr = htonl(INADDR_ANY);
    localAddr.sin_port = htons(localPort);

    return ::bind(m_socketHandle, (sockaddr *) &localAddr, sizeof(sockaddr_in)) == 0;
}

bool Socket::setLocalAddressAndPort(const QString &localAddress,
                                    unsigned short localPort)  {
    // Get the address of the requested host
    sockaddr_in localAddr;
    if (!fillAddr(localAddress, localPort, localAddr))
        return false;

    return ::bind(m_socketHandle, (sockaddr *) &localAddr, sizeof(localAddr)) == 0;
}

void Socket::cleanUp()  {
#ifdef _WIN32
    WSACleanup();
#endif
}

unsigned short Socket::resolveService(const QString &service,
                                      const QString &protocol) {
    struct servent *serv;        /* Structure containing service information */

    if ((serv = getservbyname(service.toLatin1(), protocol.toLatin1())) == NULL)
        return atoi(service.toLatin1());  /* Service is port number */
    else
        return ntohs(serv->s_port);    /* Found port (network byte order) by name */
}

SocketImpl* Socket::impl()
{
    return m_impl;
}

const SocketImpl* Socket::impl() const
{
    return m_impl;
}

<<<<<<< HEAD
Socket::Socket(
    int type,
    int protocol,
    SocketImpl* impl )
=======
Socket::Socket(int type, int protocol, SocketImpl* sockImpl)
>>>>>>> 74764ffc
:
    m_socketHandle( -1 ),
    m_impl( impl ),
    m_nonBlockingMode( false ),
    m_readTimeoutMS( 0 ),
    m_writeTimeoutMS( 0 )
{
    createSocket( type, protocol );

<<<<<<< HEAD
    if( !m_impl )
        m_impl = new SocketImpl();
}

Socket::Socket( int _sockDesc, SocketImpl* impl )
=======
    m_impl = sockImpl ? sockImpl : new SocketImpl();
}

Socket::Socket(int _sockDesc, SocketImpl* sockImpl)
>>>>>>> 74764ffc
:
    m_socketHandle( -1 ),
    m_impl( impl ),
    m_nonBlockingMode( false ),
    m_readTimeoutMS( 0 ),
    m_writeTimeoutMS( 0 )
{
    this->m_socketHandle = _sockDesc;
<<<<<<< HEAD
    if( !m_impl )
        m_impl = new SocketImpl();
=======
    m_impl = sockImpl ? sockImpl : new SocketImpl();
>>>>>>> 74764ffc
}

// Function to fill in address structure given an address and port
bool Socket::fillAddr(const QString &address, unsigned short port,
                     sockaddr_in &addr) {

    memset(&addr, 0, sizeof(addr));  // Zero out address structure
    addr.sin_family = AF_INET;       // Internet address

    addrinfo hints;
    memset(&hints, 0, sizeof(struct addrinfo));
    hints.ai_family = AF_INET;    /* Allow only IPv4 */
    hints.ai_socktype = 0; /* Any socket */
    hints.ai_flags = AI_ALL;    /* For wildcard IP address */
    hints.ai_protocol = 0;          /* Any protocol */
    hints.ai_canonname = NULL;
    hints.ai_addr = NULL;
    hints.ai_next = NULL;

    addrinfo *addressInfo;
    int status = getaddrinfo(address.toLatin1(), 0, &hints, &addressInfo);
    if (status != 0)
        return false;

    addr.sin_addr.s_addr = ((struct sockaddr_in *) (addressInfo->ai_addr))->sin_addr.s_addr;
    addr.sin_port = htons(port);     // Assign port in network byte order

    freeaddrinfo(addressInfo);

    return true;
}

bool Socket::createSocket(int type, int protocol)
{
#ifdef WIN32
    if (!initialized) {
        WORD wVersionRequested;
        WSADATA wsaData;

        wVersionRequested = MAKEWORD(2, 0);              // Request WinSock v2.0
        if (WSAStartup(wVersionRequested, &wsaData) != 0)  // Load WinSock DLL
            return false;
        initialized = true;
    }
#endif

    // Make a new socket
    m_socketHandle = socket(PF_INET, type, protocol);
    if( m_socketHandle < 0 )
        return false;

#ifdef SO_NOSIGPIPE
    int set = 1;
    setsockopt(m_socketHandle, SOL_SOCKET, SO_NOSIGPIPE, (void *)&set, sizeof(int));
#endif
    return true;
}


//////////////////////////////////////////////////////////
///////// class CommunicatingSocket
//////////////////////////////////////////////////////////

class CommunicatingSocketPrivate
:
    public SocketImpl,
    public aio::AIOEventHandler
{
public:
    std::function<void( SystemError::ErrorCode )> connectHandler;
    size_t connectSendAsyncCallCounter;

    std::function<void( SystemError::ErrorCode, size_t )> recvHandler;
    nx::Buffer* recvBuffer;
    size_t recvAsyncCallCounter;

    std::function<void( SystemError::ErrorCode, size_t )> sendHandler;
    const nx::Buffer* sendBuffer;
    size_t sendBufPos;

    bool* m_connectSendHandlerTerminatedFlag;
    bool* m_recvHandlerTerminatedFlag;

    Qt::HANDLE threadHandlerIsRunningIn;

    CommunicatingSocketPrivate()
    :
        connectSendAsyncCallCounter( 0 ),
        recvBuffer( nullptr ),
        recvAsyncCallCounter(0),
        sendBuffer( nullptr ),
        sendBufPos( 0 ),
        m_connectSendHandlerTerminatedFlag( nullptr ),
        m_recvHandlerTerminatedFlag( nullptr ),
        threadHandlerIsRunningIn( nullptr )
    {
    }

    virtual ~CommunicatingSocketPrivate()
    {
        //synchronization may be required here in case if recv handler and send/connect handler called simultaneously in different aio threads,
            //but even in described case no synchronization required, since before removing socket handler implementation MUST cancel ongoing 
            //async I/O and wait for completion. That is, wait for eventTriggered to return.
            //So, socket can only be removed from handler called in aio thread. So, eventTriggered is down the stack if m_*TerminatedFlag is not nullptr

        if( m_connectSendHandlerTerminatedFlag )
            *m_connectSendHandlerTerminatedFlag = true;
        if( m_recvHandlerTerminatedFlag )
            *m_recvHandlerTerminatedFlag = true;
    }

    virtual void eventTriggered( AbstractSocket* sock, aio::EventType eventType ) throw() override
    {
        //NOTE aio garantees that all events on socket are handled in same aio thread, so no synchronization is required
        bool terminated = false;    //set to true just before object destruction

        threadHandlerIsRunningIn = QThread::currentThreadId();
        std::atomic_thread_fence( std::memory_order_release );
        auto __threadHandlerIsRunningInResetFunc = [this, &terminated]( CommunicatingSocketPrivate* ){
            if( terminated )
                return;     //most likely, socket has been removed in handler
            threadHandlerIsRunningIn = nullptr;
            std::atomic_thread_fence( std::memory_order_release );
        };
        std::unique_ptr<CommunicatingSocketPrivate, decltype(__threadHandlerIsRunningInResetFunc)>
            __threadHandlerIsRunningInReset( this, __threadHandlerIsRunningInResetFunc );

        const size_t connectSendAsyncCallCounterBak = connectSendAsyncCallCounter;
        auto __finally_connect = [this, connectSendAsyncCallCounterBak, sock, &terminated]( CommunicatingSocketPrivate* /*pThis*/ )
        {
            if( terminated )
                return;     //most likely, socket has been removed in handler
            if( connectSendAsyncCallCounterBak == connectSendAsyncCallCounter )
                aio::AIOService::instance()->removeFromWatch( sock, aio::etWrite );
            m_connectSendHandlerTerminatedFlag = nullptr;
        };

        const size_t recvAsyncCallCounterBak = recvAsyncCallCounter;
        auto __finally_read = [this, recvAsyncCallCounterBak, sock, &terminated]( CommunicatingSocketPrivate* /*pThis*/ )
        {
            if( terminated )
                return;     //most likely, socket has been removed in handler
            if( recvAsyncCallCounterBak == recvAsyncCallCounter )
            {
                recvBuffer = nullptr;
                recvHandler = std::function<void( SystemError::ErrorCode, size_t )>();
                aio::AIOService::instance()->removeFromWatch( sock, aio::etRead );
            }
            m_recvHandlerTerminatedFlag = nullptr;
        };

        auto __finally_write = [this, connectSendAsyncCallCounterBak, sock, &terminated]( CommunicatingSocketPrivate* /*pThis*/ )
        {
            if( terminated )
                return;     //most likely, socket has been removed in handler
            if( connectSendAsyncCallCounterBak == connectSendAsyncCallCounter )
            {
                sendBuffer = nullptr;
                sendHandler = std::function<void( SystemError::ErrorCode, size_t )>();
                aio::AIOService::instance()->removeFromWatch( sock, aio::etWrite );
            }
            m_connectSendHandlerTerminatedFlag = nullptr;
        };

        switch( eventType )
        {
            case aio::etRead:
            {
                m_recvHandlerTerminatedFlag = &terminated;

                std::unique_ptr<CommunicatingSocketPrivate, decltype(__finally_read)> cleanupGuard( this, __finally_read );

                assert( recvHandler );

                //reading to buffer
                const size_t bufSizeBak = recvBuffer->size();
                recvBuffer->resize( recvBuffer->capacity() );
                const int bytesRead = dynamic_cast<AbstractCommunicatingSocket*>(sock)->recv(
                    recvBuffer->data() + bufSizeBak,
                    recvBuffer->capacity() - bufSizeBak );
                if( bytesRead == -1 )
                {
                    recvBuffer->resize( bufSizeBak );
                    recvHandler( SystemError::getLastOSErrorCode(), (size_t)-1 );
                }
                else
                {
                    if( bytesRead > 0 )
                        recvBuffer->resize( bufSizeBak + bytesRead );   //shrinking buffer
                    recvHandler( SystemError::noError, bytesRead );
                }
                break;
            }

            case aio::etWrite:
            {
                m_connectSendHandlerTerminatedFlag = &terminated;

                if( connectHandler )
                {
                    auto connectHandlerBak = std::move( connectHandler );
                    //async connect. If we are here than connect succeeded
                    std::unique_ptr<CommunicatingSocketPrivate, decltype(__finally_connect)> cleanupGuard( this, __finally_connect );
                    connectHandlerBak( SystemError::noError );
                }
                else
                {
                    //can send some bytes
                    assert( sendHandler );

                    std::unique_ptr<CommunicatingSocketPrivate, decltype(__finally_write)> cleanupGuard( this, __finally_write );

                    assert( sendHandler );
                    const int bytesWritten = dynamic_cast<AbstractCommunicatingSocket*>(sock)->send(
                        sendBuffer->constData() + sendBufPos,
                        sendBuffer->size() - sendBufPos );
                    if( bytesWritten == -1 || bytesWritten == 0 )
                    {
                        sendHandler(
                            bytesWritten == 0 ? SystemError::connectionReset : SystemError::getLastOSErrorCode(),
                            sendBufPos );
                    }
                    else
                    {
                        sendBufPos += bytesWritten;
                        if( sendBufPos == (size_t)sendBuffer->size() )
                        {
                            sendHandler( SystemError::noError, sendBufPos );
                            sendBufPos = 0;
                        }
                    }
                }
                break;
            }

            case aio::etReadTimedOut:
            {
                m_recvHandlerTerminatedFlag = &terminated;

                std::unique_ptr<CommunicatingSocketPrivate, decltype(__finally_read)> cleanupGuard( this, __finally_read );
                recvHandler( SystemError::timedOut, (size_t)-1 );
                break;
            }

            case aio::etWriteTimedOut:
            {
                m_connectSendHandlerTerminatedFlag = &terminated;

                if( connectHandler )
                {
                    auto connectHandlerBak = std::move( connectHandler );
                    std::unique_ptr<CommunicatingSocketPrivate, decltype(__finally_connect)> cleanupGuard( this, __finally_connect );
                    connectHandlerBak( SystemError::timedOut );
                }
                else
                {
                    assert( sendHandler  );
                    std::unique_ptr<CommunicatingSocketPrivate, decltype(__finally_write)> cleanupGuard( this, __finally_write );
                    sendHandler( SystemError::timedOut, (size_t)-1 );
                }
                break;
            }

            case aio::etError:
            {
                //TODO #ak distinguish read and write
                SystemError::ErrorCode sockErrorCode = SystemError::notConnected;
                sock->getLastError( &sockErrorCode );
                if( connectHandler )
                {
                    auto connectHandlerBak = std::move( connectHandler );
                    m_connectSendHandlerTerminatedFlag = &terminated;
                    std::unique_ptr<CommunicatingSocketPrivate, decltype(__finally_connect)> cleanupGuard( this, __finally_connect );
                    connectHandlerBak( sockErrorCode );
                }
                if( terminated )
                    return;
                if( recvHandler )
                {
                    m_recvHandlerTerminatedFlag = &terminated;
                    std::unique_ptr<CommunicatingSocketPrivate, decltype(__finally_read)> cleanupGuard( this, __finally_read );
                    recvHandler( sockErrorCode, (size_t)-1 );
                }
                if( terminated )
                    return;
                if( sendHandler )
                {
                    m_connectSendHandlerTerminatedFlag = &terminated;
                    std::unique_ptr<CommunicatingSocketPrivate, decltype(__finally_write)> cleanupGuard( this, __finally_write );
                    sendHandler( sockErrorCode, (size_t)-1 );
                }
                break;
            }

            default:
                assert( false );
                break;
        }
    }
};




// CommunicatingSocket Code

#ifndef _WIN32
namespace
{
    static const size_t MILLIS_IN_SEC = 1000;
    static const size_t NSECS_IN_MS = 1000000;

    template<class Func>
    int doInterruptableSystemCallWithTimeout( const Func& func, unsigned int timeout )
    {
        QElapsedTimer et;
        et.start();

        //struct timespec waitStartTime;
        //memset( &waitStartTime, 0, sizeof(waitStartTime) );
        bool waitStartTimeActual = false;
        if( timeout > 0 )
            waitStartTimeActual = true;  //clock_gettime( CLOCK_MONOTONIC, &waitStartTime ) == 0;
        for( ;; )
        {
            int result = func();
            //const int errCode = errno;
            if( result == -1 && errno == EINTR )
            {
                if( timeout == 0 ||  //no timeout
                    !waitStartTimeActual )  //cannot check timeout expiration
                {
                    continue;
                }
                //struct timespec waitStopTime;
                //memset( &waitStopTime, 0, sizeof(waitStopTime) );
                //if( clock_gettime( CLOCK_MONOTONIC, &waitStopTime ) != 0 )
                //    continue;   //not updating timeout value
                //const int millisAlreadySlept = 
                //    ((uint64_t)waitStopTime.tv_sec*MILLIS_IN_SEC + waitStopTime.tv_nsec/NSECS_IN_MS) - 
                //    ((uint64_t)waitStartTime.tv_sec*MILLIS_IN_SEC + waitStartTime.tv_nsec/NSECS_IN_MS);
                //if( (unsigned int)millisAlreadySlept < timeout )
                if( et.elapsed() < timeout )
                    continue;
                errno = ERR_TIMEOUT;    //operation timedout
            }
            return result;
        }
    }
}
#endif

<<<<<<< HEAD
CommunicatingSocket::CommunicatingSocket( AbstractSocket* abstractSocketPtr, int type, int protocol )
:
    Socket(type, protocol, new CommunicatingSocketPrivate()),
    m_abstractSocketPtr( abstractSocketPtr ),
=======
CommunicatingSocket::CommunicatingSocket(int type, int protocol, SocketImpl* sockImpl)
:
    Socket(type, protocol, sockImpl),
>>>>>>> 74764ffc
    m_connected(false)
{
}

<<<<<<< HEAD
CommunicatingSocket::CommunicatingSocket( AbstractSocket* abstractSocketPtr, int newConnSD )
:
    Socket(newConnSD, new CommunicatingSocketPrivate()),
    m_abstractSocketPtr( abstractSocketPtr ),
    m_connected( true )
=======
CommunicatingSocket::CommunicatingSocket(int newConnSD, SocketImpl* sockImpl) 
:
    Socket(newConnSD, sockImpl),
    m_connected(true)   //this constructor is used
>>>>>>> 74764ffc
{
}



//!Implementation of AbstractCommunicatingSocket::connect
bool CommunicatingSocket::connect( const QString& foreignAddress, unsigned short foreignPort, unsigned int timeoutMs )
{
    // Get the address of the requested host
    m_connected = false;

    sockaddr_in destAddr;
    if (!fillAddr(foreignAddress, foreignPort, destAddr))
        return false;

    //switching to non-blocking mode to connect with timeout
    bool isNonBlockingModeBak = false;
    if( !getNonBlockingMode( &isNonBlockingModeBak ) )
        return false;
    if( !isNonBlockingModeBak && !setNonBlockingMode( true ) )
        return false;

    int connectResult = ::connect(m_socketHandle, (sockaddr *) &destAddr, sizeof(destAddr));// Try to connect to the given port

    if( connectResult != 0 )
    {
        if( SystemError::getLastOSErrorCode() != SystemError::inProgress )
            return false;
        if( isNonBlockingModeBak )
            return true;        //async connect started
    }

    int iSelRet = 0;

#ifdef _WIN32
    timeval timeVal;
    fd_set wrtFDS;

    /* monitor for incomming connections */
    FD_ZERO(&wrtFDS);
    FD_SET(m_socketHandle, &wrtFDS);

    /* set timeout values */
    timeVal.tv_sec  = timeoutMs/1000;
    timeVal.tv_usec = timeoutMs%1000;
    iSelRet = ::select(
        m_socketHandle + 1,
        NULL,
        &wrtFDS, 
        NULL,
        timeoutMs >= 0 ? &timeVal : NULL );
#else
    //handling interruption by a signal
    //struct timespec waitStartTime;
    //memset( &waitStartTime, 0, sizeof(waitStartTime) );
    QElapsedTimer et;
    et.start();
    bool waitStartTimeActual = false;
    if( timeoutMs > 0 )
        waitStartTimeActual = true;  //clock_gettime( CLOCK_MONOTONIC, &waitStartTime ) == 0;
    for( ;; )
    {
        struct pollfd sockPollfd;
        memset( &sockPollfd, 0, sizeof(sockPollfd) );
        sockPollfd.fd = m_socketHandle;
        sockPollfd.events = POLLOUT;
#ifdef _GNU_SOURCE
        sockPollfd.events |= POLLRDHUP;
#endif
        iSelRet = ::poll( &sockPollfd, 1, timeoutMs );


        //timeVal.tv_sec  = timeoutMs/1000;
        //timeVal.tv_usec = timeoutMs%1000;

        //iSelRet = ::select( m_socketHandle + 1, NULL, &wrtFDS, NULL, timeoutMs >= 0 ? &timeVal : NULL );
        if( iSelRet == -1 && errno == EINTR )
        {
            //modifying timeout for time we've already spent in select
            if( timeoutMs == 0 ||  //no timeout
                !waitStartTimeActual )
            {
                //not updating timeout value. This can lead to spending "tcp connect timeout" in select (if signals arrive frequently and no monotonic clock on system)
                continue;
            }
            //struct timespec waitStopTime;
            //memset( &waitStopTime, 0, sizeof(waitStopTime) );
            //if( clock_gettime( CLOCK_MONOTONIC, &waitStopTime ) != 0 )
            //    continue;   //not updating timeout value
            const int millisAlreadySlept = et.elapsed();
            //    ((uint64_t)waitStopTime.tv_sec*MILLIS_IN_SEC + waitStopTime.tv_nsec/NSECS_IN_MS) - 
            //    ((uint64_t)waitStartTime.tv_sec*MILLIS_IN_SEC + waitStartTime.tv_nsec/NSECS_IN_MS);
            if( millisAlreadySlept >= (int)timeoutMs )
                break;
            timeoutMs -= millisAlreadySlept;
            continue;
        }

        if( (sockPollfd.revents & POLLOUT) == 0 )
            iSelRet = 0;
        break;
    }
#endif

    m_connected = iSelRet > 0;

    //restoring original mode
    setNonBlockingMode( isNonBlockingModeBak );
    return m_connected;
}

//!Implementation of AbstractCommunicatingSocket::recv
int CommunicatingSocket::recv( void* buffer, unsigned int bufferLen, int flags )
{
#ifdef _WIN32
    int bytesRead = ::recv(m_socketHandle, (raw_type *) buffer, bufferLen, flags);
#else
    unsigned int recvTimeout = 0;
    if( !getRecvTimeout( &recvTimeout ) )
        return -1;

    int bytesRead = doInterruptableSystemCallWithTimeout<>(
        std::bind(&::recv, m_socketHandle, (void*)buffer, (size_t)bufferLen, flags),
        recvTimeout );
#endif
    if (bytesRead < 0)
    {
        const SystemError::ErrorCode errCode = SystemError::getLastOSErrorCode();
        if (errCode != SystemError::timedOut && errCode != SystemError::wouldBlock && errCode != SystemError::again)
            m_connected = false;
    }
    else if (bytesRead == 0)
        m_connected = false; //connection closed by remote host
    return bytesRead;
}

//!Implementation of AbstractCommunicatingSocket::send
int CommunicatingSocket::send( const void* buffer, unsigned int bufferLen )
{
#ifdef _WIN32
    int sended = ::send(m_socketHandle, (raw_type*) buffer, bufferLen, 0);
#else
    unsigned int sendTimeout = 0;
    if( !getSendTimeout( &sendTimeout ) )
        return -1;

    int sended = doInterruptableSystemCallWithTimeout<>(
        std::bind(&::send, m_socketHandle, (const void*)buffer, (size_t)bufferLen,
#ifdef __linux
            MSG_NOSIGNAL
#else
            0
#endif
	),
        sendTimeout );
#endif
    if (sended < 0)
    {
        const SystemError::ErrorCode errCode = SystemError::getLastOSErrorCode();
        if (errCode != SystemError::timedOut && errCode != SystemError::wouldBlock && errCode != SystemError::again)
            m_connected = false;
    }
    else if (sended == 0)
        m_connected = false;
    return sended;
}

//!Implementation of AbstractCommunicatingSocket::getForeignAddress
SocketAddress CommunicatingSocket::getForeignAddress() const
{
    sockaddr_in addr;
    unsigned int addr_len = sizeof(addr);

    if (getpeername(m_socketHandle, (sockaddr *) &addr,(socklen_t *) &addr_len) < 0) {
        qnWarning("Fetch of foreign address failed (getpeername()).");
        return SocketAddress();
    }
    return SocketAddress( addr.sin_addr, ntohs(addr.sin_port) );
}

//!Implementation of AbstractCommunicatingSocket::isConnected
bool CommunicatingSocket::isConnected() const
{
    return m_connected;
}

void CommunicatingSocket::close()
{
    Socket::close();
    m_connected = false;
}

void CommunicatingSocket::shutdown()
{
#ifdef Q_OS_WIN
    ::shutdown(m_socketHandle, SD_BOTH);
#else
    ::shutdown(m_socketHandle, SHUT_RDWR);
#endif
}

QString CommunicatingSocket::getForeignHostAddress() const
{
    sockaddr_in addr;
    unsigned int addr_len = sizeof(addr);

    if (getpeername(m_socketHandle, (sockaddr *) &addr,(socklen_t *) &addr_len) < 0) {
        qnWarning("Fetch of foreign address failed (getpeername()).");
        return QString();
    }
    return QLatin1String(inet_ntoa(addr.sin_addr));
}

unsigned short CommunicatingSocket::getForeignPort() const
{
    sockaddr_in addr;
    unsigned int addr_len = sizeof(addr);

    if (getpeername(m_socketHandle, (sockaddr *) &addr, (socklen_t *) &addr_len) < 0)
    {
        qWarning()<<"Fetch of foreign port failed (getpeername()). "<<SystemError::getLastOSErrorText();
        return -1;
    }
    return ntohs(addr.sin_port);
}

void CommunicatingSocket::cancelAsyncIO( aio::EventType eventType, bool waitForRunningHandlerCompletion )
{
    CommunicatingSocketPrivate* d = static_cast<CommunicatingSocketPrivate*>(impl());

    aio::AIOService::instance()->removeFromWatch( m_abstractSocketPtr, eventType, waitForRunningHandlerCompletion );
    std::atomic_thread_fence( std::memory_order_acquire );
    if( d->threadHandlerIsRunningIn == QThread::currentThreadId() )
    {
        //we are in aio thread, CommunicatingSocketImpl::eventTriggered is down the stack
        if( eventType == aio::etRead )
            ++d->recvAsyncCallCounter;
        else if( eventType == aio::etWrite )
            ++d->connectSendAsyncCallCounter;
    }
    else
    {
        //TODO #ak
    }
}

static const int DEFAULT_RESERVE_SIZE = 4*1024;

bool CommunicatingSocket::connectAsyncImpl( const SocketAddress& addr, std::function<void( SystemError::ErrorCode )>&& handler )
{
    CommunicatingSocketPrivate* d = static_cast<CommunicatingSocketPrivate*>(impl());

    unsigned int sendTimeout = 0;
    if( !getSendTimeout( &sendTimeout ) )
        return false;
    if( !connect( addr.address.toString(), addr.port, sendTimeout ) )
        return false;

    d->connectHandler = std::move(handler);
    ++d->connectSendAsyncCallCounter;
    return aio::AIOService::instance()->watchSocket( m_abstractSocketPtr, aio::etWrite, d );
}

bool CommunicatingSocket::recvAsyncImpl( nx::Buffer* const buf, std::function<void( SystemError::ErrorCode, size_t )>&& handler )
{
    CommunicatingSocketPrivate* d = static_cast<CommunicatingSocketPrivate*>( impl() );

    if( buf->capacity() == buf->size() )
        buf->reserve( DEFAULT_RESERVE_SIZE );
    d->recvBuffer = buf;
    d->recvHandler = std::move(handler);
    ++d->recvAsyncCallCounter;
    return aio::AIOService::instance()->watchSocket( m_abstractSocketPtr, aio::etRead, d );
}

bool CommunicatingSocket::sendAsyncImpl( const nx::Buffer& buf, std::function<void( SystemError::ErrorCode, size_t )>&& handler )
{
    CommunicatingSocketPrivate* d = static_cast<CommunicatingSocketPrivate*>( impl() );

    d->sendBuffer = &buf;
    d->sendHandler = std::move(handler);
    d->sendBufPos = 0;
    ++d->connectSendAsyncCallCounter;
    return aio::AIOService::instance()->watchSocket( m_abstractSocketPtr, aio::etWrite, d );
}


//////////////////////////////////////////////////////////
///////// class TCPSocket
//////////////////////////////////////////////////////////

// TCPSocket Code

#ifdef _WIN32
class Win32TcpSocketImpl
:
    public SocketImpl
{
public:
    MIB_TCPROW win32TcpTableRow;

    Win32TcpSocketImpl()
    {
        memset( &win32TcpTableRow, 0, sizeof(win32TcpTableRow) );
    }
};
#endif

TCPSocket::TCPSocket()
:
    base_type(
        SOCK_STREAM,
        IPPROTO_TCP
#ifdef _WIN32
        , new Win32TcpSocketImpl()
#endif
        )
{
}

TCPSocket::TCPSocket( const QString &foreignAddress, unsigned short foreignPort )
:
    base_type(
        SOCK_STREAM,
        IPPROTO_TCP
#ifdef _WIN32
        , new Win32TcpSocketImpl()
#endif
        )
{
    connect( foreignAddress, foreignPort, AbstractCommunicatingSocket::DEFAULT_TIMEOUT_MILLIS );
}

TCPSocket::TCPSocket(int newConnSD)
:
    base_type(newConnSD)
{
}

TCPSocket::~TCPSocket()
{
}

bool TCPSocket::reopen()
{
    close();
    return m_implDelegate.createSocket( SOCK_STREAM, IPPROTO_TCP );
}

bool TCPSocket::setNoDelay( bool value )
{
    int flag = value ? 1 : 0;
    return setsockopt( m_implDelegate.handle(),            // socket affected
                      IPPROTO_TCP,     // set option at TCP level
                      TCP_NODELAY,     // name of option
                      (char *) &flag,  // the cast is historical cruft
                      sizeof(int)) == 0;    // length of option value
}

//!Implementation of AbstractStreamSocket::getNoDelay
bool TCPSocket::getNoDelay( bool* value )
{
    int flag = 0;
    socklen_t optLen = 0;
    if( getsockopt( m_implDelegate.handle(),            // socket affected
                      IPPROTO_TCP,      // set option at TCP level
                      TCP_NODELAY,      // name of option
                      (char*)&flag,     // the cast is historical cruft
                      &optLen ) != 0 )  // length of option value
    {
        return false;
    }

    *value = flag > 0;
    return true;
}

<<<<<<< HEAD
=======
bool TCPSocket::toggleStatisticsCollection( bool val )
{
#ifdef _WIN32
    if( GetTcpRow(
            getLocalAddress().port,
            getForeignAddress().port,
            MIB_TCP_STATE_ESTAB,
            &static_cast<Win32TcpSocketImpl*>(m_implDelegate.impl())->win32TcpTableRow ) != ERROR_SUCCESS )
    {
        return false;
    }

    auto freeLambda = [](void* ptr){ ::free(ptr); };
    std::unique_ptr<TCP_ESTATS_PATH_RW_v0, decltype(freeLambda)> pathRW( (TCP_ESTATS_PATH_RW_v0*)malloc( sizeof(TCP_ESTATS_PATH_RW_v0) ), freeLambda );
    if( !pathRW.get() )
        return false;

    memset( pathRW.get(), 0, sizeof(*pathRW) ); // zero the buffer
    pathRW->EnableCollection = val ? TRUE : FALSE;
    //enabling statistics collection
    return SetPerTcpConnectionEStats(
            &static_cast<Win32TcpSocketImpl*>(m_implDelegate.impl())->win32TcpTableRow,
            TcpConnectionEstatsPath,
            (UCHAR*)pathRW.get(), 0, sizeof(*pathRW),
            0 ) == NO_ERROR;
#else
    Q_UNUSED(val);
    return true;
#endif
}

static const size_t USEC_PER_MSEC = 1000;

bool TCPSocket::getConnectionStatistics( StreamSocketInfo* info )
{
#ifdef _WIN32
    return readTcpStat( &static_cast<Win32TcpSocketImpl*>(m_implDelegate.impl())->win32TcpTableRow, info ) == ERROR_SUCCESS;
#else
    struct tcp_info tcpinfo;
    memset( &tcpinfo, 0, sizeof(tcpinfo) );
    socklen_t tcp_info_length = sizeof(tcpinfo);
    if( getsockopt( sockDesc, SOL_TCP, TCP_INFO, (void *)&tcpinfo, &tcp_info_length ) != 0 )
        return false;
    info->rttVar = tcpinfo.tcpi_rttvar / USEC_PER_MSEC;
    return true;
#endif
}

TCPSocket::TCPSocket(int newConnSD)
:
    base_type(
        newConnSD
#ifdef _WIN32
        , new Win32TcpSocketImpl()
#endif
        )
{
}

>>>>>>> 74764ffc

//////////////////////////////////////////////////////////
///////// class TCPServerSocket
//////////////////////////////////////////////////////////

// TCPServerSocket Code

static const int DEFAULT_ACCEPT_TIMEOUT_MSEC = 250;
/*! 
    \return fd (>=0) on success, <0 on error (-2 if timed out)
*/
static int acceptWithTimeout( int m_socketHandle, int timeoutMillis = DEFAULT_ACCEPT_TIMEOUT_MSEC )
{
    int result = 0;

#ifdef _WIN32
    fd_set read_set;
    FD_ZERO( &read_set );
    FD_SET( m_socketHandle, &read_set );

    fd_set except_set;
    FD_ZERO( &except_set );
    FD_SET( m_socketHandle, &except_set );

    struct timeval timeout;
    timeout.tv_sec = 0;
    timeout.tv_usec = timeoutMillis * 1000;

    result = ::select( m_socketHandle + 1, &read_set, NULL, &except_set, &timeout );
    if( result < 0 )
        return result;
    if( result == 0 )   //timeout
    {
        ::SetLastError( SystemError::timedOut );
        return -1;
    }
    if( FD_ISSET( m_socketHandle, &except_set ) )
    {
        int errorCode = 0;
        int errorCodeLen = sizeof( errorCode );
        if( getsockopt( m_socketHandle, SOL_SOCKET, SO_ERROR, reinterpret_cast<char*>(&errorCode), &errorCodeLen ) != 0 )
            return -1;
        ::SetLastError( errorCode );
        return -1;
    }
    return ::accept( m_socketHandle, NULL, NULL );
#else
    struct pollfd sockPollfd;
    memset( &sockPollfd, 0, sizeof(sockPollfd) );
    sockPollfd.fd = m_socketHandle;
    sockPollfd.events = POLLIN;
#ifdef _GNU_SOURCE
    sockPollfd.events |= POLLRDHUP;
#endif
    result = ::poll( &sockPollfd, 1, timeoutMillis );
    if( result < 0 )
        return result;
    if( result == 0 )   //timeout
    {
        errno = SystemError::timedOut;
        return -1;
    }
    if( sockPollfd.revents & POLLIN )
        return ::accept( m_socketHandle, NULL, NULL );
    if( (sockPollfd.revents & POLLHUP)
#ifdef _GNU_SOURCE
        || (sockPollfd.revents & POLLRDHUP)
#endif
        )
    {
        errno = ENOTCONN;
        return -1;
    }
    if( sockPollfd.revents & POLLERR )
    {
        int errorCode = 0;
        socklen_t errorCodeLen = sizeof(errorCode);
        if( getsockopt( m_socketHandle, SOL_SOCKET, SO_ERROR, &errorCode, &errorCodeLen ) != 0 )
            return -1;
        errno = errorCode;
        return -1;
    }
    return -1;
#endif
}

class TCPServerSocketPrivate
:
    public SocketImpl,
    public aio::AIOEventHandler
{
public:
    std::function<void( SystemError::ErrorCode, AbstractStreamSocket* )> acceptHandler;
    int socketHandle;
    std::atomic<int> acceptAsyncCallCount;

    TCPServerSocketPrivate()
    :
        socketHandle( 0 )
    {
    }

    virtual void eventTriggered( AbstractSocket* sock, aio::EventType eventType ) throw() override
    {
        assert( acceptHandler );

        const int acceptAsyncCallCountBak = acceptAsyncCallCount;

        switch( eventType )
        {
            case aio::etRead:
            {
                //accepting socket
                AbstractStreamSocket* newSocket = dynamic_cast<TCPServerSocket*>(sock)->accept();
                acceptHandler(
                    newSocket != nullptr ? SystemError::noError : SystemError::getLastOSErrorCode(),
                    newSocket );
                break;
            }

            case aio::etReadTimedOut:
                acceptHandler( SystemError::timedOut, nullptr );
                break;

            case aio::etError:
                //TODO/IMPL get correct socket error
                acceptHandler( SystemError::connectionReset, nullptr );
                break;

            default:
                assert( false );
                break;
        }

        //if asyncAccept has been called from onNewConnection, no need to call removeFromWatch
        if( acceptAsyncCallCount > acceptAsyncCallCountBak )
            return;

        aio::AIOService::instance()->removeFromWatch( sock, aio::etRead );
        acceptHandler = std::function<void( SystemError::ErrorCode, AbstractStreamSocket* )>();
    }

    AbstractStreamSocket* accept( unsigned int recvTimeoutMs )
    {
        int newConnSD = acceptWithTimeout( socketHandle, recvTimeoutMs );
        if( newConnSD >= 0 )
        {
            //clearStatusBit( Socket::sbFailed );
            return new TCPSocket(newConnSD);
        }
        else if( newConnSD == -2 )
        {
            //setting system error code
    #ifdef _WIN32
            ::SetLastError( SystemError::timedOut );
    #else
            errno = SystemError::timedOut;
    #endif
            return nullptr;    //timeout
        }
        else
        {
            //error
            //saveErrorInfo();
            //setStatusBit( Socket::sbFailed );
            return nullptr;
        }
    }
};

TCPServerSocket::TCPServerSocket()
:
    base_type( SOCK_STREAM, IPPROTO_TCP, new TCPServerSocketPrivate() )
{
    static_cast<TCPServerSocketPrivate*>(m_implDelegate.impl())->socketHandle = m_implDelegate.handle();
    setRecvTimeout( DEFAULT_ACCEPT_TIMEOUT_MSEC );
}

int TCPServerSocket::accept(int sockDesc)
{
    return acceptWithTimeout( sockDesc );
}

bool TCPServerSocket::acceptAsyncImpl( std::function<void( SystemError::ErrorCode, AbstractStreamSocket* )> handler )
{
    TCPServerSocketPrivate* d = static_cast<TCPServerSocketPrivate*>(m_implDelegate.impl());

    ++d->acceptAsyncCallCount;

    d->acceptHandler = std::move(handler);
    //TODO: #ak usually acceptAsyncImpl is called repeatedly. SHOULD avoid unneccessary watchSocket and removeFromWatch calls
    return aio::AIOService::instance()->watchSocket( this, aio::etRead, d );
}

//!Implementation of AbstractStreamServerSocket::listen
bool TCPServerSocket::listen( int queueLen )
{
    return ::listen( m_implDelegate.handle(), queueLen ) == 0;
}

//!Implementation of AbstractStreamServerSocket::accept
AbstractStreamSocket* TCPServerSocket::accept()
{
    TCPServerSocketPrivate* d = static_cast<TCPServerSocketPrivate*>(m_implDelegate.impl());

    unsigned int recvTimeoutMs = 0;
    if( !getRecvTimeout( &recvTimeoutMs ) )
        return nullptr;

    return d->accept( recvTimeoutMs );
//    const int newConnSD = acceptWithTimeout( sockDesc, recvTimeoutMs );
//    return newConnSD >= 0 ? new TCPSocket( newConnSD ) : nullptr;
}

bool TCPServerSocket::setListen(int queueLen)
{
    return ::listen( m_implDelegate.handle(), queueLen ) == 0;
}


//////////////////////////////////////////////////////////
///////// class UDPSocket
//////////////////////////////////////////////////////////

// UDPSocket Code

UDPSocket::UDPSocket()
:
    base_type(SOCK_DGRAM, IPPROTO_UDP)
{
    memset( &m_destAddr, 0, sizeof(m_destAddr) );
    setBroadcast();
    int buff_size = 1024*512;
    if( ::setsockopt( m_implDelegate.handle(), SOL_SOCKET, SO_RCVBUF, (const char*)&buff_size, sizeof( buff_size ) )<0 )
    {
        //error
    }
}

UDPSocket::UDPSocket(unsigned short localPort)
:
    base_type( SOCK_DGRAM, IPPROTO_UDP )
{
    memset( &m_destAddr, 0, sizeof(m_destAddr) );
    m_implDelegate.setLocalPort( localPort );
    setBroadcast();

    int buff_size = 1024*512;
    if( ::setsockopt( m_implDelegate.handle(), SOL_SOCKET, SO_RCVBUF, (const char*)&buff_size, sizeof( buff_size ) )<0 )
    {
        //error
    }
}

UDPSocket::UDPSocket(const QString &localAddress, unsigned short localPort)
:
    base_type( SOCK_DGRAM, IPPROTO_UDP )
{
    memset( &m_destAddr, 0, sizeof(m_destAddr) );

    if( !m_implDelegate.setLocalAddressAndPort( localAddress, localPort ) )
    {
        qWarning() << "Can't create UDP socket: " << SystemError::getLastOSErrorText();
        return;
    }

    setBroadcast();
    int buff_size = 1024*512;
    if( ::setsockopt( m_implDelegate.handle(), SOL_SOCKET, SO_RCVBUF, (const char*)&buff_size, sizeof( buff_size ) )<0 )
    {
        //TODO #ak
    }
}

void UDPSocket::setBroadcast() {
    // If this fails, we'll hear about it when we try to send.  This will allow
    // system that cannot broadcast to continue if they don't plan to broadcast
    int broadcastPermission = 1;
    setsockopt( m_implDelegate.handle(), SOL_SOCKET, SO_BROADCAST,
               (raw_type *) &broadcastPermission, sizeof(broadcastPermission));
}

//void UDPSocket::disconnect()  {
//    sockaddr_in nullAddr;
//    memset(&nullAddr, 0, sizeof(nullAddr));
//    nullAddr.sin_family = AF_UNSPEC;
//
//    // Try to disconnect
//    if (::connect(m_socketHandle, (sockaddr *) &nullAddr, sizeof(nullAddr)) < 0) {
//#ifdef WIN32
//        if (errno != WSAEAFNOSUPPORT)
//#else
//        if (errno != EAFNOSUPPORT)
//#endif
//        {
//            throw SocketException(QString::fromLatin1("Disconnect failed (connect())."), true);
//        }
//    }
//}

void UDPSocket::setDestPort(unsigned short foreignPort)
{
    m_destAddr.sin_port = htons(foreignPort);
}


bool UDPSocket::sendTo(const void *buffer, int bufferLen)
{
    // Write out the whole buffer as a single message.

#ifdef _WIN32
    return sendto( m_implDelegate.handle(), (raw_type *)buffer, bufferLen, 0,
               (sockaddr *) &m_destAddr, sizeof(m_destAddr)) == bufferLen;
#else
    unsigned int sendTimeout = 0;
    if( !getSendTimeout( &sendTimeout ) )
        return -1;

    return doInterruptableSystemCallWithTimeout<>(
        std::bind(&::sendto, m_implDelegate.handle(), (const void*)buffer, (size_t)bufferLen,
#ifdef __linux__
            MSG_NOSIGNAL,
#else
            0,
#endif
            (const sockaddr *) &m_destAddr, (socklen_t)sizeof(m_destAddr)),
        sendTimeout ) == bufferLen;
#endif
}

bool UDPSocket::setMulticastTTL(unsigned char multicastTTL)  {
    if( setsockopt( m_implDelegate.handle(), IPPROTO_IP, IP_MULTICAST_TTL,
                   (raw_type *) &multicastTTL, sizeof(multicastTTL)) < 0) {
        qnWarning("Multicast TTL set failed (setsockopt()).");
        return false;
    }
    return true;
}

bool UDPSocket::setMulticastIF(const QString& multicastIF)
{
    struct in_addr localInterface;
    localInterface.s_addr = inet_addr(multicastIF.toLatin1().data());
    if( setsockopt( m_implDelegate.handle(), IPPROTO_IP, IP_MULTICAST_IF, (raw_type *)&localInterface, sizeof( localInterface ) ) < 0 )
    {
        qnWarning("Multicast TTL set failed (setsockopt()).");
        return false;
    }
    return true;
}

bool UDPSocket::joinGroup(const QString &multicastGroup)  {
    struct ip_mreq multicastRequest;

    multicastRequest.imr_multiaddr.s_addr = inet_addr(multicastGroup.toLatin1());
    multicastRequest.imr_interface.s_addr = htonl(INADDR_ANY);
    if( setsockopt( m_implDelegate.handle(), IPPROTO_IP, IP_ADD_MEMBERSHIP,
        (raw_type *) &multicastRequest,
        sizeof(multicastRequest)) < 0) {
            qWarning() << "failed to join multicast group" << multicastGroup;
            return false;
    }
    return true;
}

bool UDPSocket::joinGroup(const QString &multicastGroup, const QString& multicastIF)  {
    struct ip_mreq multicastRequest;

    multicastRequest.imr_multiaddr.s_addr = inet_addr(multicastGroup.toLatin1());
    multicastRequest.imr_interface.s_addr = inet_addr(multicastIF.toLatin1());
    if( setsockopt( m_implDelegate.handle(), IPPROTO_IP, IP_ADD_MEMBERSHIP,
        (raw_type *) &multicastRequest,
        sizeof(multicastRequest)) < 0) {
            qWarning() << "failed to join multicast group" << multicastGroup << "from IF" << multicastIF;
            return false;
    }
    return true;
}

bool UDPSocket::leaveGroup(const QString &multicastGroup)  {
    struct ip_mreq multicastRequest;

    multicastRequest.imr_multiaddr.s_addr = inet_addr(multicastGroup.toLatin1());
    multicastRequest.imr_interface.s_addr = htonl(INADDR_ANY);
    if( setsockopt( m_implDelegate.handle(), IPPROTO_IP, IP_DROP_MEMBERSHIP,
        (raw_type *) &multicastRequest,
        sizeof(multicastRequest)) < 0) {
            qnWarning("Multicast group leave failed (setsockopt()).");
            return false;
    }
    return true;
}

bool UDPSocket::leaveGroup(const QString &multicastGroup, const QString& multicastIF)  {
    struct ip_mreq multicastRequest;

    multicastRequest.imr_multiaddr.s_addr = inet_addr(multicastGroup.toLatin1());
    multicastRequest.imr_interface.s_addr = inet_addr(multicastIF.toLatin1());
    if( setsockopt( m_implDelegate.handle(), IPPROTO_IP, IP_DROP_MEMBERSHIP,
        (raw_type *) &multicastRequest,
        sizeof(multicastRequest)) < 0) {
            qnWarning("Multicast group leave failed (setsockopt()).");
            return false;
    }
    return true;
}

int UDPSocket::send( const void* buffer, unsigned int bufferLen )
{
#ifdef _WIN32
    return sendto( m_implDelegate.handle(), (raw_type *)buffer, bufferLen, 0,
               (sockaddr *) &m_destAddr, sizeof(m_destAddr));
#else
    unsigned int sendTimeout = 0;
    if( !getSendTimeout( &sendTimeout ) )
        return -1;

    return doInterruptableSystemCallWithTimeout<>(
        std::bind(&::sendto, m_implDelegate.handle(), (const void*)buffer, (size_t)bufferLen, 0, (const sockaddr *) &m_destAddr, (socklen_t)sizeof(m_destAddr)),
        sendTimeout );
#endif
}

//!Implementation of AbstractDatagramSocket::setDestAddr
bool UDPSocket::setDestAddr( const QString& foreignAddress, unsigned short foreignPort )
{
    return m_implDelegate.fillAddr( foreignAddress, foreignPort, m_destAddr );
}

//!Implementation of AbstractDatagramSocket::sendTo
bool UDPSocket::sendTo(
    const void* buffer,
    unsigned int bufferLen,
    const QString& foreignAddress,
    unsigned short foreignPort )
{
    setDestAddr( foreignAddress, foreignPort );
    return sendTo( buffer, bufferLen );
}

int UDPSocket::recvFrom(
    void *buffer,
    int bufferLen,
    QString& sourceAddress,
    unsigned short &sourcePort )
{
    sockaddr_in clntAddr;
    socklen_t addrLen = sizeof(clntAddr);

#ifdef _WIN32
    int rtn = recvfrom( m_implDelegate.handle(), (raw_type *)buffer, bufferLen, 0, (sockaddr *)&clntAddr, (socklen_t *)&addrLen );
#else
    unsigned int recvTimeout = 0;
    if( !getRecvTimeout( &recvTimeout ) )
        return -1;

    int rtn = doInterruptableSystemCallWithTimeout<>(
        std::bind(&::recvfrom, m_implDelegate.handle(), (void*)buffer, (size_t)bufferLen, 0, (sockaddr*)&clntAddr, (socklen_t*)&addrLen),
        recvTimeout );
#endif

    if (rtn >= 0) {
        sourceAddress = QLatin1String(inet_ntoa(clntAddr.sin_addr));
        sourcePort = ntohs(clntAddr.sin_port);
    }
    return rtn;
}

bool UDPSocket::hasData() const
{
#ifdef _WIN32
    fd_set read_set;
    struct timeval timeout;
    FD_ZERO(&read_set);
    FD_SET( m_implDelegate.handle(), &read_set );
    timeout.tv_sec = 0;
    timeout.tv_usec = 0;
    switch( ::select(FD_SETSIZE, &read_set, NULL, NULL, &timeout))
    {
        case 0:             // timeout expired
            return false;
        case SOCKET_ERROR:  // error occured
            return false;
    }
    return true;
#else
    struct pollfd sockPollfd;
    memset( &sockPollfd, 0, sizeof(sockPollfd) );
    sockPollfd.fd = m_implDelegate.handle();
    sockPollfd.events = POLLIN;
#ifdef _GNU_SOURCE
    sockPollfd.events |= POLLRDHUP;
#endif
    return (::poll( &sockPollfd, 1, 0 ) == 1) && ((sockPollfd.revents & POLLIN) != 0);
#endif
}<|MERGE_RESOLUTION|>--- conflicted
+++ resolved
@@ -3,12 +3,9 @@
 #include <memory>
 #include <boost/type_traits/is_same.hpp>
 
-<<<<<<< HEAD
 #include <atomic>
 
-=======
 #include <utils/common/systemerror.h>
->>>>>>> 74764ffc
 #include <utils/common/warnings.h>
 #include <utils/common/systemerror.h>
 #include <utils/network/ssl_socket.h>
@@ -456,14 +453,10 @@
     return m_impl;
 }
 
-<<<<<<< HEAD
 Socket::Socket(
     int type,
     int protocol,
     SocketImpl* impl )
-=======
-Socket::Socket(int type, int protocol, SocketImpl* sockImpl)
->>>>>>> 74764ffc
 :
     m_socketHandle( -1 ),
     m_impl( impl ),
@@ -473,18 +466,11 @@
 {
     createSocket( type, protocol );
 
-<<<<<<< HEAD
     if( !m_impl )
         m_impl = new SocketImpl();
 }
 
 Socket::Socket( int _sockDesc, SocketImpl* impl )
-=======
-    m_impl = sockImpl ? sockImpl : new SocketImpl();
-}
-
-Socket::Socket(int _sockDesc, SocketImpl* sockImpl)
->>>>>>> 74764ffc
 :
     m_socketHandle( -1 ),
     m_impl( impl ),
@@ -493,12 +479,8 @@
     m_writeTimeoutMS( 0 )
 {
     this->m_socketHandle = _sockDesc;
-<<<<<<< HEAD
     if( !m_impl )
         m_impl = new SocketImpl();
-=======
-    m_impl = sockImpl ? sockImpl : new SocketImpl();
->>>>>>> 74764ffc
 }
 
 // Function to fill in address structure given an address and port
@@ -851,32 +833,19 @@
 }
 #endif
 
-<<<<<<< HEAD
-CommunicatingSocket::CommunicatingSocket( AbstractSocket* abstractSocketPtr, int type, int protocol )
+CommunicatingSocket::CommunicatingSocket( AbstractSocket* abstractSocketPtr, int type, int protocol, SocketImpl* sockImpl )
 :
-    Socket(type, protocol, new CommunicatingSocketPrivate()),
+    Socket(type, protocol, sockImpl ? sockImpl : new CommunicatingSocketPrivate()),
     m_abstractSocketPtr( abstractSocketPtr ),
-=======
-CommunicatingSocket::CommunicatingSocket(int type, int protocol, SocketImpl* sockImpl)
+    m_connected(false)
+{
+}
+
+CommunicatingSocket::CommunicatingSocket( AbstractSocket* abstractSocketPtr, int newConnSD, SocketImpl* sockImpl )
 :
-    Socket(type, protocol, sockImpl),
->>>>>>> 74764ffc
-    m_connected(false)
-{
-}
-
-<<<<<<< HEAD
-CommunicatingSocket::CommunicatingSocket( AbstractSocket* abstractSocketPtr, int newConnSD )
-:
-    Socket(newConnSD, new CommunicatingSocketPrivate()),
+    Socket(newConnSD, sockImpl ? sockImpl : new CommunicatingSocketPrivate()),
     m_abstractSocketPtr( abstractSocketPtr ),
-    m_connected( true )
-=======
-CommunicatingSocket::CommunicatingSocket(int newConnSD, SocketImpl* sockImpl) 
-:
-    Socket(newConnSD, sockImpl),
     m_connected(true)   //this constructor is used
->>>>>>> 74764ffc
 {
 }
 
@@ -1212,7 +1181,12 @@
 
 TCPSocket::TCPSocket(int newConnSD)
 :
-    base_type(newConnSD)
+    base_type(
+        newConnSD
+#ifdef _WIN32
+        , new Win32TcpSocketImpl()
+#endif
+        )
 {
 }
 
@@ -1254,8 +1228,6 @@
     return true;
 }
 
-<<<<<<< HEAD
-=======
 bool TCPSocket::toggleStatisticsCollection( bool val )
 {
 #ifdef _WIN32
@@ -1304,18 +1276,6 @@
 #endif
 }
 
-TCPSocket::TCPSocket(int newConnSD)
-:
-    base_type(
-        newConnSD
-#ifdef _WIN32
-        , new Win32TcpSocketImpl()
-#endif
-        )
-{
-}
-
->>>>>>> 74764ffc
 
 //////////////////////////////////////////////////////////
 ///////// class TCPServerSocket
