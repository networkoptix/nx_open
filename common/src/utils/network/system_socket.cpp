--- conflicted
+++ resolved
@@ -2,7 +2,6 @@
 
 #include <atomic>
 #include <memory>
-
 #include <boost/type_traits/is_same.hpp>
 
 #include <platform/win32_syscall_resolver.h>
@@ -1102,16 +1101,6 @@
 
 void TCPServerSocket::terminateAsyncIO( bool waitForRunningHandlerCompletion )
 {
-<<<<<<< HEAD
-    //TODO #ak better call here m_implDelegate.m_baseAsyncHelper->terminateAsyncIO(), 
-        //not change m_implDelegate.impl()->terminated directly
-    //m_implDelegate.m_baseAsyncHelper->terminateAsyncIO();
-    ++m_implDelegate.impl()->terminated;
-    nx::SocketGlobals::aioService().cancelPostedCalls(
-        static_cast<Pollable*>(&m_implDelegate), waitForRunningHandlerCompletion );
-    nx::SocketGlobals::aioService().removeFromWatch(
-        static_cast<Pollable*>(&m_implDelegate), aio::etRead, waitForRunningHandlerCompletion );
-=======
     //TODO #ak add general implementation to Socket class and remove this method
     if (waitForRunningHandlerCompletion)
     {
@@ -1152,7 +1141,6 @@
                     static_cast<Pollable*>(&m_implDelegate), aio::etTimedOut, true);
         } );
     }
->>>>>>> 5a35b58d
 }
 
 //!Implementation of AbstractStreamServerSocket::accept
