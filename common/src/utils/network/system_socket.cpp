#include "system_socket.h"

#include <atomic>
#include <memory>
#include <boost/type_traits/is_same.hpp>

#include <platform/win32_syscall_resolver.h>
#include <utils/common/systemerror.h>
#include <utils/common/warnings.h>
#include <utils/network/ssl_socket.h>
#include <utils/thread/mutex.h>
#include <utils/thread/wait_condition.h>

#ifdef Q_OS_WIN
#  include <ws2tcpip.h>
#  include <iphlpapi.h>
#  include <Mstcpip.h>
#  include "win32_socket_tools.h"
#else
#  include <netinet/tcp.h>
#endif

#include <QtCore/QElapsedTimer>

#include "aio/async_socket_helper.h"
#include "compat_poll.h"
#include "utils/common/log.h"


#ifdef Q_OS_WIN
/* Check that the typedef in AbstractSocket is correct. */
static_assert(boost::is_same<AbstractSocket::SOCKET_HANDLE, SOCKET>::value, "Invalid socket type is used in AbstractSocket.");
typedef int socklen_t;
typedef char raw_type;       // Type used for raw data on this platform
#else
#include <sys/types.h>       // For data types
#include <sys/socket.h>      // For socket(), connect(), send(), and recv()
#include <netdb.h>           // For getaddrinfo()
#include <arpa/inet.h>       // For inet_addr()
#include <unistd.h>          // For close()
#include <netinet/in.h>      // For sockaddr_in
#include <netinet/tcp.h>      // For TCP_NODELAY
#include <fcntl.h>
#include "ssl_socket.h"
typedef void raw_type;       // Type used for raw data on this platform
#endif

#ifdef WIN32
static bool initialized = false;
static const int ERR_TIMEOUT = WSAETIMEDOUT;
static const int ERR_WOULDBLOCK = WSAEWOULDBLOCK;
#else
static const int ERR_TIMEOUT = ETIMEDOUT;
//static const int ERR_WOULDBLOCK = EWOULDBLOCK;
#endif

int getSystemErrCode()
{
#ifdef WIN32
    return WSAGetLastError();
#else
    return errno;
#endif
}


#ifndef SOCKET_ERROR
#define SOCKET_ERROR (-1)
#endif


//////////////////////////////////////////////////////////
// Socket implementation
//////////////////////////////////////////////////////////

Socket::~Socket() {
    close();
}


//!Implementation of AbstractSocket::bind
bool Socket::bind( const SocketAddress& localAddress )
{
    // Get the address of the requested host
    sockaddr_in localAddr;
    if (!fillAddr(localAddress, localAddr))
        return false;

    return ::bind(m_fd, (sockaddr *) &localAddr, sizeof(localAddr)) == 0;
}

////!Implementation of AbstractSocket::bindToInterface
//bool Socket::bindToInterface( const QnInterfaceAndAddr& iface )
//{
//#ifdef Q_OS_LINUX
//    setLocalPort(0);
//    bool res = setsockopt(handle(), SOL_SOCKET, SO_BINDTODEVICE, iface.name.toLatin1().constData(), iface.name.length()) >= 0;
//#else
//    bool res = setLocalAddressAndPort(iface.address.toString(), 0);
//#endif
//
//    //if (!res)
//    //    qnDebug("Can't bind to interface %1. Error code %2.", iface.address.toString(), strerror(errno));
//    return res;
//}

//!Implementation of AbstractSocket::getLocalAddress
SocketAddress Socket::getLocalAddress() const
{
    sockaddr_in addr;
    unsigned int addr_len = sizeof(addr);

    if (getsockname(m_fd, (sockaddr *) &addr, (socklen_t *) &addr_len) < 0)
        return SocketAddress();

    return SocketAddress( addr.sin_addr, ntohs(addr.sin_port) );
}

//!Implementation of AbstractSocket::close
void Socket::close()
{
    if( m_fd == -1 )
        return;

#ifdef Q_OS_WIN
    ::shutdown(m_fd, SD_BOTH);
#else
    ::shutdown(m_fd, SHUT_RDWR);
#endif

#ifdef WIN32
    ::closesocket(m_fd);
#else
    ::close(m_fd);
#endif
    m_fd = -1;
}

bool Socket::isClosed() const
{
    return m_fd == -1;
}

//!Implementation of AbstractSocket::setReuseAddrFlag
bool Socket::setReuseAddrFlag( bool reuseAddr )
{
    int reuseAddrVal = reuseAddr;

    if (::setsockopt(m_fd, SOL_SOCKET, SO_REUSEADDR, (const char*)&reuseAddrVal, sizeof(reuseAddrVal))) {
        qnWarning("Can't set SO_REUSEADDR flag to socket: %1.", SystemError::getLastOSErrorText());
        return false;
    }
    return true;
}

//!Implementation of AbstractSocket::reuseAddrFlag
bool Socket::getReuseAddrFlag( bool* val ) const
{
    int reuseAddrVal = 0;
    socklen_t optLen = 0;

    if (::getsockopt(m_fd, SOL_SOCKET, SO_REUSEADDR, (char*)&reuseAddrVal, &optLen))
        return false;

    *val = reuseAddrVal > 0;
    return true;
}

//!Implementation of AbstractSocket::setNonBlockingMode
bool Socket::setNonBlockingMode( bool val )
{
    if( val == m_nonBlockingMode )
        return true;

#ifdef _WIN32
    u_long _val = val ? 1 : 0;
    if( ioctlsocket( m_fd, FIONBIO, &_val ) == 0 )
    {
        m_nonBlockingMode = val;
        return true;
    }
    else
    {
        return false;
    }
#else
    long currentFlags = fcntl( m_fd, F_GETFL, 0 );
    if( currentFlags == -1 )
        return false;
    if( val )
        currentFlags |= O_NONBLOCK;
    else
        currentFlags &= ~O_NONBLOCK;
    if( fcntl( m_fd, F_SETFL, currentFlags ) == 0 )
    {
        m_nonBlockingMode = val;
        return true;
    }
    else
    {
        return false;
    }
#endif
}

//!Implementation of AbstractSocket::getNonBlockingMode
bool Socket::getNonBlockingMode( bool* val ) const
{
    *val = m_nonBlockingMode;
    return true;
}

//!Implementation of AbstractSocket::getMtu
bool Socket::getMtu( unsigned int* mtuValue ) const
{
#ifdef IP_MTU
    socklen_t optLen = 0;
    return ::getsockopt(m_fd, IPPROTO_IP, IP_MTU, (char*)mtuValue, &optLen) == 0;
#else
    *mtuValue = 1500;   //in winsock there is no IP_MTU, returning 1500 as most common value
    return true;
#endif
}

//!Implementation of AbstractSocket::setSendBufferSize
bool Socket::setSendBufferSize( unsigned int buff_size )
{
    return ::setsockopt(m_fd, SOL_SOCKET, SO_SNDBUF, (const char*) &buff_size, sizeof(buff_size)) == 0;
}

//!Implementation of AbstractSocket::getSendBufferSize
bool Socket::getSendBufferSize( unsigned int* buffSize ) const
{
    socklen_t optLen = sizeof(*buffSize);
    return ::getsockopt(m_fd, SOL_SOCKET, SO_SNDBUF, (char*)buffSize, &optLen) == 0;
}

//!Implementation of AbstractSocket::setRecvBufferSize
bool Socket::setRecvBufferSize( unsigned int buff_size )
{
    return ::setsockopt(m_fd, SOL_SOCKET, SO_RCVBUF, (const char*) &buff_size, sizeof(buff_size)) == 0;
}

//!Implementation of AbstractSocket::getRecvBufferSize
bool Socket::getRecvBufferSize( unsigned int* buffSize ) const
{
    socklen_t optLen = sizeof(*buffSize);
    return ::getsockopt(m_fd, SOL_SOCKET, SO_RCVBUF, (char*)buffSize, &optLen) == 0;
}

//!Implementation of AbstractSocket::setRecvTimeout
bool Socket::setRecvTimeout( unsigned int ms )
{
    timeval tv;

    tv.tv_sec = ms/1000;
    tv.tv_usec = (ms%1000) * 1000;   //1 Secs Timeout
#ifdef Q_OS_WIN32
    if ( setsockopt (m_fd, SOL_SOCKET, SO_RCVTIMEO, ( char* )&ms,  sizeof ( ms ) ) != 0)
#else
    if (::setsockopt(m_fd, SOL_SOCKET, SO_RCVTIMEO,(const void *)&tv,sizeof(struct timeval)) < 0)
#endif
    {
        qWarning()<<"handle("<<m_fd<<"). setRecvTimeout("<<ms<<") failed. "<<SystemError::getLastOSErrorText();
        return false;
    }
    m_readTimeoutMS = ms;
    return true;
}

//!Implementation of AbstractSocket::setSendTimeout
bool Socket::setSendTimeout( unsigned int ms )
{
    timeval tv;

    tv.tv_sec = ms/1000;
    tv.tv_usec = (ms%1000) * 1000;   //1 Secs Timeout
#ifdef Q_OS_WIN32
    if ( setsockopt (m_fd, SOL_SOCKET, SO_SNDTIMEO, (char*)&ms, sizeof(ms) ) != 0)
#else
    if (::setsockopt(m_fd, SOL_SOCKET, SO_SNDTIMEO,(const char *)&tv,sizeof(struct timeval)) < 0)
#endif
    {
        qWarning()<<"handle("<<m_fd<<"). setSendTimeout("<<ms<<") failed. "<<SystemError::getLastOSErrorText();
        return false;
    }
    m_writeTimeoutMS = ms;
    return true;
}

bool Socket::getLastError( SystemError::ErrorCode* errorCode ) const
{
    socklen_t optLen = sizeof(*errorCode);
    return getsockopt(m_fd, SOL_SOCKET, SO_ERROR, reinterpret_cast<char*>(errorCode), &optLen) == 0;
}

void Socket::post( std::function<void()>&& handler )
{
    m_baseAsyncHelper->post( std::move(handler) );
}

void Socket::dispatch( std::function<void()>&& handler )
{
    m_baseAsyncHelper->dispatch( std::move(handler) );
}

unsigned short Socket::getLocalPort() const
{
    sockaddr_in addr;
    unsigned int addr_len = sizeof(addr);

    if (getsockname(m_fd, (sockaddr *) &addr, (socklen_t *) &addr_len) < 0)
    {
        return 0;
    }

    return ntohs(addr.sin_port);
}

bool Socket::setLocalPort(unsigned short localPort)  {
    // Bind the socket to its port
    sockaddr_in localAddr;
    memset(&localAddr, 0, sizeof(localAddr));
    localAddr.sin_family = AF_INET;
    localAddr.sin_addr.s_addr = htonl(INADDR_ANY);
    localAddr.sin_port = htons(localPort);

    return ::bind(m_fd, (sockaddr *) &localAddr, sizeof(sockaddr_in)) == 0;
}

void Socket::cleanUp()  {
#ifdef _WIN32
    WSACleanup();
#endif
}

unsigned short Socket::resolveService(const QString &service,
                                      const QString &protocol) {
    struct servent *serv;        /* Structure containing service information */

    if ((serv = getservbyname(service.toLatin1(), protocol.toLatin1())) == NULL)
        return atoi(service.toLatin1());  /* Service is port number */
    else
        return ntohs(serv->s_port);    /* Found port (network byte order) by name */
}

Socket::Socket(
    std::unique_ptr<BaseAsyncSocketImplHelper<Pollable>> asyncHelper,
    int type,
    int protocol,
    PollableSystemSocketImpl* impl )
:
    Pollable(
        INVALID_SOCKET,
        std::unique_ptr<PollableSystemSocketImpl>(impl) ),
    m_baseAsyncHelper( std::move(asyncHelper) ),
    m_nonBlockingMode( false )
{
    createSocket( type, protocol );
}

Socket::Socket(
    std::unique_ptr<BaseAsyncSocketImplHelper<Pollable>> asyncHelper,
    int _sockDesc,
    PollableSystemSocketImpl* impl )
:
    Pollable(
        _sockDesc,
        std::unique_ptr<PollableSystemSocketImpl>(impl) ),
    m_baseAsyncHelper( std::move(asyncHelper) ),
    m_nonBlockingMode( false )
{
}

Socket::Socket(
    int type,
    int protocol,
    PollableSystemSocketImpl* impl )
:
    Pollable(
        INVALID_SOCKET,
        std::unique_ptr<PollableSystemSocketImpl>(impl) ),
    m_baseAsyncHelper( new BaseAsyncSocketImplHelper<Pollable>(this) ),
    m_nonBlockingMode( false )
{
    createSocket( type, protocol );
}

Socket::Socket(
    int _sockDesc,
    PollableSystemSocketImpl* impl )
:
    Pollable(
        _sockDesc,
        std::unique_ptr<PollableSystemSocketImpl>(impl) ),
    m_baseAsyncHelper( new BaseAsyncSocketImplHelper<Pollable>(this) ),
    m_nonBlockingMode( false )
{
}

// Function to fill in address structure given an address and port
bool Socket::fillAddr(
    const SocketAddress& socketAddress,
    sockaddr_in &addr )
{
    memset(&addr, 0, sizeof(addr));  // Zero out address structure
    addr.sin_family = AF_INET;       // Internet address

    addrinfo hints;
    memset(&hints, 0, sizeof(struct addrinfo));
    hints.ai_family = AF_INET;    /* Allow only IPv4 */
    hints.ai_socktype = 0; /* Any socket */
#ifndef ANDROID
    hints.ai_flags = AI_ALL;    /* For wildcard IP address */
#else
    hints.ai_flags = AI_ADDRCONFIG;    /* AI_ALL isn't supported in getaddrinfo in adnroid */
#endif
    hints.ai_protocol = 0;          /* Any protocol */
    hints.ai_canonname = NULL;
    hints.ai_addr = NULL;
    hints.ai_next = NULL;

    bool ok = false;
    addr.sin_addr = socketAddress.address.inAddr(&ok);     // NOTE: blocking dns name resolve can happen here
    if( !ok )
        return false;
    addr.sin_port = htons( socketAddress.port );        // Assign port in network byte order

    return true;
}

bool Socket::createSocket(int type, int protocol)
{
#ifdef WIN32
    if (!initialized) {
        WORD wVersionRequested;
        WSADATA wsaData;

        wVersionRequested = MAKEWORD(2, 0);              // Request WinSock v2.0
        if (WSAStartup(wVersionRequested, &wsaData) != 0)  // Load WinSock DLL
            return false;
        initialized = true;
    }
#endif

    // Make a new socket
    m_fd = socket(PF_INET, type, protocol);
    if( m_fd < 0 )
        return false;

#ifdef SO_NOSIGPIPE
    int set = 1;
    setsockopt(m_fd, SOL_SOCKET, SO_NOSIGPIPE, (void *)&set, sizeof(int));
#endif
    return true;
}

//////////////////////////////////////////////////////////
///////// class CommunicatingSocket
//////////////////////////////////////////////////////////


// CommunicatingSocket Code

#ifndef _WIN32
namespace
{
    //static const size_t MILLIS_IN_SEC = 1000;
    //static const size_t NSECS_IN_MS = 1000000;

    template<class Func>
    int doInterruptableSystemCallWithTimeout( const Func& func, unsigned int timeout )
    {
        QElapsedTimer et;
        et.start();

        //struct timespec waitStartTime;
        //memset( &waitStartTime, 0, sizeof(waitStartTime) );
        bool waitStartTimeActual = false;
        if( timeout > 0 )
            waitStartTimeActual = true;  //clock_gettime( CLOCK_MONOTONIC, &waitStartTime ) == 0;
        for( ;; )
        {
            int result = func();
            //const int errCode = errno;
            if( result == -1 && errno == EINTR )
            {
                if( timeout == 0 ||  //no timeout
                    !waitStartTimeActual )  //cannot check timeout expiration
                {
                    continue;
                }
                //struct timespec waitStopTime;
                //memset( &waitStopTime, 0, sizeof(waitStopTime) );
                //if( clock_gettime( CLOCK_MONOTONIC, &waitStopTime ) != 0 )
                //    continue;   //not updating timeout value
                //const int millisAlreadySlept =
                //    ((uint64_t)waitStopTime.tv_sec*MILLIS_IN_SEC + waitStopTime.tv_nsec/NSECS_IN_MS) -
                //    ((uint64_t)waitStartTime.tv_sec*MILLIS_IN_SEC + waitStartTime.tv_nsec/NSECS_IN_MS);
                //if( (unsigned int)millisAlreadySlept < timeout )
                if( et.elapsed() < timeout )
                    continue;
                errno = ERR_TIMEOUT;    //operation timedout
            }
            return result;
        }
    }
}
#endif

CommunicatingSocket::CommunicatingSocket(
    AbstractCommunicatingSocket* abstractSocketPtr,
    bool natTraversal, int type, int protocol,
    PollableSystemSocketImpl* sockImpl )
:
    Socket(
        std::unique_ptr<BaseAsyncSocketImplHelper<Pollable>>(
            new AsyncSocketImplHelper<Pollable>( this,
                                                 abstractSocketPtr,
                                                 natTraversal ) ),
        type,
        protocol,
        sockImpl ),
    m_aioHelper( nullptr ),
    m_connected( false )
{
    m_aioHelper = static_cast<AsyncSocketImplHelper<Pollable>*>(this->m_baseAsyncHelper.get());
}

CommunicatingSocket::CommunicatingSocket(
    AbstractCommunicatingSocket* abstractSocketPtr,
    bool natTraversal, int newConnSD,
    PollableSystemSocketImpl* sockImpl )
:
    Socket(
        std::unique_ptr<BaseAsyncSocketImplHelper<Pollable>>(
            new AsyncSocketImplHelper<Pollable>( this,
                                                 abstractSocketPtr,
                                                 natTraversal ) ),
        newConnSD,
        sockImpl ),
    m_aioHelper( nullptr ),
    m_connected( true )   //this constructor is used is server socket
{
    m_aioHelper = static_cast<AsyncSocketImplHelper<Pollable>*>(this->m_baseAsyncHelper.get());
}

CommunicatingSocket::~CommunicatingSocket()
{
    m_aioHelper->terminate();
}

void CommunicatingSocket::terminateAsyncIO( bool waitForRunningHandlerCompletion )
{
    m_aioHelper->terminateAsyncIO();    //all futher async operations will be ignored
    m_aioHelper->cancelAsyncIO( aio::etNone, waitForRunningHandlerCompletion );
}

//!Implementation of AbstractCommunicatingSocket::connect
bool CommunicatingSocket::connect( const SocketAddress& remoteAddress, unsigned int timeoutMs )
{
    // Get the address of the requested host
    m_connected = false;

    const auto attrStr = remoteAddress.toString();
    for( const auto& filter : connectFilters )
        if( attrStr.startsWith( filter ) )
            return false;

    sockaddr_in destAddr;
    if (!fillAddr(remoteAddress, destAddr))
        return false;

    //switching to non-blocking mode to connect with timeout
    bool isNonBlockingModeBak = false;
    if( !getNonBlockingMode( &isNonBlockingModeBak ) )
        return false;
    if( !isNonBlockingModeBak && !setNonBlockingMode( true ) )
        return false;

    int connectResult = ::connect(m_fd, (sockaddr *) &destAddr, sizeof(destAddr));// Try to connect to the given port

    if( connectResult != 0 )
    {
        if( SystemError::getLastOSErrorCode() != SystemError::inProgress )
            return false;
        if( isNonBlockingModeBak )
            return true;        //async connect started
    }

    int iSelRet = 0;

#ifdef _WIN32
    timeval timeVal;
    fd_set wrtFDS;

    /* monitor for incomming connections */
    FD_ZERO(&wrtFDS);
    FD_SET(m_fd, &wrtFDS);

    /* set timeout values */
    timeVal.tv_sec  = timeoutMs/1000;
    timeVal.tv_usec = timeoutMs%1000;
    iSelRet = ::select(
        m_fd + 1,
        NULL,
        &wrtFDS,
        NULL,
        timeoutMs >= 0 ? &timeVal : NULL );
#else
    //handling interruption by a signal
    //struct timespec waitStartTime;
    //memset( &waitStartTime, 0, sizeof(waitStartTime) );
    QElapsedTimer et;
    et.start();
    bool waitStartTimeActual = false;
    if( timeoutMs > 0 )
        waitStartTimeActual = true;  //clock_gettime( CLOCK_MONOTONIC, &waitStartTime ) == 0;
    for( ;; )
    {
        struct pollfd sockPollfd;
        memset( &sockPollfd, 0, sizeof(sockPollfd) );
        sockPollfd.fd = m_fd;
        sockPollfd.events = POLLOUT;
#ifdef _GNU_SOURCE
        sockPollfd.events |= POLLRDHUP;
#endif
        iSelRet = ::poll( &sockPollfd, 1, timeoutMs );


        //timeVal.tv_sec  = timeoutMs/1000;
        //timeVal.tv_usec = timeoutMs%1000;

        //iSelRet = ::select( m_fd + 1, NULL, &wrtFDS, NULL, timeoutMs >= 0 ? &timeVal : NULL );
        if( iSelRet == -1 && errno == EINTR )
        {
            //modifying timeout for time we've already spent in select
            if( timeoutMs == 0 ||  //no timeout
                !waitStartTimeActual )
            {
                //not updating timeout value. This can lead to spending "tcp connect timeout" in select (if signals arrive frequently and no monotonic clock on system)
                continue;
            }
            //struct timespec waitStopTime;
            //memset( &waitStopTime, 0, sizeof(waitStopTime) );
            //if( clock_gettime( CLOCK_MONOTONIC, &waitStopTime ) != 0 )
            //    continue;   //not updating timeout value
            const int millisAlreadySlept = et.elapsed();
            //    ((uint64_t)waitStopTime.tv_sec*MILLIS_IN_SEC + waitStopTime.tv_nsec/NSECS_IN_MS) -
            //    ((uint64_t)waitStartTime.tv_sec*MILLIS_IN_SEC + waitStartTime.tv_nsec/NSECS_IN_MS);
            if( millisAlreadySlept >= (int)timeoutMs )
                break;
            timeoutMs -= millisAlreadySlept;
            continue;
        }

        if( (sockPollfd.revents & POLLOUT) == 0 )
            iSelRet = 0;
        break;
    }
#endif

    m_connected = iSelRet > 0;

    //restoring original mode
    setNonBlockingMode( isNonBlockingModeBak );
    return m_connected;
}

//!Implementation of AbstractCommunicatingSocket::recv
int CommunicatingSocket::recv( void* buffer, unsigned int bufferLen, int flags )
{
#ifdef _WIN32
    int bytesRead = ::recv(m_fd, (raw_type *) buffer, bufferLen, flags);
#else
    unsigned int recvTimeout = 0;
    if( !getRecvTimeout( &recvTimeout ) )
        return -1;

    int bytesRead = doInterruptableSystemCallWithTimeout<>(
        std::bind(&::recv, m_fd, (void*)buffer, (size_t)bufferLen, flags),
        recvTimeout );
#endif
    if (bytesRead < 0)
    {
        const SystemError::ErrorCode errCode = SystemError::getLastOSErrorCode();
        if (errCode != SystemError::timedOut && errCode != SystemError::wouldBlock && errCode != SystemError::again)
            m_connected = false;
    }
    else if (bytesRead == 0)
        m_connected = false; //connection closed by remote host
    return bytesRead;
}

//!Implementation of AbstractCommunicatingSocket::send
int CommunicatingSocket::send( const void* buffer, unsigned int bufferLen )
{
#ifdef _WIN32
    int sended = ::send(m_fd, (raw_type*) buffer, bufferLen, 0);
#else
    unsigned int sendTimeout = 0;
    if( !getSendTimeout( &sendTimeout ) )
        return -1;

    int sended = doInterruptableSystemCallWithTimeout<>(
        std::bind(&::send, m_fd, (const void*)buffer, (size_t)bufferLen,
#ifdef __linux
            MSG_NOSIGNAL
#else
            0
#endif
    ),
        sendTimeout );
#endif
    if (sended < 0)
    {
        const SystemError::ErrorCode errCode = SystemError::getLastOSErrorCode();
        if (errCode != SystemError::timedOut && errCode != SystemError::wouldBlock && errCode != SystemError::again)
            m_connected = false;
    }
    else if (sended == 0)
        m_connected = false;
    return sended;
}

//!Implementation of AbstractCommunicatingSocket::getForeignAddress
SocketAddress CommunicatingSocket::getForeignAddress() const
{
    sockaddr_in addr;
    unsigned int addr_len = sizeof(addr);

    const auto ret = getpeername(m_fd, (sockaddr *) &addr,(socklen_t *) &addr_len);
    if (ret < 0) {
        qnWarning("Fetch of foreign address failed (getpeername() = %1).", ret);
        return SocketAddress();
    }
    return SocketAddress( addr.sin_addr, ntohs(addr.sin_port) );
}

//!Implementation of AbstractCommunicatingSocket::isConnected
bool CommunicatingSocket::isConnected() const
{
    return m_connected;
}

void CommunicatingSocket::close()
{
    //checking that socket is not registered in aio
    assert( !nx::SocketGlobals::aioService().isSocketBeingWatched( static_cast<Pollable*>(this) ) );

    m_connected = false;
    Socket::close();
}

QList<QString> CommunicatingSocket::connectFilters;

void CommunicatingSocket::shutdown()
{
#ifdef Q_OS_WIN
    ::shutdown(m_fd, SD_BOTH);
#else
    ::shutdown(m_fd, SHUT_RDWR);
#endif
}

void CommunicatingSocket::cancelAsyncIO( aio::EventType eventType, bool waitForRunningHandlerCompletion )
{
    m_aioHelper->cancelAsyncIO( eventType, waitForRunningHandlerCompletion );
}

void CommunicatingSocket::connectAsyncImpl( const SocketAddress& addr, std::function<void( SystemError::ErrorCode )>&& handler )
{
    return m_aioHelper->connectAsyncImpl( addr, std::move(handler) );
}

void CommunicatingSocket::recvAsyncImpl( nx::Buffer* const buf, std::function<void( SystemError::ErrorCode, size_t )>&& handler )
{
    return m_aioHelper->recvAsyncImpl( buf, std::move( handler ) );
}

void CommunicatingSocket::sendAsyncImpl( const nx::Buffer& buf, std::function<void( SystemError::ErrorCode, size_t )>&& handler )
{
    return m_aioHelper->sendAsyncImpl( buf, std::move( handler ) );
}

void CommunicatingSocket::registerTimerImpl( unsigned int timeoutMs, std::function<void()>&& handler )
{
    return m_aioHelper->registerTimerImpl( timeoutMs, std::move( handler ) );
}


//////////////////////////////////////////////////////////
///////// class TCPSocket
//////////////////////////////////////////////////////////

// TCPSocket Code

#ifdef _WIN32
class Win32TcpSocketImpl
:
    public PollableSystemSocketImpl
{
public:
    MIB_TCPROW win32TcpTableRow;

    Win32TcpSocketImpl()
    {
        memset( &win32TcpTableRow, 0, sizeof(win32TcpTableRow) );
    }
};
#endif

TCPSocket::TCPSocket( bool natTraversal )
:
    base_type(
        natTraversal,
        SOCK_STREAM,
        IPPROTO_TCP
#ifdef _WIN32
        , new Win32TcpSocketImpl()
#endif
        )
{
}

TCPSocket::TCPSocket( int newConnSD )
:
    base_type(
        false, // in TCPSocket nat traversal only helps to resolve public address
        newConnSD
#ifdef _WIN32
        , new Win32TcpSocketImpl()
#endif
        )
{
}

TCPSocket::~TCPSocket()
{
}

bool TCPSocket::reopen()
{
    close();
    return m_implDelegate.createSocket( SOCK_STREAM, IPPROTO_TCP );
}

bool TCPSocket::setNoDelay( bool value )
{
    int flag = value ? 1 : 0;
    return setsockopt( m_implDelegate.handle(),            // socket affected
                      IPPROTO_TCP,     // set option at TCP level
                      TCP_NODELAY,     // name of option
                      (char *) &flag,  // the cast is historical cruft
                      sizeof(int)) == 0;    // length of option value
}

//!Implementation of AbstractStreamSocket::getNoDelay
bool TCPSocket::getNoDelay( bool* value ) const
{
    int flag = 0;
    socklen_t optLen = 0;
    if( getsockopt( m_implDelegate.handle(),            // socket affected
                      IPPROTO_TCP,      // set option at TCP level
                      TCP_NODELAY,      // name of option
                      (char*)&flag,     // the cast is historical cruft
                      &optLen ) != 0 )  // length of option value
    {
        return false;
    }

    *value = flag > 0;
    return true;
}

bool TCPSocket::toggleStatisticsCollection( bool val )
{
#ifdef _WIN32
    //dynamically resolving functions that require win >= vista we want to use here
    typedef decltype(&SetPerTcpConnectionEStats) SetPerTcpConnectionEStatsType;
    static SetPerTcpConnectionEStatsType SetPerTcpConnectionEStatsAddr =
        Win32FuncResolver::instance()->resolveFunction<SetPerTcpConnectionEStatsType>
            ( L"Iphlpapi.dll", "SetPerTcpConnectionEStats" );

    if( SetPerTcpConnectionEStatsAddr == NULL )
        return false;


    Win32TcpSocketImpl* d = static_cast<Win32TcpSocketImpl*>(m_implDelegate.impl());

    if( GetTcpRow(
            getLocalAddress().port,
            getForeignAddress().port,
            MIB_TCP_STATE_ESTAB,
            &d->win32TcpTableRow) != ERROR_SUCCESS )
    {
        memset(&d->win32TcpTableRow, 0, sizeof(d->win32TcpTableRow));
        return false;
    }

    auto freeLambda = [](void* ptr){ ::free(ptr); };
    std::unique_ptr<TCP_ESTATS_PATH_RW_v0, decltype(freeLambda)> pathRW( (TCP_ESTATS_PATH_RW_v0*)malloc( sizeof(TCP_ESTATS_PATH_RW_v0) ), freeLambda );
    if( !pathRW.get() )
    {
        memset(&d->win32TcpTableRow, 0, sizeof(d->win32TcpTableRow));
        return false;
    }

    memset( pathRW.get(), 0, sizeof(*pathRW) ); // zero the buffer
    pathRW->EnableCollection = val ? TRUE : FALSE;
    //enabling statistics collection
    if( SetPerTcpConnectionEStatsAddr(
            &d->win32TcpTableRow,
            TcpConnectionEstatsPath,
            (UCHAR*)pathRW.get(), 0, sizeof(*pathRW),
            0) != NO_ERROR )
    {
        memset(&d->win32TcpTableRow, 0, sizeof(d->win32TcpTableRow));
        return false;
    }
    return true;
#elif defined(__linux__)
    Q_UNUSED(val);
    return true;
#else
    Q_UNUSED(val);
    return false;
#endif
}

static const size_t USEC_PER_MSEC = 1000;

bool TCPSocket::getConnectionStatistics( StreamSocketInfo* info )
{
#ifdef _WIN32
    Win32TcpSocketImpl* d = static_cast<Win32TcpSocketImpl*>(m_implDelegate.impl());

    if( !d->win32TcpTableRow.dwLocalAddr &&
        !d->win32TcpTableRow.dwLocalPort )
    {
        return false;
    }
    return readTcpStat( &d->win32TcpTableRow, info ) == ERROR_SUCCESS;
#elif defined(__linux__)
    struct tcp_info tcpinfo;
    memset( &tcpinfo, 0, sizeof(tcpinfo) );
    socklen_t tcp_info_length = sizeof(tcpinfo);
    if( getsockopt( m_implDelegate.handle(), SOL_TCP, TCP_INFO, (void *)&tcpinfo, &tcp_info_length ) != 0 )
        return false;
    info->rttVar = tcpinfo.tcpi_rttvar / USEC_PER_MSEC;
    return true;
#else
    Q_UNUSED(info);
    return false;
#endif
}

bool TCPSocket::setKeepAlive( boost::optional< KeepAliveOptions > info )
{
    #if defined( Q_OS_WIN )
        struct tcp_keepalive ka = { FALSE, 0, 0 };
        if( info )
        {
            ka.onoff = TRUE;
            ka.keepalivetime = info->timeSec * 1000; // s to ms
            ka.keepaliveinterval = info->intervalSec * 1000; // s to ms

            // the value can not be changed, 0 means default
            info->probeCount = 0;
        }

        DWORD length = sizeof( ka );
        if( WSAIoctl( m_implDelegate.handle(), SIO_KEEPALIVE_VALS,
                      &ka, sizeof(ka), NULL, 0, &length, NULL, NULL ) )
            return false;

        if( info )
            m_keepAlive = std::move( *info );
    #elif defined( Q_OS_LINUX )
        int isEnabled = info ? 1 : 0;
        if( setsockopt( m_implDelegate.handle(), SOL_SOCKET, SO_KEEPALIVE,
                        &isEnabled, sizeof(isEnabled) ) != 0 )
            return false;

        if( !info )
            return true;

        if( setsockopt( m_implDelegate.handle(), SOL_TCP, TCP_KEEPIDLE,
                        &info->timeSec, sizeof(info->timeSec) ) < 0 )
            return false;

        if( setsockopt( m_implDelegate.handle(), SOL_TCP, TCP_KEEPINTVL,
                        &info->intervalSec, sizeof(info->intervalSec) ) < 0 )
            return false;

        if( setsockopt( m_implDelegate.handle(), SOL_TCP, TCP_KEEPCNT,
                        &info->probeCount, sizeof(info->probeCount) ) < 0 )
            return false;
    #else
        int isEnabled = info ? 1 : 0;
        if( setsockopt( m_implDelegate.handle(), SOL_SOCKET, SO_KEEPALIVE,
                        &isEnabled, sizeof(isEnabled)) != 0 )
            return false;
    #endif

    return true;
}

bool TCPSocket::getKeepAlive( boost::optional< KeepAliveOptions >* result )
{
    int isEnabled = 0;
    socklen_t length = sizeof(isEnabled);
    if( getsockopt( m_implDelegate.handle(), SOL_SOCKET, SO_KEEPALIVE,
                    reinterpret_cast<char*>(&isEnabled), &length ) != 0 )
        return false;

    if (!isEnabled)
    {
        *result = boost::none;
        return true;
    }

    #if defined(Q_OS_WIN)
        *result = m_keepAlive;
    #elif defined(Q_OS_LINUX)
        KeepAliveOptions info;
        if( getsockopt( m_implDelegate.handle(), SOL_TCP, TCP_KEEPIDLE,
                        &info.timeSec, &length ) < 0 )
            return false;

        if( getsockopt( m_implDelegate.handle(), SOL_TCP, TCP_KEEPINTVL,
                        &info.intervalSec, &length ) < 0 )
            return false;

        if( getsockopt( m_implDelegate.handle(), SOL_TCP, TCP_KEEPCNT,
                        &info.probeCount, &length ) < 0 )
            return false;

        *result = std::move( info );
    #else
        *result = KeepAliveOptions();
    #endif

    return true;
}

//////////////////////////////////////////////////////////
///////// class TCPServerSocket
//////////////////////////////////////////////////////////

// TCPServerSocket Code

static const int DEFAULT_ACCEPT_TIMEOUT_MSEC = 250;
/*!
    \return fd (>=0) on success, <0 on error (-2 if timed out)
*/
static int acceptWithTimeout( int m_fd, int timeoutMillis = DEFAULT_ACCEPT_TIMEOUT_MSEC )
{
    int result = 0;

#ifdef _WIN32
    struct pollfd fds[1];
    memset( fds, 0, sizeof(fds) );
    fds[0].fd = m_fd;
    fds[0].events |= POLLIN;
    result = poll( fds, sizeof(fds)/sizeof(*fds), timeoutMillis );
    if( result < 0 )
        return result;
    if( result == 0 )   //timeout
    {
        ::SetLastError( SystemError::timedOut );
        return -1;
    }
    if( fds[0].revents & POLLERR )
    {
        int errorCode = 0;
        int errorCodeLen = sizeof( errorCode );
        if( getsockopt( m_fd, SOL_SOCKET, SO_ERROR, reinterpret_cast<char*>(&errorCode), &errorCodeLen ) != 0 )
            return -1;
        ::SetLastError( errorCode );
        return -1;
    }
    return ::accept( m_fd, NULL, NULL );
#else
    struct pollfd sockPollfd;
    memset( &sockPollfd, 0, sizeof(sockPollfd) );
    sockPollfd.fd = m_fd;
    sockPollfd.events = POLLIN;
#ifdef _GNU_SOURCE
    sockPollfd.events |= POLLRDHUP;
#endif
    result = ::poll( &sockPollfd, 1, timeoutMillis );
    if( result < 0 )
        return result;
    if( result == 0 )   //timeout
    {
        errno = SystemError::timedOut;
        return -1;
    }
    if( sockPollfd.revents & POLLIN )
    {
        auto fd = ::accept( m_fd, NULL, NULL );
        return fd;
    }
    if( (sockPollfd.revents & POLLHUP)
#ifdef _GNU_SOURCE
        || (sockPollfd.revents & POLLRDHUP)
#endif
        )
    {
        errno = ENOTCONN;
        return -1;
    }
    if( sockPollfd.revents & POLLERR )
    {
        int errorCode = 0;
        socklen_t errorCodeLen = sizeof(errorCode);
        if( getsockopt( m_fd, SOL_SOCKET, SO_ERROR, &errorCode, &errorCodeLen ) != 0 )
            return -1;
        errno = errorCode;
        return -1;
    }
    return -1;
#endif
}

class TCPServerSocketPrivate
:
    public PollableSystemSocketImpl
{
public:
    int socketHandle;
    AsyncServerSocketHelper<Pollable> asyncServerSocketHelper;

    TCPServerSocketPrivate( Socket* sock, AbstractStreamServerSocket* abstractSock )
    :
        socketHandle( -1 ),
        asyncServerSocketHelper( sock, abstractSock )
    {
    }

    AbstractStreamSocket* accept( unsigned int recvTimeoutMs )
    {
        int newConnSD = acceptWithTimeout( socketHandle, recvTimeoutMs );
        if( newConnSD >= 0 )
        {
            return new TCPSocket(newConnSD);
        }
        else if( newConnSD == -2 )
        {
            //setting system error code
    #ifdef _WIN32
            ::SetLastError( SystemError::timedOut );
    #else
            errno = SystemError::timedOut;
    #endif
            return nullptr;    //timeout
        }
        else
        {
            return nullptr;
        }
    }
};

TCPServerSocket::TCPServerSocket()
:
    base_type(
        SOCK_STREAM,
        IPPROTO_TCP,
        new TCPServerSocketPrivate( &m_implDelegate, this ) )
{
    static_cast<TCPServerSocketPrivate*>(m_implDelegate.impl())->socketHandle = m_implDelegate.handle();
    setRecvTimeout( DEFAULT_ACCEPT_TIMEOUT_MSEC );
}

int TCPServerSocket::accept(int sockDesc)
{
    return acceptWithTimeout( sockDesc );
}

void TCPServerSocket::acceptAsyncImpl( std::function<void( SystemError::ErrorCode, AbstractStreamSocket* )>&& handler )
{
    TCPServerSocketPrivate* d = static_cast<TCPServerSocketPrivate*>(m_implDelegate.impl());
    return d->asyncServerSocketHelper.acceptAsync( std::move(handler) );
}

//!Implementation of AbstractStreamServerSocket::listen
bool TCPServerSocket::listen( int queueLen )
{
    return ::listen( m_implDelegate.handle(), queueLen ) == 0;
}

void TCPServerSocket::terminateAsyncIO( bool waitForRunningHandlerCompletion )
{
    //TODO #ak add general implementation to Socket class and remove this method
    if (waitForRunningHandlerCompletion)
    {
        QnWaitCondition cond;
        QnMutex mtx;
        bool cancelled = false;

        m_implDelegate.dispatch(
            [this, &cond, &mtx, &cancelled]()
            {
                nx::SocketGlobals::aioService().cancelPostedCalls(
                    static_cast<Pollable*>(&m_implDelegate), true);
                nx::SocketGlobals::aioService().removeFromWatch(
                    static_cast<Pollable*>(&m_implDelegate), aio::etRead, true);
                nx::SocketGlobals::aioService().removeFromWatch(
                    static_cast<Pollable*>(&m_implDelegate), aio::etTimedOut, true);
<<<<<<< HEAD

                QMutexLocker lk(&mtx);
=======
                
                QnMutexLocker lk(&mtx);
>>>>>>> d6627f98
                cancelled = true;
                cond.wakeAll();
            } );

        QnMutexLocker lk(&mtx);
        while(!cancelled)
            cond.wait(lk.mutex());
    }
    else
    {
        m_implDelegate.dispatch(
            [this]()
            {
                //m_implDelegate.impl()->terminated.store(true, std::memory_order_relaxed);
                nx::SocketGlobals::aioService().cancelPostedCalls(
                    static_cast<Pollable*>(&m_implDelegate), true);
                nx::SocketGlobals::aioService().removeFromWatch(
                    static_cast<Pollable*>(&m_implDelegate), aio::etRead, true);
                nx::SocketGlobals::aioService().removeFromWatch(
                    static_cast<Pollable*>(&m_implDelegate), aio::etTimedOut, true);
        } );
    }
}

//!Implementation of AbstractStreamServerSocket::accept
AbstractStreamSocket* TCPServerSocket::accept()
{
    TCPServerSocketPrivate* d = static_cast<TCPServerSocketPrivate*>(m_implDelegate.impl());

    unsigned int recvTimeoutMs = 0;
    if( !getRecvTimeout( &recvTimeoutMs ) )
        return nullptr;

    return d->accept( recvTimeoutMs );
}

void TCPServerSocket::cancelAsyncIO( bool waitForRunningHandlerCompletion )
{
    TCPServerSocketPrivate* d = static_cast<TCPServerSocketPrivate*>(m_implDelegate.impl());
    d->asyncServerSocketHelper.cancelAsyncIO(waitForRunningHandlerCompletion);
}

bool TCPServerSocket::setListen(int queueLen)
{
    return ::listen( m_implDelegate.handle(), queueLen ) == 0;
}


//////////////////////////////////////////////////////////
///////// class UDPSocket
//////////////////////////////////////////////////////////

// UDPSocket Code

UDPSocket::UDPSocket( bool natTraversal )
:
    base_type(natTraversal, SOCK_DGRAM, IPPROTO_UDP)
{
    memset( &m_destAddr, 0, sizeof(m_destAddr) );
    setBroadcast();
    int buff_size = 1024*512;
    if( ::setsockopt( m_implDelegate.handle(), SOL_SOCKET, SO_RCVBUF, (const char*)&buff_size, sizeof( buff_size ) )<0 )
    {
        //error
    }
}

void UDPSocket::setBroadcast() {
    // If this fails, we'll hear about it when we try to send.  This will allow
    // system that cannot broadcast to continue if they don't plan to broadcast
    int broadcastPermission = 1;
    setsockopt( m_implDelegate.handle(), SOL_SOCKET, SO_BROADCAST,
               (raw_type *) &broadcastPermission, sizeof(broadcastPermission));
}

void UDPSocket::setDestPort(unsigned short foreignPort)
{
    m_destAddr.sin_port = htons(foreignPort);
}


bool UDPSocket::sendTo(const void *buffer, int bufferLen)
{
    // Write out the whole buffer as a single message.

#ifdef _WIN32
    return sendto( m_implDelegate.handle(), (raw_type *)buffer, bufferLen, 0,
               (sockaddr *) &m_destAddr, sizeof(m_destAddr)) == bufferLen;
#else
    unsigned int sendTimeout = 0;
    if( !getSendTimeout( &sendTimeout ) )
        return -1;

    return doInterruptableSystemCallWithTimeout<>(
        std::bind(&::sendto, m_implDelegate.handle(), (const void*)buffer, (size_t)bufferLen,
#ifdef __linux__
            MSG_NOSIGNAL,
#else
            0,
#endif
            (const sockaddr *) &m_destAddr, (socklen_t)sizeof(m_destAddr)),
        sendTimeout ) == bufferLen;
#endif
}

bool UDPSocket::setMulticastTTL(unsigned char multicastTTL)  {
    if( setsockopt( m_implDelegate.handle(), IPPROTO_IP, IP_MULTICAST_TTL,
                   (raw_type *) &multicastTTL, sizeof(multicastTTL)) < 0) {
        qnWarning("Multicast TTL set failed (setsockopt()).");
        return false;
    }
    return true;
}

bool UDPSocket::setMulticastIF(const QString& multicastIF)
{
    struct in_addr localInterface;
    localInterface.s_addr = inet_addr(multicastIF.toLatin1().data());
    if( setsockopt( m_implDelegate.handle(), IPPROTO_IP, IP_MULTICAST_IF, (raw_type *)&localInterface, sizeof( localInterface ) ) < 0 )
    {
        qnWarning("Multicast TTL set failed (setsockopt()).");
        return false;
    }
    return true;
}

bool UDPSocket::joinGroup(const QString &multicastGroup)  {
    struct ip_mreq multicastRequest;

    multicastRequest.imr_multiaddr.s_addr = inet_addr(multicastGroup.toLatin1());
    multicastRequest.imr_interface.s_addr = htonl(INADDR_ANY);
    if( setsockopt( m_implDelegate.handle(), IPPROTO_IP, IP_ADD_MEMBERSHIP,
        (raw_type *) &multicastRequest,
        sizeof(multicastRequest)) < 0) {
            qWarning() << "failed to join multicast group" << multicastGroup;
            return false;
    }
    return true;
}

bool UDPSocket::joinGroup(const QString &multicastGroup, const QString& multicastIF)  {
    struct ip_mreq multicastRequest;

    multicastRequest.imr_multiaddr.s_addr = inet_addr(multicastGroup.toLatin1());
    multicastRequest.imr_interface.s_addr = inet_addr(multicastIF.toLatin1());
    if( setsockopt( m_implDelegate.handle(), IPPROTO_IP, IP_ADD_MEMBERSHIP,
        (raw_type *) &multicastRequest,
        sizeof(multicastRequest)) < 0) {
            qWarning() << "failed to join multicast group" << multicastGroup << "from IF" << multicastIF<<". "<<SystemError::getLastOSErrorText();
            return false;
    }
    return true;
}

bool UDPSocket::leaveGroup(const QString &multicastGroup)  {
    struct ip_mreq multicastRequest;

    multicastRequest.imr_multiaddr.s_addr = inet_addr(multicastGroup.toLatin1());
    multicastRequest.imr_interface.s_addr = htonl(INADDR_ANY);
    if( setsockopt( m_implDelegate.handle(), IPPROTO_IP, IP_DROP_MEMBERSHIP,
        (raw_type *) &multicastRequest,
        sizeof(multicastRequest)) < 0) {
            qnWarning("Multicast group leave failed (setsockopt()).");
            return false;
    }
    return true;
}

bool UDPSocket::leaveGroup(const QString &multicastGroup, const QString& multicastIF)  {
    struct ip_mreq multicastRequest;

    multicastRequest.imr_multiaddr.s_addr = inet_addr(multicastGroup.toLatin1());
    multicastRequest.imr_interface.s_addr = inet_addr(multicastIF.toLatin1());
    if( setsockopt( m_implDelegate.handle(), IPPROTO_IP, IP_DROP_MEMBERSHIP,
        (raw_type *) &multicastRequest,
        sizeof(multicastRequest)) < 0) {
            qnWarning("Multicast group leave failed (setsockopt()).");
            return false;
    }
    return true;
}

int UDPSocket::send( const void* buffer, unsigned int bufferLen )
{
#ifdef _WIN32
    return sendto( m_implDelegate.handle(), (raw_type *)buffer, bufferLen, 0,
               (sockaddr *) &m_destAddr, sizeof(m_destAddr));
#else
    unsigned int sendTimeout = 0;
    if( !getSendTimeout( &sendTimeout ) )
        return -1;

    return doInterruptableSystemCallWithTimeout<>(
        std::bind(&::sendto, m_implDelegate.handle(), (const void*)buffer, (size_t)bufferLen, 0, (const sockaddr *) &m_destAddr, (socklen_t)sizeof(m_destAddr)),
        sendTimeout );
#endif
}

//!Implementation of AbstractDatagramSocket::setDestAddr
bool UDPSocket::setDestAddr( const SocketAddress& foreignEndpoint )
{
    return m_implDelegate.fillAddr( foreignEndpoint, m_destAddr );
}

//!Implementation of AbstractDatagramSocket::sendTo
bool UDPSocket::sendTo(
    const void* buffer,
    unsigned int bufferLen,
    const SocketAddress& foreignEndpoint )
{
    setDestAddr( foreignEndpoint );
    return sendTo( buffer, bufferLen );
}

int UDPSocket::recv( void* buffer, unsigned int bufferLen, int /*flags*/ )
{
    //TODO #ak use flags
    return recvFrom( buffer, bufferLen, &m_prevDatagramAddress.address, &m_prevDatagramAddress.port );
}

int UDPSocket::recvFrom(
    void *buffer,
    unsigned int bufferLen,
    SocketAddress* const sourceAddress )
{
    int rtn = recvFrom(
        buffer,
        bufferLen,
        &m_prevDatagramAddress.address,
        &m_prevDatagramAddress.port );

    if( rtn >= 0 && sourceAddress )
        *sourceAddress = m_prevDatagramAddress;
    return rtn;
}

SocketAddress UDPSocket::lastDatagramSourceAddress() const
{
    return m_prevDatagramAddress;
}

bool UDPSocket::hasData() const
{
#ifdef _WIN32
    fd_set read_set;
    struct timeval timeout;
    FD_ZERO(&read_set);
    FD_SET( m_implDelegate.handle(), &read_set );
    timeout.tv_sec = 0;
    timeout.tv_usec = 0;
    switch( ::select(FD_SETSIZE, &read_set, NULL, NULL, &timeout))
    {
        case 0:             // timeout expired
            return false;
        case SOCKET_ERROR:  // error occured
            return false;
    }
    return true;
#else
    struct pollfd sockPollfd;
    memset( &sockPollfd, 0, sizeof(sockPollfd) );
    sockPollfd.fd = m_implDelegate.handle();
    sockPollfd.events = POLLIN;
#ifdef _GNU_SOURCE
    sockPollfd.events |= POLLRDHUP;
#endif
    return (::poll( &sockPollfd, 1, 0 ) == 1) && ((sockPollfd.revents & POLLIN) != 0);
#endif
}

int UDPSocket::recvFrom(
    void* buffer,
    unsigned int bufferLen,
    HostAddress* const sourceAddress,
    quint16* const sourcePort )
{
    sockaddr_in clntAddr;
    socklen_t addrLen = sizeof( clntAddr );

#ifdef _WIN32
    int rtn = recvfrom( m_implDelegate.handle(), (raw_type *)buffer, bufferLen, 0, (sockaddr *)&clntAddr, (socklen_t *)&addrLen );
#else
    unsigned int recvTimeout = 0;
    if( !getRecvTimeout( &recvTimeout ) )
        return -1;

    int rtn = doInterruptableSystemCallWithTimeout<>(
        std::bind( &::recvfrom, m_implDelegate.handle(), (void*)buffer, (size_t)bufferLen, 0, (sockaddr*)&clntAddr, (socklen_t*)&addrLen ),
        recvTimeout );
#endif

    if( rtn >= 0 )
    {
        *sourceAddress = HostAddress( clntAddr.sin_addr );
        *sourcePort = ntohs(clntAddr.sin_port);
    }
    return rtn;
}<|MERGE_RESOLUTION|>--- conflicted
+++ resolved
@@ -1209,13 +1209,8 @@
                     static_cast<Pollable*>(&m_implDelegate), aio::etRead, true);
                 nx::SocketGlobals::aioService().removeFromWatch(
                     static_cast<Pollable*>(&m_implDelegate), aio::etTimedOut, true);
-<<<<<<< HEAD
-
-                QMutexLocker lk(&mtx);
-=======
-                
+
                 QnMutexLocker lk(&mtx);
->>>>>>> d6627f98
                 cancelled = true;
                 cond.wakeAll();
             } );
