--- conflicted
+++ resolved
@@ -453,13 +453,8 @@
     int protocol,
     SocketImpl* impl )
 :
-<<<<<<< HEAD
-    sockDesc( -1 ),
+    m_socketHandle( -1 ),
     m_impl( impl ),
-=======
-    m_socketHandle( -1 ),
-    m_impl( NULL ),
->>>>>>> d7e8e52a
     m_nonBlockingMode( false ),
     m_readTimeoutMS( 0 ),
     m_writeTimeoutMS( 0 )
@@ -472,25 +467,15 @@
 
 Socket::Socket( int _sockDesc, SocketImpl* impl )
 :
-<<<<<<< HEAD
-    sockDesc( -1 ),
+    m_socketHandle( -1 ),
     m_impl( impl ),
-=======
-    m_socketHandle( -1 ),
-    m_impl( NULL ),
->>>>>>> d7e8e52a
     m_nonBlockingMode( false ),
     m_readTimeoutMS( 0 ),
     m_writeTimeoutMS( 0 )
 {
-<<<<<<< HEAD
-    this->sockDesc = _sockDesc;
+    this->m_socketHandle = _sockDesc;
     if( !m_impl )
         m_impl = new SocketImpl();
-=======
-    this->m_socketHandle = _sockDesc;
-    m_impl = new SocketImpl();
->>>>>>> d7e8e52a
 }
 
 // Function to fill in address structure given an address and port
@@ -512,19 +497,8 @@
 
     addrinfo *addressInfo;
     int status = getaddrinfo(address.toLatin1(), 0, &hints, &addressInfo);
-    if (status != 0) {
-#ifdef UNICODE
-        QString errorMessage = QString::fromWCharArray(gai_strerror(status));
-#else
-        QString errorMessage = QString::fromLocal8Bit(gai_strerror(status));
-#endif  /* UNICODE */
-
-<<<<<<< HEAD
-        m_lastError = QString::fromLatin1("Couldn't resolve %1: %2.").arg(address).arg(errorMessage);
-=======
->>>>>>> d7e8e52a
-        return false;
-    }
+    if (status != 0)
+        return false;
 
     addr.sin_addr.s_addr = ((struct sockaddr_in *) (addressInfo->ai_addr))->sin_addr.s_addr;
     addr.sin_port = htons(port);     // Assign port in network byte order
@@ -854,12 +828,11 @@
 }
 #endif
 
-<<<<<<< HEAD
 CommunicatingSocket::CommunicatingSocket( AbstractSocket* abstractSocketPtr, int type, int protocol )
 :
     Socket(type, protocol, new CommunicatingSocketPrivate()),
     m_abstractSocketPtr( abstractSocketPtr ),
-    mConnected(false)
+    m_connected(false)
 {
 }
 
@@ -867,18 +840,7 @@
 :
     Socket(newConnSD, new CommunicatingSocketPrivate()),
     m_abstractSocketPtr( abstractSocketPtr ),
-    mConnected( true )
-=======
-CommunicatingSocket::CommunicatingSocket(int type, int protocol)
-    : Socket(type, protocol),
-      m_connected(false)
-{
-}
-
-CommunicatingSocket::CommunicatingSocket(int newConnSD) 
-    : Socket(newConnSD),
-      m_connected(true)
->>>>>>> d7e8e52a
+    m_connected( true )
 {
 }
 
@@ -906,11 +868,6 @@
     if( connectResult != 0 )
     {
         if( SystemError::getLastOSErrorCode() != SystemError::inProgress )
-<<<<<<< HEAD
-        {
-            m_lastError = lit("Couldn't connect to %1: %2.").arg(foreignAddress).arg(SystemError::getLastOSErrorText());
-=======
->>>>>>> d7e8e52a
             return false;
         if( isNonBlockingModeBak )
             return true;        //async connect started
@@ -1052,11 +1009,7 @@
 }
 
 //!Implementation of AbstractCommunicatingSocket::getForeignAddress
-<<<<<<< HEAD
 SocketAddress CommunicatingSocket::_getForeignAddress() const
-=======
-const SocketAddress CommunicatingSocket::getForeignAddress()
->>>>>>> d7e8e52a
 {
     sockaddr_in addr;
     unsigned int addr_len = sizeof(addr);
@@ -1074,13 +1027,7 @@
     return m_connected;
 }
 
-<<<<<<< HEAD
-void CommunicatingSocket::_close()
-=======
-
-
 void CommunicatingSocket::close()
->>>>>>> d7e8e52a
 {
     Socket::close();
     m_connected = false;
@@ -1451,17 +1398,11 @@
 
     unsigned int recvTimeoutMs = 0;
     if( !getRecvTimeout( &recvTimeoutMs ) )
-<<<<<<< HEAD
         return nullptr;
 
     return d->accept( recvTimeoutMs );
 //    const int newConnSD = acceptWithTimeout( sockDesc, recvTimeoutMs );
 //    return newConnSD >= 0 ? new TCPSocket( newConnSD ) : nullptr;
-=======
-        return NULL;
-    const int newConnSD = acceptWithTimeout( m_implDelegate.handle(), recvTimeoutMs );
-    return newConnSD >= 0 ? new TCPSocket( newConnSD ) : nullptr;
->>>>>>> d7e8e52a
 }
 
 bool TCPServerSocket::setListen(int queueLen)
