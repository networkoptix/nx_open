--- conflicted
+++ resolved
@@ -133,7 +133,6 @@
 
 bool RevealResponse::serialize( quint8** const bufStart, const quint8* bufEnd )
 {
-<<<<<<< HEAD
     QString str = QString::fromLatin1(
         "{\n"
             "'application': %1,\n"
@@ -141,9 +140,6 @@
             "'customization': %3,\n"
             "'seed': %4,\n"
             "'systemName': %5").arg(type).arg(version).arg(customization).arg(seed).arg(name);
-=======
-    QString str = lit("{\n'application': %1,\n'version': %2,\n'customization': %3,\n'seed': %4").arg(type).arg(version).arg(customization).arg(seed);
->>>>>>> b7715627
     for( TypeSpecificParamMap::const_iterator
         it = typeSpecificParameters.begin();
         it != typeSpecificParameters.end();
@@ -284,13 +280,9 @@
             version = it->second;
         else if( it->first == lit("customization") )
             customization = it->second;
-<<<<<<< HEAD
-        else if( it->first == QString::fromLatin1("systemName") )
+        else if( it->first == lit("systemName") )
             name = it->second;
-        else if( it->first == QString::fromLatin1("seed") )
-=======
         else if( it->first == lit("seed") )
->>>>>>> b7715627
             seed = it->second;
         else
             typeSpecificParameters.insert( it->first, it->second );
