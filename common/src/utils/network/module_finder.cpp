--- conflicted
+++ resolved
@@ -345,12 +345,7 @@
 
             sendModuleInformation(moduleInformation, address, true);
         }
-<<<<<<< HEAD
-        else
-        {
-=======
         else {
->>>>>>> 1a883e4a
             lk.unlock();
         }
 
