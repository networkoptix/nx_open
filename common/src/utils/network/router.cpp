--- conflicted
+++ resolved
@@ -50,19 +50,11 @@
     QnUuid routeVia = connection->routeToPeerVia(id, &result.distance);
     if (routeVia == id || routeVia.isNull())
         return result; // can't route
-<<<<<<< HEAD
-=======
 
-    if (routeVia == id) {
         // peer accesible directly, but no address avaliable (bc of NAT),
         // so we need backwards connection
-        result.reverseConnect = true;
-        return result;
-    }
-
     // route gateway is found
     result.gatewayId = routeVia;
->>>>>>> 7a15bb1f
     result.addr = m_moduleFinder->primaryAddress(routeVia);
     if (result.addr.isNull())
         result.reverseConnect = true;
