--- conflicted
+++ resolved
@@ -36,23 +36,15 @@
     if (!isknownServer && isClient) {
         result.addr = m_moduleFinder->primaryAddress(qnCommon->remoteGUID());
         Q_ASSERT_X(!result.addr.isNull(), Q_FUNC_INFO, "QnRouter: no primary interface found for current EC.");
-<<<<<<< HEAD
         if (!result.addr.isNull())
             result.gatewayId = qnCommon->remoteGUID(); // proxy via current server to the other/incompatible system (client side only)
-        return result;
-    }
-
-    QnUuid routeVia = connection->routeToPeerVia(id);
-    if (routeVia.isNull())
-=======
-        // todo: add distance for camera route
+		// todo: add distance for camera route
         return result;
     }
 
     result.distance = INT_MAX;
     QnUuid routeVia = connection->routeToPeerVia(id, &result.distance);
-    if (routeVia == id || routeVia.isNull())
->>>>>>> 4f2a911e
+    if (routeVia.isNull())
         return result; // can't route
     if (routeVia == id) {
         result.reverseConnect = true;
