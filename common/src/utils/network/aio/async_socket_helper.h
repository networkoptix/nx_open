--- conflicted
+++ resolved
@@ -34,26 +34,16 @@
 
     void post( std::function<void()>&& handler )
     {
-<<<<<<< HEAD
         if( m_socket->impl()->terminated.load( std::memory_order_relaxed ) > 0 )
-            return true;
-=======
-        if( m_socket->impl()->terminated.load( std::memory_order_relaxed ) )
             return;
->>>>>>> 43e679f4
 
         aio::AIOService::instance()->post( m_socket, std::move(handler) );
     }
 
     void dispatch( std::function<void()>&& handler )
     {
-<<<<<<< HEAD
         if( m_socket->impl()->terminated.load( std::memory_order_relaxed ) > 0 )
-            return true;
-=======
-        if( m_socket->impl()->terminated.load( std::memory_order_relaxed ) )
             return;
->>>>>>> 43e679f4
 
         aio::AIOService::instance()->dispatch( m_socket, std::move(handler) );
     }
