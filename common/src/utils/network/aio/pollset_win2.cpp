--- conflicted
+++ resolved
@@ -237,13 +237,8 @@
                 ++fdIndex;
             }
 
-<<<<<<< HEAD
-            //win32 select moves signaled socket handlers to the beginning of fd_array and 
-                //sets fd_count properly, so it does like epoll
-=======
             //win32 select moves signalled socket handles to the beginning of fd_array and 
             //    sets fd_count properly, so it actually does like epoll
->>>>>>> b115221e
 
             //NOTE fdIndex points to current next fd. It does not correspond to \a currentSocket and \a currentSocketREvent
             assert( fdIndex <= curFdSet->fd_count );
