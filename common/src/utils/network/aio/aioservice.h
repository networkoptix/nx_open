/**********************************************************
* 21 nov 2012
* a.kolesnikov
***********************************************************/

#ifndef AIOSERVICE_H
#define AIOSERVICE_H

#include <atomic>
#include <memory>
#include <atomic>

#include <boost/optional.hpp>

#include <utils/common/singleton.h>

#include "aioeventhandler.h"
#include "aiothread.h"
#include "pollset.h"


namespace aio
{
    //TODO #ak think about removing sockets dictionary and mutex (only in release, probably). some data from dictionary can be moved to socket

    //!Monitors multiple sockets for asynchronous events and triggers handler (\a AIOEventHandler) on event
    /*!
        Holds multiple threads inside, handler triggered from random thread
        \note Internal thread count can be increased dynamically, since this class uses PollSet class which can monitor only limited number of sockets
        \note Suggested use of this class: little add/remove, many notifications
        \note Single socket is always listened for all requested events by the same thread
        \note Currently, win32 implementation uses select, so it is far from being efficient. Linux implementation uses epoll, BSD - kqueue
        \note All methods are thread-safe
        \note All methods are not blocking except \a AIOService::removeFromWatch called with \a waitForRunningHandlerCompletion set to \a true
    */
    class AIOService
    {
    public:
        /*!
            After object instanciation one must call \a isInitialized to check whether instanciation was a success
            \param threadCount This is minimal thread count. Actual thread poll may exceed this value because PollSet can monitor limited number of sockets.
            If zero, thread count is choosed automatically
        */
        AIOService( unsigned int threadCount = 0 );
        virtual ~AIOService();

        static AIOService* instance();

        //!Returns true, if object has been successfully initialized
        bool isInitialized() const;

        //!Monitor socket \a sock for event \a eventToWatch occurrence and trigger \a eventHandler on event
        /*!
            \return true, if added successfully. If \a false, error can be read by \a SystemError::getLastOSErrorCode() function
            \note if no event in corresponding socket timeout (if not 0), then aio::etTimedOut event will be reported
            \note If not called from aio thread \a sock can be added to event loop with some delay
        */
        template<class SocketType>
        bool watchSocket(
            SocketType* const sock,
            aio::EventType eventToWatch,
            AIOEventHandler<SocketType>* const eventHandler )
        {
            QnMutexLocker lk( &m_mutex );
            return watchSocketNonSafe( sock, eventToWatch, eventHandler );
        }

        //!Cancel monitoring \a sock for event \a eventType
        /*!
            \param waitForRunningHandlerCompletion \a true garantees that no \a aio::AIOEventHandler::eventTriggered will be called after return of this method
            and all running handlers have returned. But this MAKES METHOD BLOCKING and, as a result, this MUST NOT be called from aio thread
            It is strongly recommended to set this parameter to \a false.

            \note If \a waitForRunningHandlerCompletion is \a false events that are already posted to the queue can be called \b after return of this method
            \note If this method is called from asio thread, \a sock is processed in (e.g., from event handler associated with \a sock),
            this method does not block and always works like \a waitForRunningHandlerCompletion has been set to \a true
        */
        template<class SocketType>
        void removeFromWatch(
            SocketType* const sock,
            aio::EventType eventType,
            bool waitForRunningHandlerCompletion = true )
        {
            QnMutexLocker lk( &m_mutex );
            return removeFromWatchNonSafe( sock, eventType, waitForRunningHandlerCompletion );
        }

        //!Register timeout, associated with socket \a sock
        /*!
            \a eventHandler->eventTriggered( \a sock, aio::etTimedOut ) will be called every \a timeoutMillis milliseconds until cancelled with \a aio::AIOService::removeFromWatch( \a sock, \a aio::etTimedOut )
        */
        template<class SocketType, class HandlerType>
        bool registerTimer(
            SocketType* const sock,
            unsigned int timeoutMillis,
            AIOEventHandler<SocketType>* const eventHandler )
        {
            QnMutexLocker lk( &m_mutex );
            return watchSocketNonSafe( sock, aio::etTimedOut, eventHandler, timeoutMillis );
        }

        //!Returns \a true, if socket is still listened for state changes
        template<class SocketType>
        bool isSocketBeingWatched( SocketType* sock ) const
        {
            const SocketAIOContext<SocketType>& aioHandlingContext = getAIOHandlingContext<SocketType>();

            QnMutexLocker lk( &m_mutex );
            const auto& it = aioHandlingContext.sockets.lower_bound( std::make_pair( sock, aio::etNone ) );
            return it != aioHandlingContext.sockets.end() && it->first.first == sock;
        }

        //!Call \a handler from within aio thread \a sock is bound to
        /*!
            \note Call will always be queued. I.e., if called from handler running in aio thread, it will be called after handler has returned
            \warning Currently, there is no way to find out whether call has been posted or being executed currently
        */
        template<class SocketType, class Handler>
        bool post( SocketType* sock, Handler&& handler )
        {
<<<<<<< HEAD
            QnMutexLocker lk( &m_mutex );
=======
            QMutexLocker lk( &m_mutex );

>>>>>>> 7a15bb1f
            //if sock is not still bound to aio thread, binding it
            typename SocketAIOContext<SocketType>::AIOThreadType* threadToUse = sock->impl()->aioThread.load( std::memory_order_relaxed );
            if( !threadToUse )  //socket has not been bound to aio thread yet
                threadToUse = bindSocketToAioThread( sock );
            if( !threadToUse )
                return false;
            return threadToUse->post( sock, std::forward<Handler>(handler) );
        }

        //!Call \a handler from within aio thread \a sock is bound to
        /*!
            \note If called in aio thread, handler will be called from within this method, otherwise - queued like \a aio::AIOService::post does
        */
        template<class SocketType, class Handler>
        bool dispatch( SocketType* sock, Handler&& handler )
        {
            QnMutexLocker lk( &m_mutex );
            //if sock is not still bound to aio thread, binding it
            typename SocketAIOContext<SocketType>::AIOThreadType* threadToUse = sock->impl()->aioThread.load( std::memory_order_relaxed );
            if( !threadToUse )  //socket has not been bound to aio thread yet
                threadToUse = bindSocketToAioThread( sock );
            if( !threadToUse )
                return false;
            return threadToUse->dispatch( sock, std::forward<Handler>(handler) );
        }

        //TODO #ak better remove this method, violates encapsulation
        QnMutex* mutex() const { return &m_mutex; }

        //!Same as \a AIOService::watchSocket, but does not lock mutex. Calling entity MUST lock \a AIOService::mutex() before calling this method
        template<class SocketType>
        bool watchSocketNonSafe(
            SocketType* const sock,
            aio::EventType eventToWatch,
            AIOEventHandler<SocketType>* const eventHandler,
            boost::optional<unsigned int> timeoutMillis = boost::optional<unsigned int>() )
        {
            SocketAIOContext<SocketType>& aioHandlingContext = getAIOHandlingContext<SocketType>();

            if( !timeoutMillis )
            {
                unsigned int sockTimeoutMS = 0;
                if( eventToWatch == aio::etRead )
                {
                    if( !sock->getRecvTimeout( &sockTimeoutMS ) )
                        return false;
                }
                else if( eventToWatch == aio::etWrite )
                {
                    if( !sock->getSendTimeout( &sockTimeoutMS ) )
                        return false;
                }
                else
                {
                    assert( false );
                }
                timeoutMillis = sockTimeoutMS;
            }

            //checking, if that socket is already polled
            const std::pair<SocketType*, aio::EventType>& sockCtx = std::make_pair( sock, eventToWatch );
            //checking if sock is already polled (even for another event)
            auto closestSockIter = aioHandlingContext.sockets.lower_bound( std::make_pair( sock, (aio::EventType)0 ) );
            auto sameSockAndEventIter = closestSockIter;
            for( ; sameSockAndEventIter != aioHandlingContext.sockets.end(); ++sameSockAndEventIter )
            {
                if( sameSockAndEventIter->first.first != sock )
                {
                    sameSockAndEventIter = aioHandlingContext.sockets.end();
                    break;
                }
                else if( sameSockAndEventIter->first.second == eventToWatch )
                {
                    break;
                }
            }
            if( sameSockAndEventIter != aioHandlingContext.sockets.end() && sameSockAndEventIter->second.second == timeoutMillis )
                return true;    //socket already monitored for eventToWatch

            if( (closestSockIter != aioHandlingContext.sockets.end()) && (closestSockIter->first.first == sockCtx.first) )  //same socket is already polled
            {
                if( sameSockAndEventIter != aioHandlingContext.sockets.end() )
                {
                    //socket is already polled for this event but with another timeout. Just changing timeout
                    if( sameSockAndEventIter->second.first->changeSocketTimeout( sock, eventToWatch, eventHandler, timeoutMillis.get() ) )
                    {
                        sameSockAndEventIter->second.second = timeoutMillis.get();
                        return true;
                    }
                }
            }

            typename SocketAIOContext<SocketType>::AIOThreadType* threadToUse = sock->impl()->aioThread.load( std::memory_order_relaxed );
            if( !threadToUse )  //socket has not been bound to aio thread yet
                threadToUse = bindSocketToAioThread( sock );
            if( !threadToUse )
                return false;

            if( threadToUse->watchSocket( sock, eventToWatch, eventHandler, timeoutMillis.get() ) )
            {
                if( !aioHandlingContext.sockets.insert( std::make_pair( sockCtx, std::make_pair( threadToUse, timeoutMillis.get() ) ) ).second )
                    assert( false );
                return true;
            }

            return false;
        }

        //!Same as \a AIOService::removeFromWatch, but does not lock mutex. Calling entity MUST lock \a AIOService::mutex() before calling this method
        template<class SocketType>
        void removeFromWatchNonSafe(
            SocketType* const sock,
            aio::EventType eventType,
            bool waitForRunningHandlerCompletion = true )
        {
            SocketAIOContext<SocketType>& aioHandlingContext = getAIOHandlingContext<SocketType>();

            const std::pair<SocketType*, aio::EventType>& sockCtx = std::make_pair( sock, eventType );
            auto it = aioHandlingContext.sockets.find( sockCtx );
            if( it != aioHandlingContext.sockets.end() )
            {
                auto aioThread = it->second.first;
                aioHandlingContext.sockets.erase( it );
                aioThread->removeFromWatch( sock, eventType, waitForRunningHandlerCompletion );
            }
        }

        template<class SocketType>
        void cancelPostedCalls(
            SocketType* const sock,
            bool waitForRunningHandlerCompletion = true )
        {
            QnMutexLocker lk( &m_mutex );
            cancelPostedCallsNonSafe( sock, waitForRunningHandlerCompletion );
        }

    private:
        template<class SocketType>
        struct SocketAIOContext
        {
            typedef AIOThread<SocketType> AIOThreadType;

            std::list<AIOThreadType*> aioThreadPool;
            //!map<pair<socket, event_type>, pair<thread, socket timeout>>
            std::map<std::pair<SocketType*, aio::EventType>, std::pair<AIOThreadType*, unsigned int> > sockets;
        };

        SocketAIOContext<Pollable> m_systemSocketAIO;
        mutable QnMutex m_mutex;

        template<class SocketType> SocketAIOContext<SocketType>& getAIOHandlingContext();
        template<class SocketType> const SocketAIOContext<SocketType>& getAIOHandlingContext() const;// { static_assert( false, "Bad socket type" ); }

        template<class SocketType>
        void cancelPostedCallsNonSafe(
            SocketType* const sock,
            bool waitForRunningHandlerCompletion = true )
        {
            typename SocketAIOContext<SocketType>::AIOThreadType* aioThread = sock->impl()->aioThread.load( std::memory_order_relaxed );
            if( !aioThread )
                return;
            aioThread->cancelPostedCalls( sock, waitForRunningHandlerCompletion );
        }

        template<class SocketType>
        aio::AIOThread<SocketType>* bindSocketToAioThread( SocketType* const sock )
        {
            aio::AIOThread<SocketType>* threadToUse = nullptr;
            SocketAIOContext<SocketType>& aioHandlingContext = getAIOHandlingContext<SocketType>();

            //searching for a least-used thread, which is ready to accept
            for( auto
                threadIter = aioHandlingContext.aioThreadPool.cbegin();
                threadIter != aioHandlingContext.aioThreadPool.cend();
                ++threadIter )
            {
                if( threadToUse && threadToUse->socketsHandled() < (*threadIter)->socketsHandled() )
                    continue;
                threadToUse = *threadIter;
            }

            if( !threadToUse )
            {
                //TODO #ak place mutex here when watchSocket is reenterable
                //creating new thread
                std::unique_ptr<typename SocketAIOContext<SocketType>::AIOThreadType> newThread( new typename SocketAIOContext<SocketType>::AIOThreadType( &m_mutex ) );
                newThread->start();
                if( !newThread->isRunning() )
                {
                    SystemError::setLastErrorCode( SystemError::nomem );
                    return nullptr;
                }
                threadToUse = newThread.get();
                aioHandlingContext.aioThreadPool.push_back( newThread.release() );
            }

            //assigning thread to socket once and for all
            aio::AIOThread<SocketType>* expectedSocketThread = nullptr;
            if( !sock->impl()->aioThread.compare_exchange_strong( expectedSocketThread, threadToUse ) )
            {
                //if created new thread than just leaving it for future use
                threadToUse = expectedSocketThread;     //socket is already bound to some thread
            }

            return threadToUse;
        }
    };
}

#endif  //AIOSERVICE_H<|MERGE_RESOLUTION|>--- conflicted
+++ resolved
@@ -118,12 +118,8 @@
         template<class SocketType, class Handler>
         bool post( SocketType* sock, Handler&& handler )
         {
-<<<<<<< HEAD
-            QnMutexLocker lk( &m_mutex );
-=======
-            QMutexLocker lk( &m_mutex );
-
->>>>>>> 7a15bb1f
+            QnMutexLocker lk( &m_mutex );
+
             //if sock is not still bound to aio thread, binding it
             typename SocketAIOContext<SocketType>::AIOThreadType* threadToUse = sock->impl()->aioThread.load( std::memory_order_relaxed );
             if( !threadToUse )  //socket has not been bound to aio thread yet
