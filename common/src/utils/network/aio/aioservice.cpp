--- conflicted
+++ resolved
@@ -76,13 +76,8 @@
         \return true, if added successfully. If \a false, error can be read by \a SystemError::getLastOSErrorCode() function
     */
     bool AIOService::watchSocket(
-<<<<<<< HEAD
         AbstractSocket* const sock,
-        PollSet::EventType eventToWatch,
-=======
-        const QSharedPointer<AbstractSocket>& sock,
         aio::EventType eventToWatch,
->>>>>>> 5c85bbd0
         AIOEventHandler* const eventHandler )
     {
         QMutexLocker lk( &m_mutex );
@@ -104,13 +99,8 @@
         //    : (eventToWatch == aio::etWrite ? sock->getWriteTimeOut() : 0);
 
         //checking, if that socket is already monitored
-<<<<<<< HEAD
-        const pair<AbstractSocket*, PollSet::EventType>& sockCtx = make_pair( sock, eventToWatch );
-        map<pair<AbstractSocket*, PollSet::EventType>, AIOThread*>::iterator it = m_sockets.lower_bound( sockCtx );
-=======
-        const pair<AbstractSocket*, aio::EventType>& sockCtx = make_pair( sock.data(), eventToWatch );
+        const pair<AbstractSocket*, aio::EventType>& sockCtx = make_pair( sock, eventToWatch );
         map<pair<AbstractSocket*, aio::EventType>, AIOThread*>::iterator it = m_sockets.lower_bound( sockCtx );
->>>>>>> 5c85bbd0
         if( it != m_sockets.end() && it->first == sockCtx )
             return true;    //socket already monitored for eventToWatch
 
@@ -163,24 +153,14 @@
         Garantees that no \a eventTriggered will be called after return of this method
     */
     void AIOService::removeFromWatch(
-<<<<<<< HEAD
         AbstractSocket* const sock,
-        PollSet::EventType eventType,
-=======
-        const QSharedPointer<AbstractSocket>& sock,
         aio::EventType eventType,
->>>>>>> 5c85bbd0
         bool waitForRunningHandlerCompletion )
     {
         QMutexLocker lk( &m_mutex );
 
-<<<<<<< HEAD
-        const pair<AbstractSocket*, PollSet::EventType>& sockCtx = make_pair( sock, eventType );
-        map<pair<AbstractSocket*, PollSet::EventType>, AIOThread*>::iterator it = m_sockets.find( sockCtx );
-=======
-        const pair<AbstractSocket*, aio::EventType>& sockCtx = make_pair( sock.data(), eventType );
+        const pair<AbstractSocket*, aio::EventType>& sockCtx = make_pair( sock, eventType );
         map<pair<AbstractSocket*, aio::EventType>, AIOThread*>::iterator it = m_sockets.find( sockCtx );
->>>>>>> 5c85bbd0
         if( it != m_sockets.end() )
         {
             if( it->second->removeFromWatch( sock, eventType, waitForRunningHandlerCompletion ) )
