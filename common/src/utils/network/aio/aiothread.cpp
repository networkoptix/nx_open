/**********************************************************
* 21 nov 2012
* a.kolesnikov
***********************************************************/

#include "aiothread.h"

#include <deque>
#include <memory>

#include <QtCore/QAtomicInt>
#include <QtCore/QDateTime>

#include "../../common/log.h"
#include "../../common/systemerror.h"


//TODO/IMPL implement periodic tasks not bound to socket

//!used as clock for periodic events. Function introduced since implementation can be changed
static qint64 getSystemTimerVal()
{
    return QDateTime::currentMSecsSinceEpoch();
}

namespace aio
{
    class SocketAddRemoveTask
    {
    public:
        enum TaskType
        {
            tAdding,
            tRemoving,
            tAll
        };

        QSharedPointer<AbstractSocket> socket;
        PollSet::EventType eventType;
        AIOEventHandler* eventHandler;
        TaskType type;
        int timeout;

        SocketAddRemoveTask(
            const QSharedPointer<AbstractSocket>& _socket,
            PollSet::EventType _eventType,
            AIOEventHandler* const _eventHandler,
            TaskType _type,
            int _timeout )
        :
            socket( _socket ),
            eventType( _eventType ),
            eventHandler( _eventHandler ),
            type( _type ),
            timeout( _timeout )
        {
        }
    };

    //!Used as userdata in PollSet. One \a AIOEventHandlingData object corresponds to pair (\a socket, \a eventType)
    class AIOEventHandlingData
    {
    public:
        QAtomicInt beingProcessed;
        QAtomicInt markedForRemoval;
        AIOEventHandler* eventHandler;
        int timeout;
        qint64 updatedPeriodicTaskClock;

        AIOEventHandlingData( AIOEventHandler* _eventHandler )
        :
            eventHandler( _eventHandler ),
            timeout( 0 ),
            updatedPeriodicTaskClock( 0 )
        {
        }
    };

    class AIOEventHandlingDataHolder
    {
    public:
        QSharedPointer<AIOEventHandlingData> data;

        AIOEventHandlingDataHolder( AIOEventHandler* _eventHandler )
        :
            data( new AIOEventHandlingData(_eventHandler) )
        {
        }
    };

    class PeriodicTaskData
    {
    public:
        QSharedPointer<AIOEventHandlingData> data;
        AbstractSocket* socket;

        PeriodicTaskData()
        :
            socket( NULL )
        {
        }

        PeriodicTaskData(
            const QSharedPointer<AIOEventHandlingData>& _data,
            AbstractSocket* _socket )
        :
            data( _data ),
            socket( _socket )
        {
        }
    };

    class AIOThreadImpl
    {
    public:
        PollSet pollSet;
        QMutex* mutex;
        std::deque<SocketAddRemoveTask> pollSetModificationQueue;
        unsigned int newReadMonitorTaskCount;
        unsigned int newWriteMonitorTaskCount;
        mutable QMutex processEventsMutex;

        //!map<event clock (millis), periodic task data>. todo: #use some thread-safe container on atomic operations instead of map and mutex
        std::multimap<qint64, PeriodicTaskData> periodicTasksByClock;
        QMutex periodicTasksMutex;

        AIOThreadImpl()
        :
            mutex( NULL ),
            newReadMonitorTaskCount( 0 ),
            newWriteMonitorTaskCount( 0 )
        {
        }

        void processPollSetModificationQueue( SocketAddRemoveTask::TaskType taskFilter )
        {
            if( pollSetModificationQueue.empty() )
                return;

            QMutexLocker lk( mutex );

            for( std::deque<SocketAddRemoveTask>::iterator
                it = pollSetModificationQueue.begin();
                it != pollSetModificationQueue.end();
                 )
            {
                const SocketAddRemoveTask& task = *it;
                if( (taskFilter != SocketAddRemoveTask::tAll) && (task.type != taskFilter) )
                {
                    ++it;
                    continue;
                }

                if( task.type == SocketAddRemoveTask::tAdding )
                {
                    std::auto_ptr<AIOEventHandlingDataHolder> handlingData( new AIOEventHandlingDataHolder( task.eventHandler ) );
                    if( !pollSet.add( task.socket.data(), task.eventType, handlingData.get() ) )
                    {
                        NX_LOG( QString::fromLatin1("Failed to add socket to pollset. %1").arg(SystemError::toString(SystemError::getLastOSErrorCode())), cl_logWARNING );
                    }
                    else
                    {
                        if( task.timeout > 0 )
                        {
                            //adding periodic task associated with socket
                            handlingData->data->timeout = task.timeout;
                            addPeriodicTask( getSystemTimerVal() + task.timeout, handlingData.get()->data, task.socket.data() );
                        }
                        handlingData.release();
                    }
                    if( task.eventType == PollSet::etRead )
                        --newReadMonitorTaskCount;
                    else if( task.eventType == PollSet::etWrite )
                        --newWriteMonitorTaskCount;
                    else
                        Q_ASSERT( false );
                }
                else    //task.type == SocketAddRemoveTask::tRemoving
                {
                    void* userData = pollSet.remove( task.socket.data(), task.eventType );
                    if( userData )
                        delete static_cast<AIOEventHandlingDataHolder*>(userData);
                }
                it = pollSetModificationQueue.erase( it );
            }
        }

        void removeSocketsFromPollSet()
        {
            processPollSetModificationQueue( SocketAddRemoveTask::tRemoving );
        }

        bool removeReverseTask(
            const QSharedPointer<AbstractSocket>& sock,
            PollSet::EventType eventType,
            SocketAddRemoveTask::TaskType taskType,
            AIOEventHandler* const eventHandler,
            int /*newTimeoutMS*/ )
        {
            Q_UNUSED(eventHandler)

            for( std::deque<SocketAddRemoveTask>::iterator
                it = pollSetModificationQueue.begin();
                it != pollSetModificationQueue.end();
                ++it )
            {
                if( it->socket == sock && it->eventType == eventType && it->type != taskType )
                {
                    //TODO/IMPL if we changing socket handler or socket timeout MUST not remove task
                    if( it->type == SocketAddRemoveTask::tRemoving )
                    {
                        //cancelling remove task
                        void* userData = pollSet.getUserData( sock.data(), eventType );
                        Q_ASSERT( userData );
                        static_cast<AIOEventHandlingDataHolder*>(userData)->data->markedForRemoval.store(0);
                    }
                    pollSetModificationQueue.erase( it );
                    return true;
                }
            }

            return false;
        }

        //!Processes events from \a pollSet
        void processSocketEvents( const qint64 curClock )
        {
            for( PollSet::const_iterator
                it = pollSet.begin();
                it != pollSet.end();
                ++it )
            {
                //no need to lock mutex, since data is removed in this thread only
                QSharedPointer<AIOEventHandlingData> handlingData = static_cast<AIOEventHandlingDataHolder*>(it.userData())->data;
                QMutexLocker lk( &processEventsMutex );
                handlingData->beingProcessed.ref();
                if( handlingData->markedForRemoval.load() > 0 ) //socket has been removed from watch
                {
                    handlingData->beingProcessed.deref();
                    continue;
                }
                handlingData->eventHandler->eventTriggered( it.socket(), it.eventType() );
                if( handlingData->timeout > 0 )
                    handlingData->updatedPeriodicTaskClock = curClock + handlingData->timeout;      //updating socket's periodic task (it's garanteed that there is periodic task for socket)
                handlingData->beingProcessed.deref();
            }
        }

        void processPeriodicTasks( const qint64 curClock )
        {
            for( ;; )
            {
                PeriodicTaskData periodicTaskData;
                {
                    //taking task from queue
                    QMutexLocker lk( &periodicTasksMutex );
                    std::multimap<qint64, PeriodicTaskData>::iterator it = periodicTasksByClock.begin();
                    if( it == periodicTasksByClock.end() || it->first > curClock )
                        break;
                    periodicTaskData = it->second;
                    periodicTasksByClock.erase( it );
                }

                //no need to lock mutex, since data is removed in this thread only
                QSharedPointer<AIOEventHandlingData> handlingData = periodicTaskData.data;
                QMutexLocker lk( &processEventsMutex );
                handlingData->beingProcessed.ref();
                if( handlingData->markedForRemoval.load() > 0 ) //task has been removed from watch
                {
                    handlingData->beingProcessed.deref();
                    continue;
                }

                if( handlingData->updatedPeriodicTaskClock > 0 )
                {
                    //not processing task, but updating...
                    if( handlingData->updatedPeriodicTaskClock > curClock )
                    {
                        //adding new task with updated clock
                        addPeriodicTask( handlingData->updatedPeriodicTaskClock, handlingData, periodicTaskData.socket );
                        handlingData->updatedPeriodicTaskClock = 0;
                        handlingData->beingProcessed.deref();
                        continue;
                    }

                    handlingData->updatedPeriodicTaskClock = 0;
                    //updated task has to be executed now
                }

                if( periodicTaskData.socket )    //periodic event, associated with socket (e.g., socket operation timeout)
                {
                    handlingData->eventHandler->eventTriggered( periodicTaskData.socket, PollSet::etTimedOut );
                    //adding periodic task with same timeout
                    addPeriodicTask( curClock + handlingData->timeout, handlingData, periodicTaskData.socket );
                }
                //else
                //    periodicTaskData.periodicEventHandler->onTimeout( periodicTaskData.taskID );  //for periodic tasks not bound to socket
                handlingData->beingProcessed.deref();
            }
        }

        void addPeriodicTask(
            const qint64 taskClock,
            const QSharedPointer<AIOEventHandlingData>& handlingData,
            AbstractSocket* _socket )
        {
            QMutexLocker lk( &periodicTasksMutex );
            periodicTasksByClock.insert( std::make_pair(
                taskClock,
                PeriodicTaskData(handlingData, _socket) ) );
        }
    };


    AIOThread::AIOThread( QMutex* const mutex )
    :
        m_impl( new AIOThreadImpl() )
    {
        m_impl->mutex = mutex;

<<<<<<< HEAD
        setObjectName( QString::fromLatin1("AIOThread") );
=======
        setObjectName( lit("AIOThread") );
>>>>>>> fd63aef0
    }

    AIOThread::~AIOThread()
    {
        pleaseStop();
        wait();

        delete m_impl;
        m_impl = NULL;
    }

    void AIOThread::pleaseStop()
    {
        QnLongRunnable::pleaseStop();
        m_impl->pollSet.interrupt();
    }

    //!Monitor socket \a sock for event \a eventToWatch occurrence and trigger \a eventHandler on event
    /*!
        \return true, if added successfully. If \a false, error can be read by \a SystemError::getLastOSErrorCode() function
    */
    bool AIOThread::watchSocket(
        const QSharedPointer<AbstractSocket>& sock,
        PollSet::EventType eventToWatch,
        AIOEventHandler* const eventHandler,
        int timeoutMs )
    {
        //NOTE m_impl->mutex is locked up the stack

        //checking queue for reverse task for \a sock
        if( m_impl->removeReverseTask(sock, eventToWatch, SocketAddRemoveTask::tAdding, eventHandler, timeoutMs) )
            return true;    //ignoring task

        if( !canAcceptSocket( eventToWatch ) )
            return false;

        m_impl->pollSetModificationQueue.push_back( SocketAddRemoveTask(sock, eventToWatch, eventHandler, SocketAddRemoveTask::tAdding, timeoutMs) );
        if( eventToWatch == PollSet::etRead )
            ++m_impl->newReadMonitorTaskCount;
        else if( eventToWatch == PollSet::etWrite )
            ++m_impl->newWriteMonitorTaskCount;
        else
            Q_ASSERT( false );
        m_impl->pollSet.interrupt();
        return true;
    }

    bool AIOThread::removeFromWatch( const QSharedPointer<AbstractSocket>& sock, PollSet::EventType eventType )
    {
        //NOTE m_impl->mutex is locked up the stack

        //checking queue for reverse task for \a sock
        if( m_impl->removeReverseTask(sock, eventType, SocketAddRemoveTask::tRemoving, NULL, 0) )
            return true;    //ignoring task

        void* userData = m_impl->pollSet.getUserData( sock.data(), eventType );
        if( userData == NULL )
            return false;   //assert ???
        QSharedPointer<AIOEventHandlingData> handlingData = static_cast<AIOEventHandlingDataHolder*>(userData)->data;
        if( handlingData->markedForRemoval.load() > 0 )
            return false; //socket already marked for removal
        handlingData->markedForRemoval.ref();
        m_impl->pollSetModificationQueue.push_back( SocketAddRemoveTask(sock, eventType, NULL, SocketAddRemoveTask::tRemoving, 0) );
        if( QThread::currentThread() != this )
        {
            m_impl->pollSet.interrupt();

            if( handlingData->beingProcessed.load() > 0 )
            {
                m_impl->mutex->unlock();
                //waiting for event handler to return
                while( handlingData->beingProcessed.load() > 0 )
                {
                    m_impl->processEventsMutex.lock();
                    m_impl->processEventsMutex.unlock();
                }
                m_impl->mutex->lock();
            }
        }

        return true;
    }

    //!Returns number of sockets monitored for \a eventToWatch event
    size_t AIOThread::size( PollSet::EventType eventToWatch ) const
    {
        return m_impl->pollSet.size( eventToWatch ) + 
            (eventToWatch == PollSet::etRead ? m_impl->newReadMonitorTaskCount : m_impl->newWriteMonitorTaskCount);
    }

    //!Returns true, if can monitor one more socket for \a eventToWatch
    bool AIOThread::canAcceptSocket( PollSet::EventType eventToWatch ) const
    {
        return size( eventToWatch ) < m_impl->pollSet.maxPollSetSize();
    }

    static const int ERROR_RESET_TIMEOUT = 1000;

    void AIOThread::run()
    {
        saveSysThreadID();
        NX_LOG( QLatin1String("AIO thread started"), cl_logDEBUG1 );

        while( !needToStop() )
        {
            m_impl->processPollSetModificationQueue( SocketAddRemoveTask::tAll );

            qint64 curClock = getSystemTimerVal();
            //taking clock of the next periodic task
            qint64 nextPeriodicEventClock = 0;
            {
                QMutexLocker lk( &m_impl->periodicTasksMutex );
                nextPeriodicEventClock = m_impl->periodicTasksByClock.empty() ? 0 : m_impl->periodicTasksByClock.begin()->first;
            }

            //calculating delay to the next periodic task
            const int millisToTheNextPeriodicEvent = nextPeriodicEventClock == 0
                ? PollSet::INFINITE_TIMEOUT    //no periodic task
                : (nextPeriodicEventClock < curClock ? 0 : nextPeriodicEventClock - curClock);

            int triggeredSocketCount = m_impl->pollSet.poll(millisToTheNextPeriodicEvent);
            if( needToStop() )
                break;
            if( triggeredSocketCount < 0 )
            {
                NX_LOG( QString::fromLatin1( "Poll failed. %1" ).arg(SystemError::toString(SystemError::getLastOSErrorCode())), cl_logDEBUG1 );
                msleep( ERROR_RESET_TIMEOUT );
                continue;
            }
            curClock = getSystemTimerVal(); 
            if( triggeredSocketCount == 0 )
            {
                if( nextPeriodicEventClock == 0 ||      //no periodic event
                    nextPeriodicEventClock > curClock ) //not a time for periodic event
                {
                    continue;   //poll has been interrupted
                }
            }

            m_impl->removeSocketsFromPollSet();

            //TODO/IMPL #ak recheck that PollSet::remove does not brake PollSet traversal

            m_impl->processPeriodicTasks( curClock );
            m_impl->processSocketEvents( curClock );
        }

        NX_LOG( QLatin1String("AIO thread stopped"), cl_logDEBUG1 );
    }
}<|MERGE_RESOLUTION|>--- conflicted
+++ resolved
@@ -318,11 +318,7 @@
     {
         m_impl->mutex = mutex;
 
-<<<<<<< HEAD
-        setObjectName( QString::fromLatin1("AIOThread") );
-=======
         setObjectName( lit("AIOThread") );
->>>>>>> fd63aef0
     }
 
     AIOThread::~AIOThread()
