--- conflicted
+++ resolved
@@ -34,25 +34,15 @@
             tAll
         };
 
-<<<<<<< HEAD
         AbstractSocket* socket;
-        PollSet::EventType eventType;
-=======
-        QSharedPointer<AbstractSocket> socket;
         aio::EventType eventType;
->>>>>>> 5c85bbd0
         AIOEventHandler* eventHandler;
         TaskType type;
         int timeout;
 
         SocketAddRemoveTask(
-<<<<<<< HEAD
             AbstractSocket* const _socket,
-            PollSet::EventType _eventType,
-=======
-            const QSharedPointer<AbstractSocket>& _socket,
             aio::EventType _eventType,
->>>>>>> 5c85bbd0
             AIOEventHandler* const _eventHandler,
             TaskType _type,
             int _timeout )
@@ -185,13 +175,8 @@
         }
 
         bool addSockToPollset(
-<<<<<<< HEAD
             AbstractSocket* socket,
-            PollSet::EventType eventType,
-=======
-            QSharedPointer<AbstractSocket> socket,
             aio::EventType eventType,
->>>>>>> 5c85bbd0
             int timeout,
             AIOEventHandler* eventHandler )
         {
@@ -223,13 +208,8 @@
         }
 
         bool removeReverseTask(
-<<<<<<< HEAD
             AbstractSocket* const sock,
-            PollSet::EventType eventType,
-=======
-            const QSharedPointer<AbstractSocket>& sock,
             aio::EventType eventType,
->>>>>>> 5c85bbd0
             SocketAddRemoveTask::TaskType taskType,
             AIOEventHandler* const eventHandler,
             int /*newTimeoutMS*/ )
@@ -332,13 +312,9 @@
 
                 if( periodicTaskData.socket )    //periodic event, associated with socket (e.g., socket operation timeout)
                 {
-<<<<<<< HEAD
                     handlingData->eventHandler->eventTriggered(
                         periodicTaskData.socket,
-                        static_cast<PollSet::EventType>(periodicTaskData.eventType | PollSet::etTimedOut) );
-=======
-                    handlingData->eventHandler->eventTriggered( periodicTaskData.socket, aio::etTimedOut );
->>>>>>> 5c85bbd0
+                        static_cast<PollSet::EventType>(periodicTaskData.eventType | aio::etTimedOut) );
                     //adding periodic task with same timeout
                     addPeriodicTask(
                         curClock + handlingData->timeout,
@@ -395,13 +371,8 @@
         \return true, if added successfully. If \a false, error can be read by \a SystemError::getLastOSErrorCode() function
     */
     bool AIOThread::watchSocket(
-<<<<<<< HEAD
         AbstractSocket* const sock,
-        PollSet::EventType eventToWatch,
-=======
-        const QSharedPointer<AbstractSocket>& sock,
         aio::EventType eventToWatch,
->>>>>>> 5c85bbd0
         AIOEventHandler* const eventHandler,
         int timeoutMs )
     {
@@ -434,13 +405,8 @@
     }
 
     bool AIOThread::removeFromWatch(
-<<<<<<< HEAD
         AbstractSocket* const sock,
-        PollSet::EventType eventType,
-=======
-        const QSharedPointer<AbstractSocket>& sock,
         aio::EventType eventType,
->>>>>>> 5c85bbd0
         bool waitForRunningHandlerCompletion )
     {
         //NOTE m_impl->mutex is locked up the stack
