--- conflicted
+++ resolved
@@ -10,27 +10,13 @@
 #include <QtCore/QMetaType>
 #include <QtCore/QString>
 
-static const QString nxEntControllerId = lit("Enterprise Controller");
 
 /*!
     This string represents client during search with NetworkOptixModuleFinder class.
     It may look strange, but "client.exe" is valid on linux too (VER_ORIGINALFILENAME_STR from version.h)
 */
-<<<<<<< HEAD
-static const char* NX_CLIENT_ID = "client.exe";
-static const char* NX_MEDIA_SERVER_ID = "Media Server";
-
-// declaring here to avoid GCC 'unused constant' warning spam
-// also using them is much more convinient than call ::fromLatin1 every time
-// TODO: #Elric Fix me if it is a bad idea
-//static const QString nxEntControllerId = QLatin1String(NX_ENTERPISE_CONTROLLER_ID);
-//static const QString nxEntControllerId = QLatin1String(NX_ENTERPISE_CONTROLLER_ID);
-static const QString nxClientId = QLatin1String(NX_CLIENT_ID);
-static const QString nxMediaServerId = QLatin1String(NX_MEDIA_SERVER_ID);
-=======
 static const QString nxClientId = lit("client.exe");
-static const QString nxMediaServerId = lit("mediaserver.exe");
->>>>>>> 0c0b47c0
+static const QString nxMediaServerId = lit("Media Server");
 
 static const QHostAddress defaultModuleRevealMulticastGroup = QHostAddress(lit("239.255.11.11"));
 static const unsigned int defaultModuleRevealMulticastGroupPort = 5007;
