#include "simple_http_client.h"

#include <QtCore/QCryptographicHash>

#include <sstream>
#include "../common/util.h"


static const int MAX_LINE_LENGTH = 1024*16;

using namespace std;

<<<<<<< HEAD
QString toString( CLHttpStatus status )
{
    switch( status )
    {
        case CL_HTTP_SUCCESS:
            return QString::fromLatin1("%1 (OK)").arg(status);
        case CL_HTTP_REDIRECT:
            return QString::fromLatin1("%1 (REDIRECT)").arg(status);
        case CL_HTTP_BAD_REQUEST:
            return QString::fromLatin1("%1 (BAD REQUEST)").arg(status);
        case CL_HTTP_AUTH_REQUIRED:
            return QString::fromLatin1("%1 (AUTH REQUIRED)").arg(status);
        case CL_HTTP_NOT_FOUND:
            return QString::fromLatin1("%1 (NOT FOUND)").arg(status);
        default:
            return QString::fromLatin1("%1 (UNKNOWN)").arg(status);
    }
}


=======
CLSimpleHTTPClient::CLSimpleHTTPClient(const QString& host, int port, unsigned int timeout, const QAuthenticator& auth):
    m_port(port),
    m_connected(false),
    m_timeout(timeout),
    m_auth(auth),
    m_dataRestPtr(0),
    m_dataRestLen(0)
{
    m_host = resolveAddress(host);
    initSocket();
}

>>>>>>> dc9339a5
CLSimpleHTTPClient::CLSimpleHTTPClient(const QHostAddress& host, int port, unsigned int timeout, const QAuthenticator& auth):
    m_host(host),
    m_port(port),
    m_connected(false),
    m_timeout(timeout),
    m_auth(auth),
    m_dataRestPtr(0),
    m_dataRestLen(0)
{
    initSocket();
}

void CLSimpleHTTPClient::initSocket()
{
    m_sock = TCPSocketPtr(new TCPSocket());

    m_sock->setReadTimeOut(m_timeout);
    m_sock->setWriteTimeOut(m_timeout);
}

CLSimpleHTTPClient::~CLSimpleHTTPClient()
{
}

QHostAddress CLSimpleHTTPClient::getLocalHost() const
{
    return QHostAddress(m_sock->getLocalAddress());
}

CLHttpStatus CLSimpleHTTPClient::doPOST(const QString& requestStr, const QString& body)
{
    return doPOST(requestStr.toUtf8(), body);
}

CLHttpStatus CLSimpleHTTPClient::doPOST(const QByteArray& requestStr, const QString& body)
{
    try
    {
        if (!m_connected)
        {
            if (!m_sock->connect(m_host.toString(), m_port))
            {
                return CL_TRANSPORT_ERROR;
            }
        }

        QByteArray request;
        request.append("POST /");
        request.append(requestStr);
        request.append(" HTTP/1.1\r\n");
        request.append("Host: ");
        request.append(m_host.toString().toUtf8());
        request.append("\r\n");
        request.append("User-Agent: Simple HTTP Client 1.0\r\n");
        request.append("Accept: */*\r\n");
        request.append("Content-Type: application/x-www-form-urlencoded\r\n");

        if (m_auth.user().length()>0 && mNonce.isEmpty())
        {
            request.append(basicAuth());
            request.append("\r\n");
        }
        else if (m_auth.password().length()>0 && !mNonce.isEmpty())
        {
            request.append(digestAccess(QLatin1String(request)));
        }

        request.append("Content-Length: ");
        request.append(QByteArray::number(body.length()));
        request.append("\r\n");
        request.append("\r\n");

        request.append(body);

        if (!m_sock->send(request.data(), request.size()))
        {
            return CL_TRANSPORT_ERROR;
        }

        if (CL_TRANSPORT_ERROR==readHeaders())
            return CL_TRANSPORT_ERROR;

        QList<QByteArray> strings = m_responseLine.split(' ');
        if (strings.size() < 2)
        {
            close();
            return CL_TRANSPORT_ERROR;
        }

        int responseCode = strings[1].toInt();

        switch(responseCode)
        {
            case CL_HTTP_SUCCESS:
            case CL_HTTP_BAD_REQUEST:
            {
                break;
            }

            case CL_HTTP_AUTH_REQUIRED:
            {
                getAuthInfo();
                return CL_HTTP_AUTH_REQUIRED;
            }

            default:
            {
                close();
                return CL_TRANSPORT_ERROR;
            }
        }

        m_connected = true;

        // Http statuses: OK or BAD_REQUEST
        return (CLHttpStatus) responseCode;

    }
    catch (...)
    {
        close();
        return CL_TRANSPORT_ERROR;
    }
}

int CLSimpleHTTPClient::readHeaders()
{
    m_contentLen = 0;
    m_readed = 0;
    m_dataRestLen = 0;
    char* curPtr = m_headerBuffer;
    int left = sizeof(m_headerBuffer)-1;
    m_header.clear();
    m_responseLine.clear();
    int eofLen = 4;
    
    char* eofPos = 0;
    while (eofPos == 0)
    {
        int readed = m_sock->recv(curPtr, left);
        if (readed < 1)
            return CL_TRANSPORT_ERROR;
        curPtr += readed;
        left -= readed;
        *curPtr = 0; // end of text
        eofPos = strstr(m_headerBuffer, "\r\n\r\n");
        if (eofPos == 0) {
            eofPos = strstr(m_headerBuffer, "\n\n");
            if (eofPos)
                eofLen = 2;
        }
    }
    QList<QByteArray> lines = QByteArray(m_headerBuffer, eofPos-m_headerBuffer).split('\n');
    m_responseLine = lines[0];
    for (int i = 1; i < lines.size(); ++i)
    {
        QByteArray& line = lines[i];
        int delimPos = line.indexOf(':');
        if (delimPos == -1)
            m_header.insert(line.trimmed(), QByteArray());
        else 
        {
            QByteArray paramName = line.left(delimPos).trimmed();
            QByteArray paramValue = line.mid(delimPos+1).trimmed();
            m_header.insert(paramName, paramValue);
            if (paramName == "Content-Length")
                m_contentLen = paramValue.toInt();
        }
    }
    if (eofPos+eofLen < curPtr) {
        m_dataRestPtr = eofPos+eofLen;
        m_dataRestLen = curPtr - m_dataRestPtr;
    }

    return CL_HTTP_SUCCESS;
}

CLHttpStatus CLSimpleHTTPClient::doGET(const QString& requestStr, bool recursive)
{
    return doGET(requestStr.toUtf8(), recursive);
}

CLHttpStatus CLSimpleHTTPClient::doGET(const QByteArray& requestStr, bool recursive)
{
    try
    {
        if (!m_connected)
        {
            if (!m_sock->connect(m_host.toString(), m_port))
            {
                return CL_TRANSPORT_ERROR;
            }
        }

        QByteArray request;

        request.append("GET /");
        request.append(requestStr);
        request.append(" HTTP/1.1\r\n");
        request.append("Host: ");
        request.append(m_host.toString().toUtf8());
        request.append("\r\n");

        if (m_auth.user().length()>0 && mNonce.isEmpty())
        {
            request.append(basicAuth());
            request.append("\r\n");
        }
        else if (m_auth.password().length()>0 && !mNonce.isEmpty())
        {
            request.append(digestAccess(QLatin1String(requestStr)));
        }

        request.append("\r\n");

        if (!m_sock->send(request.data(), request.size()))
        {
            return CL_TRANSPORT_ERROR;
        }

        if (CL_TRANSPORT_ERROR==readHeaders())
            return CL_TRANSPORT_ERROR;

        m_responseLine = m_responseLine.toLower();

        if (!m_responseLine.contains("200 ok"))// not ok
        {
            close();

            if (m_responseLine.contains("401 unauthorized"))
            {
                getAuthInfo();

                if (recursive)
                    return doGET(requestStr, false);
                else
                    return CL_HTTP_AUTH_REQUIRED;
            }
            else if (m_responseLine.contains("not found"))
            {
                return CL_HTTP_NOT_FOUND;
            }
            else if (m_responseLine.contains("302 moved"))
            {
                return CL_HTTP_REDIRECT;
            }


            return CL_TRANSPORT_ERROR;
        }

        m_connected = true;

        return CL_HTTP_SUCCESS;

    }
    catch (...)
    {
        close();
        return CL_TRANSPORT_ERROR;
    }
}

void CLSimpleHTTPClient::close()
{
    initSocket();
    m_connected = false;
}

void CLSimpleHTTPClient::readAll(QByteArray& data)
{
    if (m_dataRestLen)
    {
        data.append(m_dataRestPtr, m_dataRestLen);
        m_dataRestLen = 0;
    }

    static const unsigned long BUFSIZE = 1024;
    int nRead;
    char buf[BUFSIZE];
    while ((nRead = read(buf, BUFSIZE)) > 0)
    {
        data.append(buf, nRead);
    }
}

int CLSimpleHTTPClient::read(char* data, int max_len)
{
    if (!m_connected) return -1;
    
    int bufferRestLen = 0;
    if (m_dataRestLen)
    {
        bufferRestLen = qMin(m_dataRestLen, max_len);
        memcpy(data, m_dataRestPtr, bufferRestLen);
        data += bufferRestLen;
        m_dataRestPtr += bufferRestLen;
        m_dataRestLen -= bufferRestLen;
        max_len -= bufferRestLen;
        m_readed += bufferRestLen;
    }
    if (max_len == 0) {
        if (m_readed == m_contentLen)
            m_connected = false;
        return bufferRestLen;
    }

    int readed = m_sock->recv(data, max_len);
    if (readed<=0) 
        close();

    if (readed > 0)
        m_readed+=readed;

    if (m_readed == m_contentLen)
        m_connected = false;

    if (bufferRestLen > 0)
        return bufferRestLen + qMax(readed, 0);
    else
        return readed;
}

//===================================================================================
//===================================================================================
void CLSimpleHTTPClient::getAuthInfo()
{
    QByteArray wwwAuth = m_header.value("WWW-Authenticate");
    if (!wwwAuth.toLower().startsWith("digest"))
        return;
    wwwAuth = wwwAuth.mid(QByteArray("digest").length());

    QList<QByteArray> authParams = wwwAuth.split(',');
    for (int i = 0; i < authParams.size(); ++i)
    {
        QList<QByteArray> param = authParams[i].split('=');
        if (param.size() > 1) 
        {
            param[0] = param[0].trimmed();
            param[1] = param[1].trimmed();
            param[1] = param[1].mid(1, param[1].length()-2);
            if (param[0] == QByteArray("realm"))
                mRealm = QLatin1String(param[1]);
            else if (param[0] == QByteArray("nonce"))
                mNonce = QLatin1String(param[1]);
            else if (param[0] == QByteArray("qop"))
                mQop = QLatin1String(param[1]);
        }
       // if (param.startsWith("digest")); /** Empty statement? */
    }
}

QByteArray CLSimpleHTTPClient::basicAuth(const QAuthenticator& auth) 
{
    QByteArray lp;
    lp.append(auth.user().toUtf8());
    lp.append(':');
    lp.append(auth.password().toUtf8());

    QByteArray base64("Authorization: Basic ");
    base64.append(lp.toBase64());
    return base64;
}

QByteArray CLSimpleHTTPClient::basicAuth() const
{
    return basicAuth(m_auth);
}

QString CLSimpleHTTPClient::digestAccess(const QAuthenticator& auth, const QString& realm, const QString& nonce, const QString& method, const QString& url)
{
    QString HA1= auth.user() + QLatin1Char(':') + realm + QLatin1Char(':') + auth.password();
    HA1 = QString::fromAscii(QCryptographicHash::hash(HA1.toAscii(), QCryptographicHash::Md5).toHex().constData());

    QString HA2 = method + QLatin1Char(':') + url;
    HA2 = QString::fromAscii(QCryptographicHash::hash(HA2.toAscii(), QCryptographicHash::Md5).toHex().constData());

    QString response = HA1 + QLatin1Char(':') + nonce + QLatin1Char(':') + HA2;

    response = QString::fromAscii(QCryptographicHash::hash(response.toAscii(), QCryptographicHash::Md5).toHex().constData());


    QString result;
    QTextStream str(&result);

    str << "Authorization: Digest username=\"" << auth.user() << "\",realm=\"" << realm << "\",nonce=\"" << nonce << "\",uri=\"" << url << "\",response=\"" << response << "\"\r\n";

    return result;

}

QString CLSimpleHTTPClient::digestAccess(const QString& request) const
{
    return digestAccess(m_auth, mRealm, mNonce, QLatin1String("GET"), QLatin1Char('/') + request);
}


QByteArray downloadFile(CLHttpStatus& status, const QString& fileName, const QString& host, int port, unsigned int timeout, const QAuthenticator& auth, int capacity)
{
    CLSimpleHTTPClient http (host, port, timeout, auth);
    status = http.doGET(fileName);

    
    QByteArray file;
    file.reserve(capacity);

    while (http.isOpened())
    {
        int curr_size = file.size();

        file.resize(curr_size + 1450);

        int readed = http.read(file.data() + curr_size, 1450);

        if (readed < 1450)
            file.resize(curr_size + readed);

    }

    return file;
}

bool uploadFile(const QString& fileName, const QString&  content, const QHostAddress& host, int port, unsigned int timeout, const QAuthenticator& auth)
{
    CLSimpleHTTPClient http (host, port, timeout, auth);
    return http.doPOST(fileName, content) == CL_HTTP_SUCCESS;
}<|MERGE_RESOLUTION|>--- conflicted
+++ resolved
@@ -10,7 +10,6 @@
 
 using namespace std;
 
-<<<<<<< HEAD
 QString toString( CLHttpStatus status )
 {
     switch( status )
@@ -31,7 +30,6 @@
 }
 
 
-=======
 CLSimpleHTTPClient::CLSimpleHTTPClient(const QString& host, int port, unsigned int timeout, const QAuthenticator& auth):
     m_port(port),
     m_connected(false),
@@ -44,7 +42,6 @@
     initSocket();
 }
 
->>>>>>> dc9339a5
 CLSimpleHTTPClient::CLSimpleHTTPClient(const QHostAddress& host, int port, unsigned int timeout, const QAuthenticator& auth):
     m_host(host),
     m_port(port),
