--- conflicted
+++ resolved
@@ -43,17 +43,7 @@
     if( !m_addrStr )
         m_addrStr = QLatin1String(inet_ntoa(m_sinAddr));
     return m_addrStr.get();
-<<<<<<< HEAD
 }
-
-
-SocketAddress::SocketAddress( const HostAddress& _address, unsigned short _port )
-:
-    address( _address ),
-    port( _port )
-{
-}
-
 SocketAddress::SocketAddress( const QString& addrStr )
 :
     port( 0 )
@@ -67,6 +57,4 @@
 QString SocketAddress::toString() const
 {
     return lit("%1:%2").arg(address.toString()).arg(port);
-=======
->>>>>>> 5c85bbd0
 }