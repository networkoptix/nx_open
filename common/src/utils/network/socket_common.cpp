--- conflicted
+++ resolved
@@ -175,8 +175,6 @@
     if( ok )
         *ok = m_addressResolved;
     return m_sinAddr;
-<<<<<<< HEAD
-=======
 }
 
 void HostAddress::initializeFromString(const char* addrStr)
@@ -271,36 +269,4 @@
         address = HostAddress(str.mid( 0, sepPos ));
         port = str.mid( sepPos+1 ).toInt();
     }
-}
-
-
-///////////////////////////////////////////////////
-//   class SocketGlobalRuntimeInternal
-///////////////////////////////////////////////////
-
-class SocketGlobalRuntimeInternal
-{
-public:
-    HostAddressResolver hostAddressResolver;
-    aio::AIOService aioService;
-};
-
-SocketGlobalRuntime::SocketGlobalRuntime()
-:
-    m_data( new SocketGlobalRuntimeInternal() )
-{
-}
-
-SocketGlobalRuntime::~SocketGlobalRuntime()
-{
-    delete m_data;
-    m_data = nullptr;
-}
-
-Q_GLOBAL_STATIC( SocketGlobalRuntime, socketGlobalRuntimeInstance )
-
-SocketGlobalRuntime* SocketGlobalRuntime::instance()
-{
-    return socketGlobalRuntimeInstance();
->>>>>>> e3b978db
 }