--- conflicted
+++ resolved
@@ -241,19 +241,9 @@
     if (isDisabled)
         return;
 
-<<<<<<< HEAD
     initSystemThreadId();
     NX_LOGX(lit("has started"), cl_logDEBUG1);
 
-    QByteArray revealRequest = RevealRequest::serialize();
-
-    //TODO #ak currently PollSet is designed for internal usage in aio, that's why we have to use socket->implementationDelegate()
-    if (m_serverSocket) {
-        if (!m_pollSet.add(m_serverSocket->implementationDelegate(), aio::etRead, m_serverSocket)) {
-            const auto error = SystemError::getLastOSErrorText();
-            Q_ASSERT_X(false, Q_FUNC_INFO, error.toUtf8().data());
-        }
-=======
     QByteArray revealRequest = RevealRequest::serialize();
 
     if (!m_clientMode) {
@@ -265,8 +255,10 @@
 
         //TODO #ak currently PollSet is designed for internal usage in aio, that's why we have to use socket->implementationDelegate()
         if (!m_pollSet.add(m_serverSocket->implementationDelegate(), aio::etRead, m_serverSocket.data()))
-            Q_ASSERT(false);
->>>>>>> e06b5340
+        {
+            const auto error = SystemError::getLastOSErrorText();
+            Q_ASSERT_X(false, Q_FUNC_INFO, error.toUtf8().data());
+        }
     }
 
     while (!needToStop()) {
