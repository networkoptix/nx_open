--- conflicted
+++ resolved
@@ -449,15 +449,14 @@
     mutex.lock();
 }
 
-<<<<<<< HEAD
 QString QnTCPConnectionProcessor::remoteHostAddress() const
 {
     Q_D(const QnTCPConnectionProcessor);
     return d->socket ? d->socket->getPeerAddress() : QString();
-=======
+}
+
 void QnTCPConnectionProcessor::releaseSocket()
 {
     Q_D(QnTCPConnectionProcessor);
     d->socket.clear();    
->>>>>>> 59ee9b9c
 }