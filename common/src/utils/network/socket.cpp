--- conflicted
+++ resolved
@@ -120,10 +120,7 @@
 
 Socket::Socket(int type, int protocol)
 :
-<<<<<<< HEAD
     sockDesc( -1 ),
-=======
->>>>>>> c4adab55
     m_nonBlockingMode( false ),
     m_status( 0 ),
     m_prevErrorCode( SystemError::noError )
@@ -160,22 +157,7 @@
 #endif
 
     // Make a new socket
-<<<<<<< HEAD
     return (sockDesc = socket(PF_INET, type, protocol)) > 0;
-=======
-    if ((sockDesc = socket(PF_INET, type, protocol)) < 0) {
-        throw SocketException(tr("Socket creation failed (socket())."), true);
-    }
-}
-
-Socket::Socket(int sockDesc)
-:
-    m_nonBlockingMode( false ),
-    m_status( 0 ),
-    m_prevErrorCode( SystemError::noError )
-{
-    this->sockDesc = sockDesc;
->>>>>>> c4adab55
 }
 
 Socket::~Socket() {
@@ -276,17 +258,7 @@
     if (!fillAddr(localAddress, localPort, localAddr))
         return false;
 
-<<<<<<< HEAD
     return bind(sockDesc, (sockaddr *) &localAddr, sizeof(localAddr)) == 0;
-=======
-    if (bind(sockDesc, (sockaddr *) &localAddr, sizeof(sockaddr_in)) < 0) {
-        m_prevErrorCode = SystemError::getLastOSErrorCode();
-        m_lastError = tr("Set of local address and port failed (bind()). %1").arg(SystemError::toString(m_prevErrorCode));
-        return false;
-    }
-
-    return true;
->>>>>>> c4adab55
 }
 
 void Socket::cleanUp()  {
@@ -680,7 +652,6 @@
     }
 }
 
-<<<<<<< HEAD
 TCPServerSocket::TCPServerSocket(
     const QString &localAddress,
     unsigned short localPort,
@@ -695,15 +666,6 @@
     {
         saveErrorInfo();
         setStatusBit( Socket::sbFailed );
-=======
-TCPServerSocket::TCPServerSocket(const QString &localAddress,
-                                 unsigned short localPort, int queueLen, bool reuseAddr)
-    : Socket(SOCK_STREAM, IPPROTO_TCP) {
-    if( !setReuseAddrFlag(reuseAddr) ||
-        !setLocalAddressAndPort(localAddress, localPort) )
-    {
-        setStatus( Socket::sbFailed );
->>>>>>> c4adab55
         return;
     }
 }
@@ -737,18 +699,14 @@
     return result == -2 ? -1 : result;
 }
 
-<<<<<<< HEAD
 int TCPServerSocket::acceptWithTimeout( int sockDesc )
 {
     static const int ACCEPT_TIMEOUT_MSEC = 250;
 
     int result = 0;
-=======
-int TCPServerSocket::accept(int sockDesc)
-{
+#ifdef _WIN32
     static const int ACCEPT_TIMEOUT_MSEC = 250;
 
->>>>>>> c4adab55
 #ifdef _WIN32
     fd_set read_set;
     struct timeval timeout;
@@ -757,12 +715,7 @@
     timeout.tv_sec = 0;
     timeout.tv_usec = ACCEPT_TIMEOUT_MSEC * 1000;
 
-<<<<<<< HEAD
     result = ::select(sockDesc + 1, &read_set, NULL, NULL, &timeout);
-=======
-    if (::select(sockDesc + 1, &read_set, NULL, NULL, &timeout) <= 0)
-        return -1;
->>>>>>> c4adab55
 #else
     struct pollfd sockPollfd;
     memset( &sockPollfd, 0, sizeof(sockPollfd) );
@@ -771,7 +724,6 @@
 #ifdef _GNU_SOURCE
     sockPollfd.events |= POLLRDHUP;
 #endif
-<<<<<<< HEAD
     result = ::poll( &sockPollfd, 1, ACCEPT_TIMEOUT_MSEC );
     if( result == 1 && (sockPollfd.revents & POLLIN) == 0 )
         result = 0;
@@ -781,38 +733,7 @@
         return -2;  //timed out
     else if( result < 0 )
         return -1;
-
     return ::accept(sockDesc, NULL, NULL);
-=======
-    if( ::poll( &sockPollfd, 1, ACCEPT_TIMEOUT_MSEC ) != 1 ||
-        (sockPollfd.revents & POLLIN) == 0 )
-    {
-        return -1;
-    }
-#endif
-
-    int newConnSD;
-    if ((newConnSD = ::accept(sockDesc, NULL, 0)) < 0)
-    {
-        return -1;
-    }
-
-    return newConnSD;
-}
-
-
-TCPSocket *TCPServerSocket::accept()
-{
-    int newConnSD = accept(sockDesc);
-    if (newConnSD >= 0) {
-        TCPSocket* result = new TCPSocket(newConnSD);
-        result->mConnected = true;
-        return result;
-    }
-    else {
-        return 0;
-    }
->>>>>>> c4adab55
 }
 
 bool TCPServerSocket::setListen(int queueLen)
@@ -1144,8 +1065,8 @@
     return (m_status & sbFailed) != 0;
 }
 
-<<<<<<< HEAD
 void Socket::setStatusBit( StatusBit _status )
+void Socket::setStatus( StatusBit _status )
 {
     m_status |= _status;
 }
@@ -1153,9 +1074,4 @@
 void Socket::clearStatusBit( StatusBit _status )
 {
     m_status &= ~_status;
-=======
-void Socket::setStatus( StatusBit _status )
-{
-    m_status |= _status;
->>>>>>> c4adab55
 }