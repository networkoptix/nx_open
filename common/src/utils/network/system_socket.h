--- conflicted
+++ resolved
@@ -29,12 +29,7 @@
 #define MAX_ERROR_MSG_LENGTH 1024
 
 
-<<<<<<< HEAD
-
-//class SystemSocketImpl;
-=======
 typedef PollableImpl SystemSocketImpl;
->>>>>>> 4784f8c5
 template<class SocketType> class BaseAsyncSocketImplHelper;
 
 /**
@@ -101,23 +96,10 @@
     bool getRecvBufferSize( unsigned int* buffSize ) const;
     //!Implementation of AbstractSocket::setRecvTimeout
     bool setRecvTimeout( unsigned int ms );
-<<<<<<< HEAD
-    //!Implementation of AbstractSocket::getRecvTimeout
-    bool getRecvTimeout( unsigned int* millis ) const;
-    //!Implementation of AbstractSocket::setSendTimeout
-    bool setSendTimeout( unsigned int ms );
-    //!Implementation of AbstractSocket::getSendTimeout
-    bool getSendTimeout( unsigned int* millis ) const;
-    //!Implementation of AbstractSocket::getLastError
-    bool getLastError( SystemError::ErrorCode* errorCode ) const;
-    //!Implementation of AbstractSocket::handle
-    AbstractSocket::SOCKET_HANDLE handle() const;
-=======
     //!Implementation of AbstractSocket::setSendTimeout
     bool setSendTimeout( unsigned int ms );
     //!Implementation of Pollable::getLastError
-    virtual bool getLastError( SystemError::ErrorCode* errorCode ) override;
->>>>>>> 4784f8c5
+    virtual bool getLastError( SystemError::ErrorCode* errorCode ) const override;
     //!Implementation of AbstractSocket::postImpl
     bool post( std::function<void()>&& handler );
     //!Implementation of AbstractSocket::dispatchImpl
