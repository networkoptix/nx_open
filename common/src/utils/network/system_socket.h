#ifndef __PRACTICALSOCKET_INCLUDED__
#define __PRACTICALSOCKET_INCLUDED__

#include <string>
#include <exception>

#include <QtCore/QString>

#ifdef Q_OS_WIN
#   include <winsock2.h>
#else
#   include <sys/socket.h>
#   include <sys/types.h>
#   include <netinet/in.h>
#   include <arpa/inet.h>
#endif

#include "abstract_socket.h"
#include "nettools.h"
#include "socket_factory.h"
#include "utils/common/byte_array.h"
#include "../common/systemerror.h"

// TODO: #Elric why bother with maxlen and not use QByteArray directly? Remove.
#define MAX_ERROR_MSG_LENGTH 1024

// TODO: #Elric inherit from QnException?
// 
/**
 *   Signals a problem with the execution of a socket call.
 */
class SocketException : public std::exception {
public:
    /**
      *   Construct a SocketException with a explanatory message.
      *   @param message explanatory message
      *   @param incSysMsg true if system message (from strerror(errno))
      *   should be postfixed to the user provided message
    */
    SocketException(const QString &message, bool inclSysMsg = false) throw();

    /**
     *   Provided just to guarantee that no exceptions are thrown.
     */
    ~SocketException() throw();

    /**
     *   Get the exception message
     *   @return exception message
     */
    const char *what() const throw();

private:
    char m_message[MAX_ERROR_MSG_LENGTH];
};


class SocketImpl;

/**
 *   Base class representing basic communication endpoint
 */
class Socket
:
    virtual public AbstractSocket
{
public:
    //TODO/IMPL draft refactoring of socket operation result receiving. Enum introduced like in std stream bits
    enum StatusBit
    {
        sbFailed = 1
    };

    /**
     *   Close and deallocate this socket
     */
    virtual ~Socket();


    //!Implementation of AbstractSocket::bind
    virtual bool bind( const SocketAddress& localAddress ) override;
    //!Implementation of AbstractSocket::bindToInterface
    //virtual bool bindToInterface( const QnInterfaceAndAddr& iface ) override;
    //!Implementation of AbstractSocket::getLocalAddress
    virtual SocketAddress getLocalAddress() const override;
    //!Implementation of AbstractSocket::getPeerAddress
    virtual SocketAddress getPeerAddress() const override;
    //!Implementation of AbstractSocket::close
    virtual void close() override;
    //!Implementation of AbstractSocket::isClosed
    virtual bool isClosed() const override;
    //!Implementation of AbstractSocket::setReuseAddrFlag
    virtual bool setReuseAddrFlag( bool reuseAddr ) override;
    //!Implementation of AbstractSocket::reuseAddrFlag
    virtual bool getReuseAddrFlag( bool* val ) override;
    //!Implementation of AbstractSocket::setNonBlockingMode
    virtual bool setNonBlockingMode( bool val ) override;
    //!Implementation of AbstractSocket::getNonBlockingMode
    virtual bool getNonBlockingMode( bool* val ) const override;
    //!Implementation of AbstractSocket::getMtu
    virtual bool getMtu( unsigned int* mtuValue ) override;
    //!Implementation of AbstractSocket::setSendBufferSize
    virtual bool setSendBufferSize( unsigned int buffSize ) override;
    //!Implementation of AbstractSocket::getSendBufferSize
    virtual bool getSendBufferSize( unsigned int* buffSize ) override;
    //!Implementation of AbstractSocket::setRecvBufferSize
    virtual bool setRecvBufferSize( unsigned int buffSize ) override;
    //!Implementation of AbstractSocket::getRecvBufferSize
    virtual bool getRecvBufferSize( unsigned int* buffSize ) override;
    //!Implementation of AbstractSocket::setRecvTimeout
    virtual bool setRecvTimeout( unsigned int ms ) override;
    //!Implementation of AbstractSocket::getRecvTimeout
    virtual bool getRecvTimeout( unsigned int* millis ) override;
    //!Implementation of AbstractSocket::setSendTimeout
    virtual bool setSendTimeout( unsigned int ms ) override;
    //!Implementation of AbstractSocket::getSendTimeout
    virtual bool getSendTimeout( unsigned int* millis ) override;
    //!Implementation of AbstractSocket::getLastError
    virtual bool getLastError(SystemError::ErrorCode* errorCode) override;
    //!Implementation of AbstractSocket::handle
    virtual AbstractSocket::SOCKET_HANDLE handle() const override;


    QString lastError() const;

    /**
     *   Get the local address
     *   @return local address of socket
     *   @exception SocketException thrown if fetch fails
     */
    QString getLocalHostAddress() const;

    /**
     *   Get the peer address
     *   @return remove address of socket
     *   @exception SocketException thrown if fetch fails
     */
    QString getPeerHostAddress() const;
    quint32 getPeerAddressUint() const;

    /**
     *   Get the local port
     *   @return local port of socket
     *   @exception SocketException thrown if fetch fails
     */
    unsigned short getLocalPort() const;

    /**
     *   Set the local port to the specified port and the local address
     *   to any interface
     *   @param localPort local port
     *   @exception SocketException thrown if setting local port fails
     */
    bool setLocalPort(unsigned short localPort) ;

    /**
     *   Set the local port to the specified port and the local address
     *   to the specified address.  If you omit the port, a random port
     *   will be selected.
     *   @param localAddress local address
     *   @param localPort local port
     *   @exception SocketException thrown if setting local port or address fails
     */
    bool setLocalAddressAndPort(const QString &localAddress,
                                unsigned short localPort = 0) ;

    //!Returns socket write/connect timeout in millis
    unsigned int getWriteTimeOut() const;

    /**
     *   If WinSock, unload the WinSock DLLs; otherwise do nothing.  We ignore
     *   this in our sample client code but include it in the library for
     *   completeness.  If you are running on Windows and you are concerned
     *   about DLL resource consumption, call this after you are done with all
     *   Socket instances.  If you execute this on Windows while some instance of
     *   Socket exists, you are toast.  For portability of client code, this is
     *   an empty function on non-Windows platforms so you can always include it.
     *   @param buffer buffer to receive the data
     *   @param bufferLen maximum number of bytes to read into buffer
     *   @return number of bytes read, 0 for EOF, and -1 for error
     *   @exception SocketException thrown WinSock clean up fails
     */
    static void cleanUp() ;

    /**
     *   Resolve the specified service for the specified protocol to the
     *   corresponding port number in host byte order
     *   @param service service to resolve (e.g., "http")
     *   @param protocol protocol of service to resolve.  Default is "tcp".
     */
    static unsigned short resolveService(const QString &service,
                                         const QString &protocol = QLatin1String("tcp"));

    bool failed() const;
    SystemError::ErrorCode prevErrorCode() const;

    SocketImpl* impl();
    const SocketImpl* impl() const;

protected:
    int sockDesc;              // Socket descriptor
    QString m_lastError;

    Socket( int type, int protocol, SocketImpl* impl = nullptr );
    Socket( int sockDesc, SocketImpl* impl = nullptr );
    bool fillAddr(const QString &address, unsigned short port, sockaddr_in &addr);
    bool createSocket(int type, int protocol);
    void setStatusBit( StatusBit _status );
    void clearStatusBit( StatusBit _status );
    void saveErrorInfo();

private:
    SocketImpl* m_impl;
    bool m_nonBlockingMode;
    unsigned int m_status;
    SystemError::ErrorCode m_prevErrorCode;
    unsigned int m_readTimeoutMS;
    unsigned int m_writeTimeoutMS;

    // Prevent the user from trying to use value semantics on this object
    Socket(const Socket &sock);
    void operator=(const Socket &sock);
};

/**
 *   Socket which is able to connect, send, and receive
 */
class CommunicatingSocket
:
    public Socket,
    virtual public AbstractCommunicatingSocket
{
public:
    //!Implementation of AbstractCommunicatingSocket::connect
    virtual bool connect(
        const QString &foreignAddress,
        unsigned short foreignPort,
        unsigned int timeoutMillis ) override;
    //!Implementation of AbstractCommunicatingSocket::recv
    virtual int recv( void* buffer, unsigned int bufferLen, int flags ) override;
    //!Implementation of AbstractCommunicatingSocket::send
    virtual int send( const void* buffer, unsigned int bufferLen ) override;
    //!Implementation of AbstractCommunicatingSocket::getForeignAddress
    virtual const SocketAddress getForeignAddress() override;
    //!Implementation of AbstractCommunicatingSocket::isConnected
    virtual bool isConnected() const override;


    void shutdown();
    virtual void close();


    /**
     *   Get the foreign address.  Call connect() before calling recv()
     *   @return foreign address
     *   @exception SocketException thrown if unable to fetch foreign address
     */
    QString getForeignHostAddress() ;

    /**
     *   Get the foreign port.  Call connect() before calling recv()
     *   @return foreign port
     *   @exception SocketException thrown if unable to fetch foreign port
     */
    unsigned short getForeignPort() ;

protected:
    bool mConnected;

    CommunicatingSocket(int type, int protocol) ;
    CommunicatingSocket(int newConnSD);

    //!Implementation of AbstractCommunicatingSocket::recvAsyncImpl
    virtual bool recvAsyncImpl( nx::Buffer* const buf, std::unique_ptr<AbstractAsyncIOHandler> handler ) override;
    //!Implementation of AbstractCommunicatingSocket::sendAsyncImpl
    virtual bool sendAsyncImpl( const nx::Buffer& buf, std::unique_ptr<AbstractAsyncIOHandler> handler ) override;
};

/**
 *   TCP socket for communication with other TCP sockets
 */
class TCPSocket
:
    public CommunicatingSocket,
    virtual public AbstractStreamSocket
{
public:
    /**
     *   Construct a TCP socket with no connection
     *   @exception SocketException thrown if unable to create TCP socket
     */
    TCPSocket() ;

    /**
     *   Construct a TCP socket with a connection to the given foreign address
     *   and port
     *   @param foreignAddress foreign address (IP address or name)
     *   @param foreignPort foreign port
     *   @exception SocketException thrown if unable to create TCP socket
     */
    TCPSocket(const QString &foreignAddress, unsigned short foreignPort);
    //!User by \a TCPServerSocket class
    TCPSocket(int newConnSD);

    //!Implementation of AbstractStreamSocket::reopen
    virtual bool reopen() override;
    //!Implementation of AbstractStreamSocket::setNoDelay
    virtual bool setNoDelay( bool value ) override;
    //!Implementation of AbstractStreamSocket::getNoDelay
    virtual bool getNoDelay( bool* value ) override;

private:
    // Access for TCPServerSocket::accept() connection creation
    friend class TCPServerSocket;
};

/**
 *   TCP socket class for servers
 */
class TCPServerSocket
:
    public Socket,
    virtual public AbstractStreamServerSocket
{
public:
    TCPServerSocket();

    /**
     *   Blocks until a new connection is established on this socket or error
     *   @return new connection socket
     *   @exception SocketException thrown if attempt to accept a new connection fails
     */
    static int accept(int sockDesc);


    //!Implementation of AbstractStreamServerSocket::listen
    virtual bool listen( int queueLen ) override;
    //!Implementation of AbstractStreamServerSocket::accept
    virtual AbstractStreamSocket* accept() override;

<<<<<<< HEAD
protected:
    //!Implementation of AbstractStreamServerSocket::acceptAsyncImpl
    virtual bool acceptAsyncImpl( std::unique_ptr<AbstractStreamServerSocket::AbstractAsyncAcceptHandler> handler ) override;
=======
private:
    bool setListen(int queueLen) ;
};

#ifdef ENABLE_SSL
class TCPSslServerSocket: public TCPServerSocket
{
public:
    /*
    *   allowNonSecureConnect - allow mixed ssl and non ssl connect for socket
    */
    TCPSslServerSocket(bool allowNonSecureConnect = true);
>>>>>>> 024f0a42

private:
    bool setListen(int queueLen) ;
};
#endif // ENABLE_SSL

/**
  *   UDP socket class
  */
class UDPSocket
:
    public CommunicatingSocket,
    virtual public AbstractDatagramSocket
{
public:
    static const unsigned int MAX_PACKET_SIZE = 64*1024 - 24 - 8;   //maximum ip datagram size - ip header length - udp header length

    /**
     *   Construct a UDP socket
     *   @exception SocketException thrown if unable to create UDP socket
     */
    UDPSocket() ;

    /**
     *   Construct a UDP socket with the given local port
     *   @param localPort local port
     *   @exception SocketException thrown if unable to create UDP socket
     */
    UDPSocket(unsigned short localPort) ;

    /**
     *   Construct a UDP socket with the given local port and address
     *   @param localAddress local address
     *   @param localPort local port
     *   @exception SocketException thrown if unable to create UDP socket
     */
    UDPSocket(const QString &localAddress, unsigned short localPort);

    void setDestPort(unsigned short foreignPort);

    /**
     *   Unset foreign address and port
     *   @return true if disassociation is successful
     *   @exception SocketException thrown if unable to disconnect UDP socket
     */
    //void disconnect() ;

    /**
     *   Send the given buffer as a UDP datagram to the
     *   specified address/port
     *   @param buffer buffer to be written
     *   @param bufferLen number of bytes to write
     *   @param foreignAddress address (IP address or name) to send to
     *   @param foreignPort port number to send to
     *   @return true if send is successful
     *
     */
    bool sendTo(const void *buffer, int bufferLen);

    /**
     *   Set the multicast TTL
     *   @param multicastTTL multicast TTL
     */
    bool setMulticastTTL(unsigned char multicastTTL) ;

    /**
     *   Set the multicast send interface
     *   @param multicastIF multicast interface for sending packets
     */
    virtual bool setMulticastIF(const QString& multicastIF) override;

    /**
     *   Join the specified multicast group
     *   @param multicastGroup multicast group address to join
     */
    bool joinGroup(const QString &multicastGroup);
    bool joinGroup(const QString &multicastGroup, const QString& multicastIF);

    /**
     *   Leave the specified multicast group
     *   @param multicastGroup multicast group address to leave
     */
    bool leaveGroup(const QString &multicastGroup);
    bool leaveGroup(const QString &multicastGroup, const QString& multicastIF);

    //!Implementation of AbstractCommunicatingSocket::send
    virtual int send( const void* buffer, unsigned int bufferLen ) override;

    //!Implementation of AbstractDatagramSocket::setDestAddr
    virtual bool setDestAddr( const QString& foreignAddress, unsigned short foreignPort ) override;
    //!Implementation of AbstractDatagramSocket::sendTo
    virtual bool sendTo(
        const void* buffer,
        unsigned int bufferLen,
        const QString& foreignAddress,
        unsigned short foreignPort ) override;
    //!Implementation of AbstractDatagramSocket::recvFrom
    virtual int recvFrom(
        void* buffer,
        int bufferLen,
        QString& sourceAddress,
        unsigned short& sourcePort ) override;
    //!Implementation of AbstractDatagramSocket::hasData
    virtual bool hasData() const override;

private:
    void setBroadcast();

private:
    sockaddr_in m_destAddr;
};

#endif<|MERGE_RESOLUTION|>--- conflicted
+++ resolved
@@ -338,29 +338,13 @@
     //!Implementation of AbstractStreamServerSocket::accept
     virtual AbstractStreamSocket* accept() override;
 
-<<<<<<< HEAD
 protected:
     //!Implementation of AbstractStreamServerSocket::acceptAsyncImpl
     virtual bool acceptAsyncImpl( std::unique_ptr<AbstractStreamServerSocket::AbstractAsyncAcceptHandler> handler ) override;
-=======
+
 private:
     bool setListen(int queueLen) ;
 };
-
-#ifdef ENABLE_SSL
-class TCPSslServerSocket: public TCPServerSocket
-{
-public:
-    /*
-    *   allowNonSecureConnect - allow mixed ssl and non ssl connect for socket
-    */
-    TCPSslServerSocket(bool allowNonSecureConnect = true);
->>>>>>> 024f0a42
-
-private:
-    bool setListen(int queueLen) ;
-};
-#endif // ENABLE_SSL
 
 /**
   *   UDP socket class
