--- conflicted
+++ resolved
@@ -63,19 +63,8 @@
 class Socket
 {
 public:
-<<<<<<< HEAD
-    //TODO/IMPL draft refactoring of socket operation result receiving. Enum introduced like in std stream bits
-    enum StatusBit
-    {
-        sbFailed = 1
-    };
-
     Socket( int type, int protocol, SocketImpl* impl = nullptr );
     Socket( int sockDesc, SocketImpl* impl = nullptr );
-=======
-    Socket( int type, int protocol );
-    Socket( int sockDesc );
->>>>>>> d7e8e52a
 
     /**
      *   Close and deallocate this socket
@@ -238,10 +227,9 @@
     //!Implementation of AbstractCommunicatingSocket::send
     int send( const void* buffer, unsigned int bufferLen );
     //!Implementation of AbstractCommunicatingSocket::getForeignAddress
-<<<<<<< HEAD
-    virtual SocketAddress _getForeignAddress() const;
+    virtual SocketAddress getForeignAddress() const;
     //!Implementation of AbstractCommunicatingSocket::isConnected
-    bool _isConnected() const;
+    bool isConnected() const;
     //!Implementation of AbstractCommunicatingSocket::connectAsyncImpl
     bool connectAsyncImpl( const SocketAddress& addr, std::function<void( SystemError::ErrorCode )>&& handler );
     //!Implementation of AbstractCommunicatingSocket::recvAsyncImpl
@@ -250,11 +238,6 @@
     bool sendAsyncImpl( const nx::Buffer& buf, std::function<void( SystemError::ErrorCode, size_t )>&& handler );
     //!Implementation of AbstractCommunicatingSocket::cancelAsyncIO
     void cancelAsyncIO( aio::EventType eventType, bool waitForRunningHandlerCompletion );
-=======
-    const SocketAddress getForeignAddress();
-    //!Implementation of AbstractCommunicatingSocket::isConnected
-    bool isConnected() const;
->>>>>>> d7e8e52a
 
 
     void shutdown();
@@ -275,14 +258,9 @@
      */
     unsigned short getForeignPort() const;
 
-<<<<<<< HEAD
 private:
     AbstractSocket* m_abstractSocketPtr;
-    bool mConnected;
-=======
-protected:
     bool m_connected;
->>>>>>> d7e8e52a
 };
 
 
@@ -425,10 +403,9 @@
     //!Implementation of AbstractCommunicatingSocket::send
     virtual int send( const void* buffer, unsigned int bufferLen ) override { return m_implDelegate.send( buffer, bufferLen ); }
     //!Implementation of AbstractCommunicatingSocket::getForeignAddress
-<<<<<<< HEAD
-    virtual SocketAddress getForeignAddress() const override { return m_implDelegate._getForeignAddress(); }
+    virtual SocketAddress getForeignAddress() const override { return m_implDelegate.getForeignAddress(); }
     //!Implementation of AbstractCommunicatingSocket::isConnected
-    virtual bool isConnected() const override { return m_implDelegate._isConnected(); }
+    virtual bool isConnected() const override { return m_implDelegate.isConnected(); }
     //!Implementation of AbstractCommunicatingSocket::connectAsyncImpl
     virtual bool connectAsyncImpl( const SocketAddress& addr, std::function<void( SystemError::ErrorCode )>&& handler ) {
         return m_implDelegate.connectAsyncImpl( addr, std::move(handler) );
@@ -445,11 +422,6 @@
     virtual void cancelAsyncIO( aio::EventType eventType, bool waitForRunningHandlerCompletion ) {
         return m_implDelegate.cancelAsyncIO( eventType, waitForRunningHandlerCompletion );
     }
-=======
-    virtual const SocketAddress getForeignAddress() override { return m_implDelegate.getForeignAddress(); }
-    //!Implementation of AbstractCommunicatingSocket::isConnected
-    virtual bool isConnected() const override { return m_implDelegate.isConnected(); }
->>>>>>> d7e8e52a
 };
 
 
