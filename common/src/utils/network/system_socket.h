#ifndef __PRACTICALSOCKET_INCLUDED__
#define __PRACTICALSOCKET_INCLUDED__

#include <string>
#include <exception>

#include <QtCore/QString>

#ifdef Q_OS_WIN
#   include <winsock2.h>
#else
#   include <sys/socket.h>
#   include <sys/types.h>
#   include <netinet/in.h>
#   include <arpa/inet.h>
#endif

#include "abstract_socket.h"
#include "nettools.h"
#include "socket_factory.h"
#include "socket_impl_helper.h"
#include "utils/common/byte_array.h"
#include "../common/systemerror.h"
#include "system_socket_impl.h"


// TODO: #Elric why bother with maxlen and not use QByteArray directly? Remove.
#define MAX_ERROR_MSG_LENGTH 1024

<<<<<<< HEAD

// TODO: #Elric inherit from QnException?
// 
/**
 *   Signals a problem with the execution of a socket call.
 */
class SocketException : public std::exception {
public:
    /**
      *   Construct a SocketException with a explanatory message.
      *   @param message explanatory message
      *   @param incSysMsg true if system message (from strerror(errno))
      *   should be postfixed to the user provided message
    */
    SocketException(const QString &message, bool inclSysMsg = false) throw();

    /**
     *   Provided just to guarantee that no exceptions are thrown.
     */
    ~SocketException() throw();

    /**
     *   Get the exception message
     *   @return exception message
     */
    const char *what() const throw();

private:
    char m_message[MAX_ERROR_MSG_LENGTH];
};

=======
>>>>>>> 4742a76e

//class SystemSocketImpl;
template<class SocketType> class BaseAsyncSocketImplHelper;

/**
 *   Base class representing basic communication endpoint
 */
class Socket
{
public:
    Socket(
        std::unique_ptr<BaseAsyncSocketImplHelper<Socket>> asyncHelper,
        int type,
        int protocol,
        SystemSocketImpl* impl = nullptr );
    Socket(
        std::unique_ptr<BaseAsyncSocketImplHelper<Socket>> asyncHelper,
        int sockDesc,
        SystemSocketImpl* impl = nullptr );
    //TODO #ak remove following two constructors
    Socket(
        int type,
        int protocol,
        SystemSocketImpl* impl = nullptr );
    Socket(
        int sockDesc,
        SystemSocketImpl* impl = nullptr );

    /**
     *   Close and deallocate this socket
     */
    virtual ~Socket();


    //!Implementation of AbstractSocket::bind
    bool bind( const SocketAddress& localAddress );
    //!Implementation of AbstractSocket::bindToInterface
    //bool bindToInterface( const QnInterfaceAndAddr& iface );
    //!Implementation of AbstractSocket::getLocalAddress
    SocketAddress getLocalAddress() const;
    //!Implementation of AbstractSocket::getPeerAddress
    SocketAddress getPeerAddress() const;
    //!Implementation of AbstractSocket::close
    virtual void close();
    //!Implementation of AbstractSocket::isClosed
    bool isClosed() const;
    //!Implementation of AbstractSocket::setReuseAddrFlag
    bool setReuseAddrFlag( bool reuseAddr );
    //!Implementation of AbstractSocket::reuseAddrFlag
    bool getReuseAddrFlag( bool* val ) const;
    //!Implementation of AbstractSocket::setNonBlockingMode
    bool setNonBlockingMode( bool val );
    //!Implementation of AbstractSocket::getNonBlockingMode
    bool getNonBlockingMode( bool* val ) const;
    //!Implementation of AbstractSocket::getMtu
    bool getMtu( unsigned int* mtuValue ) const;
    //!Implementation of AbstractSocket::setSendBufferSize
    bool setSendBufferSize( unsigned int buffSize );
    //!Implementation of AbstractSocket::getSendBufferSize
    bool getSendBufferSize( unsigned int* buffSize ) const;
    //!Implementation of AbstractSocket::setRecvBufferSize
    bool setRecvBufferSize( unsigned int buffSize );
    //!Implementation of AbstractSocket::getRecvBufferSize
    bool getRecvBufferSize( unsigned int* buffSize ) const;
    //!Implementation of AbstractSocket::setRecvTimeout
    bool setRecvTimeout( unsigned int ms );
    //!Implementation of AbstractSocket::getRecvTimeout
    bool getRecvTimeout( unsigned int* millis ) const;
    //!Implementation of AbstractSocket::setSendTimeout
    bool setSendTimeout( unsigned int ms );
    //!Implementation of AbstractSocket::getSendTimeout
    bool getSendTimeout( unsigned int* millis ) const;
    //!Implementation of AbstractSocket::getLastError
    bool getLastError( SystemError::ErrorCode* errorCode ) const;
    //!Implementation of AbstractSocket::handle
    AbstractSocket::SOCKET_HANDLE handle() const;
    //!Implementation of AbstractSocket::postImpl
    bool post( std::function<void()>&& handler );
    //!Implementation of AbstractSocket::dispatchImpl
    bool dispatch( std::function<void()>&& handler );


    /**
     *   Get the local address
     *   @return local address of socket
     */
    QString getLocalHostAddress() const;

    /**
     *   Get the peer address
     *   @return remove address of socket
     */
    QString getPeerHostAddress() const;
    quint32 getPeerAddressUint() const;

    /**
     *   Get the local port
     *   @return local port of socket
     */
    unsigned short getLocalPort() const;

    /**
     *   Set the local port to the specified port and the local address
     *   to any interface
     *   @param localPort local port
     */
    bool setLocalPort(unsigned short localPort) ;

    /**
     *   Set the local port to the specified port and the local address
     *   to the specified address.  If you omit the port, a random port
     *   will be selected.
     *   @param localAddress local address
     *   @param localPort local port
     */
    bool setLocalAddressAndPort(const QString &localAddress,
                                unsigned short localPort = 0) ;

    //!Returns socket write/connect timeout in millis
    unsigned int getWriteTimeOut() const;

    /**
     *   If WinSock, unload the WinSock DLLs; otherwise do nothing.  We ignore
     *   this in our sample client code but include it in the library for
     *   completeness.  If you are running on Windows and you are concerned
     *   about DLL resource consumption, call this after you are done with all
     *   Socket instances.  If you execute this on Windows while some instance of
     *   Socket exists, you are toast.  For portability of client code, this is
     *   an empty function on non-Windows platforms so you can always include it.
     *   @param buffer buffer to receive the data
     *   @param bufferLen maximum number of bytes to read into buffer
     *   @return number of bytes read, 0 for EOF, and -1 for error
     */
    static void cleanUp() ;

    /**
     *   Resolve the specified service for the specified protocol to the
     *   corresponding port number in host byte order
     *   @param service service to resolve (e.g., "http")
     *   @param protocol protocol of service to resolve.  Default is "tcp".
     */
    static unsigned short resolveService(const QString &service,
                                         const QString &protocol = QLatin1String("tcp"));

    bool failed() const;

    SystemSocketImpl* impl();
    const SystemSocketImpl* impl() const;

    bool fillAddr( const QString &address, unsigned short port, sockaddr_in &addr );
    bool createSocket( int type, int protocol );

protected:
    int m_socketHandle;              // Socket descriptor
    SystemSocketImpl* m_impl;
    std::unique_ptr<BaseAsyncSocketImplHelper<Socket>> m_baseAsyncHelper;

private:
    bool m_nonBlockingMode;
    unsigned int m_readTimeoutMS;
    unsigned int m_writeTimeoutMS;

    // Prevent the user from trying to use value semantics on this object
    Socket(const Socket &sock);
    void operator=(const Socket &sock);
};

template<class SocketType> class AsyncSocketImplHelper;

/**
 *   Socket which is able to connect, send, and receive
 */
class CommunicatingSocket
:
    public Socket
{
public:
    CommunicatingSocket( AbstractCommunicatingSocket* abstractSocketPtr, int type, int protocol, SystemSocketImpl* sockImpl = nullptr );
    CommunicatingSocket( AbstractCommunicatingSocket* abstractSocketPtr, int newConnSD, SystemSocketImpl* sockImpl = nullptr );

    virtual ~CommunicatingSocket();

    //!Implementation of AbstractSocket::terminateAsyncIO
    void terminateAsyncIO( bool waitForRunningHandlerCompletion );

    //!Implementation of AbstractCommunicatingSocket::connect
    bool connect(
        const QString &foreignAddress,
        unsigned short foreignPort,
        unsigned int timeoutMillis );
    //!Implementation of AbstractCommunicatingSocket::recv
    int recv( void* buffer, unsigned int bufferLen, int flags );
    //!Implementation of AbstractCommunicatingSocket::send
    int send( const void* buffer, unsigned int bufferLen );
    //!Implementation of AbstractCommunicatingSocket::getForeignAddress
    virtual SocketAddress getForeignAddress() const;
    //!Implementation of AbstractCommunicatingSocket::isConnected
    bool isConnected() const;
    //!Implementation of AbstractCommunicatingSocket::connectAsyncImpl
    bool connectAsyncImpl( const SocketAddress& addr, std::function<void( SystemError::ErrorCode )>&& handler );
    //!Implementation of AbstractCommunicatingSocket::recvAsyncImpl
    bool recvAsyncImpl( nx::Buffer* const buf, std::function<void( SystemError::ErrorCode, size_t )>&& handler );
    //!Implementation of AbstractCommunicatingSocket::sendAsyncImpl
    bool sendAsyncImpl( const nx::Buffer& buf, std::function<void( SystemError::ErrorCode, size_t )>&& handler );
    //!Implementation of AbstractCommunicatingSocket::registerTimerImpl
    bool registerTimerImpl( unsigned int timeoutMs, std::function<void()>&& handler );
    //!Implementation of AbstractCommunicatingSocket::cancelAsyncIO
    void cancelAsyncIO( aio::EventType eventType, bool waitForRunningHandlerCompletion );


    void shutdown();
    virtual void close() override;


    /**
     *   Get the foreign address.  Call connect() before calling recv()
     *   @return foreign address
     */
    QString getForeignHostAddress() const;

    /**
     *   Get the foreign port.  Call connect() before calling recv()
     *   @return foreign port
     */
    unsigned short getForeignPort() const;

private:
    AsyncSocketImplHelper<Socket>* m_aioHelper;
    bool m_connected;
};


/**
 *   TCP socket for communication with other TCP sockets
 */
class TCPSocket
:
    public AbstractCommunicatingSocketImplementationDelegate<AbstractStreamSocket, CommunicatingSocket>
{
    typedef AbstractCommunicatingSocketImplementationDelegate<AbstractStreamSocket, CommunicatingSocket> base_type;

public:
    /**
     *   Construct a TCP socket with no connection
     */
    TCPSocket() ;

    /**
     *   Construct a TCP socket with a connection to the given foreign address
     *   and port
     *   @param foreignAddress foreign address (IP address or name)
     *   @param foreignPort foreign port
     */
    TCPSocket(const QString &foreignAddress, unsigned short foreignPort);
    //!User by \a TCPServerSocket class
    TCPSocket( int newConnSD );
    virtual ~TCPSocket();


    //////////////////////////////////////////////////////////////////////
    ///////// Implementation of AbstractStreamSocket methods
    //////////////////////////////////////////////////////////////////////

    //!Implementation of AbstractStreamSocket::reopen
    virtual bool reopen() override;
    //!Implementation of AbstractStreamSocket::setNoDelay
    virtual bool setNoDelay( bool value ) override;
    //!Implementation of AbstractStreamSocket::getNoDelay
    virtual bool getNoDelay( bool* value ) const override;
    //!Implementation of AbstractStreamSocket::toggleStatisticsCollection
    virtual bool toggleStatisticsCollection( bool val ) override;
    //!Implementation of AbstractStreamSocket::getConnectionStatistics
    virtual bool getConnectionStatistics( StreamSocketInfo* info ) override;

private:
    // Access for TCPServerSocket::accept() connection creation
    friend class TCPServerSocket;
};

/**
 *   TCP socket class for servers
 */
class TCPServerSocket
:
    public AbstractSocketImplementationEmbeddingDelegate<AbstractStreamServerSocket, Socket>
{
    typedef AbstractSocketImplementationEmbeddingDelegate<AbstractStreamServerSocket, Socket> base_type;

public:
    TCPServerSocket();

    /**
     *   Blocks until a new connection is established on this socket or error
     *   @return new connection socket
     */
    static int accept(int sockDesc);

    //!Implementation of AbstractSocket::terminateAsyncIO
    virtual void terminateAsyncIO( bool waitForRunningHandlerCompletion ) override;

    //!Implementation of AbstractStreamServerSocket::listen
    virtual bool listen( int queueLen ) override;
    //!Implementation of AbstractStreamServerSocket::accept
    virtual AbstractStreamSocket* accept() override;
    //!Implementation of AbstractStreamServerSocket::cancelAsyncIO
    virtual void cancelAsyncIO( bool waitForRunningHandlerCompletion ) override;

protected:
    //!Implementation of AbstractStreamServerSocket::acceptAsyncImpl
    virtual bool acceptAsyncImpl( std::function<void( SystemError::ErrorCode, AbstractStreamSocket* )>&& handler ) override;

private:
    bool setListen(int queueLen) ;
};

/**
  *   UDP socket class
  */
class UDPSocket
:
    public AbstractCommunicatingSocketImplementationDelegate<AbstractDatagramSocket, CommunicatingSocket>
{
    typedef AbstractCommunicatingSocketImplementationDelegate<AbstractDatagramSocket, CommunicatingSocket> base_type;

public:
    static const unsigned int MAX_PACKET_SIZE = 64*1024 - 24 - 8;   //maximum ip datagram size - ip header length - udp header length

    /**
     *   Construct a UDP socket
     */
    UDPSocket() ;

    /**
     *   Construct a UDP socket with the given local port
     *   @param localPort local port
     */
    UDPSocket(unsigned short localPort) ;

    /**
     *   Construct a UDP socket with the given local port and address
     *   @param localAddress local address
     *   @param localPort local port
     */
    UDPSocket(const QString &localAddress, unsigned short localPort);

    void setDestPort(unsigned short foreignPort);

    /**
     *   Unset foreign address and port
     *   @return true if disassociation is successful
     */
    //void disconnect() ;

    /**
     *   Send the given buffer as a UDP datagram to the
     *   specified address/port
     *   @param buffer buffer to be written
     *   @param bufferLen number of bytes to write
     *   @param foreignAddress address (IP address or name) to send to
     *   @param foreignPort port number to send to
     *   @return true if send is successful
     *
     */
    bool sendTo(const void *buffer, int bufferLen);

    /**
     *   Set the multicast TTL
     *   @param multicastTTL multicast TTL
     */
    bool setMulticastTTL(unsigned char multicastTTL) ;

    //!Implementation of AbstractDatagramSocket::joinGroup
    virtual bool joinGroup( const QString &multicastGroup ) override;
    virtual bool joinGroup( const QString &multicastGroup, const QString& multicastIF ) override;

    //!Implementation of AbstractDatagramSocket::leaveGroup
    virtual bool leaveGroup( const QString &multicastGroup ) override;
    virtual bool leaveGroup( const QString &multicastGroup, const QString& multicastIF ) override;

    //!Implementation of AbstractCommunicatingSocket::send
    virtual int send( const void* buffer, unsigned int bufferLen ) override;

    //!Implementation of AbstractDatagramSocket::setDestAddr
    virtual bool setDestAddr( const QString& foreignAddress, unsigned short foreignPort ) override;
    //!Implementation of AbstractDatagramSocket::sendTo
    virtual bool sendTo(
        const void* buffer,
        unsigned int bufferLen,
        const SocketAddress& foreignAddress ) override;
    //!Implementation of AbstractCommunicatingSocket::recv
    /*!
        Actually calls \a UDPSocket::recvFrom and saves datagram source address/port
    */
    virtual int recv( void* buffer, unsigned int bufferLen, int flags ) override;
    //!Implementation of AbstractDatagramSocket::recvFrom
    virtual int recvFrom(
        void* buffer,
        unsigned int bufferLen,
        QString& sourceAddress,
        unsigned short& sourcePort ) override;
    //!Implementation of AbstractDatagramSocket::lastDatagramSourceAddress
    virtual SocketAddress lastDatagramSourceAddress() const override;
    //!Implementation of AbstractDatagramSocket::hasData
    virtual bool hasData() const override;
    //!Implementation of AbstractDatagramSocket::setMulticastIF
    /**
    *   Set the multicast send interface
    *   @param multicastIF multicast interface for sending packets
    */
    virtual bool setMulticastIF( const QString& multicastIF ) override;

private:
    sockaddr_in m_destAddr;
    SocketAddress m_prevDatagramAddress;

    void setBroadcast();
    /*!
        \param sourcePort Port is returned in host byte order
    */
    int recvFrom(
        void* buffer,
        unsigned int bufferLen,
        HostAddress* const sourceAddress,
        int* const sourcePort );
};

#endif<|MERGE_RESOLUTION|>--- conflicted
+++ resolved
@@ -27,40 +27,7 @@
 // TODO: #Elric why bother with maxlen and not use QByteArray directly? Remove.
 #define MAX_ERROR_MSG_LENGTH 1024
 
-<<<<<<< HEAD
-
-// TODO: #Elric inherit from QnException?
-// 
-/**
- *   Signals a problem with the execution of a socket call.
- */
-class SocketException : public std::exception {
-public:
-    /**
-      *   Construct a SocketException with a explanatory message.
-      *   @param message explanatory message
-      *   @param incSysMsg true if system message (from strerror(errno))
-      *   should be postfixed to the user provided message
-    */
-    SocketException(const QString &message, bool inclSysMsg = false) throw();
-
-    /**
-     *   Provided just to guarantee that no exceptions are thrown.
-     */
-    ~SocketException() throw();
-
-    /**
-     *   Get the exception message
-     *   @return exception message
-     */
-    const char *what() const throw();
-
-private:
-    char m_message[MAX_ERROR_MSG_LENGTH];
-};
-
-=======
->>>>>>> 4742a76e
+
 
 //class SystemSocketImpl;
 template<class SocketType> class BaseAsyncSocketImplHelper;
