--- conflicted
+++ resolved
@@ -62,15 +62,11 @@
     }
 
 public:
-<<<<<<< HEAD
-    TCPSocket* socket;
+    AbstractStreamSocket* socket;
 #ifdef USE_NX_HTTP
     nx_http::HttpRequest request;
     nx_http::HttpResponse response;
 #else
-=======
-    AbstractStreamSocket* socket;
->>>>>>> d904e784
     QHttpRequestHeader requestHeaders;
     QHttpResponseHeader responseHeaders;
 #endif
