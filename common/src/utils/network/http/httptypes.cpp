--- conflicted
+++ resolved
@@ -537,8 +537,7 @@
         return *this;
     }
 
-<<<<<<< HEAD
-    void HttpMessage::serialize( BufferType* const dstBuffer ) const
+    void Message::serialize( BufferType* const dstBuffer ) const
     {
         switch( type )
         {
@@ -551,10 +550,7 @@
         }
     }
 
-    void HttpMessage::clear()
-=======
     void Message::clear()
->>>>>>> 5c85bbd0
     {
         if( type == MessageType::request )
             delete request;
