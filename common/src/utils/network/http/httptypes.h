--- conflicted
+++ resolved
@@ -6,18 +6,12 @@
 #ifndef HTTPTYPES_H
 #define HTTPTYPES_H
 
+#include <functional>
 #include <map>
 
-<<<<<<< HEAD
 #include <QtCore/QByteArray>
 #include <QtCore/QMap>
 #include <QtCore/QUrl>
-=======
-#include <QByteArray>
-#include <QMap>
-#include <QUrl>
-#include <functional>
->>>>>>> 57f193bd
 
 #include "qnbytearrayref.h"
 
