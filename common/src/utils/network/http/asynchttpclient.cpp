--- conflicted
+++ resolved
@@ -15,11 +15,8 @@
 #include "utils/network/socket_factory.h"
 #include "../../common/log.h"
 #include "../../common/systemerror.h"
-<<<<<<< HEAD
 #include "http/custom_headers.h"
-=======
 #include "version.h"
->>>>>>> 65fc512a
 
 
 //TODO: #ak persistent connection support
@@ -673,15 +670,9 @@
         nx_http::insertOrReplaceHeader(
             &m_request.headers,
             HttpHeader("Date", dateTimeToHTTPFormat(QDateTime::currentDateTime())) );
-<<<<<<< HEAD
-        nx_http::insertOrReplaceHeader( &m_request.headers, HttpHeader("Connection", "keep-alive") );
-        if( !m_userAgent.isEmpty() )
-            m_request.headers.insert( std::make_pair("User-Agent", m_userAgent.toLatin1()) );
-=======
         m_request.headers.emplace(
             "User-Agent",
             m_userAgent.isEmpty() ? nx_http::userAgentString() : m_userAgent.toLatin1() );
->>>>>>> 65fc512a
         if( useHttp11 )
         {
             if( httpMethod == nx_http::Method::GET || httpMethod == nx_http::Method::HEAD )
