/**********************************************************
* 22 nov 2012
* a.kolesnikov
***********************************************************/

#include "asynchttpclient.h"

#include <condition_variable>
#include <mutex>

#include <QtCore/QCryptographicHash>
#include <QtCore/QMutexLocker>

#include "utils/network/socket_factory.h"
#include "../../common/log.h"
#include "../../common/systemerror.h"


//TODO: #ak persistent connection support
//TODO: #ak MUST call cancelAsyncIO with 1st parameter set to false
//TODO: #ak reconnect support

static const int DEFAULT_CONNECT_TIMEOUT = 3000;
static const int DEFAULT_RESPONSE_READ_TIMEOUT = 3000;
static const int DEFAULT_HTTP_PORT = 80;

using std::make_pair;

namespace nx_http
{
    static const size_t RESPONSE_BUFFER_SIZE = 16*1024;

    AsyncHttpClient::AsyncHttpClient()
    :
        m_state( sInit ),
        m_connectionClosed( false ),
        m_requestBytesSent( 0 ),
        m_authorizationTried( false ),
        m_terminated( false ),
        m_totalBytesRead( 0 ),
        m_contentEncodingUsed( true ),
        m_responseReadTimeoutMs( DEFAULT_RESPONSE_READ_TIMEOUT ),
        m_msgBodyReadTimeoutMs( 0 ),
        m_authType(authBasicAndDigest),
        m_awaitedMessageNumber( 0 )
    {
        m_responseBuffer.reserve(RESPONSE_BUFFER_SIZE);
    }

    AsyncHttpClient::~AsyncHttpClient()
    {
        terminate();
    }

    QSharedPointer<AbstractStreamSocket> AsyncHttpClient::takeSocket()
    {
        QSharedPointer<AbstractStreamSocket> result = m_socket;

        {
            QMutexLocker lk( &m_mutex );
            m_terminated = true;
        }
        //after we set m_terminated to true with m_mutex locked socket event processing is stopped and m_socket cannot change its value
        if( result )
            result->cancelAsyncIO();
        //AIOService guarantees that eventTriggered had returned and will never be called with m_socket

        m_socket.clear();
        return result;
    }

    void AsyncHttpClient::terminate()
    {
        {
            QMutexLocker lk( &m_mutex );
            if( m_terminated )
                return;
            m_terminated = true;
        }
        //after we set m_terminated to true with m_mutex locked socket event processing is stopped and m_socket cannot change its value
        if( m_socket )
            m_socket->terminateAsyncIO( true );
        //AIOService guarantees that eventTriggered had returned and will never be called with m_socket
    }

    AsyncHttpClient::State AsyncHttpClient::state() const
    {
        return m_state;
    }

    bool AsyncHttpClient::failed() const
    {
        return m_state == sFailed;
    }

    //!Start request to \a url
    /*!
        \return true, if socket is created and async connect is started. false otherwise
        To get error description use SystemError::getLastOSErrorCode()
    */
    bool AsyncHttpClient::doGet( const QUrl& url )
    {
        resetDataBeforeNewRequest();
        m_url = url;
        composeRequest( nx_http::Method::GET );
        return initiateHttpMessageDelivery( url );
    }

    bool AsyncHttpClient::doPost(
        const QUrl& url,
        const nx_http::StringType& contentType,
        const nx_http::StringType& messageBody )
    {
        resetDataBeforeNewRequest();
        m_url = url;
        composeRequest( nx_http::Method::POST );
        m_request.headers.insert( make_pair("Content-Type", contentType) );
        m_request.headers.insert( make_pair("Content-Length", StringType::number(messageBody.size())) );
        //TODO #ak support chunked encoding & compression
        m_request.headers.insert( make_pair("Content-Encoding", "identity") );
        m_request.messageBody = messageBody;
        return initiateHttpMessageDelivery( url );
    }

    /*!
        Response is valid only after signal \a responseReceived() has been emitted
    */
    const Response* AsyncHttpClient::response() const
    {
        const Message& httpMsg = m_httpStreamReader.message();
        return httpMsg.type == MessageType::response ? httpMsg.response : NULL;
    }

    StringType AsyncHttpClient::contentType() const
    {
        const Message& httpMsg = m_httpStreamReader.message();
        if( httpMsg.type == MessageType::none )
            return StringType();
        HttpHeaders::const_iterator contentTypeIter = httpMsg.headers().find( "Content-Type" );
        if( contentTypeIter == httpMsg.headers().end() )
            return StringType();
        return contentTypeIter->second;
    }

    //!Returns current message body buffer, clearing it
    BufferType AsyncHttpClient::fetchMessageBodyBuffer()
    {
        return m_httpStreamReader.fetchMessageBody();
    }

    const QUrl& AsyncHttpClient::url() const
    {
        return m_url;
    }

    quint64 AsyncHttpClient::totalBytesRead() const
    {
        QMutexLocker lk( &m_mutex );
        return m_totalBytesRead;
    }

    void AsyncHttpClient::setUseCompression( bool toggleUseEntityEncoding )
    {
        m_contentEncodingUsed = toggleUseEntityEncoding;
    }

    void AsyncHttpClient::setSubsequentReconnectTries( int /*reconnectTries*/ )
    {
        //TODO #ak
    }

    void AsyncHttpClient::setTotalReconnectTries( int /*reconnectTries*/ )
    {
        //TODO #ak
    }

    void AsyncHttpClient::setUserAgent( const QString& userAgent )
    {
        m_userAgent = userAgent;
    }

    void AsyncHttpClient::setUserName( const QString& userName )
    {
        m_userName = userName;
    }

    void AsyncHttpClient::setUserPassword( const QString& userPassword )
    {
        m_userPassword = userPassword;
    }

    void AsyncHttpClient::setResponseReadTimeoutMs( unsigned int _responseReadTimeoutMs )
    {
        m_responseReadTimeoutMs = _responseReadTimeoutMs;
    }

    void AsyncHttpClient::setMessageBodyReadTimeoutMs( unsigned int messageBodyReadTimeoutMs )
    {
        m_msgBodyReadTimeoutMs = messageBodyReadTimeoutMs;
    }

    void AsyncHttpClient::setDecodeChunkedMessageBody( bool val )
    {
        m_httpStreamReader.setDecodeChunkedMessageBody( val );
    }

    void AsyncHttpClient::asyncConnectDone( AbstractSocket* sock, SystemError::ErrorCode errorCode )
    {
        std::shared_ptr<AsyncHttpClient> sharedThis( shared_from_this() );

        QMutexLocker lk( &m_mutex );

        Q_ASSERT( sock == m_socket.data() );
        if( m_terminated )
            return;

        if( m_state != sWaitingConnectToHost )
        {
            Q_ASSERT( false );
            return;
        }

        if( errorCode == SystemError::noError )
        {
            //connect successful
            m_remoteEndpoint = SocketAddress( m_url.host(), m_url.port(nx_http::DEFAULT_HTTP_PORT) );
            serializeRequest();
            m_state = sSendingRequest;
            lk.unlock();
            emit tcpConnectionEstablished( sharedThis );
            lk.relock();
            using namespace std::placeholders;
            if( m_socket->sendAsync( m_requestBuffer, std::bind( &AsyncHttpClient::asyncSendDone, this, sock, _1, _2 ) ) )
                return;

            NX_LOG( lit( "Failed to send request to %1. %2" ).arg( m_url.toString() ).arg( SystemError::getLastOSErrorText() ), cl_logDEBUG1 );
        }
        else
        {
            NX_LOG( lit( "AsyncHttpClient. Failed to establish tcp connection to %1. %2" ).
                arg( m_url.toString() ).arg( SystemError::toString( errorCode ) ), cl_logDEBUG1 );
            if( reconnectIfAppropriate() )
                return;
        }

        m_state = sFailed;
        lk.unlock();
        emit done( sharedThis );
        lk.relock();
    }

    void AsyncHttpClient::asyncSendDone( AbstractSocket* sock, SystemError::ErrorCode errorCode, size_t bytesWritten )
    {
        std::shared_ptr<AsyncHttpClient> sharedThis( shared_from_this() );

        QMutexLocker lk( &m_mutex );

        Q_ASSERT( sock == m_socket.data() );
        if( m_terminated )
            return;

        if( m_state != sSendingRequest )
        {
            Q_ASSERT( false );
            return;
        }

        if( errorCode != SystemError::noError )
        {
            if( reconnectIfAppropriate() )
                return;
            NX_LOG( lit( "Error sending (1) http request to %1. %2" ).arg( m_url.toString() ).arg( SystemError::toString( errorCode ) ), cl_logDEBUG1 );
            m_state = m_httpStreamReader.state() == HttpStreamReader::messageDone ? sDone : sFailed;
            lk.unlock();
            emit done( sharedThis );
            lk.relock();
            return;
        }

        //TODO #ak recheck connection closure situation

        using namespace std::placeholders;

        m_requestBytesSent += bytesWritten;
        if( (int)m_requestBytesSent < m_requestBuffer.size() )
        {
            if( !m_socket->sendAsync( m_requestBuffer, std::bind( &AsyncHttpClient::asyncSendDone, this, sock, _1, _2 ) ) )
            {
                NX_LOG( lit( "Error sending (2) http request to %1. %2" ).arg( m_url.toString() ).arg( SystemError::getLastOSErrorText() ), cl_logDEBUG1 );
                m_state = sFailed;
                lk.unlock();
                emit done( sharedThis );
                lk.relock();
            }
            return;
        }

        NX_LOG( lit( "Http request has been successfully sent to %1" ).arg( m_url.toString() ), cl_logDEBUG2 );
        m_state = sReceivingResponse;
        m_responseBuffer.resize( 0 );
        if( !m_socket->setRecvTimeout( m_responseReadTimeoutMs ) ||
            !m_socket->readSomeAsync( &m_responseBuffer, std::bind( &AsyncHttpClient::onSomeBytesReadAsync, this, sock, _1, _2 ) ) )
        {
            NX_LOG( lit( "Error reading (1) http response from %1. %2" ).arg( m_url.toString() ).arg( SystemError::getLastOSErrorText() ), cl_logDEBUG1 );
            m_state = sFailed;
            lk.unlock();
            emit done( sharedThis );
            lk.relock();
        }
    }

    void AsyncHttpClient::onSomeBytesReadAsync( AbstractSocket* sock, SystemError::ErrorCode errorCode, size_t bytesRead )
    {
        using namespace std::placeholders;

        std::shared_ptr<AsyncHttpClient> sharedThis( shared_from_this() );

        QMutexLocker lk( &m_mutex );

        Q_ASSERT( sock == m_socket.data() );
        if( m_terminated )
            return;

        if( errorCode != SystemError::noError )
        {
            if( reconnectIfAppropriate() )
                return;
            NX_LOG(lit("Error reading (state %1) http response from %2. %3").arg( m_state ).arg( m_url.toString() ).arg( SystemError::toString( errorCode ) ), cl_logDEBUG1 );
            m_state = m_httpStreamReader.state() == HttpStreamReader::messageDone ? sDone : sFailed;
            lk.unlock();
            emit done( sharedThis );
            lk.relock();
            return;
        }

        switch( m_state )
        {
            case sReceivingResponse:
            {
                readAndParseHttp( bytesRead );
                //TODO/IMPL reconnect in case of error

                if( m_state == sFailed )
                {
                    lk.unlock();
                    emit done( sharedThis );
                    lk.relock();
                    break;
                }

                //connection could be closed by remote peer already

                if( m_httpStreamReader.currentMessageNumber() < m_awaitedMessageNumber ||       //still reading previous message
                    m_httpStreamReader.state() <= HttpStreamReader::readingMessageHeaders )     //still reading message headers
                {
                    //response has not been read yet, reading futher
                    m_responseBuffer.resize( 0 );
                    if( m_connectionClosed ||
                        !m_socket->readSomeAsync(
                            &m_responseBuffer,
                            std::bind( &AsyncHttpClient::onSomeBytesReadAsync, this, sock, _1, _2 ) ) )
                    {
                        NX_LOG( lit( "Failed to read (1) response from %1. %2" ).
                            arg( m_url.toString() ).arg( SystemError::getLastOSErrorText() ), cl_logDEBUG1 );
                        m_state = sFailed;
                        lk.unlock();
                        emit done( sharedThis );
                        lk.relock();
                    }
                    return;
                }

                //read http message headers
                if( m_httpStreamReader.message().type != nx_http::MessageType::response )
                {
                    NX_LOG( lit( "Unexpectedly received request from %1:%2 while expecting response! Ignoring..." ).
                        arg( m_url.host() ).arg( m_url.port() ), cl_logDEBUG1 );
                    m_state = sFailed;
                    lk.unlock();
                    emit done( sharedThis );
                    lk.relock();
                    break;
                }

                //response read
                NX_LOG( lit( "Http response from %1 has been successfully read. Status line: %2(%3)" ).
                    arg( m_url.toString() ).arg( m_httpStreamReader.message().response->statusLine.statusCode ).
                    arg( QLatin1String( m_httpStreamReader.message().response->statusLine.reasonPhrase ) ), cl_logDEBUG2 );

                const Response* response = m_httpStreamReader.message().response;
                if( response->statusLine.statusCode == StatusCode::unauthorized
                    && !m_authorizationTried && (!m_userName.isEmpty() || !m_userPassword.isEmpty()) )
                {
                    //trying authorization
                    if( resendRequestWithAuthorization( *response ) )
                        return;
                }

                const bool messageHasMessageBody =
                    (m_httpStreamReader.state() == HttpStreamReader::readingMessageBody) ||
                    (m_httpStreamReader.state() == HttpStreamReader::pullingLineEndingBeforeMessageBody) ||
                    (m_httpStreamReader.messageBodyBufferSize() > 0);

                m_state = sResponseReceived;
                lk.unlock();
                emit responseReceived( sharedThis );
                lk.relock();
                if( m_terminated )
                    break;

                //does message body follow?
                if( !messageHasMessageBody )
                {
                    //no message body: done
                    m_state = m_httpStreamReader.state() == HttpStreamReader::parseError ? sFailed : sDone;
                    lk.unlock();
                    emit done( sharedThis );
                    lk.relock();
                    break;
                }

                //starting reading message body
                m_state = sReadingMessageBody;

                if( m_httpStreamReader.messageBodyBufferSize() > 0 &&   //some message body has been read
                    m_state == sReadingMessageBody )                    //client wants to read message body
                {
                    lk.unlock();
                    emit someMessageBodyAvailable( sharedThis );
                    lk.relock();
                    if( m_terminated )
                        break;
                }

                if( ((m_httpStreamReader.state() == HttpStreamReader::readingMessageBody) ||
                     (m_httpStreamReader.state() == HttpStreamReader::pullingLineEndingBeforeMessageBody)) &&
                    (!m_connectionClosed) )
                {
                    //reading more data
                    m_responseBuffer.resize( 0 );
                    if( !m_socket->setRecvTimeout( m_msgBodyReadTimeoutMs ) ||
                        !m_socket->readSomeAsync( &m_responseBuffer, std::bind( &AsyncHttpClient::onSomeBytesReadAsync, this, sock, _1, _2 ) ) )
                    {
                        NX_LOG( lit( "Failed to read (1) response from %1. %2" ).arg( m_url.toString() ).arg( SystemError::getLastOSErrorText() ), cl_logDEBUG1 );
                        m_state = sFailed;
                        lk.unlock();
                        emit done( sharedThis );
                        lk.relock();
                    }
                    return;
                }

                //message body has been received with request
                assert( m_httpStreamReader.state() == HttpStreamReader::messageDone || m_httpStreamReader.state() == HttpStreamReader::parseError );

                m_state = m_httpStreamReader.state() == HttpStreamReader::parseError ? sFailed : sDone;
                lk.unlock();
                emit done( sharedThis );
                lk.relock();
                break;
            }

            case sReadingMessageBody:
            {
                const size_t bytesParsed = readAndParseHttp( bytesRead );
                //TODO #ak reconnect in case of error
                if( bytesParsed > 0 )
                {
                    lk.unlock();
                    emit someMessageBodyAvailable( sharedThis );
                    lk.relock();
                    if( m_terminated )
                        break;
                }

                if( m_state != sFailed && m_state != sDone )
                {
                    m_responseBuffer.resize( 0 );
                    if( m_socket->readSomeAsync( &m_responseBuffer, std::bind( &AsyncHttpClient::onSomeBytesReadAsync, this, sock, _1, _2 ) ) )
                    {
                        return;
                    }
                    else
                    {
                        NX_LOG( lit( "Failed to read (2) response from %1. %2" ).arg( m_url.toString() ).arg( SystemError::getLastOSErrorText() ), cl_logDEBUG1 );
                        m_state = sFailed;
                    }
                }

                lk.unlock();
                emit done( sharedThis );
                lk.relock();
                break;
            }

            default:
            {
                Q_ASSERT( false );
                break;
            }
        }
    }

    void AsyncHttpClient::resetDataBeforeNewRequest()
    {
        //stopping client, if it is running
        {
            QMutexLocker lk( &m_mutex );
            m_terminated = true;
        }
        //after we set m_terminated to true with m_mutex locked socket event processing is stopped and m_socket cannot change its value
        if( m_socket )
            m_socket->cancelAsyncIO();

        {
            QMutexLocker lk( &m_mutex );
            m_terminated = false;
        }

        m_authorizationTried = false;
        m_request = nx_http::Request();
    }

    bool AsyncHttpClient::initiateHttpMessageDelivery( const QUrl& url )
    {
        using namespace std::placeholders;

        bool canUseExistingConnection = false;
        if( m_httpStreamReader.message().type == nx_http::MessageType::response )
        {
            canUseExistingConnection =
                (m_httpStreamReader.message().response->statusLine.version == nx_http::http_1_1) &&
                (nx_http::getHeaderValue( m_httpStreamReader.message().response->headers, "Connection" ) != "close");
        }

        m_url = url;
        const SocketAddress remoteEndpoint( url.host(), url.port(nx_http::DEFAULT_HTTP_PORT) );

        if( m_socket )
        {
            //TODO #ak think again about next cancellation
            m_socket->cancelAsyncIO();

            if( !m_connectionClosed &&
                canUseExistingConnection &&
                (m_remoteEndpoint == remoteEndpoint) )  //m_socket->getForeignAddress() returns ip address only, not host name
            {
                ++m_awaitedMessageNumber;   //current message will be skipped

                serializeRequest();
                m_state = sSendingRequest;

<<<<<<< HEAD
            m_socket = QSharedPointer<AbstractStreamSocket>( SocketFactory::createStreamSocket(url.scheme() == lit("https")));
            if( !m_socket->setNonBlockingMode( true ) ||
                !m_socket->setSendTimeout( DEFAULT_CONNECT_TIMEOUT ) ||
                !m_socket->setRecvTimeout( m_responseReadTimeoutMs ) )
=======
                if( !m_socket->sendAsync(
                        m_requestBuffer,
                        std::bind( &AsyncHttpClient::asyncSendDone, this, m_socket.data(), _1, _2 ) ) )
                {
                    NX_LOG( lit("Failed to init async socket call (connecting to %1) to aio service. %2").
                        arg(remoteEndpoint.toString()).arg(SystemError::toString(SystemError::getLastOSErrorCode())), cl_logDEBUG1 );
                    m_socket.clear();
                    return false;
                }
                return true;
            }
            else
>>>>>>> ced0cbd0
            {
                m_socket.clear();
            }
        }

        //resetting parser state only if establishing new tcp connection
        m_httpStreamReader.resetState();
        m_awaitedMessageNumber = 0;

        return initiateTcpConnection();
    }

    bool AsyncHttpClient::initiateTcpConnection()
    {
        const SocketAddress remoteAddress( m_url.host(), m_url.port( nx_http::DEFAULT_HTTP_PORT ) );

        m_state = sInit;

        m_socket = QSharedPointer<AbstractStreamSocket>( SocketFactory::createStreamSocket(/*url.scheme() == lit("https")*/));
        m_connectionClosed = false;
        if( !m_socket->setNonBlockingMode( true ) ||
            !m_socket->setSendTimeout( DEFAULT_CONNECT_TIMEOUT ) ||
            !m_socket->setRecvTimeout( m_responseReadTimeoutMs ) )
        {
            NX_LOG( lit("Failed to put socket to non blocking mode. %1").
                arg(SystemError::toString(SystemError::getLastOSErrorCode())), cl_logDEBUG1 );
            m_socket.clear();
            return false;
        }

        m_state = sWaitingConnectToHost;

        //starting async connect
        if( !m_socket->connectAsync(
                remoteAddress,
                std::bind( &AsyncHttpClient::asyncConnectDone, this, m_socket.data(), std::placeholders::_1 ) ) )
        {
            NX_LOG( lit("Failed to perform async connect to %1. %2").
                arg(remoteAddress.toString()).arg(SystemError::toString(SystemError::getLastOSErrorCode())), cl_logDEBUG1 );
            m_socket.clear();
            m_url.clear();
            m_state = sInit;
            return false;
        }

        return true;
    }

    size_t AsyncHttpClient::readAndParseHttp( size_t bytesRead )
    {
        if( bytesRead == 0 )   //connection closed
        {
            //closing connection is a valid HTTP way to signal message end
            //m_state = m_httpStreamReader.state() == HttpStreamReader::messageDone ? sDone : sFailed;
            //TODO #ak check if whole message body is received (if message body size is known)
            m_httpStreamReader.flush();
            m_state = (m_httpStreamReader.state() == HttpStreamReader::messageDone) ||
                      (m_httpStreamReader.state() == HttpStreamReader::pullingLineEndingBeforeMessageBody) ||
                      (m_httpStreamReader.state() == HttpStreamReader::readingMessageBody)
                ? sDone
                : sFailed;
            m_connectionClosed = true;
            return 0;
        }

        m_totalBytesRead += bytesRead;

        if( !m_httpStreamReader.parseBytes( m_responseBuffer, bytesRead ) )
        {
            NX_LOG( lit("Error parsing http response from %1. %2").
                arg(m_url.toString()).arg(m_httpStreamReader.errorText()), cl_logDEBUG1 );
            m_state = sFailed;
            return -1;
        }

        if( m_httpStreamReader.state() == HttpStreamReader::parseError )
        {
            m_state = sFailed;
            return bytesRead;
        }

        Q_ASSERT( m_httpStreamReader.currentMessageNumber() <= m_awaitedMessageNumber );
        if( m_httpStreamReader.currentMessageNumber() < m_awaitedMessageNumber )
            return bytesRead;   //reading some old message, not changing state in this case

        if( m_httpStreamReader.state() == HttpStreamReader::messageDone )
            m_state = sDone;
        return bytesRead;
    }

    void AsyncHttpClient::composeRequest( const nx_http::StringType& httpMethod )
    {
        const bool useHttp11 = true;   //TODO #ak check if we need it (e.g. we using keep-alive or requesting live capture)

        m_request.requestLine.method = httpMethod;
        m_request.requestLine.url = m_url.path() + (m_url.hasQuery() ? (QLatin1String("?") + m_url.query()) : QString());
        m_request.requestLine.version = useHttp11 ? nx_http::http_1_1 : nx_http::http_1_0;
        if( !m_userAgent.isEmpty() )
            m_request.headers.insert( std::make_pair("User-Agent", m_userAgent.toLatin1()) );
        if( useHttp11 )
        {
            m_request.headers.insert( std::make_pair("Accept", "*/*") );
            if( m_contentEncodingUsed )
                m_request.headers.insert( std::make_pair("Accept-Encoding", "gzip;q=1.0, identity;q=0.5, *;q=0") );
            else
                m_request.headers.insert( std::make_pair("Accept-Encoding", "identity;q=1.0, *;q=0") );
            m_request.headers.insert( std::make_pair("Cache-Control", "max-age=0") );
            //m_request.headers.insert( std::make_pair("Connection", "keep-alive") );
            m_request.headers.insert( std::make_pair("Host", m_url.host().toLatin1()) );
        }

        m_request.headers.insert(m_additionalHeaders.cbegin(), m_additionalHeaders.cend());

        //adding user credentials
        if( !m_url.userName().isEmpty() )
            m_userName = m_url.userName();
        if( !m_url.password().isEmpty() )
            m_userPassword = m_url.password();

        //adding NX-User-Name to help server to port data from 2.1 to 2.3 and from 2.3 to 2.4 (generate user's digest)
        //TODO #ak remove it after 2.3 support is over
        if( !m_userName.isEmpty() )
            nx_http::insertOrReplaceHeader( &m_request.headers, HttpHeader("NX-User-Name", m_userName.toUtf8()) );

        //not using Basic authentication by default, since it is not secure
        nx_http::removeHeader(&m_request.headers, header::Authorization::NAME);
    }

    void AsyncHttpClient::addRequestHeader(const StringType& key, const StringType& value)
    {
        m_additionalHeaders.emplace( key, value );
    }

    void AsyncHttpClient::removeAdditionalHeader( const StringType& key )
    {
        m_additionalHeaders.erase( key );
    }

    void AsyncHttpClient::serializeRequest()
    {
        m_requestBuffer.clear();
        m_request.serialize( &m_requestBuffer );
        m_requestBytesSent = 0;
    }

#if 0
    bool AsyncHttpClient::sendRequest()
    {
        Q_ASSERT( (int)m_requestBytesSent < m_requestBuffer.size() );
        int bytesSent = m_socket->send( m_requestBuffer.data()+m_requestBytesSent, m_requestBuffer.size()-m_requestBytesSent );
        if( bytesSent == -1 )
            return (SystemError::getLastOSErrorCode() == SystemError::wouldBlock) || (SystemError::getLastOSErrorCode() == SystemError::again);
        m_requestBytesSent += bytesSent;    //TODO #ak it would be very usefull to use buffer with effective pop_front()
        return true;
    }
#endif

    bool AsyncHttpClient::reconnectIfAppropriate()
    {
        //TODO #ak we need reconnect and request entity from the point we stopped at
        return false;
    }

    bool AsyncHttpClient::resendRequestWithAuthorization( const nx_http::Response& response )
    {
        //if response contains WWW-Authenticate with Digest authentication, generating "Authorization: Digest" header and adding it to custom headers
        Q_ASSERT( response.statusLine.statusCode == StatusCode::unauthorized );

        HttpHeaders::const_iterator wwwAuthenticateIter = response.headers.find( "WWW-Authenticate" );
        if( wwwAuthenticateIter == response.headers.end() )
            return false;

        header::WWWAuthenticate wwwAuthenticateHeader;
        wwwAuthenticateHeader.parse( wwwAuthenticateIter->second );
        if( wwwAuthenticateHeader.authScheme == header::AuthScheme::basic )
        {
            nx_http::insertOrReplaceHeader(
                &m_request.headers,
                nx_http::HttpHeader(
                    header::Authorization::NAME,
                    header::BasicAuthorization( m_userName.toLatin1(), m_userPassword.toLatin1() ).toString() ) );
        }
        else if( wwwAuthenticateHeader.authScheme == header::AuthScheme::digest )
        {
            //reading params
            QMap<BufferType, BufferType>::const_iterator nonceIter = wwwAuthenticateHeader.params.find("nonce");
            const BufferType nonce = nonceIter != wwwAuthenticateHeader.params.end() ? nonceIter.value() : BufferType();
            QMap<BufferType, BufferType>::const_iterator realmIter = wwwAuthenticateHeader.params.find("realm");
            const BufferType realm = realmIter != wwwAuthenticateHeader.params.end() ? realmIter.value() : BufferType();
            QMap<BufferType, BufferType>::const_iterator qopIter = wwwAuthenticateHeader.params.find("qop");
            const BufferType qop = qopIter != wwwAuthenticateHeader.params.end() ? qopIter.value() : BufferType();

            if( qop.indexOf("auth-int") != -1 ) //TODO #ak qop can have value "auth,auth-int". That should be supported
                return false;   //qop=auth-int is not supported

            BufferType ha1;
            QCryptographicHash md5HashCalc( QCryptographicHash::Md5 );
            if (m_authType == authDigestWithPasswordHash) {
                ha1 = m_userPassword.toUtf8();
            }
            else {
                //HA1
                md5HashCalc.addData( m_userName.toLatin1() );
                md5HashCalc.addData( ":" );
                md5HashCalc.addData( realm );
                md5HashCalc.addData( ":" );
                md5HashCalc.addData( m_userPassword.toLatin1() );
                ha1 = md5HashCalc.result().toHex();
            }
            //HA2, qop=auth-int is not supported
            md5HashCalc.reset();
            md5HashCalc.addData( m_request.requestLine.method );
            md5HashCalc.addData( ":" );
            md5HashCalc.addData( m_url.path().toLatin1() );
            const BufferType& ha2 = md5HashCalc.result().toHex();
            //response
            header::DigestAuthorization digestAuthorizationHeader;
            digestAuthorizationHeader.addParam( "username", m_userName.toLatin1() );
            digestAuthorizationHeader.addParam( "realm", realm );
            digestAuthorizationHeader.addParam( "nonce", nonce );
            digestAuthorizationHeader.addParam( "uri", m_url.path().toLatin1() );
            md5HashCalc.reset();
            md5HashCalc.addData( ha1 );
            md5HashCalc.addData( ":" );
            md5HashCalc.addData( nonce );
            md5HashCalc.addData( ":" );
            if( !qop.isEmpty() )
            {
                const BufferType nonceCount = "00000001";     //TODO/IMPL
                const BufferType clientNonce = "0a4f113b";    //TODO/IMPL

                md5HashCalc.addData( nonceCount );
                md5HashCalc.addData( ":" );
                md5HashCalc.addData( clientNonce );
                md5HashCalc.addData( ":" );
                md5HashCalc.addData( qop );
                md5HashCalc.addData( ":" );

                digestAuthorizationHeader.addParam( "qop", qop );
                digestAuthorizationHeader.addParam( "nc", nonceCount );
                digestAuthorizationHeader.addParam( "cnonce", clientNonce );
            }
            md5HashCalc.addData( ha2 );
            digestAuthorizationHeader.addParam( "response", md5HashCalc.result().toHex() );

            BufferType authorizationStr;
            digestAuthorizationHeader.serialize( &authorizationStr );

            nx_http::insertOrReplaceHeader(
                &m_request.headers,
                nx_http::HttpHeader( header::Authorization::NAME, authorizationStr ) );
        }
        else
        {
            return false;
        }

        m_authorizationTried = true;
        return initiateHttpMessageDelivery( m_url );
    }

    const char* AsyncHttpClient::toString( State state )
    {
        switch( state )
        {
            case sInit:
                return "init";
            case sWaitingConnectToHost:
                return "waitingConnectToHost";
            case sSendingRequest:
                return "sendingRequest";
            case sReceivingResponse:
                return "receivingResponse";
            case sResponseReceived:
                return "responseReceived";
            case sReadingMessageBody:
                return "readingMessageBody";
            case sFailed:
                return "failed";
            case sDone:
                return "done";
            default:
                return "unknown";
        }
    }

    void AsyncHttpClient::setAuthType(AuthType value)
    {
        m_authType = value;
    }


    bool downloadFileAsync(
        const QUrl& url,
        std::function<void(SystemError::ErrorCode, int, nx_http::BufferType)> completionHandler )
    {
        nx_http::AsyncHttpClientPtr httpClientCaptured = std::make_shared<nx_http::AsyncHttpClient>();
        auto requestCompletionFunc = [httpClientCaptured, completionHandler]
            ( nx_http::AsyncHttpClientPtr httpClient ) mutable
        {
            httpClientCaptured->disconnect( nullptr, (const char*)nullptr );
            httpClientCaptured.reset();

            if( httpClient->failed() )
                return completionHandler(
                    SystemError::connectionReset,
                    nx_http::StatusCode::ok,
                    nx_http::BufferType() );

            if( httpClient->response()->statusLine.statusCode != nx_http::StatusCode::ok &&
                httpClient->response()->statusLine.statusCode != nx_http::StatusCode::partialContent )
            {
                return completionHandler(
                    SystemError::noError,
                    httpClient->response()->statusLine.statusCode,
                    nx_http::BufferType() );
            }

            completionHandler( 
                SystemError::noError,
                httpClient->response()->statusLine.statusCode,
                httpClient->fetchMessageBodyBuffer() );
        };
        QObject::connect(
            httpClientCaptured.get(), &nx_http::AsyncHttpClient::done,
            httpClientCaptured.get(), requestCompletionFunc,
            Qt::DirectConnection );

        if( !httpClientCaptured->doGet( url ) )
        {
            //if we do not disconnect, http client object will not be destroyed
            httpClientCaptured->disconnect( nullptr, (const char*)nullptr );
            return false;
        }
        return true;
    }

    SystemError::ErrorCode downloadFileSync(
        const QUrl& url,
        int* const statusCode,
        nx_http::BufferType* const msgBody )
    {
        bool done = false;
        SystemError::ErrorCode resultingErrorCode = SystemError::noError;
        std::mutex mtx;
        std::condition_variable condVar;
        const bool res = downloadFileAsync(
            url,
            [&resultingErrorCode, statusCode, msgBody, &mtx, &condVar, &done]
            ( SystemError::ErrorCode errorCode, int _statusCode, const nx_http::BufferType& _msgBody ) {
                resultingErrorCode = errorCode;
                *statusCode = _statusCode;
                *msgBody = _msgBody;
                std::unique_lock<std::mutex> lk( mtx );
                done = true;
                condVar.notify_all();
            } );
        if( !res )
            return SystemError::getLastOSErrorCode();

        std::unique_lock<std::mutex> lk( mtx );
        while( !done )
            condVar.wait( lk );

        return resultingErrorCode;
    }
}<|MERGE_RESOLUTION|>--- conflicted
+++ resolved
@@ -550,12 +550,6 @@
                 serializeRequest();
                 m_state = sSendingRequest;
 
-<<<<<<< HEAD
-            m_socket = QSharedPointer<AbstractStreamSocket>( SocketFactory::createStreamSocket(url.scheme() == lit("https")));
-            if( !m_socket->setNonBlockingMode( true ) ||
-                !m_socket->setSendTimeout( DEFAULT_CONNECT_TIMEOUT ) ||
-                !m_socket->setRecvTimeout( m_responseReadTimeoutMs ) )
-=======
                 if( !m_socket->sendAsync(
                         m_requestBuffer,
                         std::bind( &AsyncHttpClient::asyncSendDone, this, m_socket.data(), _1, _2 ) ) )
@@ -568,7 +562,6 @@
                 return true;
             }
             else
->>>>>>> ced0cbd0
             {
                 m_socket.clear();
             }
