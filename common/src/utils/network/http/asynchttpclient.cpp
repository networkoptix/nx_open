--- conflicted
+++ resolved
@@ -725,7 +725,6 @@
         return false;
     }
 
-<<<<<<< HEAD
     static QByteArray calcHa1(
         const QByteArray& userName,
         const QByteArray& realm,
@@ -868,8 +867,6 @@
 //        &digestAuthorizationHeader );
 
 
-=======
->>>>>>> 303cad3b
     bool AsyncHttpClient::resendRequestWithAuthorization( const nx_http::Response& response )
     {
         //if response contains WWW-Authenticate with Digest authentication, generating "Authorization: Digest" header and adding it to custom headers
