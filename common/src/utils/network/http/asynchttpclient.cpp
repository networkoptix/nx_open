--- conflicted
+++ resolved
@@ -731,13 +731,6 @@
         if( !m_userName.isEmpty() )
             nx_http::insertOrReplaceHeader(
                 &m_request.headers,
-<<<<<<< HEAD
-                nx_http::HttpHeader(
-                    header::Authorization::NAME,
-                    m_currentUrlAuthorization->serialized() ) );
-        }
-        else
-=======
                 HttpHeader(Qn::CUSTOM_USERNAME_HEADER_NAME, m_userName.toUtf8()) );
 
         //if that url has already been authenticated, adding same authentication info to the request
@@ -748,7 +741,6 @@
                 m_url,
                 &m_request,
                 &m_authCacheItem ) )
->>>>>>> 9e808b37
         {
             //not using Basic authentication by default, since it is not secure
             nx_http::removeHeader(&m_request.headers, header::Authorization::NAME);
@@ -944,11 +936,7 @@
                 &m_request.headers,
                 nx_http::HttpHeader(
                     header::Authorization::NAME,
-<<<<<<< HEAD
                     basicAuthorization.serialized() ) );
-            m_currentUrlAuthorization.reset( new header::Authorization( std::move(basicAuthorization) ) );
-=======
-                    basicAuthorization.toString() ) );
             //TODO #ak MUST add to cache only after OK response
             m_authCacheItem = AuthInfoCache::AuthorizationCacheItem(
                 m_url,
@@ -959,7 +947,6 @@
                 std::move(wwwAuthenticateHeader),
                 std::move(basicAuthorization) );
             AuthInfoCache::instance()->cacheAuthorization( m_authCacheItem );
->>>>>>> 9e808b37
         }
         else if( wwwAuthenticateHeader.authScheme == header::AuthScheme::digest )
         {
