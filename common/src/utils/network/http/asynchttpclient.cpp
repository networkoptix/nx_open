/**********************************************************
* 22 nov 2012
* a.kolesnikov
***********************************************************/

#include "asynchttpclient.h"

#include <QtCore/QCryptographicHash>
#include <QtCore/QMutexLocker>

#include "../aio/aioservice.h"
#include "../../common/log.h"
#include "../../common/systemerror.h"


//TODO/IMPL reconnect

static const int DEFAULT_CONNECT_TIMEOUT = 3000;
static const int DEFAULT_RESPONSE_READ_TIMEOUT = 3000;

using std::make_pair;

namespace nx_http
{
    static const size_t RESPONSE_BUFFER_SIZE = 16*1024;

    static QAtomicInt AsyncHttpClient_instanceCount = 0;

    AsyncHttpClient::AsyncHttpClient()
    :
        m_state( sInit ),
        m_requestBytesSent( 0 ),
        m_authorizationTried( false ),
        m_terminated( false ),
        m_totalBytesRead( 0 )
    {
        m_responseBuffer.resize(RESPONSE_BUFFER_SIZE);

        //AsyncHttpClient_instanceCount.ref();
    }

    AsyncHttpClient::~AsyncHttpClient()
    {
        terminate();

        //AsyncHttpClient_instanceCount.deref();
    }

    void AsyncHttpClient::terminate()
    {
        {
            QMutexLocker lk( &m_mutex );
            if( m_terminated )
                return;
            m_terminated = true;
        }
        //after we set m_terminated to true with m_mutex locked socket event processing is stopped and m_socket cannot change its value
        if( m_socket )
        {
            aio::AIOService::instance()->removeFromWatch( m_socket, PollSet::etRead );
            aio::AIOService::instance()->removeFromWatch( m_socket, PollSet::etWrite );

            //AIOService guarantees that eventTriggered had returned and will never be called with m_socket
        }
    }

    //!Implementation of aio::AIOEventHandler::eventTriggered
    void AsyncHttpClient::eventTriggered( AbstractSocket* sock, PollSet::EventType eventType ) throw()
    {
        //TODO/IMPL #AK need to refactore this method: possibly split to multiple methods

        ScopedDestructionProhibition undestructable( this );    //~ScopedDestructionProhibition can call delete *this, which will lock m_mutex

        QMutexLocker lk( &m_mutex );

        Q_ASSERT( sock == m_socket.data() );
        while( !m_terminated )
        {
            switch( m_state )
            {
                case sWaitingConnectToHost:
                    switch( eventType )
                    {
                        case PollSet::etRead:
                            Q_ASSERT( false );
                            break;

                        case PollSet::etWrite:
                            //connect successful
                            formRequest();
                            serializeRequest();
                            m_state = sSendingRequest;
                            lk.unlock();
                            emit tcpConnectionEstablished( this );
                            lk.relock();
                            continue;

                        case PollSet::etTimedOut:
                        case PollSet::etError:
                            NX_LOG( QString::fromLatin1("Failed to connect to %1:%2").arg(m_url.host()).arg(m_url.port()), cl_logDEBUG1 );
                            if( reconnectIfAppropriate() )
                                break;
                            m_state = sFailed;
                            aio::AIOService::instance()->removeFromWatch( m_socket, PollSet::etWrite );
                            lk.unlock();
                            emit done( this );
                            lk.relock();
                            break;

                       default:
                            break;
                    }
                    break;

                case sSendingRequest:
                    if( eventType == PollSet::etError || eventType == PollSet::etTimedOut )
                    {
                        if( eventType == PollSet::etError )
                        {
                            if( reconnectIfAppropriate() )
                                break;
                            NX_LOG( QString::fromLatin1("Error sending http request to %1").arg(m_url.toString()), cl_logDEBUG1 );
                        }
                        else
                        {
                            NX_LOG( QString::fromLatin1("Error sending http request from %1. Socket write operation has timed out").
                                arg(m_url.toString()), cl_logDEBUG1 );
                        }
                        m_state = m_httpStreamReader.state() == HttpStreamReader::messageDone ? sDone : sFailed;
                        lk.unlock();
                        emit done( this );
                        lk.relock();
                        break;
                    }

                    if( !sendRequest() )
                    {
                        NX_LOG( QString::fromLatin1("Failed to send request to %1. %2").arg(m_url.toString()).arg(SystemError::getLastOSErrorText()), cl_logDEBUG1 );
                        m_state = sFailed;
                        aio::AIOService::instance()->removeFromWatch( m_socket, PollSet::etWrite );
                        lk.unlock();
                        emit done( this );
                        lk.relock();
                        break;
                    }
                    if( (int)m_requestBytesSent == m_requestBuffer.size() )
                    {
                        NX_LOG( QString::fromLatin1("Http request has been successfully sent to %1").arg(m_url.toString()), cl_logDEBUG2 );
                        m_state = sReceivingResponse;
                        aio::AIOService::instance()->removeFromWatch( m_socket, PollSet::etWrite );
                        m_socket->setRecvTimeout( DEFAULT_RESPONSE_READ_TIMEOUT );
                        aio::AIOService::instance()->watchSocket( m_socket, PollSet::etRead, this );
                    }
                    break;

                case sReceivingResponse:
                {
                    Q_ASSERT( eventType != PollSet::etWrite );
                    if( eventType == PollSet::etError || eventType == PollSet::etTimedOut )
                    {
                        if( eventType == PollSet::etError )
                        {
                            if( reconnectIfAppropriate() )
                                break;
                            NX_LOG( QString::fromLatin1("Error reading http response from %1").arg(m_url.toString()), cl_logDEBUG1 );
                        }
                        else
                        {
                            NX_LOG( QString::fromLatin1("Error reading http response from %1. Socket read operation has timed out").
                                arg(m_url.toString()), cl_logDEBUG1 );
                        }
                        m_state = m_httpStreamReader.state() == HttpStreamReader::messageDone ? sDone : sFailed;
                        lk.unlock();
                        emit done( this );
                        lk.relock();
                        break;
                    }

                    readAndParseHttp();
                    //TODO/IMPL reconnect in case of error

                    if( m_httpStreamReader.state() == HttpStreamReader::readingMessageHeaders )
                        break;  //response has not been read yet

                    //read http message headers
                    if( m_httpStreamReader.message().type != nx_http::MessageType::response )
                    {
                        NX_LOG( QString::fromLatin1("Unexpectedly received request from %1:%2 while expecting response! Ignoring...").
                            arg(m_url.host()).arg(m_url.port()), cl_logDEBUG1 );
                        m_state = sFailed;
                        lk.unlock();
                        emit done( this );
                        lk.relock();
                        break;
                    }

                    //response read
                    NX_LOG( QString::fromLatin1("Http response from %1 has been successfully read. Status line: %2(%3)").
                        arg(m_url.toString()).arg(m_httpStreamReader.message().response->statusLine.statusCode).
                        arg(QLatin1String(m_httpStreamReader.message().response->statusLine.reasonPhrase)), cl_logDEBUG2 );

                    const Response* response = m_httpStreamReader.message().response;
                    if( response->statusLine.statusCode == StatusCode::unauthorized
                        && !m_authorizationTried && (!m_userName.isEmpty() || !m_userPassword.isEmpty()) )
                    {
                        //trying authorization
                        if( resendRequestWithAuthorization( *response ) )
                            return;
                    }

                    //should only call removeFromWatch if startReadMessageBody has not been called from responseReceived connected slot
                    aio::AIOService::instance()->removeFromWatch( m_socket, PollSet::etRead );

                    const bool messageHasMessageBody = 
                        (m_httpStreamReader.state() == HttpStreamReader::readingMessageBody) || (m_httpStreamReader.messageBodyBufferSize() > 0);

                    m_state = sResponseReceived;
                    lk.unlock();
                    emit responseReceived( this );
                    lk.relock();
                    if( m_terminated )
                        break;

                    //is message body follows?
                    if( !messageHasMessageBody )
                    {
                        //no message body: done
                        m_state = m_httpStreamReader.state() == HttpStreamReader::parseError ? sFailed : sDone;
                        lk.unlock();
                        emit done( this );
                        lk.relock();
                        break;
                    }

                    if( m_httpStreamReader.messageBodyBufferSize() > 0 &&   //some message body has been read
                        m_state == sReadingMessageBody )                    //client wants to read message body
                    {
                        lk.unlock();
                        emit someMessageBodyAvailable( this );
                        lk.relock();
                    }

                    //TODO/FIXME/BUG in case if startReadMessageBody is called not from responseReceived but later, 
                        //we will not send someMessageBodyAvailable signal for already read message body

                    if( m_httpStreamReader.state() == HttpStreamReader::readingMessageBody )
                        break; // wait for more data

                    //message body has been received with request
                    assert( m_httpStreamReader.state() == HttpStreamReader::messageDone || m_httpStreamReader.state() == HttpStreamReader::parseError );

                    //TODO/FIXME/BUG in case if startReadMessageBody is called not from responseReceived but later 
                        //and whole message body has been received with response, we MUST NOT emit done now, but wait or user to receive message body

                    //TODO: #AK looks like startReadMessageBody() call was a bad idea...

                    m_state = m_httpStreamReader.state() == HttpStreamReader::parseError ? sFailed : sDone;
                    lk.unlock();
                    emit done( this );
                    lk.relock();
                    break;
                }

                case sReadingMessageBody:
                {
                    Q_ASSERT( eventType != PollSet::etWrite );
                    if( eventType == PollSet::etError )
                    {
                        if( reconnectIfAppropriate() )
                            break;
                        NX_LOG( QString::fromLatin1("Error reading http response message body from %1").arg(m_url.toString()), cl_logDEBUG1 );
                        m_state = m_httpStreamReader.state() == HttpStreamReader::messageDone ? sDone : sFailed;
                        lk.unlock();
                        emit done( this );
                        lk.relock();
                        break;
                    }

                    int bytesRead = readAndParseHttp();
                    //TODO/IMPL reconnect in case of error
                    if( m_state != sReadingMessageBody )
                        aio::AIOService::instance()->removeFromWatch( m_socket, PollSet::etRead );
                    if( bytesRead > 0 )
                    {
                        lk.unlock();
                        emit someMessageBodyAvailable( this );
                        lk.relock();
                        if( m_terminated )
                            break;
                    }
                    if( m_state >= sFailed )
                    {
                        lk.unlock();
                        emit done( this );
                        lk.relock();
                    }
                    break;
                }

                default:
                {
                    Q_ASSERT( false );
                    break;
                }
            }

            break;
        }

        if( m_state == sFailed || m_state == sDone )
        {
            aio::AIOService::instance()->removeFromWatch( m_socket, PollSet::etRead );
            aio::AIOService::instance()->removeFromWatch( m_socket, PollSet::etWrite );
        }
    }

    AsyncHttpClient::State AsyncHttpClient::state() const
    {
        return m_state;
    }

    bool AsyncHttpClient::failed() const
    {
        return m_state == sFailed;
    }

    //!Start request to \a url
    /*!
        \return true, if socket is created and async connect is started. false otherwise
        To get error description use SystemError::getLastOSErrorCode()
    */
    bool AsyncHttpClient::doGet( const QUrl& url )
    {
        //stopping client, if it is running
        terminate();
        {
            QMutexLocker lk( &m_mutex );
            m_terminated = false;
        }

        m_authorizationTried = false;
        m_customHeaders.clear();
        return doGetPrivate( url );
    }

    /*!
        Response is valid only after signal \a responseReceived() has been emitted
    */
    const Response* AsyncHttpClient::response() const
    {
        const Message& httpMsg = m_httpStreamReader.message();
        return httpMsg.type == MessageType::response ? httpMsg.response : NULL;
    }

    StringType AsyncHttpClient::contentType() const
    {
        const Message& httpMsg = m_httpStreamReader.message();
        if( httpMsg.type == MessageType::none )
            return StringType();
        HttpHeaders::const_iterator contentTypeIter = httpMsg.headers().find( "Content-Type" );
        if( contentTypeIter == httpMsg.headers().end() )
            return StringType();
        return contentTypeIter->second;
    }

    //!Start receiving message body
    /*!
        \return false if failed to start reading message body
    */
    bool AsyncHttpClient::startReadMessageBody()
    {
        if( m_state < sResponseReceived )
        {
            NX_LOG( QString::fromLatin1("HttpClient (%1). Message body cannot be read while in state %2").
                arg(m_url.toString()).arg(QLatin1String(toString(m_state))), cl_logDEBUG1 );
            return false;
        }
        else if( m_state > sResponseReceived )
        {
            return true;
        }

        m_state = sReadingMessageBody;

        if( !aio::AIOService::instance()->watchSocket( m_socket, PollSet::etRead, this ) )
        {
            NX_LOG( QString::fromLatin1("HttpClient (%1). Failed to start socket polling. %2").
                arg(m_url.toString()).arg(SystemError::getLastOSErrorText()), cl_logDEBUG1 );
            m_state = sResponseReceived;
            return false;
        }

        return true;
    }

    //!Returns current message body buffer, clearing it
    BufferType AsyncHttpClient::fetchMessageBodyBuffer()
    {
        return m_httpStreamReader.fetchMessageBody();
    }

    const QUrl& AsyncHttpClient::url() const
    {
        return m_url;
    }

    quint64 AsyncHttpClient::totalBytesRead() const
    {
        QMutexLocker lk( &m_mutex );
        return m_totalBytesRead;
    }

    void AsyncHttpClient::setSubsequentReconnectTries( int /*reconnectTries*/ )
    {
        //TODO/IMPL
    }

    void AsyncHttpClient::setTotalReconnectTries( int /*reconnectTries*/ )
    {
        //TODO/IMPL
    }

    void AsyncHttpClient::setUserAgent( const QString& userAgent )
    {
        m_userAgent = userAgent;
    }

    void AsyncHttpClient::setUserName( const QString& userName )
    {
        m_userName = userName;
    }

    void AsyncHttpClient::setUserPassword( const QString& userPassword )
    {
        m_userPassword = userPassword;
    }

    bool AsyncHttpClient::doGetPrivate( const QUrl& url )
    {
        if( m_socket )
        {
            aio::AIOService::instance()->removeFromWatch( m_socket, PollSet::etRead );
            aio::AIOService::instance()->removeFromWatch( m_socket, PollSet::etWrite );
            m_socket.clear();
        }
        m_state = sInit;

        m_httpStreamReader.resetState();

        m_socket = QSharedPointer<AbstractStreamSocket>( SocketFactory::createStreamSocket() );
        if( !m_socket->setNonBlockingMode( true ) ||
            !m_socket->setSendTimeout( DEFAULT_CONNECT_TIMEOUT ) )
        {
            NX_LOG( QString::fromLatin1("Failed to put socket to non blocking mode. %1").
                arg(SystemError::toString(SystemError::getLastOSErrorCode())), cl_logDEBUG1 );
            m_socket.clear();
            return false;
        }

        //starting async connect
        if( !m_socket->connect( url.host(), url.port(DEFAULT_HTTP_PORT), 0 ) )
        {
            NX_LOG( QString::fromLatin1("Failed to perform async connect to %1:%2. %3").
                arg(url.host()).arg(url.port()).arg(SystemError::toString(SystemError::getLastOSErrorCode())), cl_logDEBUG1 );
            m_socket.clear();
            return false;
        }

        m_url = url;
        m_state = sWaitingConnectToHost;

        //connect is done if socket is available for write
        if( !aio::AIOService::instance()->watchSocket( m_socket, PollSet::etWrite, this ) )
        {
            NX_LOG( QString::fromLatin1("Failed to add socket (connecting to %1:%2) to aio service. %3").
                arg(url.host()).arg(url.port()).arg(SystemError::toString(SystemError::getLastOSErrorCode())), cl_logDEBUG1 );
            m_socket.clear();
            return false;
        }

        return true;
    }

    int AsyncHttpClient::readAndParseHttp()
    {
        int bytesRead = m_socket->recv( m_responseBuffer.data(), m_responseBuffer.size(), 0 );
        if( bytesRead < 0 )         //read error
        {
            if( SystemError::getLastOSErrorCode() == SystemError::wouldBlock )
                return 0;
            NX_LOG( QString::fromLatin1("AsyncHttpClient. Error reading socket (%1). Url %2").
                arg(SystemError::getLastOSErrorText()).arg(m_url.toString()), cl_logERROR );
            m_state = sFailed;
            return -1;
        }

        if( bytesRead == 0 )   //connection closed
        {
            //closing connection is a valid HTTP way to signal message end
            //m_state = m_httpStreamReader.state() == HttpStreamReader::messageDone ? sDone : sFailed;
            //TODO/IMPL check if whole message body is received (if message body size is known)
            m_httpStreamReader.flush();
            m_state = sDone;
            return 0;
        }

        m_totalBytesRead += bytesRead;

        if( !m_httpStreamReader.parseBytes( m_responseBuffer, bytesRead ) )
        {
            NX_LOG( QString::fromLatin1("Error parsing http response from %1. %2").
                arg(m_url.toString()).arg(m_httpStreamReader.errorText()), cl_logDEBUG1 );
            m_state = sFailed;
            return -1;
        }

        if( m_httpStreamReader.state() == HttpStreamReader::messageDone )
            m_state = sDone;
        else if( m_httpStreamReader.state() == HttpStreamReader::parseError )
            m_state = sFailed;
        return bytesRead;
    }

    void AsyncHttpClient::formRequest()
    {
        const bool useHttp11 = true;   //TODO/IMPL check. if we need it (e.g. we using keep-alive or requesting live capture)

        m_request.requestLine.method = nx_http::Method::GET;
        m_request.requestLine.url = m_url.path();
        m_request.requestLine.version = useHttp11 ? nx_http::Version::http_1_1 : nx_http::Version::http_1_0;
        if( !m_userAgent.isEmpty() )
            m_request.headers.insert( std::make_pair("User-Agent", m_userAgent.toLatin1()) );
        if( useHttp11 )
        {
<<<<<<< HEAD
            m_request.headers.insert( std::make_pair("Accept", "*/*" ) );
            m_request.headers.insert( std::make_pair("Accept-Encoding", "identity" ) );
            m_request.headers.insert( std::make_pair("Host", m_url.host().toLatin1() ) );
=======
            m_request.headers["Accept"] = "*/*";
            m_request.headers["Accept-Encoding"] = "gzip;q=1.0, identity;q=0.5, *;q=0";
            //m_request.headers["Accept-Encoding"] = "identity";
            m_request.headers["Host"] = m_url.host().toLatin1();
>>>>>>> 59ee9b9c
        }
        //adding user credentials
        if( (!m_userName.isEmpty() || !m_userPassword.isEmpty())
            && (m_customHeaders.find(Header::Authorization::NAME) == m_customHeaders.end()) )
        {
            m_request.headers.insert( std::make_pair(
                Header::Authorization::NAME,
                Header::BasicAuthorization( m_userName.toLatin1(), m_userPassword.toLatin1() ).toString() ) );
        }

        //adding custom headers
        for( std::map<BufferType, BufferType>::const_iterator
            it = m_customHeaders.begin();
            it != m_customHeaders.end();
            ++it )
        {
            m_request.headers.insert( *it );
        }
    }

    void AsyncHttpClient::serializeRequest()
    {
        m_requestBuffer.clear();
        m_request.serialize( &m_requestBuffer );
        m_requestBytesSent = 0;
    }

    bool AsyncHttpClient::sendRequest()
    {
        Q_ASSERT( (int)m_requestBytesSent < m_requestBuffer.size() );
        int bytesSent = m_socket->send( m_requestBuffer.data()+m_requestBytesSent, m_requestBuffer.size()-m_requestBytesSent );
        if( (bytesSent == -1) && (SystemError::getLastOSErrorCode() != SystemError::wouldBlock) )
            return false;
        m_requestBytesSent += bytesSent;    //TODO it would be very usefull to use buffer with effective pop_front()
        return true;
    }

    bool AsyncHttpClient::reconnectIfAppropriate()
    {
        //TODO/IMPL we need reconnect and request entity from the point we stopped at
        return false;
    }

    bool AsyncHttpClient::resendRequestWithAuthorization( const nx_http::HttpResponse& response )
    {
        //if response contains WWW-Authenticate with Digest authentication, generating "Authorization: Digest" header and adding it to custom headers
        Q_ASSERT( response.statusLine.statusCode == StatusCode::unauthorized );

        HttpHeaders::const_iterator wwwAuthenticateIter = response.headers.find( "WWW-Authenticate" );
        if( wwwAuthenticateIter == response.headers.end() )
            return false;

        Header::WWWAuthenticate wwwAuthenticateHeader;
        wwwAuthenticateHeader.parse( wwwAuthenticateIter->second );
        if( wwwAuthenticateHeader.authScheme != Header::AuthScheme::digest )
            return false;

        //reading params
        QMap<BufferType, BufferType>::const_iterator nonceIter = wwwAuthenticateHeader.params.find("nonce");
        const BufferType nonce = nonceIter != wwwAuthenticateHeader.params.end() ? nonceIter.value() : BufferType();
        QMap<BufferType, BufferType>::const_iterator realmIter = wwwAuthenticateHeader.params.find("realm");
        const BufferType realm = realmIter != wwwAuthenticateHeader.params.end() ? realmIter.value() : BufferType();
        QMap<BufferType, BufferType>::const_iterator qopIter = wwwAuthenticateHeader.params.find("qop");
        const BufferType qop = qopIter != wwwAuthenticateHeader.params.end() ? qopIter.value() : BufferType();

        if( qop.indexOf("auth-int") != -1 )
            return false;   //qop=auth-int is not supported

        BufferType nonceCount = "00000001";     //TODO/IMPL
        BufferType clientNonce = "0a4f113b";    //TODO/IMPL

        QCryptographicHash md5HashCalc( QCryptographicHash::Md5 );

        //HA1
        md5HashCalc.addData( m_userName.toLatin1() );
        md5HashCalc.addData( ":" );
        md5HashCalc.addData( realm );
        md5HashCalc.addData( ":" );
        md5HashCalc.addData( m_userPassword.toLatin1() );
        const BufferType& ha1 = md5HashCalc.result().toHex();
        //HA2, qop=auth-int is not supported
        md5HashCalc.reset();
        md5HashCalc.addData( "GET:" );
        md5HashCalc.addData( m_url.path().toLatin1() );
        const BufferType& ha2 = md5HashCalc.result().toHex();
        //response
        Header::DigestAuthorization digestAuthorizationHeader;
        digestAuthorizationHeader.addParam( "username", m_userName.toLatin1() );
        digestAuthorizationHeader.addParam( "realm", realm );
        digestAuthorizationHeader.addParam( "nonce", nonce );
        digestAuthorizationHeader.addParam( "uri", m_url.path().toLatin1() );
        md5HashCalc.reset();
        md5HashCalc.addData( ha1 );
        md5HashCalc.addData( ":" );
        md5HashCalc.addData( nonce );
        md5HashCalc.addData( ":" );
        if( !qop.isEmpty() )
        {
            md5HashCalc.addData( nonceCount );
            md5HashCalc.addData( ":" );
            md5HashCalc.addData( clientNonce );
            md5HashCalc.addData( ":" );
            md5HashCalc.addData( qop );
            md5HashCalc.addData( ":" );

            digestAuthorizationHeader.addParam( "qop", qop );
            digestAuthorizationHeader.addParam( "nc", nonceCount );
            digestAuthorizationHeader.addParam( "cnonce", clientNonce );
        }
        md5HashCalc.addData( ha2 );
        digestAuthorizationHeader.addParam( "response", md5HashCalc.result().toHex() );

        BufferType authorizationStr;
        digestAuthorizationHeader.serialize( &authorizationStr );
        m_customHeaders.insert( make_pair( Header::Authorization::NAME, authorizationStr ) );

        m_authorizationTried = true;
        return doGetPrivate( m_url );
    }

    const char* AsyncHttpClient::toString( State state )
    {
        switch( state )
        {
            case sInit:
                return "init";
            case sWaitingConnectToHost:
                return "waitingConnectToHost";
            case sSendingRequest:
                return "sendingRequest";
            case sReceivingResponse:
                return "receivingResponse";
            case sResponseReceived:
                return "responseReceived";
            case sReadingMessageBody:
                return "readingMessageBody";
            case sFailed:
                return "failed";
            case sDone:
                return "done";
            default:
                return "unknown";
        }
    }
}<|MERGE_RESOLUTION|>--- conflicted
+++ resolved
@@ -532,16 +532,10 @@
             m_request.headers.insert( std::make_pair("User-Agent", m_userAgent.toLatin1()) );
         if( useHttp11 )
         {
-<<<<<<< HEAD
-            m_request.headers.insert( std::make_pair("Accept", "*/*" ) );
-            m_request.headers.insert( std::make_pair("Accept-Encoding", "identity" ) );
-            m_request.headers.insert( std::make_pair("Host", m_url.host().toLatin1() ) );
-=======
             m_request.headers["Accept"] = "*/*";
             m_request.headers["Accept-Encoding"] = "gzip;q=1.0, identity;q=0.5, *;q=0";
             //m_request.headers["Accept-Encoding"] = "identity";
             m_request.headers["Host"] = m_url.host().toLatin1();
->>>>>>> 59ee9b9c
         }
         //adding user credentials
         if( (!m_userName.isEmpty() || !m_userPassword.isEmpty())
