/**********************************************************
* 28 nov 2012
* a.kolesnikov
***********************************************************/

#ifndef QNBYTEARRAYREF_H
#define QNBYTEARRAYREF_H

#include <QtCore/QByteArray>


//!Reference to substring in \a QByteArray object
/*!
    Introduced to minimize memory copying by using \a QnByteArrayConstRef instead of \a QByteArray::mid
    Provides a few methods of \a QByteArray to use it instead.
    \note This class methods do not contain array boundary validation!
*/
class QnByteArrayConstRef
{
public:
    typedef size_t size_type;
    typedef QByteArray::value_type value_type;
    typedef const QByteArray::value_type* const_pointer;
    typedef const QByteArray::value_type& const_reference;

    static const size_t npos = (size_t)-1;

    QnByteArrayConstRef();
    QnByteArrayConstRef(
        const QByteArray& src,
        size_type offset = 0,
        size_type count = npos );

    const value_type* data() const;
    const value_type* constData() const;
    size_type size() const;
    QnByteArrayConstRef mid( size_type offset, size_type count = npos ) const;
    bool isEmpty() const;
    int indexOf(char sep) const;
    bool startsWith( const_pointer str, size_type len = npos ) const;
    uint toUInt() const;
    float toFloat() const;
    const value_type& front() const;
    const value_type& back() const;
    QList<QnByteArrayConstRef> split( char sep ) const;
<<<<<<< HEAD
    QnByteArrayConstRef trimmed() const;
=======
    //!Removes from front and back of the string any character of null-terminated string \a charsToTrim
    QnByteArrayConstRef trimmed( const value_type* charsToTrim = " \t" ) const;
>>>>>>> 65fc512a

    bool isEqualCaseInsensitive( const char* str, size_t strLength = (size_t)-1 ) const;

    const value_type& operator[]( size_type index ) const;
    //!Constructs new \a QByteArray object by calling \a QByteArray::mid
    operator QByteArray() const;

    //!Constructs QByteArray using \a QByteArray::fromRawData(), so returned buffer is usually NOT NULL-terminated!
    QByteArray toByteArrayWithRawData() const;

private:
    //!Using pointer here to allow operator= to be implemented
    const QByteArray* m_src;
    size_type m_offset;
    size_type m_count;
};

bool operator==( const QnByteArrayConstRef& left, const QByteArray& right );
bool operator!=( const QnByteArrayConstRef& left, const QByteArray& right );
bool operator==( const QByteArray& left, const QnByteArrayConstRef& right );
bool operator!=( const QByteArray& left, const QnByteArrayConstRef& right );
/*!
    \param left 0-terminated string
*/
bool operator==( const QnByteArrayConstRef::const_pointer& left, const QnByteArrayConstRef& right );
bool operator!=( const QnByteArrayConstRef::const_pointer& left, const QnByteArrayConstRef& right );
bool operator==( const QnByteArrayConstRef& left, const QnByteArrayConstRef::const_pointer& right );
bool operator!=( const QnByteArrayConstRef& left, const QnByteArrayConstRef::const_pointer& right );

#endif  //QNBYTEARRAYREF_H<|MERGE_RESOLUTION|>--- conflicted
+++ resolved
@@ -43,12 +43,8 @@
     const value_type& front() const;
     const value_type& back() const;
     QList<QnByteArrayConstRef> split( char sep ) const;
-<<<<<<< HEAD
-    QnByteArrayConstRef trimmed() const;
-=======
     //!Removes from front and back of the string any character of null-terminated string \a charsToTrim
     QnByteArrayConstRef trimmed( const value_type* charsToTrim = " \t" ) const;
->>>>>>> 65fc512a
 
     bool isEqualCaseInsensitive( const char* str, size_t strLength = (size_t)-1 ) const;
 
