--- conflicted
+++ resolved
@@ -113,20 +113,12 @@
     return tokenList;
 }
 
-<<<<<<< HEAD
-QnByteArrayConstRef QnByteArrayConstRef::trimmed() const
-=======
 QnByteArrayConstRef QnByteArrayConstRef::trimmed( const value_type* charsToTrim ) const
->>>>>>> 65fc512a
 {
     QnByteArrayConstRef result( *this );
     while( result.m_count > 0 )
     {
-<<<<<<< HEAD
-        if( result.front() == ' ' || result.front() == '\t' )
-=======
         if( strchr( charsToTrim, result.front() ) != NULL )
->>>>>>> 65fc512a
         {
             ++result.m_offset;
             --result.m_count;
@@ -139,11 +131,7 @@
 
     while( result.m_count > 0 )
     {
-<<<<<<< HEAD
-        if( result.back() == ' ' || result.back() == '\t' )
-=======
         if( strchr( charsToTrim, result.back() ) != NULL )
->>>>>>> 65fc512a
             --result.m_count;
         else
             break;
