--- conflicted
+++ resolved
@@ -24,14 +24,11 @@
     HttpClient::~HttpClient()
     {
         pleaseStop();
-<<<<<<< HEAD
+        m_asyncHttpClient->terminate();
     }
 
     void HttpClient::pleaseStop()
     {
-=======
->>>>>>> 012fa96c
-        m_asyncHttpClient->terminate();
     }
 
     void HttpClient::pleaseStop()
