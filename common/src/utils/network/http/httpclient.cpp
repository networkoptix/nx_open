/**********************************************************
* 26 nov 2012
* a.kolesnikov
***********************************************************/

#include "httpclient.h"

#include <utils/thread/mutex.h>


namespace nx_http
{
    HttpClient::HttpClient()
    :
        m_done( false ),
        m_terminated( false )
    {
        instanciateHttpClient();
    }

    HttpClient::~HttpClient()
    {
        pleaseStop();
        m_asyncHttpClient->terminate();
    }

    void HttpClient::pleaseStop()
    {
        QnMutexLocker lk( &m_mutex );
        m_terminated = true;
        m_cond.wakeAll();
    }

    bool HttpClient::doGet( const QUrl& url )
    {
        using namespace std::placeholders;
        return doRequest(std::bind(&nx_http::AsyncHttpClient::doGet, _1, url));
    }

    bool HttpClient::doPost(
        const QUrl& url,
        const nx_http::StringType& contentType,
        nx_http::StringType messageBody )
    {
        using namespace std::placeholders;
        return doRequest(std::bind(
            &nx_http::AsyncHttpClient::doPost,
            _1,
            url,
            contentType,
            std::move(messageBody)));
    }

    const Response* HttpClient::response() const
    {
        return m_asyncHttpClient->response();
    }

    //!
    bool HttpClient::eof() const
    {
        QnMutexLocker lk( &m_mutex );
        return m_done && m_msgBodyBuffer.isEmpty();
    }

    //!
    /*!
        Blocks, if internal message body buffer is empty
    */
    BufferType HttpClient::fetchMessageBodyBuffer()
    {
        QnMutexLocker lk( &m_mutex );
        while( !m_terminated && (m_msgBodyBuffer.isEmpty() && !m_done) )
            m_cond.wait( lk.mutex() );
        nx_http::BufferType result;
        result.swap( m_msgBodyBuffer );
        return result;
    }

    void HttpClient::addAdditionalHeader( const StringType& key, const StringType& value )
    {
        m_additionalHeaders.emplace_back(key, value);
    }

    const QUrl& HttpClient::url() const
    {
        return m_asyncHttpClient->url();
    }

    StringType HttpClient::contentType() const
    {
        return m_asyncHttpClient->contentType();
    }

    void HttpClient::setSubsequentReconnectTries( int reconnectTries )
    {
        m_subsequentReconnectTries = reconnectTries;
    }

    void HttpClient::setTotalReconnectTries( int reconnectTries )
    {
        m_reconnectTries = reconnectTries;
    }

    void HttpClient::setMessageBodyReadTimeoutMs( unsigned int messageBodyReadTimeoutMs )
    {
        m_messageBodyReadTimeoutMs = messageBodyReadTimeoutMs;
    }

    void HttpClient::setUserAgent( const QString& userAgent )
    {
        m_userAgent = userAgent;
    }

    void HttpClient::setUserName( const QString& userName )
    {
        m_userName = userName;
    }

    void HttpClient::setUserPassword( const QString& userPassword )
    {
        m_userPassword = userPassword;
    }

    void HttpClient::instanciateHttpClient()
    {
        m_asyncHttpClient = nx_http::AsyncHttpClient::create();
        connect(m_asyncHttpClient.get(), &AsyncHttpClient::responseReceived, this, &HttpClient::onResponseReceived, Qt::DirectConnection);
        connect(m_asyncHttpClient.get(), &AsyncHttpClient::someMessageBodyAvailable, this, &HttpClient::onSomeMessageBodyAvailable, Qt::DirectConnection);
        connect(m_asyncHttpClient.get(), &AsyncHttpClient::done, this, &HttpClient::onDone, Qt::DirectConnection);
    }

    template<typename AsyncClientFunc>
        bool HttpClient::doRequest(AsyncClientFunc func)
    {
<<<<<<< HEAD
        QnMutexLocker lk(&m_mutex);
=======
        QMutexLocker lk(&m_mutex);
>>>>>>> c05674e9

        if (!m_done)
        {
            lk.unlock();

            //have to re-establish connection if previous message has not been read up to the end
            if (m_asyncHttpClient)
            {
                m_asyncHttpClient->terminate();
                m_asyncHttpClient.reset();
            }
            instanciateHttpClient();

            //setting up attributes
            for (const auto& keyValue: m_additionalHeaders)
                m_asyncHttpClient->addAdditionalHeader(keyValue.first, keyValue.second);
            if (m_subsequentReconnectTries)
                m_asyncHttpClient->setSubsequentReconnectTries(m_subsequentReconnectTries.get());
            if (m_reconnectTries)
                m_asyncHttpClient->setTotalReconnectTries(m_reconnectTries.get());
            if (m_messageBodyReadTimeoutMs)
                m_asyncHttpClient->setMessageBodyReadTimeoutMs(m_messageBodyReadTimeoutMs.get());
            if (m_userAgent)
                m_asyncHttpClient->setUserAgent(m_userAgent.get());
            if (m_userName)
                m_asyncHttpClient->setUserName(m_userName.get());
            if (m_userPassword)
                m_asyncHttpClient->setUserPassword(m_userPassword.get());

            lk.relock();
        }

        m_done = false;
        func(m_asyncHttpClient.get());

        m_msgBodyBuffer.clear();
        while (!m_terminated && (m_asyncHttpClient->state() < AsyncHttpClient::sResponseReceived))
            m_cond.wait(lk.mutex());

        return m_asyncHttpClient->state() != AsyncHttpClient::sFailed;
    }

    void HttpClient::onResponseReceived()
    {
        QnMutexLocker lk( &m_mutex );
        //message body buffer can be non-empty
        m_msgBodyBuffer += m_asyncHttpClient->fetchMessageBodyBuffer();
        m_cond.wakeAll();
    }

    void HttpClient::onSomeMessageBodyAvailable()
    {
        QnMutexLocker lk( &m_mutex );
        m_msgBodyBuffer += m_asyncHttpClient->fetchMessageBodyBuffer();
        m_cond.wakeAll();
    }

    void HttpClient::onDone()
    {
        QnMutexLocker lk( &m_mutex );
        m_done = true;
        m_cond.wakeAll();
    }

    void HttpClient::onReconnected()
    {
        //TODO/IMPL
    }
}<|MERGE_RESOLUTION|>--- conflicted
+++ resolved
@@ -133,11 +133,7 @@
     template<typename AsyncClientFunc>
         bool HttpClient::doRequest(AsyncClientFunc func)
     {
-<<<<<<< HEAD
         QnMutexLocker lk(&m_mutex);
-=======
-        QMutexLocker lk(&m_mutex);
->>>>>>> c05674e9
 
         if (!m_done)
         {
