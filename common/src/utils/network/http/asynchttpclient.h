--- conflicted
+++ resolved
@@ -138,12 +138,8 @@
 
         QSharedPointer<AbstractStreamSocket> takeSocket();
 
-<<<<<<< HEAD
         void addAdditionalHeader( const StringType& key, const StringType& value );
-=======
-        void addRequestHeader(const StringType& key, const StringType& value);
         void addRequestHeaders(const HttpHeaders& headers);
->>>>>>> 0471fb0e
         void removeAdditionalHeader( const StringType& key );
         template<class HttpHeadersRef>
         void setAdditionalHeaders( HttpHeadersRef&& additionalHeaders )
