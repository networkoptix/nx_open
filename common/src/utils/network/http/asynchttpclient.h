--- conflicted
+++ resolved
@@ -209,11 +209,8 @@
         int m_awaitedMessageNumber;
         SocketAddress m_remoteEndpoint;
         AuthInfoCache::AuthorizationCacheItem m_authCacheItem;
-<<<<<<< HEAD
         SystemError::ErrorCode m_lastSysErrorCode;
-=======
         int m_requestSequence;
->>>>>>> 43174d5c
 
         AsyncHttpClient();
 
