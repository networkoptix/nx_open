#ifndef rtp_session_h_1935_h
#define rtp_session_h_1935_h

<<<<<<< HEAD
#include <fstream>
=======
#ifdef ENABLE_DATA_PROVIDERS

>>>>>>> e04ddab6
#include <memory>
#include <vector>

#include <QAuthenticator>

#include "socket.h"

extern "C"
{
    #include <libavformat/avformat.h>
}

#include <QtCore/QDateTime>
#include <QtCore/QElapsedTimer>
#include <QtCore/QUrl>
#include "../common/threadqueue.h"
#include "utils/camera/camera_diagnostics.h"
#include <network/authenticate_helper.h>

//#define DEBUG_TIMINGS
//#define _DUMP_STREAM

class RTPSession;

static const int RTSP_FFMPEG_GENERIC_HEADER_SIZE = 8;
static const int RTSP_FFMPEG_VIDEO_HEADER_SIZE = 3;
static const int RTSP_FFMPEG_METADATA_HEADER_SIZE = 4;
static const int RTSP_FFMPEG_MAX_HEADER_SIZE = RTSP_FFMPEG_GENERIC_HEADER_SIZE + RTSP_FFMPEG_METADATA_HEADER_SIZE;
static const int MAX_RTP_PACKET_SIZE = 1024 * 16;

class RtspStatistic 
{
public:
    RtspStatistic(): timestamp(0), nptTime(0), localtime(0), receivedPackets(0), receivedOctets(0), ssrc(0) {}
    bool isEmpty() const { return timestamp == 0 && nptTime == 0; }

    quint32 timestamp;
    double nptTime;
    double localtime;
    qint64 receivedPackets;
    qint64 receivedOctets;
    quint32 ssrc;
};

class QnRtspTimeHelper
{
public:
    QnRtspTimeHelper(const QString& resId);
    ~QnRtspTimeHelper();

    /*!
        \note Overflow of \a rtpTime is not handled here, so be sure to update \a statistics often enough (twice per \a rtpTime full cycle)
    */
    qint64 getUsecTime(quint32 rtpTime, const RtspStatistic& statistics, int rtpFrequency, bool recursiveAllowed = true);
    QString getResID() const { return m_resId; }
private:
    double cameraTimeToLocalTime(double cameraTime); // time in seconds since 1.1.1970
    bool isLocalTimeChanged();
    bool isCameraTimeChanged(const RtspStatistic& statistics);
    void reset();
private:
    qint64 m_lastTime;
    //double m_lastResultInSec;
    QElapsedTimer m_timer;
    qint64 m_localStartTime;
    //qint64 m_cameraTimeDrift;
    double m_rtcpReportTimeDiff;

    struct CamSyncInfo {
        CamSyncInfo(): timeDiff(INT_MAX), driftSum(0) {}
        QMutex mutex;
        double timeDiff;
        QnUnsafeQueue<qint64> driftStats;
        qint64 driftSum;
    };

    QSharedPointer<CamSyncInfo> m_cameraClockToLocalDiff;
    QString m_resId;

    static QMutex m_camClockMutex;
    static QMap<QString, QPair<QSharedPointer<QnRtspTimeHelper::CamSyncInfo>, int> > m_camClock;
    qint64 m_lastWarnTime;

#ifdef DEBUG_TIMINGS
    void printTime(double jitter);
    QElapsedTimer m_statsTimer;
    double m_minJitter;
    double m_maxJitter;
    double m_jitterSum;
    int m_jitPackets;
#endif
};

class RTPIODevice
{
public:
    explicit RTPIODevice(RTPSession* owner, bool useTCP);
    virtual ~RTPIODevice();
    virtual qint64 read(char * data, qint64 maxSize );
    
    const RtspStatistic& getStatistic() { return m_statistic;}
    void setStatistic(const RtspStatistic& value) { m_statistic = value; }
    AbstractCommunicatingSocket* getMediaSocket();
    AbstractDatagramSocket* getRtcpSocket() const { return m_rtcpSocket; }
    void setTcpMode(bool value);
    void setSSRC(quint32 value) {ssrc = value; }
    quint32 getSSRC() const { return ssrc; }
    
    void setRtpTrackNum(quint8 value) { m_rtpTrackNum = value; }
    quint8 getRtpTrackNum() const { return m_rtpTrackNum; }
    quint8 getRtcpTrackNum() const { return m_rtpTrackNum+1; }
private:
    void processRtcpData();
private:
    RTPSession* m_owner;
    bool m_tcpMode;
    RtspStatistic m_statistic;
    AbstractDatagramSocket* m_mediaSocket;
    AbstractDatagramSocket* m_rtcpSocket;
    quint32 ssrc;
    quint8 m_rtpTrackNum;
};

class RTPSession: public QObject
{
    Q_OBJECT;
public:
    // TODO: #Elric #enum
    enum DefaultAuthScheme {
        authNone,
        authBasic,
        authDigest // generate nonce as current time in usec
    };

    //typedef QMap<int, QScopedPointer<RTPIODevice> > RtpIoTracks;

    enum TrackType {TT_VIDEO, TT_VIDEO_RTCP, TT_AUDIO, TT_AUDIO_RTCP, TT_METADATA, TT_METADATA_RTCP, TT_UNKNOWN, TT_UNKNOWN2};
    enum TransportType {TRANSPORT_UDP, TRANSPORT_TCP, TRANSPORT_AUTO };

    struct SDPTrackInfo
    {
        SDPTrackInfo(const QString& _codecName, const QByteArray& _trackTypeStr, const QByteArray& _setupURL, int _mapNum, int _trackNum, RTPSession* owner, bool useTCP):
            codecName(_codecName), setupURL(_setupURL), mapNum(_mapNum), trackNum(_trackNum)
        {
            QByteArray trackTypeStr = _trackTypeStr.toLower();
            if (trackTypeStr == "audio")
                trackType = TT_AUDIO;
            else if (trackTypeStr == "audio-rtcp")
                trackType = TT_AUDIO_RTCP;
            else if (trackTypeStr == "video")
                trackType = TT_VIDEO;
            else if (trackTypeStr == "video-rtcp")
                trackType = TT_VIDEO_RTCP;
            else if (trackTypeStr == "metadata")
                trackType = TT_METADATA;
            else
                trackType = TT_UNKNOWN;

            ioDevice = new RTPIODevice(owner, useTCP);
            ioDevice->setRtpTrackNum(_trackNum * 2);
            interleaved = QPair<int,int>(-1,-1);
        }

        void setSSRC(quint32 value);
        quint32 getSSRC() const;

        ~SDPTrackInfo() { delete ioDevice; }

        QString codecName;
        TrackType trackType;
        QByteArray setupURL;
        int mapNum;
        int trackNum;
        QPair<int,int> interleaved;

        RTPIODevice* ioDevice;
    };

    static QString mediaTypeToStr(TrackType tt);

    //typedef QMap<int, QSharedPointer<SDPTrackInfo> > TrackMap;
    typedef QVector<QSharedPointer<SDPTrackInfo> > TrackMap;

    RTPSession( std::unique_ptr<AbstractStreamSocket> tcpSock = std::unique_ptr<AbstractStreamSocket>() );
    ~RTPSession();

    // returns \a CameraDiagnostics::ErrorCode::noError if stream was opened, error code - otherwise
    CameraDiagnostics::Result open(const QString& url, qint64 startTime = AV_NOPTS_VALUE);

    /*
    * Start playing RTSP sessopn.
    * @param positionStart start position at mksec
    * @param positionEnd end position at mksec
    * @param scale playback speed
    */
    RTPSession::TrackMap play(qint64 positionStart, qint64 positionEnd, double scale);

    // returns true if there is no error delivering STOP
    bool stop();


    // returns true if session is opened
    bool isOpened() const;

    // session timeout in ms
    unsigned int sessionTimeoutMs();

    const QByteArray& getSdp() const;

    bool sendKeepAliveIfNeeded();

    void setTransport(TransportType transport);
    void setTransport(const QString& transport);
    TransportType getTransport() const { return m_transport; }
    QString getTrackFormatByRtpChannelNum(int channelNum);
    TrackType getTrackTypeByRtpChannelNum(int channelNum);
    int getChannelNum(int rtpChannelNum);

    qint64 startTime() const;
    qint64 endTime() const;
    float getScale() const;
    void setScale(float value);

    bool sendPlay(qint64 startPos, qint64 endPos, double scale);
    bool sendPause();
    bool sendSetParameter(const QByteArray& paramName, const QByteArray& paramValue);
    bool sendTeardown();

    int lastSendedCSeq() const { return m_csec-1; }

    void setAdditionAttribute(const QByteArray& name, const QByteArray& value);
    void removeAdditionAttribute(const QByteArray& name);

    void setTCPTimeout(int timeout);

    void parseRangeHeader(const QString& rangeStr);

    /*
    * Client will use any AuthScheme corresponding to server requirements (authenticate server request)
    * defaultAuthScheme is used for first client request only
    */
    void setAuth(const QAuthenticator& auth, DefaultAuthScheme defaultAuthScheme);
    QAuthenticator getAuth() const;

    void setProxyAddr(const QString& addr, int port);

    QList<QByteArray> getSdpByTrackNum(int trackNum) const;
    QList<QByteArray> getSdpByType(TrackType trackType) const;
    int getTrackCount(TrackType trackType) const;

    int getLastResponseCode() const;

    void setAudioEnabled(bool value);
    bool isAudioEnabled() const;

    /*
    * Demuxe RTSP binary data
    * @param data Buffer to write demuxed data. 4 byte RTSP header keep in buffer
    * @param maxDataSize maximum buffer size
    * @return amount of readed bytes
    */
    int readBinaryResponce(quint8 *data, int maxDataSize);

    /*
    * Demuxe RTSP binary data.
    * @param demuxedData vector of buffers where stored demuxed data. Buffer number determined by RTSP channel number. 4 byte RTSP header are not stored in buffer
    * @param channelNumber buffer number
    * @return amount of readed bytes
    */
    int readBinaryResponce(std::vector<QnByteArray*>& demuxedData, int& channelNumber);


    void sendBynaryResponse(quint8* buffer, int size);

    RtspStatistic parseServerRTCPReport(quint8* srcBuffer, int srcBufferSize, bool* gotStatistics);
    int buildClientRTCPReport(quint8 *dstBuffer, int bufferLen);

    void setUsePredefinedTracks(int numOfVideoChannel);

    static quint8* prepareDemuxedData(std::vector<QnByteArray*>& demuxedData, int channel, int reserve);

    bool setTCPReadBufferSize(int value);

    QString getVideoLayout() const;
    TrackMap getTrackInfo() const;

    AbstractStreamSocket* tcpSock();
    void setUserAgent(const QString& value);
signals:
    void gotTextResponse(QByteArray text);
private:
    void addRangeHeader( nx_http::Request* const request, qint64 startPos, qint64 endPos );
    QString getTrackFormat(int trackNum) const;
    TrackType getTrackType(int trackNum) const;
    //int readRAWData();
    nx_http::Request createDescribeRequest();
    bool sendDescribe();
    bool sendOptions();
    bool sendSetup();
    bool sendKeepAlive();

    bool readTextResponce(QByteArray &responce);
    void addAuth( nx_http::Request* const request );


    QString extractRTSPParam(const QString &buffer, const QString &paramName);
    void updateTransportHeader(QByteArray &responce);

    void parseSDP();
    void updateTrackNum();
    void addAdditionAttrs( nx_http::Request* const request );
    void updateResponseStatus(const QByteArray& response);

    void usePredefinedTracks();
    bool processTextResponseInsideBinData();
    static QByteArray getGuid();
    void registerRTPChannel(int rtpNum, QSharedPointer<SDPTrackInfo> trackInfo);
    QByteArray calcDefaultNonce() const;
    nx_http::Request createPlayRequest( qint64 startPos, qint64 endPos );
    bool sendPlayInternal(qint64 startPos, qint64 endPos);
    bool sendRequestInternal(nx_http::Request&& request);
private:
    enum { RTSP_BUFFER_LEN = 1024 * 65 };

    // 'initialization in order' block
    unsigned int m_csec;
    TransportType m_transport;
    int m_selectedAudioChannel;
    qint64 m_startTime;
    qint64 m_openedTime;
    qint64 m_endTime;
    float m_scale;
    int m_tcpTimeout;
    int m_proxyPort;
    int m_responseCode;
    bool m_isAudioEnabled;
    bool m_useDigestAuth;
    int m_numOfPredefinedChannels;
    unsigned int m_TimeOut;
    // end of initialized fields

    //unsigned char m_responseBuffer[MAX_RESPONCE_LEN];
    quint8* m_responseBuffer;
    int m_responseBufferLen;
    QByteArray m_sdp;

    std::unique_ptr<AbstractStreamSocket> m_tcpSock;
    //RtpIoTracks m_rtpIoTracks; // key: tracknum, value: track IO device

    QUrl m_url;

    QString m_SessionId;
    unsigned short m_ServerPort;
    // format: key - track number, value - codec name
    TrackMap m_sdpTracks;

    QElapsedTimer m_keepAliveTime;

    friend class RTPIODevice;
    QMap<QByteArray, QByteArray> m_additionAttrs;
    QAuthenticator m_auth;
    QString m_proxyAddr;
    QString m_contentBase;
    TransportType m_prefferedTransport;

    QString m_realm;
    QString m_nonce;

    static QByteArray m_guid; // client guid. used in proprietary extension
    static QMutex m_guidMutex;

    std::vector<QSharedPointer<SDPTrackInfo> > m_rtpToTrack;
    QString m_reasonPhrase;
    QString m_videoLayout;

    char* m_additionalReadBuffer;
    int m_additionalReadBufferPos;
    int m_additionalReadBufferSize;
    HttpAuthenticationClientContext m_rtspAuthCtx;
    mutable QMutex m_sockMutex;
    QByteArray m_userAgent;
#ifdef _DUMP_STREAM
    std::ofstream m_inStreamFile;
    std::ofstream m_outStreamFile;
#endif

    /*!
        \param readSome if \a true, returns as soon as some data has been read. Otherwise, blocks till all \a bufSize bytes has been read
    */
    int readSocketWithBuffering( quint8* buf, size_t bufSize, bool readSome );

    //!Sends request and waits for response. If request requires authentication, re-tries request with credentials
    /*!
        Updates \a m_responseCode member.
        \return error description
    */
    bool sendRequestAndReceiveResponse( nx_http::Request&& request, QByteArray& responce );
};

#endif // ENABLE_DATA_PROVIDERS

#endif //rtp_session_h_1935_h<|MERGE_RESOLUTION|>--- conflicted
+++ resolved
@@ -1,12 +1,9 @@
 #ifndef rtp_session_h_1935_h
 #define rtp_session_h_1935_h
 
-<<<<<<< HEAD
+#ifdef ENABLE_DATA_PROVIDERS
+
 #include <fstream>
-=======
-#ifdef ENABLE_DATA_PROVIDERS
-
->>>>>>> e04ddab6
 #include <memory>
 #include <vector>
 
