--- conflicted
+++ resolved
@@ -1,11 +1,9 @@
 #ifndef __SSL_SOCKET_H_
 #define __SSL_SOCKET_H_
 
-<<<<<<< HEAD
+#ifdef ENABLE_SSL
+
 #include <openssl/ssl.h>
-=======
-#ifdef ENABLE_SSL
->>>>>>> 024f0a42
 
 #include <QObject>
 
@@ -104,7 +102,6 @@
     Q_DECLARE_PRIVATE(QnMixedSSLSocket);
 };
 
-<<<<<<< HEAD
 class TCPSslServerSocket: public TCPServerSocket
 {
 public:
@@ -118,8 +115,6 @@
 private:
     bool m_allowNonSecureConnect;
 };
-=======
 #endif // ENABLE_SSL
->>>>>>> 024f0a42
 
 #endif // __SSL_SOCKET_H_