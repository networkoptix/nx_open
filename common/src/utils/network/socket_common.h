--- conflicted
+++ resolved
@@ -53,22 +53,12 @@
     HostAddress address;
     int port;
 
-<<<<<<< HEAD
-    SocketAddress( const HostAddress& _address = HostAddress(), unsigned short _port = 0 );
-    /*!
-        \param addrStr. String in format "host:port". Also, following strings are valid:\n
-            - :port (host is considered \a HostAddress::anyHost)
-            - host (port is zero)
-    */
-    SocketAddress( const QString& addrStr );
-=======
     SocketAddress( const HostAddress& _address = HostAddress(), unsigned short _port = 0 )
     :
         address( _address ),
         port( _port )
     {
     }
->>>>>>> 5c85bbd0
 
     SocketAddress( const QString& str )
     :
