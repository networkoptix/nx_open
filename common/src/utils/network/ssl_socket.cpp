#include "ssl_socket.h"

#ifdef ENABLE_SSL

#include <openssl/ssl.h>
#include <openssl/err.h>

static const int BUFFER_SIZE = 1024;
const unsigned char sid[] = "Network Optix SSL socket";

static EVP_PKEY* pkey = 0;
static SSL_CTX *serverCTX = 0;
static SSL_CTX *clientCTX = 0;

// TODO: public methods are visible to all, quite bad
int sock_read(BIO *b, char *out, int outl)
{
    QnSSLSocket* sslSock = (QnSSLSocket*) BIO_get_app_data(b);
    int ret=0;

    if (out != NULL)
    {
        //clear_socket_error();
        ret = sslSock->recvInternal(out, outl, 0);
        BIO_clear_retry_flags(b);
        if (ret <= 0)
        {
            if (BIO_sock_should_retry(ret))
                BIO_set_retry_read(b);
        }
    }
    return ret;
}

int sock_write(BIO *b, const char *in, int inl)
{
    QnSSLSocket* sslSock = (QnSSLSocket*) BIO_get_app_data(b);
    //clear_socket_error();
    int ret = sslSock->sendInternal(in, inl);
    BIO_clear_retry_flags(b);
    if (ret <= 0)
    {
        if (BIO_sock_should_retry(ret))
            BIO_set_retry_write(b);
    }
    return ret;
}

namespace {
static int sock_puts(BIO *bp, const char *str)
{
    return sock_write(bp, str, strlen(str));
}

static long sock_ctrl(BIO *b, int cmd, long num, void* /*ptr*/)
{
    long ret=1;

    switch (cmd)
    {
    case BIO_C_SET_FD:
        Q_ASSERT("Invalid proxy socket use!");
        break;
    case BIO_C_GET_FD:
        Q_ASSERT("Invalid proxy socket use!");
        break;
    case BIO_CTRL_GET_CLOSE:
        ret=b->shutdown;
        break;
    case BIO_CTRL_SET_CLOSE:
        b->shutdown=(int)num;
        break;
    case BIO_CTRL_DUP:
    case BIO_CTRL_FLUSH:
        ret=1;
        break;
    default:
        ret=0;
        break;
    }
    return(ret);
}

static int sock_new(BIO *bi)
{
    bi->init=1;
    bi->num=0;
    bi->ptr=NULL;
    bi->flags=0;
    return(1);
}

static int sock_free(BIO *a)
{
    if (a == NULL) return(0);
    if (a->shutdown)
    {
        if (a->init)
        {
            QnSSLSocket* sslSock = (QnSSLSocket*) BIO_get_app_data(a);
            if (sslSock)
                sslSock->close();
        }
        a->init=0;
        a->flags=0;
    }
    return(1);
}

static BIO_METHOD Proxy_server_socket =
{
    BIO_TYPE_SOCKET,
    "proxy server socket",
    sock_write,
    sock_read,
    sock_puts,
    NULL, // sock_gets, 
    sock_ctrl,
    sock_new,
    sock_free,
    NULL,
};
}

// ---------------------------- QnSSLSocket -----------------------------------

void QnSSLSocket::initSSLEngine(const QByteArray& certData)
{
    Q_ASSERT(serverCTX == 0);
    Q_ASSERT(clientCTX == 0);

    SSL_library_init();
    OpenSSL_add_all_algorithms();
    SSL_load_error_strings(); 
    serverCTX = SSL_CTX_new(SSLv23_server_method());
    clientCTX = SSL_CTX_new(SSLv23_client_method());

    BIO *bufio = BIO_new_mem_buf((void*) certData.data(), certData.size());
    X509 *x = PEM_read_bio_X509_AUX(bufio, NULL, serverCTX->default_passwd_callback, serverCTX->default_passwd_callback_userdata);
    SSL_CTX_use_certificate(serverCTX, x);
    SSL_CTX_use_certificate(clientCTX, x);
    BIO_free(bufio);

    bufio = BIO_new_mem_buf((void*) certData.data(), certData.size());
    pkey = PEM_read_bio_PrivateKey(bufio, NULL, serverCTX->default_passwd_callback, serverCTX->default_passwd_callback_userdata);
    SSL_CTX_use_PrivateKey(serverCTX, pkey);
    BIO_free(bufio);

    SSL_CTX_set_options(serverCTX, SSL_OP_SINGLE_DH_USE);
    SSL_CTX_set_session_id_context(serverCTX, sid, 4);
}

void QnSSLSocket::releaseSSLEngine()
{
    if (serverCTX) {
        SSL_CTX_free(serverCTX);
        serverCTX = 0;
    }

    if( pkey )
    {
        EVP_PKEY_free( pkey );
        pkey = 0;
    }
}

class QnSSLSocketPrivate
{
public:
    AbstractStreamSocket* wrappedSocket;
    SSL* ssl;
    BIO* read;
    BIO* write;
    bool isServerSide;
    quint8 extraBuffer[32];
    int extraBufferLen;
};

QnSSLSocket::QnSSLSocket(AbstractStreamSocket* wrappedSocket, bool isServerSide):
    d_ptr(new QnSSLSocketPrivate())
{
    Q_D(QnSSLSocket);
    d->wrappedSocket = wrappedSocket;
    d->isServerSide = isServerSide;
    d->extraBufferLen = 0;

    init();
}

QnSSLSocket::QnSSLSocket(QnSSLSocketPrivate* priv, AbstractStreamSocket* wrappedSocket, bool isServerSide):
    d_ptr(priv)
{
    Q_D(QnSSLSocket);
    d->wrappedSocket = wrappedSocket;
    d->isServerSide = isServerSide;
    d->extraBufferLen = 0;

    init();
}

void QnSSLSocket::init()
{
    Q_D(QnSSLSocket);

    d->read = BIO_new(&Proxy_server_socket);
    BIO_set_nbio(d->read, 1);
    BIO_set_app_data(d->read, this);

    d->write = BIO_new(&Proxy_server_socket);
    BIO_set_app_data(d->write, this);
    BIO_set_nbio(d->write, 1);

    d->ssl = SSL_new(d->isServerSide ? serverCTX : clientCTX);  // get new SSL state with context 
    SSL_set_verify(d->ssl, SSL_VERIFY_NONE, NULL);
    SSL_set_session_id_context(d->ssl, sid, 4);
    SSL_set_bio(d->ssl, d->read, d->write);
}

QnSSLSocket::~QnSSLSocket()
{
    Q_D(QnSSLSocket);

    if (d->ssl)
        SSL_free(d->ssl);
    delete d->wrappedSocket;
    delete d_ptr;
}


bool QnSSLSocket::doServerHandshake()
{
    Q_D(QnSSLSocket);
    SSL_set_accept_state(d->ssl);

    return SSL_do_handshake(d->ssl) == 1;
}

bool QnSSLSocket::doClientHandshake()
{
    Q_D(QnSSLSocket);
    SSL_set_connect_state(d->ssl);

    int ret = SSL_do_handshake(d->ssl);
    //int err2 = SSL_get_error(d->ssl, ret);
    //const char* err = ERR_reason_error_string(ERR_get_error());
    return ret == 1;
}

int QnSSLSocket::recvInternal(void* buffer, unsigned int bufferLen, int /*flags*/)
{
    Q_D(QnSSLSocket);

    if (d->extraBufferLen > 0)
    {
        int toReadLen = qMin((int)bufferLen, d->extraBufferLen);
        memcpy(buffer, d->extraBuffer, toReadLen);
        memmove(d->extraBuffer, d->extraBuffer + toReadLen, d->extraBufferLen - toReadLen);
        d->extraBufferLen -= toReadLen;
        int readRest = bufferLen - toReadLen;
        if (toReadLen > 0) {
            int readed = d->wrappedSocket->recv((char*) buffer + toReadLen, readRest);
            if (readed > 0)
                toReadLen += readed;
        }
        return toReadLen;
    }

    return d->wrappedSocket->recv(buffer, bufferLen);
}

int QnSSLSocket::recv( void* buffer, unsigned int bufferLen, int /*flags*/)
{
    Q_D(QnSSLSocket);
    if (!SSL_is_init_finished(d->ssl)) {
        if (d->isServerSide)
            doServerHandshake();
        else
            doClientHandshake();
    }

    return SSL_read(d->ssl, (char*) buffer, bufferLen);
}

int QnSSLSocket::sendInternal( const void* buffer, unsigned int bufferLen )
{
    Q_D(QnSSLSocket);
    return d->wrappedSocket->send(buffer, bufferLen);
}

int QnSSLSocket::send( const void* buffer, unsigned int bufferLen )
{
    Q_D(QnSSLSocket);

    if (!SSL_is_init_finished(d->ssl)) {
        if (d->isServerSide)
            doServerHandshake();
        else
            doClientHandshake();
    }

    return SSL_write(d->ssl, buffer, bufferLen);
}

bool QnSSLSocket::reopen()
{
    Q_D(QnSSLSocket);
    return d->wrappedSocket->reopen();
}

bool QnSSLSocket::setNoDelay( bool value )
{
    Q_D(QnSSLSocket);
    return d->wrappedSocket->setNoDelay(value);
}

bool QnSSLSocket::getNoDelay( bool* value )
{
    Q_D(QnSSLSocket);
    return d->wrappedSocket->getNoDelay(value);
}

bool QnSSLSocket::connect(
                     const QString& foreignAddress,
                     unsigned short foreignPort,
                     unsigned int timeoutMillis)
{
    Q_D(QnSSLSocket);
    return d->wrappedSocket->connect(foreignAddress, foreignPort, timeoutMillis);
}

const SocketAddress QnSSLSocket::getForeignAddress()
{
    Q_D(QnSSLSocket);
    return d->wrappedSocket->getForeignAddress();
}

bool QnSSLSocket::isConnected() const
{
    Q_D(const QnSSLSocket);
    return d->wrappedSocket->isConnected();
}

bool QnSSLSocket::bind( const SocketAddress& localAddress )
{
    Q_D(const QnSSLSocket);
    return d->wrappedSocket->bind(localAddress);
}

//bool QnSSLSocket::bindToInterface( const QnInterfaceAndAddr& iface )
//{
//    Q_D(const QnSSLSocket);
//    return d->wrappedSocket->bindToInterface(iface);
//}

SocketAddress QnSSLSocket::getLocalAddress() const
{
    Q_D(const QnSSLSocket);
    return d->wrappedSocket->getLocalAddress();
}

SocketAddress QnSSLSocket::getPeerAddress() const
{
    Q_D(const QnSSLSocket);
    return d->wrappedSocket->getPeerAddress();
}

void QnSSLSocket::close()
{
    Q_D(const QnSSLSocket);
    d->wrappedSocket->close();
}

bool QnSSLSocket::isClosed() const
{
    Q_D(const QnSSLSocket);
    return d->wrappedSocket->isClosed();
}

bool QnSSLSocket::setReuseAddrFlag( bool reuseAddr )
{
    Q_D(const QnSSLSocket);
    return d->wrappedSocket->setReuseAddrFlag(reuseAddr);
}

bool QnSSLSocket::getReuseAddrFlag( bool* val )
{
    Q_D(const QnSSLSocket);
    return d->wrappedSocket->getReuseAddrFlag(val);
}

bool QnSSLSocket::setNonBlockingMode( bool val )
{
    Q_D(const QnSSLSocket);
    return d->wrappedSocket->setNonBlockingMode(val);
}

bool QnSSLSocket::getNonBlockingMode( bool* val ) const
{
    Q_D(const QnSSLSocket);
    return d->wrappedSocket->getNonBlockingMode(val);
}

bool QnSSLSocket::getMtu( unsigned int* mtuValue )
{
    Q_D(const QnSSLSocket);
    return d->wrappedSocket->getMtu(mtuValue);
}

bool QnSSLSocket::setSendBufferSize( unsigned int buffSize )
{
    Q_D(const QnSSLSocket);
    return d->wrappedSocket->setSendBufferSize(buffSize);
}

bool QnSSLSocket::getSendBufferSize( unsigned int* buffSize )
{
    Q_D(const QnSSLSocket);
    return d->wrappedSocket->getSendBufferSize(buffSize);
}

bool QnSSLSocket::setRecvBufferSize( unsigned int buffSize )
{
    Q_D(const QnSSLSocket);
    return d->wrappedSocket->setRecvBufferSize(buffSize);
}

bool QnSSLSocket::getRecvBufferSize( unsigned int* buffSize )
{
    Q_D(const QnSSLSocket);
    return d->wrappedSocket->getRecvBufferSize(buffSize);
}

bool QnSSLSocket::setRecvTimeout( unsigned int millis )
{
    Q_D(const QnSSLSocket);
    return d->wrappedSocket->setRecvTimeout(millis);
}

bool QnSSLSocket::getRecvTimeout( unsigned int* millis )
{
    Q_D(const QnSSLSocket);
    return d->wrappedSocket->getRecvTimeout(millis);
}

bool QnSSLSocket::setSendTimeout( unsigned int ms )
{
    Q_D(const QnSSLSocket);
    return d->wrappedSocket->setSendTimeout(ms);
}

bool QnSSLSocket::getSendTimeout( unsigned int* millis )
{
    Q_D(const QnSSLSocket);
    return d->wrappedSocket->getSendTimeout(millis);
}

//!Implementation of AbstractSocket::getLastError
bool QnSSLSocket::getLastError( SystemError::ErrorCode* errorCode )
{
    Q_D(const QnSSLSocket);
    return d->wrappedSocket->getLastError(errorCode);
}

AbstractSocket::SOCKET_HANDLE QnSSLSocket::handle() const
{
    Q_D(const QnSSLSocket);
    return d->wrappedSocket->handle();
}

bool QnSSLSocket::recvAsyncImpl( nx::Buffer* const /*buf*/, std::unique_ptr<AbstractAsyncIOHandler> /*handler*/ )
{
    assert( false );
    return false;
}

bool QnSSLSocket::sendAsyncImpl( const nx::Buffer& /*buf*/, std::unique_ptr<AbstractAsyncIOHandler> /*handler*/ )
{
    assert( false );
    return false;
}



// ------------------------------ QnMixedSSLSocket -------------------------------------------------------
static const int TEST_DATA_LEN = 3;

class QnMixedSSLSocketPrivate: public QnSSLSocketPrivate
{
public:
    bool initState;
    bool useSSL;
};

QnMixedSSLSocket::QnMixedSSLSocket(AbstractStreamSocket* wrappedSocket):
    QnSSLSocket(new QnMixedSSLSocketPrivate, wrappedSocket, true)
{
    Q_D(QnMixedSSLSocket);
    d->initState = true;
    d->useSSL = false;
}

int QnMixedSSLSocket::recv( void* buffer, unsigned int bufferLen, int flags)
{
    Q_D(QnMixedSSLSocket);

    // check for SSL pattern 0x80 (v2) or 0x16 03 (v3)
    if (d->initState) 
    {
        if (d->extraBufferLen == 0) {
            int readed = d->wrappedSocket->recv(d->extraBuffer, 1);
            if (readed < 1)
                return readed;
            d->extraBufferLen += readed;
        }

        if (d->extraBuffer[0] == 0x80)
        {
            d->useSSL = true;
            d->initState = false;
        }
        else if (d->extraBuffer[0] == 0x16)
        {
            int readed = d->wrappedSocket->recv(d->extraBuffer+1, 1);
            if (readed < 1)
                return readed;
            d->extraBufferLen += readed;

            if (d->extraBuffer[1] == 0x03)
                d->useSSL = true;
        }
        d->initState = false;
    }

    if (d->useSSL)
        return QnSSLSocket::recv((char*) buffer, bufferLen, flags);
    else 
        return recvInternal(buffer, bufferLen, flags);
}

int QnMixedSSLSocket::send( const void* buffer, unsigned int bufferLen )
{
    Q_D(QnMixedSSLSocket);
    if (d->useSSL)
        return QnSSLSocket::send((char*) buffer, bufferLen);
    else 
        return d->wrappedSocket->send(buffer, bufferLen);
}

<<<<<<< HEAD
//!Implementation of AbstractCommunicatingSocket::recvAsyncImpl
bool QnMixedSSLSocket::recvAsyncImpl( nx::Buffer* const /*buf*/, std::unique_ptr<AbstractAsyncIOHandler> /*handler*/ )
{
    assert( false );
    return false;
}

//!Implementation of AbstractCommunicatingSocket::sendAsyncImpl
bool QnMixedSSLSocket::sendAsyncImpl( const nx::Buffer& /*buf*/, std::unique_ptr<AbstractAsyncIOHandler> /*handler*/ )
{
    assert( false );
    return false;
}


//////////////////////////////////////////////////////////
////////////// class TCPSslServerSocket
//////////////////////////////////////////////////////////

TCPSslServerSocket::TCPSslServerSocket(bool allowNonSecureConnect)
:
    TCPServerSocket(),
    m_allowNonSecureConnect(allowNonSecureConnect)
{
}

AbstractStreamSocket* TCPSslServerSocket::accept()
{
    AbstractStreamSocket* sock = TCPServerSocket::accept();
    if (!sock)
        return 0;

    if (m_allowNonSecureConnect)
        return new QnMixedSSLSocket(sock);

    else
        return new QnSSLSocket(sock, true);

#if 0
    // transparent accept required state machine here. doesn't implemented. Handshake implemented on first IO operations

    QnSSLSocket* sslSock = new QnSSLSocket(sock);
    if (sslSock->doServerHandshake())
        return sslSock;
    
    delete sslSock;
    return 0;
#endif
}
=======
#endif // ENABLE_SSL
>>>>>>> 024f0a42
<|MERGE_RESOLUTION|>--- conflicted
+++ resolved
@@ -546,7 +546,6 @@
         return d->wrappedSocket->send(buffer, bufferLen);
 }
 
-<<<<<<< HEAD
 //!Implementation of AbstractCommunicatingSocket::recvAsyncImpl
 bool QnMixedSSLSocket::recvAsyncImpl( nx::Buffer* const /*buf*/, std::unique_ptr<AbstractAsyncIOHandler> /*handler*/ )
 {
@@ -596,6 +595,4 @@
     return 0;
 #endif
 }
-=======
-#endif // ENABLE_SSL
->>>>>>> 024f0a42
+#endif // ENABLE_SSL