#include "ssl_socket.h"

#ifdef ENABLE_SSL
#include <mutex>
#include <errno.h>

#include <openssl/ssl.h>
#include <openssl/err.h>

#include <utils/common/log.h>

#ifdef max
#undef max
#endif

#ifdef min
#undef min
#endif

static const int BUFFER_SIZE = 1024;
const unsigned char sid[] = "Network Optix SSL socket";

    // TODO: public methods are visible to all, quite bad
int sock_read(BIO *b, char *out, int outl)
{
    QnSSLSocket* sslSock = (QnSSLSocket*) BIO_get_app_data(b);
    if( sslSock->mode() == QnSSLSocket::ASYNC ) {
        int ret = sslSock->asyncRecvInternal(out,outl);
        if( ret == -1 ) {
            BIO_clear_retry_flags(b);
            BIO_set_retry_read(b);
        }
        return ret;
    }
    
    int ret=0;
    if (out != NULL)
    {
        //clear_socket_error();
        ret = sslSock->recvInternal(out, outl, 0);
        BIO_clear_retry_flags(b);
        if (ret <= 0)
        {
            const int sysErrorCode = SystemError::getLastOSErrorCode();
            if( sysErrorCode == SystemError::wouldBlock ||
                sysErrorCode == SystemError::again ||
                BIO_sock_should_retry(sysErrorCode) )
            {
                BIO_set_retry_read(b);
            }

        }
    }
    return ret;
}

int sock_write(BIO *b, const char *in, int inl)
{
    QnSSLSocket* sslSock = (QnSSLSocket*) BIO_get_app_data(b);
    if( sslSock->mode() == QnSSLSocket::ASYNC ) {
        int ret = sslSock->asyncSendInternal(in,inl);
        if( ret == -1 ) {
            BIO_clear_retry_flags(b);
            BIO_set_retry_write(b);
        }
        return ret;
    }

    //clear_socket_error();
    int ret = sslSock->sendInternal(in, inl);
    BIO_clear_retry_flags(b);
    if (ret <= 0)
    {
        const int sysErrorCode = SystemError::getLastOSErrorCode();
        if( sysErrorCode == SystemError::wouldBlock ||
            sysErrorCode == SystemError::again ||
            BIO_sock_should_retry(sysErrorCode) )
        {
            BIO_set_retry_write(b);
        }
    }
    return ret;
}

namespace {
static int sock_puts(BIO *bp, const char *str)
{
    return sock_write(bp, str, strlen(str));
}

static long sock_ctrl(BIO *b, int cmd, long num, void* /*ptr*/)
{
    long ret=1;

    switch (cmd)
    {
    case BIO_C_SET_FD:
        Q_ASSERT("Invalid proxy socket use!");
        break;
    case BIO_C_GET_FD:
        Q_ASSERT("Invalid proxy socket use!");
        break;
    case BIO_CTRL_GET_CLOSE:
        ret=b->shutdown;
        break;
    case BIO_CTRL_SET_CLOSE:
        b->shutdown=(int)num;
        break;
    case BIO_CTRL_DUP:
    case BIO_CTRL_FLUSH:
        ret=1;
        break;
    default:
        ret=0;
        break;
    }
    return(ret);
}

static int sock_new(BIO *bi)
{
    bi->init=1;
    bi->num=0;
    bi->ptr=NULL;
    bi->flags=0;
    return(1);
}

static int sock_free(BIO *a)
{
    if (a == NULL) return(0);
    if (a->shutdown)
    {
        if (a->init)
        {
            QnSSLSocket* sslSock = (QnSSLSocket*) BIO_get_app_data(a);
            if (sslSock)
                sslSock->close();
        }
        a->init=0;
        a->flags=0;
    }
    return(1);
}

static BIO_METHOD Proxy_server_socket =
{
    BIO_TYPE_SOCKET,
    "proxy server socket",
    sock_write,
    sock_read,
    sock_puts,
    NULL, // sock_gets, 
    sock_ctrl,
    sock_new,
    sock_free,
    NULL,
};

}

// ==================================== SSL Async Socket Implementation ====================================
namespace {

struct buffer_t {
    const nx::Buffer* read_buffer;
    nx::Buffer* write_buffer;
    buffer_t(): read_buffer(NULL),write_buffer(NULL){}
    buffer_t( const nx::Buffer* rb , nx::Buffer* wb ) :
        read_buffer(rb),write_buffer(wb){}
};

class async_ssl;
class mixed_async_ssl;
class ssl_async_recv_op;
class ssl_async_send_op;
class ssl_async_handshake_op;

class ssl_async_op {
public:
    virtual int perform( int* ssl_err ) = 0;
    virtual void notify( SystemError::ErrorCode ) =0;
    virtual void error( SystemError::ErrorCode ec ) = 0;
    ssl_async_op( SSL* ssl ) : ssl_(ssl) {}
    SSL* ssl() const {
        return ssl_;
    }
    // no need for virtual dtor, we delete from original pointer
private:
    SSL* ssl_;
};

// Notes for async operation for SSL.
// The assumption :
// 1) Although we have 2 version of recv/send, user will only use
// one of them , either async or sync. So a blocking API call with
// a none blocking call is misuse and undefined !
// 2) The SSL_read/write will issue BIO read/write internally, we
// need to take care of it. It means after each SSL_read/write we
// may also issue a async read/write for the renegotiation. This
// should be properly handled. But the thing is the async read
// and write will only happened after one completion. I hope so here.
// In theory, as long as we have a well behavior reactor, we have no
// trouble.
// 3) The implementation is simple and tight. But I have to add buffer
// here since the read/write is issued from different place : 1) User
// issue an async operation by API of QnSSLSocket ; 2) SSL issue async
// operation internally from BIO interface. But we don't want it work
// like that. So I internally add a buffer to buffer all the data that
// request from SSL itself. 
// 4) Concurrent issue async operation leads to undefined behavior. So
// lucky, no lock is here :)

static const std::size_t bio_input_buffer_reserve = 1024;
static const std::size_t bio_output_buffer_reserve= 2048;
static const std::size_t async_buffer_default_size= 1024;
static const int ssl_internal_error = 100;

class async_ssl {
public:
    async_ssl( SSL* ssl , bool server , AbstractStreamSocket* socket ) ;

    // This function is invoked by the BIO function
    int bio_write( const void* buffer , std::size_t len ) {
        bio_out_buffer_.append( 
            static_cast<const char*>(buffer),static_cast<int>(len));
        return static_cast<int>(len);
    }

    int bio_read ( void* buffer , std::size_t len ) {
<<<<<<< HEAD
        int digest_size = (std::min)(static_cast<int>(len),bio_in_buffer_.size()-static_cast<int>(recv_buffer_used_pos_)) ;
=======
        int digest_size = static_cast<int>(std::min(len, bio_in_buffer_.size() - recv_buffer_used_pos_));
>>>>>>> f6475bf8
        if( digest_size == 0 )
            return 0;
        memcpy( buffer , 
            bio_in_buffer_.constData() + recv_buffer_used_pos_ , digest_size );
        recv_buffer_used_pos_ += digest_size;
        if( recv_buffer_used_pos_ == bio_in_buffer_.size() ) {
            recv_buffer_used_pos_ = 0;
            bio_in_buffer_.clear();
        }
        return digest_size;
    }

    // Interface that will be used by QnSSLSocket there
    void async_recv( nx::Buffer* buffer, const std::function<void(SystemError::ErrorCode,std::size_t)>& op ) ;
    void async_send( const nx::Buffer& buffer, const std::function<void(SystemError::ErrorCode,std::size_t)>& op );

    bool shutdown() const {
        return ssl_shutdown_ ;
    }

    bool eof() const {
        return eof_;
    }

    const nx::Buffer& bio_input_buffer() const {
        return bio_in_buffer_;
    }
    
protected:

    nx::Buffer* mutable_bio_input_buffer() const {
        return &bio_in_buffer_;
    }

    AbstractStreamSocket* socket() const {
        return socket_;
    }

private:
    static const char* ssl_error_str( int ssl_error ) {
        switch(ssl_error) {
        case SSL_ERROR_SSL: 
            return "SSL_ERROR_SSL";
        case SSL_ERROR_SYSCALL:
            return "SSL_ERROR_SYSCALL";
        default:
            return "<ssl not a real error>";
        }
    }
    // SSL typically spew wired error definition. It is very hard to
    // handle the error throw by the SSL itself. For those error that
    // we cannot understand, we just record them and hopefully later 
    // we will take advantage of these errors.

    void handle_error( int ssl_error ) {
        // Record the SSL error here
        NX_LOG(
            lit("SSL error code:%1\n").arg(QLatin1String(ssl_error_str(ssl_error))),
            cl_logDEBUG1 );
        // Dump the error stack here
        int err;
        while( (err = ERR_get_error()) != 0 ) {
            char err_str[1024];
            ERR_error_string_n(err,err_str,1024);
            NX_LOG(
                lit("SSL error stack:%1\n").arg(QLatin1String(err_str)),cl_logDEBUG1);
        }
        // System error string
        NX_LOG(
            lit("System error code:%1\n").arg(SystemError::getLastOSErrorCode()),cl_logDEBUG1);
    }

    // The SSL can be terminated without notifying the peer. This can be detected by:
    // 1. SSL_read return 0
    // 2. SSL_get_error return SSL_ERROR_SYSCALL
    // 3. ERR_get_error return 0
    // This situation do happens in our code base based on my debugging. The thing is
    // the original blocking version does not call SSL_shutdown before calling the 
    // socket->close. But I will detect it as an error . Anyway, I will handle the eof

    bool check_shutdown( int bytes , int ssl_error ) {
        if( bytes == 0 ) {
            // For normal clean shutdown comes from SSL_shutdown
            if( SSL_get_shutdown(ssl_) == SSL_RECEIVED_SHUTDOWN || 
                ssl_error == SSL_ERROR_ZERO_RETURN ) {
                    // This should be the normal shutdown which means the
                    // peer at least call SSL_shutdown once
                    ssl_shutdown_ = true;
                    return true;
            } else if( ssl_error == SSL_ERROR_SYSCALL ) {
                // Brute shutdown for SSL connection
                if( ERR_get_error() == 0 ) {
                    ssl_shutdown_ = true;
                    return true;
                }
            }
        }
        return eof_;
    }

    // asynchronous handshake for SSL socket
    void async_handshake( const std::function<void(SystemError::ErrorCode)>& op );

    // using this function to issue an async read , it accepts 
    // an ssl_perform entry routine and do the job once the task
    // finished there .
    void do_recv( buffer_t buf , std::function<void(SystemError::ErrorCode,std::size_t)>&& op ) {
        socket_->readSomeAsync(buf.write_buffer,op);
    }
    void do_recv( buffer_t buf , const std::function<void(SystemError::ErrorCode,std::size_t)>& op ) {
        socket_->readSomeAsync(buf.write_buffer,op);
    }
    void do_send( buffer_t buf , std::function<void(SystemError::ErrorCode,std::size_t)>&& op ) {
        socket_->sendAsync(*buf.read_buffer,op);
    }
    void do_send( buffer_t buf , const std::function<void(SystemError::ErrorCode,std::size_t)>& op ) {
        socket_->sendAsync(*buf.read_buffer,op);
    }

    // the main entry for our async routine 
    void ssl_perform( SystemError::ErrorCode ec , std::size_t bytes_transferred , 
                      ssl_async_op *op, buffer_t buffer ) {
        Q_UNUSED(bytes_transferred);
        Q_ASSERT(!ec);
        
        int ssl_error;
        // perform SSL operation and get the result
        int bytes = op->perform( &ssl_error );
        // checking the SSL stream is shutdown or not 
        if( check_shutdown(bytes,ssl_error) ) {
            ssl_finalize(op,buffer);
            return;
        }
        // check SSL_error and then perform the task
        switch( ssl_error ) {
        case SSL_ERROR_NONE: 
            // We are done, so we finalize the operation here
            ssl_finalize(op,buffer);
            return;
        case SSL_ERROR_WANT_READ:
            // Feed the ssl with async operation and push the op to the completion
            // handler once finish the feed operation in remote thread 
            ssl_recv(op,buffer);
            return;
        case SSL_ERROR_WANT_WRITE:
            // This is simple since it means that SSL just overflow the underlying
            ssl_send(op,buffer);
            return;
        default: 
            // Since I am not 100% sure the underlying behavior of SSL. Here we
            // will meet some unexceptional error and I want to log them and also
            // even with a valid error. We have no way to notify the user that  
            // there is a SSL error happened. Because the SystemError::ErrorCode 
            // doesn't comes with SSL error code. We may need to fix them or add
            // some there. Anyway, at least some verbose logging is needed here .
            handle_error( ssl_error );
            // Call user's callback function and passing a fake ssl_internal_error
            // number to let user get notification that we are in trouble here !
            op->error( static_cast<SystemError::ErrorCode>(ssl_internal_error) );
            return;
        }
    }

    // The reason why I need read after write is that we have potential deadlock
    // with remote socket for SSL. Suppose a renegotiation happened, and the socket
    // want to send something and then get reply , so indeed is that if the sending
    // content will not reach the peer, no reply will generate. However we cache all
    // the SSL output, so it make SSL assumes that SSL itself have already sent the
    // data while we don't get any SSL_ERROR as notification here. So for safety, every
    // async read that is issued by SSL_ERROR_WANT_READ must check the output buffer for
    // SSL and if there does exist data , we need to perform the send as well. But in 
    // order to avoid undefined behavior for multiple send/recv , we need to chain the
    // operation here . 

    void ssl_recv( ssl_async_op *op, buffer_t buffer ) {
            // We issue the read and write at same time if we needed
            if( bio_out_buffer_.isEmpty() ) {
                // Here we just issue a recv operation since the bio_out_buffer is empty
                // right now. So SSL doesn't produce renegotiation during the transaction
                do_recv( buffer, [this,buffer,op](SystemError::ErrorCode ec,std::size_t bytes_transferred){
                    if( ec ) {
                        op->error(ec);
                        return;
                    }
                    // Checking for EOF 
                    if( bytes_transferred == 0 ) {
                        // EOF stream here, this marking is at once
                        // however, the SSL will find out only when 
                        // the buffered data has been consumed 
                        eof_ = true;
                    } else {
                        Q_ASSERT(bytes_transferred == (std::size_t)buffer.write_buffer->size());
                        // append the buffer that has been written into 
                        // to the bio_in_buffer_ and later on SSL will use
                        bio_in_buffer_.append(*buffer.write_buffer);
                        buffer.write_buffer->resize(0);
                    }
                    // Then we need to call our self here 
                    ssl_perform(ec,bytes_transferred,op,buffer);
                });
            } else {

                // We need to output the BIO buffer and ONLY after that send operation finished
                // we can issue a recv operation. That's what I called chaining the operation
                // And another thing is, SSL is a state machine, so if I doesn't feed the SSL
                // buffer , it will continue returning SSL_ERROR_WANT_READ . So after a send we
                // issue another ssl_perform will work out .
                do_send( buffer, [this,buffer,op](SystemError::ErrorCode ec,std::size_t bytes_transferred){
                    if( ec ) {
                        op->error(ec);
                        return;
                    }
                    Q_ASSERT( bytes_transferred == (std::size_t)buffer.read_buffer->size() && 
                              buffer.read_buffer == &bio_out_buffer_  );
                    // since we have already sent the buffer there
                    bio_out_buffer_.resize(0); 
                    // This ssl_perform will cause SSL_ERROR_WANT_READ again
                    // and then it goes into the ssl_perform_read_and_write with
                    // an empty bio_out_buffer_, so it will go to another branch
                    ssl_perform(ec,bytes_transferred,op,buffer);
                });
            }
    }

    void ssl_send( ssl_async_op *op, buffer_t buffer ) {
        do_send( buffer , [this,buffer,op](SystemError::ErrorCode ec,std::size_t bytes_transferred) {
            if( ec ) {
                op->error(ec);
                return;
            }
            Q_ASSERT( bytes_transferred == (std::size_t)buffer.read_buffer->size() && 
                      buffer.read_buffer == &bio_out_buffer_ );
            // since we have already sent the buffer there
            bio_out_buffer_.resize(0); 
            // we may want to extend more buffer for SSL
            bio_out_buffer_.reserve( 2*bio_out_buffer_.capacity() );
            // Then we need to call our self here 
            ssl_perform(ec,bytes_transferred,op,buffer);
        });
    }

    void ssl_finalize( ssl_async_op* op, buffer_t buffer ) {
        if( !bio_out_buffer_.isEmpty() ) {
            do_send( 
            buffer,
            [this,op](SystemError::ErrorCode ec,std::size_t ) {
                // Until now , we should have been sent the data out and
                // what we need to do is just calling the callback function
                if( ec ) {
                    op->error(ec);
                    return;
                }
                // Clear the buffer here
                bio_out_buffer_.resize(0);
                // Invoke the callback, the final output has been stored inside
                // of user data instead of buffer_t object. This is transient data
                // object and we should not own this buffer object in any sense
                op->notify(SystemError::noError);
            });
        } else 
           op->notify(SystemError::noError);
    }

    buffer_t make_read_write_buffer( std::size_t rcap, std::size_t wcap ) const {
        recv_buffer_.resize(0);
        recv_buffer_.reserve( static_cast<int>(
            std::max(wcap,async_buffer_default_size)) );
        bio_out_buffer_.reserve(static_cast<int>(rcap));
        // The bio_out_buffer_ is always the output buffer and recv_buffer_
        // is the buffer full of encrypted text which is not the user buffer
        return buffer_t(&bio_out_buffer_,&recv_buffer_);
    }

private:
    bool eof_;
    bool ssl_shutdown_;
    bool server_; 
    SSL* ssl_;
    AbstractStreamSocket* socket_;

    mutable nx::Buffer bio_in_buffer_;
    mutable nx::Buffer bio_out_buffer_;
    mutable nx::Buffer recv_buffer_; // This is used to store the data 
                                     // that comes from async operations
    std::size_t recv_buffer_used_pos_; // The position that recv buffer is used
    std::unique_ptr<ssl_async_recv_op> recv_op_;
    std::unique_ptr<ssl_async_send_op> send_op_;
    std::unique_ptr<ssl_async_handshake_op> handshake_op_;
};

// read operation 
class ssl_async_recv_op : public ssl_async_op {
public:
    ssl_async_recv_op( async_ssl* async_ssl , SSL* ssl ) : ssl_async_op(ssl),read_bytes_(0),async_ssl_(async_ssl){}
    virtual int perform( int* ssl_err ) {
        // A bug here is just that I misunderstand the buffer usage.
        // The user suppose I will not touch the data that originally
        // reside inside of the buffer. I suppose this is not true !
        std::size_t old_size = user_buffer_->size();
        std::size_t target_num = user_buffer_->capacity()-old_size;
        user_buffer_->resize( user_buffer_->capacity() );
        read_bytes_ = SSL_read(ssl(),
            user_buffer_->data() + old_size ,
            static_cast<int>(target_num) );
        // Modify the buffer size if we really need to do so
        if( read_bytes_ >0 )
            user_buffer_->resize(static_cast<int>(old_size)+read_bytes_);
        else 
            user_buffer_->resize(static_cast<int>(old_size));

        *ssl_err = SSL_get_error(ssl(),read_bytes_);
        return read_bytes_;
    }
    virtual void notify( SystemError::ErrorCode ec ) {
        drain_ssl_buffer();
        callback_(ec,read_bytes_);
    }
    virtual void error( SystemError::ErrorCode ec ) {
        callback_(ec,static_cast<std::size_t>(-1));
    }
    void set_callback( const std::function<void(SystemError::ErrorCode,std::size_t)>& cb ) {
        callback_ = cb;
    }
    void set_user_buffer( nx::Buffer* ubuf ) {
        Q_ASSERT(ubuf->capacity() >0);
        user_buffer_ = ubuf;
    }

    // This is a revised version of drain_ssl_buffer. It uses assumption that the
    // SSL's internal record is 16KB, which means the padding data cannot be exceed
    // beyond 16KB .Otherwise it make no sense. 16KB = 1<< 14, so this allow us to 
    // drain the SSL buffer in at most 14 SSL_read . Indeed , a hand crafted binary
    // probing method will lead the average invoking times in log(14) , however it 
    // is too complicated to put here . This version is way more better than the
    // original conservative method to drain the buffer which requires at most 
    // 16KB - 1 times SSL_read invocation !
    // Original version:
    // void drain_ssl_buffer() {
    // char bytes_buffer;
    // int ssl_return;
    // do {
    //    ssl_return = SSL_read(ssl(),&bytes_buffer,1);
    //    if( ssl_return >0 ) {
    //        user_buffer_->push_back(bytes_buffer);
    //        ++read_bytes_;
    //    } else {
    //         return;
    //     }
    //  } while( true );
    // }

    void drain_ssl_buffer_component( int bit_pos ) {
        const int size = 1 <<(bit_pos);
        int old_size = user_buffer_->size();
        user_buffer_->resize(size+old_size);
        int ret = SSL_read(ssl(),(user_buffer_->data()+old_size),size);
        if( ret >0 ) {
            user_buffer_->resize(ret+old_size);
            read_bytes_ += ret;
        } else 
            user_buffer_->resize(old_size);
    }

    void drain_ssl_buffer() {
        char byte;
        while( SSL_read(ssl(),&byte,1) == 1 ) {
            // We need to push back the lead byte here
            user_buffer_->push_back(byte);
            read_bytes_ += byte;
            for( int i = 0 ; i < 14 ; ++i )
                drain_ssl_buffer_component(i);
        }
        Q_ASSERT(SSL_read(ssl(),&byte,1) <=0);
    }

private:
    std::function<void(SystemError::ErrorCode,std::size_t)> callback_;
    nx::Buffer* user_buffer_;
    int read_bytes_;
    async_ssl* async_ssl_;
};

// write operation
class ssl_async_send_op : public ssl_async_op {
public:
    ssl_async_send_op( SSL* ssl ) : ssl_async_op(ssl){}
    virtual int perform( int* ssl_err ) {
        if( user_buffer_->isEmpty() ) {
            *ssl_err = SSL_ERROR_NONE;
            return 0;
        }
        int bytes = SSL_write( ssl() , 
            user_buffer_->constData() , static_cast<int>(user_buffer_->size()) );
        *ssl_err = SSL_get_error(ssl(),bytes);
        return bytes;
    }
    virtual void notify( SystemError::ErrorCode ec ) {
        callback_(ec,user_buffer_->size());
    }
    virtual void error( SystemError::ErrorCode ec ) {
        callback_(ec,static_cast<std::size_t>(-1));
    }
    void set_callback( const std::function<void(SystemError::ErrorCode,std::size_t)>& cb ) {
        callback_ = cb;
    }
    void set_user_buffer( const nx::Buffer* ubuf ) {
        user_buffer_ = ubuf;
    }
private:
    std::function<void(SystemError::ErrorCode,std::size_t)> callback_;
    const nx::Buffer* user_buffer_;
};

// handshake operation
class ssl_async_handshake_op : public ssl_async_op {
public:
    ssl_async_handshake_op( SSL* ssl ) : ssl_async_op(ssl){}
    void set_model( bool server ) {
        if( server )
            SSL_set_accept_state(ssl());
        else 
            SSL_set_connect_state(ssl());
    }
    virtual int perform( int* ssl_err ) {
        int bytes = SSL_do_handshake(ssl());
        *ssl_err = SSL_get_error(ssl(),bytes);
        return bytes;
    }
    virtual void notify( SystemError::ErrorCode ec ) {
        callback_(ec);
    }
    virtual void error( SystemError::ErrorCode ec ) {
        callback_(ec);
    }
    void set_callback( const std::function<void(SystemError::ErrorCode)>& callback ) {
        callback_ = callback;
    }
private:
    std::function<void(SystemError::ErrorCode)> callback_;
};

// async_ssl implementation
void async_ssl::async_recv(
    nx::Buffer* buffer, const std::function<void(SystemError::ErrorCode,std::size_t)>& op ) {
        if( !SSL_is_init_finished(ssl_) ) {
            if( server_ ) {
                SSL_set_accept_state(ssl_);
            } else {
                SSL_set_connect_state(ssl_);
            }
            // perform async handshake here
            async_handshake(
                [this,buffer,op]( SystemError::ErrorCode ec ) {
                    if(ec) return;
                    // We delay the async_recv operation until the async handshake finished
                    async_recv(buffer,op);
                });
        } else {
            recv_op_->set_user_buffer(buffer);
            recv_op_->set_callback(op);
            ssl_perform(SystemError::noError,0,recv_op_.get(),
                make_read_write_buffer(async_buffer_default_size,
                buffer->capacity()));
        }
}

void async_ssl::async_send( 
    const nx::Buffer& buffer, const std::function<void(SystemError::ErrorCode,std::size_t)>& op ) {
        if( !SSL_is_init_finished(ssl_) ) {
            if( server_ ) {
                SSL_set_accept_state(ssl_);
            } else {
                SSL_set_connect_state(ssl_);
            }
            // perform async handshake here
            async_handshake(
                [this,buffer,op]( SystemError::ErrorCode ec ) {
                    if(ec) return;
                    // We delay the async_recv operation until the async handshake finished
                    // We will have potential stack overflow here. Suppose a async_handshake
                    // failed. It will 
                    async_send(buffer,op);
            });
        }  else {
            // For sending operation, we need to issue SSL operation at first
            send_op_->set_user_buffer(&buffer);
            send_op_->set_callback(op);
            buffer_t buf = make_read_write_buffer(async_buffer_default_size,buffer.size());
            // Perform the SSL operation here. The ssl_perform will issue
            // SSL operation first and based on the result to perform the
            // task. So it is safe to call this function here .
            ssl_perform(SystemError::noError,0,send_op_.get(),buf);
        }
}

void async_ssl::async_handshake( const std::function<void(SystemError::ErrorCode)>&op ) {
    Q_ASSERT(!SSL_is_init_finished(ssl_));
    buffer_t buf = make_read_write_buffer(async_buffer_default_size,
                                          async_buffer_default_size);
    handshake_op_->set_callback(op);
    handshake_op_->set_model(server_);
    // Then we trigger our async handshake by using ssl_perform operation
    ssl_perform(SystemError::noError,0,handshake_op_.get(),buf);
}

async_ssl::async_ssl( SSL* ssl , bool server , AbstractStreamSocket* socket ) :
    eof_(false),
    ssl_shutdown_(false),
    server_(server),
    ssl_(ssl),
    socket_(socket),
    recv_buffer_used_pos_(0),
    recv_op_( new ssl_async_recv_op(this,ssl) ),
    send_op_( new ssl_async_send_op(ssl) ),
    handshake_op_( new ssl_async_handshake_op(ssl) ) {
        bio_in_buffer_.reserve( bio_input_buffer_reserve );
        bio_out_buffer_.reserve( bio_output_buffer_reserve );
}


// mixed ssl.
// Simply puts it, before performing any operation, the socket will
// sniffer the data of the socket and then try to figure out the type.
// For async version, it is still simple, for any ssl socket doesn't 
// figure out the point, it will try to figure out at first. And then
// it can perform the task.

// Based on the implementation of the blocking version. For this mixed
// one, if the user issue a send first, I think this will cause problem.
// Since for that send function, it directly sends the packet on the that
// socket , but at that time, user doesn't have any information for the
// remote peer. 
class mixed_async_ssl : public async_ssl {

    // Why I need this ? It is because MSVC 2012 default supports _ONLY 5_ 
    // parameters for variadic template parameter. Which in turn, make std::bind
    // in default state , only support 5 input parameter. For our sniffer if
    // I unpack the data, I need it to support 7 parameter in std::bind which
    // requires us to define a macro called _VARIADIC_MAX = 7 . This may make
    // other user feel confused. So I wrap all the data as one to make the 
    // default MSVC 2012 work .

    struct sniffer_data_t {
        std::function<void(SystemError::ErrorCode,std::size_t)> ssl_cb;
        std::function<void(SystemError::ErrorCode,std::size_t)> other_cb;
        nx::Buffer* buffer;
        sniffer_data_t( const std::function<void(SystemError::ErrorCode,std::size_t)>& ssl , 
                        const std::function<void(SystemError::ErrorCode,std::size_t)>& other,
                        nx::Buffer* buf ) :
        ssl_cb(ssl),
        other_cb(other),
        buffer(buf){}
    };

public:
    static const int sniffer_header_length = 2;

    mixed_async_ssl( SSL* ssl , AbstractStreamSocket* socket )
        :async_ssl(ssl,true,socket),
        is_initialized_(false),
        is_ssl_(false){}

    // User could not issue a async_send before a async_recv . Otherwise
    // we are in trouble since we don't know the type of the underly socking
    void async_send(
        const nx::Buffer& buffer, const std::function<void(SystemError::ErrorCode,std::size_t)>& op ) {
            // When you see this, it means you screw up since the very first call should 
            // be a async_recv instead of async_send here . 
            Q_ASSERT(is_initialized_);
            Q_ASSERT(is_ssl_);
            async_ssl::async_send(buffer,op);
    }

    void async_recv( nx::Buffer* buffer, 
        const std::function<void(SystemError::ErrorCode,std::size_t)>& ssl ,
        const std::function<void(SystemError::ErrorCode,std::size_t)>& other ) {
        if( !is_initialized_ ) {
            // We need to sniffer the buffer here
            sniffer_buffer_.reserve(sniffer_header_length);
            socket()->
                readSomeAsync(
                &sniffer_buffer_,
                std::bind(
                &mixed_async_ssl::sniffer,
                this,
                std::placeholders::_1,
                std::placeholders::_2,
                sniffer_data_t(ssl,other,buffer)));
            return;
        } else {
            Q_ASSERT(is_ssl_);
            async_ssl::async_recv(buffer,ssl);
        }
    }

    // When blocking version detects it is an SSL, it has to notify me
    void set_ssl( bool ssl ) {
        is_initialized_ = true;
        is_ssl_ = ssl;
    }


    bool is_initialized() const {
        return is_initialized_;
    }

    bool is_ssl() const {
        return is_ssl_;
    }

private:
    void sniffer( SystemError::ErrorCode ec , std::size_t bytes_transferred , 
                  const sniffer_data_t& data ) {
         // We have the data in our buffer right now
         if(ec) {
             data.ssl_cb(ec,0);
             return;
         } else {
             Q_ASSERT( bytes_transferred == sniffer_header_length );
             // No idea whether that socket implementation set this length
             sniffer_buffer_.resize(sniffer_header_length); 
             // Fix for the bug that always false in terms of comparison of 0x80
             const unsigned char* buf = reinterpret_cast<unsigned char*>(sniffer_buffer_.data());
             if( buf[0] == 0x80 || (buf[0] == 0x16 && buf[1] == 0x03) ) {
                 is_ssl_ = true;
                 is_initialized_ = true;
             } else {
                 is_ssl_ = false;
                 is_initialized_ = true;
             }
             // If we are SSL , we need to push the data into the buffer
             Q_ASSERT( mutable_bio_input_buffer()->isEmpty() );
             mutable_bio_input_buffer()->append( sniffer_buffer_ );
             // If it is an SSL we still need to continue our async operation
             // otherwise we call the failed callback for the upper usage class
             // it should be QnMixedSSLSocket class
             if( is_ssl_ ) {
                 // request a SSL async recv
                 async_ssl::async_recv(data.buffer,data.ssl_cb);
             } else {
                 // request a common async recv
                 socket()->readSomeAsync(data.buffer,data.other_cb);
             }
         }
    }

private:
    bool is_initialized_;
    bool is_ssl_;
    nx::Buffer sniffer_buffer_; 
};

}// namespace 

// ---------------------------- QnSSLSocket -----------------------------------

class SSLStaticData
{
public:
    EVP_PKEY* pkey;
    SSL_CTX* serverCTX;
    SSL_CTX* clientCTX;

    SSLStaticData()
    :
        pkey( nullptr ),
        serverCTX( nullptr ),
        clientCTX( nullptr )
    {
        SSL_library_init();
        OpenSSL_add_all_algorithms();
        SSL_load_error_strings();
        serverCTX = SSL_CTX_new(SSLv23_server_method());
        clientCTX = SSL_CTX_new(SSLv23_client_method());

        SSL_CTX_set_options(serverCTX, SSL_OP_SINGLE_DH_USE);
        SSL_CTX_set_session_id_context(serverCTX, sid, 4);
    }

    ~SSLStaticData()
    {
        release();
    }

    void release()
    {
        if( serverCTX )
        {
            SSL_CTX_free(serverCTX);
            serverCTX = nullptr;
        }

        if( clientCTX )
        {
            SSL_CTX_free(clientCTX);
            clientCTX = nullptr;
        }

        if( pkey )
        {
            EVP_PKEY_free(pkey);
            pkey = nullptr;
        }
    }
    
    static SSLStaticData* instance();
};

Q_GLOBAL_STATIC(SSLStaticData, SSLStaticData_instance);

SSLStaticData* SSLStaticData::instance()
{
    return SSLStaticData_instance();
}


void QnSSLSocket::initSSLEngine(const QByteArray& certData)
{
    BIO *bufio = BIO_new_mem_buf((void*) certData.data(), certData.size());
    X509 *x = PEM_read_bio_X509_AUX(
        bufio,
        NULL,
        SSLStaticData::instance()->serverCTX->default_passwd_callback,
        SSLStaticData::instance()->serverCTX->default_passwd_callback_userdata);
    SSL_CTX_use_certificate(SSLStaticData::instance()->serverCTX, x);
    SSL_CTX_use_certificate(SSLStaticData::instance()->clientCTX, x);
    BIO_free(bufio);

    bufio = BIO_new_mem_buf((void*) certData.data(), certData.size());
    SSLStaticData::instance()->pkey = PEM_read_bio_PrivateKey(
        bufio,
        NULL,
        SSLStaticData::instance()->serverCTX->default_passwd_callback,
        SSLStaticData::instance()->serverCTX->default_passwd_callback_userdata);
    SSL_CTX_use_PrivateKey(SSLStaticData::instance()->serverCTX, SSLStaticData::instance()->pkey);
    BIO_free(bufio);
}

void QnSSLSocket::releaseSSLEngine()
{
    SSLStaticData::instance()->release();
}

class QnSSLSocketPrivate
{
public:
    AbstractStreamSocket* wrappedSocket;
    SSL* ssl;
    BIO* read;
    BIO* write;
    bool isServerSide;
    quint8 extraBuffer[32];
    int extraBufferLen;
    //!Socket works as regular socket (without encryption until this flag is set to \a true)
    bool ecnryptionEnabled;

    // This model flag will be set up by the interface internally. It just tells
    // the user what our socket will be. An async version or a sync version. We
    // keep the sync mode for historic reason , but during the support for async,
    // the call for sync is undefined. This is for purpose since it heavily reduce
    // the pain of 
    int mode;
    std::unique_ptr<async_ssl> async_ssl_ptr;

    QnSSLSocketPrivate()
    :
        wrappedSocket( nullptr ),
        ssl(nullptr),
        read(nullptr),
        write(nullptr),
        isServerSide( false ),
        extraBufferLen( 0 ),
        ecnryptionEnabled(false),
        mode(QnSSLSocket::SYNC)
    {
    }
};

QnSSLSocket::QnSSLSocket(AbstractStreamSocket* wrappedSocket, bool isServerSide):
    d_ptr(new QnSSLSocketPrivate())
{
    Q_D(QnSSLSocket);
    d->wrappedSocket = wrappedSocket;
    d->isServerSide = isServerSide;
    d->extraBufferLen = 0;

    init();
}

QnSSLSocket::QnSSLSocket(QnSSLSocketPrivate* priv, AbstractStreamSocket* wrappedSocket, bool isServerSide):
    d_ptr(priv)
{
    Q_D(QnSSLSocket);
    d->wrappedSocket = wrappedSocket;
    d->isServerSide = isServerSide;
    d->extraBufferLen = 0;

    init();
}

void QnSSLSocket::init()
{
    Q_D(QnSSLSocket);

    d->read = BIO_new(&Proxy_server_socket);
    BIO_set_nbio(d->read, 1);
    BIO_set_app_data(d->read, this);

    d->write = BIO_new(&Proxy_server_socket);
    BIO_set_app_data(d->write, this);
    BIO_set_nbio(d->write, 1);

    assert(d->isServerSide ? SSLStaticData::instance()->serverCTX : SSLStaticData::instance()->clientCTX);

    d->ssl = SSL_new(d->isServerSide ? SSLStaticData::instance()->serverCTX : SSLStaticData::instance()->clientCTX);  // get new SSL state with context 
    SSL_set_verify(d->ssl, SSL_VERIFY_NONE, NULL);
    SSL_set_session_id_context(d->ssl, sid, 4);
    SSL_set_bio(d->ssl, d->read, d->write);
}

QnSSLSocket::~QnSSLSocket()
{
    Q_D(QnSSLSocket);

    if (d->ssl)
        SSL_free(d->ssl);
    delete d->wrappedSocket;
    delete d_ptr;
}


bool QnSSLSocket::doServerHandshake()
{
    Q_D(QnSSLSocket);
    SSL_set_accept_state(d->ssl);

    return SSL_do_handshake(d->ssl) == 1;
}

bool QnSSLSocket::doClientHandshake()
{
    Q_D(QnSSLSocket);
    SSL_set_connect_state(d->ssl);

    int ret = SSL_do_handshake(d->ssl);
    //int err2 = SSL_get_error(d->ssl, ret);
    //const char* err = ERR_reason_error_string(ERR_get_error());
    return ret == 1;
}

int QnSSLSocket::recvInternal(void* buffer, unsigned int bufferLen, int /*flags*/)
{
    Q_D(QnSSLSocket);
    if (d->extraBufferLen > 0)
    {
        int toReadLen = qMin((int)bufferLen, d->extraBufferLen);
        memcpy(buffer, d->extraBuffer, toReadLen);
        memmove(d->extraBuffer, d->extraBuffer + toReadLen, d->extraBufferLen - toReadLen);
        d->extraBufferLen -= toReadLen;
        int readRest = bufferLen - toReadLen;
        // Does this should be readReset ? -- DPENG
        if (toReadLen > 0) {
            int readed = d->wrappedSocket->recv((char*) buffer + toReadLen, readRest);
            if (readed > 0)
                toReadLen += readed;
        }
        return toReadLen;
    }
    return d->wrappedSocket->recv(buffer, bufferLen);
}

int QnSSLSocket::recv( void* buffer, unsigned int bufferLen, int flags)
{
    Q_D(QnSSLSocket);
    if( !d->ecnryptionEnabled )
        return d->wrappedSocket->recv( buffer, bufferLen, flags );

    d->mode = QnSSLSocket::SYNC;
    if (!SSL_is_init_finished(d->ssl)) {
        if (d->isServerSide)
            doServerHandshake();
        else
            doClientHandshake();
    }
    return SSL_read(d->ssl, (char*) buffer, bufferLen);
}

int QnSSLSocket::sendInternal( const void* buffer, unsigned int bufferLen )
{
    Q_D(QnSSLSocket);
    return d->wrappedSocket->send(buffer,bufferLen);
}

int QnSSLSocket::send( const void* buffer, unsigned int bufferLen )
{
    Q_D(QnSSLSocket);

    if( !d->ecnryptionEnabled )
        return d->wrappedSocket->send( buffer, bufferLen );

    d->mode = QnSSLSocket::SYNC;
    if (!SSL_is_init_finished(d->ssl)) {
        if (d->isServerSide)
            doServerHandshake();
        else
            doClientHandshake();
    }

    return SSL_write(d->ssl, buffer, bufferLen);
}

bool QnSSLSocket::reopen()
{
    Q_D(QnSSLSocket);
    d->ecnryptionEnabled = false;
    return d->wrappedSocket->reopen();
}

bool QnSSLSocket::setNoDelay( bool value )
{
    Q_D(QnSSLSocket);
    return d->wrappedSocket->setNoDelay(value);
}

bool QnSSLSocket::getNoDelay( bool* value )
{
    Q_D(QnSSLSocket);
    return d->wrappedSocket->getNoDelay(value);
}

bool QnSSLSocket::toggleStatisticsCollection( bool val )
{
    Q_D(QnSSLSocket);
    return d->wrappedSocket->toggleStatisticsCollection(val);
}

bool QnSSLSocket::getConnectionStatistics( StreamSocketInfo* info )
{
    Q_D(QnSSLSocket);
    return d->wrappedSocket->getConnectionStatistics(info);
}

bool QnSSLSocket::connect(
                     const QString& foreignAddress,
                     unsigned short foreignPort,
                     unsigned int timeoutMillis)
{
    Q_D(QnSSLSocket);
    d->ecnryptionEnabled = true;
    return d->wrappedSocket->connect(foreignAddress, foreignPort, timeoutMillis);
}

SocketAddress QnSSLSocket::getForeignAddress() const
{
    Q_D(const QnSSLSocket);
    return d->wrappedSocket->getForeignAddress();
}

bool QnSSLSocket::isConnected() const
{
    Q_D(const QnSSLSocket);
    return d->wrappedSocket->isConnected();
}

bool QnSSLSocket::bind( const SocketAddress& localAddress )
{
    Q_D(const QnSSLSocket);
    return d->wrappedSocket->bind(localAddress);
}

//bool QnSSLSocket::bindToInterface( const QnInterfaceAndAddr& iface )
//{
//    Q_D(const QnSSLSocket);
//    return d->wrappedSocket->bindToInterface(iface);
//}

SocketAddress QnSSLSocket::getLocalAddress() const
{
    Q_D(const QnSSLSocket);
    return d->wrappedSocket->getLocalAddress();
}

SocketAddress QnSSLSocket::getPeerAddress() const
{
    Q_D(const QnSSLSocket);
    return d->wrappedSocket->getPeerAddress();
}

void QnSSLSocket::close()
{
    Q_D(const QnSSLSocket);
    d->wrappedSocket->close();
}

bool QnSSLSocket::isClosed() const
{
    Q_D(const QnSSLSocket);
    return d->wrappedSocket->isClosed();
}

bool QnSSLSocket::setReuseAddrFlag( bool reuseAddr )
{
    Q_D(const QnSSLSocket);
    return d->wrappedSocket->setReuseAddrFlag(reuseAddr);
}

bool QnSSLSocket::getReuseAddrFlag( bool* val )
{
    Q_D(const QnSSLSocket);
    return d->wrappedSocket->getReuseAddrFlag(val);
}

bool QnSSLSocket::setNonBlockingMode( bool val )
{
    Q_D(const QnSSLSocket);
    return d->wrappedSocket->setNonBlockingMode(val);
}

bool QnSSLSocket::getNonBlockingMode( bool* val ) const
{
    Q_D(const QnSSLSocket);
    return d->wrappedSocket->getNonBlockingMode(val);
}

bool QnSSLSocket::getMtu( unsigned int* mtuValue )
{
    Q_D(const QnSSLSocket);
    return d->wrappedSocket->getMtu(mtuValue);
}

bool QnSSLSocket::setSendBufferSize( unsigned int buffSize )
{
    Q_D(const QnSSLSocket);
    return d->wrappedSocket->setSendBufferSize(buffSize);
}

bool QnSSLSocket::getSendBufferSize( unsigned int* buffSize )
{
    Q_D(const QnSSLSocket);
    return d->wrappedSocket->getSendBufferSize(buffSize);
}

bool QnSSLSocket::setRecvBufferSize( unsigned int buffSize )
{
    Q_D(const QnSSLSocket);
    return d->wrappedSocket->setRecvBufferSize(buffSize);
}

bool QnSSLSocket::getRecvBufferSize( unsigned int* buffSize )
{
    Q_D(const QnSSLSocket);
    return d->wrappedSocket->getRecvBufferSize(buffSize);
}

bool QnSSLSocket::setRecvTimeout( unsigned int millis )
{
    Q_D(const QnSSLSocket);
    return d->wrappedSocket->setRecvTimeout(millis);
}

bool QnSSLSocket::getRecvTimeout( unsigned int* millis )
{
    Q_D(const QnSSLSocket);
    return d->wrappedSocket->getRecvTimeout(millis);
}

bool QnSSLSocket::setSendTimeout( unsigned int ms )
{
    Q_D(const QnSSLSocket);
    return d->wrappedSocket->setSendTimeout(ms);
}

bool QnSSLSocket::getSendTimeout( unsigned int* millis )
{
    Q_D(const QnSSLSocket);
    return d->wrappedSocket->getSendTimeout(millis);
}

//!Implementation of AbstractSocket::getLastError
bool QnSSLSocket::getLastError( SystemError::ErrorCode* errorCode )
{
    Q_D(const QnSSLSocket);
    return d->wrappedSocket->getLastError(errorCode);
}

AbstractSocket::SOCKET_HANDLE QnSSLSocket::handle() const
{
    Q_D(const QnSSLSocket);
    return d->wrappedSocket->handle();
}

bool QnSSLSocket::connectWithoutEncryption(
    const QString& foreignAddress,
    unsigned short foreignPort,
    unsigned int timeoutMillis )
{
    Q_D( const QnSSLSocket );
    return d->wrappedSocket->connect( foreignAddress, foreignPort, timeoutMillis );
}

bool QnSSLSocket::enableClientEncryption()
{
    Q_D( QnSSLSocket );
    d->ecnryptionEnabled = true;
    return doClientHandshake();
}

void QnSSLSocket::cancelAsyncIO( aio::EventType eventType, bool waitForRunningHandlerCompletion )
{
    Q_D( const QnSSLSocket );
    return d->wrappedSocket->cancelAsyncIO( eventType, waitForRunningHandlerCompletion );
}

bool QnSSLSocket::connectAsyncImpl( const SocketAddress& addr, std::function<void( SystemError::ErrorCode )>&& handler )
{
    Q_D( const QnSSLSocket );
    return d->wrappedSocket->connectAsync( addr, std::move(handler) );
}

bool QnSSLSocket::recvAsyncImpl( nx::Buffer* const buffer , std::function<void( SystemError::ErrorCode, std::size_t )>&& handler )
{
    Q_D(QnSSLSocket);
    d->mode = QnSSLSocket::ASYNC;
    if(d->async_ssl_ptr == NULL)
        d->async_ssl_ptr.reset( new async_ssl(d->ssl,d->isServerSide,d->wrappedSocket) );
    d->async_ssl_ptr->async_recv( buffer, handler );
    return true;
}

bool QnSSLSocket::sendAsyncImpl( const nx::Buffer& buffer , std::function<void( SystemError::ErrorCode, std::size_t )>&& handler )
{
    Q_D(QnSSLSocket);
    d->mode = QnSSLSocket::ASYNC;
    if(d->async_ssl_ptr == NULL)
        d->async_ssl_ptr.reset( new async_ssl(d->ssl,d->isServerSide,d->wrappedSocket) );
    d->async_ssl_ptr->async_send( buffer, handler );
    return true;
}

int QnSSLSocket::asyncRecvInternal( void* buffer , unsigned int bufferLen ) {
    // For async operation here
    Q_D(QnSSLSocket);
    Q_ASSERT(d->mode == ASYNC);
    Q_ASSERT(d->async_ssl_ptr != NULL);
    if(d->async_ssl_ptr->eof())
        return 0;
    int ret = d->async_ssl_ptr->bio_read( buffer , bufferLen );
    return ret == 0 ? -1 : ret;
}

int QnSSLSocket::asyncSendInternal( const void* buffer , unsigned int bufferLen ) {
    Q_D(QnSSLSocket);
    Q_ASSERT(d->mode == ASYNC);
    Q_ASSERT(d->async_ssl_ptr != NULL);
    return d->async_ssl_ptr->bio_write(buffer,bufferLen);
}

int QnSSLSocket::mode() const {
    Q_D(const QnSSLSocket);
    return d->mode;
}

// ------------------------------ QnMixedSSLSocket -------------------------------------------------------
static const int TEST_DATA_LEN = 3;
class QnMixedSSLSocketPrivate: public QnSSLSocketPrivate
{
public:
    bool initState;
    bool useSSL;

    QnMixedSSLSocketPrivate()
    :
        initState( true ),
        useSSL( false )
    {
    }
};

QnMixedSSLSocket::QnMixedSSLSocket(AbstractStreamSocket* wrappedSocket):
    QnSSLSocket(new QnMixedSSLSocketPrivate, wrappedSocket, true)
{
    Q_D(QnMixedSSLSocket);
    d->initState = true;
    d->useSSL = false;
}

int QnMixedSSLSocket::recv( void* buffer, unsigned int bufferLen, int flags)
{
    Q_D(QnMixedSSLSocket);
    d->mode = QnSSLSocket::SYNC;
    // check for SSL pattern 0x80 (v2) or 0x16 03 (v3)
    if (d->initState) 
    {
        if (d->extraBufferLen == 0) {
            int readed = d->wrappedSocket->recv(d->extraBuffer, 1);
            if (readed < 1)
                return readed;
            d->extraBufferLen += readed;
        }

        if (d->extraBuffer[0] == 0x80)
        {
            d->useSSL = true;
            d->ecnryptionEnabled = true;
            d->initState = false;
        }
        else if (d->extraBuffer[0] == 0x16)
        {
            int readed = d->wrappedSocket->recv(d->extraBuffer+1, 1);
            if (readed < 1)
                return readed;
            d->extraBufferLen += readed;

            if( d->extraBuffer[1] == 0x03 )
            {
                d->useSSL = true;
                d->ecnryptionEnabled = true;
            }
        }
        d->initState = false;
    }

    if (d->useSSL)
        return QnSSLSocket::recv((char*) buffer, bufferLen, flags);
    else 
        return recvInternal(buffer, bufferLen, flags);
}

int QnMixedSSLSocket::send( const void* buffer, unsigned int bufferLen )
{
    Q_D(QnMixedSSLSocket);
    d->mode = QnSSLSocket::SYNC;
    if (d->useSSL)
        return QnSSLSocket::send((char*) buffer, bufferLen);
    else 
        return d->wrappedSocket->send(buffer, bufferLen);
}

//!Implementation of AbstractCommunicatingSocket::cancelAsyncIO
void QnMixedSSLSocket::cancelAsyncIO( aio::EventType eventType, bool waitForRunningHandlerCompletion )
{
    Q_D( QnMixedSSLSocket );
    if( d->useSSL )
        QnSSLSocket::cancelAsyncIO( eventType, waitForRunningHandlerCompletion );
    else
        d->wrappedSocket->cancelAsyncIO( eventType, waitForRunningHandlerCompletion );
}

bool QnMixedSSLSocket::connectAsyncImpl( const SocketAddress& addr, std::function<void( SystemError::ErrorCode )>&& handler )
{
    Q_D( QnMixedSSLSocket );
    if( d->useSSL )
        return QnSSLSocket::connectAsyncImpl( addr, std::move(handler) );
    else
        return d->wrappedSocket->connectAsync( addr, std::move( handler) );
}

//!Implementation of AbstractCommunicatingSocket::recvAsyncImpl
bool QnMixedSSLSocket::recvAsyncImpl( nx::Buffer* const buffer, std::function<void( SystemError::ErrorCode , std::size_t )>&&  handler )
{
    Q_D(QnMixedSSLSocket);
    d->mode = QnSSLSocket::ASYNC;
    if( d->async_ssl_ptr == NULL ) {
        d->async_ssl_ptr.reset( new mixed_async_ssl(d->ssl,d->wrappedSocket) );
    }
    mixed_async_ssl* ssl_ptr = 
        static_cast< mixed_async_ssl* >( d->async_ssl_ptr.get() );
    if( !d->initState )
        ssl_ptr->set_ssl(d->useSSL);
    if( ssl_ptr->is_initialized() && !ssl_ptr->is_ssl() ) {
        d->wrappedSocket->readSomeAsync( buffer, handler );
    } else {
        ssl_ptr->async_recv(buffer,handler,handler);
    }
    return true;
}

//!Implementation of AbstractCommunicatingSocket::sendAsyncImpl
bool QnMixedSSLSocket::sendAsyncImpl( const nx::Buffer& buffer, std::function<void( SystemError::ErrorCode , std::size_t )>&&  handler )
{
    Q_D(QnMixedSSLSocket);
    d->mode = QnSSLSocket::ASYNC;
    if( d->async_ssl_ptr == NULL ) {
        d->async_ssl_ptr.reset( new mixed_async_ssl(d->ssl,d->wrappedSocket) );
    }
    mixed_async_ssl* ssl_ptr = 
        static_cast< mixed_async_ssl* >( d->async_ssl_ptr.get() );
    if( !d->initState )
        ssl_ptr->set_ssl(d->useSSL);
    if( ssl_ptr->is_initialized() && !ssl_ptr->is_ssl() ) 
        d->wrappedSocket->sendAsync(buffer, handler );
    else {
        ssl_ptr->async_send( buffer, handler );
    }
    return true;
}


//////////////////////////////////////////////////////////
////////////// class TCPSslServerSocket
//////////////////////////////////////////////////////////

TCPSslServerSocket::TCPSslServerSocket(bool allowNonSecureConnect)
:
    TCPServerSocket(),
    m_allowNonSecureConnect(allowNonSecureConnect)
{
}

AbstractStreamSocket* TCPSslServerSocket::accept()
{
    AbstractStreamSocket* sock = TCPServerSocket::accept();
    if (!sock)
        return 0;

    if (m_allowNonSecureConnect)
        return new QnMixedSSLSocket(sock);

    else
        return new QnSSLSocket(sock, true);

#if 0
    // transparent accept required state machine here. doesn't implemented. Handshake implemented on first IO operations

    QnSSLSocket* sslSock = new QnSSLSocket(sock);
    if (sslSock->doServerHandshake())
        return sslSock;
    
    delete sslSock;
    return 0;
#endif
}

#endif // ENABLE_SSL<|MERGE_RESOLUTION|>--- conflicted
+++ resolved
@@ -228,11 +228,7 @@
     }
 
     int bio_read ( void* buffer , std::size_t len ) {
-<<<<<<< HEAD
-        int digest_size = (std::min)(static_cast<int>(len),bio_in_buffer_.size()-static_cast<int>(recv_buffer_used_pos_)) ;
-=======
         int digest_size = static_cast<int>(std::min(len, bio_in_buffer_.size() - recv_buffer_used_pos_));
->>>>>>> f6475bf8
         if( digest_size == 0 )
             return 0;
         memcpy( buffer , 
