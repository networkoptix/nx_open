#include "ssl_socket.h"

#ifdef ENABLE_SSL
#include <mutex>
#include <openssl/ssl.h>
#include <openssl/err.h>
#include <iterator>

#ifdef max
#undef max
#endif

#ifdef min
#undef min
#endif

static const int BUFFER_SIZE = 1024;
const unsigned char sid[] = "Network Optix SSL socket";

    // TODO: public methods are visible to all, quite bad
int sock_read(BIO *b, char *out, int outl)
{
    QnSSLSocket* sslSock = (QnSSLSocket*) BIO_get_app_data(b);
    int ret=0;

    if (out != NULL)
    {
        //clear_socket_error();
        ret = sslSock->recvInternal(out, outl, 0);
        BIO_clear_retry_flags(b);
        if (ret <= 0)
        {
            const int sysErrorCode = SystemError::getLastOSErrorCode();
            if( sysErrorCode == SystemError::wouldBlock ||
                sysErrorCode == SystemError::again ||
                BIO_sock_should_retry(sysErrorCode) )
            {
                BIO_set_retry_read(b);
            }
        }
    }
    return ret;
}

int sock_write(BIO *b, const char *in, int inl)
{
    QnSSLSocket* sslSock = (QnSSLSocket*) BIO_get_app_data(b);
    //clear_socket_error();
    int ret = sslSock->sendInternal(in, inl);
    BIO_clear_retry_flags(b);
    if (ret <= 0)
    {
        const int sysErrorCode = SystemError::getLastOSErrorCode();
        if( sysErrorCode == SystemError::wouldBlock ||
            sysErrorCode == SystemError::again ||
            BIO_sock_should_retry(sysErrorCode) )
        {
            BIO_set_retry_write(b);
        }
    }
    return ret;
}

namespace {
static int sock_puts(BIO *bp, const char *str)
{
    return sock_write(bp, str, strlen(str));
}

static long sock_ctrl(BIO *b, int cmd, long num, void* /*ptr*/)
{
    long ret=1;

    switch (cmd)
    {
    case BIO_C_SET_FD:
        Q_ASSERT("Invalid proxy socket use!");
        break;
    case BIO_C_GET_FD:
        Q_ASSERT("Invalid proxy socket use!");
        break;
    case BIO_CTRL_GET_CLOSE:
        ret=b->shutdown;
        break;
    case BIO_CTRL_SET_CLOSE:
        b->shutdown=(int)num;
        break;
    case BIO_CTRL_DUP:
    case BIO_CTRL_FLUSH:
        ret=1;
        break;
    default:
        ret=0;
        break;
    }
    return(ret);
}

static int sock_new(BIO *bi)
{
    bi->init=1;
    bi->num=0;
    bi->ptr=NULL;
    bi->flags=0;
    return(1);
}

static int sock_free(BIO *a)
{
    if (a == NULL) return(0);
    if (a->shutdown)
    {
        if (a->init)
        {
            QnSSLSocket* sslSock = (QnSSLSocket*) BIO_get_app_data(a);
            if (sslSock)
                sslSock->close();
        }
        a->init=0;
        a->flags=0;
    }
    return(1);
}

static BIO_METHOD Proxy_server_socket =
{
    BIO_TYPE_SOCKET,
    "proxy server socket",
    sock_write,
    sock_read,
    sock_puts,
    NULL, // sock_gets, 
    sock_ctrl,
    sock_new,
    sock_free,
    NULL,
};

}

// ==================================== SSL Async Socket Implementation ====================================
namespace {

// This function make the buffer contains data after from index
void BufferShinrkTo( nx::Buffer* buffer , int from ) {
    if( from >= buffer->size() || from == 0 )
        return;
    // What's the point of nx::Buffer , for that move constructor ?
    // And nothing there in that move constructor. -------- DPENG
    QByteArray temp(buffer->constData() + from , static_cast<int>(buffer->size())-from+1);
    buffer->swap(temp);
}

struct buffer_t {
    const nx::Buffer* read_buffer;
    nx::Buffer* write_buffer;
    buffer_t(): read_buffer(NULL),write_buffer(NULL){}
    buffer_t( const nx::Buffer* rb , nx::Buffer* wb ) :
        read_buffer(rb),write_buffer(wb){}
};

class async_ssl;
class mixed_async_ssl;
class ssl_async_recv_op;
class ssl_async_send_op;
class ssl_async_handshake_op;

class ssl_async_op {
public:
    virtual int perform( int* ssl_err ) = 0;
    virtual void notify( SystemError::ErrorCode ) =0;
    virtual void error( SystemError::ErrorCode ec ) = 0;
    ssl_async_op( SSL* ssl ) : ssl_(ssl) {}
    SSL* ssl() const {
        return ssl_;
    }
    // no need for virtual dtor, we delete from original pointer
private:
    SSL* ssl_;
};

// Notes for async operation for SSL.
// The assumption :
// 1) Although we have 2 version of recv/send, user will only use
// one of them , either async or sync. So a blocking API call with
// a none blocking call is misuse and undefined !
// 2) The SSL_read/write will issue BIO read/write internally, we
// need to take care of it. It means after each SSL_read/write we
// may also issue a async read/write for the renegotiation. This
// should be properly handled. But the thing is the async read
// and write will only happened after one completion. I hope so here.
// In theory, as long as we have a well behavior reactor, we have no
// trouble.
// 3) The implementation is simple and tight. But I have to add buffer
// here since the read/write is issued from different place : 1) User
// issue an async operation by API of QnSSLSocket ; 2) SSL issue async
// operation internally from BIO interface. But we don't want it work
// like that. So I internally add a buffer to buffer all the data that
// request from SSL itself. 
// 4) Concurrent issue async operation leads to undefined behavior. So
// lucky, no lock is here :)
// Notes:
// Communication pattern VS communicated data.

class async_ssl {
public:
    static const std::size_t bio_input_buffer_reserve = 1024;
    static const std::size_t bio_output_buffer_reserve= 2048;
    static const std::size_t async_buffer_default_size= 1024;
    static const int ssl_internal_error = 100;

    async_ssl( SSL* ssl , bool server , AbstractStreamSocket* socket ) ;

    // This function is invoked by the BIO function
    int bio_write( const void* buffer , std::size_t len ) {
        bio_out_buffer_.append( 
            static_cast<const char*>(buffer),static_cast<int>(len));
        return static_cast<int>(len);
    }

    int bio_read ( void* buffer , std::size_t len ) {
        int digest_size = 
            static_cast<int>( (std::min)(len,bio_in_buffer_.size()) );
        if( digest_size == 0 )
            return 0;
        memcpy( buffer , bio_in_buffer_.constData(), digest_size );
        BufferShinrkTo(&bio_in_buffer_,digest_size);
        return digest_size;
    }

    // Interface that will be used by QnSSLSocket there
    void async_recv( nx::Buffer* buffer, const std::function<void(SystemError::ErrorCode,std::size_t)>& op ) ;
    void async_send( const nx::Buffer& buffer, const std::function<void(SystemError::ErrorCode,std::size_t)>& op );

protected:

    nx::Buffer* mutable_bio_input_buffer() const {
        return &bio_in_buffer_;
    }

    AbstractStreamSocket* socket() const {
        return socket_;
    }

private:
    // asynchronous handshake for SSL socket
    void async_handshake( const std::function<void(SystemError::ErrorCode)>& op );

    // using this function to issue an async read , it accepts 
    // an ssl_perform entry routine and do the job once the task
    // finished there .
    void do_recv( buffer_t buf , const std::function<void(SystemError::ErrorCode,std::size_t)>& op ) {
            socket_->readSomeAsync(buf.write_buffer,op);
    }
    void do_send( buffer_t buf , const std::function<void(SystemError::ErrorCode,std::size_t)>& op ) {
            socket_->sendAsync(*buf.read_buffer,op);
    }

    // the main entry for our async routine 
    void ssl_perform( SystemError::ErrorCode ec , std::size_t bytes_transferred , 
                      ssl_async_op *op, buffer_t buffer ) {
        Q_UNUSED(bytes_transferred);
        Q_ASSERT(!ec);
        
        int ssl_error;
        // perform SSL operation and get the result
        op->perform( &ssl_error );
        // check SSL_error and then perform the task
        switch( ssl_error ) {
        case SSL_ERROR_NONE: 
            // We are done, so we finalize the operation here
            ssl_finalize(op,buffer);
            return;
        case SSL_ERROR_WANT_READ:
            // Feed the ssl with async operation and push the op to the completion
            // handler once finish the feed operation in remote thread 
            ssl_read(op,buffer);
            return;
        case SSL_ERROR_WANT_WRITE:
            // This is simple since it means that SSL just overflow the underlying
            ssl_send(op,buffer);
            return;
        default: 
            // This is a fatal error, how can I handle this with users SystemError::ErrorCode ?
            // No way. This needs to be changed here 
            op->error( static_cast<SystemError::ErrorCode>(ssl_internal_error) );
            return;
        }
    }

    // The reason why I need read after write is that we have potential deadlock
    // with remote socket for SSL. Suppose a renegotiation happened, and the socket
    // want to send something and then get reply , so indeed is that if the sending
    // content will not reach the peer, no reply will generate. However we cache all
    // the SSL output, so it make SSL assumes that SSL itself have already sent the
    // data while we don't get any SSL_ERROR as notification here. So for safety, every
    // async read that is issued by SSL_ERROR_WANT_READ must check the output buffer for
    // SSL and if there does exist data , we need to perform the send as well. But in 
    // order to avoid undefined behavior for multiple send/recv , we need to chain the
    // operation here . 

    void ssl_read( ssl_async_op *op, buffer_t buffer ) {
            // We issue the read and write at same time if we needed
            if( bio_out_buffer_.empty() ) {
                // Here we just issue a recv operation since the bio_out_buffer is empty
                // right now. So SSL doesn't produce renegotiation during the transaction
                do_recv( buffer, [this,buffer,op](SystemError::ErrorCode ec,std::size_t bytes_transferred){
                    if( ec ) {
                        op->error(ec);
                        return;
                    }
                    // append the buffer that has been written into 
                    // to the bio_in_buffer_ and later on SSL will use
                    bio_in_buffer_.append(*buffer.write_buffer);
                    buffer.write_buffer->clear();
                    // Then we need to call our self here 
                    ssl_perform(ec,bytes_transferred,op,buffer);
                });
            } else {
                // We need to output the BIO buffer and ONLY after that send operation finished
                // we can issue a recv operation. That's what I called chaining the operation
                // And another thing is, SSL is a state machine, so if I doesn't feed the SSL
                // buffer , it will continue returning SSL_ERROR_WANT_READ . So after a send we
                // issue another ssl_perform will work out .
                do_send( buffer, [this,buffer,op](SystemError::ErrorCode ec,std::size_t bytes_transferred){
                    if( ec ) {
                        op->error(ec);
                        return;
                    }
                    Q_ASSERT( bytes_transferred == buffer.read_buffer->size() && 
                              buffer.read_buffer == &bio_out_buffer_  );
                    // since we have already sent the buffer there
                    bio_out_buffer_.clear(); 
                    // This ssl_perform will cause SSL_ERROR_WANT_READ again
                    // and then it goes into the ssl_perform_read_and_write with
                    // an empty bio_out_buffer_, so it will go to another branch
                    ssl_perform(ec,bytes_transferred,op,buffer);
                });
            }
    }

    void ssl_send( ssl_async_op *op, buffer_t buffer ) {
        do_send( buffer , [this,buffer,op](SystemError::ErrorCode ec,std::size_t bytes_transferred) {
            if( ec ) {
                op->error(ec);
                return;
            }
            Q_ASSERT( bytes_transferred == buffer.read_buffer->size() && 
                      buffer.read_buffer == &bio_out_buffer_ );
            // since we have already sent the buffer there
            bio_out_buffer_.clear(); 
            // we may want to extend more buffer for SSL
            bio_out_buffer_.reserve( 2*bio_out_buffer_.capacity() );
            // Then we need to call our self here 
            ssl_perform(ec,bytes_transferred,op,buffer);
        });
    }

    void ssl_finalize( ssl_async_op* op, buffer_t buffer ) {
        if( !bio_out_buffer_.empty() ) {
            do_send( 
            buffer,
            [this,op](SystemError::ErrorCode ec,std::size_t) {
                // Until now , we should have been sent the data out and
                // what we need to do is just calling the callback function
                if( !ec ) {
                    op->error(ec);
                    return;
                }
                // Invoke the callback, the final output has been stored inside
                // of user data instead of buffer_t object. This is transient data
                // object and we should not own this buffer object in any sense
                op->notify(SystemError::noError);
            });
        } else 
           op->notify(SystemError::noError);
    }

    buffer_t make_read_write_buffer( std::size_t rcap, std::size_t wcap ) const {
        recv_buffer_.clear();
        recv_buffer_.reserve( static_cast<int>(
            std::max(wcap,async_buffer_default_size)) );
        bio_out_buffer_.reserve(static_cast<int>(rcap));
        // The bio_out_buffer_ is always the output buffer and recv_buffer_
        // is the buffer full of encrypted text which is not the user buffer
        return buffer_t(&bio_out_buffer_,&recv_buffer_);
    }

private:
    bool server_; 
    SSL* ssl_;
    AbstractStreamSocket* socket_;

    mutable nx::Buffer bio_in_buffer_;
    mutable nx::Buffer bio_out_buffer_;
    mutable nx::Buffer recv_buffer_; // This is used to store the data 
                                     // that comes from async operations
    std::unique_ptr<ssl_async_recv_op> recv_op_;
    std::unique_ptr<ssl_async_send_op> send_op_;
    std::unique_ptr<ssl_async_handshake_op> handshake_op_;
};

// read operation 
class ssl_async_recv_op : public ssl_async_op {
public:
    ssl_async_recv_op( SSL* ssl ) : ssl_async_op(ssl){}
    virtual int perform( int* ssl_err ) {
        user_buffer_->resize( user_buffer_->capacity() );
        int bytes = SSL_read(ssl(),user_buffer_->data(),
            static_cast<int>(user_buffer_->size()) );
        *ssl_err = SSL_get_error(ssl(),bytes);
        return bytes;
    }
    virtual void notify( SystemError::ErrorCode ec ) {
            callback_(ec,user_buffer_->size());
    }
    virtual void error( SystemError::ErrorCode ec ) {
        callback_(ec,0);
    }
    void set_callback( const std::function<void(SystemError::ErrorCode,std::size_t)>& cb ) {
        callback_ = cb;
    }
    void set_user_buffer( nx::Buffer* ubuf ) {
        user_buffer_ = ubuf;
    }
private:
    std::function<void(SystemError::ErrorCode,std::size_t)> callback_;
    nx::Buffer* user_buffer_;
};

// write operation
class ssl_async_send_op : public ssl_async_op {
public:
    ssl_async_send_op( SSL* ssl ) : ssl_async_op(ssl){}
    virtual int perform( int* ssl_err ) {
        int bytes = SSL_write( ssl() , 
            user_buffer_->constData() , static_cast<int>(user_buffer_->size()) );
        *ssl_err = SSL_get_error(ssl(),bytes);
        return bytes;
    }
    virtual void notify( SystemError::ErrorCode ec ) {
        callback_(ec,user_buffer_->size());
    }
    virtual void error( SystemError::ErrorCode ec ) {
        callback_(ec,0);
    }
    void set_callback( const std::function<void(SystemError::ErrorCode,std::size_t)>& cb ) {
        callback_ = cb;
    }
    void set_user_buffer( const nx::Buffer* ubuf ) {
        user_buffer_ = ubuf;
    }
private:
    std::function<void(SystemError::ErrorCode,std::size_t)> callback_;
    const nx::Buffer* user_buffer_;
};

// handshake operation
class ssl_async_handshake_op : public ssl_async_op {
public:
    ssl_async_handshake_op( SSL* ssl ) : ssl_async_op(ssl){}
    void set_model( bool server ) {
        if( server )
            SSL_set_accept_state(ssl());
        else 
            SSL_set_connect_state(ssl());
    }
    virtual int perform( int* ssl_err ) {
        int bytes = SSL_do_handshake(ssl());
        *ssl_err = SSL_get_error(ssl(),bytes);
        return bytes;
    }
    virtual void notify( SystemError::ErrorCode ec ) {
        callback_(ec);
    }
    virtual void error( SystemError::ErrorCode ec ) {
        callback_(ec);
    }
    void set_callback( const std::function<void(SystemError::ErrorCode)>& callback ) {
        callback_ = callback;
    }
private:
    std::function<void(SystemError::ErrorCode)> callback_;
};

// async_ssl implementation
void async_ssl::async_recv(
    nx::Buffer* buffer, const std::function<void(SystemError::ErrorCode,std::size_t)>& op ) {
        if( !SSL_is_init_finished(ssl_) ) {
            if( server_ ) {
                SSL_set_accept_state(ssl_);
            } else {
                SSL_set_connect_state(ssl_);
            }
            // perform async handshake here
            async_handshake(
                [this,buffer,op]( SystemError::ErrorCode ) {
                    // We delay the async_recv operation until the async handshake finished
                    async_recv(buffer,op);
                });
        } else {
            recv_op_->set_user_buffer(buffer);
            recv_op_->set_callback(op);
            // We issue a read operation asynchronously here
            ssl_read(recv_op_.get(),
                make_read_write_buffer(buffer->capacity(),
                async_buffer_default_size));
        }
}

void async_ssl::async_send( 
    const nx::Buffer& buffer, const std::function<void(SystemError::ErrorCode,std::size_t)>& op ) {
        if( !SSL_is_init_finished(ssl_) ) {
            if( server_ ) {
                SSL_set_accept_state(ssl_);
            } else {
                SSL_set_connect_state(ssl_);
            }
            // perform async handshake here
            async_handshake(
                [this,buffer,op]( SystemError::ErrorCode ) {
                    // We delay the async_recv operation until the async handshake finished
                    async_send(buffer,op);
            });
        }  else {
            // For sending operation, we need to issue SSL operation at first
            send_op_->set_user_buffer(&buffer);
            send_op_->set_callback(op);
            buffer_t buf = make_read_write_buffer(async_buffer_default_size,buffer.size());
            // Perform the SSL operation here. The ssl_perform will issue
            // SSL operation first and based on the result to perform the
            // task. So it is safe to call this function here .
            ssl_perform(SystemError::noError,0,send_op_.get(),buf);
        }
}

void async_ssl::async_handshake( const std::function<void(SystemError::ErrorCode)>&op ) {
    Q_ASSERT(!SSL_is_init_finished(ssl_));
    buffer_t buf = make_read_write_buffer(async_buffer_default_size,
                                          async_buffer_default_size);
    handshake_op_->set_callback(op);
    handshake_op_->set_model(server_);
    // Then we trigger our async handshake by using ssl_perform operation
    ssl_perform(SystemError::noError,0,handshake_op_.get(),buf);
}

async_ssl::async_ssl( SSL* ssl , bool server , AbstractStreamSocket* socket ) :
    server_(server),
    ssl_(ssl),
    socket_(socket),
    recv_op_( new ssl_async_recv_op(ssl) ),
    send_op_( new ssl_async_send_op(ssl) ),
    handshake_op_( new ssl_async_handshake_op(ssl) ) {
        bio_in_buffer_.reserve( bio_input_buffer_reserve );
        bio_out_buffer_.reserve( bio_output_buffer_reserve );
}


// mixed ssl.
// Simply puts it, before performing any operation, the socket will
// sniffer the data of the socket and then try to figure out the type.
// For async version, it is still simple, for any ssl socket doesn't 
// figure out the point, it will try to figure out at first. And then
// it can perform the task.

// Based on the implementation of the blocking version. For this mixed
// one, if the user issue a send first, I think this will cause problem.
// Since for that send function, it directly sends the packet on the that
// socket , but at that time, user doesn't have any information for the
// remote peer. 
class mixed_async_ssl : public async_ssl {

    // Why I need this ? It is because MSVC 2012 default supports _ONLY 5_ 
    // parameters for variadic template parameter. Which in turn, make std::bind
    // in default state , only support 5 input parameter. For our sniffer if
    // I unpack the data, I need it to support 7 parameter in std::bind which
    // requires us to define a macro called _VARIADIC_MAX = 7 . This may make
    // other user feel confused. So I wrap all the data as one to make the 
    // default MSVC 2012 work .

    struct sniffer_data_t {
        const std::function<void(SystemError::ErrorCode,std::size_t)>& ssl_cb;
        const std::function<void(SystemError::ErrorCode,std::size_t)>& other_cb;
        nx::Buffer* buffer;
        sniffer_data_t( const std::function<void(SystemError::ErrorCode,std::size_t)>& ssl , 
                        const std::function<void(SystemError::ErrorCode,std::size_t)>& other,
                        nx::Buffer* buf ) :
        ssl_cb(ssl),
        other_cb(other),
        buffer(buf){}
    };

public:
    static const int sniffer_header_length = 2;

    mixed_async_ssl( SSL* ssl , AbstractStreamSocket* socket )
        :async_ssl(ssl,true,socket),
        is_initialized_(false),
        is_ssl_(false){}

    // User could not issue a async_send before a async_recv . Otherwise
    // we are in trouble since we don't know the type of the underly socking
    void async_send(
        const nx::Buffer& buffer, const std::function<void(SystemError::ErrorCode,std::size_t)>& op ) {
            // When you see this, it means you screw up since the very first call should 
            // be a async_recv instead of async_send here . 
            Q_ASSERT(is_initialized_);
            Q_ASSERT(is_ssl_);
            async_ssl::async_send(buffer,op);
    }

    void async_recv( nx::Buffer* buffer, 
        const std::function<void(SystemError::ErrorCode,std::size_t)>& ssl ,
        const std::function<void(SystemError::ErrorCode,std::size_t)>& other ) {
        if( !is_initialized_ ) {
            // We need to sniffer the buffer here
            sniffer_buffer_.reserve(sniffer_header_length);

            socket()->
                readSomeAsync(
                &sniffer_buffer_,
                std::bind(
                &mixed_async_ssl::sniffer,
                this,
                std::placeholders::_1,
                std::placeholders::_2,
                sniffer_data_t(ssl,other,buffer)));
            return;
        } else {
            Q_ASSERT(is_ssl_);
            async_ssl::async_recv(buffer,ssl);
        }
    }


    bool is_initialized() const {
        return is_initialized_;
    }

    bool is_ssl() const {
        return is_ssl_;
    }

private:
    void sniffer( SystemError::ErrorCode ec , std::size_t bytes_transferred , 
                  const sniffer_data_t& data ) {
         // We have the data in our buffer right now
         if(ec) {
             data.ssl_cb(ec,0);
             return;
         } else {
             Q_ASSERT( bytes_transferred == sniffer_header_length );
             // No idea whether that socket implementation set this length
             sniffer_buffer_.resize(sniffer_header_length); 
             const char* buf = sniffer_buffer_.data();
             if( buf[0] == 0x80 || (buf[0] == 0x16 && buf[1] == 0x03) ) {
                 is_ssl_ = true;
                 is_initialized_ = true;
             } else {
                 is_ssl_ = false;
                 is_initialized_ = true;
             }
             // If we are SSL , we need to push the data into the buffer
             Q_ASSERT( mutable_bio_input_buffer()->empty() );
             mutable_bio_input_buffer()->append( sniffer_buffer_ );
             // If it is an SSL we still need to continue our async operation
             // otherwise we call the failed callback for the upper usage class
             // it should be QnMixedSSLSocket class
             if( is_ssl_ ) {
                 // request a SSL async recv
                 async_ssl::async_recv(data.buffer,data.ssl_cb);
             } else {
                 // request a common async recv
                 socket()->readSomeAsync(data.buffer,data.other_cb);
             }
         }
    }

private:
    bool is_initialized_;
    bool is_ssl_;
    nx::Buffer sniffer_buffer_; 
};

}// namespace 

// ---------------------------- QnSSLSocket -----------------------------------

class SSLStaticData
{
public:
    EVP_PKEY* pkey;
    SSL_CTX* serverCTX;
    SSL_CTX* clientCTX;

    SSLStaticData()
    :
        pkey( nullptr ),
        serverCTX( nullptr ),
        clientCTX( nullptr )
    {
        SSL_library_init();
        OpenSSL_add_all_algorithms();
        SSL_load_error_strings();
        serverCTX = SSL_CTX_new(SSLv23_server_method());
        clientCTX = SSL_CTX_new(SSLv23_client_method());

        SSL_CTX_set_options(serverCTX, SSL_OP_SINGLE_DH_USE);
        SSL_CTX_set_session_id_context(serverCTX, sid, 4);
    }

    ~SSLStaticData()
    {
        release();
    }

    void release()
    {
        if( serverCTX )
        {
            SSL_CTX_free(serverCTX);
            serverCTX = nullptr;
        }

        if( clientCTX )
        {
            SSL_CTX_free(clientCTX);
            clientCTX = nullptr;
        }

        if( pkey )
        {
            EVP_PKEY_free(pkey);
            pkey = nullptr;
        }
    }
    
    static SSLStaticData* instance();
};

Q_GLOBAL_STATIC(SSLStaticData, SSLStaticData_instance);

SSLStaticData* SSLStaticData::instance()
{
    return SSLStaticData_instance();
}


void QnSSLSocket::initSSLEngine(const QByteArray& certData)
{
    BIO *bufio = BIO_new_mem_buf((void*) certData.data(), certData.size());
    X509 *x = PEM_read_bio_X509_AUX(
        bufio,
        NULL,
        SSLStaticData::instance()->serverCTX->default_passwd_callback,
        SSLStaticData::instance()->serverCTX->default_passwd_callback_userdata);
    SSL_CTX_use_certificate(SSLStaticData::instance()->serverCTX, x);
    SSL_CTX_use_certificate(SSLStaticData::instance()->clientCTX, x);
    BIO_free(bufio);

    bufio = BIO_new_mem_buf((void*) certData.data(), certData.size());
    SSLStaticData::instance()->pkey = PEM_read_bio_PrivateKey(
        bufio,
        NULL,
        SSLStaticData::instance()->serverCTX->default_passwd_callback,
        SSLStaticData::instance()->serverCTX->default_passwd_callback_userdata);
    SSL_CTX_use_PrivateKey(SSLStaticData::instance()->serverCTX, SSLStaticData::instance()->pkey);
    BIO_free(bufio);
}

void QnSSLSocket::releaseSSLEngine()
{
    SSLStaticData::instance()->release();
}

class QnSSLSocketPrivate
{
public:
    AbstractStreamSocket* wrappedSocket;
    SSL* ssl;
    BIO* read;
    BIO* write;
    bool isServerSide;
    quint8 extraBuffer[32];
    int extraBufferLen;

    // Flag for the async operation 
    enum {
        ASYNC,
        SYNC
    };
    // This model flag will be set up by the interface internally. It just tells
    // the user what our socket will be. An async version or a sync version. We
    // keep the sync mode for historic reason , but during the support for async,
    // the call for sync is undefined. This is for purpose since it heavily reduce
    // the pain of 
    int model_;
    std::unique_ptr<async_ssl> async_ssl_ptr;

    QnSSLSocketPrivate()
    :
        wrappedSocket( nullptr ),
        ssl(nullptr),
        read(nullptr),
        write(nullptr),
        isServerSide( false ),
        extraBufferLen( 0 ),
        model_(SYNC)
    {
    }
};

QnSSLSocket::QnSSLSocket(AbstractStreamSocket* wrappedSocket, bool isServerSide):
    d_ptr(new QnSSLSocketPrivate())
{
    Q_D(QnSSLSocket);
    d->wrappedSocket = wrappedSocket;
    d->isServerSide = isServerSide;
    d->extraBufferLen = 0;

    init();
}

QnSSLSocket::QnSSLSocket(QnSSLSocketPrivate* priv, AbstractStreamSocket* wrappedSocket, bool isServerSide):
    d_ptr(priv)
{
    Q_D(QnSSLSocket);
    d->wrappedSocket = wrappedSocket;
    d->isServerSide = isServerSide;
    d->extraBufferLen = 0;

    init();
}

void QnSSLSocket::init()
{
    Q_D(QnSSLSocket);

    d->read = BIO_new(&Proxy_server_socket);
    BIO_set_nbio(d->read, 1);
    BIO_set_app_data(d->read, this);

    d->write = BIO_new(&Proxy_server_socket);
    BIO_set_app_data(d->write, this);
    BIO_set_nbio(d->write, 1);

    assert(d->isServerSide ? SSLStaticData::instance()->serverCTX : SSLStaticData::instance()->clientCTX);

    d->ssl = SSL_new(d->isServerSide ? SSLStaticData::instance()->serverCTX : SSLStaticData::instance()->clientCTX);  // get new SSL state with context 
    SSL_set_verify(d->ssl, SSL_VERIFY_NONE, NULL);
    SSL_set_session_id_context(d->ssl, sid, 4);
    SSL_set_bio(d->ssl, d->read, d->write);
}

QnSSLSocket::~QnSSLSocket()
{
    Q_D(QnSSLSocket);

    if (d->ssl)
        SSL_free(d->ssl);
    delete d->wrappedSocket;
    delete d_ptr;
}


bool QnSSLSocket::doServerHandshake()
{
    Q_D(QnSSLSocket);
    SSL_set_accept_state(d->ssl);

    return SSL_do_handshake(d->ssl) == 1;
}

bool QnSSLSocket::doClientHandshake()
{
    Q_D(QnSSLSocket);
    SSL_set_connect_state(d->ssl);

    int ret = SSL_do_handshake(d->ssl);
    //int err2 = SSL_get_error(d->ssl, ret);
    //const char* err = ERR_reason_error_string(ERR_get_error());
    return ret == 1;
}

int QnSSLSocket::recvInternal(void* buffer, unsigned int bufferLen, int /*flags*/)
{
    Q_D(QnSSLSocket);
    // For async operation here
    if( d->model_ == QnSSLSocketPrivate::ASYNC ) {
        Q_ASSERT(d->async_ssl_ptr != NULL);
        return d->async_ssl_ptr->bio_read( buffer , bufferLen );
    }
    if (d->extraBufferLen > 0)
    {
        int toReadLen = qMin((int)bufferLen, d->extraBufferLen);
        memcpy(buffer, d->extraBuffer, toReadLen);
        memmove(d->extraBuffer, d->extraBuffer + toReadLen, d->extraBufferLen - toReadLen);
        d->extraBufferLen -= toReadLen;
        int readRest = bufferLen - toReadLen;
        // Does this should be readReset ? -- DPENG
        if (toReadLen > 0) {
            int readed = d->wrappedSocket->recv((char*) buffer + toReadLen, readRest);
            if (readed > 0)
                toReadLen += readed;
        }
        return toReadLen;
    }
    return d->wrappedSocket->recv(buffer, bufferLen);
}

int QnSSLSocket::recv( void* buffer, unsigned int bufferLen, int /*flags*/)
{
    Q_D(QnSSLSocket);

    if (!SSL_is_init_finished(d->ssl)) {
        if (d->isServerSide)
            doServerHandshake();
        else
            doClientHandshake();
    }

    return SSL_read(d->ssl, (char*) buffer, bufferLen);
}

int QnSSLSocket::sendInternal( const void* buffer, unsigned int bufferLen )
{
    Q_D(QnSSLSocket);
    if( d->model_ == QnSSLSocketPrivate::ASYNC ) {
        Q_ASSERT(d->async_ssl_ptr != NULL);
        d->async_ssl_ptr->bio_write(buffer,bufferLen);
    }
    return d->wrappedSocket->send(buffer,bufferLen);
}

int QnSSLSocket::send( const void* buffer, unsigned int bufferLen )
{
    Q_D(QnSSLSocket);

    if (!SSL_is_init_finished(d->ssl)) {
        if (d->isServerSide)
            doServerHandshake();
        else
            doClientHandshake();
    }

    return SSL_write(d->ssl, buffer, bufferLen);
}

bool QnSSLSocket::reopen()
{
    Q_D(QnSSLSocket);
    return d->wrappedSocket->reopen();
}

bool QnSSLSocket::setNoDelay( bool value )
{
    Q_D(QnSSLSocket);
    return d->wrappedSocket->setNoDelay(value);
}

bool QnSSLSocket::getNoDelay( bool* value )
{
    Q_D(QnSSLSocket);
    return d->wrappedSocket->getNoDelay(value);
}

bool QnSSLSocket::connect(
                     const QString& foreignAddress,
                     unsigned short foreignPort,
                     unsigned int timeoutMillis)
{
    Q_D(QnSSLSocket);
    return d->wrappedSocket->connect(foreignAddress, foreignPort, timeoutMillis);
}

SocketAddress QnSSLSocket::getForeignAddress() const
{
    Q_D(const QnSSLSocket);
    return d->wrappedSocket->getForeignAddress();
}

bool QnSSLSocket::isConnected() const
{
    Q_D(const QnSSLSocket);
    return d->wrappedSocket->isConnected();
}

bool QnSSLSocket::bind( const SocketAddress& localAddress )
{
    Q_D(const QnSSLSocket);
    return d->wrappedSocket->bind(localAddress);
}

//bool QnSSLSocket::bindToInterface( const QnInterfaceAndAddr& iface )
//{
//    Q_D(const QnSSLSocket);
//    return d->wrappedSocket->bindToInterface(iface);
//}

SocketAddress QnSSLSocket::getLocalAddress() const
{
    Q_D(const QnSSLSocket);
    return d->wrappedSocket->getLocalAddress();
}

SocketAddress QnSSLSocket::getPeerAddress() const
{
    Q_D(const QnSSLSocket);
    return d->wrappedSocket->getPeerAddress();
}

void QnSSLSocket::close()
{
    Q_D(const QnSSLSocket);
    d->wrappedSocket->close();
}

bool QnSSLSocket::isClosed() const
{
    Q_D(const QnSSLSocket);
    return d->wrappedSocket->isClosed();
}

bool QnSSLSocket::setReuseAddrFlag( bool reuseAddr )
{
    Q_D(const QnSSLSocket);
    return d->wrappedSocket->setReuseAddrFlag(reuseAddr);
}

bool QnSSLSocket::getReuseAddrFlag( bool* val )
{
    Q_D(const QnSSLSocket);
    return d->wrappedSocket->getReuseAddrFlag(val);
}

bool QnSSLSocket::setNonBlockingMode( bool val )
{
    Q_D(const QnSSLSocket);
    return d->wrappedSocket->setNonBlockingMode(val);
}

bool QnSSLSocket::getNonBlockingMode( bool* val ) const
{
    Q_D(const QnSSLSocket);
    return d->wrappedSocket->getNonBlockingMode(val);
}

bool QnSSLSocket::getMtu( unsigned int* mtuValue )
{
    Q_D(const QnSSLSocket);
    return d->wrappedSocket->getMtu(mtuValue);
}

bool QnSSLSocket::setSendBufferSize( unsigned int buffSize )
{
    Q_D(const QnSSLSocket);
    return d->wrappedSocket->setSendBufferSize(buffSize);
}

bool QnSSLSocket::getSendBufferSize( unsigned int* buffSize )
{
    Q_D(const QnSSLSocket);
    return d->wrappedSocket->getSendBufferSize(buffSize);
}

bool QnSSLSocket::setRecvBufferSize( unsigned int buffSize )
{
    Q_D(const QnSSLSocket);
    return d->wrappedSocket->setRecvBufferSize(buffSize);
}

bool QnSSLSocket::getRecvBufferSize( unsigned int* buffSize )
{
    Q_D(const QnSSLSocket);
    return d->wrappedSocket->getRecvBufferSize(buffSize);
}

bool QnSSLSocket::setRecvTimeout( unsigned int millis )
{
    Q_D(const QnSSLSocket);
    return d->wrappedSocket->setRecvTimeout(millis);
}

bool QnSSLSocket::getRecvTimeout( unsigned int* millis )
{
    Q_D(const QnSSLSocket);
    return d->wrappedSocket->getRecvTimeout(millis);
}

bool QnSSLSocket::setSendTimeout( unsigned int ms )
{
    Q_D(const QnSSLSocket);
    return d->wrappedSocket->setSendTimeout(ms);
}

bool QnSSLSocket::getSendTimeout( unsigned int* millis )
{
    Q_D(const QnSSLSocket);
    return d->wrappedSocket->getSendTimeout(millis);
}

//!Implementation of AbstractSocket::getLastError
bool QnSSLSocket::getLastError( SystemError::ErrorCode* errorCode )
{
    Q_D(const QnSSLSocket);
    return d->wrappedSocket->getLastError(errorCode);
}

AbstractSocket::SOCKET_HANDLE QnSSLSocket::handle() const
{
    Q_D(const QnSSLSocket);
    return d->wrappedSocket->handle();
}

<<<<<<< HEAD
void QnSSLSocket::cancelAsyncIO( aio::EventType eventType, bool waitForRunningHandlerCompletion )
{
    Q_D( const QnSSLSocket );
    return d->wrappedSocket->cancelAsyncIO( eventType, waitForRunningHandlerCompletion );
}

bool QnSSLSocket::connectAsyncImpl( const SocketAddress& addr, std::function<void( SystemError::ErrorCode )>&& handler )
{
    Q_D( const QnSSLSocket );
    return d->wrappedSocket->connectAsync( addr, std::move(handler) );
}

bool QnSSLSocket::recvAsyncImpl( nx::Buffer* const /*buf*/, std::function<void( SystemError::ErrorCode, size_t )>&& /*handler*/ )
{
    assert( false );
    return false;
}

bool QnSSLSocket::sendAsyncImpl( const nx::Buffer& /*buf*/, std::function<void( SystemError::ErrorCode, size_t )>&& /*handler*/ )
{
    assert( false );
    return false;
}



=======
bool QnSSLSocket::recvAsyncImpl( nx::Buffer* const buffer , std::function<void( SystemError::ErrorCode, size_t )> handler )
{
    Q_D(QnSSLSocket);
    d->model_ = QnSSLSocketPrivate::ASYNC;
    if(d->async_ssl_ptr == NULL)
        d->async_ssl_ptr.reset( new async_ssl(d->ssl,d->isServerSide,d->wrappedSocket) );
    d->async_ssl_ptr->async_recv(buffer,handler);
    return true;
}

bool QnSSLSocket::sendAsyncImpl( const nx::Buffer& buffer , std::function<void( SystemError::ErrorCode, size_t )> handler )
{
    Q_D(QnSSLSocket);
    d->model_ = QnSSLSocketPrivate::ASYNC;
    if(d->async_ssl_ptr == NULL)
        d->async_ssl_ptr.reset( new async_ssl(d->ssl,d->isServerSide,d->wrappedSocket) );
    d->async_ssl_ptr->async_send(buffer,handler);
    return true;
}

>>>>>>> ae166614
// ------------------------------ QnMixedSSLSocket -------------------------------------------------------
static const int TEST_DATA_LEN = 3;
class QnMixedSSLSocketPrivate: public QnSSLSocketPrivate
{
public:
    bool initState;
    bool useSSL;

    QnMixedSSLSocketPrivate()
    :
        initState( true ),
        useSSL( false )
    {
    }
};

QnMixedSSLSocket::QnMixedSSLSocket(AbstractStreamSocket* wrappedSocket):
    QnSSLSocket(new QnMixedSSLSocketPrivate, wrappedSocket, true)
{
    Q_D(QnMixedSSLSocket);
    d->initState = true;
    d->useSSL = false;
}

int QnMixedSSLSocket::recv( void* buffer, unsigned int bufferLen, int flags)
{
    Q_D(QnMixedSSLSocket);

    // check for SSL pattern 0x80 (v2) or 0x16 03 (v3)
    if (d->initState) 
    {
        if (d->extraBufferLen == 0) {
            int readed = d->wrappedSocket->recv(d->extraBuffer, 1);
            if (readed < 1)
                return readed;
            d->extraBufferLen += readed;
        }

        if (d->extraBuffer[0] == 0x80)
        {
            d->useSSL = true;
            d->initState = false;
        }
        else if (d->extraBuffer[0] == 0x16)
        {
            int readed = d->wrappedSocket->recv(d->extraBuffer+1, 1);
            if (readed < 1)
                return readed;
            d->extraBufferLen += readed;

            if (d->extraBuffer[1] == 0x03)
                d->useSSL = true;
        }
        d->initState = false;
    }

    if (d->useSSL)
        return QnSSLSocket::recv((char*) buffer, bufferLen, flags);
    else 
        return recvInternal(buffer, bufferLen, flags);
}

int QnMixedSSLSocket::send( const void* buffer, unsigned int bufferLen )
{
    Q_D(QnMixedSSLSocket);
    if (d->useSSL)
        return QnSSLSocket::send((char*) buffer, bufferLen);
    else 
        return d->wrappedSocket->send(buffer, bufferLen);
}

<<<<<<< HEAD
//!Implementation of AbstractCommunicatingSocket::cancelAsyncIO
void QnMixedSSLSocket::cancelAsyncIO( aio::EventType eventType, bool waitForRunningHandlerCompletion )
{
    Q_D( QnMixedSSLSocket );
    if( d->useSSL )
        QnSSLSocket::cancelAsyncIO( eventType, waitForRunningHandlerCompletion );
    else
        d->wrappedSocket->cancelAsyncIO( eventType, waitForRunningHandlerCompletion );
}

bool QnMixedSSLSocket::connectAsyncImpl( const SocketAddress& addr, std::function<void( SystemError::ErrorCode )>&& handler )
{
    Q_D( QnMixedSSLSocket );
    if( d->useSSL )
        return QnSSLSocket::connectAsyncImpl( addr, std::move(handler) );
    else
        return d->wrappedSocket->connectAsync( addr, std::move( handler) );
}

//!Implementation of AbstractCommunicatingSocket::recvAsyncImpl
bool QnMixedSSLSocket::recvAsyncImpl( nx::Buffer* const /*buf*/, std::function<void( SystemError::ErrorCode, size_t )>&& /*handler*/ )
{
    assert( false );
    return false;
}

//!Implementation of AbstractCommunicatingSocket::sendAsyncImpl
bool QnMixedSSLSocket::sendAsyncImpl( const nx::Buffer& /*buf*/, std::function<void( SystemError::ErrorCode, size_t )>&& /*handler*/ )
{
    assert( false );
    return false;
=======
//!Implementation of AbstractCommunicatingSocket::recvAsyncImpl
bool QnMixedSSLSocket::recvAsyncImpl( nx::Buffer* const buffer, std::function<void( SystemError::ErrorCode, size_t )> handler )
{
    Q_D(QnMixedSSLSocket);
    d->model_ = QnMixedSSLSocketPrivate::ASYNC;
    if( d->async_ssl_ptr == NULL ) {
        d->async_ssl_ptr.reset( new mixed_async_ssl(d->ssl,d->wrappedSocket) );
    }
    mixed_async_ssl* ssl_ptr = 
        static_cast< mixed_async_ssl* >( d->async_ssl_ptr.get() );
    if( ssl_ptr->is_initialized() && !ssl_ptr->is_ssl() ) {
        d->wrappedSocket->readSomeAsync(buffer,handler);
    } else {
        ssl_ptr->async_recv(buffer,handler,handler);
    }
    return true;
}

//!Implementation of AbstractCommunicatingSocket::sendAsyncImpl
bool QnMixedSSLSocket::sendAsyncImpl( const nx::Buffer& buffer, std::function<void( SystemError::ErrorCode, size_t )> handler )
{
    Q_D(QnMixedSSLSocket);
    d->model_ = QnMixedSSLSocketPrivate::ASYNC;
    if( d->async_ssl_ptr == NULL ) {
        d->async_ssl_ptr.reset( new mixed_async_ssl(d->ssl,d->wrappedSocket) );
    }
    mixed_async_ssl* ssl_ptr = 
        static_cast< mixed_async_ssl* >( d->async_ssl_ptr.get() );
    if( ssl_ptr->is_initialized() && !ssl_ptr->is_ssl() ) 
        d->wrappedSocket->sendAsync(buffer,handler);
    else {
        ssl_ptr->async_send(buffer,handler);
    }
    return true;
>>>>>>> ae166614
}


//////////////////////////////////////////////////////////
////////////// class TCPSslServerSocket
//////////////////////////////////////////////////////////

TCPSslServerSocket::TCPSslServerSocket(bool allowNonSecureConnect)
:
    TCPServerSocket(),
    m_allowNonSecureConnect(allowNonSecureConnect)
{
}

AbstractStreamSocket* TCPSslServerSocket::accept()
{
    AbstractStreamSocket* sock = TCPServerSocket::accept();
    if (!sock)
        return 0;

    if (m_allowNonSecureConnect)
        return new QnMixedSSLSocket(sock);

    else
        return new QnSSLSocket(sock, true);

#if 0
    // transparent accept required state machine here. doesn't implemented. Handshake implemented on first IO operations

    QnSSLSocket* sslSock = new QnSSLSocket(sock);
    if (sslSock->doServerHandshake())
        return sslSock;
    
    delete sslSock;
    return 0;
#endif
}
#endif // ENABLE_SSL<|MERGE_RESOLUTION|>--- conflicted
+++ resolved
@@ -1112,7 +1112,6 @@
     return d->wrappedSocket->handle();
 }
 
-<<<<<<< HEAD
 void QnSSLSocket::cancelAsyncIO( aio::EventType eventType, bool waitForRunningHandlerCompletion )
 {
     Q_D( const QnSSLSocket );
@@ -1125,21 +1124,6 @@
     return d->wrappedSocket->connectAsync( addr, std::move(handler) );
 }
 
-bool QnSSLSocket::recvAsyncImpl( nx::Buffer* const /*buf*/, std::function<void( SystemError::ErrorCode, size_t )>&& /*handler*/ )
-{
-    assert( false );
-    return false;
-}
-
-bool QnSSLSocket::sendAsyncImpl( const nx::Buffer& /*buf*/, std::function<void( SystemError::ErrorCode, size_t )>&& /*handler*/ )
-{
-    assert( false );
-    return false;
-}
-
-
-
-=======
 bool QnSSLSocket::recvAsyncImpl( nx::Buffer* const buffer , std::function<void( SystemError::ErrorCode, size_t )> handler )
 {
     Q_D(QnSSLSocket);
@@ -1160,7 +1144,6 @@
     return true;
 }
 
->>>>>>> ae166614
 // ------------------------------ QnMixedSSLSocket -------------------------------------------------------
 static const int TEST_DATA_LEN = 3;
 class QnMixedSSLSocketPrivate: public QnSSLSocketPrivate
@@ -1232,7 +1215,6 @@
         return d->wrappedSocket->send(buffer, bufferLen);
 }
 
-<<<<<<< HEAD
 //!Implementation of AbstractCommunicatingSocket::cancelAsyncIO
 void QnMixedSSLSocket::cancelAsyncIO( aio::EventType eventType, bool waitForRunningHandlerCompletion )
 {
@@ -1252,19 +1234,6 @@
         return d->wrappedSocket->connectAsync( addr, std::move( handler) );
 }
 
-//!Implementation of AbstractCommunicatingSocket::recvAsyncImpl
-bool QnMixedSSLSocket::recvAsyncImpl( nx::Buffer* const /*buf*/, std::function<void( SystemError::ErrorCode, size_t )>&& /*handler*/ )
-{
-    assert( false );
-    return false;
-}
-
-//!Implementation of AbstractCommunicatingSocket::sendAsyncImpl
-bool QnMixedSSLSocket::sendAsyncImpl( const nx::Buffer& /*buf*/, std::function<void( SystemError::ErrorCode, size_t )>&& /*handler*/ )
-{
-    assert( false );
-    return false;
-=======
 //!Implementation of AbstractCommunicatingSocket::recvAsyncImpl
 bool QnMixedSSLSocket::recvAsyncImpl( nx::Buffer* const buffer, std::function<void( SystemError::ErrorCode, size_t )> handler )
 {
@@ -1299,7 +1268,6 @@
         ssl_ptr->async_send(buffer,handler);
     }
     return true;
->>>>>>> ae166614
 }
 
 
@@ -1337,4 +1305,5 @@
     return 0;
 #endif
 }
+
 #endif // ENABLE_SSL