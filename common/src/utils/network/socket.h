#ifndef __PRACTICALSOCKET_INCLUDED__
#define __PRACTICALSOCKET_INCLUDED__

#include <string>
#include <exception>

#include <QtCore/QString>
#include <QtCore/QCoreApplication> /* For Q_DECLARE_TR_FUNCTIONS. */

#ifdef Q_OS_WIN
#   include <winsock2.h>
#else
#   include <sys/socket.h>
#   include <sys/types.h>
#   include <netinet/in.h>
#   include <arpa/inet.h>
#endif

#include "nettools.h"
#include "utils/common/byte_array.h"
#include "../common/systemerror.h"

#define MAX_ERROR_MSG_LENGTH 1024

/**
 *   Signals a problem with the execution of a socket call.
 */
class SocketException : public std::exception {
public:
    /**
      *   Construct a SocketException with a explanatory message.
      *   @param message explanatory message
      *   @param incSysMsg true if system message (from strerror(errno))
      *   should be postfixed to the user provided message
    */
    SocketException(const QString &message, bool inclSysMsg = false) throw();

    /**
     *   Provided just to guarantee that no exceptions are thrown.
     */
    ~SocketException() throw();

    /**
     *   Get the exception message
     *   @return exception message
     */
    const char *what() const throw();

private:
    char m_message[MAX_ERROR_MSG_LENGTH];
};

/**
 *   Base class representing basic communication endpoint
 */
class Socket {
    Q_DECLARE_TR_FUNCTIONS(Socket)
public:
    //TODO/IMPL draft refactoring of socket operation result receiving. Enum introduced like in std stream bits
    enum StatusBit
    {
        sbFailed = 1
    };

    /**
     *   Close and deallocate this socket
     */
    ~Socket();

    QString lastError() const;

    virtual void close();
    bool isClosed() const;

    /**
     *   Get the local address
     *   @return local address of socket
     *   @exception SocketException thrown if fetch fails
     */
    QString getLocalAddress() const;

    /**
     *   Get the peer address
     *   @return remove address of socket
     *   @exception SocketException thrown if fetch fails
     */
    QString getPeerAddress() const;
    quint32 getPeerAddressUint() const;

    /**
     *   Get the local port
     *   @return local port of socket
     *   @exception SocketException thrown if fetch fails
     */
    unsigned short getLocalPort() const;

    /**
     *   Set the local port to the specified port and the local address
     *   to any interface
     *   @param localPort local port
     *   @exception SocketException thrown if setting local port fails
     */
    bool setLocalPort(unsigned short localPort) ;

    /**
     *   Set the local port to the specified port and the local address
     *   to the specified address.  If you omit the port, a random port
     *   will be selected.
     *   @param localAddress local address
     *   @param localPort local port
     *   @exception SocketException thrown if setting local port or address fails
     */
    bool setLocalAddressAndPort(const QString &localAddress,
                                unsigned short localPort = 0) ;

    bool bindToInterface(const QnInterfaceAndAddr& iface);

    /**
     *   If WinSock, unload the WinSock DLLs; otherwise do nothing.  We ignore
     *   this in our sample client code but include it in the library for
     *   completeness.  If you are running on Windows and you are concerned
     *   about DLL resource consumption, call this after you are done with all
     *   Socket instances.  If you execute this on Windows while some instance of
     *   Socket exists, you are toast.  For portability of client code, this is
     *   an empty function on non-Windows platforms so you can always include it.
     *   @param buffer buffer to receive the data
     *   @param bufferLen maximum number of bytes to read into buffer
     *   @return number of bytes read, 0 for EOF, and -1 for error
     *   @exception SocketException thrown WinSock clean up fails
     */
    static void cleanUp() ;

    /**
     *   Resolve the specified service for the specified protocol to the
     *   corresponding port number in host byte order
     *   @param service service to resolve (e.g., "http")
     *   @param protocol protocol of service to resolve.  Default is "tcp".
     */
    static unsigned short resolveService(const QString &service,
                                         const QString &protocol = QLatin1String("tcp"));

    int handle() const { return sockDesc; }

    /**
     * Set SO_REUSEADDR flag to allow socket to start listening
     * even if port is busy (in TIME_WAIT state).
     */
    bool setReuseAddrFlag(bool reuseAddr = true);
    //!if, \a val is \a true, turns non-blocking mode on, else turns it off
    /*!
        \return true, if set successfully
    */
    bool setNonBlockingMode(bool val);
    //!Returns true, if in non-blocking mode
    bool isNonBlockingMode() const;
    bool failed() const;
    SystemError::ErrorCode prevErrorCode() const;

protected:
    int sockDesc;              // Socket descriptor
    QString m_lastError;

    Socket(int type, int protocol) ;
    Socket(int sockDesc);
    bool fillAddr(const QString &address, unsigned short port, sockaddr_in &addr);
<<<<<<< HEAD
    bool createSocket(int type, int protocol);
    void setStatusBit( StatusBit _status );
    void clearStatusBit( StatusBit _status );
    void saveErrorInfo();
=======
    void createSocket(int type, int protocol);
    void setStatus( StatusBit _status );
>>>>>>> c4adab55

private:
    bool m_nonBlockingMode;
    unsigned int m_status;
    SystemError::ErrorCode m_prevErrorCode;

    // Prevent the user from trying to use value semantics on this object
    Socket(const Socket &sock);
    void operator=(const Socket &sock);
};

/**
 *   Socket which is able to connect, send, and receive
 */
class CommunicatingSocket : public Socket {
    Q_DECLARE_TR_FUNCTIONS(CommunicatingSocket)
public:
    static const int DEFAULT_TIMEOUT_MILLIS = 3000;

    /**
     *   Establish a socket connection with the given foreign
     *   address and port
     *   @param foreignAddress foreign address (IP address or name)
     *   @param foreignPort foreign port
     *   @param timeoutMs connection timeout. if < 0 - no timeout used. TODO should use write timeout for connection establishment
     *   @return false if unable to establish connection
     */
    bool connect(const QString &foreignAddress, unsigned short foreignPort, int timeoutMs = DEFAULT_TIMEOUT_MILLIS);
    void shutdown();
    virtual void close();
    /*!
        \param ms. New timeout value. 0 - no timeout
        \return true. if timeout has been changed
        By default, there is no timeout
    */
    bool setReadTimeOut( unsigned int ms );
    /*!
        \param ms. New timeout value. 0 - no timeout
        \return true. if timeout has been changed
        By default, there is no timeout
    */
    bool setWriteTimeOut( unsigned int ms );

    /**
     *   Write the given buffer to this socket.  Call connect() before
     *   calling send()
     *   @param buffer buffer to be written
     *   @param bufferLen number of bytes from buffer to be written
     *   @return Number of bytes sent. -1 if failed to send something
     *   If socket is in non-blocking mode and non-blocking send is not possible, method will return -1 and set error code to wouldBlock
     */
    int send(const void *buffer, int bufferLen) ;
    int send(const QnByteArray& data);
    int send(const QByteArray& data);


    /**
     *   Read into the given buffer up to bufferLen bytes data from this
     *   socket.  Call connect() before calling recv()
     *   @param buffer buffer to receive the data
     *   @param bufferLen maximum number of bytes to read into buffer
     *   @return number of bytes read, 0 for EOF, and -1 for error
     *   @exception SocketException thrown if unable to receive data
     */
    int recv(void *buffer, int bufferLen, int flags = 0);

    /**
     *   Get the foreign address.  Call connect() before calling recv()
     *   @return foreign address
     *   @exception SocketException thrown if unable to fetch foreign address
     */
    QString getForeignAddress() ;

    /**
     *   Get the foreign port.  Call connect() before calling recv()
     *   @return foreign port
     *   @exception SocketException thrown if unable to fetch foreign port
     */
    unsigned short getForeignPort() ;

    bool isConnected() const { return mConnected; }

    bool setSendBufferSize(int buff_size);
    bool setReadBufferSize(int buff_size);
protected:
    CommunicatingSocket(int type, int protocol) ;
    CommunicatingSocket(int newConnSD);

protected:
    unsigned int m_readTimeoutMS;
    unsigned int m_writeTimeoutMS;
    bool mConnected;
};

/**
 *   TCP socket for communication with other TCP sockets
 */
class TCPSocket : public CommunicatingSocket {
    Q_DECLARE_TR_FUNCTIONS(TCPSocket)
public:
    /**
     *   Construct a TCP socket with no connection
     *   @exception SocketException thrown if unable to create TCP socket
     */
    TCPSocket() ;

    /**
     *   Construct a TCP socket with a connection to the given foreign address
     *   and port
     *   @param foreignAddress foreign address (IP address or name)
     *   @param foreignPort foreign port
     *   @exception SocketException thrown if unable to create TCP socket
     */
    TCPSocket(const QString &foreignAddress, unsigned short foreignPort);

    bool reopen();

    int setNoDelay(bool value);
private:
    // Access for TCPServerSocket::accept() connection creation
    friend class TCPServerSocket;
    TCPSocket(int newConnSD);
};

/**
 *   TCP socket class for servers
 */
class TCPServerSocket : public Socket {
    Q_DECLARE_TR_FUNCTIONS(TCPServerSocket)
public:
    /**
     *   Construct a TCP socket for use with a server, accepting connections
     *   on the specified port on any interface
     *   @param localPort local port of server socket, a value of zero will
     *                   give a system-assigned unused port
     *   @param queueLen maximum queue length for outstanding
     *                   connection requests (default 5)
     *   @exception SocketException thrown if unable to create TCP server socket
     */
    TCPServerSocket(unsigned short localPort, int queueLen = 5)
    ;

    /**
     *   Construct a TCP socket for use with a server, accepting connections
     *   on the specified port on the interface specified by the given address
     *   @param localAddress local interface (address) of server socket
     *   @param localPort local port of server socket
     *   @param queueLen maximum queue length for outstanding
     *                   connection requests (default 5)
     *   @exception SocketException thrown if unable to create TCP server socket
     */
    TCPServerSocket(const QString &localAddress, unsigned short localPort,
                    int queueLen = 5, bool reuseAddr = false) ;

    /**
     *   Blocks until a new connection is established on this socket or error
     *   @return new connection socket
     *   @exception SocketException thrown if attempt to accept a new connection fails
     */
<<<<<<< HEAD
    TCPSocket* accept() ;

    static int accept(int sockDesc);
=======
    static int accept(int sockDesc);
    TCPSocket *accept() ;
>>>>>>> c4adab55

private:
    /*! 
        \return fd (>=0) on success, <0 on error (-2 if timed out)
    */
    static int acceptWithTimeout( int sockDesc );

    bool setListen(int queueLen) ;
};

/**
  *   UDP socket class
  */
class UDPSocket : public CommunicatingSocket {
    Q_DECLARE_TR_FUNCTIONS(UDPSocket)
public:
    static const unsigned int MAX_PACKET_SIZE = 64*1024 - 24 - 8;   //maximum ip datagram size - ip header length - udp header length

    /**
     *   Construct a UDP socket
     *   @exception SocketException thrown if unable to create UDP socket
     */
    UDPSocket() ;

    /**
     *   Construct a UDP socket with the given local port
     *   @param localPort local port
     *   @exception SocketException thrown if unable to create UDP socket
     */
    UDPSocket(unsigned short localPort) ;

    /**
     *   Construct a UDP socket with the given local port and address
     *   @param localAddress local address
     *   @param localPort local port
     *   @exception SocketException thrown if unable to create UDP socket
     */
    UDPSocket(const QString &localAddress, unsigned short localPort);

    bool setDestAddr(const QString &foreignAddress, unsigned short foreignPort);

    void setDestPort(unsigned short foreignPort);

    /**
     *   Unset foreign address and port
     *   @return true if disassociation is successful
     *   @exception SocketException thrown if unable to disconnect UDP socket
     */
    void disconnect() ;

    /**
     *   Send the given buffer as a UDP datagram to the
     *   specified address/port
     *   @param buffer buffer to be written
     *   @param bufferLen number of bytes to write
     *   @param foreignAddress address (IP address or name) to send to
     *   @param foreignPort port number to send to
     *   @return true if send is successful
     *
     */
    bool sendTo(const void *buffer, int bufferLen);
    bool sendTo(const void *buffer, int bufferLen, const QString &foreignAddress, unsigned short foreignPort);


    /**
     *   Read read up to bufferLen bytes data from this socket.  The given buffer
     *   is where the data will be placed
     *   @param buffer buffer to receive data
     *   @param bufferLen maximum number of bytes to receive
     *   @param sourceAddress address of datagram source
     *   @param sourcePort port of data source
     *   @return number of bytes received and -1 for error
     */
    int recvFrom(void *buffer, int bufferLen, QString &sourceAddress,
                 unsigned short &sourcePort) ;

    /**
     *   Set the multicast TTL
     *   @param multicastTTL multicast TTL
     */
    bool setMulticastTTL(unsigned char multicastTTL) ;

    /**
     *   Set the multicast send interface
     *   @param multicastIF multicast interface for sending packets
     */
    bool setMulticastIF(const QString& multicastIF);

    /**
     *   Join the specified multicast group
     *   @param multicastGroup multicast group address to join
     */
    bool joinGroup(const QString &multicastGroup);
    bool joinGroup(const QString &multicastGroup, const QString& multicastIF);

    /**
     *   Leave the specified multicast group
     *   @param multicastGroup multicast group address to leave
     */
    bool leaveGroup(const QString &multicastGroup);
    bool leaveGroup(const QString &multicastGroup, const QString& multicastIF);

    bool hasData() const;

private:
    void setBroadcast();

private:
    sockaddr_in m_destAddr;
};

#endif<|MERGE_RESOLUTION|>--- conflicted
+++ resolved
@@ -163,15 +163,10 @@
     Socket(int type, int protocol) ;
     Socket(int sockDesc);
     bool fillAddr(const QString &address, unsigned short port, sockaddr_in &addr);
-<<<<<<< HEAD
     bool createSocket(int type, int protocol);
     void setStatusBit( StatusBit _status );
     void clearStatusBit( StatusBit _status );
     void saveErrorInfo();
-=======
-    void createSocket(int type, int protocol);
-    void setStatus( StatusBit _status );
->>>>>>> c4adab55
 
 private:
     bool m_nonBlockingMode;
@@ -331,14 +326,10 @@
      *   @return new connection socket
      *   @exception SocketException thrown if attempt to accept a new connection fails
      */
-<<<<<<< HEAD
+    static int accept(int sockDesc);
     TCPSocket* accept() ;
 
     static int accept(int sockDesc);
-=======
-    static int accept(int sockDesc);
-    TCPSocket *accept() ;
->>>>>>> c4adab55
 
 private:
     /*! 
