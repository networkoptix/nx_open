--- conflicted
+++ resolved
@@ -584,15 +584,13 @@
 
     return QString();
 }
-<<<<<<< HEAD
+
+#endif
 
 QHostAddress getGatewayOfIf(const QString& ip)
 {
     return QHostAddress();
 }
-=======
-#endif
->>>>>>> 673433b4
 
 #else // Linux
 void removeARPrecord(const QHostAddress& ip) {Q_UNUSED(ip)}
