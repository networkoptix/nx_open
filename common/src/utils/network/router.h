--- conflicted
+++ resolved
@@ -17,14 +17,10 @@
     QnUuid id;          // requested server ID
     QnUuid gatewayId;   // proxy server ID. May be null
     bool reverseConnect;// if target server should connect to this one
-<<<<<<< HEAD
+    int distance;
 
+    QnRoute() : reverseConnect(false), distance(0) {}
     bool isValid() const { return !addr.isNull(); }
-    QnRoute() : reverseConnect(false) {}
-=======
-    int distance;
-    QnRoute() : reverseConnect(false), distance(0) {}
->>>>>>> 7f84fafe
 };
 
 class QnRouter : public QObject, public Singleton<QnRouter> {
