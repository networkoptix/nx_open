/**********************************************************
* 23 jul 2013
* a.kolesnikov
***********************************************************/

#include "camera_diagnostics.h"


class QnCameraDiagnosticsErrorCodeStrings
{
    Q_DECLARE_TR_FUNCTIONS(QnCameraDiagnosticsErrorCodeStrings);

public:
    //!Returns textual description of error with  parameters
    static QString toString( CameraDiagnostics::ErrorCode::Value val, const QList<QString>& errorParams )
    {
        using namespace CameraDiagnostics::ErrorCode;

        int requiredParamCount = 0;
        QString errorMessage;
        switch( val )
        {
            case noError:
                requiredParamCount = 0;
                errorMessage = tr("ok");
                break;
            case mediaServerUnavailable:
                requiredParamCount = 1;
                errorMessage = tr("Media server %1 is not available. Check that media server is up and running.");
                break;
            case mediaServerBadResponse:
                requiredParamCount = 2;
                errorMessage = tr("Received bad response from media server %1: %2. Check media server's version.");
                break;
            case cannotEstablishConnection:
                requiredParamCount = 1;
                errorMessage = tr("Cannot connect to http port %1. Make sure the camera is plugged into the network.");
                break;
            case cannotOpenCameraMediaPort:
                requiredParamCount = 2;
                errorMessage = tr("Cannot open media url %1. Failed to connect to media port %2. Make sure port %2 is accessible (forwarded etc). Please try to reboot the camera, then restore factory defaults on the web-page.");
                break;
            case connectionClosedUnexpectedly:
<<<<<<< HEAD
                requiredParamCount = 1;
                errorMessage = tr("Connection to port %1 was closed unexpectedly. Make sure the camera is plugged into the network. Try to reboot the camera.");
=======
                requiredParamCount = 2;
                errorMessage = tr("Cannot open media url %1. Connection to port %2 was closed unexpectedly. Make sure the camera is plugged into the network. Try to reboot camera.");
>>>>>>> 867d989e
                break;
            case responseParseError:
                errorMessage = tr("Error parsing camera response. Please try to reboot the camera, then restore factory defaults on the web-page."
                    " If the problem persists, contact support");
                break;
            case noMediaTrack:
                errorMessage = tr("No media track(s). Please try to reboot the camera, then restore factory defaults on the web-page."
                    " If the problem persists, contact support");
                break;
            case notAuthorised:
                errorMessage = tr("Not authorized.");
                break;
            case unsupportedProtocol:
                requiredParamCount = 2;
                errorMessage = tr("Cannot open media url %1. Unsupported media protocol %2. "
                    "Please try to restore factory defaults on the web-page. If the problem persists, contact support.");
                break;
            case cannotConfigureMediaStream:
                requiredParamCount = 1;
                errorMessage = tr("Failed to configure parameter %1. Please try to reboot the camera, then restore factory defaults on the web-page."
                    " If the problem persists, contact support.");
                break;
            case requestFailed:
                requiredParamCount = 2;
                errorMessage = tr("Camera request %1 failed with error %2.  Please try to reboot the camera, then restore factory defaults on the web-page."
                    " If the problem persists, contact support.");
                break;
            case notImplemented:
                requiredParamCount = 0;
                errorMessage = tr("Unknown Camera Issue. Please, contact support.");
                break;
            case ioError:
                requiredParamCount = 1;
                errorMessage = tr("I/O error. OS message: %1. Make sure the camera is plugged into the network. Try to reboot the camera.");
                break;
            case serverTerminated:
                errorMessage = tr("Server has been stopped.");
                break;
            default:
                errorMessage = tr("Unknown error. Please contact support.");
                if( !errorParams.isEmpty() )
                    errorMessage += tr(" Parameters: ");
                for( int i = 0; i < errorParams.size(); ++i )
                {
                    if( i > 0 )
                        errorMessage += QLatin1String(", ");
                    errorMessage += errorParams[i];
                }
                break;
        }

        requiredParamCount = std::min<int>(requiredParamCount, errorParams.size());
        for( int i = 0; i < requiredParamCount; ++i )
            errorMessage = errorMessage.arg(errorParams[i]);

        return errorMessage;
    }
};


namespace CameraDiagnostics
{
    namespace Step
    {
        QString toString( Value val )
        {
            switch( val )
            {
                case none:
                    return QString::fromLatin1("none");
                case mediaServerAvailability:
                    return QString::fromLatin1("mediaServerAvailability");
                case cameraAvailability:
                    return QString::fromLatin1("cameraAvailability");
                case mediaStreamAvailability:
                    return QString::fromLatin1("mediaStreamAvailability");
                case mediaStreamIntegrity:
                    return QString::fromLatin1("mediaStreamIntegrity");
                default:
                    return QString::fromLatin1("unknown");
            }
        }

        Value fromString( const QString& str )
        {
            if( str == QString::fromLatin1("mediaServerAvailability") )
                return mediaServerAvailability;
            else if( str == QString::fromLatin1("cameraAvailability") )
                return cameraAvailability;
            else if( str == QString::fromLatin1("mediaStreamAvailability") )
                return mediaStreamAvailability;
            else if( str == QString::fromLatin1("mediaStreamIntegrity") )
                return mediaStreamIntegrity;
            else
                return none;
        }
    }

    namespace ErrorCode
    {
        //!Returns textual description of error with  parameters
        QString toString( Value val, const QList<QString>& errorParams )
        {
            return QnCameraDiagnosticsErrorCodeStrings::toString( val, errorParams );
        }

        QString toString( int val, const QList<QString>& errorParams )
        {
            return toString( static_cast<Value>(val), errorParams );
        }
    }


    Result::Result()
    :
        errorCode( ErrorCode::noError )
    {
    }

    Result::Result( ErrorCode::Value _errorCode, const QString& param1, const QString& param2 )
    :
        errorCode( _errorCode )
    {
        if( !param1.isEmpty() || !param2.isEmpty() )
            errorParams.push_back( param1 );
        if( !param2.isEmpty() )
            errorParams.push_back( param2 );
    }

    QString Result::toString() const
    {
        return ErrorCode::toString( errorCode, errorParams );
    }

    Result::operator bool() const
    {
        return errorCode == ErrorCode::noError;
    }
}<|MERGE_RESOLUTION|>--- conflicted
+++ resolved
@@ -41,13 +41,8 @@
                 errorMessage = tr("Cannot open media url %1. Failed to connect to media port %2. Make sure port %2 is accessible (forwarded etc). Please try to reboot the camera, then restore factory defaults on the web-page.");
                 break;
             case connectionClosedUnexpectedly:
-<<<<<<< HEAD
-                requiredParamCount = 1;
-                errorMessage = tr("Connection to port %1 was closed unexpectedly. Make sure the camera is plugged into the network. Try to reboot the camera.");
-=======
                 requiredParamCount = 2;
                 errorMessage = tr("Cannot open media url %1. Connection to port %2 was closed unexpectedly. Make sure the camera is plugged into the network. Try to reboot camera.");
->>>>>>> 867d989e
                 break;
             case responseParseError:
                 errorMessage = tr("Error parsing camera response. Please try to reboot the camera, then restore factory defaults on the web-page."
