--- conflicted
+++ resolved
@@ -38,10 +38,6 @@
     virtual qint64 size() const = 0;
     virtual bool seek( qint64 offset) = 0;
     virtual bool truncate( qint64 newFileSize) = 0;
-<<<<<<< HEAD
-    virtual bool realFile() const = 0;
-=======
->>>>>>> 8fbc3fe3
 
     virtual ~IQnFile() {}
 };
@@ -100,7 +96,6 @@
     virtual qint64 size() const;
     virtual bool seek( qint64 offset);
     virtual bool truncate( qint64 newFileSize);
-    virtual bool realFile() const override {return true;}
 
     //!Starts asynchronous write call. On completion \a handler->onAsyncWriteFinished() will be called
     /*!
