#ifndef __IMAGE_CORRECTION_H__
#define __IMAGE_CORRECTION_H__

<<<<<<< HEAD
#include <QMutex>
=======
#include <cstring>

#include <QtGlobal>
>>>>>>> 7c9a3e46
#include <QRectF>
#include <QByteArray>

struct ImageCorrectionParams
{
    bool operator== (const ImageCorrectionParams& other) const;

    ImageCorrectionParams():
        blackLevel(0.001f),
        whiteLevel(0.0005f),
        gamma(1.0f),
        enabled(false) {}

    static ImageCorrectionParams deserialize(const QByteArray& value)
    {
        ImageCorrectionParams result;
        QList<QByteArray> params = value.split(';');
        if (params.size() >= 4)
        {
            result.blackLevel = params[0].toDouble();
            result.whiteLevel = params[1].toDouble();
            result.gamma = params[2].toDouble();
            result.enabled = params[3].toInt();
        }
        return result;
    }

    QByteArray serialize() const
    {
        return QByteArray::number(blackLevel).append(';').append(QByteArray::number(whiteLevel)).append(';').
               append(QByteArray::number(gamma)).append(';').append(enabled ? '1' : '0').append((char)0);
    }

    float blackLevel;
    float whiteLevel;
    float gamma;
    bool enabled;
};

Q_DECLARE_METATYPE(ImageCorrectionParams);


struct ImageCorrectionResult
{

    ImageCorrectionResult(): aCoeff(1.0), bCoeff(0.0), gamma(1.0) {     
        memset(hystogram, 0, sizeof(hystogram)); 
    }
    float aCoeff;
    float bCoeff;
    float gamma;

    void analizeImage( const quint8* yPlane, int width, int height, int stride, const ImageCorrectionParams& data, const QRectF& srcRect);
    QByteArray getHystogram() const;
private:
    float calcGamma(int leftPos, int rightPos, int pixels) const;
    void clear();
private:
    //mutable QMutex m_mutex;
    int hystogram[256];
};

class QnHistogramConsumer
{
public:
    virtual ~QnHistogramConsumer() {}
    virtual void setHistogramData(const QByteArray& data, double aCoeff, double bCoeff) = 0;
};

#endif // __IMAGE_CORRECTION_H__<|MERGE_RESOLUTION|>--- conflicted
+++ resolved
@@ -1,13 +1,6 @@
 #ifndef __IMAGE_CORRECTION_H__
 #define __IMAGE_CORRECTION_H__
 
-<<<<<<< HEAD
-#include <QMutex>
-=======
-#include <cstring>
-
-#include <QtGlobal>
->>>>>>> 7c9a3e46
 #include <QRectF>
 #include <QByteArray>
 
