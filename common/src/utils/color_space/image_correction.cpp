--- conflicted
+++ resolved
@@ -15,15 +15,9 @@
 
 
     // 2. calc gamma
-<<<<<<< HEAD
-    float curValue = (median - leftPos) / float(rightPos-leftPos+1);
-    float recValue = 0.5;
-    return qBound(0.66f, log(recValue) / log(curValue), 1.5f);
-=======
     qreal curValue = (median - leftPos) / qreal(rightPos-leftPos+1);
-    qreal recValue = qreal(rightPos+leftPos) / 2.0 / 256.0;
-    return qBound(0.5, (qreal)log(recValue) / log(curValue), 2.0);
->>>>>>> c5542c6e
+    qreal recValue = 0.5;
+    return qBound(0.5, (qreal) log(recValue) / log(curValue), (qreal) 1.5);
 }
 
 void ImageCorrectionResult::processImage( quint8* yPlane, int width, int height, int stride, 
