#ifndef QN_PLATFORM_ABSTRACTION_H
#define QN_PLATFORM_ABSTRACTION_H

#include <QtCore/QObject>

#include "monitoring/global_monitor.h"
#include "notification/platform_notifier.h"
<<<<<<< HEAD
#include "images/platform_images.h"
=======
#include "process/platform_process.h"
>>>>>>> 6bdae99e

class QnPlatformAbstraction: public QObject {
    Q_OBJECT
public:
    QnPlatformAbstraction(QObject *parent = NULL);
    virtual ~QnPlatformAbstraction();

    /**
     * \returns                         Global instance of platform abstraction object.
     *                                  Note that this instance must be created first (e.g. on the stack, like a <tt>QApplication</tt>).
     */
    static QnPlatformAbstraction *instance() {
        return s_instance;
    }

    QnGlobalMonitor *monitor() const {
        return m_monitor;
    }

    QnPlatformNotifier *notifier() const {
        return m_notifier;
    }

<<<<<<< HEAD
    QnPlatformImages *images() const {
        return m_images;
    }
=======
    QnPlatformProcess *process(QProcess *source = NULL) const;
>>>>>>> 6bdae99e

private:
    static QnPlatformAbstraction *s_instance;
    QnGlobalMonitor *m_monitor;
    QnPlatformNotifier *m_notifier;
<<<<<<< HEAD
    QnPlatformImages *m_images;
=======
    QnPlatformProcess *m_process;
>>>>>>> 6bdae99e
};

#define qnPlatform (QnPlatformAbstraction::instance())


#endif // QN_PLATFORM_ABSTRACTION_H<|MERGE_RESOLUTION|>--- conflicted
+++ resolved
@@ -5,11 +5,8 @@
 
 #include "monitoring/global_monitor.h"
 #include "notification/platform_notifier.h"
-<<<<<<< HEAD
 #include "images/platform_images.h"
-=======
 #include "process/platform_process.h"
->>>>>>> 6bdae99e
 
 class QnPlatformAbstraction: public QObject {
     Q_OBJECT
@@ -33,23 +30,18 @@
         return m_notifier;
     }
 
-<<<<<<< HEAD
     QnPlatformImages *images() const {
         return m_images;
     }
-=======
+    
     QnPlatformProcess *process(QProcess *source = NULL) const;
->>>>>>> 6bdae99e
 
 private:
     static QnPlatformAbstraction *s_instance;
     QnGlobalMonitor *m_monitor;
     QnPlatformNotifier *m_notifier;
-<<<<<<< HEAD
     QnPlatformImages *m_images;
-=======
     QnPlatformProcess *m_process;
->>>>>>> 6bdae99e
 };
 
 #define qnPlatform (QnPlatformAbstraction::instance())
