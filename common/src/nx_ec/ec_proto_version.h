/**********************************************************
* 6 nov 2014
* a.kolesnikov
***********************************************************/

#ifndef EC_PROTO_VERSION_H
#define EC_PROTO_VERSION_H

#include "version.h"

namespace nx_ec
{
    //!EC2 protocol version
    /*!
        This version MUST be incremented by hand, when changes to transaction structures are done.
        Modules with different proto version do not connect to each other!
    */
<<<<<<< HEAD
    static const int EC2_PROTO_VERSION = 1017;
=======
    static const int EC2_PROTO_VERSION = NX_EC_EC2_PROTO_VERSION;
>>>>>>> 91e62115
    //!Servers with no proto version support have this version
    /*!
        THIS VALUE MUST NOT BE CHANGED!
    */
    static const int INITIAL_EC2_PROTO_VERSION = 1000;
}

#endif //EC_PROTO_VERSION_H<|MERGE_RESOLUTION|>--- conflicted
+++ resolved
@@ -15,11 +15,7 @@
         This version MUST be incremented by hand, when changes to transaction structures are done.
         Modules with different proto version do not connect to each other!
     */
-<<<<<<< HEAD
-    static const int EC2_PROTO_VERSION = 1017;
-=======
     static const int EC2_PROTO_VERSION = NX_EC_EC2_PROTO_VERSION;
->>>>>>> 91e62115
     //!Servers with no proto version support have this version
     /*!
         THIS VALUE MUST NOT BE CHANGED!
