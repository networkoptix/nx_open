/**********************************************************
* 6 nov 2014
* a.kolesnikov
***********************************************************/

#ifndef EC_PROTO_VERSION_H
#define EC_PROTO_VERSION_H


namespace nx_ec
{
    //!EC2 protocol version
    /*!
        This version MUST be incremented by hand, when changes to transaction structures are done.
        Modules with different proto version do not connect to each other!
    */
<<<<<<< HEAD
    static const int EC2_PROTO_VERSION = 1015;
=======
    static const int EC2_PROTO_VERSION = 1016;
>>>>>>> 0471fb0e
    //!Servers with no proto version support have this version
    /*!
        THIS VALUE MUST NOT BE CHANGED!
    */
    static const int INITIAL_EC2_PROTO_VERSION = 1000;
}

#endif //EC_PROTO_VERSION_H<|MERGE_RESOLUTION|>--- conflicted
+++ resolved
@@ -14,11 +14,7 @@
         This version MUST be incremented by hand, when changes to transaction structures are done.
         Modules with different proto version do not connect to each other!
     */
-<<<<<<< HEAD
-    static const int EC2_PROTO_VERSION = 1015;
-=======
-    static const int EC2_PROTO_VERSION = 1016;
->>>>>>> 0471fb0e
+    static const int EC2_PROTO_VERSION = 1020;
     //!Servers with no proto version support have this version
     /*!
         THIS VALUE MUST NOT BE CHANGED!
