--- conflicted
+++ resolved
@@ -14,11 +14,7 @@
         This version MUST be incremented by hand, when changes to transaction structures are done.
         Modules with different proto version do not connect to each other!
     */
-<<<<<<< HEAD
-    static const int EC2_PROTO_VERSION = 1015;
-=======
-    static const int EC2_PROTO_VERSION = 1014;
->>>>>>> 64de8deb
+    static const int EC2_PROTO_VERSION = 1016;
     //!Servers with no proto version support have this version
     /*!
         THIS VALUE MUST NOT BE CHANGED!
