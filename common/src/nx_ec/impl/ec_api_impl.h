/**********************************************************
* 27 jan 2014
* a.kolesnikov
***********************************************************/

#ifndef EC_API_IMPL_H
#define EC_API_IMPL_H

#include <memory>

#include <QtCore/QObject>

#include <nx_ec/ec_api_fwd.h>
#include <api/model/connection_info.h>
#include <api/model/kvpair.h>
#include <business/business_fwd.h>
#include <core/resource/camera_history.h>
#include <core/resource/resource_fwd.h>
#include <core/resource/resource_type.h>
#include <core/resource/camera_bookmark_fwd.h>
#include <licensing/license.h>


//!Defining multiple handler macro because vs2012 does not support variadic templates. Will move to single variadic template after move to vs2013

#define DEFINE_ONE_ARG_HANDLER( REQUEST_NAME, FIRST_ARG_TYPE )                          \
    typedef OneParamHandler<FIRST_ARG_TYPE> REQUEST_NAME##Handler;                      \
    typedef std::shared_ptr<REQUEST_NAME##Handler> REQUEST_NAME##HandlerPtr;            \
    template<class TargetType, class HandlerType>                                                         \
        class Custom##REQUEST_NAME##Handler                                             \
    :                                                                                   \
        public AppServerSignaller,                                                      \
        public REQUEST_NAME##Handler                                                    \
    {                                                                                   \
    public:                                                                             \
        Custom##REQUEST_NAME##Handler( TargetType* target, HandlerType func, Qt::ConnectionType connectionType = Qt::AutoConnection ) {         \
            QObject::connect( static_cast<AppServerSignaller*>(this), &AppServerSignaller::on##REQUEST_NAME##Done, target, func, connectionType ); \
        }                                                                               \
        virtual void done( int reqID, const FIRST_ARG_TYPE& val1 ) override { emit##REQUEST_NAME##Done( reqID, val1 ); }; \
    };


#define DEFINE_TWO_ARG_HANDLER( REQUEST_NAME, FIRST_ARG_TYPE, SECOND_ARG_TYPE )         \
    typedef TwoParamHandler<FIRST_ARG_TYPE, SECOND_ARG_TYPE> REQUEST_NAME##Handler;     \
    typedef std::shared_ptr<REQUEST_NAME##Handler> REQUEST_NAME##HandlerPtr;            \
    template<class TargetType, class HandlerType>                                                         \
        class Custom##REQUEST_NAME##Handler                                             \
    :                                                                                   \
        public AppServerSignaller,                                                      \
        public REQUEST_NAME##Handler                                                    \
    {                                                                                   \
    public:                                                                             \
        Custom##REQUEST_NAME##Handler( TargetType* target, HandlerType func, Qt::ConnectionType connectionType = Qt::AutoConnection ) {         \
            QObject::connect( static_cast<AppServerSignaller*>(this), &AppServerSignaller::on##REQUEST_NAME##Done, target, func, connectionType ); \
        } \
        virtual void done( \
            int reqID, \
            const FIRST_ARG_TYPE& val1, \
            const SECOND_ARG_TYPE& val2 ) override { emit##REQUEST_NAME##Done( reqID, val1, val2 ); }; \
    };


#define DEFINE_THREE_ARG_HANDLER( REQUEST_NAME, FIRST_ARG_TYPE, SECOND_ARG_TYPE, THIRD_ARG_TYPE )         \
    typedef ThreeParamHandler<FIRST_ARG_TYPE, SECOND_ARG_TYPE, THIRD_ARG_TYPE> REQUEST_NAME##Handler;     \
    typedef std::shared_ptr<REQUEST_NAME##Handler> REQUEST_NAME##HandlerPtr;            \
    template<class TargetType, class HandlerType>                                       \
        class Custom##REQUEST_NAME##Handler                                             \
    :                                                                                   \
        public AppServerSignaller,                                                      \
        public REQUEST_NAME##Handler                                                    \
    {                                                                                   \
    public:                                                                             \
        Custom##REQUEST_NAME##Handler( TargetType* target, HandlerType func, Qt::ConnectionType connectionType = Qt::AutoConnection ) {         \
            QObject::connect( static_cast<AppServerSignaller*>(this), &AppServerSignaller::on##REQUEST_NAME##Done, target, func, connectionType ); \
        } \
        virtual void done( \
            int reqID, \
            const FIRST_ARG_TYPE& val1, \
            const SECOND_ARG_TYPE& val2, \
            const THIRD_ARG_TYPE& val3 ) override { emit##REQUEST_NAME##Done( reqID, val1, val2, val3 ); }; \
    };


namespace ec2
{
    const int INVALID_REQ_ID = -1;  

    // TODO: #Elric #enum
    enum class ErrorCode
    {
        ok,
        failure,
        ioError,
        serverError,
        unsupported,
        unauthorized,
        //!Response parse error
        badResponse,
        skipped,
        //!Error executing DB request
        dbError,
        //!Method is not implemented yet
        notImplemented
    };

    QString toString( ErrorCode errorCode );

    namespace impl
    {
        template<class Param1>
        class OneParamHandler
        {
        public:
            typedef Param1 first_type;

            virtual ~OneParamHandler() {}
            virtual void done( int reqID, const Param1& val1 ) = 0;
        };


        template<class Param1, class Param2>
        class TwoParamHandler
        {
        public:
            typedef Param1 first_type;
            typedef Param2 second_type;

            virtual ~TwoParamHandler() {}
            virtual void done( int reqID, const Param1& val1, const Param2& val2 ) = 0;
        };


        template<class Param1, class Param2, class Param3>
        class ThreeParamHandler
        {
        public:
            typedef Param1 first_type;
            typedef Param2 second_type;
            typedef Param3 third_type;

            virtual ~ThreeParamHandler() {}
            virtual void done( int reqID, const Param1& val1, const Param2& val2, const Param3& val3 ) = 0;
        };


        class AppServerSignaller
        :
            public QObject
        {
            Q_OBJECT

        public:
            void emitSimpleDone( int reqID, const ErrorCode p1 ) { emit onSimpleDone( reqID, p1 ); }
            void emitGetResourceTypesDone( int reqID, const ErrorCode p1, const QnResourceTypeList& p2 ) { emit onGetResourceTypesDone( reqID, p1, p2 ); }
            void emitSetResourceStatusDone( int reqID, const ErrorCode p1, const QnId& p2 ) { emit onSetResourceStatusDone( reqID, p1, p2 ); }
            void emitSaveResourceDone( int reqID, const ErrorCode p1, const QnResourcePtr& p2 ) { emit onSaveResourceDone( reqID, p1, p2 ); }
            //void emitSetResourceDisabledDone( int reqID, const ErrorCode p1, const QnId& p2 ) { emit onSetResourceDisabledDone( reqID, p1, p2 ); }
            void emitGetResourcesDone( int reqID, const ErrorCode p1, const QnResourceList& p2 ) { emit onGetResourcesDone( reqID, p1, p2 ); }
            void emitGetResourceDone( int reqID, const ErrorCode p1, const QnResourcePtr& p2 ) { emit onGetResourceDone( reqID, p1, p2 ); }
            void emitGetKvPairsDone( int reqID, const ErrorCode p1, const QnKvPairListsById& p2 ) { emit onGetKvPairsDone( reqID, p1, p2 ); }
            void emitSaveKvPairsDone( int reqID, const ErrorCode p1, const QnKvPairListsById& p2 ) { emit onSaveKvPairsDone( reqID, p1, p2 ); }
            void emitSaveServerDone( int reqID, const ErrorCode p1, const QnMediaServerResourcePtr& p2) { emit onSaveServerDone( reqID, p1, p2 ); }
            void emitSaveBusinessRuleDone( int reqID, const ErrorCode p1, const QnBusinessEventRulePtr& p2) { emit onSaveBusinessRuleDone( reqID, p1, p2 ); }
            void emitGetServersDone( int reqID, const ErrorCode p1, const QnMediaServerResourceList& p2 ) { emit onGetServersDone( reqID, p1, p2 ); }
            void emitAddCameraDone( int reqID, const ErrorCode p1, const QnVirtualCameraResourceList& p2 ) { emit onAddCameraDone( reqID, p1, p2 ); }
            void emitAddUserDone( int reqID, const ErrorCode p1, const QnUserResourceList& p2 ) { emit onAddUserDone( reqID, p1, p2 ); }
            void emitGetCamerasDone( int reqID, const ErrorCode p1, const QnVirtualCameraResourceList& p2 ) { emit onGetCamerasDone( reqID, p1, p2 ); }
            void emitGetCamerasHistoryDone( int reqID, const ErrorCode p1, const QnCameraHistoryList& p2 ) { emit onGetCamerasHistoryDone( reqID, p1, p2 ); }
            void emitGetCameraBookmarkTagsDone( int reqID, const ErrorCode p1, const QnCameraBookmarkTags& p2 ) { emit onGetCameraBookmarkTagsDone( reqID, p1, p2 ); }
            void emitGetUsersDone( int reqID, const ErrorCode p1, const QnUserResourceList& p2 ) { emit onGetUsersDone( reqID, p1, p2 ); }
            void emitGetBusinessRulesDone( int reqID, const ErrorCode p1, const QnBusinessEventRuleList& p2 ) { emit onGetBusinessRulesDone( reqID, p1, p2 ); }
            void emitGetLicensesDone( int reqID, const ErrorCode p1, const QnLicenseList& p2 ) { emit onGetLicensesDone( reqID, p1, p2 ); }
            void emitGetLayoutsDone( int reqID, const ErrorCode p1, const QnLayoutResourceList& p2 ) { emit onGetLayoutsDone( reqID, p1, p2 ); }
            void emitGetStoredFileDone( int reqID, const ErrorCode p1, const QByteArray& p2 ) { emit onGetStoredFileDone( reqID, p1, p2 ); }
            void emitListDirectoryDone( int reqID, const ErrorCode p1, const QStringList& p2 ) { emit onListDirectoryDone( reqID, p1, p2 ); }
            void emitCurrentTimeDone( int reqID, const ErrorCode p1, const qint64& p2 ) { emit onCurrentTimeDone( reqID, p1, p2 ); }
<<<<<<< HEAD
            void emitDumpDatabaseDone( int reqID, const ErrorCode p1, const ec2::ApiDatabaseDumpData& p2 ) { emit onDumpDatabaseDone( reqID, p1, p2 ); }
            void emitGetSettingsDone( int reqID, const ErrorCode p1, const QnKvPairList& p2 ) { emit onGetSettingsDone( reqID, p1, p2 ); }
=======
            void emitDumpDatabaseDone( int reqID, const ErrorCode p1, const QByteArray& p2 ) { emit onDumpDatabaseDone( reqID, p1, p2 ); }
>>>>>>> 6dfc711c
            void emitTestConnectionDone( int reqID, const ErrorCode p1, const QnConnectionInfo& p2 ) { emit onTestConnectionDone( reqID, p1, p2 ); }
            void emitConnectDone( int reqID, const ErrorCode p1, const AbstractECConnectionPtr &p2 ) { emit onConnectDone( reqID, p1, p2 ); }
            void emitAddVideowallDone( int reqID, const ErrorCode p1, const QnVideoWallResourceList& p2 ) { emit onAddVideowallDone( reqID, p1, p2 ); }
            void emitGetVideowallsDone( int reqID, const ErrorCode p1, const QnVideoWallResourceList& p2 ) { emit onGetVideowallsDone( reqID, p1, p2 ); }
        
        signals:
            void onSimpleDone( int reqID, const ErrorCode );
            void onGetResourceTypesDone( int reqID, const ErrorCode, const QnResourceTypeList& );
            void onSetResourceStatusDone( int reqID, const ErrorCode, const QnId& );
            void onSaveResourceDone( int reqID, const ErrorCode, const QnResourcePtr& );
            //void onSetResourceDisabledDone( int reqID, const ErrorCode, const QnId& );
            void onGetResourcesDone( int reqID, const ErrorCode, const QnResourceList& );
            void onGetResourceDone( int reqID, const ErrorCode, const QnResourcePtr& );
            void onGetKvPairsDone( int reqID, const ErrorCode, const QnKvPairListsById& );
            void onSaveKvPairsDone( int reqID, const ErrorCode, const QnKvPairListsById& );
            void onSaveServerDone( int reqID, const ErrorCode, const QnMediaServerResourcePtr&);
            void onSaveBusinessRuleDone( int reqID, const ErrorCode, const QnBusinessEventRulePtr&);
            void onGetServersDone( int reqID, const ErrorCode, const QnMediaServerResourceList& );
            void onAddCameraDone( int reqID, const ErrorCode, const QnVirtualCameraResourceList& );
            void onAddUserDone( int reqID, const ErrorCode, const QnUserResourceList& );
            void onGetCamerasDone( int reqID, const ErrorCode, const QnVirtualCameraResourceList& );
            void onGetCamerasHistoryDone( int reqID, const ErrorCode, const QnCameraHistoryList& );
            void onGetCameraBookmarkTagsDone(int reqID, const ErrorCode, const QnCameraBookmarkTags& );
            void onGetUsersDone( int reqID, const ErrorCode, const QnUserResourceList& );
            void onGetBusinessRulesDone( int reqID, const ErrorCode, const QnBusinessEventRuleList& );
            void onGetLicensesDone( int reqID, const ErrorCode, const QnLicenseList& );
            void onGetLayoutsDone( int reqID, const ErrorCode, const QnLayoutResourceList& );
            void onGetStoredFileDone( int reqID, const ErrorCode, const QByteArray& );
            void onListDirectoryDone( int reqID, const ErrorCode, const QStringList& );
            void onCurrentTimeDone( int reqID, const ErrorCode, const qint64& );
<<<<<<< HEAD
            void onDumpDatabaseDone( int reqID, const ErrorCode, const ec2::ApiDatabaseDumpData& );
            void onGetSettingsDone( int reqID, const ErrorCode, const QnKvPairList& );
=======
            void onDumpDatabaseDone( int reqID, const ErrorCode, const QByteArray& );
>>>>>>> 6dfc711c
            void onTestConnectionDone( int reqID, const ErrorCode, const QnConnectionInfo& );
            void onConnectDone( int reqID, const ErrorCode, const AbstractECConnectionPtr &);
            void onAddVideowallDone( int reqID, const ErrorCode, const QnVideoWallResourceList& );
            void onGetVideowallsDone( int reqID, const ErrorCode, const QnVideoWallResourceList& );
        };




        //////////////////////////////////////////////////////////
        ///////// Common handlers
        //////////////////////////////////////////////////////////
        DEFINE_ONE_ARG_HANDLER( Simple, ErrorCode )


        //////////////////////////////////////////////////////////
        ///////// Handlers for AbstractResourceManager
        //////////////////////////////////////////////////////////
        DEFINE_TWO_ARG_HANDLER( SetResourceStatus, ErrorCode, QnId )
        //DEFINE_TWO_ARG_HANDLER( SetResourceDisabled, ErrorCode, QnId )
        DEFINE_TWO_ARG_HANDLER( GetResourceTypes, ErrorCode, QnResourceTypeList )
        DEFINE_TWO_ARG_HANDLER( GetResources, ErrorCode, QnResourceList )
        DEFINE_TWO_ARG_HANDLER( GetResource, ErrorCode, QnResourcePtr )
        DEFINE_TWO_ARG_HANDLER( GetKvPairs, ErrorCode, QnKvPairListsById )
        DEFINE_TWO_ARG_HANDLER( SaveKvPairs, ErrorCode, QnKvPairListsById )

        //////////////////////////////////////////////////////////
        ///////// Handlers for AbstractMediaServerManager
        //////////////////////////////////////////////////////////
        DEFINE_TWO_ARG_HANDLER( SaveServer, ErrorCode, QnMediaServerResourcePtr)
        DEFINE_TWO_ARG_HANDLER( SaveResource, ErrorCode, QnResourcePtr)
        DEFINE_TWO_ARG_HANDLER( GetServers, ErrorCode, QnMediaServerResourceList )


        //////////////////////////////////////////////////////////
        ///////// Handlers for AbstractCameraManager
        //////////////////////////////////////////////////////////
        DEFINE_TWO_ARG_HANDLER( AddCamera, ErrorCode, QnVirtualCameraResourceList )
        DEFINE_TWO_ARG_HANDLER( GetCameras, ErrorCode, QnVirtualCameraResourceList )
        DEFINE_TWO_ARG_HANDLER( GetCamerasHistory, ErrorCode, QnCameraHistoryList )
        DEFINE_TWO_ARG_HANDLER( GetCameraBookmarkTags, ErrorCode, QnCameraBookmarkTags )

        //////////////////////////////////////////////////////////
        ///////// Handlers for AbstractUserManager
        //////////////////////////////////////////////////////////
        DEFINE_TWO_ARG_HANDLER( GetUsers, ErrorCode, QnUserResourceList )
        DEFINE_TWO_ARG_HANDLER( AddUser, ErrorCode, QnUserResourceList )


        //////////////////////////////////////////////////////////
        ///////// Handlers for AbstractBusinessEventManager
        //////////////////////////////////////////////////////////
        DEFINE_TWO_ARG_HANDLER( GetBusinessRules, ErrorCode, QnBusinessEventRuleList )
        DEFINE_TWO_ARG_HANDLER( SaveBusinessRule, ErrorCode, QnBusinessEventRulePtr)

        //////////////////////////////////////////////////////////
        ///////// Handlers for AbstractLicenseManager
        //////////////////////////////////////////////////////////
        DEFINE_TWO_ARG_HANDLER( GetLicenses, ErrorCode, QnLicenseList )


        //////////////////////////////////////////////////////////
        ///////// Handlers for AbstractLayoutManager
        //////////////////////////////////////////////////////////
        DEFINE_TWO_ARG_HANDLER( GetLayouts, ErrorCode, QnLayoutResourceList )


        //////////////////////////////////////////////////////////
        ///////// Handlers for AbstractVideowallManager
        //////////////////////////////////////////////////////////
        DEFINE_TWO_ARG_HANDLER( GetVideowalls, ErrorCode, QnVideoWallResourceList )
        DEFINE_TWO_ARG_HANDLER( AddVideowall, ErrorCode, QnVideoWallResourceList )

        //////////////////////////////////////////////////////////
        ///////// Handlers for AbstractStoredFileManager
        //////////////////////////////////////////////////////////
        DEFINE_TWO_ARG_HANDLER( GetStoredFile, ErrorCode, QByteArray )
        DEFINE_TWO_ARG_HANDLER( ListDirectory, ErrorCode, QStringList )


        //////////////////////////////////////////////////////////
        ///////// Handlers for AbstractECConnection
        //////////////////////////////////////////////////////////
        DEFINE_TWO_ARG_HANDLER( CurrentTime, ErrorCode, qint64 )
<<<<<<< HEAD
        DEFINE_TWO_ARG_HANDLER( DumpDatabase, ErrorCode, ApiDatabaseDumpData )
        DEFINE_TWO_ARG_HANDLER( GetSettings, ErrorCode, QnKvPairList )

=======
        DEFINE_TWO_ARG_HANDLER( DumpDatabase, ErrorCode, QByteArray )
>>>>>>> 6dfc711c

        //////////////////////////////////////////////////////////
        ///////// Handlers for AbstractECConnectionFactory
        //////////////////////////////////////////////////////////
        DEFINE_TWO_ARG_HANDLER( TestConnection, ErrorCode, QnConnectionInfo )
        DEFINE_TWO_ARG_HANDLER( Connect, ErrorCode, AbstractECConnectionPtr )
    }

    Q_ENUMS( ErrorCode );
}

Q_DECLARE_METATYPE( ec2::ErrorCode );
Q_DECLARE_METATYPE( ec2::AbstractECConnectionPtr );

#endif  //EC_API_IMPL_H<|MERGE_RESOLUTION|>--- conflicted
+++ resolved
@@ -174,12 +174,7 @@
             void emitGetStoredFileDone( int reqID, const ErrorCode p1, const QByteArray& p2 ) { emit onGetStoredFileDone( reqID, p1, p2 ); }
             void emitListDirectoryDone( int reqID, const ErrorCode p1, const QStringList& p2 ) { emit onListDirectoryDone( reqID, p1, p2 ); }
             void emitCurrentTimeDone( int reqID, const ErrorCode p1, const qint64& p2 ) { emit onCurrentTimeDone( reqID, p1, p2 ); }
-<<<<<<< HEAD
             void emitDumpDatabaseDone( int reqID, const ErrorCode p1, const ec2::ApiDatabaseDumpData& p2 ) { emit onDumpDatabaseDone( reqID, p1, p2 ); }
-            void emitGetSettingsDone( int reqID, const ErrorCode p1, const QnKvPairList& p2 ) { emit onGetSettingsDone( reqID, p1, p2 ); }
-=======
-            void emitDumpDatabaseDone( int reqID, const ErrorCode p1, const QByteArray& p2 ) { emit onDumpDatabaseDone( reqID, p1, p2 ); }
->>>>>>> 6dfc711c
             void emitTestConnectionDone( int reqID, const ErrorCode p1, const QnConnectionInfo& p2 ) { emit onTestConnectionDone( reqID, p1, p2 ); }
             void emitConnectDone( int reqID, const ErrorCode p1, const AbstractECConnectionPtr &p2 ) { emit onConnectDone( reqID, p1, p2 ); }
             void emitAddVideowallDone( int reqID, const ErrorCode p1, const QnVideoWallResourceList& p2 ) { emit onAddVideowallDone( reqID, p1, p2 ); }
@@ -210,12 +205,7 @@
             void onGetStoredFileDone( int reqID, const ErrorCode, const QByteArray& );
             void onListDirectoryDone( int reqID, const ErrorCode, const QStringList& );
             void onCurrentTimeDone( int reqID, const ErrorCode, const qint64& );
-<<<<<<< HEAD
             void onDumpDatabaseDone( int reqID, const ErrorCode, const ec2::ApiDatabaseDumpData& );
-            void onGetSettingsDone( int reqID, const ErrorCode, const QnKvPairList& );
-=======
-            void onDumpDatabaseDone( int reqID, const ErrorCode, const QByteArray& );
->>>>>>> 6dfc711c
             void onTestConnectionDone( int reqID, const ErrorCode, const QnConnectionInfo& );
             void onConnectDone( int reqID, const ErrorCode, const AbstractECConnectionPtr &);
             void onAddVideowallDone( int reqID, const ErrorCode, const QnVideoWallResourceList& );
@@ -300,13 +290,8 @@
         ///////// Handlers for AbstractECConnection
         //////////////////////////////////////////////////////////
         DEFINE_TWO_ARG_HANDLER( CurrentTime, ErrorCode, qint64 )
-<<<<<<< HEAD
         DEFINE_TWO_ARG_HANDLER( DumpDatabase, ErrorCode, ApiDatabaseDumpData )
-        DEFINE_TWO_ARG_HANDLER( GetSettings, ErrorCode, QnKvPairList )
-
-=======
-        DEFINE_TWO_ARG_HANDLER( DumpDatabase, ErrorCode, QByteArray )
->>>>>>> 6dfc711c
+
 
         //////////////////////////////////////////////////////////
         ///////// Handlers for AbstractECConnectionFactory
