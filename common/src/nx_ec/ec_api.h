#ifndef EC_API_H
#define EC_API_H

#include <algorithm>
#include <functional>
#include <memory>

#include <QtCore/QObject>
#include <QtCore/QPair>
#include <QtCore/QList>

#include "network/module_information.h"

#include <api/model/connection_info.h>
#include <api/model/email_attachment.h>

#include <core/resource/camera_bookmark_fwd.h>
#include <core/resource/videowall_control_message.h>
#include <core/resource_access/user_access_data.h>

#include <nx_ec/impl/ec_api_impl.h>
#include <nx_ec/impl/sync_handler.h>
#include <nx_ec/data/api_resource_data.h>
#include <nx_ec/data/api_email_data.h>
#include <nx_ec/data/api_peer_alive_data.h>
#include <nx_ec/data/api_time_data.h>
#include <nx_ec/data/api_license_overflow_data.h>
#include <nx_ec/data/api_discovery_data.h>
#include <nx_ec/data/api_camera_history_data.h>
#include <nx_ec/data/api_reverse_connection_data.h>
#include <nx_ec/data/api_client_info_data.h>
#include <nx_ec/data/api_camera_attributes_data.h>
#include <nx_ec/data/api_media_server_data.h>
#include <nx_ec/data/api_access_rights_data.h>
#include <nx_ec/data/api_user_role_data.h>
#include <nx_ec/data/api_misc_data.h>
#include <nx_ec/data/api_system_merge_history_record.h>
#include "nx_ec/managers/abstract_server_manager.h"
#include "nx_ec/managers/abstract_camera_manager.h"
#include "nx_ec/managers/abstract_user_manager.h"
#include "nx_ec/managers/abstract_layout_manager.h"
#include <nx_ec/managers/abstract_layout_tour_manager.h>
#include "nx_ec/managers/abstract_webpage_manager.h"
#include "nx_ec/managers/abstract_videowall_manager.h"

#include "ec_api_fwd.h"
#include "transaction_timestamp.h"

class QnRestProcessorPool;
class QnHttpConnectionListener;
class QnCommonModule;
struct QnModuleInformation;
namespace nx { namespace vms { namespace discovery { class Manager; } } }

//!Contains API classes for the new Server
/*!
    TODO describe all API classes
    \note All methods are thread-safe
*/
namespace ec2
{
    class ECConnectionNotificationManager;
    class TransactionMessageBusAdapter;
    class P2pMessageBus;
    class QnDistributedMutexManager;
    class TimeSynchronizationManager;

    struct QnPeerTimeInfo {

        QnPeerTimeInfo():
            time(0){}
        QnPeerTimeInfo(QnUuid peerId, qint64 time):
            peerId(peerId), time(time){}

        QnUuid peerId;

        /** Peer system time (UTC, millis from epoch) */
        qint64 time;
    };

    class AbstractResourceNotificationManager : public QObject
    {
        Q_OBJECT
    public:
    signals:
        void statusChanged( const QnUuid& resourceId, Qn::ResourceStatus status, ec2::NotificationSource source);
        void resourceParamChanged( const ApiResourceParamWithRefData& param );
        void resourceParamRemoved( const ApiResourceParamWithRefData& param );
        void resourceRemoved(const QnUuid& resourceId);
        void resourceStatusRemoved(const QnUuid& resourceId);
    };

    typedef std::shared_ptr<AbstractResourceNotificationManager> AbstractResourceNotificationManagerPtr;

    /*!
        \note All methods are asynchronous if other not specified
    */
    class AbstractResourceManager
    {
    public:
        virtual ~AbstractResourceManager() {}

        /*!
            \param handler Functor with params: (ErrorCode, const QnResourceTypeList&)
        */
        template<class TargetType, class HandlerType>
        int getResourceTypes( TargetType* target, HandlerType handler ) {
            return getResourceTypes( std::static_pointer_cast<impl::GetResourceTypesHandler>(std::make_shared<impl::CustomGetResourceTypesHandler<TargetType, HandlerType>>(target, handler)) );
        }

        ErrorCode getResourceTypesSync( QnResourceTypeList* const resTypeList ) {
            return impl::doSyncCall<impl::GetResourceTypesHandler>(
                [&](const impl::GetResourceTypesHandlerPtr &handler) {
                    return getResourceTypes(handler);
                },
                resTypeList
            );
        }

        /*!
            \param handler Functor with params: (ErrorCode)
        */
        template<class TargetType, class HandlerType>
        int setResourceStatus( const QnUuid& resourceId, Qn::ResourceStatus status, TargetType* target, HandlerType handler ) {
            return setResourceStatus(resourceId, status, std::static_pointer_cast<impl::SetResourceStatusHandler>(std::make_shared<impl::CustomSetResourceStatusHandler<TargetType, HandlerType>>(target, handler)) );
        }
        ErrorCode setResourceStatusSync( const QnUuid& id, Qn::ResourceStatus status) {
            QnUuid rezId;
            int(AbstractResourceManager::*fn)(const QnUuid&, Qn::ResourceStatus, impl::SetResourceStatusHandlerPtr) = &AbstractResourceManager::setResourceStatus;
            return impl::doSyncCall<impl::SetResourceStatusHandler>( std::bind(fn, this, id, status, std::placeholders::_1), &rezId );
        }

        /*!
            \param handler Functor with params: (ErrorCode, const ApiResourceParamWithRefDataList&)
        */
        template<class TargetType, class HandlerType>
        int getKvPairs( const QnUuid& resourceId, TargetType* target, HandlerType handler )
        {
            return getKvPairs( resourceId, std::static_pointer_cast<impl::GetKvPairsHandler>(std::make_shared<impl::CustomGetKvPairsHandler<TargetType, HandlerType>>(target, handler)) );
        }

        ErrorCode getKvPairsSync(const QnUuid& resourceId, ApiResourceParamWithRefDataList* const outData)
        {
            return impl::doSyncCall<impl::GetKvPairsHandler>(
                [=](const impl::GetKvPairsHandlerPtr &handler) {
                    return this->getKvPairs(resourceId, handler);
                },
                outData
            );
        }

        /*!
            \param handler Functor with params: (ErrorCode, const ApiResourceStatusDataList&)
        */
        template<class TargetType, class HandlerType>
        int getStatusList( const QnUuid& resourceId, TargetType* target, HandlerType handler ) {
            return getStatusList( resourceId, std::static_pointer_cast<impl::GetStatusListHandler>(std::make_shared<impl::CustomGetStatusListHandler<TargetType, HandlerType>>(target, handler)) );
        }

        ErrorCode getStatusListSync(const QnUuid& resourceId, ApiResourceStatusDataList* const outData)
        {
            return impl::doSyncCall<impl::GetStatusListHandler>(
                [=](const impl::GetStatusListHandlerPtr &handler) {
                    return this->getStatusList(resourceId, handler);
                },
                outData
            );
        }

        /*!
            \param handler Functor with params: (ErrorCode, const ApiResourceParamWithRefDataList&)
        */
        template<class TargetType, class HandlerType>
        int save(const ec2::ApiResourceParamWithRefDataList& kvPairs, TargetType* target, HandlerType handler )
        {
            return save(kvPairs, std::static_pointer_cast<impl::SimpleHandler>(std::make_shared<impl::CustomSimpleHandler<TargetType, HandlerType>>(target, handler)) );
        }

        ErrorCode saveSync(const ec2::ApiResourceParamWithRefDataList& kvPairs)
        {
            return impl::doSyncCall<impl::SimpleHandler>(
                [=](const impl::SimpleHandlerPtr &handler)
                {
                    return this->save(kvPairs, handler);
                }
            );
        }

        ErrorCode saveSync(const QnUuid& resourceId, const ec2::ApiResourceParamDataList& properties)
        {
            ApiResourceParamWithRefDataList kvPairs;
            for (const auto& p: properties)
                kvPairs.push_back(ApiResourceParamWithRefData(resourceId, p.name, p.value));
            return saveSync(kvPairs);
        }

        //!Convenient method to remove resource of any type
        /*!
            \param handler Functor with params: (ErrorCode)
        */
        template<class TargetType, class HandlerType>
        int remove( const QnUuid& id, TargetType* target, HandlerType handler ) {
            return remove( id, std::static_pointer_cast<impl::SimpleHandler>(std::make_shared<impl::CustomSimpleHandler<TargetType, HandlerType>>(target, handler)) );
        }

        template<class TargetType, class HandlerType>
        int remove( const QVector<QnUuid>& idList, TargetType* target, HandlerType handler ) {
            return remove( idList, std::static_pointer_cast<impl::SimpleHandler>(std::make_shared<impl::CustomSimpleHandler<TargetType, HandlerType>>(target, handler)) );
        }

    protected:
        virtual int getResourceTypes( impl::GetResourceTypesHandlerPtr handler ) = 0;
        virtual int setResourceStatus( const QnUuid& resourceId, Qn::ResourceStatus status, impl::SetResourceStatusHandlerPtr handler ) = 0;
        virtual int getKvPairs( const QnUuid &resourceId, impl::GetKvPairsHandlerPtr handler ) = 0;
        virtual int getStatusList( const QnUuid &resourceId, impl::GetStatusListHandlerPtr handler ) = 0;
        virtual int save(const ec2::ApiResourceParamWithRefDataList& kvPairs, impl::SimpleHandlerPtr handler ) = 0;
        virtual int remove( const QnUuid& resource, impl::SimpleHandlerPtr handler ) = 0;
        virtual int remove( const QVector<QnUuid>& resourceList, impl::SimpleHandlerPtr handler ) = 0;
    };

    class AbstractLicenseNotificationManager : public QObject
    {
        Q_OBJECT
    public:
    signals:
        void licenseChanged(QnLicensePtr license);
        void licenseRemoved(QnLicensePtr license);
    };

    typedef std::shared_ptr<AbstractLicenseNotificationManager> AbstractLicenseNotificationManagerPtr;

    /*!
        \note All methods are asynchronous if other not specified
    */
    class AbstractLicenseManager
    {
    public:
        virtual ~AbstractLicenseManager() {}
        /*!
            \param handler Functor with params: (ErrorCode, const QnLicenseList&)
        */
        template<class TargetType, class HandlerType> int getLicenses( TargetType* target, HandlerType handler ) {
            return getLicenses( std::static_pointer_cast<impl::GetLicensesHandler>(std::make_shared<impl::CustomGetLicensesHandler<TargetType, HandlerType>>(target, handler)) );
        }
        ErrorCode getLicensesSync(QnLicenseList* const licenseList ) {
            return impl::doSyncCall<impl::GetLicensesHandler>(
                [=](const impl::GetLicensesHandlerPtr &handler) {
                    return this->getLicenses(handler);
                },
                licenseList
            );
        }


        /*!
            \param handler Functor with params: (ErrorCode)
        */
        template<class TargetType, class HandlerType> int addLicenses( const QList<QnLicensePtr>& licenses, TargetType* target, HandlerType handler ) {
            return addLicenses( licenses, std::static_pointer_cast<impl::SimpleHandler>(std::make_shared<impl::CustomSimpleHandler<TargetType, HandlerType>>(target, handler)) );
        }

        ErrorCode addLicensesSync(const QList<QnLicensePtr>& licenses) {
            int(AbstractLicenseManager::*fn)(const QList<QnLicensePtr>&, impl::SimpleHandlerPtr) = &AbstractLicenseManager::addLicenses;
            return impl::doSyncCall<impl::SimpleHandler>( std::bind(fn, this, licenses, std::placeholders::_1));
        }


        template<class TargetType, class HandlerType> int removeLicense( const QnLicensePtr& license, TargetType* target, HandlerType handler ) {
            return removeLicense( license, std::static_pointer_cast<impl::SimpleHandler>(std::make_shared<impl::CustomSimpleHandler<TargetType, HandlerType>>(target, handler)) );
        }

        ErrorCode removeLicenseSync(const QnLicensePtr& license)
        {
            int(AbstractLicenseManager::*fn)(const QnLicensePtr&, impl::SimpleHandlerPtr) = &AbstractLicenseManager::removeLicense;
            return impl::doSyncCall<impl::SimpleHandler>(std::bind(fn, this, license, std::placeholders::_1));
        }

    protected:
        virtual int getLicenses( impl::GetLicensesHandlerPtr handler ) = 0;
        virtual int addLicenses( const QList<QnLicensePtr>& licenses, impl::SimpleHandlerPtr handler ) = 0;
        virtual int removeLicense( const QnLicensePtr& license, impl::SimpleHandlerPtr handler ) = 0;
    };


    class AbstractBusinessEventNotificationManager : public QObject
    {
        Q_OBJECT
    public:
    signals:
        void addedOrUpdated( nx::vms::event::RulePtr businessRule, NotificationSource source);
        void removed( QnUuid id );
        void businessActionBroadcasted( const nx::vms::event::AbstractActionPtr& businessAction );
        void businessRuleReset( const ec2::ApiBusinessRuleDataList& rules );
        void gotBroadcastAction(const nx::vms::event::AbstractActionPtr& action);
        void execBusinessAction(const nx::vms::event::AbstractActionPtr& action);
    };

    typedef std::shared_ptr<AbstractBusinessEventNotificationManager> AbstractBusinessEventNotificationManagerPtr;

    /*!
        \note All methods are asynchronous if other not specified
    */
    class AbstractBusinessEventManager
    {
    public:
        virtual ~AbstractBusinessEventManager() {}

        /*!
            \param handler Functor with params: (ErrorCode, const nx::vms::event::RuleList&)
        */
        template<class TargetType, class HandlerType> int getBusinessRules( TargetType* target, HandlerType handler ) {
            return getBusinessRules( std::static_pointer_cast<impl::GetBusinessRulesHandler>(
                std::make_shared<impl::CustomGetBusinessRulesHandler<TargetType, HandlerType>>(target, handler)) );
        }

        ErrorCode getBusinessRulesSync(nx::vms::event::RuleList* const businessEventList ) {
            int(AbstractBusinessEventManager::*fn)(impl::GetBusinessRulesHandlerPtr) = &AbstractBusinessEventManager::getBusinessRules;
            return impl::doSyncCall<impl::GetBusinessRulesHandler>( std::bind(fn, this, std::placeholders::_1), businessEventList );
        }

        /*!
            \param handler Functor with params: (ErrorCode)
        */
        template<class TargetType, class HandlerType> int save( const nx::vms::event::RulePtr& rule, TargetType* target, HandlerType handler ) {
            return save( rule, std::static_pointer_cast<impl::SaveBusinessRuleHandler>(
                std::make_shared<impl::CustomSaveBusinessRuleHandler<TargetType, HandlerType>>(target, handler)) );
        }
        /*!
            \param handler Functor with params: (ErrorCode)
        */
        template<class TargetType, class HandlerType> int deleteRule( QnUuid ruleId, TargetType* target, HandlerType handler ) {
            return deleteRule( ruleId, std::static_pointer_cast<impl::SimpleHandler>(
                std::make_shared<impl::CustomSimpleHandler<TargetType, HandlerType>>(target, handler)) );
        }
        /*!
            \param handler Functor with params: (ErrorCode)
        */
        template<class TargetType, class HandlerType> int broadcastBusinessAction( const nx::vms::event::AbstractActionPtr& businessAction, TargetType* target, HandlerType handler ) {
            return broadcastBusinessAction( businessAction, std::static_pointer_cast<impl::SimpleHandler>(
                std::make_shared<impl::CustomSimpleHandler<TargetType, HandlerType>>(target, handler)) );
        }
        template<class TargetType, class HandlerType> int sendBusinessAction( const nx::vms::event::AbstractActionPtr& businessAction, const QnUuid& dstPeer, TargetType* target, HandlerType handler ) {
            return sendBusinessAction( businessAction, dstPeer, std::static_pointer_cast<impl::SimpleHandler>(
                std::make_shared<impl::CustomSimpleHandler<TargetType, HandlerType>>(target, handler)) );
        }


        /*!
            \param handler Functor with params: (ErrorCode)
        */
        template<class TargetType, class HandlerType> int resetBusinessRules( TargetType* target, HandlerType handler ) {
            return resetBusinessRules( std::static_pointer_cast<impl::SimpleHandler>(
                std::make_shared<impl::CustomSimpleHandler<TargetType, HandlerType>>(target, handler)) );
        }

    private:
        virtual int getBusinessRules( impl::GetBusinessRulesHandlerPtr handler ) = 0;
        virtual int save( const nx::vms::event::RulePtr& rule, impl::SaveBusinessRuleHandlerPtr handler ) = 0;
        virtual int deleteRule( QnUuid ruleId, impl::SimpleHandlerPtr handler ) = 0;
        virtual int broadcastBusinessAction( const nx::vms::event::AbstractActionPtr& businessAction, impl::SimpleHandlerPtr handler ) = 0;
        virtual int sendBusinessAction( const nx::vms::event::AbstractActionPtr& businessAction, const QnUuid& id, impl::SimpleHandlerPtr handler ) = 0;
        virtual int resetBusinessRules( impl::SimpleHandlerPtr handler ) = 0;
    };

    class AbstractStoredFileNotificationManager: public QObject
    {
        Q_OBJECT
    public:
    signals:
        void added( QString filename );
        void updated( QString filename );
        void removed( QString filename );
    };

    typedef std::shared_ptr<AbstractStoredFileNotificationManager> AbstractStoredFileNotificationManagerPtr;

    /*!
        \note All methods are asynchronous if other not specified
    */
    class AbstractStoredFileManager
    {
    public:
        virtual ~AbstractStoredFileManager() {}

        /*!
            \param handler Functor with params: (ErrorCode, const QByteArray&)
        */
        template<class TargetType, class HandlerType> int getStoredFile( const QString& filename, TargetType* target, HandlerType handler ) {
            return getStoredFile( filename, std::static_pointer_cast<impl::GetStoredFileHandler>(
                std::make_shared<impl::CustomGetStoredFileHandler<TargetType, HandlerType>>(target, handler)) );
        }

        ErrorCode getStoredFileSync(const QString& fileName, QByteArray* fileData) {
            int(AbstractStoredFileManager::*fn)(const QString& fname, impl::GetStoredFileHandlerPtr) = &AbstractStoredFileManager::getStoredFile;
            return impl::doSyncCall<impl::GetStoredFileHandler>(std::bind(fn, this, fileName, std::placeholders::_1), fileData);
        }

        /*!
            If file exists, it will be overwritten
            \param handler Functor with params: (ErrorCode)
        */
        template<class TargetType, class HandlerType> int addStoredFile( const QString& filename, const QByteArray& data, TargetType* target, HandlerType handler ) {
            return addStoredFile( filename, data, std::static_pointer_cast<impl::SimpleHandler>(
                std::make_shared<impl::CustomSimpleHandler<TargetType, HandlerType>>(target, handler)) );
        }
        /*!
            \param handler Functor with params: (ErrorCode)
        */
        template<class TargetType, class HandlerType> int deleteStoredFile( const QString& filename, TargetType* target, HandlerType handler ) {
            return deleteStoredFile( filename, std::static_pointer_cast<impl::SimpleHandler>(
                std::make_shared<impl::CustomSimpleHandler<TargetType, HandlerType>>(target, handler)) );
        }
        /*!
            \param handler Functor with params: (ErrorCode, const QStringList& filenames)
            \note Only file names are returned
        */
        template<class TargetType, class HandlerType> int listDirectory( const QString& folderName, TargetType* target, HandlerType handler ) {
            return listDirectory( folderName, std::static_pointer_cast<impl::ListDirectoryHandler>(
                std::make_shared<impl::CustomListDirectoryHandler<TargetType, HandlerType>>(target, handler)) );
        }

        ErrorCode listDirectorySync(const QString& folderName, QStringList* const outData)
        {
            return impl::doSyncCall<impl::ListDirectoryHandler>(
                [=](const impl::ListDirectoryHandlerPtr &handler)
                {
                    return this->listDirectory(folderName, handler);
                },
                outData
            );
        }

        ErrorCode addStoredFileSync(const QString& folderName, const QByteArray& data)
        {
            int(AbstractStoredFileManager::*fn)(
                const QString&,
                const QByteArray&,
                impl::SimpleHandlerPtr) =
                &AbstractStoredFileManager::addStoredFile;
            return impl::doSyncCall<impl::SimpleHandler>(
                std::bind(fn, this, folderName, data, std::placeholders::_1));
        }

    protected:
        virtual int getStoredFile( const QString& filename, impl::GetStoredFileHandlerPtr handler ) = 0;
        virtual int addStoredFile( const QString& filename, const QByteArray& data, impl::SimpleHandlerPtr handler ) = 0;
        virtual int deleteStoredFile( const QString& filename, impl::SimpleHandlerPtr handler ) = 0;
        virtual int listDirectory( const QString& folderName, impl::ListDirectoryHandlerPtr handler ) = 0;
    };


    class AbstractUpdatesNotificationManager: public QObject
    {
        Q_OBJECT
    public:
    signals:
        void updateChunkReceived(const QString &updateId, const QByteArray &data, qint64 offset);
        void updateUploadProgress(const QString &updateId, const QnUuid &peerId, int chunks);
        void updateInstallationRequested(const QString &updateId);
    };

    typedef std::shared_ptr<AbstractUpdatesNotificationManager> AbstractUpdatesNotificationManagerPtr;

    class AbstractUpdatesManager {
    public:
        enum ReplyCode {
            NoError = -1,
            UnknownError = -2,
            NoFreeSpace = -3
        };

        virtual ~AbstractUpdatesManager() {}

        template<class TargetType, class HandlerType> int sendUpdatePackageChunk(const QString &updateId, const QByteArray &data, qint64 offset, const QnPeerSet &peers, TargetType *target, HandlerType handler) {
            return sendUpdatePackageChunk(updateId, data, offset, peers, std::static_pointer_cast<impl::SimpleHandler>(
                std::make_shared<impl::CustomSimpleHandler<TargetType, HandlerType>>(target, handler)));
        }

        template<class TargetType, class HandlerType> int sendUpdateUploadResponce(const QString &updateId, const QnUuid &peerId, int chunks, TargetType *target, HandlerType handler) {
            return sendUpdateUploadResponce(updateId, peerId, chunks, std::static_pointer_cast<impl::SimpleHandler>(
                std::make_shared<impl::CustomSimpleHandler<TargetType, HandlerType>>(target, handler)));
        }

    protected:
        virtual int sendUpdatePackageChunk(const QString &updateId, const QByteArray &data, qint64 offset, const QnPeerSet &peers, impl::SimpleHandlerPtr handler) = 0;
        virtual int sendUpdateUploadResponce(const QString &updateId, const QnUuid &peerId, int chunks, impl::SimpleHandlerPtr handler) = 0;
    };


    class AbstractDiscoveryNotificationManager : public QObject
    {
        Q_OBJECT
    public:
    signals:
        void peerDiscoveryRequested(const nx::utils::Url &url);
        void discoveryInformationChanged(const ApiDiscoveryData &data, bool addInformation);
        void discoveredServerChanged(const ApiDiscoveredServerData &discoveredServer);
        void gotInitialDiscoveredServers(const ApiDiscoveredServerDataList &discoveredServers);
    };

    typedef std::shared_ptr<AbstractDiscoveryNotificationManager> AbstractDiscoveryNotificationManagerPtr;

    class AbstractDiscoveryManager {
    public:
<<<<<<< HEAD
        template<class TargetType, class HandlerType> int discoverPeer(const QnUuid &id, const nx::utils::Url &url, TargetType *target, HandlerType handler) {
=======
        virtual ~AbstractDiscoveryManager() = default;

        template<class TargetType, class HandlerType> int discoverPeer(const QnUuid &id, const QUrl &url, TargetType *target, HandlerType handler) {
>>>>>>> 6349f263
            return discoverPeer(id, url, std::static_pointer_cast<impl::SimpleHandler>(
                std::make_shared<impl::CustomSimpleHandler<TargetType, HandlerType>>(target, handler)));
        }

        template<class TargetType, class HandlerType> int addDiscoveryInformation(const QnUuid &id, const nx::utils::Url&url, bool ignore, TargetType *target, HandlerType handler) {
            return addDiscoveryInformation(id, url, ignore, std::static_pointer_cast<impl::SimpleHandler>(
                std::make_shared<impl::CustomSimpleHandler<TargetType, HandlerType>>(target, handler)));
        }

        template<class TargetType, class HandlerType> int removeDiscoveryInformation(const QnUuid &id, const nx::utils::Url &url, bool ignore, TargetType *target, HandlerType handler) {
            return removeDiscoveryInformation(id, url, ignore, std::static_pointer_cast<impl::SimpleHandler>(
                std::make_shared<impl::CustomSimpleHandler<TargetType, HandlerType>>(target, handler)));
        }

        template<class TargetType, class HandlerType> int getDiscoveryData(TargetType *target, HandlerType handler) {
            return getDiscoveryData(std::static_pointer_cast<impl::GetDiscoveryDataHandler>(
                std::make_shared<impl::CustomGetDiscoveryDataHandler<TargetType, HandlerType>>(target, handler)));
        }

        ErrorCode getDiscoveryDataSync(ApiDiscoveryDataList* const discoveryDataList) {
            int(AbstractDiscoveryManager::*fn)(impl::GetDiscoveryDataHandlerPtr) = &AbstractDiscoveryManager::getDiscoveryData;
            return impl::doSyncCall<impl::GetDiscoveryDataHandler>(std::bind(fn, this, std::placeholders::_1), discoveryDataList);
        }

    protected:
        virtual int discoverPeer(const QnUuid &id, const nx::utils::Url &url, impl::SimpleHandlerPtr handler) = 0;
        virtual int addDiscoveryInformation(const QnUuid &id, const nx::utils::Url &url, bool ignore, impl::SimpleHandlerPtr handler) = 0;
        virtual int removeDiscoveryInformation(const QnUuid &id, const nx::utils::Url &url, bool ignore, impl::SimpleHandlerPtr handler) = 0;
        virtual int getDiscoveryData(impl::GetDiscoveryDataHandlerPtr handler) = 0;
    };
    typedef std::shared_ptr<AbstractDiscoveryManager> AbstractDiscoveryManagerPtr;


    class AbstractTimeNotificationManager : public QObject
    {
        Q_OBJECT
    public:
        virtual ~AbstractTimeNotificationManager() {}

    signals:
        //!Emitted when synchronized time has been changed
        void timeChanged( qint64 syncTime );
    };

    typedef std::shared_ptr<AbstractTimeNotificationManager> AbstractTimeNotificationManagerPtr;

    class AbstractTimeManager
    {
    public:
        virtual ~AbstractTimeManager() {}

        //!Returns current synchronized time (UTC, millis from epoch)
        /*!
            \param handler Functor with params: (ErrorCode, qint64)
        */
        template<class TargetType, class HandlerType> int getCurrentTime( TargetType* target, HandlerType handler ) {
            return getCurrentTimeImpl( std::static_pointer_cast<impl::CurrentTimeHandler>(
                std::make_shared<impl::CustomCurrentTimeHandler<TargetType, HandlerType>>(target, handler)) );
        }

        ErrorCode getCurrentTimeSync(qint64* const time) {
            int(AbstractTimeManager::*fn)(impl::CurrentTimeHandlerPtr) = &AbstractTimeManager::getCurrentTimeImpl;
            return impl::doSyncCall<impl::CurrentTimeHandler>( std::bind(fn, this, std::placeholders::_1), time );
        }

        //!Set peer identified by \a serverGuid to be primary time server (every other peer synchronizes time with server \a serverGuid)
        template<class TargetType, class HandlerType> int forcePrimaryTimeServer( const QnUuid& serverGuid, TargetType* target, HandlerType handler )
        {
            return forcePrimaryTimeServerImpl(
                serverGuid,
                std::static_pointer_cast<impl::SimpleHandler>(
                    std::make_shared<impl::CustomSimpleHandler<TargetType, HandlerType>>(target, handler)) );
        }

        //!Returns list of peers whose local system time is known
        virtual void forceTimeResync() = 0;

    protected:
        virtual int getCurrentTimeImpl( impl::CurrentTimeHandlerPtr handler ) = 0;
        virtual int forcePrimaryTimeServerImpl( const QnUuid& serverGuid, impl::SimpleHandlerPtr handler ) = 0;
    };
    typedef std::shared_ptr<AbstractTimeManager> AbstractTimeManagerPtr;

    class AbstractMiscNotificationManager : public QObject
    {
        Q_OBJECT
    public:
    signals:
        void systemIdChangeRequested(const QnUuid& systemId, qint64 sysIdTime, Timestamp tranLogTime);
        void miscDataChanged(const QString& name, const QString& value);
    };

    typedef std::shared_ptr<AbstractMiscNotificationManager> AbstractMiscNotificationManagerPtr;

    class AbstractMiscManager {
    public:
        virtual ~AbstractMiscManager() = default;

        template<class TargetType, class HandlerType> int changeSystemId(const QnUuid& systemId, qint64 sysIdTime, Timestamp tranLogTime, TargetType *target, HandlerType handler) {
            return changeSystemId(systemId, sysIdTime, tranLogTime, std::static_pointer_cast<impl::SimpleHandler>(
                std::make_shared<impl::CustomSimpleHandler<TargetType, HandlerType>>(target, handler)));
        }

        ErrorCode changeSystemIdSync(const QnUuid& systemId, qint64 sysIdTime, Timestamp tranLogTime) {
            return impl::doSyncCall<impl::SimpleHandler>(
                [=](const impl::SimpleHandlerPtr &handler) {
                    return this->changeSystemId(systemId, sysIdTime, tranLogTime, handler);
                }
            );
        }

        ErrorCode cleanupDatabaseSync(bool cleanupDbObjects, bool cleanupTransactionLog)
        {
            int(AbstractMiscManager::*fn)(bool, bool, impl::SimpleHandlerPtr) = &AbstractMiscManager::cleanupDatabase;
            return impl::doSyncCall<impl::SimpleHandler>(std::bind(fn, this, cleanupDbObjects, cleanupTransactionLog, std::placeholders::_1));
        }

        template<class TargetType, class HandlerType> int markLicenseOverflow(bool value, qint64 time, TargetType *target, HandlerType handler) {
            return markLicenseOverflow(value, time, std::static_pointer_cast<impl::SimpleHandler>(
                std::make_shared<impl::CustomSimpleHandler<TargetType, HandlerType>>(target, handler)));
        }

        ErrorCode markLicenseOverflowSync(bool value, qint64 time) {
            int(AbstractMiscManager::*fn)(bool, qint64, impl::SimpleHandlerPtr) = &AbstractMiscManager::markLicenseOverflow;
            return impl::doSyncCall<impl::SimpleHandler>(std::bind(fn, this, value, time, std::placeholders::_1));
        }

        ErrorCode saveMiscParamSync(const ec2::ApiMiscData& param)
        {
            int(AbstractMiscManager::*fn)(const ec2::ApiMiscData&, impl::SimpleHandlerPtr) = &AbstractMiscManager::saveMiscParam;
            return impl::doSyncCall<impl::SimpleHandler>(std::bind(fn, this, param, std::placeholders::_1));
        }

        template<class TargetType, class HandlerType> int saveMiscParam(const ApiMiscData& data, TargetType* target, HandlerType handler)
        {
            return saveMiscParam(data, std::static_pointer_cast<impl::SimpleHandler>(
                std::make_shared<impl::CustomSimpleHandler<TargetType, HandlerType>>(target, handler)));
        }

        template<class TargetType, class HandlerType>
        int saveRuntimeInfo(const ApiRuntimeData& data, TargetType* target,
            HandlerType handler)
        {
            return saveRuntimeInfo(data, std::static_pointer_cast<impl::SimpleHandler>(
                std::make_shared<impl::CustomSimpleHandler<TargetType, HandlerType>>(
                    target, handler)));
        }

        template<class TargetType, class HandlerType>
        int getMiscParam(const QByteArray& paramName, TargetType* target, HandlerType handler)
        {
            return getMiscParam(paramName, std::static_pointer_cast<impl::GetMiscParamHandler>(std::make_shared<impl::CustomGetMiscParamHandler<TargetType, HandlerType>>(target, handler)));
        }

        ErrorCode getMiscParamSync(const QByteArray& paramName, ApiMiscData* const outData)
        {
            return impl::doSyncCall<impl::GetMiscParamHandler>(
                [=](const impl::GetMiscParamHandlerPtr &handler) {
                    return this->getMiscParam(paramName, handler);
                },
                outData);
        }

        ErrorCode saveSystemMergeHistoryRecord(const ec2::ApiSystemMergeHistoryRecord& param)
        {
            int(AbstractMiscManager::*fn)(const ec2::ApiSystemMergeHistoryRecord&, impl::SimpleHandlerPtr) =
                &AbstractMiscManager::saveSystemMergeHistoryRecord;
            return impl::doSyncCall<impl::SimpleHandler>(std::bind(fn, this, param, std::placeholders::_1));
        }

        template<class TargetType, class HandlerType>
        int getSystemMergeHistory(TargetType* target, HandlerType handler)
        {
            return getSystemMergeHistory(
                std::static_pointer_cast<impl::GetSystemMergeHistoryHandlerPtr>(
                    std::make_shared<impl::CustomGetSystemMergeHistoryHandler<TargetType, HandlerType>>(target, handler)));
        }

        ErrorCode getSystemMergeHistorySync(ApiSystemMergeHistoryRecordList* const outData)
        {
            return impl::doSyncCall<impl::GetSystemMergeHistoryHandler>(
                [this](const impl::GetSystemMergeHistoryHandlerPtr &handler) {
                    return this->getSystemMergeHistory(handler);
                },
                outData);
        }

    protected:
        virtual int changeSystemId(const QnUuid& systemId, qint64 sysIdTime, Timestamp tranLogTime, impl::SimpleHandlerPtr handler) = 0;
        virtual int markLicenseOverflow(bool value, qint64 time, impl::SimpleHandlerPtr handler) = 0;
        virtual int cleanupDatabase(bool cleanupDbObjects, bool cleanupTransactionLog, impl::SimpleHandlerPtr handler) = 0;
        virtual int saveMiscParam(const ec2::ApiMiscData& param, impl::SimpleHandlerPtr handler) = 0;
        virtual int saveRuntimeInfo(const ec2::ApiRuntimeData& data, impl::SimpleHandlerPtr handler) = 0;
        virtual int getMiscParam(const QByteArray& paramName, impl::GetMiscParamHandlerPtr handler) = 0;

        virtual int saveSystemMergeHistoryRecord(const ApiSystemMergeHistoryRecord& param, impl::SimpleHandlerPtr handler) = 0;
        virtual int getSystemMergeHistory(impl::GetSystemMergeHistoryHandlerPtr handler) = 0;
    };
    typedef std::shared_ptr<AbstractMiscManager> AbstractMiscManagerPtr;

    /*!
        \note All methods are asynchronous if other not specified
    */
    class AbstractECConnection: public QObject
    {
        Q_OBJECT

    public:
        virtual ~AbstractECConnection() {}

        virtual QnConnectionInfo connectionInfo() const = 0;

        /**
         * Changes url client currently uses to connect to server. Required to handle situations
         * like user password change, server port change or systems merge.
         */
        virtual void updateConnectionUrl(const nx::utils::Url& url) = 0;

        //!Calling this method starts notifications delivery by emitting corresponding signals of corresponding manager
        /*!
            \note Calling entity MUST connect to all interesting signals prior to calling this method so that received data is consistent
        */
        virtual void startReceivingNotifications() = 0;
        virtual void stopReceivingNotifications() = 0;

        virtual void addRemotePeer(const QnUuid& id, const nx::utils::Url& _url) = 0;
        virtual void deleteRemotePeer(const QnUuid& id) = 0;

        virtual Timestamp getTransactionLogTime() const = 0;
        virtual void setTransactionLogTime(Timestamp value) = 0;

        virtual AbstractResourceManagerPtr getResourceManager(const Qn::UserAccessData &userAccessData) = 0;
        virtual AbstractMediaServerManagerPtr getMediaServerManager(const Qn::UserAccessData &userAccessData) = 0;
        virtual AbstractCameraManagerPtr getCameraManager(const Qn::UserAccessData &userAccessData) = 0;
        virtual AbstractLicenseManagerPtr getLicenseManager(const Qn::UserAccessData &userAccessData) = 0;
        virtual AbstractBusinessEventManagerPtr getBusinessEventManager(const Qn::UserAccessData &userAccessData) = 0;
        virtual AbstractUserManagerPtr getUserManager(const Qn::UserAccessData &userAccessData) = 0;
        virtual AbstractLayoutManagerPtr getLayoutManager(const Qn::UserAccessData &userAccessData) = 0;
        virtual AbstractLayoutTourManagerPtr getLayoutTourManager(const Qn::UserAccessData& userAccessData) = 0;
        virtual AbstractVideowallManagerPtr getVideowallManager(const Qn::UserAccessData &userAccessData) = 0;
        virtual AbstractStoredFileManagerPtr getStoredFileManager(const Qn::UserAccessData &userAccessData) = 0;
        virtual AbstractUpdatesManagerPtr getUpdatesManager(const Qn::UserAccessData &userAccessData) = 0;
        virtual AbstractMiscManagerPtr getMiscManager(const Qn::UserAccessData &userAccessData) = 0;
        virtual AbstractDiscoveryManagerPtr getDiscoveryManager(const Qn::UserAccessData &userAccessData) = 0;
        virtual AbstractTimeManagerPtr getTimeManager(const Qn::UserAccessData &userAccessData) = 0;
        virtual AbstractWebPageManagerPtr getWebPageManager(const Qn::UserAccessData &userAccessData) = 0;

        virtual AbstractLicenseNotificationManagerPtr getLicenseNotificationManager() = 0;
        virtual AbstractTimeNotificationManagerPtr getTimeNotificationManager() = 0;
        virtual AbstractResourceNotificationManagerPtr getResourceNotificationManager() = 0;
        virtual AbstractMediaServerNotificationManagerPtr getMediaServerNotificationManager() = 0;
        virtual AbstractCameraNotificationManagerPtr getCameraNotificationManager() = 0;
        virtual AbstractBusinessEventNotificationManagerPtr getBusinessEventNotificationManager() = 0;
        virtual AbstractUserNotificationManagerPtr getUserNotificationManager() = 0;
        virtual AbstractLayoutNotificationManagerPtr getLayoutNotificationManager() = 0;
        virtual AbstractLayoutTourNotificationManagerPtr getLayoutTourNotificationManager() = 0;
        virtual AbstractWebPageNotificationManagerPtr getWebPageNotificationManager() = 0;
        virtual AbstractDiscoveryNotificationManagerPtr getDiscoveryNotificationManager() = 0;
        virtual AbstractMiscNotificationManagerPtr getMiscNotificationManager() = 0;
        virtual AbstractUpdatesNotificationManagerPtr getUpdatesNotificationManager() = 0;
        virtual AbstractStoredFileNotificationManagerPtr getStoredFileNotificationManager() = 0;
        virtual AbstractVideowallNotificationManagerPtr getVideowallNotificationManager() = 0;

        virtual QnCommonModule* commonModule() const = 0;

        virtual QnUuid routeToPeerVia(const QnUuid& dstPeer, int* distance) const = 0;
        virtual TransactionMessageBusAdapter* messageBus() const = 0;

        virtual ECConnectionNotificationManager* notificationManager()
        {
            NX_ASSERT(0);
            return nullptr;
        }

        /*!
            \param handler Functor with params: (requestID, ErrorCode, QByteArray dbFile)
        */
        template<class TargetType, class HandlerType> int dumpDatabaseAsync( TargetType* target, HandlerType handler ) {
            return dumpDatabaseAsync( std::static_pointer_cast<impl::DumpDatabaseHandler>(
                std::make_shared<impl::CustomDumpDatabaseHandler<TargetType, HandlerType>>(target, handler)) );
        }
        /*!
            \param handler Functor with params: (requestID, ErrorCode)
        */
        template<class TargetType, class HandlerType> int dumpDatabaseToFileAsync( const QString& dumpFilePath, TargetType* target, HandlerType handler ) {
            return dumpDatabaseToFileAsync( std::static_pointer_cast<impl::SimpleHandler>(
                std::make_shared<impl::CustomSimpleHandler<TargetType, HandlerType>>(dumpFilePath, target, handler)) );
        }
        ErrorCode dumpDatabaseToFileSync( const QString& dumpFilePath ) {
            int(AbstractECConnection::*fn)(const QString&, impl::SimpleHandlerPtr) = &AbstractECConnection::dumpDatabaseToFileAsync;
            return impl::doSyncCall<impl::SimpleHandler>(std::bind(fn, this, dumpFilePath, std::placeholders::_1));
        }
        /*!
            \param handler Functor with params: (requestID, ErrorCode)
        */
        template<class TargetType, class HandlerType> int restoreDatabaseAsync( const ec2::ApiDatabaseDumpData& data, TargetType* target, HandlerType handler ) {
            return restoreDatabaseAsync( data,
                std::static_pointer_cast<impl::SimpleHandler>(
                    std::make_shared<impl::CustomSimpleHandler<TargetType, HandlerType>>(target, handler)) );
        }

        //!Cancel running async request
        /*!
            \warning Request handler may still be called after return of this method, since request could already have been completed and resulte posted to handler
        */
        //virtual void cancelRequest( int requestID ) = 0;
    signals:
        //!Delivers all resources found in Server
        /*!
            This signal is emitted after starting notifications delivery by call to \a AbstractECConnection::startReceivingNotifications
                if full synchronization is requested
            \param resTypes
            \param resList All resources (servers, cameras, users, layouts)
            \param kvPairs Parameters of resources
            \param licenses
            \param cameraHistoryItems
        */
        void initNotification(const ec2::ApiFullInfoData& fullData);
        void runtimeInfoChanged(const ec2::ApiRuntimeData& runtimeInfo);

        void reverseConnectionRequested(const ec2::ApiReverseConnectionData& reverseConnetionData);

        void remotePeerFound(QnUuid data, Qn::PeerType peerType);
        void remotePeerLost(QnUuid data, Qn::PeerType peerType);
        void remotePeerUnauthorized(const QnUuid& id);

        void settingsChanged(ec2::ApiResourceParamDataList settings);

        void databaseDumped();

    protected:
        virtual int dumpDatabaseAsync( impl::DumpDatabaseHandlerPtr handler ) = 0;
        virtual int dumpDatabaseToFileAsync( const QString& dumpFilePath, impl::SimpleHandlerPtr handler ) = 0;
        virtual int restoreDatabaseAsync( const ec2::ApiDatabaseDumpData& data, impl::SimpleHandlerPtr handler ) = 0;
    };

    /*!
        \note All methods are asynchronous if other not specified
    */
    class AbstractECConnectionFactory: public QObject
    {
        Q_OBJECT

    public:
        AbstractECConnectionFactory()
        {}
        virtual ~AbstractECConnectionFactory() {}

        /*!
            \param handler Functor with params: (ErrorCode)
        */
        template<class TargetType, class HandlerType> int testConnection( const nx::utils::Url& addr, TargetType* target, HandlerType handler ) {
            return testConnectionAsync( addr, std::static_pointer_cast<impl::TestConnectionHandler>(std::make_shared<impl::CustomTestConnectionHandler<TargetType, HandlerType>>(target, handler)) );
        }
        /*!
            \param addr Empty url designates local Server ("local" means dll linked to executable, not Server running on local host)
            \param handler Functor with params: (ErrorCode, AbstractECConnectionPtr)
        */
        template<class TargetType, class HandlerType> int connect( const nx::utils::Url& addr, const ApiClientInfoData& clientInfo,
                                                                   TargetType* target, HandlerType handler ) {
            auto cch = std::make_shared<impl::CustomConnectHandler<TargetType, HandlerType>>(target, handler);
            return connectAsync(addr, clientInfo, std::static_pointer_cast<impl::ConnectHandler>(cch));
        }
        ErrorCode connectSync( const nx::utils::Url& addr, const ApiClientInfoData& clientInfo, AbstractECConnectionPtr* const connection ) {
            auto call = std::bind(std::mem_fn(&AbstractECConnectionFactory::connectAsync), this, addr, clientInfo, std::placeholders::_1);
            return impl::doSyncCall<impl::ConnectHandler>(call, connection);
        }

        virtual void registerRestHandlers( QnRestProcessorPool* const restProcessorPool ) = 0;
        virtual void registerTransactionListener(QnHttpConnectionListener* httpConnectionListener) = 0;
        virtual void setConfParams( std::map<QString, QVariant> confParams ) = 0;
        virtual TransactionMessageBusAdapter* messageBus() const = 0;
        virtual QnDistributedMutexManager* distributedMutex() const = 0;
        virtual TimeSynchronizationManager* timeSyncManager() const = 0;
        virtual void shutdown() {}
    protected:
        virtual int testConnectionAsync( const nx::utils::Url& addr, impl::TestConnectionHandlerPtr handler ) = 0;
        virtual int connectAsync( const nx::utils::Url& addr, const ApiClientInfoData& clientInfo,
                                  impl::ConnectHandlerPtr handler ) = 0;
    };
}

Q_DECLARE_METATYPE(ec2::QnPeerTimeInfo);
Q_DECLARE_METATYPE(ec2::QnPeerTimeInfoList);

#endif  //EC_API_H<|MERGE_RESOLUTION|>--- conflicted
+++ resolved
@@ -502,13 +502,9 @@
 
     class AbstractDiscoveryManager {
     public:
-<<<<<<< HEAD
+        virtual ~AbstractDiscoveryManager() = default;
+
         template<class TargetType, class HandlerType> int discoverPeer(const QnUuid &id, const nx::utils::Url &url, TargetType *target, HandlerType handler) {
-=======
-        virtual ~AbstractDiscoveryManager() = default;
-
-        template<class TargetType, class HandlerType> int discoverPeer(const QnUuid &id, const QUrl &url, TargetType *target, HandlerType handler) {
->>>>>>> 6349f263
             return discoverPeer(id, url, std::static_pointer_cast<impl::SimpleHandler>(
                 std::make_shared<impl::CustomSimpleHandler<TargetType, HandlerType>>(target, handler)));
         }
