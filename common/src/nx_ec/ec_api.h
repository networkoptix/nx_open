--- conflicted
+++ resolved
@@ -522,46 +522,13 @@
             return impl::doSyncCall<impl::GetDiscoveryDataHandler>(std::bind(fn, this, std::placeholders::_1), discoveryDataList);
         }
 
-<<<<<<< HEAD
-        template<class TargetType, class HandlerType> int sendDiscoveredServer(
-            QnTransactionMessageBusBase* messageBus,
-            const ApiDiscoveredServerData &discoveredServer,
-            TargetType *target,
-            HandlerType handler)
-        {
-            return sendDiscoveredServer(messageBus, discoveredServer, std::static_pointer_cast<impl::SimpleHandler>(
-                std::make_shared<impl::CustomSimpleHandler<TargetType, HandlerType>>(target, handler)));
-        }
-
-        template<class TargetType, class HandlerType> int sendDiscoveredServersList(
-            QnTransactionMessageBusBase* messageBus,
-            const ApiDiscoveredServerDataList &discoveredServersList,
-            TargetType *target,
-            HandlerType handler)
-        {
-            return sendDiscoveredServersList(messageBus, discoveredServersList, std::static_pointer_cast<impl::SimpleHandler>(
-                 std::make_shared<impl::CustomSimpleHandler<TargetType, HandlerType>>(target, handler)));
-        }
-=======
         virtual void monitorServerDiscovery() = 0;
->>>>>>> 359f7c78
 
     protected:
         virtual int discoverPeer(const QnUuid &id, const QUrl &url, impl::SimpleHandlerPtr handler) = 0;
         virtual int addDiscoveryInformation(const QnUuid &id, const QUrl &url, bool ignore, impl::SimpleHandlerPtr handler) = 0;
         virtual int removeDiscoveryInformation(const QnUuid &id, const QUrl &url, bool ignore, impl::SimpleHandlerPtr handler) = 0;
         virtual int getDiscoveryData(impl::GetDiscoveryDataHandlerPtr handler) = 0;
-<<<<<<< HEAD
-        virtual int sendDiscoveredServer(
-            QnTransactionMessageBusBase* messageBus,
-            const ApiDiscoveredServerData &discoveredServer,
-            impl::SimpleHandlerPtr handler) = 0;
-        virtual int sendDiscoveredServersList(
-            QnTransactionMessageBusBase* messageBus,
-            const ApiDiscoveredServerDataList &discoveredServersList,
-            impl::SimpleHandlerPtr handler) = 0;
-=======
->>>>>>> 359f7c78
     };
     typedef std::shared_ptr<AbstractDiscoveryManager> AbstractDiscoveryManagerPtr;
 
