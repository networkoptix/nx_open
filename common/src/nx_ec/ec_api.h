#ifndef EC_API_H
#define EC_API_H

#include <algorithm>
#include <functional>
#include <memory>

#include <QtCore/QObject>
#include <QtCore/QUrl>

#include <utils/common/email.h>

#include <api/model/connection_info.h>
#include <api/model/email_attachment.h>

#include <core/resource/camera_bookmark_fwd.h>
#include <core/resource/videowall_control_message.h>
#include <core/resource/videowall_instance_status.h>

#include <nx_ec/impl/ec_api_impl.h>
#include <nx_ec/impl/sync_handler.h>
#include <nx_ec/data/api_server_info_data.h>
#include <nx_ec/data/api_email_data.h>
#include <nx_ec/data/api_server_alive_data.h>
#include <nx_ec/data/api_time_data.h>

#include "ec_api_fwd.h"

class QnRestProcessorPool;
class QnUniversalTcpListener;

//!Contains API classes for the new enterprise controller
/*!
    TODO describe all API classes
    \note All methods are thread-safe
*/
namespace ec2
{
    struct QnFullResourceData
    {
        QnResourceTypeList resTypes;
        QnResourceList resources;
        QnBusinessEventRuleList bRules; // TODO: #Elric #EC2 rename
        QnCameraHistoryList cameraHistory;
        QnLicenseList licenses;
    };


    /*!
        \note All methods are asynchronous if other not specified
    */
    class AbstractResourceManager
    :
        public QObject
    {
        Q_OBJECT

    public:
        virtual ~AbstractResourceManager() {}

        /*!
            \param handler Functor with params: (ErrorCode, const QnResourceTypeList&)
        */
        template<class TargetType, class HandlerType> 
        int getResourceTypes( TargetType* target, HandlerType handler ) {
            return getResourceTypes( std::static_pointer_cast<impl::GetResourceTypesHandler>(std::make_shared<impl::CustomGetResourceTypesHandler<TargetType, HandlerType>>(target, handler)) );
        }

        ErrorCode getResourceTypesSync( QnResourceTypeList* const resTypeList ) {
            return impl::doSyncCall<impl::GetResourceTypesHandler>( 
                [&](const impl::GetResourceTypesHandlerPtr &handler) {
                    return getResourceTypes(handler);
                },
                resTypeList 
            );
        }

        /*!
            \param handler Functor with params: (ErrorCode)
        */
        template<class TargetType, class HandlerType> 
        int setResourceStatus( const QnId& resourceId, QnResource::Status status, TargetType* target, HandlerType handler ) {
            return setResourceStatus(resourceId, status, std::static_pointer_cast<impl::SetResourceStatusHandler>(std::make_shared<impl::CustomSetResourceStatusHandler<TargetType, HandlerType>>(target, handler)) );
        }
        ErrorCode setResourceStatusSync( const QnId& id, QnResource::Status status) {
            using namespace std::placeholders;
            QnId rezId;
            int(AbstractResourceManager::*fn)(const QnId&, QnResource::Status, impl::SetResourceStatusHandlerPtr) = &AbstractResourceManager::setResourceStatus;
            return impl::doSyncCall<impl::SetResourceStatusHandler>( std::bind(fn, this, id, status, _1), &rezId );
        }

        /*!
            \param handler Functor with params: (ErrorCode, const QnKvPairListsById&)
        */
        template<class TargetType, class HandlerType> 
        int getKvPairs( const QnId& resourceId, TargetType* target, HandlerType handler ) {
            return getKvPairs( resourceId, std::static_pointer_cast<impl::GetKvPairsHandler>(std::make_shared<impl::CustomGetKvPairsHandler<TargetType, HandlerType>>(target, handler)) );
        }

        /*!
        template<class TargetType, class HandlerType> int setResourceDisabled( const QnId& resourceId, bool disabled, TargetType* target, HandlerType handler ) {
            return setResourceDisabled( resourceId, disabled, std::static_pointer_cast<impl::SimpleHandler>(std::make_shared<impl::CustomSimpleHandler<TargetType, HandlerType>>(target, handler)) );
        }
        */

       
        /*!
            \param handler Functor with params: (ErrorCode, const QnKvPairListsById&)
        */
        template<class TargetType, class HandlerType> 
        int save( const QnId& resourceId, const QnKvPairList& kvPairs, bool isPredefinedParams, TargetType* target, HandlerType handler ) {
            return save(resourceId, kvPairs,  isPredefinedParams, std::static_pointer_cast<impl::SaveKvPairsHandler>(std::make_shared<impl::CustomSaveKvPairsHandler<TargetType, HandlerType>>(target, handler)) );
        }

        ErrorCode saveSync( const QnId& resourceId, const QnKvPairList& kvPairs, bool isPredefinedParams, QnKvPairListsById* const outData) {
            return impl::doSyncCall<impl::SaveKvPairsHandler>( 
                [=](const impl::SaveKvPairsHandlerPtr &handler) {
                    return this->save(resourceId, kvPairs, isPredefinedParams, handler);
            },
                outData 
                );
        }


        //!Convenient method to remove resource of any type
        /*!
            \param handler Functor with params: (ErrorCode)
        */
        template<class TargetType, class HandlerType> 
        int remove( const QnId& id, TargetType* target, HandlerType handler ) {
            return remove( id, std::static_pointer_cast<impl::SimpleHandler>(std::make_shared<impl::CustomSimpleHandler<TargetType, HandlerType>>(target, handler)) );
        }

    signals:
        void statusChanged( const QnId& resourceId, QnResource::Status status );
        //void disabledChanged( const QnId& resourceId, bool disabled );
        void resourceChanged( const QnResourcePtr& resource );
        void resourceParamsChanged( const QnId& resourceId, const QnKvPairList& kvPairs );
        void resourceRemoved( const QnId& resourceId );

    protected:
        virtual int getResourceTypes( impl::GetResourceTypesHandlerPtr handler ) = 0;
        virtual int setResourceStatus( const QnId& resourceId, QnResource::Status status, impl::SetResourceStatusHandlerPtr handler ) = 0;
        //virtual int setResourceDisabled( const QnId& resourceId, bool disabled, impl::SetResourceDisabledHandlerPtr handler ) = 0;
        virtual int getKvPairs( const QnId &resourceId, impl::GetKvPairsHandlerPtr handler ) = 0;
        //virtual int save( const QnResourcePtr &resource, impl::SaveResourceHandlerPtr handler ) = 0;
        virtual int save( const QnId& resourceId, const QnKvPairList& kvPairs, bool isPredefinedParams, impl::SaveKvPairsHandlerPtr handler ) = 0;
        virtual int remove( const QnId& resource, impl::SimpleHandlerPtr handler ) = 0;
    };


    class AbstractMediaServerManager
    :
        public QObject
    {
        Q_OBJECT

    public:
        virtual ~AbstractMediaServerManager() {}

        /*!
            \param handler Functor with params: (ErrorCode, const QnMediaServerResourceList& servers)
        */
        template<class TargetType, class HandlerType> int getServers( TargetType* target, HandlerType handler ) {
            return getServers( std::static_pointer_cast<impl::GetServersHandler>(std::make_shared<impl::CustomGetServersHandler<TargetType, HandlerType>>(target, handler)) );
        }
        
        ErrorCode getServersSync(QnMediaServerResourceList* const serverList ) {
            return impl::doSyncCall<impl::GetServersHandler>( 
                [=](const impl::GetServersHandlerPtr &handler) {
                    return this->getServers(handler);
                }, 
                serverList 
            );
        }

        /*!
            \param handler Functor with params: (ErrorCode, const QnMediaServerResourcePtr& servers)
        */
        template<class TargetType, class HandlerType> int save( const QnMediaServerResourcePtr& mserver, TargetType* target, HandlerType handler ) {
            return save( mserver, std::static_pointer_cast<impl::SaveServerHandler>(std::make_shared<impl::CustomSaveServerHandler<TargetType, HandlerType>>(target, handler)) );
        }

        ErrorCode saveSync( const QnMediaServerResourcePtr& serverRes, QnMediaServerResourcePtr* const server ) {
            return impl::doSyncCall<impl::SaveServerHandler>( 
                [=](const impl::SaveServerHandlerPtr &handler) {
                    return this->save(serverRes, handler);
                },
                server 
            );
        }

        /*!
            \param handler Functor with params: (ErrorCode)
        */
        template<class TargetType, class HandlerType> int remove( const QnId& id, TargetType* target, HandlerType handler ) {
            return remove( id, std::static_pointer_cast<impl::SimpleHandler>(std::make_shared<impl::CustomSimpleHandler<TargetType, HandlerType>>(target, handler)) );
        }

    signals:
        void addedOrUpdated( QnMediaServerResourcePtr camera );
        void removed( QnId id );
    protected:
        virtual int getServers( impl::GetServersHandlerPtr handler ) = 0;
        virtual int save( const QnMediaServerResourcePtr&, impl::SaveServerHandlerPtr handler ) = 0;
        virtual int remove( const QnId& id, impl::SimpleHandlerPtr handler ) = 0;
    };


    /*!
        \note All methods are asynchronous if other not specified
    */
    class AbstractCameraManager: public QObject
    {
        Q_OBJECT

    public:
        virtual ~AbstractCameraManager() {}

        /*!
            Returns list of all available cameras. 
            \todo is it really needed?
            \param handler Functor with params: (ErrorCode, const QnVirtualCameraResourceList& cameras)
        */
        template<class TargetType, class HandlerType> int addCamera( const QnVirtualCameraResourcePtr& camRes, TargetType* target, HandlerType handler ) {
            return addCamera( camRes, std::static_pointer_cast<impl::AddCameraHandler>(std::make_shared<impl::CustomAddCameraHandler<TargetType, HandlerType>>(target, handler)) );
        }
        ErrorCode addCameraSync( const QnVirtualCameraResourcePtr& camRes, QnVirtualCameraResourceList* const cameras = 0) {
            using namespace std::placeholders;
            int(AbstractCameraManager::*fn)(const QnVirtualCameraResourcePtr&, impl::AddCameraHandlerPtr) = &AbstractCameraManager::addCamera;
            return impl::doSyncCall<impl::AddCameraHandler>( std::bind(fn, this, camRes, _1), cameras );
        }
        /*!
            \param handler Functor with params: (ErrorCode)
        */
        template<class TargetType, class HandlerType> int addCameraHistoryItem( const QnCameraHistoryItem& cameraHistoryItem, TargetType* target, HandlerType handler ) {
            return addCameraHistoryItem( cameraHistoryItem, std::static_pointer_cast<impl::SimpleHandler>(std::make_shared<impl::CustomSimpleHandler<TargetType, HandlerType>>(target, handler)) );
        }
        ErrorCode addCameraHistoryItemSync( const QnCameraHistoryItem& historyItem) {
            using namespace std::placeholders;
            int(AbstractCameraManager::*fn)(const QnCameraHistoryItem&, impl::SimpleHandlerPtr) = &AbstractCameraManager::addCameraHistoryItem;
            return impl::doSyncCall<impl::SimpleHandler>( std::bind(fn, this, historyItem, _1));
        }

        /*!
            \param handler Functor with params: (ErrorCode, const QnVirtualCameraResourceList& cameras)
        */
        template<class TargetType, class HandlerType> int getCameras( const QnId& mediaServerId, TargetType* target, HandlerType handler ) {
            return getCameras( mediaServerId, std::static_pointer_cast<impl::GetCamerasHandler>(std::make_shared<impl::CustomGetCamerasHandler<TargetType, HandlerType>>(target, handler)) );
        }

        ErrorCode getCamerasSync(const QnId& mServerId, QnVirtualCameraResourceList* const cameraList ) {
            using namespace std::placeholders;
            int(AbstractCameraManager::*fn)(const QnId&, impl::GetCamerasHandlerPtr) = &AbstractCameraManager::getCameras;
            return impl::doSyncCall<impl::GetCamerasHandler>( std::bind(fn, this, mServerId, _1), cameraList );
        }


        /*!
            \param handler Functor with params: (ErrorCode, const QnCameraHistoryList& cameras)
        */
        template<class TargetType, class HandlerType> int getCameraHistoryList( TargetType* target, HandlerType handler ) {
            return getCameraHistoryList( std::static_pointer_cast<impl::GetCamerasHistoryHandler>(std::make_shared<impl::CustomGetCamerasHistoryHandler<TargetType, HandlerType>>(target, handler)) );
        }

        ErrorCode getCameraHistoryListSync(QnCameraHistoryList* const cameraHistoryList ) {
            using namespace std::placeholders;
            int(AbstractCameraManager::*fn)(impl::GetCamerasHistoryHandlerPtr) = &AbstractCameraManager::getCameraHistoryList;
            return impl::doSyncCall<impl::GetCamerasHistoryHandler>( std::bind(fn, this,  _1), cameraHistoryList );
        }

        /*!
            \param handler Functor with params: (ErrorCode)
        */
        template<class TargetType, class HandlerType> int save( const QnVirtualCameraResourceList& cameras, TargetType* target, HandlerType handler ) {
            return save( cameras, std::static_pointer_cast<impl::AddCameraHandler>(std::make_shared<impl::CustomAddCameraHandler<TargetType, HandlerType>>(target, handler)) );
        }
        /*!
            \param handler Functor with params: (ErrorCode)
        */
        template<class TargetType, class HandlerType> int remove( const QnId& id, TargetType* target, HandlerType handler ) {
            return remove(id, std::static_pointer_cast<impl::SimpleHandler>(std::make_shared<impl::CustomSimpleHandler<TargetType, HandlerType>>(target, handler)) );
        }

        /*!
            \param handler Functor with params: (ErrorCode)
        */
        template<class TargetType, class HandlerType> int addBookmarkTags( const QnCameraBookmarkTags &tags, TargetType* target, HandlerType handler ) {
            return addBookmarkTags(tags, std::static_pointer_cast<impl::SimpleHandler>(std::make_shared<impl::CustomSimpleHandler<TargetType, HandlerType>>(target, handler)) );
        }

        /*!
            \param handler Functor with params: (ErrorCode, const QnCameraBookmarkTags& usage)
        */
        template<class TargetType, class HandlerType> int getBookmarkTags( TargetType* target, HandlerType handler ) {
            return getBookmarkTags( std::static_pointer_cast<impl::GetCameraBookmarkTagsHandler>(std::make_shared<impl::CustomGetCameraBookmarkTagsHandler<TargetType, HandlerType>>(target, handler)) );
        }

        /*!
            \param handler Functor with params: (ErrorCode)
        */
        template<class TargetType, class HandlerType> int removeBookmarkTags( const QnCameraBookmarkTags &tags, TargetType* target, HandlerType handler ) {
            return removeBookmarkTags(tags, std::static_pointer_cast<impl::SimpleHandler>(std::make_shared<impl::CustomSimpleHandler<TargetType, HandlerType>>(target, handler)) );
        }

    signals:
        void cameraAddedOrUpdated( QnVirtualCameraResourcePtr camera );
        void cameraHistoryChanged( QnCameraHistoryItemPtr cameraHistory );
        void cameraRemoved( QnId id );

        void cameraBookmarkTagsAdded(const QnCameraBookmarkTags &tags);
        void cameraBookmarkTagsRemoved(const QnCameraBookmarkTags &tags);
    protected:
        virtual int addCamera( const QnVirtualCameraResourcePtr&, impl::AddCameraHandlerPtr handler ) = 0;
        virtual int addCameraHistoryItem( const QnCameraHistoryItem& cameraHistoryItem, impl::SimpleHandlerPtr handler ) = 0;
        virtual int getCameras( const QnId& mediaServerId, impl::GetCamerasHandlerPtr handler ) = 0;
        virtual int getCameraHistoryList( impl::GetCamerasHistoryHandlerPtr handler ) = 0;
        virtual int save( const QnVirtualCameraResourceList& cameras, impl::AddCameraHandlerPtr handler ) = 0;
        virtual int remove( const QnId& id, impl::SimpleHandlerPtr handler ) = 0;
        
        virtual int addBookmarkTags(const QnCameraBookmarkTags &tags, impl::SimpleHandlerPtr handler) = 0;
        virtual int getBookmarkTags(impl::GetCameraBookmarkTagsHandlerPtr handler) = 0;
        virtual int removeBookmarkTags(const QnCameraBookmarkTags &tags, impl::SimpleHandlerPtr handler) = 0;
    };


    /*!
        \note All methods are asynchronous if other not specified
    */
    class AbstractLicenseManager
    :
        public QObject
    {
        Q_OBJECT

    public:
        virtual ~AbstractLicenseManager() {}

        /*!
            \param handler Functor with params: (ErrorCode, const QnLicenseList&)
        */
        template<class TargetType, class HandlerType> int getLicenses( TargetType* target, HandlerType handler ) {
            return getLicenses( std::static_pointer_cast<impl::GetLicensesHandler>(std::make_shared<impl::CustomGetLicensesHandler<TargetType, HandlerType>>(target, handler)) );
        }
        ErrorCode getLicensesSync(QnLicenseList* const licenseList ) {
            return impl::doSyncCall<impl::GetLicensesHandler>( 
                [=](const impl::GetLicensesHandlerPtr &handler) {
                    return this->getLicenses(handler);
            }, 
                licenseList 
                );
        }


        /*!
            \param handler Functor with params: (ErrorCode)
        */
        template<class TargetType, class HandlerType> int addLicenses( const QList<QnLicensePtr>& licenses, TargetType* target, HandlerType handler ) {
            return addLicenses( licenses, std::static_pointer_cast<impl::SimpleHandler>(std::make_shared<impl::CustomSimpleHandler<TargetType, HandlerType>>(target, handler)) );
        }

    signals:
        void licenseChanged(QnLicensePtr license);

    protected:
        virtual int getLicenses( impl::GetLicensesHandlerPtr handler ) = 0;
        virtual int addLicenses( const QList<QnLicensePtr>& licenses, impl::SimpleHandlerPtr handler ) = 0;
    };


    /*!
        \note All methods are asynchronous if other not specified
    */
    class AbstractBusinessEventManager
    :
        public QObject
    {
        Q_OBJECT

    public:
        virtual ~AbstractBusinessEventManager() {}

        /*!
            \param handler Functor with params: (ErrorCode, const QnBusinessEventRuleList&)
        */
        template<class TargetType, class HandlerType> int getBusinessRules( TargetType* target, HandlerType handler ) {
            return getBusinessRules( std::static_pointer_cast<impl::GetBusinessRulesHandler>(
                std::make_shared<impl::CustomGetBusinessRulesHandler<TargetType, HandlerType>>(target, handler)) );
        }

        ErrorCode getBusinessRulesSync(QnBusinessEventRuleList* const businessEventList ) {
            using namespace std::placeholders;
            int(AbstractBusinessEventManager::*fn)(impl::GetBusinessRulesHandlerPtr) = &AbstractBusinessEventManager::getBusinessRules;
            return impl::doSyncCall<impl::GetBusinessRulesHandler>( std::bind(fn, this, _1), businessEventList );
        }

        //!Test if email settings are valid
        /*!
            \param handler Functor with params: (ErrorCode)
        */
        template<class TargetType, class HandlerType> int testEmailSettings( const QnEmail::Settings& settings, TargetType* target, HandlerType handler ) {
            return testEmailSettings( settings, std::static_pointer_cast<impl::SimpleHandler>(
                std::make_shared<impl::CustomSimpleHandler<TargetType, HandlerType>>(target, handler)) );
        }

        /*!
            \param to Destination address list
            \param timeout TODO
            \param handler Functor with params: (ErrorCode)
        */
        template<class TargetType, class HandlerType> int sendEmail(
            const ApiEmailData& data,
            TargetType* target, HandlerType handler )
        {
            return sendEmail( data, 
                std::static_pointer_cast<impl::SimpleHandler>(
                    std::make_shared<impl::CustomSimpleHandler<TargetType, HandlerType>>(target, handler)) );
        }
        /*!
            \param handler Functor with params: (ErrorCode)
        */
        template<class TargetType, class HandlerType> int save( const QnBusinessEventRulePtr& rule, TargetType* target, HandlerType handler ) {
            return save( rule, std::static_pointer_cast<impl::SaveBusinessRuleHandler>(
                std::make_shared<impl::CustomSaveBusinessRuleHandler<TargetType, HandlerType>>(target, handler)) );
        }
        /*!
            \param handler Functor with params: (ErrorCode)
        */
        template<class TargetType, class HandlerType> int deleteRule( QnId ruleId, TargetType* target, HandlerType handler ) {
            return deleteRule( ruleId, std::static_pointer_cast<impl::SimpleHandler>(
                std::make_shared<impl::CustomSimpleHandler<TargetType, HandlerType>>(target, handler)) );
        }
        /*!
            \param handler Functor with params: (ErrorCode)
        */
        template<class TargetType, class HandlerType> int broadcastBusinessAction( const QnAbstractBusinessActionPtr& businessAction, TargetType* target, HandlerType handler ) {
            return broadcastBusinessAction( businessAction, std::static_pointer_cast<impl::SimpleHandler>(
                std::make_shared<impl::CustomSimpleHandler<TargetType, HandlerType>>(target, handler)) );
        }
        template<class TargetType, class HandlerType> int sendBusinessAction( const QnAbstractBusinessActionPtr& businessAction, const QnId& dstPeer, TargetType* target, HandlerType handler ) {
            return sendBusinessAction( businessAction, dstPeer, std::static_pointer_cast<impl::SimpleHandler>(
                std::make_shared<impl::CustomSimpleHandler<TargetType, HandlerType>>(target, handler)) );
        }


        /*!
            \param handler Functor with params: (ErrorCode)
        */
        template<class TargetType, class HandlerType> int resetBusinessRules( TargetType* target, HandlerType handler ) {
            return resetBusinessRules( std::static_pointer_cast<impl::SimpleHandler>(
                std::make_shared<impl::CustomSimpleHandler<TargetType, HandlerType>>(target, handler)) );
        }

    signals:
        void addedOrUpdated( QnBusinessEventRulePtr businessRule );
        void removed( QnId id );
        void businessActionBroadcasted( const QnAbstractBusinessActionPtr& businessAction );
        void businessRuleReset( const QnBusinessEventRuleList& rules );
        void gotBroadcastAction(const QnAbstractBusinessActionPtr& action);
        void execBusinessAction(const QnAbstractBusinessActionPtr& action);

    private:
        virtual int getBusinessRules( impl::GetBusinessRulesHandlerPtr handler ) = 0;
        virtual int testEmailSettings( const QnEmail::Settings& settings, impl::SimpleHandlerPtr handler ) = 0;
        virtual int sendEmail(const ApiEmailData& data, impl::SimpleHandlerPtr handler ) = 0;
        virtual int save( const QnBusinessEventRulePtr& rule, impl::SaveBusinessRuleHandlerPtr handler ) = 0;
        virtual int deleteRule( QnId ruleId, impl::SimpleHandlerPtr handler ) = 0;
        virtual int broadcastBusinessAction( const QnAbstractBusinessActionPtr& businessAction, impl::SimpleHandlerPtr handler ) = 0;
        virtual int sendBusinessAction( const QnAbstractBusinessActionPtr& businessAction, const QnId& id, impl::SimpleHandlerPtr handler ) = 0;
        virtual int resetBusinessRules( impl::SimpleHandlerPtr handler ) = 0;
    };


    /*!
        \note All methods are asynchronous if other not specified
    */
    class AbstractUserManager
    :
        public QObject
    {
        Q_OBJECT

    public:
        virtual ~AbstractUserManager() {}

        /*!
            \param handler Functor with params: (ErrorCode, const QnUserResourceList&)
        */
        template<class TargetType, class HandlerType> int getUsers( TargetType* target, HandlerType handler ) {
            return getUsers( std::static_pointer_cast<impl::GetUsersHandler>(
                std::make_shared<impl::CustomGetUsersHandler<TargetType, HandlerType>>(target, handler)) );
        }

        ErrorCode getUsersSync(QnUserResourceList* const userList ) {
            using namespace std::placeholders;
            int(AbstractUserManager::*fn)(impl::GetUsersHandlerPtr) = &AbstractUserManager::getUsers;
            return impl::doSyncCall<impl::GetUsersHandler>( std::bind(fn, this, _1), userList );
        }


        /*!
            \param handler Functor with params: (ErrorCode)
        */
        template<class TargetType, class HandlerType> int save( const QnUserResourcePtr& resource, TargetType* target, HandlerType handler ) {
            return save( resource, std::static_pointer_cast<impl::AddUserHandler>(
                std::make_shared<impl::CustomAddUserHandler<TargetType, HandlerType>>(target, handler)) );
        }
        /*!
            \param handler Functor with params: (ErrorCode)
        */
        template<class TargetType, class HandlerType> int remove( const QnId& id, TargetType* target, HandlerType handler ) {
            return remove( id, std::static_pointer_cast<impl::SimpleHandler>(
                std::make_shared<impl::CustomSimpleHandler<TargetType, HandlerType>>(target, handler)) );
        }

    signals:
        void addedOrUpdated( QnUserResourcePtr camera );
        void removed( QnId id );

    private:
        virtual int getUsers( impl::GetUsersHandlerPtr handler ) = 0;
        virtual int save( const QnUserResourcePtr& resource, impl::AddUserHandlerPtr handler ) = 0;
        virtual int remove( const QnId& id, impl::SimpleHandlerPtr handler ) = 0;
    };


    /*!
        \note All methods are asynchronous if other not specified
    */
    class AbstractLayoutManager
    :
        public QObject
    {
        Q_OBJECT

    public:
        virtual ~AbstractLayoutManager() {}

        /*!
            \param handler Functor with params: (ErrorCode, const QnLayoutResourceList&)
        */
        template<class TargetType, class HandlerType> int getLayouts( TargetType* target, HandlerType handler ) {
            return getLayouts( std::static_pointer_cast<impl::GetLayoutsHandler>(
                std::make_shared<impl::CustomGetLayoutsHandler<TargetType, HandlerType>>(target, handler)) );
        }
        /*!
            \param handler Functor with params: (ErrorCode)
        */
        template<class TargetType, class HandlerType> int save( const QnLayoutResourceList& resources, TargetType* target, HandlerType handler ) {
            return save( resources, std::static_pointer_cast<impl::SimpleHandler>(
                std::make_shared<impl::CustomSimpleHandler<TargetType, HandlerType>>(target, handler)) );
        }
        /*!
            \param handler Functor with params: (ErrorCode)
        */
        template<class TargetType, class HandlerType> int remove( const QnId& resource, TargetType* target, HandlerType handler ) {
            return remove( resource, std::static_pointer_cast<impl::SimpleHandler>(
                std::make_shared<impl::CustomSimpleHandler<TargetType, HandlerType>>(target, handler)) );
        }

    signals:
        void addedOrUpdated( QnLayoutResourcePtr camera );
        void removed( QnId id );

    protected:
        virtual int getLayouts( impl::GetLayoutsHandlerPtr handler ) = 0;
        virtual int save( const QnLayoutResourceList& resources, impl::SimpleHandlerPtr handler ) = 0;
        virtual int remove( const QnId& resource, impl::SimpleHandlerPtr handler ) = 0;
    };
    

    /*!
        \note All methods are asynchronous if other not specified
    */
    class AbstractVideowallManager
    :
        public QObject
    {
        Q_OBJECT

    public:
        virtual ~AbstractVideowallManager() {}

        /*!
            \param handler Functor with params: (ErrorCode, const QnUserResourceList&)
        */
        template<class TargetType, class HandlerType> int getVideowalls( TargetType* target, HandlerType handler ) {
            return getVideowalls( std::static_pointer_cast<impl::GetVideowallsHandler>(
                std::make_shared<impl::CustomGetVideowallsHandler<TargetType, HandlerType>>(target, handler)) );
        }

        ErrorCode getVideowallsSync(QnVideoWallResourceList* const videowallList ) {
            using namespace std::placeholders;
            int(AbstractVideowallManager::*fn)(impl::GetVideowallsHandlerPtr) = &AbstractVideowallManager::getVideowalls;
            return impl::doSyncCall<impl::GetVideowallsHandler>( std::bind(fn, this, _1), videowallList );
        }


        /*!
            \param handler Functor with params: (ErrorCode)
        */
        template<class TargetType, class HandlerType> int save( const QnVideoWallResourcePtr& resource, TargetType* target, HandlerType handler ) {
            return save( resource, std::static_pointer_cast<impl::AddVideowallHandler>(
                std::make_shared<impl::CustomAddVideowallHandler<TargetType, HandlerType>>(target, handler)) );
        }
        /*!
            \param handler Functor with params: (ErrorCode)
        */
        template<class TargetType, class HandlerType> int remove( const QnId& id, TargetType* target, HandlerType handler ) {
            return remove( id, std::static_pointer_cast<impl::SimpleHandler>(
                std::make_shared<impl::CustomSimpleHandler<TargetType, HandlerType>>(target, handler)) );
        }

        /*!
            \param handler Functor with params: (ErrorCode)
        */
        template<class TargetType, class HandlerType> int sendControlMessage(const QnVideoWallControlMessage& message, TargetType* target, HandlerType handler ) {
            return sendControlMessage(message, std::static_pointer_cast<impl::SimpleHandler>(
                std::make_shared<impl::CustomSimpleHandler<TargetType, HandlerType>>(target, handler)) );
        }

    signals:
        void addedOrUpdated(const QnVideoWallResourcePtr &videowall);
        void removed(const QUuid &id);
        void controlMessage(const QnVideoWallControlMessage &message);
        void instanceStatusChanged(const QnVideowallInstanceStatus &status);

    protected:
        virtual int getVideowalls( impl::GetVideowallsHandlerPtr handler ) = 0;
        virtual int save( const QnVideoWallResourcePtr& resource, impl::AddVideowallHandlerPtr handler ) = 0;
        virtual int remove( const QnId& id, impl::SimpleHandlerPtr handler ) = 0;

        virtual int sendControlMessage(const QnVideoWallControlMessage& message, impl::SimpleHandlerPtr handler) = 0;
    };


    /*!
        \note All methods are asynchronous if other not specified
    */
    class AbstractStoredFileManager
    :
        public QObject
    {
        Q_OBJECT

    public:
        virtual ~AbstractStoredFileManager() {}

        /*!
            \param handler Functor with params: (ErrorCode, const QByteArray&)
        */
        template<class TargetType, class HandlerType> int getStoredFile( const QString& filename, TargetType* target, HandlerType handler ) {
            return getStoredFile( filename, std::static_pointer_cast<impl::GetStoredFileHandler>(
                std::make_shared<impl::CustomGetStoredFileHandler<TargetType, HandlerType>>(target, handler)) );
        }
        /*!
            If file exists, it will be overwritten
            \param handler Functor with params: (ErrorCode)
        */
        template<class TargetType, class HandlerType> int addStoredFile( const QString& filename, const QByteArray& data, TargetType* target, HandlerType handler ) {
            return addStoredFile( filename, data, std::static_pointer_cast<impl::SimpleHandler>(
                std::make_shared<impl::CustomSimpleHandler<TargetType, HandlerType>>(target, handler)) );
        }
        /*!
            \param handler Functor with params: (ErrorCode)
        */
        template<class TargetType, class HandlerType> int deleteStoredFile( const QString& filename, TargetType* target, HandlerType handler ) {
            return deleteStoredFile( filename, std::static_pointer_cast<impl::SimpleHandler>(
                std::make_shared<impl::CustomSimpleHandler<TargetType, HandlerType>>(target, handler)) );
        }
        /*!
            \param handler Functor with params: (ErrorCode, const QStringList& filenames)
            \note Only file names are returned
        */
        template<class TargetType, class HandlerType> int listDirectory( const QString& folderName, TargetType* target, HandlerType handler ) {
            return listDirectory( folderName, std::static_pointer_cast<impl::ListDirectoryHandler>(
                std::make_shared<impl::CustomListDirectoryHandler<TargetType, HandlerType>>(target, handler)) );
        }

    signals:
        void added( QString filename );
        void updated( QString filename );
        void removed( QString filename );

    protected:
        virtual int getStoredFile( const QString& filename, impl::GetStoredFileHandlerPtr handler ) = 0;
        virtual int addStoredFile( const QString& filename, const QByteArray& data, impl::SimpleHandlerPtr handler ) = 0;
        virtual int deleteStoredFile( const QString& filename, impl::SimpleHandlerPtr handler ) = 0;
        virtual int listDirectory( const QString& folderName, impl::ListDirectoryHandlerPtr handler ) = 0;
    };
    

    class AbstractUpdatesManager : public QObject {
        Q_OBJECT
    public:
        enum ReplyCode {
            Finished = -1,
            Failed = -2
        };

        virtual ~AbstractUpdatesManager() {}

        template<class TargetType, class HandlerType> int sendUpdatePackageChunk(const QString &updateId, const QByteArray &data, qint64 offset, const QnPeerSet &peers, TargetType *target, HandlerType handler) {
            return sendUpdatePackageChunk(updateId, data, offset, peers, std::static_pointer_cast<impl::SimpleHandler>(
                std::make_shared<impl::CustomSimpleHandler<TargetType, HandlerType>>(target, handler)));
        }

        template<class TargetType, class HandlerType> int sendUpdateUploadResponce(const QString &updateId, const QnId &peerId, int chunks, TargetType *target, HandlerType handler) {
            return sendUpdateUploadResponce(updateId, peerId, chunks, std::static_pointer_cast<impl::SimpleHandler>(
                std::make_shared<impl::CustomSimpleHandler<TargetType, HandlerType>>(target, handler)));
        }

        template<class TargetType, class HandlerType> int installUpdate(const QString &updateId, const QnPeerSet &peers, TargetType *target, HandlerType handler) {
            return installUpdate(updateId, peers, std::static_pointer_cast<impl::SimpleHandler>(
                std::make_shared<impl::CustomSimpleHandler<TargetType, HandlerType>>(target, handler)));
        }

    signals:
        void updateChunkReceived(const QString &updateId, const QByteArray &data, qint64 offset);
        void updateUploadProgress(const QString &updateId, const QnId &peerId, int chunks);
        void updateInstallationRequested(const QString &updateId);

    protected:
        virtual int sendUpdatePackageChunk(const QString &updateId, const QByteArray &data, qint64 offset, const QnPeerSet &peers, impl::SimpleHandlerPtr handler) = 0;
        virtual int sendUpdateUploadResponce(const QString &updateId, const QnId &peerId, int chunks, impl::SimpleHandlerPtr handler) = 0;
        virtual int installUpdate(const QString &updateId, const QnPeerSet &peers, impl::SimpleHandlerPtr handler) = 0;
    };


    /*!
        \note All methods are asynchronous if other not specified
    */
    class AbstractECConnection
    :
        public QObject
    {
        Q_OBJECT

    public:
        virtual ~AbstractECConnection() {}

        virtual QnConnectionInfo connectionInfo() const = 0;
        //!Calling this method starts notifications delivery by emitting corresponding signals of corresponding manager
        /*!
            \note Calling entity MUST connect to all interesting signals prior to calling this method so that received data is consistent
        */
        virtual void startReceivingNotifications() = 0;
        virtual void addRemotePeer(const QUrl& url, const QUuid& peerGuid) = 0;
        virtual void deleteRemotePeer(const QUrl& url) = 0;

        virtual AbstractResourceManagerPtr getResourceManager() = 0;
        virtual AbstractMediaServerManagerPtr getMediaServerManager() = 0;
        virtual AbstractCameraManagerPtr getCameraManager() = 0;
        virtual AbstractLicenseManagerPtr getLicenseManager() = 0;
        virtual AbstractBusinessEventManagerPtr getBusinessEventManager() = 0;
        virtual AbstractUserManagerPtr getUserManager() = 0;
        virtual AbstractLayoutManagerPtr getLayoutManager() = 0;
        virtual AbstractVideowallManagerPtr getVideowallManager() = 0;
        virtual AbstractStoredFileManagerPtr getStoredFileManager() = 0;
        virtual AbstractUpdatesManagerPtr getUpdatesManager() = 0;

        /*!
            \param handler Functor with params: (ErrorCode)
        */
        template<class TargetType, class HandlerType> int setPanicMode( Qn::PanicMode value, TargetType* target, HandlerType handler ) {
            return setPanicMode( value,
                std::static_pointer_cast<impl::SimpleHandler>(
                    std::make_shared<impl::CustomSimpleHandler<TargetType, HandlerType>>(target, handler)) );
        }
        ErrorCode setPanicModeSync(Qn::PanicMode value) {
            using namespace std::placeholders;
            int(AbstractECConnection::*fn)(Qn::PanicMode, impl::SimpleHandlerPtr) = &AbstractECConnection::setPanicMode;
            return impl::doSyncCall<impl::SimpleHandler>( std::bind(fn, this, value, _1));
        }

        /*!
            \param handler Functor with params: (ErrorCode, qint64)
        */
        template<class TargetType, class HandlerType> int getCurrentTime( TargetType* target, HandlerType handler ) {
            return getCurrentTime( std::static_pointer_cast<impl::CurrentTimeHandler>(
                std::make_shared<impl::CustomCurrentTimeHandler<TargetType, HandlerType>>(target, handler)) );
        }

        ErrorCode getCurrentTimeSync(qint64* const time) {
            using namespace std::placeholders;
            int(AbstractECConnection::*fn)(impl::CurrentTimeHandlerPtr) = &AbstractECConnection::getCurrentTime;
            return impl::doSyncCall<impl::CurrentTimeHandler>( std::bind(fn, this, _1), time );
        }

        /*!
            \param handler Functor with params: (ErrorCode, QByteArray dbFile)
        */
        template<class TargetType, class HandlerType> int dumpDatabaseAsync( TargetType* target, HandlerType handler ) {
            return dumpDatabaseAsync( std::static_pointer_cast<impl::DumpDatabaseHandler>(
                std::make_shared<impl::CustomDumpDatabaseHandler<TargetType, HandlerType>>(target, handler)) );
        }
        /*!
            \param handler Functor with params: (ErrorCode)
        */
        template<class TargetType, class HandlerType> int restoreDatabaseAsync( const ec2::ApiDatabaseDumpData& data, TargetType* target, HandlerType handler ) {
            return restoreDatabaseAsync( data,
                std::static_pointer_cast<impl::SimpleHandler>(
                    std::make_shared<impl::CustomSimpleHandler<TargetType, HandlerType>>(target, handler)) );
        }

        //!Cancel running async request
        /*!
            \warning Request handler may still be called after return of this method, since request could already have been completed and resulte posted to handler
        */
        //virtual void cancelRequest( int requestID ) = 0;

    signals:
        //!Delivers all resources found in EC
        /*!
            This signal is emitted after starting notifications delivery by call to \a AbstractECConnection::startReceivingNotifications 
                if full synchronization is requested
            \param resTypes
            \param resList All resources (servers, cameras, users, layouts)
            \param kvPairs Parameters of resources
            \param licenses
            \param cameraHistoryItems
        */
        void initNotification(QnFullResourceData fullData);
        void runtimeInfoChanged(const ec2::ApiRuntimeData& runtimeInfo);

        void remotePeerFound(ApiPeerAliveData data, bool isProxy);
        void remotePeerLost(ApiPeerAliveData data, bool isProxy);

        void settingsChanged(QnKvPairList settings);
        void panicModeChanged(Qn::PanicMode mode);

        void databaseDumped();

    protected:
        virtual int setPanicMode( Qn::PanicMode value, impl::SimpleHandlerPtr handler ) = 0;
        virtual int getCurrentTime( impl::CurrentTimeHandlerPtr handler ) = 0;
        virtual int dumpDatabaseAsync( impl::DumpDatabaseHandlerPtr handler ) = 0;
<<<<<<< HEAD
        virtual int restoreDatabaseAsync( const ec2::ApiDatabaseDumpData& data, impl::SimpleHandlerPtr handler ) = 0;
        virtual int getSettingsAsync( impl::GetSettingsHandlerPtr handler ) = 0;
        virtual int saveSettingsAsync( const QnKvPairList& kvPairs, impl::SimpleHandlerPtr handler ) = 0;
=======
        virtual int restoreDatabaseAsync( const QByteArray& dbFile, impl::SimpleHandlerPtr handler ) = 0;
>>>>>>> 6dfc711c
    };  


    struct ResourceContext
    {
        QnResourceFactory* resFactory;
        QnResourcePool* pool;
        const QnResourceTypePool* resTypePool;

        ResourceContext()
        :
            resFactory( nullptr ),
            pool( nullptr ),
            resTypePool( nullptr )
        {
        }
        ResourceContext(
            QnResourceFactory* _resFactory,
            QnResourcePool* _pool,
            const QnResourceTypePool* _resTypePool )
        :
            resFactory( _resFactory ),
            pool( _pool ),
            resTypePool( _resTypePool )
        {
        }
    };

    /*!
        \note All methods are asynchronous if other not specified
    */
    class AbstractECConnectionFactory
    :
        public QObject
    {
        Q_OBJECT

    public:
        AbstractECConnectionFactory():
            m_compatibilityMode(false)
        {}
        virtual ~AbstractECConnectionFactory() {}

        /*!
            \param handler Functor with params: (ErrorCode)
        */
        template<class TargetType, class HandlerType> int testConnection( const QUrl& addr, TargetType* target, HandlerType handler ) {
            return testConnectionAsync( addr, std::static_pointer_cast<impl::TestConnectionHandler>(std::make_shared<impl::CustomTestConnectionHandler<TargetType, HandlerType>>(target, handler)) );
        }
        /*!
            \param addr Empty url designates local EC ("local" means dll linked to executable, not EC running on local host)
            \param handler Functor with params: (ErrorCode, AbstractECConnectionPtr)
        */
        template<class TargetType, class HandlerType> int connect( const QUrl& addr, TargetType* target, HandlerType handler ) {
            return connectAsync( addr, std::static_pointer_cast<impl::ConnectHandler>(std::make_shared<impl::CustomConnectHandler<TargetType, HandlerType>>(target, handler)) );
        }
        ErrorCode connectSync( const QUrl& addr, AbstractECConnectionPtr* const connection ) {
            using namespace std::placeholders;
            return impl::doSyncCall<impl::ConnectHandler>( std::bind(std::mem_fn(&AbstractECConnectionFactory::connectAsync), this, addr, _1), connection );
        }

        virtual void registerRestHandlers( QnRestProcessorPool* const restProcessorPool ) = 0;
        virtual void registerTransactionListener( QnUniversalTcpListener* universalTcpListener ) = 0;
        virtual void setContext( const ResourceContext& resCtx ) = 0;

        /**
        * \returns                         Whether this connection factory is working in compatibility mode.
        *                                  In this mode all clients are supported regardless of customization.
        */
        bool isCompatibilityMode() const {
            return m_compatibilityMode;
        }

        //! \param compatibilityMode         New compatibility mode state.
        void setCompatibilityMode(bool compatibilityMode) {
            m_compatibilityMode = compatibilityMode;
        }
    protected:
        virtual int testConnectionAsync( const QUrl& addr, impl::TestConnectionHandlerPtr handler ) = 0;
        virtual int connectAsync( const QUrl& addr, impl::ConnectHandlerPtr handler ) = 0;

    private:
        bool m_compatibilityMode;
    };
}

Q_DECLARE_METATYPE(ec2::QnFullResourceData);

#endif  //EC_API_H<|MERGE_RESOLUTION|>--- conflicted
+++ resolved
@@ -835,13 +835,7 @@
         virtual int setPanicMode( Qn::PanicMode value, impl::SimpleHandlerPtr handler ) = 0;
         virtual int getCurrentTime( impl::CurrentTimeHandlerPtr handler ) = 0;
         virtual int dumpDatabaseAsync( impl::DumpDatabaseHandlerPtr handler ) = 0;
-<<<<<<< HEAD
         virtual int restoreDatabaseAsync( const ec2::ApiDatabaseDumpData& data, impl::SimpleHandlerPtr handler ) = 0;
-        virtual int getSettingsAsync( impl::GetSettingsHandlerPtr handler ) = 0;
-        virtual int saveSettingsAsync( const QnKvPairList& kvPairs, impl::SimpleHandlerPtr handler ) = 0;
-=======
-        virtual int restoreDatabaseAsync( const QByteArray& dbFile, impl::SimpleHandlerPtr handler ) = 0;
->>>>>>> 6dfc711c
     };  
 
 
