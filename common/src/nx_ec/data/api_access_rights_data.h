#pragma once

#include <nx_ec/data/api_data.h>

namespace ec2 {

struct ApiAccessRightsData: ApiData
{
<<<<<<< HEAD
    struct ApiAccessRightsData: nx::vms::api::Data
    {
        QnUuid userId;
        std::vector<QnUuid> resourceIds;
    };
=======
    QnUuid userId;
    std::vector<QnUuid> resourceIds;
};
>>>>>>> 1c0f54ba
#define ApiAccessRightsData_Fields (userId)(resourceIds)

} // namespace ec2<|MERGE_RESOLUTION|>--- conflicted
+++ resolved
@@ -4,19 +4,11 @@
 
 namespace ec2 {
 
-struct ApiAccessRightsData: ApiData
+struct ApiAccessRightsData: nx::vms::api::Data
 {
-<<<<<<< HEAD
-    struct ApiAccessRightsData: nx::vms::api::Data
-    {
-        QnUuid userId;
-        std::vector<QnUuid> resourceIds;
-    };
-=======
     QnUuid userId;
     std::vector<QnUuid> resourceIds;
 };
->>>>>>> 1c0f54ba
 #define ApiAccessRightsData_Fields (userId)(resourceIds)
 
 } // namespace ec2