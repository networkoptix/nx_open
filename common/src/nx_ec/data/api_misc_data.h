#pragma once

#include "api_globals.h"
#include "api_data.h"
#include <nx/utils/uuid.h>

namespace ec2 {

struct ApiMiscData: ApiData
{
<<<<<<< HEAD
    struct ApiMiscData: nx::vms::api::Data
    {
        ApiMiscData() = default;
        ApiMiscData(const QByteArray &name, const QByteArray &value)
            : name(name),
              value(value)
        {}
=======
    ApiMiscData() {}

    ApiMiscData(const QByteArray& name, const QByteArray& value):
        name(name),
        value(value)
    {
    }
>>>>>>> 1c0f54ba

    QByteArray name;
    QByteArray value;
};

#define ApiMiscData_Fields (name)(value)

} // namespace ec2<|MERGE_RESOLUTION|>--- conflicted
+++ resolved
@@ -6,25 +6,14 @@
 
 namespace ec2 {
 
-struct ApiMiscData: ApiData
+struct ApiMiscData: nx::vms::api::Data
 {
-<<<<<<< HEAD
-    struct ApiMiscData: nx::vms::api::Data
-    {
-        ApiMiscData() = default;
-        ApiMiscData(const QByteArray &name, const QByteArray &value)
-            : name(name),
-              value(value)
-        {}
-=======
-    ApiMiscData() {}
+    ApiMiscData() = default;
 
     ApiMiscData(const QByteArray& name, const QByteArray& value):
-        name(name),
-        value(value)
+        name(name), value(value)
     {
     }
->>>>>>> 1c0f54ba
 
     QByteArray name;
     QByteArray value;
