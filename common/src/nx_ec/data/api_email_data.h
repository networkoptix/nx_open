--- conflicted
+++ resolved
@@ -8,53 +8,12 @@
 #include <utils/email/email_fwd.h>
 #include <utils/common/ldap_fwd.h>
 
-<<<<<<< HEAD
 #include <nx/vms/api/data/email_settings_data.h>
 
-namespace ec2
+namespace ec2 {
+struct ApiEmailData: nx::vms::api::Data
 {
-    struct ApiEmailData: nx::vms::api::Data
-    {
-        ApiEmailData() = default;
-
-        ApiEmailData (const QStringList& to_, const QString& subject_, const QString& body_, const QString& plainBody_, int timeout_, const QnEmailAttachmentList& attachments_)
-            : to(to_),
-            subject(subject_),
-            body(body_),
-            plainBody(plainBody_),
-            timeout(timeout_),
-            attachments(attachments_)
-        {}
-
-        QStringList to;
-        QString subject;
-        QString body;
-        QString plainBody;
-        int timeout = 0;
-
-        QnEmailAttachmentList attachments;
-    };
-#define ApiEmailData_Fields (to)(subject)(body)(plainBody)(timeout)
-
-=======
-namespace ec2 {
-
-struct ApiEmailSettingsData: ApiData
-{
-    ApiEmailSettingsData(): port(0), connectionType(QnEmail::Unsecure) {}
-
-    QString host;
-    int port;
-    QString user;
-    QString from;
-    QString password;
-    QnEmail::ConnectionType connectionType;
-};
-#define ApiEmailSettingsData_Fields (host)(port)(user)(from)(password)(connectionType)
-
-struct ApiEmailData: ApiData
-{
-    ApiEmailData() {}
+    ApiEmailData() = default;
 
     ApiEmailData(
         const QStringList& to,
@@ -77,11 +36,10 @@
     QString subject;
     QString body;
     QString plainBody;
-    int timeout;
+    int timeout = 0;
 
     QnEmailAttachmentList attachments;
 };
 #define ApiEmailData_Fields (to)(subject)(body)(plainBody)(timeout)
 
->>>>>>> 1c0f54ba
 } // namespace ec2