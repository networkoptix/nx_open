--- conflicted
+++ resolved
@@ -28,13 +28,10 @@
         QString         version; 
         QString         systemInfo;
         QString         authKey;
-<<<<<<< HEAD
         ApiStorageDataList storages;
-=======
-        std::vector<ApiStorageData> storages;
         QString         systemName; //! < Server system name. It can be invalid sometimes, but it matters only when server is in incompatible state.
     };
-#define ApiMediaServerData_Fields ApiResourceData_Fields (apiUrl)(networkAddresses)(flags)(panicMode)(version)(systemInfo)(authKey)(storages)(systemName)
+#define ApiMediaServerData_Fields ApiResourceData_Fields (apiUrl)(networkAddresses)(flags)(panicMode)(version)(systemInfo)(authKey)(systemName)
 
 
     struct ApiMediaServerUserAttributesData: ApiData
@@ -43,7 +40,6 @@
 
         QnUuid          serverID;
         QString         serverName;
->>>>>>> 0d07c9ea
         int             maxCameras;
         bool            allowAutoRedundancy; // Server can take cameras from offline server automatically
     };
