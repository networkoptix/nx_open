#ifndef QN_EC2_API_FWD_H
#define QN_EC2_API_FWD_H

#include <vector>

#include <utils/common/model_functions_fwd.h>

class QString;

namespace ec2 {
    struct ResourceContext;
    struct QnFullResourceData; // TODO: #Elric move these out?


    struct ApiData;

    struct ApiBusinessActionData;
    struct ApiBusinessRuleData;
    struct ApiCameraData;
    struct ApiCameraServerItemData;
    struct ApiEmailData;
    struct ApiEmailSettingsData;
    struct ApiFullInfoData;
    struct ApiIdData;
    struct ApiLayoutItemData;
    struct ApiLayoutItemWithRefData;
    struct ApiLayoutData;
    struct ApiLicenseData;
    struct ApiLockData;
    struct ApiMediaServerData;
    struct ApiPanicModeData;
    struct ApiPropertyTypeData;
    struct ApiResetBusinessRuleData;
    struct ApiResourceData;
    struct ApiResourceParamData;
    struct ApiResourceParamWithRefData;
    struct ApiResourceParamsData;
    struct ApiResourceTypeData;
    struct ApiScheduleTaskData;
    struct ApiScheduleTaskWithRefData;
    struct ApiPeerAliveData;
    struct ApiServerInfoData;
    //struct ApiSetResourceDisabledData;
    struct ApiSetResourceStatusData;
    struct ApiStorageData;
    struct ApiStoredFileData;
    struct ApiUserData;
    struct ApiVideowallControlMessageData;
    struct ApiVideowallInstanceStatusData;
    struct ApiVideowallData;
    struct ApiVideowallItemData;
    struct ApiVideowallItemWithRefData;
    struct ApiVideowallScreenData;
    struct ApiVideowallScreenWithRefData;
    struct ApiVideowallMatrixData;
    struct ApiVideowallMatrixWithRefData;
    struct ApiVideowallMatrixItemData;
    struct ApiVideowallMatrixItemWithRefData;
    struct ApiUpdateUploadData;
    struct ApiUpdateUploadResponceData;
    struct ApiCameraBookmarkTagData;
    struct ApiModuleData;
    struct ApiLoginData;
<<<<<<< HEAD
    struct ApiDiscoveryData;
    struct ApiDiscoverPeerData;

    struct ApiHelpValueData;
    struct ApiHelpParamData;
    struct ApiHelpFunctionData;
    struct ApiHelpGroupData;
    struct ApiHelpGroupDataList;
=======
    struct ApiConnectionData;
>>>>>>> 0d60b318

    typedef std::vector<ApiBusinessRuleData> ApiBusinessRuleDataList;
    typedef std::vector<ApiCameraData> ApiCameraDataList;
    typedef std::vector<ApiCameraServerItemData> ApiCameraServerItemDataList;
    typedef std::vector<ApiLayoutData> ApiLayoutDataList;
    typedef std::vector<ApiLicenseData> ApiLicenseDataList;
    typedef std::vector<ApiMediaServerData> ApiMediaServerDataList;
    typedef std::vector<ApiPropertyTypeData> ApiPropertyTypeDataList;
    typedef std::vector<ApiResourceData> ApiResourceDataList;
    typedef std::vector<ApiResourceParamData> ApiResourceParamDataList; // TODO: 
    typedef std::vector<ApiResourceTypeData> ApiResourceTypeDataList;
    typedef std::vector<ApiStorageData> ApiStorageDataList;
    typedef std::vector<ApiUserData> ApiUserDataList;
    typedef std::vector<ApiVideowallData> ApiVideowallDataList;
    typedef std::vector<ApiCameraBookmarkTagData> ApiCameraBookmarkTagDataList;
    typedef std::vector<ApiModuleData> ApiModuleDataList;
<<<<<<< HEAD
    typedef std::vector<ApiDiscoveryData> ApiDiscoveryDataList;
=======
    typedef std::vector<ApiConnectionData> ApiConnectionDataList;
>>>>>>> 0d60b318

    typedef QString ApiStoredFilePath; // TODO: #Elric struct => extendable?
    typedef QString ApiUpdateInstallData; // TODO: #Elric struct => extendable?
    typedef std::vector<ApiStoredFilePath> ApiStoredDirContents;

#define QN_EC2_API_DATA_TYPES \
    (ApiBusinessActionData)\
    (ApiBusinessRuleData)\
    (ApiCameraData)\
    (ApiCameraServerItemData)\
    (ApiEmailData)\
    (ApiEmailSettingsData)\
    (ApiFullInfoData)\
    (ApiIdData)\
    (ApiLayoutItemData)\
    (ApiLayoutItemWithRefData)\
    (ApiLayoutData)\
    (ApiLicenseData)\
    (ApiLockData)\
    (ApiMediaServerData)\
    (ApiPanicModeData)\
    (ApiPropertyTypeData)\
    (ApiResetBusinessRuleData)\
    (ApiResourceData)\
    (ApiResourceParamData)\
    (ApiResourceParamWithRefData)\
    (ApiResourceParamsData)\
    (ApiResourceTypeData)\
    (ApiScheduleTaskData)\
    (ApiScheduleTaskWithRefData)\
    (ApiPeerAliveData)\
    (ApiServerInfoData)\
    (ApiSetResourceStatusData)\
    (ApiStorageData)\
    (ApiStoredFileData)\
    (ApiUserData)\
    (ApiVideowallControlMessageData)\
    (ApiVideowallInstanceStatusData)\
    (ApiVideowallData)\
    (ApiVideowallItemData)\
    (ApiVideowallItemWithRefData)\
    (ApiVideowallScreenData)\
    (ApiVideowallScreenWithRefData)\
    (ApiVideowallMatrixData)\
    (ApiVideowallMatrixWithRefData)\
    (ApiVideowallMatrixItemData)\
    (ApiVideowallMatrixItemWithRefData)\
    (ApiUpdateUploadData)\
    (ApiUpdateUploadResponceData)\
    (ApiCameraBookmarkTagData)\
    (ApiModuleData)\
    (ApiLoginData)\
<<<<<<< HEAD
    (ApiDiscoveryData)\
    (ApiDiscoverPeerData)\
    (ApiHelpValueData)\
    (ApiHelpParamData)\
    (ApiHelpFunctionData)\
    (ApiHelpGroupData)\
    (ApiHelpGroupDataList)\
=======
    (ApiConnectionData)\
>>>>>>> 0d60b318

#ifndef QN_NO_BASE
    QN_FUSION_DECLARE_FUNCTIONS_FOR_TYPES(
        QN_EC2_API_DATA_TYPES,
        (xml)(binary)(json)(sql_record)(csv_record)
    );
#endif
    
} // namespace ec2

#endif // QN_EC2_API_FWD_H<|MERGE_RESOLUTION|>--- conflicted
+++ resolved
@@ -61,18 +61,15 @@
     struct ApiCameraBookmarkTagData;
     struct ApiModuleData;
     struct ApiLoginData;
-<<<<<<< HEAD
     struct ApiDiscoveryData;
     struct ApiDiscoverPeerData;
+    struct ApiConnectionData;
 
     struct ApiHelpValueData;
     struct ApiHelpParamData;
     struct ApiHelpFunctionData;
     struct ApiHelpGroupData;
     struct ApiHelpGroupDataList;
-=======
-    struct ApiConnectionData;
->>>>>>> 0d60b318
 
     typedef std::vector<ApiBusinessRuleData> ApiBusinessRuleDataList;
     typedef std::vector<ApiCameraData> ApiCameraDataList;
@@ -89,11 +86,8 @@
     typedef std::vector<ApiVideowallData> ApiVideowallDataList;
     typedef std::vector<ApiCameraBookmarkTagData> ApiCameraBookmarkTagDataList;
     typedef std::vector<ApiModuleData> ApiModuleDataList;
-<<<<<<< HEAD
     typedef std::vector<ApiDiscoveryData> ApiDiscoveryDataList;
-=======
     typedef std::vector<ApiConnectionData> ApiConnectionDataList;
->>>>>>> 0d60b318
 
     typedef QString ApiStoredFilePath; // TODO: #Elric struct => extendable?
     typedef QString ApiUpdateInstallData; // TODO: #Elric struct => extendable?
@@ -146,17 +140,14 @@
     (ApiCameraBookmarkTagData)\
     (ApiModuleData)\
     (ApiLoginData)\
-<<<<<<< HEAD
     (ApiDiscoveryData)\
     (ApiDiscoverPeerData)\
+    (ApiConnectionData)\
     (ApiHelpValueData)\
     (ApiHelpParamData)\
     (ApiHelpFunctionData)\
     (ApiHelpGroupData)\
     (ApiHelpGroupDataList)\
-=======
-    (ApiConnectionData)\
->>>>>>> 0d60b318
 
 #ifndef QN_NO_BASE
     QN_FUSION_DECLARE_FUNCTIONS_FOR_TYPES(
