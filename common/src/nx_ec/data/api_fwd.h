--- conflicted
+++ resolved
@@ -84,11 +84,8 @@
     struct ApiTransactionData;
     struct ApiSystemStatistics;
     struct ApiStatisticsServerInfo;
-<<<<<<< HEAD
     struct ApiWebPageData;
-=======
     struct ApiDiscoveredServerData;
->>>>>>> 4401745c
 
     struct ApiTimeData;
     struct ApiPeerSystemTimeData;
@@ -135,11 +132,8 @@
     typedef std::vector<ApiServerFootageData> ApiServerFootageDataList;
     typedef std::vector<ApiCameraHistoryData> ApiCameraHistoryDataList;
     typedef std::vector<ApiCameraHistoryItemData> ApiCameraHistoryItemDataList;
-<<<<<<< HEAD
     typedef std::vector<ApiWebPageData> ApiWebPageDataList;
-=======
     typedef std::vector<ApiDiscoveredServerData> ApiDiscoveredServerDataList;
->>>>>>> 4401745c
 
 #define QN_EC2_API_DATA_TYPES \
     (ApiBusinessActionData)\
@@ -218,11 +212,8 @@
     (ApiLicenseOverflowData)\
     (ApiSystemStatistics)\
     (ApiStatisticsServerInfo)\
-<<<<<<< HEAD
     (ApiWebPageData)\
-=======
     (ApiDiscoveredServerData)\
->>>>>>> 4401745c
 
 #ifndef QN_NO_BASE
     QN_FUSION_DECLARE_FUNCTIONS_FOR_TYPES(
