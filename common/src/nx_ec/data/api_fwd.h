--- conflicted
+++ resolved
@@ -58,11 +58,8 @@
     struct ApiUpdateUploadData;
     struct ApiUpdateUploadResponceData;
     struct ApiCameraBookmarkTagData;
-<<<<<<< HEAD
     struct ApiModuleData;
-=======
     struct ApiLoginData;
->>>>>>> f59e7250
 
     typedef std::vector<ApiBusinessRuleData> ApiBusinessRuleDataList;
     typedef std::vector<ApiCameraData> ApiCameraDataList;
@@ -128,11 +125,8 @@
     (ApiUpdateUploadData)\
     (ApiUpdateUploadResponceData)\
     (ApiCameraBookmarkTagData)\
-<<<<<<< HEAD
     (ApiModuleData)\
-=======
     (ApiLoginData)\
->>>>>>> f59e7250
 
 #ifndef QN_NO_BASE
     QN_FUSION_DECLARE_FUNCTIONS_FOR_TYPES(
