#ifndef QN_EC2_API_FWD_H
#define QN_EC2_API_FWD_H

#include <vector>

#include <utils/common/model_functions_fwd.h>

class QString;

namespace ec2 {
    struct ResourceContext;
    struct QnFullResourceData; // TODO: #Elric move these out?


    struct ApiData;

    struct ApiBusinessActionData;
    struct ApiBusinessRuleData;
    struct ApiCameraData;
    struct ApiCameraServerItemData;
    struct ApiEmailData;
    struct ApiEmailSettingsData;
    struct ApiFullInfoData;
    struct ApiIdData;
    struct ApiLayoutItemData;
    struct ApiLayoutItemWithRefData;
    struct ApiLayoutData;
    struct ApiLicenseData;
    struct ApiLockData;
    struct ApiMediaServerData;
    struct ApiPanicModeData;
    struct ApiPropertyTypeData;
    struct ApiResetBusinessRuleData;
    struct ApiResourceData;
    struct ApiResourceParamData;
    struct ApiResourceParamWithRefData;
    struct ApiResourceParamsData;
    struct ApiResourceTypeData;
    struct ApiScheduleTaskData;
    struct ApiScheduleTaskWithRefData;
    struct ApiPeerAliveData;
<<<<<<< HEAD
    //struct ApiSetResourceDisabledData;
=======
    struct ApiServerInfoData;
>>>>>>> ffb8f129
    struct ApiSetResourceStatusData;
    struct ApiStorageData;
    struct ApiStoredFileData;
    struct ApiUserData;
    struct ApiVideowallControlMessageData;
    struct ApiVideowallInstanceStatusData;
    struct ApiVideowallData;
    struct ApiVideowallItemData;
    struct ApiVideowallItemWithRefData;
    struct ApiVideowallScreenData;
    struct ApiVideowallScreenWithRefData;
    struct ApiVideowallMatrixData;
    struct ApiVideowallMatrixWithRefData;
    struct ApiVideowallMatrixItemData;
    struct ApiVideowallMatrixItemWithRefData;
    struct ApiUpdateUploadData;
    struct ApiUpdateUploadResponceData;
    struct ApiCameraBookmarkTagData;
    struct ApiLoginData;

    struct ApiHelpValueData;
    struct ApiHelpParamData;
    struct ApiHelpFunctionData;
    struct ApiHelpGroupData;
    struct ApiHelpGroupDataList;

    struct ApiPeerData;
    struct ApiRuntimeData;

    typedef std::vector<ApiBusinessRuleData> ApiBusinessRuleDataList;
    typedef std::vector<ApiCameraData> ApiCameraDataList;
    typedef std::vector<ApiCameraServerItemData> ApiCameraServerItemDataList;
    typedef std::vector<ApiLayoutData> ApiLayoutDataList;
    typedef std::vector<ApiLicenseData> ApiLicenseDataList;
    typedef std::vector<ApiMediaServerData> ApiMediaServerDataList;
    typedef std::vector<ApiPropertyTypeData> ApiPropertyTypeDataList;
    typedef std::vector<ApiResourceData> ApiResourceDataList;
    typedef std::vector<ApiResourceParamData> ApiResourceParamDataList; // TODO: 
    typedef std::vector<ApiResourceTypeData> ApiResourceTypeDataList;
    typedef std::vector<ApiStorageData> ApiStorageDataList;
    typedef std::vector<ApiUserData> ApiUserDataList;
    typedef std::vector<ApiVideowallData> ApiVideowallDataList;
    typedef std::vector<ApiCameraBookmarkTagData> ApiCameraBookmarkTagDataList;

    typedef QString ApiStoredFilePath; // TODO: #Elric struct => extendable?
    typedef QString ApiUpdateInstallData; // TODO: #Elric struct => extendable?
    typedef std::vector<ApiStoredFilePath> ApiStoredDirContents;

#define QN_EC2_API_DATA_TYPES \
    (ApiBusinessActionData)\
    (ApiBusinessRuleData)\
    (ApiCameraData)\
    (ApiCameraServerItemData)\
    (ApiEmailData)\
    (ApiEmailSettingsData)\
    (ApiFullInfoData)\
    (ApiIdData)\
    (ApiLayoutItemData)\
    (ApiLayoutItemWithRefData)\
    (ApiLayoutData)\
    (ApiLicenseData)\
    (ApiLockData)\
    (ApiMediaServerData)\
    (ApiPanicModeData)\
    (ApiPropertyTypeData)\
    (ApiResetBusinessRuleData)\
    (ApiResourceData)\
    (ApiResourceParamData)\
    (ApiResourceParamWithRefData)\
    (ApiResourceParamsData)\
    (ApiResourceTypeData)\
    (ApiScheduleTaskData)\
    (ApiScheduleTaskWithRefData)\
    (ApiPeerAliveData)\
    (ApiSetResourceStatusData)\
    (ApiStorageData)\
    (ApiStoredFileData)\
    (ApiUserData)\
    (ApiVideowallControlMessageData)\
    (ApiVideowallInstanceStatusData)\
    (ApiVideowallData)\
    (ApiVideowallItemData)\
    (ApiVideowallItemWithRefData)\
    (ApiVideowallScreenData)\
    (ApiVideowallScreenWithRefData)\
    (ApiVideowallMatrixData)\
    (ApiVideowallMatrixWithRefData)\
    (ApiVideowallMatrixItemData)\
    (ApiVideowallMatrixItemWithRefData)\
    (ApiUpdateUploadData)\
    (ApiUpdateUploadResponceData)\
    (ApiCameraBookmarkTagData)\
    (ApiLoginData)\
    (ApiHelpValueData)\
    (ApiHelpParamData)\
    (ApiHelpFunctionData)\
    (ApiHelpGroupData)\
    (ApiHelpGroupDataList)\
    (ApiPeerData)\
    (ApiRuntimeData)\

#ifndef QN_NO_BASE
    QN_FUSION_DECLARE_FUNCTIONS_FOR_TYPES(
        QN_EC2_API_DATA_TYPES,
        (ubj)(xml)(binary)(json)(sql_record)(csv_record)
    );
#endif
    
} // namespace ec2

#endif // QN_EC2_API_FWD_H<|MERGE_RESOLUTION|>--- conflicted
+++ resolved
@@ -39,11 +39,6 @@
     struct ApiScheduleTaskData;
     struct ApiScheduleTaskWithRefData;
     struct ApiPeerAliveData;
-<<<<<<< HEAD
-    //struct ApiSetResourceDisabledData;
-=======
-    struct ApiServerInfoData;
->>>>>>> ffb8f129
     struct ApiSetResourceStatusData;
     struct ApiStorageData;
     struct ApiStoredFileData;
