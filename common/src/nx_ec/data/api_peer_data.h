#pragma once

#include "api_globals.h"
#include "api_data.h"
#include "nx/utils/latin1_array.h"

namespace ec2 {

struct ApiPeerData: ApiData
{
    ApiPeerData():
        dataFormat(Qn::UbjsonFormat)
    {}

    ApiPeerData(
        const QnUuid& id,
        const QnUuid& instanceId,
        Qn::PeerType peerType,
        Qn::SerializationFormat dataFormat = Qn::UbjsonFormat)
        :
        id(id),
        instanceId(instanceId),
        peerType(peerType),
        dataFormat(dataFormat)
    {}

    bool operator==(const ApiPeerData& other) const
    {
        return id == other.id
            && instanceId == other.instanceId
            && peerType == other.peerType
            && dataFormat == other.dataFormat;
    }

<<<<<<< HEAD
    static bool isClient(Qn::PeerType peerType)
    {
        return peerType != Qn::PT_Server;
    }
=======
        static bool isClient(Qn::PeerType peerType) {
            return peerType != Qn::PT_Server && peerType != Qn::PT_CloudServer;
        }
>>>>>>> b7449866

    bool isClient() const
    {
        return isClient(peerType);
    }

    static bool isServer(Qn::PeerType peerType)
    {
        return peerType == Qn::PT_Server;
    }

    bool isServer() const
    {
        return isServer(peerType);
    }

    bool isMobileClient() const
    {
        return peerType == Qn::PT_MobileClient || peerType == Qn::PT_LiteClient;
    }

    /** Unique ID of the peer. */
    QnUuid id;

    /** Unique running instance ID of the peer. */
    QnUuid instanceId;

    /** Type of the peer. */
    Qn::PeerType peerType;

    /** Preferred client data serialization format */
    Qn::SerializationFormat dataFormat;
};
typedef QSet<QnUuid> QnPeerSet;

#define ApiPeerData_Fields (id)(instanceId)(peerType)(dataFormat)

} // namespace ec2<|MERGE_RESOLUTION|>--- conflicted
+++ resolved
@@ -32,16 +32,10 @@
             && dataFormat == other.dataFormat;
     }
 
-<<<<<<< HEAD
     static bool isClient(Qn::PeerType peerType)
     {
-        return peerType != Qn::PT_Server;
+            return peerType != Qn::PT_Server && peerType != Qn::PT_CloudServer;
     }
-=======
-        static bool isClient(Qn::PeerType peerType) {
-            return peerType != Qn::PT_Server && peerType != Qn::PT_CloudServer;
-        }
->>>>>>> b7449866
 
     bool isClient() const
     {
