#pragma once

#include "api_data.h"

#include <QByteArray>
#include <QString>

namespace ec2 {

<<<<<<< HEAD
    //! Request to open @var count proxy connections to @var target server.
    struct ApiReverseConnectionData: nx::vms::api::Data
    {
        QnUuid targetServer;
        int socketCount = 0;
    };

    #define ApiReverseConnectionData_Fields (targetServer)(socketCount)
=======
/** Request to open count proxy connections to @var target server. */
struct ApiReverseConnectionData: ApiData
{
    QnUuid targetServer;
    int socketCount = 0;
};
#define ApiReverseConnectionData_Fields (targetServer)(socketCount)
>>>>>>> 1c0f54ba

} // namespace ec2

Q_DECLARE_METATYPE(ec2::ApiReverseConnectionData);<|MERGE_RESOLUTION|>--- conflicted
+++ resolved
@@ -5,26 +5,16 @@
 #include <QByteArray>
 #include <QString>
 
+
 namespace ec2 {
 
-<<<<<<< HEAD
-    //! Request to open @var count proxy connections to @var target server.
-    struct ApiReverseConnectionData: nx::vms::api::Data
-    {
-        QnUuid targetServer;
-        int socketCount = 0;
-    };
-
-    #define ApiReverseConnectionData_Fields (targetServer)(socketCount)
-=======
 /** Request to open count proxy connections to @var target server. */
-struct ApiReverseConnectionData: ApiData
+struct ApiReverseConnectionData: nx::vms::api::Data
 {
     QnUuid targetServer;
     int socketCount = 0;
 };
 #define ApiReverseConnectionData_Fields (targetServer)(socketCount)
->>>>>>> 1c0f54ba
 
 } // namespace ec2
 
