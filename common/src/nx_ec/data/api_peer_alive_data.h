#pragma once

#include "api_globals.h"
#include "api_data.h"
#include "nx/utils/latin1_array.h"
#include "api_peer_data.h"
#include "api_fwd.h"
#include "api_tran_state_data.h"

<<<<<<< HEAD
#include <nx/vms/api/data/data.h>

namespace ec2
{
    struct ApiPeerAliveData: nx::vms::api::Data
    {
        ApiPeerAliveData() = default;
        ApiPeerAliveData(const ApiPeerData& peer, bool isAlive): peer(peer), isAlive(isAlive) {}

        ApiPeerData peer;
        bool isAlive = false;
        QnTranState persistentState;
        QnTranState runtimeState;
    };
=======
namespace ec2 {

struct ApiPeerAliveData: ApiData
{
    ApiPeerAliveData(): isAlive(false) {}
    ApiPeerAliveData(const ApiPeerData& peer, bool isAlive): peer(peer), isAlive(isAlive) {}

    ApiPeerData peer;
    bool isAlive;
    QnTranState persistentState;
    QnTranState runtimeState;
};
>>>>>>> 1c0f54ba
#define ApiPeerAliveData_Fields (peer)(isAlive)(persistentState)(runtimeState)

} // namespace ec2

Q_DECLARE_METATYPE(ec2::ApiPeerAliveData);<|MERGE_RESOLUTION|>--- conflicted
+++ resolved
@@ -7,35 +7,20 @@
 #include "api_fwd.h"
 #include "api_tran_state_data.h"
 
-<<<<<<< HEAD
 #include <nx/vms/api/data/data.h>
 
-namespace ec2
-{
-    struct ApiPeerAliveData: nx::vms::api::Data
-    {
-        ApiPeerAliveData() = default;
-        ApiPeerAliveData(const ApiPeerData& peer, bool isAlive): peer(peer), isAlive(isAlive) {}
-
-        ApiPeerData peer;
-        bool isAlive = false;
-        QnTranState persistentState;
-        QnTranState runtimeState;
-    };
-=======
 namespace ec2 {
 
-struct ApiPeerAliveData: ApiData
+struct ApiPeerAliveData: nx::vms::api::Data
 {
-    ApiPeerAliveData(): isAlive(false) {}
+    ApiPeerAliveData() = default;
     ApiPeerAliveData(const ApiPeerData& peer, bool isAlive): peer(peer), isAlive(isAlive) {}
 
     ApiPeerData peer;
-    bool isAlive;
+    bool isAlive = false;
     QnTranState persistentState;
     QnTranState runtimeState;
 };
->>>>>>> 1c0f54ba
 #define ApiPeerAliveData_Fields (peer)(isAlive)(persistentState)(runtimeState)
 
 } // namespace ec2
