#pragma once

#include "api_data.h"

#include <nx/vms/api/types/resource_types.h>

#include <network/module_information.h>

namespace nx { namespace vms { namespace discovery { class Manager; } } }
namespace nx { namespace vms { namespace discovery { struct ModuleEndpoint; } } }

namespace ec2 {

<<<<<<< HEAD
    struct ApiDiscoveryData : nx::vms::api::IdData
    {
        ApiDiscoveryData(): ignore(false) {}

        QString url;
        bool ignore;
    };

#define ApiDiscoveryData_Fields IdData_Fields(url)(ignore)(id)

    struct ApiDiscoverPeerData: nx::vms::api::Data
    {
        QString url;
        QnUuid id;
    };
=======
struct ApiDiscoveryData: ApiIdData
{
    ApiDiscoveryData(): ignore(false) {}

    QString url;
    bool ignore;
};
#define ApiDiscoveryData_Fields ApiIdData_Fields(url)(ignore)(id)

struct ApiDiscoverPeerData: ApiData
{
    QString url;
    QnUuid id;
};
>>>>>>> 1c0f54ba
#define ApiDiscoverPeerData_Fields (url)(id)

struct ApiDiscoveredServerData: QnModuleInformationWithAddresses
{
    ApiDiscoveredServerData(): status(Qn::Online) {}

    ApiDiscoveredServerData(const QnModuleInformation& other):
        QnModuleInformationWithAddresses(other),
        status(Qn::Online)
    {
<<<<<<< HEAD
        ApiDiscoveredServerData() = default;
        ApiDiscoveredServerData(const QnModuleInformation &other) :
            QnModuleInformationWithAddresses(other)
        {}
        // Should be only Online, Incompatible or Unauthorized
        nx::vms::api::ResourceStatus status = nx::vms::api::ResourceStatus::online;
    };
=======
    }

    // Should be only Online, Incompatible or Unauthorized
    Qn::ResourceStatus status;
};
>>>>>>> 1c0f54ba
#define ApiDiscoveredServerData_Fields QnModuleInformationWithAddresses_Fields(status)

std::vector<ApiDiscoveredServerData> getServers(nx::vms::discovery::Manager* manager);
ApiDiscoveredServerData makeServer(
    const nx::vms::discovery::ModuleEndpoint& module, const QnUuid& localSystemId);

} // namespace ec2

Q_DECLARE_METATYPE(ec2::ApiDiscoveryData);
Q_DECLARE_METATYPE(ec2::ApiDiscoveredServerData);<|MERGE_RESOLUTION|>--- conflicted
+++ resolved
@@ -11,66 +11,38 @@
 
 namespace ec2 {
 
-<<<<<<< HEAD
-    struct ApiDiscoveryData : nx::vms::api::IdData
-    {
-        ApiDiscoveryData(): ignore(false) {}
-
-        QString url;
-        bool ignore;
-    };
-
-#define ApiDiscoveryData_Fields IdData_Fields(url)(ignore)(id)
-
-    struct ApiDiscoverPeerData: nx::vms::api::Data
-    {
-        QString url;
-        QnUuid id;
-    };
-=======
-struct ApiDiscoveryData: ApiIdData
+struct ApiDiscoveryData: nx::vms::api::IdData
 {
     ApiDiscoveryData(): ignore(false) {}
 
     QString url;
     bool ignore;
 };
-#define ApiDiscoveryData_Fields ApiIdData_Fields(url)(ignore)(id)
+#define ApiDiscoveryData_Fields IdData_Fields(url)(ignore)(id)
 
-struct ApiDiscoverPeerData: ApiData
+struct ApiDiscoverPeerData: nx::vms::api::Data
 {
     QString url;
     QnUuid id;
 };
->>>>>>> 1c0f54ba
 #define ApiDiscoverPeerData_Fields (url)(id)
 
 struct ApiDiscoveredServerData: QnModuleInformationWithAddresses
 {
-    ApiDiscoveredServerData(): status(Qn::Online) {}
+    ApiDiscoveredServerData() = default;
 
     ApiDiscoveredServerData(const QnModuleInformation& other):
-        QnModuleInformationWithAddresses(other),
-        status(Qn::Online)
+        QnModuleInformationWithAddresses(other)
     {
-<<<<<<< HEAD
-        ApiDiscoveredServerData() = default;
-        ApiDiscoveredServerData(const QnModuleInformation &other) :
-            QnModuleInformationWithAddresses(other)
-        {}
-        // Should be only Online, Incompatible or Unauthorized
-        nx::vms::api::ResourceStatus status = nx::vms::api::ResourceStatus::online;
-    };
-=======
     }
 
     // Should be only Online, Incompatible or Unauthorized
-    Qn::ResourceStatus status;
+    nx::vms::api::ResourceStatus status = nx::vms::api::ResourceStatus::online;
 };
->>>>>>> 1c0f54ba
 #define ApiDiscoveredServerData_Fields QnModuleInformationWithAddresses_Fields(status)
 
 std::vector<ApiDiscoveredServerData> getServers(nx::vms::discovery::Manager* manager);
+
 ApiDiscoveredServerData makeServer(
     const nx::vms::discovery::ModuleEndpoint& module, const QnUuid& localSystemId);
 
