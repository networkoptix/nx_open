--- conflicted
+++ resolved
@@ -29,14 +29,8 @@
         void toResourceList(QnFullResourceData&, const ResourceContext&) const;
     };
 
-<<<<<<< HEAD
-    QN_DEFINE_STRUCT_SERIALIZATORS (ServerInfo, (hardwareId1) (oldHardwareId) (hardwareId2) 
-        (publicIp) (systemName) (hardwareId3) (sessionKey) (allowCameraChanges) )
-    QN_DEFINE_STRUCT_SERIALIZATORS (ApiFullData, (resTypes) (servers) (cameras) (users) (layouts) (rules) (cameraHistory) (licenses) (serverInfo) )
+QN_DEFINE_STRUCT_SERIALIZATORS (ServerInfo, (mainHardwareIds) (compatibleHardwareIds) (publicIp) (systemName) (sessionKey) (allowCameraChanges) )
+QN_DEFINE_STRUCT_SERIALIZATORS (ApiFullData, (resTypes) (servers) (cameras) (users) (layouts) (rules) (cameraHistory) (licenses) (serverInfo) )
 }
-=======
-QN_DEFINE_STRUCT_SERIALIZATORS (ec2::ServerInfo, (mainHardwareIds) (compatibleHardwareIds) (publicIp) (systemName) (sessionKey) (allowCameraChanges) )
-QN_DEFINE_STRUCT_SERIALIZATORS (ec2::ApiFullData, (resTypes) (servers) (cameras) (users) (layouts) (rules) (cameraHistory) (licenses) (serverInfo) )
->>>>>>> 9bcf3c98
 
 #endif // __EC2_FULL_DATA_H_