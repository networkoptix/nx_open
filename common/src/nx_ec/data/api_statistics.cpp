--- conflicted
+++ resolved
@@ -40,10 +40,9 @@
 
     ApiCameraDataStatistics::ApiCameraDataStatistics() {}
 
-<<<<<<< HEAD
-    ApiCameraDataStatistics::ApiCameraDataStatistics(const ApiCameraDataEx&& data)
-        : ApiCameraDataEx(data)
-        , addParams(getExtraParams(ApiCameraDataEx::addParams, EXCEPT_PARAMS))
+    ApiCameraDataStatistics::ApiCameraDataStatistics(ApiCameraDataEx&& data)
+        : ApiCameraDataEx(std::move(data))
+        , addParams(filterAddParams(std::move(ApiCameraDataEx::addParams), EXCEPT_PARAMS))
     {
         const auto& defCred = Qn::CAMERA_DEFAULT_CREDENTIALS_PARAM_NAME;
         const auto it = std::find_if(ApiCameraDataEx::addParams.begin(), ApiCameraDataEx::addParams.end(),
@@ -52,11 +51,6 @@
         const bool exists = (it != ApiCameraDataEx::addParams.end()) && !it->value.isEmpty();
         addParams.push_back(ApiResourceParamData(defCred, exists ? lit("true") : lit("false")));
     }
-=======
-    ApiCameraDataStatistics::ApiCameraDataStatistics(ApiCameraDataEx&& data)
-        : ApiCameraDataEx(std::move(data))
-        , addParams(filterAddParams(std::move(ApiCameraDataEx::addParams), EXCEPT_PARAMS)) {}
->>>>>>> f80591d0
 
     const std::unordered_set<QString> ApiCameraDataStatistics::EXCEPT_PARAMS(
             INIT_LIST(__CAMERA_EXCEPT_PARAMS));
@@ -92,7 +86,7 @@
 
         name        = parsed[lit("NAME")];
         key         = parsed[lit("SERIAL")];
-        licenseType = parsed[lit("CLASS")];
+		licenseType = parsed[lit("CLASS")];
         cameraCount = parsed[lit("COUNT")].toLongLong();
         version     = parsed[lit("VERSION")];
         brand       = parsed[lit("BRAND")];
