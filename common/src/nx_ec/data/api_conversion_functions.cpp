#include "api_conversion_functions.h"

#include <api/serializer/serializer.h>

#include <utils/serialization/json.h>

#include <business/business_event_parameters.h>
#include <business/business_action_parameters.h>
#include <business/actions/abstract_business_action.h>
#include <business/events/abstract_business_event.h>
#include <business/business_action_factory.h>

#include <core/misc/schedule_task.h>
#include <core/resource/camera_resource.h>
#include <core/resource/layout_resource.h>
#include <core/resource/storage_resource.h>
#include <core/resource/media_server_resource.h>
#include <core/resource/user_resource.h>
#include <core/resource/videowall_resource.h>
#include <core/resource/camera_bookmark.h>
#include <core/misc/screen_snap.h>

#include <nx_ec/ec_api.h>
#include <network/authenticate_helper.h>

#include "api_business_rule_data.h"
#include "api_camera_data.h"
#include "api_camera_bookmark_data.h"
#include "api_camera_server_item_data.h"
#include "api_email_data.h"
#include "api_full_info_data.h"
#include "api_layout_data.h"
#include "api_license_data.h"
#include "api_media_server_data.h"
#include "api_resource_data.h"
#include "api_resource_type_data.h"
#include "api_user_data.h"
#include "api_videowall_data.h"
#include "api_peer_data.h"
#include "api_runtime_data.h"

namespace ec2 {

struct overload_tag {};

void fromApiToResource(const ApiBusinessRuleData &src, QnBusinessEventRulePtr &dst, QnResourcePool *) {
    dst->setId(src.id);
    dst->setEventType(src.eventType);

    dst->setEventResources(QVector<QnId>::fromStdVector(src.eventResourceIds));

    dst->setEventParams(QnBusinessEventParameters::fromBusinessParams(deserializeBusinessParams(src.eventCondition)));

    dst->setEventState(src.eventState);
    dst->setActionType(src.actionType);

    dst->setActionResources(QVector<QnId>::fromStdVector(src.actionResourceIds));

    dst->setActionParams(QnBusinessActionParameters::fromBusinessParams(deserializeBusinessParams(src.actionParams)));

    dst->setAggregationPeriod(src.aggregationPeriod);
    dst->setDisabled(src.disabled);
    dst->setComment(src.comment);
    dst->setSchedule(src.schedule);
    dst->setSystem(src.system);
}

void fromResourceToApi(const QnBusinessEventRulePtr &src, ApiBusinessRuleData &dst) {
    dst.id = src->id();
    dst.eventType = src->eventType();

    dst.eventResourceIds = src->eventResources().toStdVector();
    dst.actionResourceIds = src->actionResources().toStdVector();

    dst.eventCondition = serializeBusinessParams(src->eventParams().toBusinessParams());
    dst.actionParams = serializeBusinessParams(src->actionParams().toBusinessParams());

    dst.eventState = src->eventState();
    dst.actionType = src->actionType();
    dst.aggregationPeriod = src->aggregationPeriod();
    dst.disabled = src->isDisabled();
    dst.comment = src->comment();
    dst.schedule = src->schedule();
    dst.system = src->isSystem();
}

void fromApiToResourceList(const ApiBusinessRuleDataList &src, QnBusinessEventRuleList &dst, QnResourcePool *resourcePool) {
    dst.reserve(dst.size() + (int)src.size());
    for(const ApiBusinessRuleData &srcRule: src) {
        dst.push_back(QnBusinessEventRulePtr(new QnBusinessEventRule()));
        fromApiToResource(srcRule, dst.back(), resourcePool);
    }
}

void fromResourceListToApi(const QnBusinessEventRuleList &src, ApiBusinessRuleDataList &dst) {
    dst.reserve(dst.size() + src.size());
    for(const QnBusinessEventRulePtr &srcRule: src) {
        dst.push_back(ApiBusinessRuleData());
        fromResourceToApi(srcRule, dst.back());
    }
}

void fromResourceToApi(const QnAbstractBusinessActionPtr &src, ApiBusinessActionData &dst) {
    dst.actionType = src->actionType();
    dst.toggleState = src->getToggleState();
    dst.receivedFromRemoteHost = src->isReceivedFromRemoteHost();
    dst.resourceIds = src->getResources().toStdVector();

    dst.params = serializeBusinessParams(src->getParams().toBusinessParams());
    dst.runtimeParams = serializeBusinessParams(src->getRuntimeParams().toBusinessParams());

    dst.ruleId = src->getBusinessRuleId();
    dst.aggregationCount = src->getAggregationCount();
}

void fromApiToResource(const ApiBusinessActionData &src, QnAbstractBusinessActionPtr &dst, QnResourcePool *) {
    dst = QnBusinessActionFactory::createAction(static_cast<QnBusiness::ActionType>(src.actionType), QnBusinessEventParameters::fromBusinessParams(deserializeBusinessParams(src.runtimeParams)));

    dst->setToggleState(src.toggleState);
    dst->setReceivedFromRemoteHost(src.receivedFromRemoteHost);

    dst->setResources(QVector<QnId>::fromStdVector(src.resourceIds));

    dst->setParams(QnBusinessActionParameters::fromBusinessParams(deserializeBusinessParams(src.params)));

    dst->setBusinessRuleId(src.ruleId);
    dst->setAggregationCount(src.aggregationCount);
}

void fromResourceToApi(const QnScheduleTask &src, ApiScheduleTaskData &dst) {
    dst.startTime = src.getStartTime();
    dst.endTime = src.getEndTime();
    dst.recordAudio = src.getDoRecordAudio();
    dst.recordingType = src.getRecordingType();
    dst.dayOfWeek = src.getDayOfWeek();
    dst.beforeThreshold = src.getBeforeThreshold();
    dst.afterThreshold = src.getAfterThreshold();
    dst.streamQuality = src.getStreamQuality();
    dst.fps = src.getFps();
}

void fromApiToResource(const ApiScheduleTaskData &src, QnScheduleTask &dst, const QnId &resourceId) {
    dst = QnScheduleTask(resourceId, src.dayOfWeek, src.startTime, src.endTime, src.recordingType, src.beforeThreshold, src.afterThreshold, src.streamQuality, src.fps, src.recordAudio);
}

void fromApiToResource(const ApiCameraData &src, QnVirtualCameraResourcePtr &dst) {
    QnResourcePtr tmp = dst;
    fromApiToResource(static_cast<const ApiResourceData &>(src), tmp);

    { // test if the camera is desktop camera
        auto resType = qnResTypePool->desktopCameraResourceType();
        if (resType && resType->getId() == src.typeId)
            dst->addFlags(QnResource::desktop_camera);
    }

    dst->setScheduleDisabled(!src.scheduleEnabled);
    dst->setMotionType(src.motionType);

    QList<QnMotionRegion> regions;
    parseMotionRegionList(regions, src.motionMask);
    dst->setMotionRegionList(regions, QnDomainMemory);

    dst->setMAC(QnMacAddress(src.mac));
    QAuthenticator auth;
    auth.setUser(src.login);
    auth.setPassword(src.password);
    dst->setAuth(auth);

    QnScheduleTaskList tasks;
    tasks.reserve((int)src.scheduleTasks.size());
    for(const ApiScheduleTaskData &srcTask: src.scheduleTasks) {
        tasks.push_back(QnScheduleTask());
        fromApiToResource(srcTask, tasks.back(), src.id);
    }
    dst->setScheduleTasks(tasks);

    dst->setAudioEnabled(src.audioEnabled);
    dst->setPhysicalId(src.physicalId);
    dst->setManuallyAdded(src.manuallyAdded);
    dst->setModel(src.model);
    dst->setGroupId(src.groupId);
    dst->setGroupName(src.groupName);
    dst->setSecondaryStreamQuality(src.secondaryStreamQuality);
    dst->setCameraControlDisabled(!src.controlEnabled);
    dst->setStatusFlags(src.statusFlags);

    dst->setDewarpingParams(QJson::deserialized<QnMediaDewarpingParams>(src.dewarpingParams));
    dst->setVendor(src.vendor);
<<<<<<< HEAD

    Q_ASSERT(dst->getId() == QnVirtualCameraResource::uniqueIdToId(dst->getUniqueId()));
=======
    dst->setMinDays(src.minArchiveDays);
    dst->setMaxDays(src.maxArchiveDays);
>>>>>>> 6c930066
}


void fromResourceToApi(const QnVirtualCameraResourcePtr &src, ApiCameraData &dst) {
    fromResourceToApi(src, static_cast<ApiResourceData &>(dst));

    dst.scheduleEnabled = !src->isScheduleDisabled();
    dst.motionType = src->getMotionType();

    QList<QnMotionRegion> regions;
    dst.motionMask = serializeMotionRegionList(src->getMotionRegionList()).toLatin1();
    dst.mac = src->getMAC().toString().toLatin1();
    dst.login = src->getAuth().user();
    dst.password = src->getAuth().password();
    
    dst.scheduleTasks.clear();
    for(const QnScheduleTask &srcTask: src->getScheduleTasks()) {
        dst.scheduleTasks.push_back(ApiScheduleTaskData());
        fromResourceToApi(srcTask, dst.scheduleTasks.back());
    }

    dst.audioEnabled = src->isAudioEnabled();
    dst.physicalId = src->getPhysicalId();
    dst.manuallyAdded = src->isManuallyAdded();
    dst.model = src->getModel();
    dst.groupId = src->getGroupId();
    dst.groupName = src->getGroupName();
    dst.secondaryStreamQuality = src->secondaryStreamQuality();
    dst.controlEnabled = !src->isCameraControlDisabled();
    dst.statusFlags = src->statusFlags();
    dst.dewarpingParams = QJson::serialized<QnMediaDewarpingParams>(src->getDewarpingParams());
    dst.vendor = src->getVendor();
    dst.minArchiveDays = src->minDays();
    dst.maxArchiveDays = src->maxDays();
}

template<class List> 
void fromApiToResourceList(const ApiCameraDataList &src, List &dst, QnResourceFactory *factory, const overload_tag &) {
    dst.reserve(dst.size() + (int)src.size());
    for(const ApiCameraData &srcCamera: src) {
        QnVirtualCameraResourcePtr dstCamera = factory->createResource(srcCamera.typeId, QnResourceParams(srcCamera.url, srcCamera.vendor)).dynamicCast<QnVirtualCameraResource>();
        if (dstCamera) {
            fromApiToResource(srcCamera, dstCamera);
            dst.push_back(dstCamera);
        }
    }
}

void fromApiToResourceList(const ApiCameraDataList &src, QnResourceList &dst, QnResourceFactory *factory) {
    fromApiToResourceList(src, dst, factory, overload_tag());
}

void fromApiToResourceList(const ApiCameraDataList &src, QnVirtualCameraResourceList &dst, QnResourceFactory *factory) {
    fromApiToResourceList(src, dst, factory, overload_tag());
}

void fromResourceListToApi(const QnVirtualCameraResourceList &src, ApiCameraDataList &dst) {
    dst.reserve(dst.size() + src.size());
    for(const QnVirtualCameraResourcePtr &srcCamera: src) {
        dst.push_back(ApiCameraData());
        fromResourceToApi(srcCamera, dst.back());
    }
}


void fromResourceToApi(const QnCameraHistoryItem &src, ApiCameraServerItemData &dst) {
    dst.physicalId = src.physicalId;
    dst.serverId = src.mediaServerGuid;
    dst.timestamp = src.timestamp;
}

void fromApiToResource(const ApiCameraServerItemData &src, QnCameraHistoryItem &dst) {
    dst.physicalId = src.physicalId;
    dst.mediaServerGuid = src.serverId;
    dst.timestamp = src.timestamp;
}

void fromApiToResourceList(const ApiCameraServerItemDataList &src, QnCameraHistoryList &dst) {
    /* CameraMAC -> (Timestamp -> ServerGuid). */
    QMap<QString, QMap<qint64, QByteArray> > history;

    /* Fill temporary history map. */
    for (auto pos = src.begin(); pos != src.end(); ++pos)
        history[pos->physicalId][pos->timestamp] = pos->serverId;

    for(auto pos = history.begin(); pos != history.end(); ++pos) {
        QnCameraHistoryPtr cameraHistory = QnCameraHistoryPtr(new QnCameraHistory());

        if (pos.value().isEmpty())
            continue;

        QMapIterator<qint64, QByteArray> camit(pos.value());
        camit.toFront();

        qint64 duration;
        cameraHistory->setPhysicalId(pos.key());
        while (camit.hasNext())
        {
            camit.next();

            if (camit.hasNext())
                duration = camit.peekNext().key() - camit.key();
            else
                duration = -1;

            cameraHistory->addTimePeriod(QnCameraTimePeriod(camit.key(), duration, camit.value()));
        }

        dst.append(cameraHistory);
    }
}


void fromResourceToApi(const QnEmail::Settings &src, ApiEmailSettingsData &dst) {
    dst.host = src.server;
    dst.port = src.port;
    dst.user = src.user;
    dst.password = src.password;
    dst.connectionType = src.connectionType;
}

void fromApiToResource(const ApiEmailSettingsData &src, QnEmail::Settings &dst) {
    dst.server = src.host;
    dst.port = src.port;
    dst.user = src.user;
    dst.password = src.password;
    dst.connectionType = src.connectionType;
}


void fromApiToResourceList(const ApiFullInfoData &src, QnFullResourceData &dst, const ResourceContext &ctx) {
    fromApiToResourceList(src.resourceTypes, dst.resTypes);
    for(const QnResourceTypePtr &resType: dst.resTypes)
        const_cast<QnResourceTypePool*>(ctx.resTypePool)->addResourceType(resType); // TODO: #AK refactor it!

    fromApiToResourceList(src.servers, dst.resources, ctx);
    fromApiToResourceList(src.cameras, dst.resources, ctx.resFactory);
    fromApiToResourceList(src.users, dst.resources);
    fromApiToResourceList(src.layouts, dst.resources);
    fromApiToResourceList(src.videowalls, dst.resources);
    fromApiToResourceList(src.licenses, dst.licenses);
    fromApiToResourceList(src.rules, dst.bRules, ctx.pool);
    fromApiToResourceList(src.cameraHistory, dst.cameraHistory);
}


void fromApiToResource(const ApiLayoutItemData &src, QnLayoutItemData &dst) {
    dst.uuid = src.id;
    dst.flags = src.flags;
    dst.combinedGeometry = QRectF(QPointF(src.left, src.top), QPointF(src.right, src.bottom));
    dst.rotation = src.rotation;
    dst.resource.id =  src.resourceId;
    dst.resource.path = src.resourcePath;
    dst.zoomRect = QRectF(QPointF(src.zoomLeft, src.zoomTop), QPointF(src.zoomRight, src.zoomBottom));
    dst.zoomTargetUuid = src.zoomTargetId;
    dst.contrastParams = ImageCorrectionParams::deserialize(src.contrastParams);
    dst.dewarpingParams = QJson::deserialized<QnItemDewarpingParams>(src.dewarpingParams);
}

void fromResourceToApi(const QnLayoutItemData &src, ApiLayoutItemData &dst) {
    dst.id = src.uuid.toByteArray();
    dst.flags = src.flags;
    dst.left = src.combinedGeometry.topLeft().x();
    dst.top = src.combinedGeometry.topLeft().y();
    dst.right = src.combinedGeometry.bottomRight().x();
    dst.bottom = src.combinedGeometry.bottomRight().y();
    dst.rotation = src.rotation;
    dst.resourceId = src.resource.id;
    dst.resourcePath = src.resource.path;
    dst.zoomLeft = src.zoomRect.topLeft().x();
    dst.zoomTop = src.zoomRect.topLeft().y();
    dst.zoomRight = src.zoomRect.bottomRight().x();
    dst.zoomBottom = src.zoomRect.bottomRight().y();
    dst.zoomTargetId = src.zoomTargetUuid.toByteArray();
    dst.contrastParams = src.contrastParams.serialize();
    dst.dewarpingParams = QJson::serialized(src.dewarpingParams);
}

void fromApiToResource(const ApiLayoutData &src, QnLayoutResourcePtr &dst) {
    QnResourcePtr tmp = dst;
    fromApiToResource(static_cast<const ApiResourceData &>(src), tmp);

    dst->setCellAspectRatio(src.cellAspectRatio);
    dst->setCellSpacing(src.horizontalSpacing, src.verticalSpacing);
    dst->setUserCanEdit(src.editable);
    dst->setLocked(src.locked);
    dst->setBackgroundImageFilename(src.backgroundImageFilename);
    dst->setBackgroundSize(QSize(src.backgroundWidth, src.backgroundHeight));
    dst->setBackgroundOpacity(src.backgroundOpacity);
    
    QnLayoutItemDataList dstItems;
    for (const ApiLayoutItemData &srcItem: src.items) {
        dstItems.push_back(QnLayoutItemData());
        fromApiToResource(srcItem, dstItems.back());
    }
    dst->setItems(dstItems);
}

void fromResourceToApi(const QnLayoutResourcePtr &src, ApiLayoutData &dst) {
    fromResourceToApi(src, static_cast<ApiResourceData &>(dst));

    dst.cellAspectRatio = src->cellAspectRatio();
    dst.horizontalSpacing = src->cellSpacing().width();
    dst.verticalSpacing = src->cellSpacing().height();
    dst.editable = src->userCanEdit();
    dst.locked = src->locked();
    dst.backgroundImageFilename = src->backgroundImageFilename();
    dst.backgroundWidth = src->backgroundSize().width();
    dst.backgroundHeight = src->backgroundSize().height();
    dst.backgroundOpacity = src->backgroundOpacity();
    
    const QnLayoutItemDataMap &srcItems = src->getItems();
    dst.items.clear();
    dst.items.reserve(srcItems.size());

    for(const QnLayoutItemData &item: srcItems) {
        dst.items.push_back(ApiLayoutItemData());
        fromResourceToApi(item, dst.items.back());
    }
}

template<class List>
void fromApiToResourceList(const ApiLayoutDataList &src, List &dst, const overload_tag &) {
    dst.reserve(dst.size() + (int)src.size());
    for(const ApiLayoutData &srcLayout: src) {
        QnLayoutResourcePtr dstLayout(new QnLayoutResource());
        fromApiToResource(srcLayout, dstLayout);
        dst.push_back(dstLayout);
    }
}

void fromApiToResourceList(const ApiLayoutDataList &src, QnResourceList &dst) {
    fromApiToResourceList(src, dst, overload_tag());
}

void fromApiToResourceList(const ApiLayoutDataList &src, QnLayoutResourceList &dst) {
    fromApiToResourceList(src, dst, overload_tag());
}

void fromResourceListToApi(const QnLayoutResourceList &src, ApiLayoutDataList &dst) {
    dst.reserve(dst.size() + src.size());
    for(const QnLayoutResourcePtr &layout: src) {
        dst.push_back(ApiLayoutData());
        fromResourceToApi(layout, dst.back());
    }
}

void fromResourceToApi(const QnLicensePtr &src, ApiLicenseData &dst) {
    dst.key = src->key();
    dst.licenseBlock = src->rawLicense();
}

void fromApiToResource(const ApiLicenseData &src, QnLicensePtr &dst) {
    dst->loadLicenseBlock(src.licenseBlock);
}

void fromResourceListToApi(const QnLicenseList &src, ApiLicenseDataList &dst) {
    dst.reserve(dst.size() + src.size());
    
    for(const QnLicensePtr &srcLicense: src) {
        dst.push_back(ApiLicenseData());
        fromResourceToApi(srcLicense, dst.back());
    }
}

void fromApiToResourceList(const ApiLicenseDataList &src, QnLicenseList &dst) {
    dst.reserve(dst.size() + (int)src.size());
    for(const ApiLicenseData &srcLicense: src) {
        dst.push_back(QnLicensePtr(new QnLicense()));
        fromApiToResource(srcLicense, dst.back());
    }
}


static void deserializeNetAddrList(QList<QHostAddress>& netAddrList, const QString& netAddrListString) {
    QStringList addListStrings = netAddrListString.split(QLatin1Char(';'));
    std::transform(addListStrings.begin(), addListStrings.end(), std::back_inserter(netAddrList), [](const QString &address) { return QHostAddress(address); });
}

static QString serializeNetAddrList(const QList<QHostAddress>& netAddrList) {
    QStringList addListStrings;
    std::transform(netAddrList.begin(), netAddrList.end(), std::back_inserter(addListStrings), std::mem_fun_ref(&QHostAddress::toString));
    return addListStrings.join(QLatin1String(";"));
}

void fromResourceToApi(const QnAbstractStorageResourcePtr &src, ApiStorageData &dst) {
    fromResourceToApi(src, static_cast<ApiResourceData &>(dst));

    dst.spaceLimit = src->getSpaceLimit();
    dst.usedForWriting = src->isUsedForWriting();
}

void fromApiToResource(const ApiStorageData &src, QnAbstractStorageResourcePtr &dst) {
    QnResourcePtr tmp = dst;
    fromApiToResource(static_cast<const ApiResourceData &>(src), tmp);

    dst->setSpaceLimit(src.spaceLimit);
    dst->setUsedForWriting(src.usedForWriting);
}

void fromResourceToApi(const QnMediaServerResourcePtr& src, ApiMediaServerData &dst) {
    fromResourceToApi(src, static_cast<ApiResourceData &>(dst));

    dst.networkAddresses = serializeNetAddrList(src->getNetAddrList());
    dst.apiUrl = src->getApiUrl();
    dst.flags = src->getServerFlags();
    dst.panicMode = src->getPanicMode();
    dst.version = src->getVersion().toString();
    dst.systemInfo = src->getSystemInfo().toString();
    dst.maxCameras = src->getMaxCameras();
    dst.authKey = src->getAuthKey();
    dst.allowAutoRedundancy = src->isRedundancy();

    QnAbstractStorageResourceList storageList = src->getStorages();
    dst.storages.resize(storageList.size());
    for (int i = 0; i < storageList.size(); ++i)
        fromResourceToApi(storageList[i], dst.storages[i]);
}

void fromApiToResource(const ApiMediaServerData &src, QnMediaServerResourcePtr &dst, const ResourceContext &ctx) {
    QnResourcePtr tmp = dst;
    fromApiToResource(static_cast<const ApiResourceData &>(src), tmp);

    QList<QHostAddress> resNetAddrList;
    deserializeNetAddrList(resNetAddrList, src.networkAddresses);

    dst->setApiUrl(src.apiUrl);
    dst->setNetAddrList(resNetAddrList);
    dst->setServerFlags(src.flags);
    dst->setPanicMode(src.panicMode);
    dst->setVersion(QnSoftwareVersion(src.version));
    dst->setSystemInfo(QnSystemInformation(src.systemInfo));
    dst->setMaxCameras(src.maxCameras);
    dst->setAuthKey(src.authKey);
    dst->setRedundancy(src.allowAutoRedundancy);

    QnResourceTypePtr resType = ctx.resTypePool->getResourceTypeByName(lit("Storage"));
    if (!resType)
        return;

    QnAbstractStorageResourceList dstStorages;
    for(const ApiStorageData &srcStorage: src.storages) {
        QnAbstractStorageResourcePtr dstStorage = ctx.resFactory->createResource(resType->getId(), QnResourceParams(srcStorage.url, QString())).dynamicCast<QnAbstractStorageResource>();

        fromApiToResource(srcStorage, dstStorage);
        dstStorages.push_back(dstStorage);
    }

    dst->setStorages(dstStorages);
}

template<class List> 
void fromApiToResourceList(const ApiMediaServerDataList &src, List &dst, const ResourceContext &ctx, const overload_tag &) {
    dst.reserve(dst.size() + (int)src.size());
    for(const ApiMediaServerData &srcServer: src) {
        QnMediaServerResourcePtr dstServer(new QnMediaServerResource(ctx.resTypePool));
        fromApiToResource(srcServer, dstServer, ctx);
        dst.push_back(std::move(dstServer));
    }
}

void fromApiToResourceList(const ApiMediaServerDataList &src, QnResourceList &dst, const ResourceContext &ctx) {
    fromApiToResourceList(src, dst, ctx, overload_tag());
}

void fromApiToResourceList(const ApiMediaServerDataList &src, QnMediaServerResourceList &dst, const ResourceContext &ctx) {
    fromApiToResourceList(src, dst, ctx, overload_tag());
}


void fromResourceToApi(const QnResourcePtr &src, ApiResourceData &dst) {
    Q_ASSERT(!src->getId().isNull());
    Q_ASSERT(!src->getTypeId().isNull());

    dst.id = src->getId();
    dst.typeId = src->getTypeId();
    dst.parentId = src->getParentId();
    dst.name = src->getName();
    dst.url = src->getUrl();
    dst.status = src->getStatus();

    QnParamList params = src->getResourceParamList();
    for(const QnParam &srcParam: src->getResourceParamList().list())
        if (srcParam.domain() == QnDomainDatabase)
            dst.addParams.push_back(ApiResourceParamData(srcParam.name(), srcParam.value().toString(), true));

    for(const QnKvPair &srcParam: src->getProperties())
        dst.addParams.push_back(ApiResourceParamData(srcParam.name(), srcParam.value(), false));
}

void fromApiToResource(const ApiResourceData &src, QnResourcePtr &dst) {
    dst->setId(src.id);
    //dst->setGuid(guid);
    dst->setTypeId(src.typeId);
    dst->setParentId(src.parentId);
    dst->setName(src.name);
    dst->setUrl(src.url);
    dst->setStatus(src.status, true);

    for(const ApiResourceParamData &srcParam: src.addParams) {
        if (srcParam.predefinedParam)
            dst->setParam(srcParam.name, srcParam.value, QnDomainDatabase);
        else
            dst->setProperty(srcParam.name, srcParam.value);
    }
}

void fromApiToResourceList(const ApiResourceDataList &src, QnResourceList &dst, QnResourceFactory *factory) {
    dst.reserve(dst.size() + (int)src.size());
    for(const ApiResourceData &srcResource: src) {
        dst.push_back(factory->createResource(srcResource.typeId, QnResourceParams(srcResource.url, QString())));
        fromApiToResource(srcResource, dst.back());
    }
}

void fromResourceListToApi(const QnKvPairList &src, ApiResourceParamDataList &dst) {
    dst.reserve(dst.size() + src.size());
    for (const QnKvPair &srcParam: src)
        dst.push_back(ApiResourceParamData(srcParam.name(), srcParam.value(), false));
}

void fromApiToResourceList(const ApiResourceParamDataList &src, QnKvPairList &dst) {
    dst.reserve(dst.size() + (int)src.size());

    for(const ApiResourceParamData &srcParam: src)
        dst.push_back(QnKvPair(srcParam.name, srcParam.value));
}


void fromApiToResource(const ApiPropertyTypeData &src, QnParamTypePtr &dst) {
    //resource->id = id;
    dst->name = src.name;
    dst->type = src.type;
    dst->min_val = src.min;
    dst->max_val = src.max;
    dst->step = src.step;
    foreach(const QString &val, src.values.split(QLatin1Char(',')))
        dst->possible_values << val.trimmed();
    foreach(const QString &val, src.uiValues.split(QLatin1Char(',')))
        dst->ui_possible_values << val.trimmed();
    dst->default_value = src.defaultValue;
    dst->group = src.group;
    dst->subgroup = src.subGroup;
    dst->description = src.description;
    dst->ui = src.ui;
    dst->isReadOnly = src.readOnly;
    dst->paramNetHelper = src.internalData;
}


void fromApiToResource(const ApiResourceTypeData &src, QnResourceTypePtr &dst) {
    dst->setId(src.id);
    dst->setName(src.name);
    dst->setManufacture(src.vendor);

    if (!src.parentId.empty())
        dst->setParentId(src.parentId[0]);
    for (size_t i = 1; i < src.parentId.size(); ++i)
        dst->addAdditionalParent(src.parentId[i]);

    for(const ApiPropertyTypeData &p: src.propertyTypes) {
        QnParamTypePtr param(new QnParamType());
        fromApiToResource(p, param);
        dst->addParamType(param);
    }
}

void fromApiToResourceList(const ApiResourceTypeDataList &src, QnResourceTypeList &dst) {
    dst.reserve((int)src.size() + dst.size());

    for(const ApiResourceTypeData &srcType: src) {
        dst.push_back(QnResourceTypePtr(new QnResourceType()));
        fromApiToResource(srcType, dst.back());
    }
}


void fromApiToResource(const ApiUserData &src, QnUserResourcePtr &dst) {
    QnResourcePtr tmp = dst;
    fromApiToResource(static_cast<const ApiResourceData &>(src), tmp);

    dst->setAdmin(src.isAdmin);
    dst->setEmail(src.email);
    dst->setHash(src.hash);

    dst->setPermissions(src.permissions);
    dst->setDigest(src.digest);
}

void fromResourceToApi(const QnUserResourcePtr &src, ApiUserData &dst) {
    fromResourceToApi(src, static_cast<ApiResourceData &>(dst));

    QString password = src->getPassword();

    if (!password.isEmpty()) {
        QByteArray salt = QByteArray::number(rand(), 16);
        QCryptographicHash md5(QCryptographicHash::Md5);
        md5.addData(salt);
        md5.addData(password.toUtf8());
        dst.hash = "md5$";
        dst.hash.append(salt);
        dst.hash.append("$");
        dst.hash.append(md5.result().toHex());

        dst.digest = QnAuthHelper::createUserPasswordDigest( src->getName(), password );
    }
    else
    {
        //hash and digest already calculated?
        dst.hash = src->getHash();
        dst.digest = src->getDigest();
    }

    dst.isAdmin = src->isAdmin();
    dst.permissions = src->getPermissions();
    dst.email = src->getEmail();
}

template<class List>
void fromApiToResourceList(const ApiUserDataList &src, List &dst, const overload_tag &) {
    dst.reserve(dst.size() + (int)src.size());

    for(const ApiUserData &srcUser: src) {
        QnUserResourcePtr dstUser(new QnUserResource());
        fromApiToResource(srcUser, dstUser);
        dst.push_back(std::move(dstUser));
    }
}

void fromApiToResourceList(const ApiUserDataList &src, QnResourceList &dst) {
    fromApiToResourceList(src, dst, overload_tag());
}

void fromApiToResourceList(const ApiUserDataList &src, QnUserResourceList &dst) {
    fromApiToResourceList(src, dst, overload_tag());
}

void fromApiToResource(const ApiVideowallItemData &src, QnVideoWallItem &dst) {
    dst.uuid       = src.guid;
    dst.layout     = src.layoutGuid;
    dst.pcUuid     = src.pcGuid;
    dst.name       = src.name;
    dst.screenSnaps.left() = QnScreenSnap::decode(src.snapLeft);
    dst.screenSnaps.top() = QnScreenSnap::decode(src.snapTop);
    dst.screenSnaps.right() = QnScreenSnap::decode(src.snapRight);
    dst.screenSnaps.bottom() = QnScreenSnap::decode(src.snapBottom);
}

void fromResourceToApi(const QnVideoWallItem &src, ApiVideowallItemData &dst) {
    dst.guid        = src.uuid;
    dst.layoutGuid  = src.layout;
    dst.pcGuid      = src.pcUuid;
    dst.name        = src.name;
    dst.snapLeft    = src.screenSnaps.left().encode();
    dst.snapTop     = src.screenSnaps.top().encode();
    dst.snapRight   = src.screenSnaps.right().encode();
    dst.snapBottom  = src.screenSnaps.bottom().encode();
}

void fromApiToResource(const ApiVideowallMatrixData &src, QnVideoWallMatrix &dst) {
    dst.uuid       = src.id;
    dst.name       = src.name;
    dst.layoutByItem.clear();
    for (const ApiVideowallMatrixItemData &item: src.items)
        dst.layoutByItem[item.itemGuid] = item.layoutGuid;
}

void fromResourceToApi(const QnVideoWallMatrix &src, ApiVideowallMatrixData &dst) {
    dst.id          = src.uuid;
    dst.name        = src.name;
    dst.items.clear();
    dst.items.reserve(src.layoutByItem.size());
    for (auto it = src.layoutByItem.constBegin(); it != src.layoutByItem.constEnd(); ++it) {
        ApiVideowallMatrixItemData item;
        item.itemGuid = it.key();
        item.layoutGuid = it.value();
        dst.items.push_back(item);
    }
}


void fromApiToResource(const ApiVideowallScreenData &src, QnVideoWallPcData::PcScreen &dst) {
    dst.index            = src.pcIndex;
    dst.desktopGeometry  = QRect(src.desktopLeft, src.desktopTop, src.desktopWidth, src.desktopHeight);
    dst.layoutGeometry   = QRect(src.layoutLeft, src.layoutTop, src.layoutWidth, src.layoutHeight);
}

void fromResourceToApi(const QnVideoWallPcData::PcScreen &src, ApiVideowallScreenData &dst) {
    dst.pcIndex         = src.index;
    dst.desktopLeft     = src.desktopGeometry.x();
    dst.desktopTop      = src.desktopGeometry.y();
    dst.desktopWidth    = src.desktopGeometry.width();
    dst.desktopHeight   = src.desktopGeometry.height();
    dst.layoutLeft      = src.layoutGeometry.x();
    dst.layoutTop       = src.layoutGeometry.y();
    dst.layoutWidth     = src.layoutGeometry.width();
    dst.layoutHeight    = src.layoutGeometry.height();
}

void fromApiToResource(const ApiVideowallData &src, QnVideoWallResourcePtr &dst) {
    QnResourcePtr tmp = dst;
    fromApiToResource(static_cast<const ApiResourceData &>(src), tmp);

    dst->setAutorun(src.autorun);
    QnVideoWallItemList outItems;
    for (const ApiVideowallItemData &item: src.items) {
        outItems << QnVideoWallItem();
        fromApiToResource(item, outItems.last());
    }
    dst->items()->setItems(outItems);

    QnVideoWallPcDataMap pcs;
    for (const ApiVideowallScreenData &screen: src.screens) {
        QnVideoWallPcData::PcScreen outScreen;
        fromApiToResource(screen, outScreen);
        QnVideoWallPcData& outPc = pcs[screen.pcGuid];
        outPc.uuid = screen.pcGuid;
        outPc.screens << outScreen;
    }
    dst->pcs()->setItems(pcs);

    QnVideoWallMatrixList outMatrices;
    for (const ApiVideowallMatrixData &matrixData: src.matrices) {
        outMatrices << QnVideoWallMatrix();
        fromApiToResource(matrixData, outMatrices.last());
    }
    dst->matrices()->setItems(outMatrices);

}

void fromResourceToApi(const QnVideoWallResourcePtr &src, ApiVideowallData &dst) {
    fromResourceToApi(src, static_cast<ApiResourceData &>(dst));

    dst.autorun = src->isAutorun();

    const QnVideoWallItemMap& resourceItems = src->items()->getItems();
    dst.items.clear();
    dst.items.reserve(resourceItems.size());
    for (const QnVideoWallItem &item: resourceItems) {
        ApiVideowallItemData itemData;
        fromResourceToApi(item, itemData);
        dst.items.push_back(itemData);
    }

    dst.screens.clear();
    for (const QnVideoWallPcData &pc: src->pcs()->getItems()) {
        for (const QnVideoWallPcData::PcScreen &screen: pc.screens) {
            ApiVideowallScreenData screenData;
            fromResourceToApi(screen, screenData);
            screenData.pcGuid = pc.uuid;
            dst.screens.push_back(screenData);
        }
    }

    const QnVideoWallMatrixMap &matrices = src->matrices()->getItems();
    dst.matrices.clear();
    dst.matrices.reserve(matrices.size());
    for (const QnVideoWallMatrix &matrix: matrices) {
        ApiVideowallMatrixData matrixData;
        fromResourceToApi(matrix, matrixData);
        dst.matrices.push_back(matrixData);
    }
}

template<class List>
void fromApiToResourceList(const ApiVideowallDataList &src, List &dst, const overload_tag &) {
    dst.reserve(dst.size() + (int)src.size());

    for(const ApiVideowallData &srcVideowall: src) {
        QnVideoWallResourcePtr dstVideowall(new QnVideoWallResource());
        fromApiToResource(srcVideowall, dstVideowall);
        dst.push_back(std::move(dstVideowall));
    }
}

void fromApiToResourceList(const ApiVideowallDataList &src, QnResourceList &dst) {
    fromApiToResourceList(src, dst, overload_tag());
}

void fromApiToResourceList(const ApiVideowallDataList &src, QnVideoWallResourceList &dst) {
    fromApiToResourceList(src, dst, overload_tag());
}

void fromApiToResource(const ApiVideowallControlMessageData &data, QnVideoWallControlMessage &message) {
    message.operation = static_cast<QnVideoWallControlMessage::Operation>(data.operation);
    message.videoWallGuid = data.videowallGuid;
    message.instanceGuid = data.instanceGuid;
    message.params.clear();
    for (const std::pair<QString, QString> &pair : data.params)
        message.params[pair.first] = pair.second;
}

void fromResourceToApi(const QnVideoWallControlMessage &message, ApiVideowallControlMessageData &data) {
    data.operation = static_cast<int>(message.operation);
    data.videowallGuid = message.videoWallGuid;
    data.instanceGuid = message.instanceGuid;
    data.params.clear();
    auto iter = message.params.constBegin();

    while (iter != message.params.constEnd()) {
        data.params.insert(std::pair<QString, QString>(iter.key(), iter.value()));
        ++iter;
    }
}

void fromApiToResource(const ApiCameraBookmarkTagDataList &data, QnCameraBookmarkTags &tags) {
    for (const ApiCameraBookmarkTagData &tag: data)
        tags << tag.name;
}

void fromResourceToApi(const QnCameraBookmarkTags &tags, ApiCameraBookmarkTagDataList &data) {
    data.reserve(data.size() + tags.size());
    for (const QString &tag: tags)
        data.push_back(ApiCameraBookmarkTagData(tag));
}



} // namespace ec2<|MERGE_RESOLUTION|>--- conflicted
+++ resolved
@@ -186,13 +186,10 @@
 
     dst->setDewarpingParams(QJson::deserialized<QnMediaDewarpingParams>(src.dewarpingParams));
     dst->setVendor(src.vendor);
-<<<<<<< HEAD
-
-    Q_ASSERT(dst->getId() == QnVirtualCameraResource::uniqueIdToId(dst->getUniqueId()));
-=======
     dst->setMinDays(src.minArchiveDays);
     dst->setMaxDays(src.maxArchiveDays);
->>>>>>> 6c930066
+    Q_ASSERT(dst->getId() == QnVirtualCameraResource::uniqueIdToId(dst->getUniqueId()));
+
 }
 
 
