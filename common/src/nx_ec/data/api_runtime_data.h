--- conflicted
+++ resolved
@@ -21,89 +21,14 @@
 /**
  * This structure contains all runtime data per peer. Runtime data is absent in a DB.
  */
-struct ApiRuntimeData: ApiDataWithVersion
+struct ApiRuntimeData: nx::vms::api::DataWithVersion
 {
     static const quint64 tpfPeerTimeSynchronizedWithInternetServer = 0x0008LL << 32;
     static const quint64 tpfPeerTimeSetByUser = 0x0004LL << 32;
     static const quint64 tpfPeerHasMonotonicClock = 0x0002LL << 32;
     static const quint64 tpfPeerIsNotEdgeServer = 0x0001LL << 32;
 
-    ApiRuntimeData():
-        ApiDataWithVersion(),
-        prematureLicenseExperationDate(0),
-        serverTimePriority(0),
-        updateStarted(false),
-        flags(RF_None)
-    {
-    }
-
     /**
-<<<<<<< HEAD
-    * This structure contains all runtime data per peer. Runtime data is absent in a DB.
-    */
-    struct ApiRuntimeData: nx::vms::api::DataWithVersion
-    {
-        static const quint64 tpfPeerTimeSynchronizedWithInternetServer  = 0x0008LL << 32;
-        static const quint64 tpfPeerTimeSetByUser                       = 0x0004LL << 32;
-        static const quint64 tpfPeerHasMonotonicClock                   = 0x0002LL << 32;
-        static const quint64 tpfPeerIsNotEdgeServer                     = 0x0001LL << 32;
-
-        /* This operator must not be replaced with fusion implementation as is skips brand
-         * and customization checking */
-        bool operator==(const ApiRuntimeData& other) const {
-            return version == other.version &&
-                   peer == other.peer &&
-                   platform == other.platform &&
-                   box == other.box &&
-                   publicIP == other.publicIP &&
-                   videoWallInstanceGuid == other.videoWallInstanceGuid &&
-                   videoWallControlSession == other.videoWallControlSession &&
-                   serverTimePriority == other.serverTimePriority &&
-                   prematureLicenseExperationDate == other.prematureLicenseExperationDate &&
-                   hardwareIds == other.hardwareIds &&
-                   updateStarted == other.updateStarted &&
-                   nx1mac == other.nx1mac &&
-                   nx1serial == other.nx1serial &&
-                   userId == other.userId &&
-                   flags == other.flags;
-        }
-
-        ApiPeerData peer;
-
-        QString platform;
-        QString box;
-        QString brand;
-        QString customization;
-        QString publicIP;
-        qint64 prematureLicenseExperationDate = 0;
-
-        /** Guid of the videowall instance for the running videowall clients. */
-        QnUuid videoWallInstanceGuid;
-
-        /** Videowall item id, governed by the current client instance's control session. */
-        QnUuid videoWallControlSession;
-
-        /** Priority of this peer as the time synchronization server. */
-        quint64 serverTimePriority = 0;
-
-        QVector<QString> hardwareIds;
-
-        QString nx1mac;
-        QString nx1serial;
-
-        bool updateStarted = false;
-
-        /** Id of the user, under which peer is logged in (for client peers only) */
-        QnUuid userId;
-
-        RuntimeFlags flags = RF_None;
-    };
-
-#define ApiRuntimeData_Fields DataWithVersion_Fields (peer)(platform)(box)(brand)(publicIP)(prematureLicenseExperationDate)\
-                                                        (videoWallInstanceGuid)(videoWallControlSession)(serverTimePriority)\
-                                                        (hardwareIds)(updateStarted)(nx1mac)(nx1serial)\
-                                                        (userId)(flags)(customization)
-=======
      * This operator must not be replaced with fusion implementation as it skips brand and
      * customization checking.
      */
@@ -133,7 +58,7 @@
     QString brand;
     QString customization;
     QString publicIP;
-    qint64 prematureLicenseExperationDate;
+    qint64 prematureLicenseExperationDate = 0;
 
     /** Guid of the videowall instance for the running videowall clients. */
     QnUuid videoWallInstanceGuid;
@@ -142,28 +67,26 @@
     QnUuid videoWallControlSession;
 
     /** Priority of this peer as the time synchronization server. */
-    quint64 serverTimePriority;
+    quint64 serverTimePriority = 0;
 
     QVector<QString> hardwareIds;
 
     QString nx1mac;
     QString nx1serial;
 
-    bool updateStarted;
+    bool updateStarted = false;
 
     /** Id of the user, under which peer is logged in (for client peers only) */
     QnUuid userId;
 
-    RuntimeFlags flags;
+    RuntimeFlags flags = RF_None;
 };
 
-#define ApiRuntimeData_Fields ApiDataWithVersion_Fields \
-    (peer)(platform)(box)(brand)(publicIP)(prematureLicenseExperationDate)\
-    (videoWallInstanceGuid)(videoWallControlSession)(serverTimePriority)\
-    (hardwareIds)(updateStarted)(nx1mac)(nx1serial)\
+#define ApiRuntimeData_Fields DataWithVersion_Fields \
+    (peer)(platform)(box)(brand)(publicIP)(prematureLicenseExperationDate) \
+    (videoWallInstanceGuid)(videoWallControlSession)(serverTimePriority) \
+    (hardwareIds)(updateStarted)(nx1mac)(nx1serial) \
     (userId)(flags)(customization)
->>>>>>> 1c0f54ba
-
 
 } // namespace ec2
 
