#ifndef __API_RUNTIME_DATA_H_
#define __API_RUNTIME_DATA_H_

#include "api_globals.h"
#include "api_data.h"
#include "api_peer_data.h"
#include "api_routing_data.h"
#include "nx/utils/latin1_array.h"
#include <nx/fusion/model_functions_fwd.h>

namespace ec2
{
    enum RuntimeFlag
    {
        RF_None = 0x000,
        RF_MasterCloudSync = 0x0001 /**< Sync transactions with cloud */
    };
    QN_ENABLE_ENUM_NUMERIC_SERIALIZATION(RuntimeFlag)
    Q_DECLARE_FLAGS(RuntimeFlags, RuntimeFlag)
    Q_DECLARE_OPERATORS_FOR_FLAGS(RuntimeFlags)


    /**
    * This structure contains all runtime data per peer. Runtime data is absent in a DB.
    */
    struct ApiRuntimeData: ApiDataWithVersion
    {
        static const quint64 tpfPeerTimeSynchronizedWithInternetServer  = 0x0008LL << 32;
        static const quint64 tpfPeerTimeSetByUser                       = 0x0004LL << 32;
        static const quint64 tpfPeerHasMonotonicClock                   = 0x0002LL << 32;
        static const quint64 tpfPeerIsNotEdgeServer                     = 0x0001LL << 32;

        ApiRuntimeData():
            ApiDataWithVersion(),
            prematureLicenseExperationDate(0),
            serverTimePriority(0),
            updateStarted(false),
            flags(RF_None)

        {}

        /* This operator must not be replaced with fusion implementation as is skips brand
         * and customization checking */
        bool operator==(const ApiRuntimeData& other) const {
            return version == other.version &&
                   peer == other.peer &&
                   platform == other.platform &&
                   box == other.box &&
                   publicIP == other.publicIP &&
                   videoWallInstanceGuid == other.videoWallInstanceGuid &&
                   videoWallControlSession == other.videoWallControlSession &&
                   serverTimePriority == other.serverTimePriority &&
                   prematureLicenseExperationDate == other.prematureLicenseExperationDate &&
                   hardwareIds == other.hardwareIds &&
                   updateStarted == other.updateStarted &&
                   nx1mac == other.nx1mac &&
                   nx1serial == other.nx1serial &&
                   userId == other.userId &&
                   flags == other.flags;
        }

        ApiPeerData peer;

        QString platform;
        QString box;
        QString brand;
        QString customization;
        QString publicIP;
        qint64 prematureLicenseExperationDate;

        /** Guid of the videowall instance for the running videowall clients. */
        QnUuid videoWallInstanceGuid;

        /** Videowall item id, governed by the current client instance's control session. */
        QnUuid videoWallControlSession;

        /** Priority of this peer as the time synchronization server. */
        quint64 serverTimePriority;

        QVector<QString> hardwareIds;

        QString nx1mac;
        QString nx1serial;

        bool updateStarted;

        /** Id of the user, under which peer is logged in (for client peers only) */
        QnUuid userId;

        RuntimeFlags flags;
    };

#define ApiRuntimeData_Fields ApiDataWithVersion_Fields (peer)(platform)(box)(brand)(publicIP)(prematureLicenseExperationDate)\
                                                        (videoWallInstanceGuid)(videoWallControlSession)(serverTimePriority)\
                                                        (hardwareIds)(updateStarted)(nx1mac)(nx1serial)\
<<<<<<< HEAD
                                                        (userId)(flags)
=======
                                                        (userId)(customization)
>>>>>>> efcad8d6


} // namespace ec2

Q_DECLARE_METATYPE(ec2::ApiRuntimeData);

QN_FUSION_DECLARE_FUNCTIONS_FOR_TYPES(
    (ec2::RuntimeFlag)(ec2::RuntimeFlags),
    (metatype)(numeric)
)

#endif // __API_RUNTIME_DATA_H_<|MERGE_RESOLUTION|>--- conflicted
+++ resolved
@@ -93,11 +93,7 @@
 #define ApiRuntimeData_Fields ApiDataWithVersion_Fields (peer)(platform)(box)(brand)(publicIP)(prematureLicenseExperationDate)\
                                                         (videoWallInstanceGuid)(videoWallControlSession)(serverTimePriority)\
                                                         (hardwareIds)(updateStarted)(nx1mac)(nx1serial)\
-<<<<<<< HEAD
-                                                        (userId)(flags)
-=======
-                                                        (userId)(customization)
->>>>>>> efcad8d6
+                                                        (userId)(flags)(customization)
 
 
 } // namespace ec2
