--- conflicted
+++ resolved
@@ -8,44 +8,17 @@
 
 namespace ec2 {
 
-struct ApiTimeData: ApiData
+struct ApiTimeData: nx::vms::api::Data
 {
-<<<<<<< HEAD
-    struct ApiTimeData: nx::vms::api::Data 
-    {
-        ApiTimeData() = default;
+    ApiTimeData() = default;
 
-        ApiTimeData(qint64 value):
-            value(value)
-        {}
-
-        /** MSec value. */ 
-        qint64 value = 0;
-        bool isPrimaryTimeServer = 0;
-        QnUuid primaryTimeServerGuid;
-        Qn::TimeFlags syncTimeFlags = Qn::TF_none;
-    };
-=======
-    ApiTimeData():
-        value(0),
-        isPrimaryTimeServer(false),
-        syncTimeFlags(Qn::TF_none)
-    {
-    }
-
-    ApiTimeData(qint64 value):
-        value(value),
-        isPrimaryTimeServer(false),
-        syncTimeFlags(Qn::TF_none)
-    {
-    }
->>>>>>> 1c0f54ba
+    ApiTimeData(qint64 value): value(value) {}
 
     /** MSec value. */
-    qint64 value;
-    bool isPrimaryTimeServer;
+    qint64 value = 0;
+    bool isPrimaryTimeServer = false;
     QnUuid primaryTimeServerGuid;
-    Qn::TimeFlags syncTimeFlags;
+    Qn::TimeFlags syncTimeFlags = Qn::TF_none;
 };
 #define ApiTimeData_Fields (value)(isPrimaryTimeServer)(primaryTimeServerGuid)(syncTimeFlags)
 
