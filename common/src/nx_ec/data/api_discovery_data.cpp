--- conflicted
+++ resolved
@@ -22,11 +22,7 @@
         else
             serverData.remoteAddresses.insert(module.endpoint.toString());
 
-<<<<<<< HEAD
-        // TODO: Check if it is compatible?
-=======
         // TODO: Should we check if it is compatible?
->>>>>>> 62cec593
         serverData.status = Qn::ResourceStatus::Online;
         result.push_back(serverData);
     }
