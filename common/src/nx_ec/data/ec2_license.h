/**********************************************************
* 4 mar 2014
* a.kolesnikov
***********************************************************/

#ifndef EC2_LICENSE_H
#define EC2_LICENSE_H

#include <vector>

#include "api_data.h"
#include "licensing/license.h"


namespace ec2
{
    class ApiLicense
    :
        public ApiData
    {
    public:
        QByteArray key;
        QByteArray licenseBlock;

        ApiLicense();

        void fromResource( const QnLicense& lic );
        void toResource( QnLicense& license ) const;
    };

    #define ApiLicenseFields (name)(key)(cameraCount)(hardwareID)(signature)(type)(xclass)(version)(brand)(expirationTime)(licenseBlock)
    QN_DEFINE_STRUCT_SERIALIZATORS( ec2::ApiLicense, ApiLicenseFields )
}

namespace ec2
{
    class ApiLicenseList
    :
        public ApiData
    {
    public:
        std::vector<ApiLicense> data;

        void fromResourceList( const QnLicenseList& licList );
        void toResourceList( QnLicenseList& licenseList ) const;
    };

<<<<<<< HEAD
    QN_DEFINE_STRUCT_SERIALIZATORS( ApiLicenseList, (data) )
}
=======
#define ApiLicenseFields (key)(licenseBlock)
QN_DEFINE_STRUCT_SERIALIZATORS( ec2::ApiLicense, ApiLicenseFields )
QN_DEFINE_STRUCT_SERIALIZATORS( ec2::ApiLicenseList, (data) )
>>>>>>> 9bcf3c98

#endif  //EC2_LICENSE_H<|MERGE_RESOLUTION|>--- conflicted
+++ resolved
@@ -28,12 +28,10 @@
         void toResource( QnLicense& license ) const;
     };
 
-    #define ApiLicenseFields (name)(key)(cameraCount)(hardwareID)(signature)(type)(xclass)(version)(brand)(expirationTime)(licenseBlock)
-    QN_DEFINE_STRUCT_SERIALIZATORS( ec2::ApiLicense, ApiLicenseFields )
-}
-
-namespace ec2
-{
+	
+	#define ApiLicenseFields (key)(licenseBlock)
+	QN_DEFINE_STRUCT_SERIALIZATORS( ApiLicense, ApiLicenseFields )
+	
     class ApiLicenseList
     :
         public ApiData
@@ -45,13 +43,7 @@
         void toResourceList( QnLicenseList& licenseList ) const;
     };
 
-<<<<<<< HEAD
-    QN_DEFINE_STRUCT_SERIALIZATORS( ApiLicenseList, (data) )
+	QN_DEFINE_STRUCT_SERIALIZATORS( ApiLicenseList, (data) )
 }
-=======
-#define ApiLicenseFields (key)(licenseBlock)
-QN_DEFINE_STRUCT_SERIALIZATORS( ec2::ApiLicense, ApiLicenseFields )
-QN_DEFINE_STRUCT_SERIALIZATORS( ec2::ApiLicenseList, (data) )
->>>>>>> 9bcf3c98
 
 #endif  //EC2_LICENSE_H