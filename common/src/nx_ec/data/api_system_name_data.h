--- conflicted
+++ resolved
@@ -6,28 +6,15 @@
 
 namespace ec2 {
 
-<<<<<<< HEAD
-    struct ApiSystemIdData: nx::vms::api::Data
-    {
-        ApiSystemIdData() = default;
-        ApiSystemIdData(const QString &systemId): systemId(systemId) {}
-
-        QnUuid systemId;
-        qint64 sysIdTime = 0;
-        Timestamp tranLogTime;
-    };
-    #define ApiSystemIdData_Fields (systemId)(sysIdTime)(tranLogTime)
-=======
-struct ApiSystemIdData: ApiData
+struct ApiSystemIdData: nx::vms::api::Data
 {
-    ApiSystemIdData(): sysIdTime(0) {}
-    ApiSystemIdData(const QString &systemId): systemId(systemId), sysIdTime(0) {}
+    ApiSystemIdData() = default;
+    ApiSystemIdData(const QString &systemId): systemId(systemId) {}
 
     QnUuid systemId;
-    qint64 sysIdTime;
+    qint64 sysIdTime = 0;
     Timestamp tranLogTime;
 };
 #define ApiSystemIdData_Fields (systemId)(sysIdTime)(tranLogTime)
->>>>>>> 1c0f54ba
 
 } // namespace ec2