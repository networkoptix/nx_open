#ifndef __API_CAMERA_DATA_H_
#define __API_CAMERA_DATA_H_

#include "api_globals.h"
#include "api_data.h"
#include "api_resource_data.h"

namespace ec2
{
    struct ApiScheduleTaskData : ApiData
    {
        ApiScheduleTaskData(): startTime(0), endTime(0), recordAudio(false), recordingType(Qn::RT_Always), dayOfWeek(1), 
                        beforeThreshold(0), afterThreshold(0), streamQuality(Qn::QualityNotDefined), fps(0.0) {}

        qint32              startTime;
        qint32              endTime;
        bool                recordAudio;
        Qn::RecordingType   recordingType;
        qint8               dayOfWeek;
        qint16              beforeThreshold;
        qint16              afterThreshold;
        Qn::StreamQuality   streamQuality;
        qint16              fps;
    };
#define ApiScheduleTaskData_Fields (startTime)(endTime)(recordAudio)(recordingType)(dayOfWeek)(beforeThreshold)(afterThreshold)(streamQuality)(fps) 


    struct ApiScheduleTaskWithRefData: ApiScheduleTaskData
    {
        QnId sourceId;
    };
#define ApiScheduleTaskWithRefData_Fields ApiScheduleTaskData_Fields (sourceId)


    struct ApiCameraData: ApiResourceData
    {
<<<<<<< HEAD
        ApiCameraData(): scheduleDisabled(false), motionType(Qn::MT_Default), audioEnabled(false), manuallyAdded(false), secondaryStreamQuality(Qn::SSQualityNotDefined),
                         controlDisabled(false), statusFlags(0), minArchiveDays(0), maxArchiveDays(0) {}
=======
        ApiCameraData(): scheduleEnabled(true), motionType(Qn::MT_Default), audioEnabled(false), manuallyAdded(false), secondaryStreamQuality(Qn::SSQualityNotDefined),
                         controlEnabled(true), statusFlags(0) {}
>>>>>>> 22b29416

        bool                scheduleEnabled;
        Qn::MotionType      motionType;
        QnLatin1Array       motionMask;
        QnLatin1Array       mac;
        QString             login;
        QString             password;
        std::vector<ApiScheduleTaskData>  scheduleTasks;
        bool                audioEnabled;
        QString             physicalId;
        bool                manuallyAdded;
        QString             model;
        QString             groupId;
        QString             groupName;
        Qn::SecondStreamQuality  secondaryStreamQuality;
        bool                controlEnabled;
        Qn::CameraStatusFlags   statusFlags;
        QnLatin1Array       dewarpingParams;
        QString             vendor;
        int                 minArchiveDays;
        int                 maxArchiveDays;
    };
<<<<<<< HEAD
#define ApiCameraData_Fields ApiResourceData_Fields (scheduleDisabled)(motionType)(motionMask)(mac)(login)(password)(scheduleTasks)(audioEnabled)(physicalId)(manuallyAdded)(model) \
                            (groupId)(groupName)(secondaryStreamQuality)(controlDisabled)(statusFlags)(dewarpingParams)(vendor)(minArchiveDays)(maxArchiveDays)
=======
#define ApiCameraData_Fields ApiResourceData_Fields (scheduleEnabled)(motionType)(motionMask)(mac)(login)(password)(scheduleTasks)(audioEnabled)(physicalId)(manuallyAdded)(model) \
                            (groupId)(groupName)(secondaryStreamQuality)(controlEnabled)(statusFlags)(dewarpingParams)(vendor)
>>>>>>> 22b29416

} // namespace ec2

#endif // __API_CAMERA_DATA_H_<|MERGE_RESOLUTION|>--- conflicted
+++ resolved
@@ -34,13 +34,8 @@
 
     struct ApiCameraData: ApiResourceData
     {
-<<<<<<< HEAD
-        ApiCameraData(): scheduleDisabled(false), motionType(Qn::MT_Default), audioEnabled(false), manuallyAdded(false), secondaryStreamQuality(Qn::SSQualityNotDefined),
-                         controlDisabled(false), statusFlags(0), minArchiveDays(0), maxArchiveDays(0) {}
-=======
         ApiCameraData(): scheduleEnabled(true), motionType(Qn::MT_Default), audioEnabled(false), manuallyAdded(false), secondaryStreamQuality(Qn::SSQualityNotDefined),
-                         controlEnabled(true), statusFlags(0) {}
->>>>>>> 22b29416
+                         controlEnabled(true), statusFlags(0), minArchiveDays(0), maxArchiveDays(0) {}
 
         bool                scheduleEnabled;
         Qn::MotionType      motionType;
@@ -63,13 +58,8 @@
         int                 minArchiveDays;
         int                 maxArchiveDays;
     };
-<<<<<<< HEAD
-#define ApiCameraData_Fields ApiResourceData_Fields (scheduleDisabled)(motionType)(motionMask)(mac)(login)(password)(scheduleTasks)(audioEnabled)(physicalId)(manuallyAdded)(model) \
-                            (groupId)(groupName)(secondaryStreamQuality)(controlDisabled)(statusFlags)(dewarpingParams)(vendor)(minArchiveDays)(maxArchiveDays)
-=======
 #define ApiCameraData_Fields ApiResourceData_Fields (scheduleEnabled)(motionType)(motionMask)(mac)(login)(password)(scheduleTasks)(audioEnabled)(physicalId)(manuallyAdded)(model) \
-                            (groupId)(groupName)(secondaryStreamQuality)(controlEnabled)(statusFlags)(dewarpingParams)(vendor)
->>>>>>> 22b29416
+                            (groupId)(groupName)(secondaryStreamQuality)(controlEnabled)(statusFlags)(dewarpingParams)(vendor)(minArchiveDays)(maxArchiveDays)
 
 } // namespace ec2
 
