#pragma once

#include <set>

#include "api_globals.h"
#include "api_resource_data.h"
#include "api_media_server_data.h"
#include <nx/vms/api/data/camera_data_ex.h>
#include <nx/vms/api/data/client_info_data.h>
#include "api_license_data.h"
#include <nx/vms/api/data/event_rule_data.h>
#include <nx/vms/api/data/layout_data.h>
#include "api_user_data.h"
#include <nx/vms/api/data/videowall_data.h>

#include <nx/fusion/model_functions_fwd.h>

// NOTE: structs with suffix 'Statistics' are only used to tell fusion which
//       fields should be serialized for statistics (to cut out private data
//       and keep report 100% anonimous)

namespace std {

template<>
struct hash<QString>
{
    std::size_t operator()(const QString& s) const
    {
        return qHash(s);
    }
};

} // namespace std

namespace ec2 {

<<<<<<< HEAD
    struct ApiCameraDataStatistics
		: nx::vms::api::CameraDataEx
    {
        ApiCameraDataStatistics();
        ApiCameraDataStatistics(nx::vms::api::CameraDataEx&& data);
=======
struct ApiCameraDataStatistics:
    ApiCameraDataEx
{
    ApiCameraDataStatistics();
    ApiCameraDataStatistics(ApiCameraDataEx&& data);
>>>>>>> 1c0f54ba

    const static std::set<QString> EXCEPT_PARAMS;
    const static std::set<QString> RESOURCE_PARAMS;
};
#define ApiCameraDataStatistics_Fields (id)(parentId)(status)(addParams) \
    (manuallyAdded)(model)(statusFlags)(vendor) \
    (scheduleEnabled)(motionType)(motionMask)(scheduleTasks)(audioEnabled)(disableDualStreaming) \
    (controlEnabled)(dewarpingParams)(minArchiveDays)(maxArchiveDays)(preferredServerId) \
    (backupType)

struct ApiStorageDataStatistics:
    ApiStorageData
{
    ApiStorageDataStatistics();
    ApiStorageDataStatistics(ApiStorageData&& data);
};
#define ApiStorageDataStatistics_Fields (id)(parentId)(spaceLimit)(usedForWriting) \
    (storageType)(isBackup)(addParams)

struct ApiMediaServerDataStatistics:
    ApiMediaServerDataEx
{
    ApiMediaServerDataStatistics();
    ApiMediaServerDataStatistics(ApiMediaServerDataEx&& data);

    // overrides ApiMediaServerDataEx::storages for fusion
    std::vector<ApiStorageDataStatistics> storages;
};
#define ApiMediaServerDataStatistics_Fields (id)(parentId)(status)(storages)(addParams) \
    (flags)(version)(systemInfo)(maxCameras)(allowAutoRedundancy) \
    (backupType)(backupDaysOfTheWeek)(backupStart)(backupDuration)(backupBitrate)

<<<<<<< HEAD
	struct ApiLicenseStatistics
	{
        ApiLicenseStatistics();
        ApiLicenseStatistics(const ApiLicenseData& data);

        QString name, key, licenseType, version, brand, expiration, validation;
        qint64 cameraCount;
	};
#define ApiLicenseStatistics_Fields (name)(key)(cameraCount)(licenseType)(version)(brand)(expiration)(validation)

	struct ApiBusinessRuleStatistics
		: nx::vms::api::EventRuleData
	{
        ApiBusinessRuleStatistics();
        ApiBusinessRuleStatistics(nx::vms::api::EventRuleData&& data);
	};
#define ApiBusinessRuleStatistics_Fields (id)(eventType)(eventResourceIds)(eventCondition)(eventState) \
	(actionType)(actionResourceIds)(actionParams)(aggregationPeriod)(disabled)(schedule)(system)

    struct ApiUserDataStatistics
        : ApiUserData
    {
        ApiUserDataStatistics();
        ApiUserDataStatistics(ApiUserData&& data);
    };
=======
struct ApiLicenseStatistics
{
    ApiLicenseStatistics();
    ApiLicenseStatistics(const ApiLicenseData& data);

    QString name, key, licenseType, version, brand, expiration, validation;
    qint64 cameraCount;
};
#define ApiLicenseStatistics_Fields \
    (name)(key)(cameraCount)(licenseType)(version)(brand)(expiration)(validation)

struct ApiBusinessRuleStatistics:
    ApiBusinessRuleData
{
    ApiBusinessRuleStatistics();
    ApiBusinessRuleStatistics(ApiBusinessRuleData&& data);
};
#define ApiBusinessRuleStatistics_Fields \
    (id)(eventType)(eventResourceIds)(eventCondition)(eventState)(actionType)(actionResourceIds) \
    (actionParams)(aggregationPeriod)(disabled)(schedule)(system)

struct ApiUserDataStatistics:
    ApiUserData
{
    ApiUserDataStatistics();
    ApiUserDataStatistics(ApiUserData&& data);
};
>>>>>>> 1c0f54ba
#define ApiUserDataStatistics_Fields (id)(isAdmin)(permissions)(isLdap)(isEnabled)

struct ApiStatisticsReportInfo
{
    QnUuid id;
    qint64 number;

    ApiStatisticsReportInfo();
};
#define ApiStatisticsReportInfo_Fields (id)(number)

<<<<<<< HEAD
    struct ApiSystemStatistics
    {
        QnUuid systemId;
        ApiStatisticsReportInfo reportInfo;

        std::vector<ApiBusinessRuleStatistics> businessRules;
        std::vector<ApiCameraDataStatistics> cameras;
        std::vector<ApiLicenseStatistics> licenses;
        std::vector<ApiMediaServerDataStatistics> mediaservers;
        nx::vms::api::LayoutDataList layouts;
        std::vector<ApiUserDataStatistics> users;
        nx::vms::api::VideowallDataList videowalls;
    };
=======
struct ApiSystemStatistics
{
    QnUuid systemId;
    ApiStatisticsReportInfo reportInfo;

    std::vector<ApiBusinessRuleStatistics> businessRules;
    std::vector<ApiCameraDataStatistics> cameras;
    std::vector<ApiLicenseStatistics> licenses;
    std::vector<ApiMediaServerDataStatistics> mediaservers;
    std::vector<ApiLayoutData> layouts;
    std::vector<ApiUserDataStatistics> users;
    std::vector<ApiVideowallData> videowalls;
};
>>>>>>> 1c0f54ba
#define ApiSystemStatistics_Fields (systemId) \
    (mediaservers)(cameras)(licenses)(businessRules)(layouts)(users)(videowalls) \
    /* Note the order of fields. */ (reportInfo)

struct ApiStatisticsServerInfo
{
    QnUuid  systemId;
    QString url;
    QString status;
};
#define ApiStatisticsServerInfo_Fields (systemId)(url)(status)

#define API_STATISTICS_DATA_TYPES \
    (ApiCameraDataStatistics) \
    (ApiStorageDataStatistics) \
    (ApiMediaServerDataStatistics) \
    (ApiLicenseStatistics) \
    (ApiBusinessRuleStatistics) \
    (ApiUserDataStatistics) \
    (ApiStatisticsReportInfo) \
    (ApiSystemStatistics) \
    (ApiStatisticsServerInfo)

QN_FUSION_DECLARE_FUNCTIONS_FOR_TYPES( \
    API_STATISTICS_DATA_TYPES, (ubjson)(xml)(json)(csv_record));

} // namespace ec2<|MERGE_RESOLUTION|>--- conflicted
+++ resolved
@@ -34,19 +34,11 @@
 
 namespace ec2 {
 
-<<<<<<< HEAD
-    struct ApiCameraDataStatistics
-		: nx::vms::api::CameraDataEx
-    {
-        ApiCameraDataStatistics();
-        ApiCameraDataStatistics(nx::vms::api::CameraDataEx&& data);
-=======
 struct ApiCameraDataStatistics:
-    ApiCameraDataEx
+    nx::vms::api::CameraDataEx
 {
     ApiCameraDataStatistics();
-    ApiCameraDataStatistics(ApiCameraDataEx&& data);
->>>>>>> 1c0f54ba
+    ApiCameraDataStatistics(nx::vms::api::CameraDataEx&& data);
 
     const static std::set<QString> EXCEPT_PARAMS;
     const static std::set<QString> RESOURCE_PARAMS;
@@ -79,33 +71,6 @@
     (flags)(version)(systemInfo)(maxCameras)(allowAutoRedundancy) \
     (backupType)(backupDaysOfTheWeek)(backupStart)(backupDuration)(backupBitrate)
 
-<<<<<<< HEAD
-	struct ApiLicenseStatistics
-	{
-        ApiLicenseStatistics();
-        ApiLicenseStatistics(const ApiLicenseData& data);
-
-        QString name, key, licenseType, version, brand, expiration, validation;
-        qint64 cameraCount;
-	};
-#define ApiLicenseStatistics_Fields (name)(key)(cameraCount)(licenseType)(version)(brand)(expiration)(validation)
-
-	struct ApiBusinessRuleStatistics
-		: nx::vms::api::EventRuleData
-	{
-        ApiBusinessRuleStatistics();
-        ApiBusinessRuleStatistics(nx::vms::api::EventRuleData&& data);
-	};
-#define ApiBusinessRuleStatistics_Fields (id)(eventType)(eventResourceIds)(eventCondition)(eventState) \
-	(actionType)(actionResourceIds)(actionParams)(aggregationPeriod)(disabled)(schedule)(system)
-
-    struct ApiUserDataStatistics
-        : ApiUserData
-    {
-        ApiUserDataStatistics();
-        ApiUserDataStatistics(ApiUserData&& data);
-    };
-=======
 struct ApiLicenseStatistics
 {
     ApiLicenseStatistics();
@@ -118,10 +83,10 @@
     (name)(key)(cameraCount)(licenseType)(version)(brand)(expiration)(validation)
 
 struct ApiBusinessRuleStatistics:
-    ApiBusinessRuleData
+    nx::vms::api::EventRuleData
 {
     ApiBusinessRuleStatistics();
-    ApiBusinessRuleStatistics(ApiBusinessRuleData&& data);
+    ApiBusinessRuleStatistics(nx::vms::api::EventRuleData&& data);
 };
 #define ApiBusinessRuleStatistics_Fields \
     (id)(eventType)(eventResourceIds)(eventCondition)(eventState)(actionType)(actionResourceIds) \
@@ -133,7 +98,6 @@
     ApiUserDataStatistics();
     ApiUserDataStatistics(ApiUserData&& data);
 };
->>>>>>> 1c0f54ba
 #define ApiUserDataStatistics_Fields (id)(isAdmin)(permissions)(isLdap)(isEnabled)
 
 struct ApiStatisticsReportInfo
@@ -145,21 +109,6 @@
 };
 #define ApiStatisticsReportInfo_Fields (id)(number)
 
-<<<<<<< HEAD
-    struct ApiSystemStatistics
-    {
-        QnUuid systemId;
-        ApiStatisticsReportInfo reportInfo;
-
-        std::vector<ApiBusinessRuleStatistics> businessRules;
-        std::vector<ApiCameraDataStatistics> cameras;
-        std::vector<ApiLicenseStatistics> licenses;
-        std::vector<ApiMediaServerDataStatistics> mediaservers;
-        nx::vms::api::LayoutDataList layouts;
-        std::vector<ApiUserDataStatistics> users;
-        nx::vms::api::VideowallDataList videowalls;
-    };
-=======
 struct ApiSystemStatistics
 {
     QnUuid systemId;
@@ -169,11 +118,10 @@
     std::vector<ApiCameraDataStatistics> cameras;
     std::vector<ApiLicenseStatistics> licenses;
     std::vector<ApiMediaServerDataStatistics> mediaservers;
-    std::vector<ApiLayoutData> layouts;
+    nx::vms::api::LayoutDataList layouts;
     std::vector<ApiUserDataStatistics> users;
-    std::vector<ApiVideowallData> videowalls;
+    nx::vms::api::VideowallDataList videowalls;
 };
->>>>>>> 1c0f54ba
 #define ApiSystemStatistics_Fields (systemId) \
     (mediaservers)(cameras)(licenses)(businessRules)(layouts)(users)(videowalls) \
     /* Note the order of fields. */ (reportInfo)
