--- conflicted
+++ resolved
@@ -51,12 +51,7 @@
             void emitGetStoredFileDone( const ErrorCode p1, const QByteArray& p2 ) { emit onGetStoredFileDone( p1, p2 ); }
             void emitListDirectoryDone( const ErrorCode p1, const QStringList& p2 ) { emit onListDirectoryDone( p1, p2 ); }
             void emitCurrentTimeDone( const ErrorCode p1, const qint64& p2 ) { emit onCurrentTimeDone( p1, p2 ); }
-<<<<<<< HEAD
             void emitDumpDatabaseDone( const ErrorCode p1, const ec2::ApiDatabaseDumpData& p2 ) { emit onDumpDatabaseDone( p1, p2 ); }
-            void emitGetSettingsDone( const ErrorCode p1, const QnKvPairList& p2 ) { emit onGetSettingsDone( p1, p2 ); }
-=======
-            void emitDumpDatabaseDone( const ErrorCode p1, const QByteArray& p2 ) { emit onDumpDatabaseDone( p1, p2 ); }
->>>>>>> 6dfc711c
             void emitConnectDone( const ErrorCode p1, const AbstractECConnection* p2 ) { emit onConnectDone( p1, p2 ); }
         
         signals:
@@ -78,12 +73,7 @@
             void onGetStoredFileDone( const ErrorCode, const QByteArray& );
             void onListDirectoryDone( const ErrorCode, const QStringList& );
             void onCurrentTimeDone( const ErrorCode, const qint64& );
-<<<<<<< HEAD
             void onDumpDatabaseDone( const ErrorCode, const ec2::ApiDatabaseDumpData& );
-            void onGetSettingsDone( const ErrorCode, const QnKvPairList& );
-=======
-            void onDumpDatabaseDone( const ErrorCode, const QByteArray& );
->>>>>>> 6dfc711c
             void onConnectDone( const ErrorCode, const AbstractECConnection* );
         };
 
