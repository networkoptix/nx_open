--- conflicted
+++ resolved
@@ -99,11 +99,7 @@
     void setEnabled(bool value) { m_enabled = value; }
     virtual void setEndOfPlaybackHandler(std::function<void()> /*handler*/) {}
     virtual void setErrorHandler(std::function<void(const QString& errorString)> /*handler*/) {}
-<<<<<<< HEAD
-
-=======
     void setNoDataHandler(nx::utils::MoveOnlyFunc<void()> noDataHandler);
->>>>>>> dfec86f9
 protected:
 
     /**
