#if defined(Q_OS_WIN)
    #include <winsock2.h>
#endif

#if defined(__arm__)
    #include <sys/ioctl.h>
#endif

#include <atomic>
#include <QtCore/QFile>

#include <nx/streaming/rtsp_client.h>
#include <nx/streaming/rtp_stream_parser.h>

#include <nx/network/http/custom_headers.h>
#include <network/tcp_connection_priv.h>
#include <network/tcp_connection_processor.h>

#include <utils/common/sleep.h>
#include <utils/common/synctime.h>
#include <utils/common/util.h>
#include <utils/media/bitStream.h>

#include <nx/network/http/http_types.h>
#include <nx/network/rtsp/rtsp_types.h>
#include <nx/network/deprecated/simple_http_client.h>
#include <nx/utils/log/log.h>
#include <nx/utils/uuid.h>
#include <nx/utils/system_error.h>
#include <nx/utils/unused.h>

#define DEFAULT_RTP_PORT 554
#define RESERVED_TIMEOUT_TIME (10*1000)

static const int MAX_RTCP_PACKET_SIZE = 1024 * 2;
static const quint32 SSRC_CONST = 0x2a55a9e8;
static const quint32 CSRC_CONST = 0xe8a9552a;

static const int TCP_CONNECT_TIMEOUT_MS = 1000 * 5;
static const int SDP_TRACK_STEP = 2;
static const int METADATA_TRACK_NUM = 7;
static const double kMaxRtcpJitterSeconds = 0.15; //< 150 ms
static const int TIME_RESYNC_THRESHOLD_S = 10;
static const double IGNORE_CAMERA_TIME_THRESHOLD_S = 7.0;
static const double LOCAL_TIME_RESYNC_THRESHOLD_MS = 500;
static const int DRIFT_STATS_WINDOW_SIZE = 1000;

QByteArray QnRtspClient::m_guid;
QnMutex QnRtspClient::m_guidMutex;

#if 0

static QString getValueFromString(const QString& line)
{
    int index = line.indexOf(QLatin1Char('='));
    if (index < 1)
        return QString();
    return line.mid(index+1);
}

#endif // 0

namespace {

const quint8 FFMPEG_CODE = 102;
QString FFMPEG_STR(lit("FFMPEG"));
const quint8 METADATA_CODE = 126;
const QString METADATA_STR(lit("ffmpeg-metadata"));
const QString DEFAULT_REALM(lit("NetworkOptix"));

} // namespace

//-------------------------------------------------------------------------------------------------
// QnRtspIoDevice

QnRtspIoDevice::QnRtspIoDevice(QnRtspClient* owner, bool useTCP, quint16 mediaPort, quint16 rtcpPort):
    m_owner(owner),
    m_tcpMode(useTCP),
    m_mediaSocket(0),
    m_rtcpSocket(0),
    m_mediaPort(mediaPort),
    m_remoteEndpointRtcpPort(rtcpPort),
    ssrc(0),
    m_rtpTrackNum(0),
    m_reportTimerStarted(false),
    m_forceRtcpReports(false)
{
    if (!m_tcpMode)
    {
        m_mediaSocket = nx::network::SocketFactory::createDatagramSocket().release();
        m_mediaSocket->bind(nx::network::SocketAddress(nx::network::HostAddress::anyHost, 0));
        m_mediaSocket->setRecvTimeout(500);

        m_rtcpSocket = nx::network::SocketFactory::createDatagramSocket().release();
        m_rtcpSocket->bind(nx::network::SocketAddress(nx::network::HostAddress::anyHost, 0));
        m_rtcpSocket->setRecvTimeout(500);
    }
}

QnRtspIoDevice::~QnRtspIoDevice()
{
    delete m_mediaSocket;
    delete m_rtcpSocket;
}

qint64 QnRtspIoDevice::read(char *data, qint64 maxSize)
{
    int bytesRead;
    if (m_tcpMode)
    {
        bytesRead = m_owner->readBinaryResponce((quint8*) data, maxSize); // demux binary data from TCP socket
    }
    else
    {
        bytesRead = m_mediaSocket->recv(data, maxSize);
    }
    m_owner->sendKeepAliveIfNeeded();
    if (!m_tcpMode)
        processRtcpData();
    return bytesRead;
}

nx::network::AbstractCommunicatingSocket* QnRtspIoDevice::getMediaSocket()
{
    if (m_tcpMode)
        return m_owner->m_tcpSock.get();
    else
        return m_mediaSocket;
}

void QnRtspIoDevice::shutdown()
{
    if (m_tcpMode)
        m_owner->shutdown();
    else
        m_mediaSocket->shutdown();
}

void QnRtspIoDevice::setTcpMode(bool value)
{
    m_tcpMode = value;
    if (m_tcpMode && m_mediaSocket) {
        m_mediaSocket->close();
        m_rtcpSocket->close();
    }
}

void QnRtspIoDevice::processRtcpData()
{
    quint8 rtcpBuffer[MAX_RTCP_PACKET_SIZE];
    quint8 sendBuffer[MAX_RTCP_PACKET_SIZE];

    bool rtcpReportAlreadySent = false;
    while( m_rtcpSocket->hasData() )
    {
        nx::network::SocketAddress senderEndpoint;
        int bytesRead = m_rtcpSocket->recvFrom(rtcpBuffer, sizeof(rtcpBuffer), &senderEndpoint);
        if (bytesRead > 0)
        {
            if (!m_rtcpSocket->isConnected())
            {
                if (!m_rtcpSocket->setDestAddr(senderEndpoint))
                {
                    qWarning() << "QnRtspIoDevice::processRtcpData(): setDestAddr() failed: " << SystemError::getLastOSErrorText();
                }
            }
            bool gotValue = false;
            QnRtspStatistic stats = m_owner->parseServerRTCPReport(rtcpBuffer, bytesRead, &gotValue);
            if (gotValue)
                m_statistic = stats;
            int outBufSize = m_owner->buildClientRTCPReport(sendBuffer, MAX_RTCP_PACKET_SIZE);
            if (outBufSize > 0)
            {
                m_rtcpSocket->send(sendBuffer, outBufSize);
                rtcpReportAlreadySent = true;
            }
        }
    }

    if (m_forceRtcpReports && !rtcpReportAlreadySent)
    {
        if (!m_reportTimerStarted)
        {
            m_reportTimer.start();
            m_reportTimerStarted = true;
        }

        if (m_reportTimer.elapsed() > 5000)
        {
            int outBufSize = m_owner->buildClientRTCPReport(sendBuffer, MAX_RTCP_PACKET_SIZE);
            if (outBufSize > 0)
            {
                auto remoteEndpoint = nx::network::SocketAddress(m_hostAddress, m_remoteEndpointRtcpPort);
                if (!m_rtcpSocket->setDestAddr(remoteEndpoint))
                {
                    qWarning()
                        << "RTPIODevice::processRtcpData(): setDestAddr() failed: "
                        << SystemError::getLastOSErrorText();
                }
                m_rtcpSocket->send(sendBuffer, outBufSize);
            }

            m_reportTimer.restart();
        }
    }
}

void QnRtspClient::SDPTrackInfo::setSSRC(quint32 value)
{
    ioDevice->setSSRC(value);
}

quint32 QnRtspClient::SDPTrackInfo::getSSRC() const
{
    return ioDevice->getSSRC();
}

//-------------------------------------------------------------------------------------------------
// QnRtspTimeHelper

QnMutex QnRtspTimeHelper::m_camClockMutex;

/** map<resID, <CamSyncInfo, refcount>> */
QMap<QString, QPair<QSharedPointer<QnRtspTimeHelper::CamSyncInfo>, int>>
    QnRtspTimeHelper::m_camClock;

QnRtspTimeHelper::QnRtspTimeHelper(const QString& resourceId):
    m_localStartTime(0),
    m_resourceId(resourceId)
{
    {
        QnMutexLocker lock(&m_camClockMutex);

        QPair<QSharedPointer<QnRtspTimeHelper::CamSyncInfo>, int>& val = m_camClock[m_resourceId];
        if (!val.first)
            val.first = QSharedPointer<CamSyncInfo>(new CamSyncInfo());
        m_cameraClockToLocalDiff = val.first;

        // Need refcounter, since QSharedPointer does not provide access to its refcounter.
        ++val.second;
    }

    m_localStartTime = qnSyncTime->currentMSecsSinceEpoch();
    m_timer.restart();
    m_lastWarnTime = 0;
}

QnRtspTimeHelper::~QnRtspTimeHelper()
{
    QnMutexLocker lock(&m_camClockMutex);

    QMap<QString, QPair<QSharedPointer<QnRtspTimeHelper::CamSyncInfo>, int>>::iterator it =
        m_camClock.find(m_resourceId);
    if (it != m_camClock.end())
    {
        if (--it.value().second == 0)
            m_camClock.erase(it);
    }
}

void QnRtspTimeHelper::setTimePolicy(TimePolicy policy)
{
    m_timePolicy = policy;
}

double QnRtspTimeHelper::cameraTimeToLocalTime(
    double cameraSecondsSinceEpoch, double currentSecondsSinceEpoch)
{
    QnMutexLocker lock(&m_cameraClockToLocalDiff->mutex);
    if (m_cameraClockToLocalDiff->timeDiff == INT_MAX)
        m_cameraClockToLocalDiff->timeDiff = currentSecondsSinceEpoch - cameraSecondsSinceEpoch;
    return cameraSecondsSinceEpoch + m_cameraClockToLocalDiff->timeDiff;
}

void QnRtspTimeHelper::reset()
{
    QnMutexLocker lock(&m_cameraClockToLocalDiff->mutex);
    m_cameraClockToLocalDiff->timeDiff = INT_MAX;
}

bool QnRtspTimeHelper::isLocalTimeChanged()
{
    qint64 elapsed;
    int tryCount = 0;
    qint64 ct;
    do
    {
        elapsed = m_timer.elapsed();
        ct = qnSyncTime->currentMSecsSinceEpoch();
    } while (m_timer.elapsed() != elapsed && ++tryCount < 3);

    qint64 expectedLocalTime = elapsed + m_localStartTime;
    bool timeChanged = qAbs(expectedLocalTime - ct) > LOCAL_TIME_RESYNC_THRESHOLD_MS;
    if (timeChanged || elapsed > 3600)
    {
        m_localStartTime = qnSyncTime->currentMSecsSinceEpoch();
        m_timer.restart();
    }
    return timeChanged;
}

<<<<<<< HEAD
bool QnRtspTimeHelper::isCameraTimeChanged(const QnRtspStatistic& statistics)
=======

bool QnRtspTimeHelper::isCameraTimeChanged(const QnRtspStatistic& statistics, double* outCameraTimeDriftSeconds)
>>>>>>> 532f0583
{
    if (statistics.isEmpty())
        return false; //< No camera time provided yet.

    double diff = statistics.localTime - statistics.ntpTime;
    if (!m_rtcpReportTimeDiff.is_initialized())
        m_rtcpReportTimeDiff = diff;
    
    *outCameraTimeDriftSeconds = qAbs(diff - *m_rtcpReportTimeDiff);
    bool result = false;
    if (*outCameraTimeDriftSeconds > TIME_RESYNC_THRESHOLD_S)
    {
        result = true; //< Quite big delta. Report time change immediately.
    }
    else if (*outCameraTimeDriftSeconds > kMaxRtcpJitterSeconds)
    {
        if (!m_rtcpJitterTimer.isValid())
            m_rtcpJitterTimer.restart();  //< Low delta. Start monitoring for a camera time drift.
        else if (m_rtcpJitterTimer.hasExpired(std::chrono::seconds(TIME_RESYNC_THRESHOLD_S)))
            result = true;
    }
    else
    {
        m_rtcpJitterTimer.invalidate(); //< Jitter back to normal.
    }

    if (result)
        m_rtcpReportTimeDiff.reset();
    return result;
}

#if defined(DEBUG_TIMINGS)

void QnRtspTimeHelper::printTime(double jitter)
{
    if (m_statsTimer.elapsed() < 1000)
    {
        m_minJitter = qMin(m_minJitter, jitter);
        m_maxJitter = qMax(m_maxJitter, jitter);
        m_jitterSum += jitter;
        m_jitPackets++;
    }
    else
    {
        if (m_jitPackets > 0)
        {
            NX_LOG(lm("camera %1. minJit=%2 ms. maxJit=%3 ms. avgJit=%4 ms")
                .arg(m_resourceId)
                .arg((int) (/*rounding*/ 0.5 + m_minJitter * 1000))
                .arg((int) (/*rounding*/ 0.5 + m_maxJitter * 1000))
                .arg((int) (/*rounding*/ 0.5 + m_jitterSum * 1000 / m_jitPackets)),
                cl_logINFO);
        }
        m_statsTimer.restart();
        m_minJitter = INT_MAX;
        m_maxJitter = 0;
        m_jitterSum = 0;
        m_jitPackets = 0;
    }
}

#endif // defined(DEBUG_TIMINGS)

/** Intended for logging. */
static QString deltaMs(double scale, double base, double value)
{
    const int64_t d = (int64_t) (0.5 + scale * (value - base));
    if (d >= 0)
        return lit("+%1 ms").arg(d);
    else
        return lit("%1 ms").arg(d);
}

qint64 QnRtspTimeHelper::getUsecTime(
    quint32 rtpTime, const QnRtspStatistic& statistics, int frequency, bool recursionAllowed)
{
    #define VERBOSE(S) NX_VERBOSE(this, lm("%1() %2").args(__func__, (S)))

    const qint64 currentUs = qnSyncTime->currentUSecsSinceEpoch();
    const qint64 currentMs = (/*rounding*/ 500 + currentUs) / 1000;
    if (statistics.isEmpty() || m_timePolicy == TimePolicy::forceLocalTime)
    {
        VERBOSE(lm("-> %2 (%3), resourceId: %1")
            .arg(m_resourceId)
            .arg(currentUs)
            .arg(m_timePolicy == TimePolicy::forceLocalTime
                ? "ignoreCameraTime=true"
                : "empty statistics"));
        return currentUs;
    }

    if (m_timePolicy == TimePolicy::onvifExtension
        && statistics.ntpOnvifExtensionTime.is_initialized())
    {
        VERBOSE(lm("-> %2 (%3), resourceId: %1")
            .arg(m_resourceId)
            .arg(currentUs)
            .arg("got time from Onvif NTP extension"));

        return statistics.ntpOnvifExtensionTime->count();
    }

    const double currentSeconds = currentMs / 1000.0;
    const int rtpTimeDiff = rtpTime - statistics.timestamp;
    const double cameraSeconds = statistics.ntpTime + rtpTimeDiff / (double) frequency;
    if (m_timePolicy == TimePolicy::forceCameraTime)
    {
        VERBOSE(lm("-> %2 (%3), resourceId: %1")
            .arg(m_resourceId)
            .arg(currentUs)
            .arg("ignoreLocalTime=true"));

        return cameraSeconds * 1000000LL;
    }

    const double resultSeconds = cameraTimeToLocalTime(cameraSeconds, currentSeconds);
    const double jitterSeconds = qAbs(resultSeconds - currentSeconds);
    const bool gotInvalidTime = jitterSeconds > TIME_RESYNC_THRESHOLD_S;
    double cameraTimeDriftSeconds = 0;
    const bool cameraTimeChanged = isCameraTimeChanged(statistics, &cameraTimeDriftSeconds);
    const bool localTimeChanged = isLocalTimeChanged();

    VERBOSE(lm("BEGIN: "
        "timestamp %1, rtpTime %2 (%3), nowMs %4, camera_from_nowMs %5, result_from_nowMs %6")
        .args(
            statistics.timestamp,
            rtpTime,
            deltaMs(1000 / (double) frequency, m_prevRtpTime, rtpTime),
            deltaMs(1000, m_prevCurrentSeconds, currentSeconds),
            deltaMs(1000, currentSeconds, cameraSeconds),
            deltaMs(1000, currentSeconds, resultSeconds)));
    m_prevRtpTime = rtpTime;
    m_prevCurrentSeconds = currentSeconds;

    #if defined(DEBUG_TIMINGS)
        printTime(jitter);
    #endif

    if (jitterSeconds > IGNORE_CAMERA_TIME_THRESHOLD_S
        && m_timePolicy == TimePolicy::ignoreCameraTimeIfBigJitter)
    {
        m_timePolicy = TimePolicy::forceLocalTime;
        NX_DEBUG(this, lm("Jitter exceeds %1 s; camera time will be ignored")
            .arg(IGNORE_CAMERA_TIME_THRESHOLD_S));
        VERBOSE(lm("-> %1").arg(currentUs));
        return currentUs;
    }

    if ((cameraTimeChanged || localTimeChanged || gotInvalidTime) && recursionAllowed)
    {
        const qint64 currentUsecTime = getUsecTimer();
        if (currentUsecTime - m_lastWarnTime > 2000 * 1000LL)
        {
            if (cameraTimeChanged)
            {
                NX_DEBUG(this, lm(
                    "Camera time has been changed or receiving latency %1 > %2 seconds. "
                    "Resync time for camera %3")
                    .args(cameraTimeDriftSeconds, kMaxRtcpJitterSeconds, m_resourceId));
            }
            else if (localTimeChanged)
            {
                NX_DEBUG(this, lm(
                    "Local time has been changed. Resync time for camera %1")
                    .arg(m_resourceId));
            }
            else
            {
                NX_DEBUG(this, lm(
                    "RTSP time drift reached %1 seconds. Resync time for camera %2")
                    .args(currentSeconds - resultSeconds, m_resourceId));
            }
            m_lastWarnTime = currentUsecTime;
        }

        reset();
        VERBOSE("Reset, calling recursively");
        const qint64 result =
            getUsecTime(rtpTime, statistics, frequency, /*recursionAllowed*/ false); //< recursion
        VERBOSE(lm("END -> %1 (after recursion)").arg(result));
        return result;
    }
    else
    {
        const qint64 result = (gotInvalidTime ? currentSeconds : resultSeconds) * 1000000LL;
        VERBOSE(lm("END -> %1 (gotInvalidTime: %2)")
            .args(result, gotInvalidTime ? "true" : "false"));
        return result;
    }

    #undef VERBOSE
}

static const size_t ADDITIONAL_READ_BUFFER_CAPACITY = 64 * 1024;

static std::atomic<int> RTPSessionInstanceCounter(0);

//-------------------------------------------------------------------------------------------------
// QnRtspClient

QnRtspClient::QnRtspClient(
    bool shoulGuessAuthDigest,
    std::unique_ptr<nx::network::AbstractStreamSocket> tcpSock)
    :
    m_csec(2),
    //m_rtpIo(*this),
    m_transport(TRANSPORT_UDP),
    m_selectedAudioChannel(0),
    m_startTime(AV_NOPTS_VALUE),
    m_openedTime(AV_NOPTS_VALUE),
    m_endTime(AV_NOPTS_VALUE),
    m_scale(1.0),
    m_tcpTimeout(10 * 1000),
    m_responseCode(CODE_OK),
    m_isAudioEnabled(true),
    m_numOfPredefinedChannels(0),
    m_TimeOut(0),
    m_tcpSock(std::move(tcpSock)),
    m_additionalReadBuffer( nullptr ),
    m_additionalReadBufferPos( 0 ),
    m_additionalReadBufferSize( 0 ),
    m_rtspAuthCtx(shoulGuessAuthDigest),
    m_userAgent(nx::network::http::userAgentString()),
    m_defaultAuthScheme(nx::network::http::header::AuthScheme::basic)
{
    m_responseBuffer = new quint8[RTSP_BUFFER_LEN];
    m_responseBufferLen = 0;

    if( !m_tcpSock )
        m_tcpSock = nx::network::SocketFactory::createStreamSocket();

    m_additionalReadBuffer = new char[ADDITIONAL_READ_BUFFER_CAPACITY];
}

QnRtspClient::~QnRtspClient()
{
    stop();
    delete [] m_responseBuffer;

    delete[] m_additionalReadBuffer;
}

int QnRtspClient::getLastResponseCode() const
{
    return m_responseCode;
}

// see rfc1890 for full RTP predefined codec list
QString findCodecById(int num)
{
    switch (num)
    {
        case 0: return QLatin1String("PCMU");
        case 8: return QLatin1String("PCMA");
        case 26: return QLatin1String("JPEG");
        default: return QString();
    }
}

void QnRtspClient::usePredefinedTracks()
{
    if(!m_sdpTracks.isEmpty())
        return;

    int trackNum = 0;
    for (; trackNum < m_numOfPredefinedChannels; ++trackNum)
    {
        m_sdpTracks << QSharedPointer<SDPTrackInfo> (new SDPTrackInfo(FFMPEG_STR, QByteArray("video"), QByteArray("trackID=") + QByteArray::number(trackNum), FFMPEG_CODE, trackNum, this, true));
    }

    m_sdpTracks << QSharedPointer<SDPTrackInfo> (new SDPTrackInfo(FFMPEG_STR, QByteArray("audio"), QByteArray("trackID=") + QByteArray::number(trackNum), FFMPEG_CODE, trackNum, this, true));
    m_sdpTracks << QSharedPointer<SDPTrackInfo> (new SDPTrackInfo(METADATA_STR, QByteArray("metadata"), QByteArray("trackID=7"), METADATA_CODE, METADATA_TRACK_NUM, this, true));
}

bool trackNumLess(const QSharedPointer<QnRtspClient::SDPTrackInfo>& track1, const QSharedPointer<QnRtspClient::SDPTrackInfo>& track2)
{
    return track1->trackNum < track2->trackNum;
}

void QnRtspClient::updateTrackNum()
{
    int videoNum = 0;
    int audioNum = 0;
    int metadataNum = 0;
    for (int i = 0; i < m_sdpTracks.size(); ++i)
    {
        if (m_sdpTracks[i]->trackType == TT_VIDEO)
            videoNum++;
        else if (m_sdpTracks[i]->trackType == TT_AUDIO)
            audioNum++;
        else if (m_sdpTracks[i]->trackType == TT_METADATA)
            metadataNum++;
    }

    int curVideo = 0;
    int curAudio = 0;
    int curMetadata = 0;

    for (int i = 0; i < m_sdpTracks.size(); ++i)
    {
        if (m_sdpTracks[i]->trackType == TT_VIDEO)
            m_sdpTracks[i]->trackNum = curVideo++;
        else if (m_sdpTracks[i]->trackType == TT_AUDIO)
            m_sdpTracks[i]->trackNum = videoNum + curAudio++;
        else if (m_sdpTracks[i]->trackType == TT_METADATA) {
            if (m_sdpTracks[i]->codecName == METADATA_STR)
                m_sdpTracks[i]->trackNum = METADATA_TRACK_NUM; // use fixed track num for our proprietary format
            else
                m_sdpTracks[i]->trackNum = videoNum + audioNum + curMetadata++;
        }
        else
            m_sdpTracks[i]->trackNum = videoNum + audioNum + metadataNum; // unknown track
    }
    std::sort(m_sdpTracks.begin(), m_sdpTracks.end(), trackNumLess);
}

void QnRtspClient::parseSDP()
{
    QList<QByteArray> lines = m_sdp.split('\n');

    int mapNum = -1;
    QString codecName;
    QByteArray codecType;
    QByteArray setupURL;
    bool isBackChannel = false;
    int timeBase = 0;

    for(QByteArray line: lines)
    {
        line = line.trimmed();
        QByteArray lineLower = line.toLower();
        if (lineLower.startsWith("m="))
        {
            if (mapNum >= 0) {
                if (codecName.isEmpty())
                    codecName = findCodecById(mapNum);
                QSharedPointer<SDPTrackInfo> sdpTrack(new SDPTrackInfo(codecName, codecType, setupURL, mapNum, 0, this, m_transport == TRANSPORT_TCP));
                sdpTrack->isBackChannel = isBackChannel;
                sdpTrack->timeBase = timeBase;
                m_sdpTracks << sdpTrack;
                setupURL.clear();
            }
            QList<QByteArray> trackParams = lineLower.mid(2).split(' ');
            codecType = trackParams[0];
            codecName.clear();
            isBackChannel = false;
            timeBase = 0;
            mapNum = 0;
            if (trackParams.size() >= 4) {
                mapNum = trackParams[3].toInt();
            }
        }
        if (lineLower.startsWith("a=rtpmap"))
        {
            QList<QByteArray> params = lineLower.split(' ');
            if (params.size() < 2)
                continue; // invalid data format. skip
            QList<QByteArray> trackInfo = params[0].split(':');
            QList<QByteArray> codecInfo = params[1].split('/');
            if (trackInfo.size() < 2 || codecInfo.size() < 2)
                continue; // invalid data format. skip
            mapNum = trackInfo[1].toUInt();
            codecName = QLatin1String(codecInfo[0]);
            if (codecInfo.size() > 1)
                timeBase = codecInfo[1].toInt();
        }
        else if (lineLower.startsWith("a=control:"))
        {
            setupURL = line.mid(QByteArray("a=control:").length());
        }
        else if (lineLower.startsWith("a=sendonly"))
        {
            isBackChannel = true;
        }
    }
    if (mapNum >= 0)
    {
        if (codecName.isEmpty())
            codecName = findCodecById(mapNum);
        //if (codecName == METADATA_STR)
        //    trackNumber = METADATA_TRACK_NUM;
        QSharedPointer<SDPTrackInfo> sdpTrack(new SDPTrackInfo(codecName, codecType, setupURL, mapNum, 0, this, m_transport == TRANSPORT_TCP));
        sdpTrack->isBackChannel = isBackChannel;
        sdpTrack->timeBase = timeBase;
        m_sdpTracks << sdpTrack;
    }
    updateTrackNum();
}

void QnRtspClient::parseRangeHeader(const QString& rangeStr)
{
    //TODO use nx_rtsp::parseRangeHeader

    QStringList rangeType = rangeStr.trimmed().split(QLatin1Char('='));
    if (rangeType.size() < 2)
        return;
    if (rangeType[0] == QLatin1String("clock"))
    {
        int index = rangeType[1].lastIndexOf(QLatin1Char('-'));
        QString start = rangeType[1].mid(0, index);
        QString end = rangeType[1].mid(index + 1);
        if(start.endsWith(QLatin1Char('-'))) {
            start = start.left(start.size() - 1);
            end = QLatin1Char('-') + end;
        }
        if (start == QLatin1String("now")) {
            m_startTime= DATETIME_NOW;
        }
        else {
            double val = start.toDouble();
            m_startTime = val < 1000000 ? val * 1000000.0 : val;
        }
        if (index > 0)
        {
            if (end == QLatin1String("now")) {
                m_endTime = DATETIME_NOW;
            }
            else {
                double val = end.toDouble();
                m_endTime = val < 1000000 ? val * 1000000.0 : val;
            }
        }
    }
}

void QnRtspClient::updateResponseStatus(const QByteArray& response)
{
    int firstLineEnd = response.indexOf('\n');
    if (firstLineEnd >= 0)
    {
        nx::network::http::StatusLine statusLine;
        statusLine.parse( nx::network::http::ConstBufferRefType(response, 0, firstLineEnd) );
        m_responseCode = statusLine.statusCode;
        m_reasonPhrase = QLatin1String(statusLine.reasonPhrase);
    }
}

CameraDiagnostics::Result QnRtspClient::open(const QString& url, qint64 startTime)
{
#ifdef _DUMP_STREAM
    const int fileIndex = ++RTPSessionInstanceCounter;
    std::ostringstream ss;
    ss<<"C:\\tmp\\12\\in."<<fileIndex;
    m_inStreamFile.open( ss.str(), std::ios_base::binary );
    ss.arg(std::string());
    ss<<"C:\\tmp\\12\\out."<<fileIndex;
    m_outStreamFile.open( ss.str(), std::ios_base::binary );
#endif

    if (startTime != AV_NOPTS_VALUE)
        m_openedTime = startTime;

    m_SessionId.clear();
    m_responseCode = CODE_OK;
    m_url = url;
    m_contentBase = m_url.toString();
    m_responseBufferLen = 0;
    m_rtpToTrack.clear();
    m_rtspAuthCtx.clear();
    if (m_defaultAuthScheme == nx::network::http::header::AuthScheme::basic)
    {
        m_rtspAuthCtx.setAuthenticationHeader(
            nx::network::http::header::WWWAuthenticate(m_defaultAuthScheme));
    }

    std::unique_ptr<nx::network::AbstractStreamSocket> previousSocketHolder;
    {
        QnMutexLocker lock(&m_socketMutex);
        previousSocketHolder = std::move(m_tcpSock);
        m_tcpSock = nx::network::SocketFactory::createStreamSocket();
        m_additionalReadBufferSize = 0;
    }

    m_tcpSock->setRecvTimeout(TCP_CONNECT_TIMEOUT_MS);

    nx::network::SocketAddress targetAddress;
    if (m_proxyAddress)
        targetAddress = *m_proxyAddress;
    else
        targetAddress = nx::network::SocketAddress(m_url.host(), m_url.port(DEFAULT_RTP_PORT));

    if (!m_tcpSock->connect(targetAddress, std::chrono::milliseconds(TCP_CONNECT_TIMEOUT_MS)))
        return CameraDiagnostics::CannotOpenCameraMediaPortResult(url, targetAddress.port);
    previousSocketHolder.reset(); //< Reset old socket after taking new one to guarantee new TCP port.

    m_tcpSock->setNoDelay(true);

    m_tcpSock->setRecvTimeout(m_tcpTimeout);
    m_tcpSock->setSendTimeout(m_tcpTimeout);

    if (m_numOfPredefinedChannels)
    {
        usePredefinedTracks();
        return CameraDiagnostics::NoErrorResult();
    }

    QByteArray response;
    if( !sendRequestAndReceiveResponse( createDescribeRequest(), response ) )
    {
        stop();
        return CameraDiagnostics::ConnectionClosedUnexpectedlyResult(url, targetAddress.port);
    }

    QString tmp = extractRTSPParam(QLatin1String(response), QLatin1String("Range:"));
    if (!tmp.isEmpty())
        parseRangeHeader(tmp);

    tmp = extractRTSPParam(QLatin1String(response), QLatin1String("Content-Location:"));
    if (!tmp.isEmpty())
        m_contentBase = tmp;

    tmp = extractRTSPParam(QLatin1String(response), QLatin1String("Content-Base:"));
    if (!tmp.isEmpty())
        m_contentBase = tmp;

    CameraDiagnostics::Result result = CameraDiagnostics::NoErrorResult();
    updateResponseStatus(response);
    switch( m_responseCode )
    {
        case CL_HTTP_SUCCESS:
            break;
        case CL_HTTP_AUTH_REQUIRED:
        case nx::network::http::StatusCode::proxyAuthenticationRequired:
            stop();
            return CameraDiagnostics::NotAuthorisedResult( url );
        default:
            stop();
            return CameraDiagnostics::RequestFailedResult( lit("DESCRIBE %1").arg(url), m_reasonPhrase );
    }

    int sdp_index = response.indexOf(QLatin1String("\r\n\r\n"));

    if (sdp_index  < 0 || sdp_index+4 >= response.size()) {
        stop();
        return CameraDiagnostics::NoMediaTrackResult( url );
    }

    m_sdp = response.mid(sdp_index+4);
    parseSDP();

    if (m_sdpTracks.size()<=0) {
        stop();
        result = CameraDiagnostics::NoMediaTrackResult( url );
    }

    if( result )
    {
        NX_LOG(lit("Sucessfully opened RTSP stream %1")
                .arg(m_url.toString(QUrl::RemovePassword)),
            cl_logALWAYS);
    }

    return result;
}

QnRtspClient::TrackMap QnRtspClient::play(qint64 positionStart, qint64 positionEnd, double scale)
{
    m_prefferedTransport = m_transport;
    if (m_prefferedTransport == TRANSPORT_AUTO)
        m_prefferedTransport = TRANSPORT_TCP;
    m_TimeOut = 0; // default timeout 0 ( do not send keep alive )
    if (!m_numOfPredefinedChannels) {
        if (!sendSetup() || m_sdpTracks.isEmpty())
            return TrackMap();
    }

    if (!sendPlay(positionStart, positionEnd, scale))
        m_sdpTracks.clear();

    return m_sdpTracks;
}

bool QnRtspClient::stop()
{
    QnMutexLocker lock(&m_socketMutex);
    m_tcpSock->close();
    return true;
}

void QnRtspClient::shutdown()
{
    QnMutexLocker lock(&m_socketMutex);
    m_tcpSock->shutdown();
}

bool QnRtspClient::isOpened() const
{
    QnMutexLocker lock(&m_socketMutex);
    return m_tcpSock->isConnected();
}

unsigned int QnRtspClient::sessionTimeoutMs()
{
    return m_TimeOut;
}

const QByteArray& QnRtspClient::getSdp() const
{
    return m_sdp;
}

QByteArray QnRtspClient::calcDefaultNonce() const
{
    return QByteArray::number(qnSyncTime->currentUSecsSinceEpoch() , 16);
}

#if 1
void QnRtspClient::addAuth( nx::network::http::Request* const request )
{
    QnClientAuthHelper::addAuthorizationToRequest(
        m_auth,
        request,
        &m_rtspAuthCtx );   //ignoring result
}
#else
void QnRtspClient::addAuth(QByteArray& request)
{
    if (m_auth.isNull())
        return;
    if (m_useDigestAuth)
    {
        QByteArray firstLine = request.left(request.indexOf('\n'));
        QList<QByteArray> methodAndUri = firstLine.split(' ');
        if (methodAndUri.size() >= 2) {
            QString uri = QLatin1String(methodAndUri[1]);
            if (uri.startsWith(lit("rtsp://")))
                uri = QUrl(uri).path();
            request.append( CLSimpleHTTPClient::digestAccess(
                m_auth, m_realm, m_nonce, QLatin1String(methodAndUri[0]),
                uri, m_responseCode == nx::network::http::StatusCode::proxyAuthenticationRequired ));
        }
    }
    else {
        request.append(CLSimpleHTTPClient::basicAuth(m_auth));
        request.append(QLatin1String("\r\n"));
    }
}
#endif

void QnRtspClient::addCommonHeaders(nx::network::http::HttpHeaders& headers)
{

    nx::network::http::insertOrReplaceHeader(
        &headers, nx::network::http::HttpHeader( "CSeq", QByteArray::number(m_csec++) ) );
    nx::network::http::insertOrReplaceHeader(
        &headers, nx::network::http::HttpHeader("User-Agent", m_userAgent ));
}

void QnRtspClient::addAdditionalHeaders(
    const QString& requestName,
    nx::network::http::HttpHeaders* outHeaders)
{
    for (const auto& header: m_additionalHeaders[requestName])
        nx::network::http::insertOrReplaceHeader(outHeaders, header);
}

nx::network::http::Request QnRtspClient::createDescribeRequest()
{
    m_sdpTracks.clear();

    nx::network::http::Request request;
    request.requestLine.method = "DESCRIBE";
    request.requestLine.url = m_url;
    request.requestLine.version = nx_rtsp::rtsp_1_0;
    addCommonHeaders(request.headers);
    request.headers.insert( nx::network::http::HttpHeader( "Accept", "application/sdp" ) );
    if( m_openedTime != AV_NOPTS_VALUE )
        addRangeHeader( &request, m_openedTime, AV_NOPTS_VALUE );
    addAdditionAttrs( &request );
    return request;
}

bool QnRtspClient::sendRequestInternal(nx::network::http::Request&& request)
{
    addAuth(&request);
    addAdditionAttrs(&request);
    QByteArray requestBuf;
    request.serialize( &requestBuf );
#ifdef _DUMP_STREAM
    m_outStreamFile.write( requestBuf.constData(), requestBuf.size() );
#endif
    return m_tcpSock->send(requestBuf.constData(), requestBuf.size()) > 0;
}

bool QnRtspClient::sendDescribe()
{
    return sendRequestInternal(createDescribeRequest());
}

bool QnRtspClient::sendOptions()
{
    nx::network::http::Request request;
    request.requestLine.method = "OPTIONS";
    request.requestLine.url = m_url;
    request.requestLine.version = nx_rtsp::rtsp_1_0;
    addCommonHeaders(request.headers);
    return sendRequestInternal(std::move(request));
}

int QnRtspClient::getTrackCount(TrackType trackType) const
{
    int result = 0;
    for (int i = 0; i < m_sdpTracks.size(); ++i)
    {
        if (m_sdpTracks[i]->trackType == trackType)
            ++result;
    }
    return result;
}

QList<QByteArray> QnRtspClient::getSdpByType(TrackType trackType) const
{
    for (int i = 0; i < m_sdpTracks.size(); ++i)
    {
        if (m_sdpTracks[i]->trackType == trackType)
            return getSdpByTrackNum(i);
    }
    return QList<QByteArray>();
}

QList<QByteArray> QnRtspClient::getSdpByTrackNum(int trackNum) const
{
    QList<QByteArray> rez;
    QList<QByteArray> tmp = m_sdp.split('\n');

    int mapNum = -1;
    for (int i = 0; i < m_sdpTracks.size(); ++i)
    {
        if (trackNum == m_sdpTracks[i]->trackNum)
            mapNum = m_sdpTracks[i]->mapNum;
    }
    if (mapNum == -1)
        return rez;
#if 0
    // match all a= lines like:
    // a=rtpmap:96 mpeg4-generic/12000/2
    // a=fmtp:96 profile-level
    for (int i = 0; i < tmp.size(); ++i)
    {
        QByteArray line = tmp[i].trimmed();
        if (line.startsWith("a=")) {
            QByteArray lineMapNum = line.split(' ')[0];
            lineMapNum = lineMapNum.mid(line.indexOf(':')+1);
            if (lineMapNum.toInt() == mapNum)
                rez << line;
        }
    }
#else
    // new version matches more SDP lines
    // like 'a=x-dimensions:2592,1944'. Previous version didn't match that
    int currentTrackNum = -1;
    for (int i = 0; i < tmp.size(); ++i)
    {
        QByteArray line = tmp[i].trimmed();
        if (line.startsWith("m="))
            currentTrackNum = line.split(' ').last().trimmed().toInt();
        else if (line.startsWith("a=") && currentTrackNum == mapNum)
            rez << line;
    }
#endif
    return rez;
}

void QnRtspClient::registerRTPChannel(int rtpNum, QSharedPointer<SDPTrackInfo> trackInfo)
{
    while (m_rtpToTrack.size() <= static_cast<size_t>(rtpNum))
        m_rtpToTrack.emplace_back( QSharedPointer<SDPTrackInfo>() );
    m_rtpToTrack[rtpNum] = std::move(trackInfo);
}

bool QnRtspClient::sendSetup()
{
    int audioNum = 0;

    for (int i = 0; i < m_sdpTracks.size(); ++i)
    {
        QSharedPointer<SDPTrackInfo> trackInfo = m_sdpTracks[i];

        if (trackInfo->trackType == TT_AUDIO)
        {
            if (!m_isAudioEnabled || audioNum++ != m_selectedAudioChannel)
                continue;
        }
        else if (trackInfo->trackType == TT_VIDEO)
        {
            ;
        }
        else if (trackInfo->codecName != METADATA_STR)
        {
            continue; // skip unknown metadata e.t.c
        }

#if 0
        QByteArray request;
        request += "SETUP ";

        if (trackInfo->setupURL.startsWith(QLatin1String("rtsp://")))
        {
            // full track url in a prefix
            request += trackInfo->setupURL;
        }
        else {
            request += m_url.toString();
            request += '/';
            request += trackInfo->setupURL;
            /*
            if (trackInfo->setupURL.isEmpty())
                request += QString("trackID=");
            else
                request += trackInfo->setupURL;
            request += QByteArray::number(itr.key());
            */
        }

        request += " RTSP/1.0\r\n";
        request += "CSeq: ";
        request += QByteArray::number(m_csec++);
        request += "\r\n";
        addAuth(request);
        request += USER_AGENT_STR;
        request += "Transport: RTP/AVP/";
        request += m_prefferedTransport == TRANSPORT_UDP ? "UDP" : "TCP";
        request += ";unicast;";

        if (m_prefferedTransport == TRANSPORT_UDP)
        {
            request += "client_port=";
            request += QString::number(trackInfo->ioDevice->getMediaSocket()->getLocalAddress().port);
            request += '-';
            request += QString::number(trackInfo->ioDevice->getRtcpSocket()->getLocalAddress().port);
        }
        else
        {
        	int rtpNum = trackInfo->trackNum*SDP_TRACK_STEP;
            trackInfo->interleaved = QPair<int,int>(rtpNum, rtpNum+1);
            request += QLatin1String("interleaved=") + QString::number(trackInfo->interleaved.first) + QLatin1Char('-') + QString::number(trackInfo->interleaved.second);
        }
        request += "\r\n";

        if (!m_SessionId.isEmpty()) {
            request += "Session: ";
            request += m_SessionId;
            request += "\r\n";
        }

        request += "\r\n";

        //qDebug() << request;
#else

        nx::network::http::Request request;
        auto setupUrl = trackInfo->setupURL == "*"
                ? nx::utils::Url()
                : nx::utils::Url(QString::fromLatin1(trackInfo->setupURL));

        request.requestLine.method = "SETUP";
        if( setupUrl.isRelative() )
        {
            // SETUP postfix should be writen after url query params. It's invalid url, but it's required according to RTSP standard
            request.requestLine.url = m_contentBase
                    + ((m_contentBase.endsWith(lit("/")) || setupUrl.isEmpty()) ? lit("") : lit("/"))
                    + setupUrl.toString();
        }
        else
        {
            // full track url in a prefix
            request.requestLine.url = setupUrl;//QString::fromLatin1(trackInfo->setupURL);
        }

        request.requestLine.version = nx_rtsp::rtsp_1_0;
        addCommonHeaders(request.headers);

        {   //generating transport header
            nx::network::http::StringType transportStr = "RTP/AVP/";
            transportStr += m_prefferedTransport == TRANSPORT_UDP ? "UDP" : "TCP";
            transportStr += ";unicast;";

            if (m_prefferedTransport == TRANSPORT_UDP)
            {
                transportStr += "client_port=";
                transportStr += QString::number(trackInfo->ioDevice->getMediaSocket()->getLocalAddress().port);
                transportStr += '-';
                transportStr += QString::number(trackInfo->ioDevice->getRtcpSocket()->getLocalAddress().port);
            }
            else
            {
        	    int rtpNum = trackInfo->trackNum*SDP_TRACK_STEP;
                trackInfo->interleaved = QPair<int,int>(rtpNum, rtpNum+1);
                transportStr += QLatin1String("interleaved=") + QString::number(trackInfo->interleaved.first) + QLatin1Char('-') + QString::number(trackInfo->interleaved.second);
            }
            request.headers.insert( nx::network::http::HttpHeader( "Transport", transportStr ) );
        }

        if( !m_SessionId.isEmpty() )
            request.headers.insert( nx::network::http::HttpHeader( "Session", m_SessionId.toLatin1() ) );
#endif

        QByteArray responce;
        if( !sendRequestAndReceiveResponse( std::move(request), responce ) )
            return false;

        if (!responce.startsWith("RTSP/1.0 200"))
        {
            if (m_transport == TRANSPORT_AUTO && m_prefferedTransport == TRANSPORT_TCP) {
                m_prefferedTransport = TRANSPORT_UDP;
                if (!sendSetup()) //< Try UDP transport.
                    return false;
            }
            else
                return false;
        }

        QString sessionParam = extractRTSPParam(QLatin1String(responce), QLatin1String("Session:"));
        if (sessionParam.size() > 0)
        {
            QStringList tmpList = sessionParam.split(QLatin1Char(';'));
            m_SessionId = tmpList[0];

            for (int i = 0; i < tmpList.size(); ++i)
            {
                tmpList[i] = tmpList[i].trimmed().toLower();
                if (tmpList[i].startsWith(QLatin1String("timeout")))
                {
                    QStringList tmpParams = tmpList[i].split(QLatin1Char('='));
                    if (tmpParams.size() > 1) {
                        m_TimeOut = tmpParams[1].toInt();
                        if (m_TimeOut > 0 && m_TimeOut < 5000)
                            m_TimeOut *= 1000; // convert seconds to ms
                    }
                }
            }
        }

        QString transportParam = extractRTSPParam(QLatin1String(responce), QLatin1String("Transport:"));
        if (transportParam.size() > 0)
        {
            QStringList tmpList = transportParam.split(QLatin1Char(';'));
            for (int k = 0; k < tmpList.size(); ++k)
            {
                tmpList[k] = tmpList[k].trimmed().toLower();
                if (tmpList[k].startsWith(QLatin1String("ssrc")))
                {
                    QStringList tmpParams = tmpList[k].split(QLatin1Char('='));
                    if (tmpParams.size() > 1) {
                        bool ok;
                        m_sdpTracks[i]->setSSRC((quint32)tmpParams[1].toLongLong(&ok, 16));
                    }
                }
                else if (tmpList[k].startsWith(QLatin1String("interleaved"))) {
                    QStringList tmpParams = tmpList[k].split(QLatin1Char('='));
                    if (tmpParams.size() > 1) {
                        tmpParams = tmpParams[1].split(QLatin1String("-"));
                        if (tmpParams.size() == 2) {
                            trackInfo->interleaved = QPair<int,int>(tmpParams[0].toInt(), tmpParams[1].toInt());
                            registerRTPChannel(trackInfo->interleaved.first, trackInfo);
                        }
                    }
                }
                else if (tmpList[k].startsWith(QLatin1String("server_port"))) {
                    QStringList tmpParams = tmpList[k].split(QLatin1Char('='));
                    if (tmpParams.size() > 1) {
                        tmpParams = tmpParams[1].split(QLatin1String("-"));
                        if (tmpParams.size() == 2) {
                            trackInfo->setRemoteEndpointRtcpPort(tmpParams[1].toInt());
                        }
                    }
                }
            }
        }

        updateTransportHeader(responce);
    }

    bool tcpMode =  m_prefferedTransport == TRANSPORT_TCP;
    for (int i = 0; i < m_sdpTracks.size(); ++i)
        m_sdpTracks[i]->ioDevice->setTcpMode(tcpMode);

    return true;
}

void QnRtspClient::addAdditionAttrs( nx::network::http::Request* const request )
{
    for (QMap<QByteArray, QByteArray>::const_iterator i = m_additionAttrs.begin(); i != m_additionAttrs.end(); ++i)
        nx::network::http::insertOrReplaceHeader(
            &request->headers,
            nx::network::http::HttpHeader(i.key(), i.value()));
}

bool QnRtspClient::sendSetParameter( const QByteArray& paramName, const QByteArray& paramValue )
{
    nx::network::http::Request request;

    request.messageBody.append(paramName);
    request.messageBody.append(": ");
    request.messageBody.append(paramValue);
    request.messageBody.append("\r\n");

    request.requestLine.method = "SET_PARAMETER";
    request.requestLine.url = m_url;
    request.requestLine.version = nx_rtsp::rtsp_1_0;
    addCommonHeaders(request.headers);
    request.headers.insert( nx::network::http::HttpHeader( "Session", m_SessionId.toLatin1() ) );
    request.headers.insert( nx::network::http::HttpHeader( "Content-Length", QByteArray::number(request.messageBody.size()) ) );
    return sendRequestInternal(std::move(request));
}

QByteArray QnRtspClient::nptPosToString(qint64 posUsec) const
{
    switch (m_dateTimeFormat)
    {
        case DateTimeFormat::ISO:
        {
            auto datetime = QDateTime::fromMSecsSinceEpoch(posUsec / 1000, Qt::UTC);
            return datetime.toString(lit("yyyyMMddThhmmssZ")).toLocal8Bit();
        }
        default:
            return nx::network::http::StringType::number(posUsec);
    }
}

void QnRtspClient::addRangeHeader( nx::network::http::Request* const request, qint64 startPos, qint64 endPos )
{
    nx::network::http::StringType rangeVal;
    if (startPos != qint64(AV_NOPTS_VALUE))
    {
        //There is no guarantee that every RTSP server understands utc ranges.
        //RFC requires only npt ranges support.
        if (startPos != DATETIME_NOW)
            rangeVal += "clock=" + nptPosToString(startPos);
        else
            rangeVal += "clock=now";
        rangeVal += '-';
        if (endPos != qint64(AV_NOPTS_VALUE))
        {
            if (endPos != DATETIME_NOW)
                rangeVal += nptPosToString(endPos);
            else
                rangeVal += "clock";
        }

        nx::network::http::insertOrReplaceHeader(
            &request->headers,
            nx::network::http::HttpHeader("Range", rangeVal));
    }
}

QByteArray QnRtspClient::getGuid()
{
    QnMutexLocker lock( &m_guidMutex );
    if (m_guid.isEmpty())
        m_guid = QnUuid::createUuid().toString().toUtf8();
    return m_guid;
}

nx::network::http::Request QnRtspClient::createPlayRequest( qint64 startPos, qint64 endPos )
{
    nx::network::http::Request request;
    request.requestLine.method = "PLAY";
    request.requestLine.url = m_contentBase;
    request.requestLine.version = nx_rtsp::rtsp_1_0;
    addCommonHeaders(request.headers);
    request.headers.insert( nx::network::http::HttpHeader( "Session", m_SessionId.toLatin1() ) );
    addRangeHeader( &request, startPos, endPos );
    addAdditionalHeaders(lit("PLAY"), &request.headers);
    request.headers.insert( nx::network::http::HttpHeader( "Scale", QByteArray::number(m_scale)) );
    if( m_numOfPredefinedChannels )
    {
        nx::network::http::insertOrReplaceHeader(
            &request.headers,
            nx::network::http::HttpHeader("x-play-now", "true"));
        nx::network::http::insertOrReplaceHeader(
            &request.headers,
            nx::network::http::HttpHeader(Qn::GUID_HEADER_NAME, getGuid()));
    }
    return request;
}

bool QnRtspClient::sendPlayInternal(qint64 startPos, qint64 endPos)
{
    return sendRequestInternal(createPlayRequest( startPos, endPos ));
}

bool QnRtspClient::sendPlay(qint64 startPos, qint64 endPos, double scale)
{
    QByteArray response;

    m_scale = scale;

    nx::network::http::Request request = createPlayRequest( startPos, endPos );
    if( !sendRequestAndReceiveResponse( std::move(request), response ) )
    {
        stop();
        return false;
    }

    while (1)
    {
        QString cseq = extractRTSPParam(QLatin1String(response), QLatin1String("CSeq:"));
        if (cseq.toInt() == (int)m_csec-1)
            break;
        else if (!readTextResponce(response))
            return false; // try next response
    }

    QString tmp = extractRTSPParam(QLatin1String(response), QLatin1String("Range:"));
    if (!tmp.isEmpty())
        parseRangeHeader(tmp);

    tmp = extractRTSPParam(QLatin1String(response), QLatin1String("x-video-layout:"));
    if (!tmp.isEmpty())
        m_videoLayout = tmp; // refactor here: add all attributes to list

    if (response.startsWith("RTSP/1.0 200"))
    {
        updateTransportHeader(response);
        m_keepAliveTime.restart();
        return true;
    }

    return false;

}

bool QnRtspClient::sendPause()
{
    nx::network::http::Request request;
    request.requestLine.method = "PAUSE";
    request.requestLine.url = m_url;
    request.requestLine.version = nx_rtsp::rtsp_1_0;
    addCommonHeaders(request.headers);
    request.headers.insert( nx::network::http::HttpHeader( "Session", m_SessionId.toLatin1() ) );
    return sendRequestInternal(std::move(request));
}

bool QnRtspClient::sendTeardown()
{
    nx::network::http::Request request;
    request.requestLine.method = "TEARDOWN";
    request.requestLine.url = m_url;
    request.requestLine.version = nx_rtsp::rtsp_1_0;
    addCommonHeaders(request.headers);
    request.headers.insert( nx::network::http::HttpHeader( "Session", m_SessionId.toLatin1() ) );
    return sendRequestInternal(std::move(request));
}

static const int RTCP_SENDER_REPORT = 200;
static const int RTCP_RECEIVER_REPORT = 201;
static const int RTCP_SOURCE_DESCRIPTION = 202;

QnRtspStatistic QnRtspClient::parseServerRTCPReport(
    const quint8* srcBuffer, int srcBufferSize, bool* gotStatistics)
{
    static quint32 rtspTimeDiff = QDateTime::fromString(QLatin1String("1900-01-01"), Qt::ISODate)
        .secsTo(QDateTime::fromString(QLatin1String("1970-01-01"), Qt::ISODate));

    QnRtspStatistic stats;
    *gotStatistics = false;
    try {
        BitStreamReader reader(srcBuffer, srcBuffer + srcBufferSize);
        reader.skipBits(8); // skip version

        while (reader.getBitsLeft() > 0)
        {
            int messageCode = reader.getBits(8);
            int messageLen = reader.getBits(16);
            nx::utils::unused(messageLen);
            if (messageCode == RTCP_SENDER_REPORT)
            {
                stats.ssrc = reader.getBits(32);
                quint32 intTime = reader.getBits(32);
                quint32 fracTime = reader.getBits(32);
                stats.ntpTime = intTime + (double) fracTime / UINT_MAX - rtspTimeDiff;
                stats.localTime = qnSyncTime->currentMSecsSinceEpoch() / 1000.0;
                stats.timestamp = reader.getBits(32);
                stats.receivedPackets = reader.getBits(32);
                stats.receivedOctets = reader.getBits(32);
                *gotStatistics = true;
                break;
            }
            else {
                break;
            }
        }
    } catch(...)
    {

    }
    return stats;
}

int QnRtspClient::buildClientRTCPReport(quint8* dstBuffer, int bufferLen)
{
    QByteArray esDescr("netoptix");

    NX_ASSERT(bufferLen >= 20 + esDescr.size());

    quint8* curBuffer = dstBuffer;
    *curBuffer++ = (RtpHeader::RTP_VERSION << 6);
    *curBuffer++ = RTCP_RECEIVER_REPORT;  // packet type
    curBuffer += 2; // skip len field;

    quint32* curBuf32 = (quint32*) curBuffer;
    *curBuf32++ = htonl(SSRC_CONST);
    /*
    *curBuf32++ = htonl((quint32) stats->nptTime);
    quint32 fracTime = (quint32) ((stats->nptTime - (quint32) stats->nptTime) * UINT_MAX); // UINT32_MAX
    *curBuf32++ = htonl(fracTime);
    *curBuf32++ = htonl(stats->timestamp);
    *curBuf32++ = htonl(stats->receivedPackets);
    *curBuf32++ = htonl(stats->receivedOctets);
    */

    // correct len field (count of 32 bit words -1)
    quint16 len = (quint16) (curBuf32 - (quint32*) dstBuffer);
    * ((quint16*) (dstBuffer + 2)) = htons(len-1);

    // build source description
    curBuffer = (quint8*) curBuf32;
    *curBuffer++ = (RtpHeader::RTP_VERSION << 6) + 1;  // source count = 1
    *curBuffer++ = RTCP_SOURCE_DESCRIPTION;  // packet type
    *curBuffer++ = 0; // len field = 6 (hi)
    *curBuffer++ = 4; // len field = 6 (low), (4+1)*4=20 bytes
    curBuf32 = (quint32*) curBuffer;
    *curBuf32 = htonl(CSRC_CONST);
    curBuffer+=4;
    *curBuffer++ = 1; // ES_TYPE CNAME
    *curBuffer++ = esDescr.size();
    memcpy(curBuffer, esDescr.data(), esDescr.size());
    curBuffer += esDescr.size();
    while ((curBuffer - dstBuffer)%4 != 0)
        *curBuffer++ = 0;
    //return len * sizeof(quint32);

    return curBuffer - dstBuffer;
}

bool QnRtspClient::sendKeepAliveIfNeeded()
{
    // send rtsp keep alive
    if (m_TimeOut==0)
        return true;

    if (m_keepAliveTime.elapsed() < (int) m_TimeOut - RESERVED_TIMEOUT_TIME)
        return true;
    else
    {
        bool res= sendKeepAlive();
        m_keepAliveTime.restart();
        return res;
    }
}

bool QnRtspClient::sendKeepAlive()
{
    nx::network::http::Request request;
    request.requestLine.method = "GET_PARAMETER";
    request.requestLine.url = m_url;
    request.requestLine.version = nx_rtsp::rtsp_1_0;
    addCommonHeaders(request.headers);
    request.headers.insert( nx::network::http::HttpHeader( "Session", m_SessionId.toLatin1() ) );
    return sendRequestInternal(std::move(request));
}

void QnRtspClient::sendBynaryResponse(const quint8* buffer, int size)
{
    m_tcpSock->send(buffer, size);
#ifdef _DUMP_STREAM
    m_outStreamFile.write( (const char*)buffer, size );
#endif
}

bool QnRtspClient::processTextResponseInsideBinData()
{
    // have text response or part of text response.
    int bytesRead = readSocketWithBuffering(m_responseBuffer+m_responseBufferLen, qMin(1024, RTSP_BUFFER_LEN - m_responseBufferLen), true);
    if (bytesRead <= 0)
        return false;
    m_responseBufferLen += bytesRead;

    quint8* curPtr = m_responseBuffer;
    quint8* bEnd = m_responseBuffer+m_responseBufferLen;
    for(; curPtr < bEnd && *curPtr != '$'; curPtr++);

    bool isReadyToProcess = curPtr < bEnd;
    if (!isReadyToProcess)
    {
        const auto messageSize = QnTCPConnectionProcessor::isFullMessage(
            QByteArray::fromRawData((const char*)m_responseBuffer, m_responseBufferLen));

        if (messageSize < 0)
            return false;

        if (messageSize > 0)
            isReadyToProcess = true;
    }

    if (isReadyToProcess)
    {
        QByteArray textResponse;
        textResponse.append((const char*) m_responseBuffer, curPtr - m_responseBuffer);
        memmove(m_responseBuffer, curPtr, bEnd - curPtr);
        m_responseBufferLen = bEnd - curPtr;
        QString tmp = extractRTSPParam(QLatin1String(textResponse), QLatin1String("Range:"));
        if (!tmp.isEmpty())
            parseRangeHeader(tmp);
        emit gotTextResponse(textResponse);
    }

    return true;
}

int QnRtspClient::readBinaryResponce(quint8* data, int maxDataSize)
{
    while (m_tcpSock->isConnected())
    {
        while (m_responseBufferLen < 4) {
            int bytesRead = readSocketWithBuffering(m_responseBuffer+m_responseBufferLen, 4 - m_responseBufferLen, true);
            if (bytesRead <= 0)
                return bytesRead;
            m_responseBufferLen += bytesRead;
        }
        if (m_responseBuffer[0] == '$')
            break;

        // have text response or part of text response.
        if (!processTextResponseInsideBinData())
            return -1;
    }
    int dataLen = (m_responseBuffer[2]<<8) + m_responseBuffer[3] + 4;
    if (maxDataSize < dataLen)
        return -2; // not enough buffer
    int copyLen = qMin(dataLen, m_responseBufferLen);
    memcpy(data, m_responseBuffer, copyLen);
    if (m_responseBufferLen > copyLen)
        memmove(m_responseBuffer, m_responseBuffer + copyLen, m_responseBufferLen - copyLen);
    data += copyLen;
    m_responseBufferLen -= copyLen;
    for (int dataRestLen = dataLen - copyLen; dataRestLen > 0;)
    {
        int bytesRead = readSocketWithBuffering(data, dataRestLen, true);
        if (bytesRead <= 0)
            return bytesRead;
        dataRestLen -= bytesRead;
        data += bytesRead;
    }
    return dataLen;
}

quint8* QnRtspClient::prepareDemuxedData(std::vector<QnByteArray*>& demuxedData, int channel, int reserve)
{
    if (channel >= 0 && demuxedData.size() <= (size_t)channel)
        demuxedData.resize(channel+1);
    if (demuxedData[channel] == 0)
        demuxedData[channel] = new QnByteArray(16, 32);
    QnByteArray* dataVect = demuxedData[channel];
    //dataVect->resize(dataVect->size() + reserve);
    dataVect->reserve(dataVect->size() + reserve);
    return (quint8*) dataVect->data() + dataVect->size();
}

int QnRtspClient::readBinaryResponce(std::vector<QnByteArray*>& demuxedData, int& channelNumber)
{
    while (m_tcpSock->isConnected())
    {
        while (m_responseBufferLen < 4) {
            int bytesRead = readSocketWithBuffering(m_responseBuffer+m_responseBufferLen, 4 - m_responseBufferLen, true);
            if (bytesRead <= 0)
                return bytesRead;
            m_responseBufferLen += bytesRead;
        }
        if (m_responseBuffer[0] == '$')
            break;
        if (!processTextResponseInsideBinData())
            return -1;
    }

    int dataLen = (m_responseBuffer[2]<<8) + m_responseBuffer[3] + 4;
    int copyLen = qMin(dataLen, m_responseBufferLen);
    channelNumber = m_responseBuffer[1];
    quint8* data = prepareDemuxedData(demuxedData, channelNumber, dataLen);
    //quint8* data = (quint8*) dataVect->data() + dataVect->size() - dataLen;

    memcpy(data, m_responseBuffer, copyLen);
    if (m_responseBufferLen > copyLen)
        memmove(m_responseBuffer, m_responseBuffer + copyLen, m_responseBufferLen - copyLen);
    data += copyLen;
    m_responseBufferLen -= copyLen;

    for (int dataRestLen = dataLen - copyLen; dataRestLen > 0;)
    {
        int bytesRead = readSocketWithBuffering(data, dataRestLen, true);
        if (bytesRead <= 0)
            return bytesRead;
        dataRestLen -= bytesRead;
        data += bytesRead;
    }

    demuxedData[channelNumber]->finishWriting(dataLen);
    return dataLen;
}

bool QnRtspClient::processTcpRtcpData(const quint8* data, int size)
{
    if (size < 4 || data[0] != '$')
        return false;
    int rtpChannelNum = data[1];
    int trackNum = getChannelNum(rtpChannelNum);
    if (trackNum >= m_sdpTracks.size())
        return false;
    QnRtspIoDevice* ioDevice = m_sdpTracks[trackNum]->ioDevice;
    if (!ioDevice)
        return false;

    bool gotValue = false;
    QnRtspStatistic stats = parseServerRTCPReport(data + 4, size - 4, &gotValue);
    if (gotValue)
    {
        if (ioDevice->getSSRC() == 0 || ioDevice->getSSRC() == stats.ssrc)
            ioDevice->setStatistic(stats);
    }
    return true;
}

// demux text data only
bool QnRtspClient::readTextResponce(QByteArray& response)
{
    int ignoreDataSize = 0;
    bool needMoreData = m_responseBufferLen == 0;
    for (int i = 0; i < 1000 && ignoreDataSize < 1024*1024*3 && m_tcpSock->isConnected(); ++i)
    {
        if (needMoreData) {
            int bytesRead = readSocketWithBuffering(m_responseBuffer + m_responseBufferLen, qMin(1024, RTSP_BUFFER_LEN - m_responseBufferLen), true);
            if (bytesRead <= 0)
            {
                if( bytesRead == 0 )
                {
                    NX_LOG( lit("RTSP connection to %1 has been unexpectedly closed").
                        arg(m_tcpSock->getForeignAddress().toString()), cl_logINFO );
                }
                else if (!m_tcpSock->isClosed())
                {
                    NX_LOG( lit("Error reading RTSP response from %1. %2").
                        arg(m_tcpSock->getForeignAddress().toString()).arg(SystemError::getLastOSErrorText()), cl_logWARNING );
                }
                return false;	//error occured or connection closed
            }
            m_responseBufferLen += bytesRead;
        }
        if (m_responseBuffer[0] == '$') {
            // binary data
            quint8 tmpData[1024*64];
            int bytesRead = readBinaryResponce(tmpData, sizeof(tmpData)); // skip binary data

            int rtpChannelNum = tmpData[1];
            QnRtspClient::TrackType format = getTrackTypeByRtpChannelNum(rtpChannelNum);
            if (format == QnRtspClient::TT_VIDEO_RTCP || format == QnRtspClient::TT_AUDIO_RTCP)
            {
                if (!processTcpRtcpData(tmpData, bytesRead))
                    NX_VERBOSE(this, "Can't parse RTCP report while reading text response");
            }

            int oldIgnoreDataSize = ignoreDataSize;
            ignoreDataSize += bytesRead;
            if (oldIgnoreDataSize / 64000 != ignoreDataSize/64000)
                QnSleep::msleep(1);
            needMoreData = m_responseBufferLen == 0;
        }
        else {
            // text data
            int msgLen = QnTCPConnectionProcessor::isFullMessage(QByteArray::fromRawData((const char*)m_responseBuffer, m_responseBufferLen));
            if (msgLen < 0)
                return false;

            if (msgLen > 0)
            {
                response = QByteArray((const char*) m_responseBuffer, msgLen);
                memmove(m_responseBuffer, m_responseBuffer + msgLen, m_responseBufferLen - msgLen);
                m_responseBufferLen -= msgLen;
                return true;
            }
            needMoreData = true;
        }
        if (m_responseBufferLen == RTSP_BUFFER_LEN)
        {
            NX_LOG( lit("RTSP response from %1 has exceeded max response size (%2)").
                arg(m_tcpSock->getForeignAddress().toString()).arg(RTSP_BUFFER_LEN), cl_logINFO );
            return false;
        }
    }
    return false;
}

QString QnRtspClient::extractRTSPParam(const QString& buffer, const QString& paramName)
{
    int pos = buffer.indexOf(paramName, 0, Qt::CaseInsensitive);
    if (pos > 0)
    {
        QString rez;
        bool first = true;
        for (int i = pos + paramName.size() + 1; i < buffer.size(); i++)
        {
            if (buffer[i] == QLatin1Char(' ') && first)
                continue;
            else if (buffer[i] == QLatin1Char('\r') || buffer[i] == QLatin1Char('\n'))
                break;
            else {
                rez += buffer[i];
                first = false;
            }
        }
        return rez;
    }
    else
        return QString();
}

void QnRtspClient::updateTransportHeader(QByteArray& responce)
{
    QString tmp = extractRTSPParam(QLatin1String(responce), QLatin1String("Transport:"));
    if (tmp.size() > 0)
    {
        QStringList tmpList = tmp.split(QLatin1Char(';'));
        for (int i = 0; i < tmpList.size(); ++i)
        {
            if (tmpList[i].startsWith(QLatin1String("port")))
            {
                QStringList tmpParams = tmpList[i].split(QLatin1Char('='));
                if (tmpParams.size() > 1)
                    m_ServerPort = tmpParams[1].toInt();
            }
        }
    }
}

void QnRtspClient::setTransport(TransportType transport)
{
    m_transport = transport;
}

void QnRtspClient::setTransport(const QString& transport)
{
    if (transport == QLatin1String("TCP"))
        m_transport = TRANSPORT_TCP;
    else if (transport == QLatin1String("UDP"))
        m_transport = TRANSPORT_UDP;
    else
        m_transport = TRANSPORT_AUTO;
}

QString QnRtspClient::getTrackFormatByRtpChannelNum(int channelNum)
{
    return getTrackFormat(channelNum / SDP_TRACK_STEP);
}

QString QnRtspClient::getTrackFormat(int trackNum) const
{
    // client setup all track numbers consequentially, so we can use track num as direct vector index. Expect medata track with fixed num and always last record
    if (trackNum < m_sdpTracks.size())
        return m_sdpTracks[trackNum]->codecName;
    else if (trackNum == METADATA_TRACK_NUM && !m_sdpTracks.isEmpty())
        return m_sdpTracks.last()->codecName;
    else
        return QString();
}

QnRtspClient::TrackType QnRtspClient::getTrackTypeByRtpChannelNum(int channelNum)
{
    TrackType rez = TT_UNKNOWN;
    int rtpChannelNum = channelNum & ~1;
    if (static_cast<size_t>(rtpChannelNum) < m_rtpToTrack.size()) {
        const QSharedPointer<SDPTrackInfo>& track = m_rtpToTrack[rtpChannelNum];
        if (track)
            rez = track->trackType;
    }
    //following code was a camera rtsp bug workaround. Which camera no one can recall.
        //Commented because it interferes with another bug on TP-LINK buggy camera.
        //So, let's try to be closer to RTSP rfc
    //if (rez == TT_UNKNOWN)
    //    rez = getTrackType(channelNum / SDP_TRACK_STEP);
    if (channelNum % SDP_TRACK_STEP)
        rez = QnRtspClient::TrackType(int(rez)+1);
    return rez;
}

int QnRtspClient::getChannelNum(int rtpChannelNum)
{
    rtpChannelNum = rtpChannelNum & ~1;
    if (static_cast<size_t>(rtpChannelNum) < m_rtpToTrack.size()) {
        const QSharedPointer<SDPTrackInfo>& track = m_rtpToTrack[rtpChannelNum];
        if (track)
            return track->trackNum;
    }
    return 0;
}

QnRtspClient::TrackType QnRtspClient::getTrackType(int trackNum) const
{
    // client setup all track numbers consequentially, so we can use track num as direct vector index. Expect medata track with fixed num and always last record

    if (trackNum < m_sdpTracks.size())
        return m_sdpTracks[trackNum]->trackType;
    else if (trackNum == METADATA_TRACK_NUM && !m_sdpTracks.isEmpty())
        return m_sdpTracks.last()->trackType;
    else
        return TT_UNKNOWN;
}

qint64 QnRtspClient::startTime() const
{
    return m_startTime;
}

qint64 QnRtspClient::endTime() const
{
    return m_endTime;
}

float QnRtspClient::getScale() const
{
    return m_scale;
}

void QnRtspClient::setScale(float value)
{
    m_scale = value;
}

void QnRtspClient::setAdditionAttribute(const QByteArray& name, const QByteArray& value)
{
    m_additionAttrs.insert(name, value);
}

void QnRtspClient::removeAdditionAttribute(const QByteArray& name)
{
    m_additionAttrs.remove(name);
}

void QnRtspClient::setTCPTimeout(std::chrono::milliseconds timeout)
{
    m_tcpTimeout = timeout;
    if (m_tcpSock)
    {
        m_tcpSock->setRecvTimeout(m_tcpTimeout);
        m_tcpSock->setSendTimeout(m_tcpTimeout);
    }
}

std::chrono::milliseconds QnRtspClient::getTCPTimeout() const
{
    return m_tcpTimeout;
}

void QnRtspClient::setAuth(const QAuthenticator& auth, nx::network::http::header::AuthScheme::Value defaultAuthScheme)
{
    m_auth = auth;
    m_defaultAuthScheme = defaultAuthScheme;
}

QAuthenticator QnRtspClient::getAuth() const
{
    return m_auth;
}

nx::utils::Url QnRtspClient::getUrl() const
{
    return m_url;
}

void QnRtspClient::setAudioEnabled(bool value)
{
    m_isAudioEnabled = value;
}

bool QnRtspClient::isAudioEnabled() const
{
    return m_isAudioEnabled;
}

void QnRtspClient::setProxyAddr(const QString& addr, int port)
{
    m_proxyAddress = nx::network::SocketAddress(addr, (uint16_t) port);
}

QString QnRtspClient::mediaTypeToStr(TrackType trackType)
{
    if (trackType == TT_AUDIO)
        return lit("audio");
    else if (trackType == TT_AUDIO_RTCP)
        return lit("audio-rtcp");
    else if (trackType == TT_VIDEO)
        return lit("video");
    else if (trackType == TT_VIDEO_RTCP)
        return lit("video-rtcp");
    else if (trackType == TT_METADATA)
        return lit("metadata");
    else
        return lit("TT_UNKNOWN");
}

void QnRtspClient::setUsePredefinedTracks(int numOfVideoChannel)
{
    m_numOfPredefinedChannels = numOfVideoChannel;
}

void QnRtspClient::setUserAgent(const QString& value)
{
    m_userAgent = value.toUtf8();
}

bool QnRtspClient::setTCPReadBufferSize(int value)
{
    return m_tcpSock->setRecvBufferSize(value);
}

QString QnRtspClient::getVideoLayout() const
{
    return m_videoLayout;
}

static const size_t MAX_BITRATE_BITS_PER_SECOND = 50*1024*1024;
static const size_t MAX_BITRATE_BYTES_PER_SECOND = MAX_BITRATE_BITS_PER_SECOND / CHAR_BIT;
static_assert(
    MAX_BITRATE_BYTES_PER_SECOND > ADDITIONAL_READ_BUFFER_CAPACITY * 10,
    "MAX_BITRATE_BYTES_PER_SECOND MUST be 10 times greater than ADDITIONAL_READ_BUFFER_CAPACITY" );

#ifdef __arm__
static const size_t MS_PER_SEC = 1000;
#endif

int QnRtspClient::readSocketWithBuffering( quint8* buf, size_t bufSize, bool readSome )
{
#if 1
#ifdef __arm__
    {
        //TODO #ak Better to find other solution and remove this code.
            //At least, move ioctl call to sockets, since m_tcpSock->handle() is deprecated method
            //(with nat traversal introduced, not every socket will have handle)
        int bytesAv = 0;
        if( (ioctl( m_tcpSock->handle(), FIONREAD, &bytesAv ) == 0) &&  //socket read buffer size is unknown to us
            (bytesAv == 0) )    //socket read buffer is empty
        {
            //This sleep somehow reduces CPU time spent by process in kernel space on arm platform
                //Possibly, it is workaround of some other bug somewhere else
                //This code works only on Raspberry and NX1
            QThread::msleep( MS_PER_SEC / (MAX_BITRATE_BYTES_PER_SECOND / ADDITIONAL_READ_BUFFER_CAPACITY) );
        }
    }
#endif

    int bytesRead = m_tcpSock->recv( buf, (unsigned int) bufSize, readSome ? 0 : MSG_WAITALL );
    if (bytesRead > 0)
        m_lastReceivedDataTimer.restart();
    return bytesRead;
#else
    const size_t bufSizeBak = bufSize;

    //this method introduced to minimize m_tcpSock->recv calls (on isd edge m_tcpSock->recv call is rather heavy)
    // TODO: #ak remove extra data copying

    for( ;; )
    {
        if( m_additionalReadBufferSize > 0 )
        {
            const size_t bytesToCopy = std::min<int>( m_additionalReadBufferSize, bufSize );
            memcpy( buf, m_additionalReadBuffer + m_additionalReadBufferPos, bytesToCopy );
            m_additionalReadBufferPos += bytesToCopy;
            m_additionalReadBufferSize -= bytesToCopy;
            bufSize -= bytesToCopy;
            buf += bytesToCopy;
        }

        if( readSome && (bufSize < bufSizeBak) )
            return bufSizeBak - bufSize;
        if( bufSize == 0 )
            return bufSizeBak;

#ifdef __arm__
        {
            //TODO #ak Better to find other solution and remove this code.
                //At least, move ioctl call to sockets, since m_tcpSock->handle() is deprecated method
                //(with nat traversal introduced, not every socket will have handle)
            int bytesAv = 0;
            if( (ioctl( m_tcpSock->handle(), FIONREAD, &bytesAv ) != 0) ||  //socket read buffer size is unknown to us
                (bytesAv == 0) )    //socket read buffer is empty
            {
                //This sleep somehow reduces CPU time spent by process in kernel space on arm platform
                    //Possibly, it is workaround of some other bug somewhere else
                    //This code works only on Raspberry and NX1
                QThread::msleep( MS_PER_SEC / (MAX_BITRATE_BYTES_PER_SECOND / ADDITIONAL_READ_BUFFER_CAPACITY) );
            }
        }
#endif

        m_additionalReadBufferSize = m_tcpSock->recv( m_additionalReadBuffer, ADDITIONAL_READ_BUFFER_CAPACITY );
#ifdef _DUMP_STREAM
        m_inStreamFile.write( m_additionalReadBuffer, m_additionalReadBufferSize );
#endif
        m_additionalReadBufferPos = 0;
        if( m_additionalReadBufferSize <= 0 )
            return bufSize == bufSizeBak
                ? m_additionalReadBufferSize    //if could not read anything returning error
                : bufSizeBak - bufSize;
    }
#endif
}

bool QnRtspClient::sendRequestAndReceiveResponse( nx::network::http::Request&& request, QByteArray& responseBuf )
{
    int prevStatusCode = nx::network::http::StatusCode::ok;
    addAuth( &request );
    addAdditionAttrs( &request );

    NX_VERBOSE(this, lm("Send: %1").arg(request.requestLine.toString()));
    for( int i = 0; i < 3; ++i )    //needed to avoid infinite loop in case of incorrect server behavour
    {
        QByteArray requestBuf;
        request.serialize( &requestBuf );
        if( m_tcpSock->send(requestBuf.constData(), requestBuf.size()) <= 0 )
        {
            NX_VERBOSE(this, lm("Failed to send request: %2").args(SystemError::getLastOSErrorText()));
            return false;
        }

#ifdef _DUMP_STREAM
        m_outStreamFile.write( requestBuf.constData(), requestBuf.size() );
#endif

        if( !readTextResponce(responseBuf) )
        {
            NX_VERBOSE(this, lm("Failed to read response"));
            return false;
        }

        nx_rtsp::RtspResponse response;
        if( !response.parse( responseBuf ) )
        {
            NX_VERBOSE(this, lm("Failed to parse response"));
            return false;
        }

        m_responseCode = response.statusLine.statusCode;
        switch( response.statusLine.statusCode )
        {
            case nx::network::http::StatusCode::unauthorized:
            case nx::network::http::StatusCode::proxyAuthenticationRequired:
                if( prevStatusCode == response.statusLine.statusCode )
                {
                    NX_VERBOSE(this, lm("Already tried authentication and have been rejected"));
                    return false;
                }

                prevStatusCode = response.statusLine.statusCode;
                break;

            default:
                m_serverInfo = nx::network::http::getHeaderValue(response.headers, nx::network::http::header::Server::NAME);
                NX_VERBOSE(this, lm("Response: %1").arg(response.statusLine.toString()));
                return true;
        }

        addCommonHeaders(request.headers); //< Update sequence after unauthorized response.
        const auto authResult = QnClientAuthHelper::authenticate(
            m_auth, response, &request, &m_rtspAuthCtx);
        if (authResult != Qn::Auth_OK)
        {
            NX_VERBOSE(this, lm("Authentification failed: %1").arg(authResult));
            return false;
        }
    }

    NX_VERBOSE(this, lm("Response after last retry: %1").arg(prevStatusCode));
    return false;
}

QByteArray QnRtspClient::serverInfo() const
{
    return m_serverInfo;
}

QnRtspClient::TrackMap QnRtspClient::getTrackInfo() const
{
    return m_sdpTracks;
}

void QnRtspClient::setTrackInfo(const TrackMap& tracks)
{
    m_sdpTracks = tracks;
}

nx::network::AbstractStreamSocket* QnRtspClient::tcpSock()
{
    return m_tcpSock.get();
}

void QnRtspClient::setDateTimeFormat(const DateTimeFormat& format)
{
    m_dateTimeFormat = format;
}

void QnRtspClient::addRequestHeader(const QString& requestName, const nx::network::http::HttpHeader& header)
{
    nx::network::http::insertOrReplaceHeader(&m_additionalHeaders[requestName], header);
}

QElapsedTimer QnRtspClient::lastReceivedDataTimer() const
{
    return m_lastReceivedDataTimer;
}<|MERGE_RESOLUTION|>--- conflicted
+++ resolved
@@ -299,12 +299,9 @@
     return timeChanged;
 }
 
-<<<<<<< HEAD
-bool QnRtspTimeHelper::isCameraTimeChanged(const QnRtspStatistic& statistics)
-=======
-
-bool QnRtspTimeHelper::isCameraTimeChanged(const QnRtspStatistic& statistics, double* outCameraTimeDriftSeconds)
->>>>>>> 532f0583
+bool QnRtspTimeHelper::isCameraTimeChanged(
+    const QnRtspStatistic& statistics, 
+    double* outCameraTimeDriftSeconds)
 {
     if (statistics.isEmpty())
         return false; //< No camera time provided yet.
