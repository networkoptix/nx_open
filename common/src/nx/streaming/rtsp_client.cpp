--- conflicted
+++ resolved
@@ -955,13 +955,8 @@
 {
     m_sdpTracks.clear();
 
-<<<<<<< HEAD
     nx::network::http::Request request;
-    request.requestLine.method = "DESCRIBE";
-=======
-    nx_http::Request request;
     request.requestLine.method = kDescribeCommand;
->>>>>>> f84190e9
     request.requestLine.url = m_url;
     request.requestLine.version = nx_rtsp::rtsp_1_0;
     addCommonHeaders(request.headers);
@@ -991,13 +986,8 @@
 
 bool QnRtspClient::sendOptions()
 {
-<<<<<<< HEAD
     nx::network::http::Request request;
-    request.requestLine.method = "OPTIONS";
-=======
-    nx_http::Request request;
     request.requestLine.method = kOptionsCommand;
->>>>>>> f84190e9
     request.requestLine.url = m_url;
     request.requestLine.version = nx_rtsp::rtsp_1_0;
     addCommonHeaders(request.headers);
@@ -1361,25 +1351,15 @@
 
 nx::network::http::Request QnRtspClient::createPlayRequest( qint64 startPos, qint64 endPos )
 {
-<<<<<<< HEAD
     nx::network::http::Request request;
-    request.requestLine.method = "PLAY";
-=======
-    nx_http::Request request;
     request.requestLine.method = kPlayCommand;
->>>>>>> f84190e9
     request.requestLine.url = m_contentBase;
     request.requestLine.version = nx_rtsp::rtsp_1_0;
     addCommonHeaders(request.headers);
     request.headers.insert( nx::network::http::HttpHeader( "Session", m_SessionId.toLatin1() ) );
     addRangeHeader( &request, startPos, endPos );
-<<<<<<< HEAD
-    addAdditionalHeaders(lit("PLAY"), &request.headers);
+    addAdditionalHeaders(kPlayCommand, &request.headers);
     request.headers.insert( nx::network::http::HttpHeader( "Scale", QByteArray::number(m_scale)) );
-=======
-    addAdditionalHeaders(kPlayCommand, &request.headers);
-    request.headers.insert( nx_http::HttpHeader( "Scale", QByteArray::number(m_scale)) );
->>>>>>> f84190e9
     if( m_numOfPredefinedChannels )
     {
         nx::network::http::insertOrReplaceHeader(
@@ -1440,13 +1420,8 @@
 
 bool QnRtspClient::sendPause()
 {
-<<<<<<< HEAD
     nx::network::http::Request request;
-    request.requestLine.method = "PAUSE";
-=======
-    nx_http::Request request;
     request.requestLine.method = kPauseCommand;
->>>>>>> f84190e9
     request.requestLine.url = m_url;
     request.requestLine.version = nx_rtsp::rtsp_1_0;
     addCommonHeaders(request.headers);
@@ -1456,13 +1431,8 @@
 
 bool QnRtspClient::sendTeardown()
 {
-<<<<<<< HEAD
     nx::network::http::Request request;
-    request.requestLine.method = "TEARDOWN";
-=======
-    nx_http::Request request;
     request.requestLine.method = kTeardownCommand;
->>>>>>> f84190e9
     request.requestLine.url = m_url;
     request.requestLine.version = nx_rtsp::rtsp_1_0;
     addCommonHeaders(request.headers);
@@ -1500,13 +1470,8 @@
 
 bool QnRtspClient::sendKeepAlive()
 {
-<<<<<<< HEAD
     nx::network::http::Request request;
-    request.requestLine.method = "GET_PARAMETER";
-=======
-    nx_http::Request request;
     request.requestLine.method = kGetParameterCommand;
->>>>>>> f84190e9
     request.requestLine.url = m_url;
     request.requestLine.version = nx_rtsp::rtsp_1_0;
     addCommonHeaders(request.headers);
