--- conflicted
+++ resolved
@@ -660,11 +660,7 @@
             isBackChannel = true;
         }
     }
-<<<<<<< HEAD
-    if (mapNum >= 0)
-=======
     if (mapNum >= 0) 
->>>>>>> 0d29a420
     {
         if (codecName.isEmpty())
             codecName = findCodecById(mapNum);
