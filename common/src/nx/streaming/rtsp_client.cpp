--- conflicted
+++ resolved
@@ -2117,20 +2117,12 @@
                 return true;
         }
 
-<<<<<<< HEAD
+        addCommonHeaders(request.headers); //< Update sequence after unauthorized response.
         const auto authResult = QnClientAuthHelper::authenticate(
             m_auth, response, &request, &m_rtspAuthCtx);
         if (authResult != Qn::Auth_OK)
         {
             NX_VERBOSE(this, lm("Authentification failed: %1").arg(authResult));
-=======
-        addCommonHeaders(request.headers); //< Update sequence after unauthorized response.
-        if( QnClientAuthHelper::authenticate(
-                m_auth,
-                response,
-                &request,
-                &m_rtspAuthCtx ) != Qn::Auth_OK)
->>>>>>> d546411c
             return false;
         }
     }
