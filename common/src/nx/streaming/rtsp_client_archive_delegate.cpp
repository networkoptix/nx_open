
#include "rtsp_client_archive_delegate.h"

#include <QtCore/QBuffer>
#include <QtCore/QUrl>

#include <QtNetwork/QNetworkCookie>

extern "C"
{
// For declarations only.
#include <libavcodec/avcodec.h>
}

#include <api/app_server_connection.h>
#include <api/session_manager.h>
#include <api/network_proxy_factory.h>

#include <common/common_module.h>

#include <core/resource_management/resource_pool.h>
#include <core/resource/camera_resource.h>
#include <core/resource/camera_history.h>
#include <core/resource/media_server_resource.h>
#include <core/resource/resource_media_layout.h>
#include <utils/common/util.h>
#include <utils/common/sleep.h>
#include <utils/common/synctime.h>
#include <utils/media/av_codec_helper.h>
#include <nx/streaming/rtp_stream_parser.h>
#include <network/ffmpeg_sdp.h>
#include <QtConcurrent/QtConcurrentFilter>
#include <nx/network/http/custom_headers.h>

#include <nx/streaming/archive_stream_reader.h>
#include <nx/streaming/rtsp_client.h>
#include <nx/streaming/nx_rtp_parser.h>
#include <nx/streaming/media_data_packet.h>
#include <nx/streaming/basic_media_context.h>
#include <nx/fusion/serialization/lexical_enum.h>
#include <api/global_settings.h>

static const int MAX_RTP_BUFFER_SIZE = 65536;
static const int REOPEN_TIMEOUT = 1000;

namespace
{
    static const QByteArray kMediaQualityParamName = "x-media-quality";
    static const QByteArray kResolutionParamName = "x-resolution";

    QString resolutionToString(const QSize& size)
    {
        if (size.width() > 0)
            return lit("%1x%2").arg(size.width()).arg(size.height());
        else
            return lit("%1p").arg(size.height());
    }
}

QnRtspClientArchiveDelegate::QnRtspClientArchiveDelegate(QnArchiveStreamReader* reader)
    :
    QnAbstractArchiveDelegate(),
	m_rtspSession(new QnRtspClient(/*shouldGuessAuthDigest*/ true)),
    m_rtpData(0),
    m_tcpMode(true),
    m_position(DATETIME_NOW),
    m_lastMediaFlags(-1),
    m_closing(false),
    m_singleShotMode(false),
    m_sendedCSec(0),
    m_lastSeekTime(AV_NOPTS_VALUE),
    m_lastReceivedTime(AV_NOPTS_VALUE),
    m_blockReopening(false),
    m_quality(MEDIA_Quality_High),
    m_qualityFastSwitch(true),
    m_lastMinTimeTime(0),
    m_globalMinArchiveTime(AV_NOPTS_VALUE),
    m_forcedEndTime(AV_NOPTS_VALUE),
    m_isMultiserverAllowed(true),
    m_playNowModeAllowed(true),
    m_reader(reader),
    m_frameCnt(0),
    m_maxSessionDurationMs(std::numeric_limits<qint64>::max())
{
    m_footageUpToDate.test_and_set();
    m_currentServerUpToDate.test_and_set();
    m_rtpDataBuffer = new quint8[MAX_RTP_BUFFER_SIZE];
    m_flags |= Flag_SlowSource;
    m_flags |= Flag_CanProcessNegativeSpeed;
    m_flags |= Flag_CanProcessMediaStep;
    m_flags |= Flag_CanSendMotion;
    m_flags |= Flag_CanSeekImmediatly;
}

void QnRtspClientArchiveDelegate::onTimer(const nx::utils::TimerId& /*timerId*/)
{
    close();
}

void QnRtspClientArchiveDelegate::setCamera(const QnSecurityCamResourcePtr &camera)
{
    if (m_camera == camera)
        return;

    if (m_camera)
        disconnect(m_camera->commonModule()->cameraHistoryPool(), nullptr, this, nullptr);

    m_camera = camera;

    NX_ASSERT(camera);
    if (!m_camera)
        return;

    m_server = camera->getParentServer();

    auto commonModule = camera->commonModule();
    auto maxSessionDuration = commonModule->globalSettings()->maxRtspConnectDuration();
    if (maxSessionDuration.count() > 0)
        m_maxSessionDurationMs = maxSessionDuration;

    m_auth.username = commonModule->currentUrl().userName();
    m_auth.password = commonModule->currentUrl().password();
    m_auth.videowall = commonModule->videowallGuid();

    connect(commonModule->cameraHistoryPool(),
        &QnCameraHistoryPool::cameraHistoryChanged,
        this,
        [this](const QnSecurityCamResourcePtr &camera)
    {
        /* Ignore camera history if fixed server is set. */
        if (m_fixedServer || !m_isMultiserverAllowed)
            return;

        /* Ignore other cameras changes. */
        if (camera != m_camera)
            return;

        if (m_server != getServerOnTime(m_position))
            m_currentServerUpToDate.clear();
    });

    connect(commonModule->cameraHistoryPool(),
        &QnCameraHistoryPool::cameraFootageChanged,
        this,
        [this](const QnSecurityCamResourcePtr &camera) {
        /* Ignore camera history if fixed server is set. */
        if (m_fixedServer || !m_isMultiserverAllowed)
            return;

        /* Ignore other cameras changes. */
        if (camera != m_camera)
            return;
        m_footageUpToDate.clear();
    });

    setupRtspSession(camera, m_server, m_rtspSession.get(), m_playNowModeAllowed);
}

void QnRtspClientArchiveDelegate::setFixedServer(const QnMediaServerResourcePtr &server){
    m_server = server;
    m_fixedServer = m_server;
}

QnRtspClientArchiveDelegate::~QnRtspClientArchiveDelegate() {
    close();
    delete [] m_rtpDataBuffer;
}

QnMediaServerResourcePtr QnRtspClientArchiveDelegate::getNextMediaServerFromTime(const QnSecurityCamResourcePtr &camera, qint64 time)
{
    if (!camera)
        return QnMediaServerResourcePtr();
    if (m_fixedServer)
        return QnMediaServerResourcePtr();
    return camera->commonModule()->cameraHistoryPool()->getNextMediaServerAndPeriodOnTime(camera, time, m_rtspSession->getScale() >= 0, &m_serverTimePeriod);
}

QString QnRtspClientArchiveDelegate::getUrl(const QnSecurityCamResourcePtr &camera, const QnMediaServerResourcePtr &_server) const {
    // if camera is null we can't get its parent in any case
    QnMediaServerResourcePtr server = (_server || (!camera))
        ? _server
        : camera->getParentServer();
    if (!server)
        return QString();
    QString url = server->getUrl() + QLatin1Char('/');
    if (camera)
        url += camera->getPhysicalId();
    else
        url += server->getUrl();
    return url;
}

struct ArchiveTimeCheckInfo
{
    ArchiveTimeCheckInfo(): owner(0), result(0) {}
    ArchiveTimeCheckInfo(const QnSecurityCamResourcePtr& camera, const QnMediaServerResourcePtr& server, QnRtspClientArchiveDelegate* owner, qint64* result):
        camera(camera), server(server), owner(owner), result(result) {}
    QnSecurityCamResourcePtr camera;
    QnMediaServerResourcePtr server;
    QnRtspClientArchiveDelegate* owner;
    qint64* result;
};

void QnRtspClientArchiveDelegate::checkGlobalTimeAsync(const QnSecurityCamResourcePtr &camera, const QnMediaServerResourcePtr &server, qint64* result)
{
    QnRtspClient otherRtspSession(true);
    QnRtspClientArchiveDelegate::setupRtspSession(camera, server,  &otherRtspSession, false);
    if (otherRtspSession.open(QnRtspClientArchiveDelegate::getUrl(camera, server)).errorCode != CameraDiagnostics::ErrorCode::noError)
        return;

    qint64 startTime = otherRtspSession.startTime();
    if (startTime != qint64(AV_NOPTS_VALUE) && startTime != DATETIME_NOW)
    {
        if (startTime < *result || *result == qint64(AV_NOPTS_VALUE))
            *result = startTime;
    }
}

void QnRtspClientArchiveDelegate::checkMinTimeFromOtherServer(const QnSecurityCamResourcePtr &camera)
{
    if (!camera || !camera->resourcePool())
    {
        m_globalMinArchiveTime = qint64(AV_NOPTS_VALUE);
        return;
    }

    QnMediaServerResourceList mediaServerList = camera->commonModule()->cameraHistoryPool()->getCameraFootageData(camera, true);

    /* Check if no archive available on any server. */
    /* Or check if archive belong to the current server only */
    if (mediaServerList.isEmpty() ||
        (mediaServerList.size() == 1 && mediaServerList[0] == camera->getParentServer()))
    {
        m_globalMinArchiveTime = qint64(AV_NOPTS_VALUE);
        return;
    }

    QList<ArchiveTimeCheckInfo> checkList;
    qint64 currentMinTime  = qint64(AV_NOPTS_VALUE);
    qint64 otherMinTime  = qint64(AV_NOPTS_VALUE);
    for (const auto &server: mediaServerList)
        checkList << ArchiveTimeCheckInfo(camera, server, this, server == m_server ? &currentMinTime : &otherMinTime);
    QtConcurrent::blockingFilter(checkList, [](const ArchiveTimeCheckInfo& checkInfo)
    {
            checkInfo.owner->checkGlobalTimeAsync(checkInfo.camera, checkInfo.server, checkInfo.result);
            return true;
    });
    if ((otherMinTime != qint64(AV_NOPTS_VALUE)) && (currentMinTime == qint64(AV_NOPTS_VALUE) || otherMinTime < currentMinTime))
        m_globalMinArchiveTime = otherMinTime;
    else
        m_globalMinArchiveTime = qint64(AV_NOPTS_VALUE);
}

QnMediaServerResourcePtr QnRtspClientArchiveDelegate::getServerOnTime(qint64 timeUsec) {
    if (!m_camera)
        return QnMediaServerResourcePtr();
    QnMediaServerResourcePtr currentServer = m_camera->getParentServer();

    if (timeUsec == DATETIME_NOW)
        return currentServer;

    qint64 timeMs = timeUsec / 1000;

    QnMediaServerResourcePtr mediaServer = m_camera->commonModule()->cameraHistoryPool()->getMediaServerOnTime(m_camera, timeMs, &m_serverTimePeriod);
    if (!mediaServer)
        return currentServer;

    if (mediaServer != m_server)
        qDebug() << "switch to server " << mediaServer->getUrl();
    return mediaServer;

}

bool QnRtspClientArchiveDelegate::open(const QnResourcePtr &resource,
    AbstractArchiveIntegrityWatcher * /*archiveIntegrityWatcher*/)
{
    QnSecurityCamResourcePtr camera = resource.dynamicCast<QnSecurityCamResource>();
    NX_ASSERT(camera);
    if (!camera)
        return false;

    setCamera(camera);

    bool rez = openInternal();
    if (!rez) {
        for (int i = 0; i < REOPEN_TIMEOUT/10 && !m_closing; ++i)
            QnSleep::msleep(10);
    }
    return rez;
}

bool QnRtspClientArchiveDelegate::openInternal()
{
    if (m_rtspSession->isOpened())
        return true;

    m_frameCnt = 0;
    m_parsers.clear();
    m_closing = false;
    m_lastMediaFlags = -1;
    nx::utils::TimerManager::instance()->joinAndDeleteTimer(m_sessionTimeoutTimer);
    m_sessionTimeoutTimer = 0;
    setCustomVideoLayout(QnCustomResourceVideoLayoutPtr());

    m_globalMinArchiveTime = startTime(); // force current value to avoid flicker effect while current server is being changed

    if (!m_fixedServer)
    {
        m_server = getServerOnTime(m_position); // try to update server
        if (m_server == 0 || m_server->getStatus() == Qn::Offline)
        {
            if (m_isMultiserverAllowed && m_globalMinArchiveTime == qint64(AV_NOPTS_VALUE))
                checkMinTimeFromOtherServer(m_camera);
            return false;
        }
    }

    setupRtspSession(m_camera, m_server, m_rtspSession.get(), m_playNowModeAllowed);
    setRtpData(0);

    const bool isOpened = m_rtspSession->open(getUrl(m_camera, m_server), m_lastSeekTime).errorCode == CameraDiagnostics::ErrorCode::noError;
    if (isOpened)
    {
        qint64 endTime = m_position;
        if (m_forcedEndTime)
            endTime = m_forcedEndTime;

        m_rtspSession->play(m_position, endTime, m_rtspSession->getScale());

        if (m_isMultiserverAllowed)
            checkMinTimeFromOtherServer(m_camera);

        QnRtspClient::TrackMap trackInfo =  m_rtspSession->getTrackInfo();
        if (!trackInfo.isEmpty())
            setRtpData(trackInfo[0]->ioDevice);
        if (!m_rtpData)
            m_rtspSession->stop();
    }
    else {
        m_rtspSession->stop();
    }
    m_sendedCSec = m_rtspSession->lastSendedCSeq();

    if (isOpened)
    {
        m_sessionTimeoutTimer = nx::utils::TimerManager::instance()->addTimer(
            this,
            m_maxSessionDurationMs);


        QList<QByteArray> audioSDP = m_rtspSession->getSdpByType(QnRtspClient::TT_AUDIO);
        parseAudioSDP(audioSDP);

        QString vLayout = m_rtspSession->getVideoLayout();
        if (!vLayout.isEmpty())
        {
            auto newValue = QnCustomResourceVideoLayout::fromString(vLayout);
            bool isChanged =  getVideoLayout()->toString() != newValue->toString();
            setCustomVideoLayout(newValue);
            if(isChanged)
                emit m_reader->videoLayoutChanged();
        }
    }
    return isOpened;
}

void QnRtspClientArchiveDelegate::parseAudioSDP(const QList<QByteArray>& audioSDP)
{
    QnMutexLocker lock(&m_mutex);
    for (int i = 0; i < audioSDP.size(); ++i)
    {
        if (audioSDP[i].startsWith("a=fmtp"))
        {
            int configPos = audioSDP[i].indexOf("config=");
            if (configPos > 0)
            {
                m_audioLayout.reset( new QnResourceCustomAudioLayout() );
                QnConstMediaContextPtr context(QnBasicMediaContext::deserialize(
                    QByteArray::fromBase64(audioSDP[i].mid(configPos + 7))));
                if (context && context->getCodecType() == AVMEDIA_TYPE_AUDIO)
                {
                    m_audioLayout->addAudioTrack(QnResourceAudioLayout::AudioTrack(
                        context, context->getAudioCodecDescription()));
                }
            }
        }
    }
}

void QnRtspClientArchiveDelegate::setRtpData(QnRtspIoDevice* value)
{
    m_rtpData = value;
}

void QnRtspClientArchiveDelegate::beforeClose()
{
    //m_waitBOF = false;
    m_closing = true;
    m_rtspSession->shutdown();
}

void QnRtspClientArchiveDelegate::close()
{
    QnMutexLocker lock(&m_mutex);
    m_rtspSession->shutdown();
}

qint64 QnRtspClientArchiveDelegate::startTime() const
{
    qint64 result = m_globalMinArchiveTime;
    if (result == qint64(AV_NOPTS_VALUE))
        result = m_rtspSession->startTime();

    if (result == DATETIME_NOW || result <= qnSyncTime->currentMSecsSinceEpoch()*1000)
        return result;
    else
        return DATETIME_NOW; // archive in a future
}

qint64 QnRtspClientArchiveDelegate::endTime() const
{
    /*
    if (m_rtspSession->endTime() > qnSyncTime->currentUSecsSinceEpoch())
        return m_rtspSession->endTime();
    else
    */
    return DATETIME_NOW; // LIVE or archive future point as right edge for server video
}

void QnRtspClientArchiveDelegate::reopen()
{
    close();

    if (m_blockReopening)
        return;

    if (m_reopenTimer.isValid() && m_reopenTimer.elapsed() < REOPEN_TIMEOUT)
    {
        for (int i = 0; i < (REOPEN_TIMEOUT - m_reopenTimer.elapsed()) / 10 && !m_closing; ++i)
            QnSleep::msleep(10);
    }
    m_reopenTimer.restart();

    if (m_camera)
        openInternal();
}

QnAbstractMediaDataPtr QnRtspClientArchiveDelegate::getNextData()
{
    if (!m_currentServerUpToDate.test_and_set())
    {
        reopen();
    }

    if (!m_footageUpToDate.test_and_set()) {
        if (m_isMultiserverAllowed)
            checkMinTimeFromOtherServer(m_camera);
    }

    QnAbstractMediaDataPtr result = getNextDataInternal();
    if (!result && !m_blockReopening && !m_closing)
        result = getNextDataInternal(); // try again in case of RTSP reconnect

    if (m_serverTimePeriod.isNull() || !m_isMultiserverAllowed)
        return result;

    // Check if archive moved to other video server
    qint64 timeMs = AV_NOPTS_VALUE;
    if (result && result->timestamp >= 0)
        timeMs = result->timestamp/1000; // do not switch server if AV_NOPTS_VALUE and any other invalid packet timings
    bool outOfRange = timeMs != AV_NOPTS_VALUE && ((m_rtspSession->getScale() >= 0 && timeMs >= m_serverTimePeriod.endTimeMs()) ||
                      (m_rtspSession->getScale() <  0 && timeMs < m_serverTimePeriod.startTimeMs));
    if (result == 0 || outOfRange || result->dataType == QnAbstractMediaData::EMPTY_DATA)
    {
        if (m_lastSeekTime == AV_NOPTS_VALUE)
            m_lastSeekTime = qnSyncTime->currentMSecsSinceEpoch()*1000;
        QnMediaServerResourcePtr newServer = getNextMediaServerFromTime(m_camera, m_lastSeekTime/1000);
        if (newServer) {
            qDebug() << "Reached the edge for archive in a current server. packetTime=" << QDateTime::fromMSecsSinceEpoch(timeMs).toString() <<
                "period: " << QDateTime::fromMSecsSinceEpoch(m_serverTimePeriod.startTimeMs).toString() << "-" <<
                QDateTime::fromMSecsSinceEpoch(m_serverTimePeriod.endTimeMs()).toString();

            m_server = newServer;
            m_lastSeekTime = m_serverTimePeriod.startTimeMs*1000;
            if (m_rtspSession->getScale() > 0)
                m_position = m_serverTimePeriod.startTimeMs*1000;
            else
                m_position = (m_serverTimePeriod.endTimeMs()-1)*1000;
            close();
            openInternal();

            result = getNextData();
            if (result)
                result->flags |= QnAbstractMediaData::MediaFlags_NewServer;
            return result;
        }
        else {
            m_serverTimePeriod.clear();
        }
    }

    return result;
}

QnAbstractMediaDataPtr QnRtspClientArchiveDelegate::getNextDataInternal()
{
    // sometime function may return zero packet if no data arrived
    QnAbstractMediaDataPtr result;
    //int errCnt = 0;
    QTime receiveTimer;
    receiveTimer.restart();
    while(!result)
    {
        if (!m_rtpData || (!m_rtspSession->isOpened() && !m_closing))
        {
            //m_rtspSession->stop(); // reconnect
            reopen();
            return result;
        }

        int rtpChannelNum = 0;
        int blockSize  = m_rtpData->read((char*)m_rtpDataBuffer, MAX_RTP_BUFFER_SIZE);
        if (blockSize <= 0 && !m_closing) {
            //m_rtspSession->stop(); // reconnect
            reopen();
            return result;
        }
        /*
        else if (blockSize == 0) {
            static const int MAX_ERROR_COUNT = 10;

            errCnt++;
            if (errCnt >= MAX_ERROR_COUNT)
                break;
            else
                continue;
        }
        errCnt = 0;
        */

#ifdef DEBUG_RTSP
        static QFile* binaryFile = 0;
        if (!binaryFile) {
            binaryFile = new QFile("c:/binary2.rtsp");
            binaryFile->open(QFile::WriteOnly);
        }
        binaryFile->write((const char*) m_rtpDataBuffer, blockSize);
        binaryFile->flush();

#endif

        quint8* data = m_rtpDataBuffer;
        if (m_tcpMode)
        {
            if (blockSize < 4) {
//                qWarning() << Q_FUNC_INFO << __LINE__ << "strange RTP/TCP packet. len < 4. Ignored";
                return result;
            }
            rtpChannelNum = m_rtpDataBuffer[1];
            blockSize -= 4;
            data += 4;
        }
        else {
            rtpChannelNum = m_rtpData->getMediaSocket()->getLocalAddress().port;
        }
        const QString format = m_rtspSession->getTrackFormatByRtpChannelNum(rtpChannelNum).toLower();
        qint64 parserPosition = qint64(AV_NOPTS_VALUE);
        if (format.isEmpty()) {
            //qWarning() << Q_FUNC_INFO << __LINE__ << "RTP track" << rtpChannelNum << "not found";
        }
        else if (format == QLatin1String("ffmpeg")) {
            result = std::dynamic_pointer_cast<QnAbstractMediaData>(processFFmpegRtpPayload(data, blockSize, rtpChannelNum/2, &parserPosition));
            if (!result && m_frameCnt == 0 && receiveTimer.elapsed() > 4000)
                emit dataDropped(m_reader); // if client can't receive first frame too long inform that stream is slow
        }
        else if (format == QLatin1String("ffmpeg-metadata")) {
            processMetadata(data, blockSize);
        }
        else
            qWarning() << Q_FUNC_INFO << __LINE__ << "Only FFMPEG payload format now implemeted. Ask developers to add '" << format << "' format";

        if (result && m_sendedCSec != result->opaque)
            result.reset(); // ignore old archive data
        if (result && parserPosition != qint64(AV_NOPTS_VALUE))
            m_position = parserPosition;
        /*
        if (result && m_waitBOF)
        {
            if ((result->flags & QnAbstractMediaData::MediaFlags_BOF) &&
                ((result->flags & QnAbstractMediaData::MediaFlags_LIVE) ||  m_sendedCSec == result->opaque))
            {
                if (qAbs(result->timestamp - m_lastSeekTime) > 1000ll*1000*10)
                {
                    QString s;
                    QTextStream str(&s);
                    str << "recvSsrc=" << m_sendedCSec
                        << " expectedTime=" << QDateTime::fromMSecsSinceEpoch(m_lastSeekTime/1000).toString("hh:mm:ss.zzz")
                        << " packetTime=" << QDateTime::fromMSecsSinceEpoch(result->timestamp/1000).toString("hh:mm:ss.zzz");
                    str.flush();
                }
                m_waitBOF = false;
            }
            else
                result.clear();
        }
        */
    }
    if (!result && !m_closing)
        reopen();
    if (result)
    {
        if (result->dataType != QnAbstractMediaData::EMPTY_DATA)
            m_lastMediaFlags = result->flags;
        m_frameCnt++;
    }

    m_lastReceivedTime = qnSyncTime->currentMSecsSinceEpoch();
    return result;
}

void QnRtspClientArchiveDelegate::setAdditionalAttribute(const QByteArray& name, const QByteArray& value)
{
    m_rtspSession->setAdditionAttribute(name, value);
}

qint64 QnRtspClientArchiveDelegate::seek(qint64 startTime, qint64 endTime)
{
    m_forcedEndTime = endTime;
    return seek(startTime, true);
}


qint64 QnRtspClientArchiveDelegate::seek(qint64 time, bool findIFrame)
{
    m_blockReopening = false;

    //if (time == m_position)
    //    return time;

    //deleteContexts(); // context is going to create again on first data after SEEK, so ignore rest of data before seek
    m_lastSeekTime = m_position = time;
    if (m_isMultiserverAllowed) {
        QnMediaServerResourcePtr newServer = getServerOnTime(m_position);
        if (newServer != m_server)
        {
            close();
            m_server = newServer;
        }
    }

    if (!findIFrame)
        m_rtspSession->setAdditionAttribute("x-no-find-iframe", "1");

    if (!m_rtspSession->isOpened() && m_camera)
    {
        if (!openInternal() && m_isMultiserverAllowed)
        {
            // Try next server in the list immediately, It is improve seek time if current server is offline and next server is exists
            while (!m_closing)
            {
                QnMediaServerResourcePtr nextServer = getNextMediaServerFromTime(m_camera, m_lastSeekTime/1000);
                if (nextServer && nextServer != m_server)
                {
                    m_server = nextServer;
                    m_lastSeekTime = m_serverTimePeriod.startTimeMs*1000;
                    if (m_rtspSession->getScale() > 0)
                        m_position = m_serverTimePeriod.startTimeMs*1000;
                    else
                        m_position = (m_serverTimePeriod.endTimeMs()-1)*1000;
                    close();
                    if (openInternal())
                        break;
                }
                else {
                    break;
                }
            }
        }
    }
    else {
        qint64 endTime = AV_NOPTS_VALUE;
        if (m_forcedEndTime)
            endTime = m_forcedEndTime;
        else if (m_singleShotMode)
            endTime = time;
        m_rtspSession->sendPlay(time, endTime, m_rtspSession->getScale());
        m_rtspSession->removeAdditionAttribute("x-no-find-iframe");
    }
    m_sendedCSec = m_rtspSession->lastSendedCSeq();
    return time;
}

int QnRtspClientArchiveDelegate::getSequence() const
{
    return m_sendedCSec;
}

void QnRtspClientArchiveDelegate::setSingleshotMode(bool value)
{
    if (value == m_singleShotMode)
        return;

    m_singleShotMode = value;
    /*
    if (value)
        m_rtspSession->sendPause();
    else
        m_rtspSession->sendPlay(AV_NOPTS_VALUE, AV_NOPTS_VALUE, m_rtspSession->getScale());
    */
}

void QnRtspClientArchiveDelegate::setCustomVideoLayout(const QnCustomResourceVideoLayoutPtr& value)
{
    QnMutexLocker lock(&m_mutex);
    m_customVideoLayout = value;
}

QnConstResourceVideoLayoutPtr QnRtspClientArchiveDelegate::getVideoLayout()
{
    QnMutexLocker lock(&m_mutex);
    if (m_customVideoLayout)
        return m_customVideoLayout;
    else if (m_camera && m_camera->resourcePool())
        return m_camera->getVideoLayout();
    else
        return QnMediaResource::getDefaultVideoLayout();
}

QnConstResourceAudioLayoutPtr QnRtspClientArchiveDelegate::getAudioLayout()
{
    QnMutexLocker lock(&m_mutex);
    if (!m_audioLayout)
    {
        m_audioLayout.reset( new QnResourceCustomAudioLayout() );
        for (QMap<int, QnNxRtpParserPtr>::const_iterator itr = m_parsers.begin(); itr != m_parsers.end(); ++itr)
        {
            QnConstMediaContextPtr context = itr.value()->mediaContext();
            if (context && context->getCodecType() == AVMEDIA_TYPE_AUDIO)
            {
                m_audioLayout->addAudioTrack(QnResourceAudioLayout::AudioTrack(
                    context, context->getAudioCodecDescription()));
            }
        }
    }
    return m_audioLayout;
}

void QnRtspClientArchiveDelegate::processMetadata(const quint8* data, int dataSize)
{
   // RtpHeader* rtpHeader = (RtpHeader*) data;
    const quint8* payload = data + RtpHeader::RTP_HEADER_SIZE;
    QByteArray ba((const char*)payload, data + dataSize - payload);
    if (ba.startsWith("clock="))
        m_rtspSession->parseRangeHeader(QLatin1String(ba));
    else if (ba.startsWith("drop-report"))
        emit dataDropped(m_reader);
}

namespace {

/**
 * @return Zero version if serverString is invalid.
 */
nx::utils::SoftwareVersion extractServerVersion(const nx_http::StringType& serverString)
{
    int versionStartPos = serverString.indexOf("/") + 1;
    int versionEndPos = serverString.indexOf(" ", versionStartPos);

    return nx::utils::SoftwareVersion(
        serverString.mid(versionStartPos, versionEndPos - versionStartPos));
}

} // namespace

QnAbstractDataPacketPtr QnRtspClientArchiveDelegate::processFFmpegRtpPayload(quint8* data, int dataSize, int channelNum, qint64* parserPosition)
{
    QnMutexLocker lock( &m_mutex );

    QnAbstractMediaDataPtr result;

    QMap<int, QnNxRtpParserPtr>::iterator itr = m_parsers.find(channelNum);
    if (itr == m_parsers.end())
    {
        auto parser = new QnNxRtpParser();
        // TODO: Use nx_http::header::Server here
        // to get RFC2616-conformant Server header parsing function.
        auto serverVersion = extractServerVersion(m_rtspSession->serverInfo());
        if (!serverVersion.isNull() && serverVersion < nx::utils::SoftwareVersion(3, 0))
            parser->setAudioEnabled(false);
        itr = m_parsers.insert(channelNum, QnNxRtpParserPtr(parser));
    }
    QnNxRtpParserPtr parser = itr.value();
    bool gotData = false;
    if (!parser->processData(data, 0, dataSize, QnRtspStatistic(), gotData))
        return QnAbstractDataPacketPtr(); //< Report error to reopen connection.
    *parserPosition = parser->position();
    if (gotData) {
        result = parser->nextData();
        if (result)
            result->channelNumber = channelNum;
    }
    return result;
}

void QnRtspClientArchiveDelegate::setSpeed(qint64 displayTime, double value)
{
    if (value == 0.0)
        return;

<<<<<<< HEAD
    m_position = displayTime;

    bool oldReverseMode = m_rtspSession->getScale() < 0;
    bool newReverseMode = value < 0;
    m_rtspSession->setScale(value);

    bool needSendRequest = !m_opened || oldReverseMode != newReverseMode ||  m_camera->isDtsBased();
    if (!needSendRequest)
        return;
=======
    if (!m_rtspSession->isOpened() && m_camera)
    {
        m_rtspSession->setScale(qAbs(m_rtspSession->getScale()) * sign);
        m_position = displayTime;
        openInternal();
    }
    else
    {
        m_rtspSession->sendPlay(displayTime, AV_NOPTS_VALUE, qAbs(m_rtspSession->getScale()) * sign);
    }
    m_sendedCSec = m_rtspSession->lastSendedCSeq();
    //m_waitBOF = true;
>>>>>>> 44b4a922

    bool fromLive = newReverseMode && m_position == DATETIME_NOW;
    m_blockReopening = false;

    seek(displayTime, /* findIFrame */ true);
    if (fromLive)
        m_position = AV_NOPTS_VALUE;
}

bool QnRtspClientArchiveDelegate::isRealTimeSource() const
{
    if (m_lastMediaFlags == -1)
        return m_position == DATETIME_NOW;
    else
        return m_lastMediaFlags & QnAbstractMediaData::MediaFlags_LIVE;
}

bool QnRtspClientArchiveDelegate::setQuality(MediaQuality quality, bool fastSwitch, const QSize& resolution)
{
    if (m_quality == quality && fastSwitch <= m_qualityFastSwitch && m_resolution == resolution)
        return false;
    m_quality = quality;
    m_qualityFastSwitch = fastSwitch;
    m_resolution = resolution;

    if (m_quality == MEDIA_Quality_CustomResolution)
    {
        m_rtspSession->setAdditionAttribute(kResolutionParamName, resolutionToString(m_resolution).toLatin1());
        m_rtspSession->removeAdditionAttribute(kMediaQualityParamName);

        if (!fastSwitch)
            m_rtspSession->sendSetParameter(kMediaQualityParamName, resolutionToString(m_resolution).toLatin1());
    }
    else {
        QByteArray value = QnLexical::serialized(quality).toUtf8();

        m_rtspSession->setAdditionAttribute(kMediaQualityParamName, value);
        m_rtspSession->removeAdditionAttribute(kResolutionParamName);

        if (!fastSwitch)
            m_rtspSession->sendSetParameter(kMediaQualityParamName, value);
    }

    if (!m_rtspSession->isOpened())
        return false;

    if (!fastSwitch)
        return false; // switch quality without seek (it is take more time)
    else
        return true; // need send seek command
}

void QnRtspClientArchiveDelegate::setSendMotion(bool value)
{
    m_rtspSession->setAdditionAttribute("x-send-motion", value ? "1" : "0");
    m_rtspSession->sendSetParameter("x-send-motion", value ? "1" : "0");
}

void QnRtspClientArchiveDelegate::setMotionRegion(const QRegion& region)
{
    if (region.isEmpty())
    {
        m_rtspSession->removeAdditionAttribute("x-motion-region");
    }
    else
    {
        QBuffer buffer;
        buffer.open(QIODevice::WriteOnly);
        QDataStream stream(&buffer);
        stream << region;
        buffer.close();
        QByteArray s = buffer.data().toBase64();
        m_rtspSession->setAdditionAttribute("x-motion-region", s);
    }
    //m_rtspSession->sendPlay(AV_NOPTS_VALUE, AV_NOPTS_VALUE, m_rtspSession->getScale());
}

void QnRtspClientArchiveDelegate::beforeSeek(qint64 time)
{
    if (m_camera && m_camera->isGroupPlayOnly())
        return; // avoid close/open for VMAX

    qint64 diff = qAbs(m_lastReceivedTime - qnSyncTime->currentMSecsSinceEpoch());
    bool longNoData = ((m_position == DATETIME_NOW || time == DATETIME_NOW) && diff > 250) || diff > 1000*10;
    if (longNoData || m_quality == MEDIA_Quality_Low || m_quality == MEDIA_Quality_LowIframesOnly)
    {
        m_blockReopening = true;
        close();
    }
}

void QnRtspClientArchiveDelegate::beforeChangeSpeed(double speed)
{
    bool oldReverseMode = m_rtspSession->getScale() < 0;
    bool newReverseMode = speed < 0;

    // Reconnect If camera is offline and it is switch from live to archive
    if (oldReverseMode != newReverseMode && m_position == DATETIME_NOW)
    {
        if (newReverseMode)
            beforeSeek(AV_NOPTS_VALUE);
        else
            m_blockReopening = false;
    }
}

void QnRtspClientArchiveDelegate::setRange(qint64 startTime, qint64 endTime, qint64 frameStep)
{
    setAdditionalAttribute("x-media-step", QByteArray::number(frameStep));
    seek(startTime, endTime);
}

void QnRtspClientArchiveDelegate::setMultiserverAllowed(bool value)
{
    m_isMultiserverAllowed = value;
}

void QnRtspClientArchiveDelegate::setupRtspSession(const QnSecurityCamResourcePtr &camera, const QnMediaServerResourcePtr &server, QnRtspClient* session, bool usePredefinedTracks) const {
    if (usePredefinedTracks) {
        int numOfVideoChannels = 1;
        QnConstResourceVideoLayoutPtr videoLayout = camera->getVideoLayout(0);
         if (videoLayout)
             numOfVideoChannels = videoLayout->channelCount();
        session->setUsePredefinedTracks(numOfVideoChannels); // omit DESCRIBE and SETUP requests
    } else {
        session->setUsePredefinedTracks(0);
    }

    QString user = m_auth.username;
    QString password = m_auth.password;
    QAuthenticator auth;
    auth.setUser(user);
    auth.setPassword(password);
    session->setAuth(auth, nx_http::header::AuthScheme::digest);

    if (!m_auth.videowall.isNull())
        session->setAdditionAttribute(Qn::VIDEOWALL_GUID_HEADER_NAME, m_auth.videowall.toString().toUtf8());
    session->setAdditionAttribute(Qn::EC2_RUNTIME_GUID_HEADER_NAME, camera->commonModule()->runningInstanceGUID().toByteArray());
    session->setAdditionAttribute(Qn::EC2_INTERNAL_RTP_FORMAT, "1" );
    session->setAdditionAttribute(Qn::CUSTOM_USERNAME_HEADER_NAME, m_auth.username.toUtf8());

    /* We can get here while client is already closing. */
    if (server)
    {
        QnNetworkProxyFactory factory(server->commonModule());
        QNetworkProxy proxy = factory.proxyToResource(server);
        if (proxy.type() != QNetworkProxy::NoProxy)
            session->setProxyAddr(proxy.hostName(), proxy.port());
        session->setAdditionAttribute(Qn::SERVER_GUID_HEADER_NAME, server->getId().toByteArray());
    }

    session->setTransport(QLatin1String("TCP"));
}

void QnRtspClientArchiveDelegate::setPlayNowModeAllowed(bool value)
{
    m_playNowModeAllowed = value;
    if (!value)
        m_rtspSession->setUsePredefinedTracks(0);
}

bool QnRtspClientArchiveDelegate::hasVideo() const
{
    return m_camera && m_camera->hasVideo(nullptr);
}<|MERGE_RESOLUTION|>--- conflicted
+++ resolved
@@ -807,30 +807,15 @@
     if (value == 0.0)
         return;
 
-<<<<<<< HEAD
     m_position = displayTime;
 
     bool oldReverseMode = m_rtspSession->getScale() < 0;
     bool newReverseMode = value < 0;
     m_rtspSession->setScale(value);
 
-    bool needSendRequest = !m_opened || oldReverseMode != newReverseMode ||  m_camera->isDtsBased();
+    bool needSendRequest = !m_rtspSession->isOpened() || oldReverseMode != newReverseMode ||  m_camera->isDtsBased();
     if (!needSendRequest)
         return;
-=======
-    if (!m_rtspSession->isOpened() && m_camera)
-    {
-        m_rtspSession->setScale(qAbs(m_rtspSession->getScale()) * sign);
-        m_position = displayTime;
-        openInternal();
-    }
-    else
-    {
-        m_rtspSession->sendPlay(displayTime, AV_NOPTS_VALUE, qAbs(m_rtspSession->getScale()) * sign);
-    }
-    m_sendedCSec = m_rtspSession->lastSendedCSeq();
-    //m_waitBOF = true;
->>>>>>> 44b4a922
 
     bool fromLive = newReverseMode && m_position == DATETIME_NOW;
     m_blockReopening = false;
