#pragma once

#include <memory>

#include <QtCore/QVector>
#include <QtCore/QRect>

#include <utils/common/byte_array.h>
#include <utils/media/audioformat.h>
#include <utils/media/sse_helper.h>
#include <utils/memory/abstract_allocator.h>
#include <utils/memory/system_allocator.h>
#include <utils/math/math.h>

#include <motion/motion_detection.h>

#include <nx/streaming/aligned_allocator.h>
#include <nx/streaming/abstract_data_packet.h>
#include <nx/streaming/media_context.h>

#include <nx/fusion/model_functions_fwd.h>
#include <common/common_globals.h>

// TODO: #dmishin move all classes to separate source files.
// TODO: #dmishin place this code into proper namespace.

class QIODevice;
struct AVCodecContext;

enum MediaQuality
{
    MEDIA_Quality_High = 1,
    MEDIA_Quality_Low = 2,
    // At current version MEDIA_Quality_ForceHigh is very similar to MEDIA_Quality_High.
    // It used for export to 'avi' or 'mkv'.
    // This mode do not tries first short LQ chunk if LQ chunk has slightly better position
    MEDIA_Quality_ForceHigh,
    MEDIA_Quality_Auto,
    MEDIA_Quality_CustomResolution,
    MEDIA_Quality_LowIframesOnly,
    MEDIA_Quality_None
};

bool isLowMediaQuality(MediaQuality q);

struct QnAbstractMediaData;
struct QnEmptyMediaData;
struct QnAbstractCompressedMetadata;
struct QnCompressedMetadata;
struct QnMetaDataV1;
struct QnMetaDataV1Light;

using QnAbstractMediaDataPtr = std::shared_ptr<QnAbstractMediaData>;
using QnConstAbstractMediaDataPtr = std::shared_ptr<const QnAbstractMediaData>;

using QnEmptyMediaDataPtr = std::shared_ptr<QnEmptyMediaData>;

using QnAbstractCompressedMetadataPtr = std::shared_ptr<QnAbstractCompressedMetadata>;
using QnConstAbstractCompressedMetadataPtr = std::shared_ptr<const QnAbstractCompressedMetadata>;

using QnCompressedMetadataPtr = std::shared_ptr<QnCompressedMetadata>;
using QnConstCompressedMetadataPtr = std::shared_ptr<const QnCompressedMetadata>;

using QnMetaDataV1Ptr = std::shared_ptr<QnMetaDataV1>;
using QnConstMetaDataV1Ptr = std::shared_ptr<const QnMetaDataV1>;

using QnMetaDataLightVector = std::vector<QnMetaDataV1Light, QnAlignedAllocator<QnMetaDataV1Light>>;

Q_DECLARE_METATYPE(QnMetaDataV1Ptr);
Q_DECLARE_METATYPE(QnConstMetaDataV1Ptr);
QN_FUSION_DECLARE_FUNCTIONS_FOR_TYPES((MediaQuality), (lexical))

struct QnAbstractMediaData : public QnAbstractDataPacket
{

public:
    enum MediaFlag
    {
        MediaFlags_None                 = 0x00000,
        // KeyFrame, must be equal to AV_PKT_FLAG_KEY from avcodec.h,
        // checked via static_assert below.
        MediaFlags_AVKey                = 0x00001,
        MediaFlags_AfterEOF             = 0x00002,
        MediaFlags_BOF                  = 0x00004,
        MediaFlags_LIVE                 = 0x00008,
        // The frame should not be displayed.
        MediaFlags_Ignore               = 0x00010,

        MediaFlags_ReverseReordered     = 0x00020,
        MediaFlags_ReverseBlockStart    = 0x00040,
        MediaFlags_Reverse              = 0x00080,

        MediaFlags_LowQuality           = 0x00100,
        MediaFlags_StillImage           = 0x00200,

        // Switch archive to a new server.
        MediaFlags_NewServer            = 0x00400,
        MediaFlags_DecodeTwice          = 0x00800,
        // Fast channel zapping flag.
        MediaFlags_FCZ                  = 0x01000,
        // Some data was dropped before current data.
        MediaFlags_AfterDrop            = 0x02000,

        // Hardware decoding is used.
        MediaFlags_HWDecodingUsed       = 0x04000,
        // Ignore syncplay mode.
        MediaFlags_PlayUnsync           = 0x08000,
        // Ignore packet at all.
        MediaFlags_Skip                 = 0x10000,
        // Packet has been delivered via network.
        MediaFlags_GotFromRemotePeer    = 0x20000,
    };

    Q_DECLARE_FLAGS(MediaFlags, MediaFlag)

    enum DataType {
        UNKNOWN = -1,
        VIDEO = 0,
        AUDIO,
        CONTAINER,
        META_V1,
        GENERIC_METADATA,
        EMPTY_DATA
    };

public:
    QnAbstractMediaData(DataType _dataType);
    virtual ~QnAbstractMediaData();

    virtual QnAbstractMediaData* clone(
        QnAbstractAllocator* allocator = QnSystemAllocator::instance()) const = 0;

    virtual const char* data() const = 0;
    virtual size_t dataSize() const = 0;

    bool isLQ() const;
    bool isLive() const;

public:
    DataType dataType;
    AVCodecID compressionType;
    MediaFlags flags;
    // Video or audio channel number. Some devices might have more than one sensor.
    quint32 channelNumber;
    QnConstMediaContextPtr context;
    int opaque;

protected:
    void assign(const QnAbstractMediaData* other);
};

Q_STATIC_ASSERT(AV_PKT_FLAG_KEY == QnAbstractMediaData::MediaFlags_AVKey);
Q_DECLARE_OPERATORS_FOR_FLAGS(QnAbstractMediaData::MediaFlags)

struct QnEmptyMediaData : public QnAbstractMediaData
{

public:
    QnEmptyMediaData();
    QnEmptyMediaData(QnAbstractAllocator* allocator);

    virtual QnEmptyMediaData* clone(
        QnAbstractAllocator* allocator = QnSystemAllocator::instance()) const override;

    virtual const char* data() const override;
    virtual size_t dataSize() const override;

public:
    QnByteArray m_data;
};

enum class MetadataType
{
    Motion,
    ObjectDetection,
    MediaStreamEvent
};

// TODO: #dmishin get rid of implementations and members in this class
// It should be an interface not a base implementation.
struct QnAbstractCompressedMetadata: public QnAbstractMediaData
{

public:
    QnAbstractCompressedMetadata(MetadataType type);

    QnAbstractCompressedMetadata(MetadataType type, QnAbstractAllocator* allocator);

    virtual bool containTime(const qint64 timeUsec) const;

public:
    MetadataType metadataType;
    qint64 m_duration;
    QnByteArray m_data;
};

struct QnCompressedMetadata: public QnAbstractCompressedMetadata
{
    QnCompressedMetadata(MetadataType type);
    QnCompressedMetadata(MetadataType type, QnAbstractAllocator* allocator);

    virtual QnAbstractMediaData* clone(
        QnAbstractAllocator* allocator = QnSystemAllocator::instance()) const override;
    virtual const char* data() const override;
    virtual size_t dataSize() const override;
<<<<<<< HEAD

    bool setData(const char* data, std::size_t dataSize);
    bool setData(const QByteArray& data);
    void setDurationUsec(qint64 value) { m_duration = value;  }
    void setTimestampUsec(qint64 value) { timestamp = value; }
=======
    virtual bool setData(const char* data, std::size_t dataSize);

    static QnCompressedMetadataPtr createMediaEventPacket(
        qint64 timestampUs,
        Qn::MediaStreamEvent value);
>>>>>>> 82bea6d5
};

/**
* This structure used for serialized QnMetaDataV1
* Timestamp and duration specified in milliseconds
* structure can be directly mapped to deserialized memory buffer to represent MetaData
*/
#pragma pack(push, 1)
struct QnMetaDataV1Light
{

public:
    /**
    * Structure MUST be prepared before use by calling doMarshalling method
    */
    void doMarshalling()
    {
        startTimeMs = qFromBigEndian(startTimeMs);
        durationMs = qFromBigEndian(durationMs);
    }

    qint64 endTimeMs() const  { return startTimeMs + durationMs; }

public:
    quint64 startTimeMs;
    quint32 durationMs;
    quint8 channel;
    quint8 input;
    quint16 reserved;
    quint8 data[Qn::kMotionGridWidth*Qn::kMotionGridHeight/8];
};
#pragma pack(pop)

bool operator< (const QnMetaDataV1Light& data, const quint64 timeMs);
bool operator< (const quint64 timeMs, const QnMetaDataV1Light& data);

struct QnMetaDataV1: public QnAbstractCompressedMetadata
{

public:
    QnMetaDataV1(int initialValue = 0);
    QnMetaDataV1(QnAbstractAllocator* allocator, int initialValue = 0);

    static QnMetaDataV1Ptr fromLightData(const QnMetaDataV1Light& lightData);

    /**
    * Merge existing motion image with new motion image. Matrix is allowed col to col
    * 0   1
    * |   |
    * \/  \/
    * |   |
    * \/  \/
    * |   |
    * \/  \/
    */
    void addMotion(const quint8* data, qint64 timestamp);
    void addMotion(QnMetaDataV1Ptr data);
    void addMotion(QnConstMetaDataV1Ptr data);

    // Removes part of motion info by motion mask.
    void removeMotion(const simd128i* data);

    static bool isMotionAt(int x, int y, char* mask);
    bool isMotionAt(int x, int y) const;

    void setMotionAt(int x, int y);

    bool mapMotion(const QRect& imageRect, const QRect& mRect);

    bool isInput(int index) const;
    bool containTime(const qint64 timeUsec) const;

    // Returns true if no motion detected.
    bool isEmpty() const;

    /**
     * @param data Should contain Qn::kMotionGridWidth * Qn::kMotionGridHeight / CHAR_BIT bytes.
     */
    void assign(const void* data, qint64 timestamp, qint64 duration);

    static void createMask(
        const QRegion& region,
        char* mask,
        int* maskStart = 0,
        int* maskEnd = 0);

    virtual QnMetaDataV1* clone(
        QnAbstractAllocator* allocator = QnSystemAllocator::instance()) const override;

    virtual const char* data() const override;
    char* data();
    virtual size_t dataSize() const override;

    void serialize(QIODevice* ioDevice) const;

    static bool matchImage(
        const simd128i* data,
        const simd128i* mask,
        int maskStart = 0,
        int maskEnd = Qn::kMotionGridWidth * Qn::kMotionGridHeight / 128 - 1);

public:
    quint8 m_input;

protected:
    void assign(const QnMetaDataV1* other);

private:
    qint64 m_firstTimestamp;
};

using FrameMetadata = QVector<QnAbstractCompressedMetadataPtr>;<|MERGE_RESOLUTION|>--- conflicted
+++ resolved
@@ -203,19 +203,15 @@
         QnAbstractAllocator* allocator = QnSystemAllocator::instance()) const override;
     virtual const char* data() const override;
     virtual size_t dataSize() const override;
-<<<<<<< HEAD
 
     bool setData(const char* data, std::size_t dataSize);
     bool setData(const QByteArray& data);
     void setDurationUsec(qint64 value) { m_duration = value;  }
     void setTimestampUsec(qint64 value) { timestamp = value; }
-=======
-    virtual bool setData(const char* data, std::size_t dataSize);
 
     static QnCompressedMetadataPtr createMediaEventPacket(
         qint64 timestampUs,
         Qn::MediaStreamEvent value);
->>>>>>> 82bea6d5
 };
 
 /**
