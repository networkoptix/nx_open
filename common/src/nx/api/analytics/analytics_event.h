#pragma once

#include <nx/api/common/translatable_string.h>
#include <nx/fusion/model_functions_fwd.h>
#include <nx/utils/uuid.h>

namespace nx {
namespace api {

struct Analytics
{
<<<<<<< HEAD
    QnUuid eventTypeId;
    TranslatableString name;
=======
    Q_GADGET
    Q_ENUMS(EventTypeFlag)
    Q_FLAGS(EventTypeFlags)

public:
    enum EventTypeFlag
    {
        stateDependent = 1 << 0, //< Prolonged event with active and non-active states.
        regionDependent = 1 << 1, //< Event has reference to a region.
    };
    Q_DECLARE_FLAGS(EventTypeFlags, EventTypeFlag)

    /**
     * Description of the analytics event.
     */
    struct EventType
    {
        QnUuid eventTypeId;
        TranslatableString eventName;
        EventTypeFlags flags;
    };
>>>>>>> a6fe91d8
};
#define AnalyticsEventType_Fields (eventTypeId)(eventName)(flags)

Q_DECLARE_OPERATORS_FOR_FLAGS(Analytics::EventTypeFlags)
QN_ENABLE_ENUM_NUMERIC_SERIALIZATION(Analytics::EventTypeFlag)

<<<<<<< HEAD
#define AnalyticsEventType_Fields (eventTypeId)(name)
=======
bool operator==(const Analytics::EventType& lh, const Analytics::EventType& rh);
>>>>>>> a6fe91d8

QN_FUSION_DECLARE_FUNCTIONS(Analytics::EventType, (json))

} // namespace api
} // namespace nx

QN_FUSION_DECLARE_FUNCTIONS_FOR_TYPES(
    (nx::api::Analytics::EventTypeFlag)
    (nx::api::Analytics::EventTypeFlags),
    (metatype)(numeric)(lexical))<|MERGE_RESOLUTION|>--- conflicted
+++ resolved
@@ -9,10 +9,6 @@
 
 struct Analytics
 {
-<<<<<<< HEAD
-    QnUuid eventTypeId;
-    TranslatableString name;
-=======
     Q_GADGET
     Q_ENUMS(EventTypeFlag)
     Q_FLAGS(EventTypeFlags)
@@ -31,21 +27,16 @@
     struct EventType
     {
         QnUuid eventTypeId;
-        TranslatableString eventName;
+        TranslatableString name;
         EventTypeFlags flags;
     };
->>>>>>> a6fe91d8
 };
-#define AnalyticsEventType_Fields (eventTypeId)(eventName)(flags)
+#define AnalyticsEventType_Fields (eventTypeId)(name)(flags)
 
 Q_DECLARE_OPERATORS_FOR_FLAGS(Analytics::EventTypeFlags)
 QN_ENABLE_ENUM_NUMERIC_SERIALIZATION(Analytics::EventTypeFlag)
 
-<<<<<<< HEAD
-#define AnalyticsEventType_Fields (eventTypeId)(name)
-=======
 bool operator==(const Analytics::EventType& lh, const Analytics::EventType& rh);
->>>>>>> a6fe91d8
 
 QN_FUSION_DECLARE_FUNCTIONS(Analytics::EventType, (json))
 
