#pragma once

#include <QtCore/QList>
#include <QtCore/QStringList>

#include <nx/api/common/translatable_string.h>
#include <nx/api/analytics/analytics_event.h>
#include <nx/fusion/model_functions_fwd.h>
#include <nx/utils/uuid.h>

namespace nx {
namespace api {

/**
<<<<<<< HEAD
 * Description of the analytics driver, which can generate different events.
 */
=======
* Description of the analytics driver, which can generate different events.
*/
>>>>>>> 9d3d681e
struct AnalyticsDriverManifestBase
{
    Q_GADGET
    Q_ENUMS(Capability)
    Q_FLAGS(Capabilities)

public:
    enum Capability
    {
        noCapabilities = 0,
        needDeepCopyForMediaFrame = 1 << 0,
    };
    Q_DECLARE_FLAGS(Capabilities, Capability)

    QnUuid driverId;
    TranslatableString driverName;
    QStringList acceptedDataTypes;
    QStringList supportedCodecs;
    QStringList supportedHandleTypes;
    QStringList supportedPixelFormats;
    Capabilities capabilities;
};
Q_DECLARE_OPERATORS_FOR_FLAGS(AnalyticsDriverManifestBase::Capabilities)
QN_ENABLE_ENUM_NUMERIC_SERIALIZATION(AnalyticsDriverManifestBase::Capability)

#define AnalyticsDriverManifestBase_Fields (driverId)(driverName)(acceptedDataTypes)(supportedCodecs)\
    (supportedHandleTypes)(supportedPixelFormats)(capabilities)

// TODO: #mike: Eliminate the class.
struct AnalyticsDriverManifest: AnalyticsDriverManifestBase
{
   QList<AnalyticsEventType> outputEventTypes;
   QList<AnalyticsEventType> outputObjectTypes;
};
#define AnalyticsDriverManifest_Fields AnalyticsDriverManifestBase_Fields (outputEventTypes)(outputObjectTypes)

QN_FUSION_DECLARE_FUNCTIONS(AnalyticsDriverManifest, (json))

} // namespace api
<<<<<<< HEAD
} // namespace nx

QN_FUSION_DECLARE_FUNCTIONS_FOR_TYPES(
    (nx::api::AnalyticsDriverManifestBase::Capability)
    (nx::api::AnalyticsDriverManifestBase::Capabilities),
    (metatype)(numeric)(lexical)
)
=======
} // namespace nx
>>>>>>> 9d3d681e
<|MERGE_RESOLUTION|>--- conflicted
+++ resolved
@@ -12,13 +12,8 @@
 namespace api {
 
 /**
-<<<<<<< HEAD
  * Description of the analytics driver, which can generate different events.
  */
-=======
-* Description of the analytics driver, which can generate different events.
-*/
->>>>>>> 9d3d681e
 struct AnalyticsDriverManifestBase
 {
     Q_GADGET
@@ -58,14 +53,9 @@
 QN_FUSION_DECLARE_FUNCTIONS(AnalyticsDriverManifest, (json))
 
 } // namespace api
-<<<<<<< HEAD
 } // namespace nx
-
 QN_FUSION_DECLARE_FUNCTIONS_FOR_TYPES(
     (nx::api::AnalyticsDriverManifestBase::Capability)
     (nx::api::AnalyticsDriverManifestBase::Capabilities),
     (metatype)(numeric)(lexical)
-)
-=======
-} // namespace nx
->>>>>>> 9d3d681e
+)