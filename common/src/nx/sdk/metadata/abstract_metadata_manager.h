--- conflicted
+++ resolved
@@ -47,13 +47,16 @@
     virtual AbstractMetadataPlugin* plugin() = 0;
 
     /**
-     * Starts fetching metadata from the resource.
+     * Start fetching metadata from the resource.
+     * @param eventTypeList pointer to Guid array.
+     * @param eventTypeListSize guid array size.
      * @return noError in case of success, other value otherwise.
      */
-    virtual Error startFetchingMetadata() = 0;
+    virtual Error startFetchingMetadata(
+        nxpl::NX_GUID* eventTypeList,
+        int eventTypeListSize) = 0;
 
     /**
-<<<<<<< HEAD
      * Starts fetching metadata from the resource.
      * @param handler Processes event metadata and object metadata fetched by the plugin. The
      *     plugin will fetch events metadata after startFetchingMetadata() call. Errors should also
@@ -61,19 +64,6 @@
      * @return noError in case of success, other value otherwise.
      */
     virtual Error setHandler(AbstractMetadataHandler* handler) = 0;
-=======
-     * @brief startFetchingMetadata starts fetching metadata from the resource.
-     * @param handler metadata fetched by plugin should be passed to this handler.
-     * @param eventTypeList pointer to Guid array.
-     * @param eventTypeListSize guid array size.
-     * Errors are also should reported via this handler.
-     * @return noError in case of success, other value otherwise.
-     */
-    virtual Error startFetchingMetadata(
-        AbstractMetadataHandler* handler,
-        nxpl::NX_GUID* eventTypeList,
-        int eventTypeListSize) = 0;
->>>>>>> 4aebb005
 
     /**
      * Stops fetching metadata from the resource synchronously
