#pragma once

#include <plugins/plugin_api.h>

#include <nx/sdk/common.h>
#include <nx/sdk/metadata/abstract_data_packet.h>
#include <nx/sdk/metadata/abstract_metadata_packet.h>

namespace nx {
namespace sdk {
namespace metadata {

/**
 * Interface for handler that processes metadata incoming from the plugin.
 */
class AbstractMetadataHandler
{
public:
    virtual ~AbstractMetadataHandler() = default;

    /**
     * @param error Used for reporting errors to the outer code.
     * @param metadata Incoming from the plugin.
     */
    virtual void handleMetadata(
        Error error,
        AbstractMetadataPacket* metadata) = 0;
};

/**
 * Each class that implements AbstractMetadataManager interface should properly handle this GUID in
 * its queryInterface method.
 */
static const nxpl::NX_GUID IID_MetadataManager =
    {{0x48, 0x5a, 0x23, 0x51, 0x55, 0x73, 0x4f, 0xb5, 0xa9, 0x11, 0xe4, 0xfb, 0x22, 0x87, 0x79, 0x24}};

/**
 * Interface used to control the process of fetching metadata from the resource.
 */
class AbstractMetadataManager: public nxpl::PluginInterface
{
public:
    // TODO: #mike: Decide on separation between events and other metadata packet types.

    /**
     * Starts fetching metadata from the resource.
     * @return noError in case of success, other value otherwise.
     */
    virtual Error startFetchingMetadata() = 0;

    /**
     * Starts fetching metadata from the resource.
     * @param handler Processes event metadata and object metadata fetched by the plugin. The
     *     plugin will fetch events metadata after startFetchingMetadata() call. Errors should also
     *     be reported via this handler.
     * @return noError in case of success, other value otherwise.
     */
    virtual Error setHandler(AbstractMetadataHandler* handler) = 0;

    /**
     * Stops fetching metadata from the resource synchronously
     * @return noError in case of success, other value otherwise.
     */
    virtual Error stopFetchingMetadata() = 0;

    /**
<<<<<<< HEAD
     * Provides null terminated UTF8 string containing json manifest according to
     * nx_metadata_plugin_manifest.schema.json.
     * @return Pointer to c-style string which MUST be valid while this Manager instance exists.
=======
     * @brief provides null terminated UTF8 string containing json manifest
     * according to nx_metadata_plugin_manifest.schema.json.
     * @return pointer to c-style string which MUST be valid till manager object exists
>>>>>>> 027d258b
     */
    virtual const char* capabilitiesManifest(Error* error) const = 0;
};

} // namespace metadata
} // namespace sdk
} // namespace nx<|MERGE_RESOLUTION|>--- conflicted
+++ resolved
@@ -64,15 +64,9 @@
     virtual Error stopFetchingMetadata() = 0;
 
     /**
-<<<<<<< HEAD
      * Provides null terminated UTF8 string containing json manifest according to
      * nx_metadata_plugin_manifest.schema.json.
      * @return Pointer to c-style string which MUST be valid while this Manager instance exists.
-=======
-     * @brief provides null terminated UTF8 string containing json manifest
-     * according to nx_metadata_plugin_manifest.schema.json.
-     * @return pointer to c-style string which MUST be valid till manager object exists
->>>>>>> 027d258b
      */
     virtual const char* capabilitiesManifest(Error* error) const = 0;
 };
