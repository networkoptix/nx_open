#include "strings_helper.h"

#include <api/app_server_connection.h>
#include <common/common_module.h>
#include <translation/datetime_formatter.h>
#include <core/resource/resource.h>
#include <core/resource/user_resource.h>
#include <core/resource/resource_display_info.h>
#include <core/resource/device_dependent_strings.h>
#include <core/resource/network_resource.h>
#include <core/resource/camera_resource.h>
#include <core/resource/media_server_resource.h>
#include <core/resource_management/resource_pool.h>
#include <core/resource_management/user_roles_manager.h>
#include <core/resource/camera_history.h>
#include <nx/network/nettools.h> /* For resolveAddress. */
#include <utils/common/app_info.h>
#include <utils/common/id.h>

#include <nx/api/analytics/driver_manifest.h>

#include <nx/vms/event/aggregation_info.h>
#include <nx/vms/event/rule.h>
#include <nx/vms/event/events/events.h>

#include <nx/utils/log/assert.h>

namespace {

nx::api::Analytics::EventType analyticsEventType(const QnVirtualCameraResourcePtr& camera,
    const QnUuid& driverId, const QnUuid& eventTypeId)
{
    NX_EXPECT(camera);
    if (!camera)
        return {};

    if (driverId.isNull())
        return {};

    auto server = camera->getParentServer();
    NX_EXPECT(server);
    if (!server)
        return {};

    const auto drivers = server->analyticsDrivers();
    const auto driver = std::find_if(drivers.cbegin(), drivers.cend(),
        [driverId](const nx::api::AnalyticsDriverManifest& manifest)
        {
            return manifest.driverId == driverId;
        });

    NX_EXPECT(driver != drivers.cend());
    if (driver == drivers.cend())
        return {};

    const auto types = driver->outputEventTypes;
    const auto eventType = std::find_if(types.cbegin(), types.cend(),
        [eventTypeId](const nx::api::Analytics::EventType eventType)
        {
            return eventType.typeId == eventTypeId;
        });

    return eventType == types.cend()
        ? nx::api::Analytics::EventType()
        : *eventType;
}

} // namespace



namespace nx {
namespace vms {
namespace event {

StringsHelper::StringsHelper(QnCommonModule* commonModule):
    QObject(),
    QnCommonModuleAware(commonModule)
{
}

QString StringsHelper::actionName(ActionType value) const
{
    switch (value)
    {
<<<<<<< HEAD
        case ActionType::undefinedAction:         return QString();
        case ActionType::bookmarkAction:          return tr("Bookmark");
        case ActionType::panicRecordingAction:    return tr("Panic recording");
        case ActionType::sendMailAction:          return tr("Send email");
        case ActionType::diagnosticsAction:       return tr("Write to log");
        case ActionType::showPopupAction:         return tr("Show notification");
        case ActionType::playSoundAction:         return tr("Repeat sound");
        case ActionType::playSoundOnceAction:     return tr("Play sound");
        case ActionType::sayTextAction:           return tr("Speak");
        case ActionType::executePtzPresetAction:  return tr("Execute PTZ preset");
        case ActionType::showTextOverlayAction:   return tr("Show text overlay");
        case ActionType::showOnAlarmLayoutAction: return tr("Show on Alarm Layout");
        case ActionType::execHttpRequestAction:   return tr("Do HTTP request");
        case ActionType::acknowledgeAction:       return tr("Acknowledge");
        case ActionType::openLayoutAction:        return tr("Open layout");

        case ActionType::cameraOutputAction:
=======
        case undefinedAction:         return QString();
        case bookmarkAction:          return tr("Bookmark");
        case panicRecordingAction:    return tr("Panic recording");
        case sendMailAction:          return tr("Send email");
        case diagnosticsAction:       return tr("Write to log");
        case showPopupAction:         return tr("Show notification");
        case playSoundAction:         return tr("Repeat sound");
        case playSoundOnceAction:     return tr("Play sound");
        case sayTextAction:           return tr("Speak");
        case executePtzPresetAction:  return tr("Execute PTZ preset");
        case showTextOverlayAction:   return tr("Show text overlay");
        case showOnAlarmLayoutAction: return tr("Show on Alarm Layout");
        case execHttpRequestAction:   return tr("Do HTTP request");
        case acknowledgeAction:       return tr("Acknowledge");
        case fullscreenCameraAction:  return tr("Set to fullscreen");
        case exitFullscreenAction:    return tr("Exit fullscreen");

        case cameraOutputAction:
>>>>>>> 9168ce04
            return QnDeviceDependentStrings::getDefaultNameFromSet(
                resourcePool(),
                tr("Device output"),
                tr("Camera output"));

        case ActionType::cameraRecordingAction:
            return QnDeviceDependentStrings::getDefaultNameFromSet(
                resourcePool(),
                tr("Device recording"),
                tr("Camera recording"));

        default:
            break;
    }

    NX_ASSERT(false, Q_FUNC_INFO, "All enumeration values must be handled here");
    return lit("Unknown (%1)").arg(static_cast<int>(value));
}

QString StringsHelper::eventName(EventType value, int count) const
{
    if (value >= EventType::userDefinedEvent)
    {
        QString result = tr("Generic Event");
        if (value > EventType::userDefinedEvent)
            result += lit(" (%1)").arg((int)value - (int)EventType::userDefinedEvent); // reserved for future use
        return result;
    }

    switch (value)
    {
        case EventType::cameraMotionEvent:    return tr("Motion on Cameras", "", count);
        case EventType::storageFailureEvent:  return tr("Storage Issue");
        case EventType::networkIssueEvent:    return tr("Network Issue");
        case EventType::serverFailureEvent:   return tr("Server Failure");
        case EventType::serverConflictEvent:  return tr("Server Conflict");
        case EventType::serverStartEvent:     return tr("Server Started");
        case EventType::licenseIssueEvent:    return tr("License Issue");
        case EventType::backupFinishedEvent:  return tr("Archive backup finished");
        case EventType::analyticsSdkEvent:    return tr("Analytics Event");

        case EventType::anyServerEvent:       return tr("Any Server Issue");
        case EventType::anyEvent:             return tr("Any Event");

        case EventType::softwareTriggerEvent: return tr("Soft Trigger");

        case EventType::cameraInputEvent:
            return QnDeviceDependentStrings::getDefaultNameFromSet(
                resourcePool(),
                    tr("Input Signal on Devices", "", count),
                    tr("Input Signal on Cameras", "", count));

        case EventType::cameraDisconnectEvent:
            return QnDeviceDependentStrings::getDefaultNameFromSet(
                resourcePool(),
                tr("Devices Disconnected", "", count),
                tr("Cameras Disconnected", "", count));

        case EventType::cameraIpConflictEvent:
            return QnDeviceDependentStrings::getDefaultNameFromSet(
                resourcePool(),
                tr("Devices IP Conflict", "", count),
                tr("Cameras IP Conflict", "", count));

        case EventType::anyCameraEvent:
            return QnDeviceDependentStrings::getDefaultNameFromSet(
                resourcePool(),
                tr("Any Device Issue"),
                tr("Any Camera Issue"));

        default:
            return QString();
    }
}

QString StringsHelper::eventAtResource(const EventParameters& params,
    Qn::ResourceInfoLevel detailLevel) const
{
    const auto source = eventSource(params);
    const auto camera = source.dynamicCast<QnVirtualCameraResource>();
    const auto resourceName = QnResourceDisplayInfo(source).toString(detailLevel);

    switch (params.eventType)
    {
        case EventType::undefinedEvent:
            return tr("Undefined event has occurred on %1").arg(resourceName);

        case EventType::cameraDisconnectEvent:
            return QnDeviceDependentStrings::getNameFromSet(resourcePool(),
                QnCameraDeviceStringSet(
                    tr("Device %1 was disconnected"),
                    tr("Camera %1 was disconnected"),
                    tr("I/O Module %1 was disconnected")), camera).arg(resourceName);

        case EventType::cameraInputEvent:
            return tr("Input on %1").arg(resourceName);

        case EventType::cameraMotionEvent:
            return tr("Motion on %1").arg(resourceName);

        case EventType::storageFailureEvent:
            return tr("Storage Issue at %1").arg(resourceName);

        case EventType::networkIssueEvent:
            return tr("Network Issue at %1").arg(resourceName);

        case EventType::serverFailureEvent:
            return tr("Server \"%1\" Failure").arg(resourceName);

        case EventType::cameraIpConflictEvent:
            return QnDeviceDependentStrings::getDefaultNameFromSet(resourcePool(),
                tr("Device IP Conflict at %1", "Device IP Conflict at <server_name>"),
                tr("Camera IP Conflict at %1", "Camera IP Conflict at <server_name>"))
                .arg(resourceName);

        case EventType::serverConflictEvent:
            return tr("Server \"%1\" Conflict").arg(resourceName);

        case EventType::serverStartEvent:
            return tr("Server \"%1\" Started").arg(resourceName);

        case EventType::licenseIssueEvent:
            return tr("Server \"%1\" has a license problem").arg(resourceName);

        case EventType::backupFinishedEvent:
            return tr("Server \"%1\" has finished an archive backup").arg(resourceName);

        case EventType::userDefinedEvent:
        {
            if (!params.caption.isEmpty())
                return params.caption;

            return params.resourceName.isEmpty()
                ? tr("Generic Event")
                : tr("Generic Event at %1").arg(params.resourceName);
        }

        case EventType::softwareTriggerEvent:
            return tr("Soft Trigger %1 at %2")
                .arg(getSoftwareTriggerName(params))
                .arg(resourceName);

        case EventType::analyticsSdkEvent:
            if (!params.caption.isEmpty())
            {
                return lit("%1 - %2")
                    .arg(getAnalyticsSdkEventName(params))
                    .arg(params.caption);
            }

            return tr("%1 at %2", "Analytics Event at some camera")
                .arg(getAnalyticsSdkEventName(params))
                .arg(resourceName);

        default:
            return tr("An unknown event has occurred");
    }
}

QString StringsHelper::eventAtResources(const EventParameters& params) const
{
    if (params.eventType == EventType::softwareTriggerEvent)
    {
        return tr("Soft Trigger %1 has been activated multiple times")
            .arg(getSoftwareTriggerName(params));
    }

    return tr("Multiple %1 events have occured").arg(eventName(params.eventType));
}

QString StringsHelper::getResoureNameFromParams(const EventParameters& params,
    Qn::ResourceInfoLevel detailLevel) const
{
    QString result = QnResourceDisplayInfo(eventSource(params)).toString(detailLevel);
    return result.isEmpty() ? params.resourceName : result;
}

QString StringsHelper::getResoureIPFromParams(
    const EventParameters& params) const
{
	QString result = QnResourceDisplayInfo(eventSource(params)).host();
	return result.isNull() ? params.resourceName : result;
}

QStringList StringsHelper::eventDescription(const AbstractActionPtr& action,
    const AggregationInfo& aggregationInfo,
    Qn::ResourceInfoLevel detailLevel) const
{
    QStringList result;

    EventParameters params = action->getRuntimeParams();
    EventType eventType = params.eventType;

    result << tr("Event: %1").arg(eventName(eventType));

    QString sourceText = getResoureNameFromParams(params, detailLevel);
    if (!sourceText.isEmpty())
        result << tr("Source: %1").arg(sourceText);

    if (eventType >= EventType::userDefinedEvent || eventType == EventType::analyticsSdkEvent)
    {
        if (!params.caption.isEmpty() && !params.description.startsWith(params.caption))
            result << tr("Caption: %1").arg(params.caption);
    }

    const auto details = aggregatedEventDetails(action, aggregationInfo);
    result << details;

    return result;
}

QStringList StringsHelper::eventDetailsWithTimestamp(
    const EventParameters& params, int aggregationCount) const
{
    return QStringList()
        << eventTimestamp(params, aggregationCount)
        << eventDetails(params);
}

QStringList StringsHelper::eventDetails(const EventParameters& params) const
{
    QStringList result;
    switch (params.eventType)
    {
        case EventType::cameraInputEvent:
        {
            result << tr("Input Port: %1").arg(params.inputPortId);
            break;
        }

        case EventType::storageFailureEvent:
        case EventType::networkIssueEvent:
        case EventType::serverFailureEvent:
        case EventType::licenseIssueEvent:
        case EventType::backupFinishedEvent:
        {
            result << tr("Reason: %1").arg(eventReason(params));
            break;
        }

        case EventType::cameraIpConflictEvent:
        {
            result << tr("Conflicting Address: %1").arg(params.caption);
            int n = 0;
            for (const auto& mac: params.description.split(IpConflictEvent::delimiter()))
                result << tr("MAC #%1: %2").arg(++n).arg(mac);

            break;
        }

        case EventType::serverConflictEvent:
        {
            if (!params.description.isEmpty())
            {
                QnCameraConflictList conflicts;
                conflicts.sourceServer = params.caption;
                conflicts.decode(params.description);
                int n = 0;
                for (auto itr = conflicts.camerasByServer.begin(); itr != conflicts.camerasByServer.end(); ++itr)
                {
                    const QString &server = itr.key();
                    //: Conflicting Server #5: 10.0.2.1
                    result << tr("Conflicting Server #%1: %2").arg(++n).arg(server);
                    int m = 0;
                    //: MAC #2: D0-50-99-38-1E-12
                    for (const QString &camera: conflicts.camerasByServer[server])
                        result << tr("MAC #%1: %2").arg(++m).arg(camera);
                }
            }
            else
            {
                result << tr("Conflicting Server: %1").arg(params.caption);
            }
            break;
        }

        case EventType::serverStartEvent:
            break;

        case EventType::analyticsSdkEvent:
        case EventType::userDefinedEvent:
            if (!params.description.isEmpty())
                result << params.description;
            break;

        case EventType::softwareTriggerEvent:
            result << tr("Trigger: %1").arg(getSoftwareTriggerName(params));
            break;

        default:
            break;
    }

    return result;
}

QString StringsHelper::eventTimestampInHtml(const EventParameters &params,
    int aggregationCount) const
{
    const auto ts = params.eventTimestampUsec;
    const auto time = QDateTime::fromMSecsSinceEpoch(ts/1000);

    const int count = qMax(aggregationCount, 1);
    return count == 1
        ? tr("%2 <b>%1</b>", "%1 means time, %2 means date")
            .arg(datetime::toString(time.time()))
            .arg(datetime::toString(time.date()))
        : tr("%n times, first: %2 <b>%1</b>", "%1 means time, %2 means date", count)
            .arg(datetime::toString(time.time()))
            .arg(datetime::toString(time.date()));
}

QString StringsHelper::eventTimestamp(const EventParameters &params,
    int aggregationCount) const
{
    const auto ts = params.eventTimestampUsec;
    const auto time = QDateTime::fromMSecsSinceEpoch(ts/1000);

    const int count = qMax(aggregationCount, 1);
    return count == 1
        ? tr("Time: %1 on %2", "%1 means time, %2 means date")
            .arg(datetime::toString(time.time()))
            .arg(datetime::toString(time.date()))
        : tr("First occurrence: %1 on %2 (%n times total)", "%1 means time, %2 means date", count)
            .arg(datetime::toString(time.time()))
            .arg(datetime::toString(time.date()));
}

QString StringsHelper::eventTimestampDate(const EventParameters &params) const
{
	quint64 ts = params.eventTimestampUsec;
	QDateTime time = QDateTime::fromMSecsSinceEpoch(ts / 1000);
	return datetime::toString(time.date());
}

QString StringsHelper::eventTimestampTime(const EventParameters &params) const
{
	quint64 ts = params.eventTimestampUsec;
	QDateTime time = QDateTime::fromMSecsSinceEpoch(ts / 1000);
	return datetime::toString(time.time());
}

QnResourcePtr StringsHelper::eventSource(const EventParameters &params) const
{
    QnUuid id = params.eventResourceId;
    return !id.isNull()
        ? resourcePool()->getResourceById(id)
        : QnResourcePtr();
}

QString StringsHelper::eventReason(const EventParameters& params) const
{
    QString reasonParamsEncoded = params.description;

    QString result;
    switch (params.reasonCode)
    {
        case EventReason::networkNoFrame:
        {
            int msecs = NetworkIssueEvent::decodeTimeoutMsecs(reasonParamsEncoded, 5000);
            result = tr("No data received during last %n seconds.", "", msecs / 1000);
            break;
        }
        case EventReason::networkConnectionClosed:
        {
            bool isPrimaryStream = NetworkIssueEvent::decodePrimaryStream(reasonParamsEncoded, true);

            QnVirtualCameraResourcePtr camera = eventSource(params).dynamicCast<QnVirtualCameraResource>();
            if (camera && !camera->hasVideo(nullptr))
                result = tr("Connection to device was unexpectedly closed.");
            else if (isPrimaryStream)
                result = tr("Connection to camera (primary stream) was unexpectedly closed.");
            else
                result = tr("Connection to camera (secondary stream) was unexpectedly closed.");
            break;
        }
        case EventReason::networkRtpPacketLoss:
        {
            NetworkIssueEvent::PacketLossSequence seq = NetworkIssueEvent::decodePacketLossSequence(reasonParamsEncoded);
            if (seq.valid)
                result = tr("RTP packet loss detected, prev seq.=%1 next seq.=%2.").arg(seq.prev).arg(seq.next);
            else
                result = tr("RTP packet loss detected.");
            break;
        }
        case EventReason::networkNoResponseFromDevice:
        {
            return tr("Device does not respond to network requests.");
        }
        case EventReason::serverTerminated:
        {
            result = tr("Connection to server is lost.");
            break;
        }
        case EventReason::serverStarted:
        {
            result = tr("Server stopped unexpectedly.");
            break;
        }
        case EventReason::storageIoError:
        {
            QString storageUrl = reasonParamsEncoded;
            result = tr("I/O error has occurred at %1.").arg(storageUrl);
            break;
        }
        case EventReason::storageTooSlow:
        {
            QString storageUrl = reasonParamsEncoded;
            result = tr("Not enough HDD/SSD speed for recording to %1.").arg(storageUrl);
            break;
        }
        case EventReason::storageFull:
        {
            QString storageUrl = reasonParamsEncoded;
            result = tr("HDD/SSD disk \"%1\" is full. Disk contains too much data that is not managed by VMS.").arg(storageUrl);
            break;
        }
        case EventReason::systemStorageFull:
        {
            QString storageUrl = reasonParamsEncoded;
            result = tr("System disk \"%1\" is almost full.").arg(storageUrl);
            break;
        }
        case EventReason::backupFailedNoBackupStorageError:
        {
            result = tr("Archive backup failed: No available backup storages with sufficient free space");
            break;
        }
        case EventReason::backupFailedSourceStorageError:
        {
            result = tr("Archive backup failed: Target storage failure");
            break;
        }
        case EventReason::backupFailedSourceFileError:
        {
            result = tr("Archive backup failed: Source file open/read error");
            break;
        }
        case EventReason::backupFailedTargetFileError:
        {
            result = tr("Archive backup failed: Target file create/write error");
            break;
        }
        case EventReason::backupFailedChunkError:
        {
            result = tr("Archive backup failed: File catalog error");
            break;
        }
        case EventReason::backupEndOfPeriod:
        {
            qint64 timeStampMs = params.description.toLongLong();
            QDateTime dt = QDateTime::fromMSecsSinceEpoch(timeStampMs);
            // todo: #gdm add server/client timezone conversion
            result = tr("Archive backup finished, but is not fully completed because backup time is over. Data is backed up to %1").
                arg(datetime::toString(dt));
        }
        case EventReason::backupDone:
        {
            result = tr("Archive backup is successfully completed");
            break;
        }
        case EventReason::backupCancelled:
        {
            qint64 timeStampMs = params.description.toLongLong();
            QDateTime dt = QDateTime::fromMSecsSinceEpoch(timeStampMs);
            // todo: #gdm add server/client timezone conversion
            result = tr("Archive backup is canceled by user. Data is backed up to %1").
                arg(datetime::toString(dt));
            break;
        }
        case EventReason::licenseRemoved:
        {
            QnVirtualCameraResourceList disabledCameras;
            for (const auto& id: reasonParamsEncoded.split(L';'))
            {
                if (const auto& camera = resourcePool()->getResourceById<QnVirtualCameraResource>(QnUuid(id)))
                    disabledCameras << camera;
            }

            NX_ASSERT(!disabledCameras.isEmpty(), Q_FUNC_INFO, "At least one camera should be disabled on this event");

            result = QnDeviceDependentStrings::getNameFromSet(
                resourcePool(),
                QnCameraDeviceStringSet(
                    tr("Not enough licenses. Recording has been disabled on following devices:"),
                    tr("Not enough licenses. Recording has been disabled on following cameras:"),
                    tr("Not enough licenses. Recording has been disabled on following I/O modules:")),
                disabledCameras);

            break;
        }

        default:
            break;
    }

    return result;
}

QStringList StringsHelper::aggregatedEventDetails(
    const AbstractActionPtr& action,
    const AggregationInfo& aggregationInfo) const
{
    QStringList result;
    if (aggregationInfo.isEmpty())
    {
        result << eventDetailsWithTimestamp(action->getRuntimeParams(),
            action->getAggregationCount());
    }

    for (const InfoDetail& detail: aggregationInfo.toList())
        result << eventDetailsWithTimestamp(detail.runtimeParams(), detail.count());

    return result;
}

QString StringsHelper::urlForCamera(const QnUuid& id, qint64 timestampUsec, bool isPublic) const
{
    if (id.isNull())
        return QString();

    const auto camera = resourcePool()->getResourceById<QnVirtualCameraResource>(id);
    if (!camera)
        return QString();

    auto server = camera->getParentServer();
    if (!server)
        return QString();

    quint64 timeStampMs = timestampUsec / 1000;
    QnMediaServerResourcePtr newServer = cameraHistoryPool()->getMediaServerOnTime(camera, timeStampMs);
    if (newServer)
        server = newServer;

    if (const auto& connection = camera->commonModule()->ec2Connection())
    {
        auto appServerUrl = connection->connectionInfo().ecUrl;
        if (appServerUrl.host().isEmpty() || nx::network::resolveAddress(appServerUrl.host()) == QHostAddress::LocalHost)
        {
            appServerUrl = server->getApiUrl();
            if (isPublic)
            {
                const auto publicIP = server->getProperty(Qn::PUBLIC_IP);
                if (!publicIP.isEmpty())
                {
                    QStringList parts = publicIP.split(L':');
                    appServerUrl.setHost(parts[0]);
                    if (parts.size() > 1)
                        appServerUrl.setPort(parts[1].toInt());
                }
            }
        }

        QString result(lit("http://%1:%2/static/index.html#/view/%3?time=%4"));
        result = result.arg(appServerUrl.host()).arg(appServerUrl.port(80))
            .arg(camera->getId().toSimpleString()).arg(timeStampMs);
        return result;
    }

    return QString();
}

QString StringsHelper::toggleStateToString(EventState state) const
{
    switch (state)
    {
        case EventState::active:
            return tr("start");
        case EventState::inactive:
            return tr("stop");
        case EventState::undefined:
            return QString();
        default:
            return QString();
    }
}

QString StringsHelper::eventTypeString(
        EventType eventType,
        EventState eventState,
        ActionType actionType,
        const ActionParameters& actionParams) const
{
    QString typeStr = StringsHelper::eventName(eventType);
    if (isActionProlonged(actionType, actionParams))
        return tr("While %1").arg(typeStr);
    else
        return tr("On %1 %2").arg(typeStr).arg(toggleStateToString(eventState));
}

QString StringsHelper::ruleDescriptionText(const RulePtr& rule) const
{
    QString eventString = eventTypeString(
        rule->eventType(),
        rule->eventState(),
        rule->actionType(),
        rule->actionParams());

    return lit("%1 --> %2").arg(eventString).arg(
        actionName(rule->actionType()));
}

QString StringsHelper::defaultSoftwareTriggerName()
{
    return tr("Trigger Name");
}


QString StringsHelper::getSoftwareTriggerName(const QString& name)
{
    const auto triggerId = name.trimmed();
    return triggerId.isEmpty() ? defaultSoftwareTriggerName() : triggerId;
}

QString StringsHelper::getSoftwareTriggerName(const EventParameters& params)
{
    NX_ASSERT(params.eventType == EventType::softwareTriggerEvent);
    return getSoftwareTriggerName(params.caption);
}

QString StringsHelper::getAnalyticsSdkEventName(const EventParameters& params,
    const QString& locale) const
{
    NX_ASSERT(params.eventType == EventType::analyticsSdkEvent);

    QnUuid driverId = params.analyticsDriverId();
    NX_EXPECT(!driverId.isNull());

    QnUuid eventTypeId = params.analyticsEventId();
    NX_EXPECT(!eventTypeId.isNull());

    const auto source = eventSource(params);
    const auto camera = source.dynamicCast<QnVirtualCameraResource>();

    const auto eventType = analyticsEventType(camera, driverId, eventTypeId);
    const auto text = eventType.name.text(locale);

    return !text.isEmpty()
        ? text
        : tr("Analytics Event");
}

QString StringsHelper::actionSubjects(const RulePtr& rule, bool showName) const
{
    if (rule->actionParams().allUsers)
        return allUsersText();

    QnUserResourceList users;
    QList<QnUuid> roles;

    if (requiresUserResource(rule->actionType()))
        userRolesManager()->usersAndRoles(rule->actionResources(), users, roles);
    else
        userRolesManager()->usersAndRoles(rule->actionParams().additionalResources, users, roles);

    users = users.filtered([](const QnUserResourcePtr& user) { return user->isEnabled(); });
    return actionSubjects(users, roles, showName);
}

QString StringsHelper::actionSubjects(
    const QnUserResourceList& users,
    const QList<QnUuid>& roles,
    bool showName) const
{
    if (users.empty() && roles.empty())
        return needToSelectUserText();

    if (showName)
    {
        if (users.size() == 1 && roles.empty())
            return users.front()->getName();

        if (users.empty() && roles.size() == 1)
        {
            return lit("%1 %2 %3")
                .arg(tr("Role"))
                .arg(QChar(L'\x2013')) //< En-dash.
                .arg(userRolesManager()->userRoleName(roles.front()));
        }
    }

    if (roles.empty())
        return tr("%n Users", "", users.size());

    if (!users.empty())
    {
        return lit("%1, %2")
            .arg(tr("%n Roles", "", roles.size()))
            .arg(tr("%n Users", "", users.size()));
    }

    static const QSet<QnUuid> kAdminRoles = QnUserRolesManager::adminRoleIds().toSet();
    if (roles.toSet() == kAdminRoles)
        return tr("All Administrators");

    return tr("%n Roles", "", roles.size());
}

QString StringsHelper::allUsersText()
{
    return tr("All Users");
}

QString StringsHelper::needToSelectUserText()
{
    return tr("Select at least one user");
}

} // namespace event
} // namespace vms
} // namespace nx<|MERGE_RESOLUTION|>--- conflicted
+++ resolved
@@ -83,7 +83,6 @@
 {
     switch (value)
     {
-<<<<<<< HEAD
         case ActionType::undefinedAction:         return QString();
         case ActionType::bookmarkAction:          return tr("Bookmark");
         case ActionType::panicRecordingAction:    return tr("Panic recording");
@@ -99,28 +98,10 @@
         case ActionType::execHttpRequestAction:   return tr("Do HTTP request");
         case ActionType::acknowledgeAction:       return tr("Acknowledge");
         case ActionType::openLayoutAction:        return tr("Open layout");
+        case ActionType::fullscreenCameraAction:  return tr("Set to fullscreen");
+        case ActionType::exitFullscreenAction:    return tr("Exit fullscreen");
 
         case ActionType::cameraOutputAction:
-=======
-        case undefinedAction:         return QString();
-        case bookmarkAction:          return tr("Bookmark");
-        case panicRecordingAction:    return tr("Panic recording");
-        case sendMailAction:          return tr("Send email");
-        case diagnosticsAction:       return tr("Write to log");
-        case showPopupAction:         return tr("Show notification");
-        case playSoundAction:         return tr("Repeat sound");
-        case playSoundOnceAction:     return tr("Play sound");
-        case sayTextAction:           return tr("Speak");
-        case executePtzPresetAction:  return tr("Execute PTZ preset");
-        case showTextOverlayAction:   return tr("Show text overlay");
-        case showOnAlarmLayoutAction: return tr("Show on Alarm Layout");
-        case execHttpRequestAction:   return tr("Do HTTP request");
-        case acknowledgeAction:       return tr("Acknowledge");
-        case fullscreenCameraAction:  return tr("Set to fullscreen");
-        case exitFullscreenAction:    return tr("Exit fullscreen");
-
-        case cameraOutputAction:
->>>>>>> 9168ce04
             return QnDeviceDependentStrings::getDefaultNameFromSet(
                 resourcePool(),
                 tr("Device output"),
