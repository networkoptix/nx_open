--- conflicted
+++ resolved
@@ -726,19 +726,11 @@
 {
     NX_ASSERT(params.eventType == EventType::analyticsSdkEvent);
 
-<<<<<<< HEAD
-    QnUuid driverId = params.analyticsDriverId();
-    NX_ASSERT(!driverId.isNull());
-
-    QnUuid eventTypeId = params.analyticsEventId();
-    NX_ASSERT(!eventTypeId.isNull());
-=======
     const QString pluginId = params.getAnalyticsPluginId();
     NX_ASSERT(!pluginId.isEmpty());
 
     const QString eventTypeId = params.getAnalyticsEventTypeId();
     NX_ASSERT(!eventTypeId.isEmpty());
->>>>>>> d506d28e
 
     const auto source = eventSource(params);
     const auto camera = source.dynamicCast<QnVirtualCameraResource>();
