#include "strings_helper.h"

#include <api/app_server_connection.h>
#include <common/common_module.h>
#include <core/resource/resource.h>
#include <core/resource/user_resource.h>
#include <core/resource/resource_display_info.h>
#include <core/resource/device_dependent_strings.h>
#include <core/resource/network_resource.h>
#include <core/resource/camera_resource.h>
#include <core/resource/media_server_resource.h>
#include <core/resource_management/resource_pool.h>
#include <core/resource_management/user_roles_manager.h>
#include <core/resource/camera_history.h>
#include <nx/network/nettools.h> /* For resolveAddress. */
#include <utils/common/app_info.h>
#include <utils/common/id.h>

#include <nx/api/analytics/driver_manifest.h>

#include <nx/vms/event/aggregation_info.h>
#include <nx/vms/event/rule.h>
#include <nx/vms/event/events/events.h>

#include <nx/utils/log/assert.h>

namespace {

nx::api::Analytics::EventType analyticsEventType(const QnVirtualCameraResourcePtr& camera,
    const QnUuid& driverId, const QnUuid& eventTypeId)
{
    NX_EXPECT(camera);
    if (!camera)
        return {};

    if (driverId.isNull())
        return {};

    auto server = camera->getParentServer();
    NX_EXPECT(server);
    if (!server)
        return {};

    const auto drivers = server->analyticsDrivers();
    const auto driver = std::find_if(drivers.cbegin(), drivers.cend(),
        [driverId](const nx::api::AnalyticsDriverManifest& manifest)
        {
            return manifest.driverId == driverId;
        });

    NX_EXPECT(driver != drivers.cend());
    if (driver == drivers.cend())
        return {};

    const auto types = driver->outputEventTypes;
    const auto eventType = std::find_if(types.cbegin(), types.cend(),
        [eventTypeId](const nx::api::Analytics::EventType eventType)
        {
            return eventType.typeId == eventTypeId;
        });

    return eventType == types.cend()
        ? nx::api::Analytics::EventType()
        : *eventType;
}

} // namespace



namespace nx {
namespace vms {
namespace event {

StringsHelper::StringsHelper(QnCommonModule* commonModule):
    QObject(),
    QnCommonModuleAware(commonModule)
{
}

QString StringsHelper::actionName(ActionType value) const
{
    switch (value)
    {
        case ActionType::undefinedAction:         return QString();
        case ActionType::bookmarkAction:          return tr("Bookmark");
        case ActionType::panicRecordingAction:    return tr("Panic recording");
        case ActionType::sendMailAction:          return tr("Send email");
        case ActionType::diagnosticsAction:       return tr("Write to log");
        case ActionType::showPopupAction:         return tr("Show notification");
        case ActionType::playSoundAction:         return tr("Repeat sound");
        case ActionType::playSoundOnceAction:     return tr("Play sound");
        case ActionType::sayTextAction:           return tr("Speak");
        case ActionType::executePtzPresetAction:  return tr("Execute PTZ preset");
        case ActionType::showTextOverlayAction:   return tr("Show text overlay");
        case ActionType::showOnAlarmLayoutAction: return tr("Show on Alarm Layout");
        case ActionType::execHttpRequestAction:   return tr("Do HTTP request");
        case ActionType::acknowledgeAction:       return tr("Acknowledge");
        case ActionType::openLayoutAction:        return tr("Open layout");

        case ActionType::cameraOutputAction:
            return QnDeviceDependentStrings::getDefaultNameFromSet(
                resourcePool(),
                tr("Device output"),
                tr("Camera output"));

        case ActionType::cameraRecordingAction:
            return QnDeviceDependentStrings::getDefaultNameFromSet(
                resourcePool(),
                tr("Device recording"),
                tr("Camera recording"));

        default:
            break;
    }

    NX_ASSERT(false, Q_FUNC_INFO, "All enumeration values must be handled here");
    return lit("Unknown (%1)").arg(static_cast<int>(value));
}

QString StringsHelper::eventName(EventType value, int count) const
{
    if (value >= EventType::userDefinedEvent)
    {
        QString result = tr("Generic Event");
        if (value > EventType::userDefinedEvent)
            result += lit(" (%1)").arg((int)value - (int)EventType::userDefinedEvent); // reserved for future use
        return result;
    }

    switch (value)
    {
        case EventType::cameraMotionEvent:    return tr("Motion on Cameras", "", count);
        case EventType::storageFailureEvent:  return tr("Storage Failure");
        case EventType::networkIssueEvent:    return tr("Network Issue");
        case EventType::serverFailureEvent:   return tr("Server Failure");
        case EventType::serverConflictEvent:  return tr("Server Conflict");
        case EventType::serverStartEvent:     return tr("Server Started");
        case EventType::licenseIssueEvent:    return tr("License Issue");
        case EventType::backupFinishedEvent:  return tr("Archive backup finished");
        case EventType::analyticsSdkEvent:    return tr("Analytics Event");

        case EventType::anyServerEvent:       return tr("Any Server Issue");
        case EventType::anyEvent:             return tr("Any Event");

        case EventType::softwareTriggerEvent: return tr("Soft Trigger");

        case EventType::cameraInputEvent:
            return QnDeviceDependentStrings::getDefaultNameFromSet(
                resourcePool(),
                    tr("Input Signal on Devices", "", count),
                    tr("Input Signal on Cameras", "", count));

        case EventType::cameraDisconnectEvent:
            return QnDeviceDependentStrings::getDefaultNameFromSet(
                resourcePool(),
                tr("Devices Disconnected", "", count),
                tr("Cameras Disconnected", "", count));

        case EventType::cameraIpConflictEvent:
            return QnDeviceDependentStrings::getDefaultNameFromSet(
                resourcePool(),
                tr("Devices IP Conflict", "", count),
                tr("Cameras IP Conflict", "", count));

        case EventType::anyCameraEvent:
            return QnDeviceDependentStrings::getDefaultNameFromSet(
                resourcePool(),
                tr("Any Device Issue"),
                tr("Any Camera Issue"));

        default:
            return QString();
    }
}

QString StringsHelper::eventAtResource(const EventParameters& params,
    Qn::ResourceInfoLevel detailLevel) const
{
    const auto source = eventSource(params);
    const auto camera = source.dynamicCast<QnVirtualCameraResource>();
    const auto resourceName = QnResourceDisplayInfo(source).toString(detailLevel);

    switch (params.eventType)
    {
        case EventType::undefinedEvent:
            return tr("Undefined event has occurred on %1").arg(resourceName);

        case EventType::cameraDisconnectEvent:
            return QnDeviceDependentStrings::getNameFromSet(resourcePool(),
                QnCameraDeviceStringSet(
                    tr("Device %1 was disconnected"),
                    tr("Camera %1 was disconnected"),
                    tr("I/O Module %1 was disconnected")), camera).arg(resourceName);

        case EventType::cameraInputEvent:
            return tr("Input on %1").arg(resourceName);

        case EventType::cameraMotionEvent:
            return tr("Motion on %1").arg(resourceName);

        case EventType::storageFailureEvent:
            return tr("Storage Failure at %1").arg(resourceName);

        case EventType::networkIssueEvent:
            return tr("Network Issue at %1").arg(resourceName);

        case EventType::serverFailureEvent:
            return tr("Server \"%1\" Failure").arg(resourceName);

        case EventType::cameraIpConflictEvent:
            return QnDeviceDependentStrings::getDefaultNameFromSet(resourcePool(),
                tr("Device IP Conflict at %1", "Device IP Conflict at <server_name>"),
                tr("Camera IP Conflict at %1", "Camera IP Conflict at <server_name>"))
                .arg(resourceName);

        case EventType::serverConflictEvent:
            return tr("Server \"%1\" Conflict").arg(resourceName);

        case EventType::serverStartEvent:
            return tr("Server \"%1\" Started").arg(resourceName);

        case EventType::licenseIssueEvent:
            return tr("Server \"%1\" has a license problem").arg(resourceName);

        case EventType::backupFinishedEvent:
            return tr("Server \"%1\" has finished an archive backup").arg(resourceName);

        case EventType::userDefinedEvent:
        {
            if (!params.caption.isEmpty())
                return params.caption;

            return params.resourceName.isEmpty()
                ? tr("Generic Event")
                : tr("Generic Event at %1").arg(params.resourceName);
        }

        case EventType::softwareTriggerEvent:
            return tr("Soft Trigger %1 at %2")
                .arg(getSoftwareTriggerName(params))
                .arg(resourceName);

<<<<<<< HEAD
        case EventType::analyticsSdkEvent:
=======
        case analyticsSdkEvent:
            if (!params.caption.isEmpty())
            {
                return tr("%1 - %2")
                    .arg(getAnalyticsSdkEventName(params))
                    .arg(params.caption);
            }

>>>>>>> 4dc05fa1
            return tr("%1 at %2", "Analytics Event at some camera")
                .arg(getAnalyticsSdkEventName(params))
                .arg(resourceName);

        default:
            return tr("An unknown event has occurred");
    }
}

QString StringsHelper::eventAtResources(const EventParameters& params) const
{
    if (params.eventType == EventType::softwareTriggerEvent)
    {
        return tr("Soft Trigger %1 has been activated multiple times")
            .arg(getSoftwareTriggerName(params));
    }

    return tr("Multiple %1 events have occured").arg(eventName(params.eventType));
}

QString StringsHelper::getResoureNameFromParams(const EventParameters& params,
    Qn::ResourceInfoLevel detailLevel) const
{
    QString result = QnResourceDisplayInfo(eventSource(params)).toString(detailLevel);
    return result.isEmpty() ? params.resourceName : result;
}

QString StringsHelper::getResoureIPFromParams(
    const EventParameters& params) const
{
	QString result = QnResourceDisplayInfo(eventSource(params)).host();
	return result.isNull() ? params.resourceName : result;
}

QStringList StringsHelper::eventDescription(const AbstractActionPtr& action,
    const AggregationInfo& aggregationInfo,
    Qn::ResourceInfoLevel detailLevel) const
{
    QStringList result;

    EventParameters params = action->getRuntimeParams();
    EventType eventType = params.eventType;

    result << tr("Event: %1").arg(eventName(eventType));

    QString sourceText = getResoureNameFromParams(params, detailLevel);
    if (!sourceText.isEmpty())
        result << tr("Source: %1").arg(sourceText);

    if (eventType >= EventType::userDefinedEvent || eventType == EventType::analyticsSdkEvent)
    {
        if (!params.caption.isEmpty() && !params.description.startsWith(params.caption))
            result << tr("Caption: %1").arg(params.caption);
    }

    const auto details = aggregatedEventDetails(action, aggregationInfo);
    result << details;

    return result;
}

QStringList StringsHelper::eventDetailsWithTimestamp(
    const EventParameters& params, int aggregationCount) const
{
    return QStringList()
        << eventTimestamp(params, aggregationCount)
        << eventDetails(params);
}

QStringList StringsHelper::eventDetails(const EventParameters& params) const
{
    QStringList result;
    switch (params.eventType)
    {
        case EventType::cameraInputEvent:
        {
            result << tr("Input Port: %1").arg(params.inputPortId);
            break;
        }

        case EventType::storageFailureEvent:
        case EventType::networkIssueEvent:
        case EventType::serverFailureEvent:
        case EventType::licenseIssueEvent:
        case EventType::backupFinishedEvent:
        {
            result << tr("Reason: %1").arg(eventReason(params));
            break;
        }

        case EventType::cameraIpConflictEvent:
        {
            result << tr("Conflicting Address: %1").arg(params.caption);
            int n = 0;
            for (const auto& mac: params.description.split(IpConflictEvent::delimiter()))
                result << tr("MAC #%1: %2").arg(++n).arg(mac);

            break;
        }

        case EventType::serverConflictEvent:
        {
            if (!params.description.isEmpty())
            {
                QnCameraConflictList conflicts;
                conflicts.sourceServer = params.caption;
                conflicts.decode(params.description);
                int n = 0;
                for (auto itr = conflicts.camerasByServer.begin(); itr != conflicts.camerasByServer.end(); ++itr)
                {
                    const QString &server = itr.key();
                    //: Conflicting Server #5: 10.0.2.1
                    result << tr("Conflicting Server #%1: %2").arg(++n).arg(server);
                    int m = 0;
                    //: MAC #2: D0-50-99-38-1E-12
                    for (const QString &camera: conflicts.camerasByServer[server])
                        result << tr("MAC #%1: %2").arg(++m).arg(camera);
                }
            }
            else
            {
                result << tr("Conflicting Server: %1").arg(params.caption);
            }
            break;
        }

        case EventType::serverStartEvent:
            break;

        case EventType::analyticsSdkEvent:
        case EventType::userDefinedEvent:
            if (!params.description.isEmpty())
                result << params.description;
            break;

        case EventType::softwareTriggerEvent:
            result << tr("Trigger: %1").arg(getSoftwareTriggerName(params));
            break;

        default:
            break;
    }

    return result;
}

QString StringsHelper::eventTimestampShort(const EventParameters &params,
    int aggregationCount) const
{
    const auto ts = params.eventTimestampUsec;
    const auto time = QDateTime::fromMSecsSinceEpoch(ts/1000);

    const int count = qMax(aggregationCount, 1);
    return count == 1
        ? tr("%2 <b>%1</b>", "%1 means time, %2 means date")
            .arg(time.time().toString(Qt::DefaultLocaleShortDate))
            .arg(time.date().toString(Qt::DefaultLocaleShortDate))
        : tr("%n times, first: %2 <b>%1</b>", "%1 means time, %2 means date", count)
            .arg(time.time().toString(Qt::DefaultLocaleShortDate))
            .arg(time.date().toString(Qt::DefaultLocaleShortDate));
}

QString StringsHelper::eventTimestamp(const EventParameters &params,
    int aggregationCount) const
{
    const auto ts = params.eventTimestampUsec;
    const auto time = QDateTime::fromMSecsSinceEpoch(ts/1000);

    const int count = qMax(aggregationCount, 1);
    return count == 1
        ? tr("Time: %1 on %2", "%1 means time, %2 means date")
            .arg(time.time().toString(Qt::DefaultLocaleShortDate))
            .arg(time.date().toString(Qt::DefaultLocaleShortDate))
        : tr("First occurrence: %1 on %2 (%n times total)", "%1 means time, %2 means date", count)
            .arg(time.time().toString(Qt::DefaultLocaleShortDate))
            .arg(time.date().toString(Qt::DefaultLocaleShortDate));
}

QString StringsHelper::eventTimestampDate(const EventParameters &params) const
{
	quint64 ts = params.eventTimestampUsec;
	QDateTime time = QDateTime::fromMSecsSinceEpoch(ts / 1000);
	return time.date().toString(Qt::DefaultLocaleShortDate);
}

QString StringsHelper::eventTimestampTime(const EventParameters &params) const
{
	quint64 ts = params.eventTimestampUsec;
	QDateTime time = QDateTime::fromMSecsSinceEpoch(ts / 1000);
	return time.time().toString(Qt::DefaultLocaleShortDate);
}

QnResourcePtr StringsHelper::eventSource(const EventParameters &params) const
{
    QnUuid id = params.eventResourceId;
    return !id.isNull()
        ? resourcePool()->getResourceById(id)
        : QnResourcePtr();
}

QString StringsHelper::eventReason(const EventParameters& params) const
{
    QString reasonParamsEncoded = params.description;

    QString result;
    switch (params.reasonCode)
    {
        case EventReason::networkNoFrame:
        {
            int msecs = NetworkIssueEvent::decodeTimeoutMsecs(reasonParamsEncoded, 5000);
            result = tr("No data received during last %n seconds.", "", msecs / 1000);
            break;
        }
        case EventReason::networkConnectionClosed:
        {
            bool isPrimaryStream = NetworkIssueEvent::decodePrimaryStream(reasonParamsEncoded, true);

            QnVirtualCameraResourcePtr camera = eventSource(params).dynamicCast<QnVirtualCameraResource>();
            if (camera && !camera->hasVideo(nullptr))
                result = tr("Connection to device was unexpectedly closed.");
            else if (isPrimaryStream)
                result = tr("Connection to camera (primary stream) was unexpectedly closed.");
            else
                result = tr("Connection to camera (secondary stream) was unexpectedly closed.");
            break;
        }
        case EventReason::networkRtpPacketLoss:
        {
            NetworkIssueEvent::PacketLossSequence seq = NetworkIssueEvent::decodePacketLossSequence(reasonParamsEncoded);
            if (seq.valid)
                result = tr("RTP packet loss detected, prev seq.=%1 next seq.=%2.").arg(seq.prev).arg(seq.next);
            else
                result = tr("RTP packet loss detected.");
            break;
        }
        case EventReason::networkNoResponseFromDevice:
        {
            return tr("Device does not respond to network requests.");
        }
        case EventReason::serverTerminated:
        {
            result = tr("Connection to server is lost.");
            break;
        }
        case EventReason::serverStarted:
        {
            result = tr("Server stopped unexpectedly.");
            break;
        }
        case EventReason::storageIoError:
        {
            QString storageUrl = reasonParamsEncoded;
            result = tr("I/O error has occurred at %1.").arg(storageUrl);
            break;
        }
        case EventReason::storageTooSlow:
        {
            QString storageUrl = reasonParamsEncoded;
            result = tr("Not enough HDD/SSD speed for recording to %1.").arg(storageUrl);
            break;
        }
        case EventReason::storageFull:
        {
            QString storageUrl = reasonParamsEncoded;
            result = tr("HDD/SSD disk \"%1\" is full. Disk contains too much data that is not managed by VMS.").arg(storageUrl);
            break;
        }
        case EventReason::systemStorageFull:
        {
            QString storageUrl = reasonParamsEncoded;
            result = tr("System disk \"%1\" is almost full.").arg(storageUrl);
            break;
        }
        case EventReason::backupFailedNoBackupStorageError:
        {
            result = tr("Archive backup failed: No available backup storages with sufficient free space");
            break;
        }
        case EventReason::backupFailedSourceStorageError:
        {
            result = tr("Archive backup failed: Target storage failure");
            break;
        }
        case EventReason::backupFailedSourceFileError:
        {
            result = tr("Archive backup failed: Source file open/read error");
            break;
        }
        case EventReason::backupFailedTargetFileError:
        {
            result = tr("Archive backup failed: Target file create/write error");
            break;
        }
        case EventReason::backupFailedChunkError:
        {
            result = tr("Archive backup failed: File catalog error");
            break;
        }
        case EventReason::backupEndOfPeriod:
        {
            qint64 timeStampMs = params.description.toLongLong();
            QDateTime dt = QDateTime::fromMSecsSinceEpoch(timeStampMs);
            // todo: #gdm add server/client timezone conversion
            result = tr("Archive backup finished, but is not fully completed because backup time is over. Data is backed up to %1").arg(dt.toString(Qt::DefaultLocaleShortDate));
        }
        case EventReason::backupDone:
        {
            result = tr("Archive backup is successfully completed");
            break;
        }
        case EventReason::backupCancelled:
        {
            qint64 timeStampMs = params.description.toLongLong();
            QDateTime dt = QDateTime::fromMSecsSinceEpoch(timeStampMs);
            // todo: #gdm add server/client timezone conversion
            result = tr("Archive backup is canceled by user. Data is backed up to %1").arg(dt.toString(Qt::DefaultLocaleShortDate));
            break;
        }
        case EventReason::licenseRemoved:
        {
            QnVirtualCameraResourceList disabledCameras;
            for (const auto& id: reasonParamsEncoded.split(L';'))
            {
                if (const auto& camera = resourcePool()->getResourceById<QnVirtualCameraResource>(QnUuid(id)))
                    disabledCameras << camera;
            }

            NX_ASSERT(!disabledCameras.isEmpty(), Q_FUNC_INFO, "At least one camera should be disabled on this event");

            result = QnDeviceDependentStrings::getNameFromSet(
                resourcePool(),
                QnCameraDeviceStringSet(
                    tr("Not enough licenses. Recording has been disabled on following devices:"),
                    tr("Not enough licenses. Recording has been disabled on following cameras:"),
                    tr("Not enough licenses. Recording has been disabled on following I/O modules:")),
                disabledCameras);

            break;
        }

        default:
            break;
    }

    return result;
}

QStringList StringsHelper::aggregatedEventDetails(
    const AbstractActionPtr& action,
    const AggregationInfo& aggregationInfo) const
{
    QStringList result;
    if (aggregationInfo.isEmpty())
    {
        result << eventDetailsWithTimestamp(action->getRuntimeParams(),
            action->getAggregationCount());
    }

    for (const InfoDetail& detail: aggregationInfo.toList())
        result << eventDetailsWithTimestamp(detail.runtimeParams(), detail.count());

    return result;
}

QString StringsHelper::urlForCamera(const QnUuid& id, qint64 timestampUsec, bool isPublic) const
{
    if (id.isNull())
        return QString();

    const auto camera = resourcePool()->getResourceById<QnVirtualCameraResource>(id);
    if (!camera)
        return QString();

    auto server = camera->getParentServer();
    if (!server)
        return QString();

    quint64 timeStampMs = timestampUsec / 1000;
    QnMediaServerResourcePtr newServer = cameraHistoryPool()->getMediaServerOnTime(camera, timeStampMs);
    if (newServer)
        server = newServer;

    if (const auto& connection = camera->commonModule()->ec2Connection())
    {
        auto appServerUrl = connection->connectionInfo().ecUrl;
        if (appServerUrl.host().isEmpty() || nx::network::resolveAddress(appServerUrl.host()) == QHostAddress::LocalHost)
        {
            appServerUrl = server->getApiUrl();
            if (isPublic)
            {
                const auto publicIP = server->getProperty(Qn::PUBLIC_IP);
                if (!publicIP.isEmpty())
                {
                    QStringList parts = publicIP.split(L':');
                    appServerUrl.setHost(parts[0]);
                    if (parts.size() > 1)
                        appServerUrl.setPort(parts[1].toInt());
                }
            }
        }

        QString result(lit("http://%1:%2/static/index.html#/view/%3?time=%4"));
        result = result.arg(appServerUrl.host()).arg(appServerUrl.port(80))
            .arg(camera->getId().toSimpleString()).arg(timeStampMs);
        return result;
    }

    return QString();
}

QString StringsHelper::toggleStateToString(EventState state) const
{
    switch (state)
    {
        case EventState::active:
            return tr("start");
        case EventState::inactive:
            return tr("stop");
        case EventState::undefined:
            return QString();
        default:
            return QString();
    }
}

QString StringsHelper::eventTypeString(
        EventType eventType,
        EventState eventState,
        ActionType actionType,
        const ActionParameters& actionParams) const
{
    QString typeStr = StringsHelper::eventName(eventType);
    if (isActionProlonged(actionType, actionParams))
        return tr("While %1").arg(typeStr);
    else
        return tr("On %1 %2").arg(typeStr).arg(toggleStateToString(eventState));
}

QString StringsHelper::ruleDescriptionText(const RulePtr& rule) const
{
    QString eventString = eventTypeString(
        rule->eventType(),
        rule->eventState(),
        rule->actionType(),
        rule->actionParams());

    return lit("%1 --> %2").arg(eventString).arg(
        actionName(rule->actionType()));
}

QString StringsHelper::defaultSoftwareTriggerName()
{
    return tr("Trigger Name");
}

QString StringsHelper::getSoftwareTriggerName(const QString& id)
{
    const auto triggerId = id.trimmed();
    return triggerId.isEmpty() ? defaultSoftwareTriggerName() : triggerId;
}

QString StringsHelper::getSoftwareTriggerName(const EventParameters& params)
{
    NX_ASSERT(params.eventType == EventType::softwareTriggerEvent);
    return getSoftwareTriggerName(params.caption);
}

QString StringsHelper::getAnalyticsSdkEventName(const EventParameters& params,
    const QString& locale) const
{
    NX_ASSERT(params.eventType == EventType::analyticsSdkEvent);

    QnUuid driverId = params.analyticsDriverId();
    NX_EXPECT(!driverId.isNull());

    QnUuid eventTypeId = params.analyticsEventId();
    NX_EXPECT(!eventTypeId.isNull());

    const auto source = eventSource(params);
    const auto camera = source.dynamicCast<QnVirtualCameraResource>();

    const auto eventType = analyticsEventType(camera, driverId, eventTypeId);
    const auto text = eventType.name.text(locale);

    return !text.isEmpty()
        ? text
        : tr("Analytics Event");
}

QString StringsHelper::actionSubjects(const RulePtr& rule, bool showName) const
{
    if (rule->actionParams().allUsers)
        return allUsersText();

    QnUserResourceList users;
    QList<QnUuid> roles;

    if (requiresUserResource(rule->actionType()))
        userRolesManager()->usersAndRoles(rule->actionResources(), users, roles);
    else
        userRolesManager()->usersAndRoles(rule->actionParams().additionalResources, users, roles);

    users = users.filtered([](const QnUserResourcePtr& user) { return user->isEnabled(); });
    return actionSubjects(users, roles, showName);
}

QString StringsHelper::actionSubjects(
    const QnUserResourceList& users,
    const QList<QnUuid>& roles,
    bool showName) const
{
    if (users.empty() && roles.empty())
        return needToSelectUserText();

    if (showName)
    {
        if (users.size() == 1 && roles.empty())
            return users.front()->getName();

        if (users.empty() && roles.size() == 1)
        {
            return lit("%1 %2 %3")
                .arg(tr("Role"))
                .arg(QChar(L'\x2013')) //< En-dash.
                .arg(userRolesManager()->userRoleName(roles.front()));
        }
    }

    if (roles.empty())
        return tr("%n Users", "", users.size());

    if (!users.empty())
    {
        return lit("%1, %2")
            .arg(tr("%n Roles", "", roles.size()))
            .arg(tr("%n Users", "", users.size()));
    }

    static const QSet<QnUuid> kAdminRoles = QnUserRolesManager::adminRoleIds().toSet();
    if (roles.toSet() == kAdminRoles)
        return tr("All Administrators");

    return tr("%n Roles", "", roles.size());
}

QString StringsHelper::allUsersText()
{
    return tr("All Users");
}

QString StringsHelper::needToSelectUserText()
{
    return tr("Select at least one user");
}

} // namespace event
} // namespace vms
} // namespace nx<|MERGE_RESOLUTION|>--- conflicted
+++ resolved
@@ -241,10 +241,7 @@
                 .arg(getSoftwareTriggerName(params))
                 .arg(resourceName);
 
-<<<<<<< HEAD
         case EventType::analyticsSdkEvent:
-=======
-        case analyticsSdkEvent:
             if (!params.caption.isEmpty())
             {
                 return tr("%1 - %2")
@@ -252,7 +249,6 @@
                     .arg(params.caption);
             }
 
->>>>>>> 4dc05fa1
             return tr("%1 at %2", "Analytics Event at some camera")
                 .arg(getAnalyticsSdkEventName(params))
                 .arg(resourceName);
