#include "analytics_helper.h"

#include <core/resource_management/resource_pool.h>

#include <core/resource/camera_resource.h>
#include <core/resource/media_server_resource.h>

namespace {

QString nameInternal(
    const QnVirtualCameraResourcePtr& camera,
    const QnUuid& eventTypeId,
    const QString& locale,
    QList<nx::api::Analytics::EventType> nx::api::AnalyticsDriverManifest::* list)
{
    NX_ASSERT(camera);
    if (!camera)
        return QString();

    const auto server = camera->getParentServer();
    NX_ASSERT(server);
    if (!server)
        return QString();

    for (const auto& manifest: server->analyticsDrivers())
    {
        for (const auto& eventType: manifest.*list)
        {
            if (eventType.eventTypeId == eventTypeId)
                return eventType.name.text(locale);
        };
    }

    return QString();
}

/**
* Description of the single analytics event type.
*/
struct AnalyticsEventTypeId
{
    QnUuid driverId;
    QnUuid eventTypeId;

    bool operator==(const AnalyticsEventTypeId& other) const
    {
        return driverId == other.driverId && eventTypeId == other.eventTypeId;
    }

    friend uint qHash(const AnalyticsEventTypeId& key)
    {
        return qHash(key.driverId) ^ qHash(key.eventTypeId);
    }
};

/** Struct for keeping unique list of analytics event types. */
class AnalyticsEventTypeWithRefStorage
{
    using EventDescriptor = nx::vms::event::AnalyticsHelper::EventDescriptor;

public:
    AnalyticsEventTypeWithRefStorage(QList<EventDescriptor>* data):
        data(data)
    {}

    void addUnique(const nx::api::AnalyticsDriverManifest& manifest,
        const nx::api::Analytics::EventType& eventType)
    {
AnalyticsEventTypeId id{manifest.driverId, eventType.eventTypeId};
        if (keys.contains(id))
            return;

        keys.insert(id);
        EventDescriptor ref(eventType);
        ref.driverId = manifest.driverId;
        ref.driverName = manifest.driverName;
<<<<<<< HEAD
        ref.eventTypeId = eventType.eventTypeId;
        ref.eventName = eventType.name;
=======
>>>>>>> 841fd45b
        data->push_back(ref);
    }

private:
    QSet<AnalyticsEventTypeId> keys;
    QList<EventDescriptor>* data;
};

} // namespace

namespace nx {
namespace vms {
namespace event {

AnalyticsHelper::AnalyticsHelper(QnCommonModule* commonModule, QObject* parent):
    base_type(parent),
    QnCommonModuleAware(commonModule)
{
}

AnalyticsHelper::EventDescriptor AnalyticsHelper::eventDescriptor(const QnUuid& eventId) const
{
    static QnMutex mutex;
    static QMap<QnUuid, AnalyticsHelper::EventDescriptor> cachedData;

    QnMutexLocker lock(&mutex);
    auto itr = cachedData.find(eventId);
    if (itr != cachedData.end())
        return *itr;

    for (const auto& server: resourcePool()->getAllServers(Qn::AnyStatus))
    {
        for (const auto& manifest: server->analyticsDrivers())
        {
            for (const auto& eventType: manifest.outputEventTypes)
            {
                if (eventType.eventTypeId == eventId)
                {
                    cachedData[eventId] = eventType;
                    return eventType;
                }
            }
        }
    }
    return AnalyticsHelper::EventDescriptor();
}

QList<AnalyticsHelper::EventDescriptor> AnalyticsHelper::systemSupportedAnalyticsEvents() const
{
    QList<EventDescriptor> result;
    AnalyticsEventTypeWithRefStorage storage(&result);

    for (const auto& server: resourcePool()->getAllServers(Qn::AnyStatus))
    {
        for (const auto& manifest: server->analyticsDrivers())
        {
            for (const auto& eventType: manifest.outputEventTypes)
                storage.addUnique(manifest, eventType);
        }
    }
    return result;
}

QList<AnalyticsHelper::EventDescriptor> AnalyticsHelper::supportedAnalyticsEvents(
    const QnVirtualCameraResourceList& cameras)
{
    QList<EventDescriptor> result;
    AnalyticsEventTypeWithRefStorage storage(&result);

    for (const auto& camera: cameras)
    {
        const auto server = camera->getParentServer();
        NX_ASSERT(server);
        if (!server)
            continue;

        QSet<QnUuid> allowedEvents = camera->analyticsSupportedEvents().toSet();

        for (const auto& manifest: server->analyticsDrivers())
        {
            for (const auto& eventType: manifest.outputEventTypes)
            {
                if (!allowedEvents.contains(eventType.eventTypeId))
                    continue;

                storage.addUnique(manifest, eventType);
            }
        }
    }
    return result;
}

bool AnalyticsHelper::hasDifferentDrivers(const QList<EventDescriptor>& events)
{
    if (events.empty())
        return false;

    const auto firstDriverId = events[0].driverId;
    return std::any_of(events.cbegin() + 1, events.cend(),
        [&firstDriverId](const EventDescriptor& eventType)
        {
            return eventType.driverId != firstDriverId;
        });
}

QString AnalyticsHelper::eventName(const QnVirtualCameraResourcePtr& camera,
    const QnUuid& eventTypeId,
    const QString& locale)
{
    return nameInternal(
        camera, eventTypeId, locale, &nx::api::AnalyticsDriverManifest::outputEventTypes);
}

QString AnalyticsHelper::objectName(const QnVirtualCameraResourcePtr& camera,
    const QnUuid& objectTypeId,
    const QString& locale)
{
    return nameInternal(
        camera, objectTypeId, locale, &nx::api::AnalyticsDriverManifest::outputObjectTypes);
}

} // namespace event
} // namespace vms
} // namespace nx<|MERGE_RESOLUTION|>--- conflicted
+++ resolved
@@ -74,11 +74,6 @@
         EventDescriptor ref(eventType);
         ref.driverId = manifest.driverId;
         ref.driverName = manifest.driverName;
-<<<<<<< HEAD
-        ref.eventTypeId = eventType.eventTypeId;
-        ref.eventName = eventType.name;
-=======
->>>>>>> 841fd45b
         data->push_back(ref);
     }
 
