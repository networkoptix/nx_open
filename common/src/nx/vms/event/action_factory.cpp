#include "action_factory.h"

#include <common/common_module.h>

#include <core/resource/resource.h>
#include <core/resource_management/resource_pool.h>

#include <nx/vms/event/actions/actions.h>

namespace nx {
namespace vms {
namespace event {

QVector<QnUuid> toIdList(const QnResourceList& list)
{
    QVector<QnUuid> result;
    result.reserve(list.size());
    for (const QnResourcePtr& r: list)
        result << r->getId();
    return result;
}

AbstractActionPtr ActionFactory::instantiateAction(
    QnCommonModule* commonModule,
    const RulePtr& rule,
    const AbstractEventPtr& event,
    const QnUuid& moduleGuid,
    EventState state)
{
    EventParameters runtimeParams = event->getRuntimeParamsEx(rule->eventParams());
    runtimeParams.sourceServerId = moduleGuid;

    AbstractActionPtr result = createAction(rule->actionType(), runtimeParams);

    result->setParams(rule->actionParams());
    result->setResources(rule->actionResources());

    if (hasToggleState(event->getEventType(), runtimeParams, commonModule) &&
        hasToggleState(rule->actionType()))
    {
        EventState value = state != EventState::undefined ? state : event->getToggleState();
        result->setToggleState(value);
    }

    result->setRuleId(rule->id());
    return result;
}

AbstractActionPtr ActionFactory::instantiateAction(
    QnCommonModule* commonModule,
    const RulePtr& rule,
    const AbstractEventPtr& event,
    const QnUuid& moduleGuid,
    const AggregationInfo& aggregationInfo)
{
    AbstractActionPtr result = instantiateAction(commonModule, rule, event, moduleGuid);
    if (!result)
        return result;

    result->setAggregationCount(aggregationInfo.totalCount());

    if (auto sendMailAction = result.dynamicCast<class SendMailAction>())
        sendMailAction->setAggregationInfo(aggregationInfo);

    return result;
}

AbstractActionPtr ActionFactory::createAction(
    const ActionType actionType,
    const EventParameters& runtimeParams)
{
    switch (actionType)
    {
        case ActionType::cameraOutputAction:
            return AbstractActionPtr(new CameraOutputAction(runtimeParams));
        case ActionType::cameraRecordingAction:
            return AbstractActionPtr(new RecordingAction(runtimeParams));
        case ActionType::panicRecordingAction:
            return AbstractActionPtr(new PanicAction(runtimeParams));
        case ActionType::sendMailAction:
            return AbstractActionPtr(new SendMailAction(runtimeParams));
        case ActionType::bookmarkAction:
            return AbstractActionPtr(new BookmarkAction(runtimeParams));

<<<<<<< HEAD
        case ActionType::undefinedAction:
        case ActionType::diagnosticsAction:
        case ActionType::showPopupAction:
        case ActionType::playSoundOnceAction:
        case ActionType::playSoundAction:
        case ActionType::sayTextAction:
        case ActionType::executePtzPresetAction:
        case ActionType::showTextOverlayAction:
        case ActionType::showOnAlarmLayoutAction:
        case ActionType::execHttpRequestAction:
        case ActionType::openLayoutAction:
=======
        case undefinedAction:
        case diagnosticsAction:
        case showPopupAction:
        case playSoundOnceAction:
        case playSoundAction:
        case sayTextAction:
        case executePtzPresetAction:
        case showTextOverlayAction:
        case showOnAlarmLayoutAction:
        case execHttpRequestAction:
        case fullscreenCameraAction:
        case exitFullscreenAction:
>>>>>>> 9168ce04
            return AbstractActionPtr(new CommonAction(actionType, runtimeParams));

        default:
            NX_ASSERT(false, Q_FUNC_INFO, "All action types must be handled.");
            return AbstractActionPtr(new CommonAction(actionType, runtimeParams));
    }
}

AbstractActionPtr ActionFactory::cloneAction(AbstractActionPtr action)
{
    AbstractActionPtr result = createAction(action->actionType(), action->getRuntimeParams());
    result->assign(*action);
    return result;
}

} // namespace event
} // namespace vms
} // namespace nx<|MERGE_RESOLUTION|>--- conflicted
+++ resolved
@@ -82,7 +82,6 @@
         case ActionType::bookmarkAction:
             return AbstractActionPtr(new BookmarkAction(runtimeParams));
 
-<<<<<<< HEAD
         case ActionType::undefinedAction:
         case ActionType::diagnosticsAction:
         case ActionType::showPopupAction:
@@ -94,20 +93,8 @@
         case ActionType::showOnAlarmLayoutAction:
         case ActionType::execHttpRequestAction:
         case ActionType::openLayoutAction:
-=======
-        case undefinedAction:
-        case diagnosticsAction:
-        case showPopupAction:
-        case playSoundOnceAction:
-        case playSoundAction:
-        case sayTextAction:
-        case executePtzPresetAction:
-        case showTextOverlayAction:
-        case showOnAlarmLayoutAction:
-        case execHttpRequestAction:
-        case fullscreenCameraAction:
-        case exitFullscreenAction:
->>>>>>> 9168ce04
+        case ActionType::fullscreenCameraAction:
+        case ActionType::exitFullscreenAction:
             return AbstractActionPtr(new CommonAction(actionType, runtimeParams));
 
         default:
