#include "abstract_action.h"

#include <QtCore/QCoreApplication>

#include <nx/vms/event/strings_helper.h>
#include <nx/fusion/model_functions.h>

namespace nx {
namespace vms {
namespace event {

ActionData::ActionData(const ActionData& src):
    actionType(src.actionType),
    actionParams(src.actionParams),
    eventParams(src.eventParams),
    businessRuleId(src.businessRuleId),
    aggregationCount(src.aggregationCount),
    flags(src.flags),
    compareString(src.compareString)
{
    NX_EXPECT(false, "ActionData must never be copied. Constructor must exist up to C++17. "
        "See forced NRVO in the server_rest_connection.cpp pipml (parseMessageBody(), "
        "'deserialized' method call).");
}

bool requiresCameraResource(ActionType actionType)
{
    switch (actionType)
    {
<<<<<<< HEAD
        case ActionType::undefinedAction:
        case ActionType::panicRecordingAction:
        case ActionType::sendMailAction:
        case ActionType::diagnosticsAction:
        case ActionType::showPopupAction:
        case ActionType::openLayoutAction:
            return false;

        case ActionType::playSoundOnceAction:
        case ActionType::playSoundAction:
        case ActionType::sayTextAction:
        case ActionType::cameraOutputAction:
        case ActionType::bookmarkAction:
        case ActionType::cameraRecordingAction:
        case ActionType::executePtzPresetAction:
        case ActionType::showTextOverlayAction:
        case ActionType::showOnAlarmLayoutAction:
        case ActionType::acknowledgeAction:
=======
        case undefinedAction:
        case panicRecordingAction:
        case sendMailAction:
        case diagnosticsAction:
        case showPopupAction:
        case exitFullscreenAction:
            return false;

        case playSoundOnceAction:
        case playSoundAction:
        case sayTextAction:
        case cameraOutputAction:
        case bookmarkAction:
        case cameraRecordingAction:
        case executePtzPresetAction:
        case showTextOverlayAction:
        case showOnAlarmLayoutAction:
        case acknowledgeAction:
        case fullscreenCameraAction:
>>>>>>> 9168ce04
            return true;

        default:
            return false;
    }
}

bool requiresUserResource(ActionType actionType)
{
    switch (actionType)
    {
<<<<<<< HEAD
        case ActionType::undefinedAction:
        case ActionType::panicRecordingAction:
        case ActionType::cameraOutputAction:
        case ActionType::bookmarkAction:
        case ActionType::cameraRecordingAction:
        case ActionType::diagnosticsAction:
        case ActionType::showPopupAction:
        case ActionType::playSoundOnceAction:
        case ActionType::playSoundAction:
        case ActionType::sayTextAction:
        case ActionType::executePtzPresetAction:
        case ActionType::showTextOverlayAction:
        case ActionType::showOnAlarmLayoutAction:
        case ActionType::execHttpRequestAction:
        case ActionType::openLayoutAction:
=======
        case undefinedAction:
        case panicRecordingAction:
        case cameraOutputAction:
        case bookmarkAction:
        case cameraRecordingAction:
        case diagnosticsAction:
        case showPopupAction:
        case playSoundOnceAction:
        case playSoundAction:
        case sayTextAction:
        case executePtzPresetAction:
        case showTextOverlayAction:
        case showOnAlarmLayoutAction:
        case execHttpRequestAction:
        case fullscreenCameraAction:
        case exitFullscreenAction:
>>>>>>> 9168ce04
            return false;

        case ActionType::acknowledgeAction:
        case ActionType::sendMailAction:
            return true;

        default:
            NX_ASSERT(false, Q_FUNC_INFO, "All action types must be handled.");
            return false;
    }
}

// TODO: #vkutin #3.2 User resources and device resources of actions will be refactored.
bool requiresAdditionalUserResource(ActionType actionType)
{
    switch (actionType)
    {
<<<<<<< HEAD
        case ActionType::undefinedAction:
        case ActionType::panicRecordingAction:
        case ActionType::cameraOutputAction:
        case ActionType::cameraRecordingAction:
        case ActionType::diagnosticsAction:
        case ActionType::playSoundAction:
        case ActionType::executePtzPresetAction:
        case ActionType::showTextOverlayAction:
        case ActionType::execHttpRequestAction:
        case ActionType::acknowledgeAction:
        case ActionType::sendMailAction:
        case ActionType::openLayoutAction:
=======
        case undefinedAction:
        case panicRecordingAction:
        case cameraOutputAction:
        case cameraRecordingAction:
        case diagnosticsAction:
        case playSoundAction:
        case executePtzPresetAction:
        case showTextOverlayAction:
        case execHttpRequestAction:
        case acknowledgeAction:
        case sendMailAction:
        case fullscreenCameraAction:
        case exitFullscreenAction:
>>>>>>> 9168ce04
            return false;

        case ActionType::bookmarkAction:
        case ActionType::showPopupAction:
        case ActionType::playSoundOnceAction:
        case ActionType::sayTextAction:
        case ActionType::showOnAlarmLayoutAction:
            return true;

        default:
            NX_ASSERT(false, Q_FUNC_INFO, "All action types must be handled.");
            return false;
    }
}

bool hasToggleState(ActionType actionType)
{
    switch (actionType)
    {
<<<<<<< HEAD
        case ActionType::undefinedAction:
        case ActionType::sendMailAction:
        case ActionType::diagnosticsAction:
        case ActionType::showPopupAction:
        case ActionType::playSoundOnceAction:
        case ActionType::sayTextAction:
        case ActionType::executePtzPresetAction:
        case ActionType::showOnAlarmLayoutAction:
        case ActionType::execHttpRequestAction:
        case ActionType::acknowledgeAction:
        case ActionType::openLayoutAction:
            return false;

        case ActionType::cameraOutputAction:
        case ActionType::cameraRecordingAction:
        case ActionType::panicRecordingAction:
        case ActionType::playSoundAction:
        case ActionType::bookmarkAction:
        case ActionType::showTextOverlayAction:
=======
        case undefinedAction:
        case sendMailAction:
        case diagnosticsAction:
        case showPopupAction:
        case playSoundOnceAction:
        case sayTextAction:
        case executePtzPresetAction:
        case showOnAlarmLayoutAction:
        case execHttpRequestAction:
        case acknowledgeAction:
        case exitFullscreenAction:
            return false;

        case cameraOutputAction:
        case cameraRecordingAction:
        case panicRecordingAction:
        case playSoundAction:
        case bookmarkAction:
        case showTextOverlayAction:
        case fullscreenCameraAction:
>>>>>>> 9168ce04
            return true;

        default:
            NX_ASSERT(false, Q_FUNC_INFO, "All action types must be handled.");
            break;
    }
    return false;
}

bool canBeInstant(ActionType actionType)
{
    if (!hasToggleState(actionType))
        return true;

    return supportsDuration(actionType);
}

bool supportsDuration(ActionType actionType)
{
    switch (actionType)
    {
<<<<<<< HEAD
        case ActionType::bookmarkAction:
        case ActionType::showTextOverlayAction:
        case ActionType::cameraOutputAction:
        case ActionType::cameraRecordingAction:
=======
        case bookmarkAction:
        case showTextOverlayAction:
        case cameraOutputAction:
        case cameraRecordingAction:
        case fullscreenCameraAction:
>>>>>>> 9168ce04
            return true;
        default:
            return false;
    }
}

bool allowsAggregation(ActionType actionType)
{
    switch (actionType)
    {
<<<<<<< HEAD
        case ActionType::bookmarkAction:
        case ActionType::showTextOverlayAction:
        case ActionType::cameraOutputAction:
        case ActionType::playSoundAction:
=======
        case bookmarkAction:
        case showTextOverlayAction:
        case cameraOutputAction:
        case playSoundAction:
        case fullscreenCameraAction:
        case exitFullscreenAction:
>>>>>>> 9168ce04
            return false;

        default:
            return true;
    }
}

bool isActionProlonged(ActionType actionType, const ActionParameters &parameters)
{
    if (!hasToggleState(actionType))
        return false;

    switch (actionType)
    {
<<<<<<< HEAD
        case ActionType::bookmarkAction:
        case ActionType::showTextOverlayAction:
        case ActionType::cameraOutputAction:
        case ActionType::cameraRecordingAction:
=======
        case bookmarkAction:
        case showTextOverlayAction:
        case cameraOutputAction:
        case cameraRecordingAction:
        case fullscreenCameraAction:
>>>>>>> 9168ce04
            return parameters.durationMs <= 0;

        default:
            break;
    }

    return true;
}

QList<ActionType> userAvailableActions()
{
    static QList<ActionType> result
    {
<<<<<<< HEAD
        ActionType::cameraOutputAction,
        ActionType::bookmarkAction,
        ActionType::cameraRecordingAction,
        ActionType::panicRecordingAction,
        ActionType::sendMailAction,
        ActionType::diagnosticsAction,
        ActionType::showPopupAction,
        ActionType::playSoundAction,
        ActionType::playSoundOnceAction,
        ActionType::sayTextAction,
        ActionType::executePtzPresetAction,
        ActionType::showTextOverlayAction,
        ActionType::showOnAlarmLayoutAction,
        ActionType::execHttpRequestAction,
        ActionType::openLayoutAction,
=======
        cameraOutputAction,
        bookmarkAction,
        cameraRecordingAction,
        panicRecordingAction,
        sendMailAction,
        diagnosticsAction,
        showPopupAction,
        playSoundAction,
        playSoundOnceAction,
        sayTextAction,
        executePtzPresetAction,
        showTextOverlayAction,
        showOnAlarmLayoutAction,
        execHttpRequestAction,
        fullscreenCameraAction,
        exitFullscreenAction
>>>>>>> 9168ce04
    };

    return result;
}

QList<ActionType> allActions()
{
    static QList<ActionType> result =
        []()
        {
            QList<ActionType> result = userAvailableActions();
            result.append(ActionType::acknowledgeAction);
            return result;
        }();

    return result;
}

AbstractAction::AbstractAction(const ActionType actionType, const EventParameters& runtimeParams):
    m_actionType(actionType),
    m_toggleState(EventState::undefined),
    m_receivedFromRemoteHost(false),
    m_runtimeParams(runtimeParams),
    m_aggregationCount(1)
{
}

AbstractAction::~AbstractAction()
{
}

ActionType AbstractAction::actionType() const
{
    return m_actionType;
}

void AbstractAction::setResources(const QVector<QnUuid>& resources)
{
    m_resources = resources;
}

const QVector<QnUuid>& AbstractAction::getResources() const
{
    return m_resources;
}

QVector<QnUuid> AbstractAction::getSourceResources() const
{
    NX_ASSERT(m_params.useSource, Q_FUNC_INFO, "Method should be called only when corresponding parameter is set.");
    QVector<QnUuid> result;
    result << m_runtimeParams.eventResourceId;
    for (const QnUuid &extra : m_runtimeParams.metadata.cameraRefs)
        if (!result.contains(extra))
            result << extra;
    return result;
}

void AbstractAction::setParams(const ActionParameters& params)
{
    m_params = params;
}

const ActionParameters& AbstractAction::getParams() const
{
    return m_params;
}

ActionParameters& AbstractAction::getParams()
{
    return m_params;
}

void AbstractAction::setRuntimeParams(const EventParameters& params)
{
    m_runtimeParams = params;
}

const EventParameters& AbstractAction::getRuntimeParams() const
{
    return m_runtimeParams;
}

EventParameters& AbstractAction::getRuntimeParams()
{
    return m_runtimeParams;
}

void AbstractAction::setRuleId(const QnUuid& value)
{
    m_ruleId = value;
}

QnUuid AbstractAction::getRuleId() const
{
    return m_ruleId;
}

void AbstractAction::setToggleState(EventState value)
{
    m_toggleState = value;
}

EventState AbstractAction::getToggleState() const
{
    return m_toggleState;
}

void AbstractAction::setReceivedFromRemoteHost(bool value)
{
    m_receivedFromRemoteHost = value;
}

bool AbstractAction::isReceivedFromRemoteHost() const
{
    return m_receivedFromRemoteHost;
}

int AbstractAction::getAggregationCount() const
{
    return m_aggregationCount;
}

bool AbstractAction::isProlonged() const
{
    return isActionProlonged(m_actionType, m_params);
}

void AbstractAction::setAggregationCount(int value)
{
    m_aggregationCount = value;
}

QString AbstractAction::getExternalUniqKey() const
{
    return lit("action_") + QString::number(static_cast<int>(m_actionType)) + L'_';
}

void AbstractAction::assign(const AbstractAction& other)
{
    (*this) = other;
}

QN_FUSION_ADAPT_STRUCT_FUNCTIONS_FOR_TYPES(
    (ActionData), (ubjson)(json)(xml)(csv_record), _Fields)

} // namespace event
} // namespace vms
} // namespace nx<|MERGE_RESOLUTION|>--- conflicted
+++ resolved
@@ -27,13 +27,13 @@
 {
     switch (actionType)
     {
-<<<<<<< HEAD
         case ActionType::undefinedAction:
         case ActionType::panicRecordingAction:
         case ActionType::sendMailAction:
         case ActionType::diagnosticsAction:
         case ActionType::showPopupAction:
         case ActionType::openLayoutAction:
+        case ActionType::exitFullscreenAction:
             return false;
 
         case ActionType::playSoundOnceAction:
@@ -46,27 +46,7 @@
         case ActionType::showTextOverlayAction:
         case ActionType::showOnAlarmLayoutAction:
         case ActionType::acknowledgeAction:
-=======
-        case undefinedAction:
-        case panicRecordingAction:
-        case sendMailAction:
-        case diagnosticsAction:
-        case showPopupAction:
-        case exitFullscreenAction:
-            return false;
-
-        case playSoundOnceAction:
-        case playSoundAction:
-        case sayTextAction:
-        case cameraOutputAction:
-        case bookmarkAction:
-        case cameraRecordingAction:
-        case executePtzPresetAction:
-        case showTextOverlayAction:
-        case showOnAlarmLayoutAction:
-        case acknowledgeAction:
-        case fullscreenCameraAction:
->>>>>>> 9168ce04
+        case ActionType::fullscreenCameraAction:
             return true;
 
         default:
@@ -78,7 +58,6 @@
 {
     switch (actionType)
     {
-<<<<<<< HEAD
         case ActionType::undefinedAction:
         case ActionType::panicRecordingAction:
         case ActionType::cameraOutputAction:
@@ -94,24 +73,8 @@
         case ActionType::showOnAlarmLayoutAction:
         case ActionType::execHttpRequestAction:
         case ActionType::openLayoutAction:
-=======
-        case undefinedAction:
-        case panicRecordingAction:
-        case cameraOutputAction:
-        case bookmarkAction:
-        case cameraRecordingAction:
-        case diagnosticsAction:
-        case showPopupAction:
-        case playSoundOnceAction:
-        case playSoundAction:
-        case sayTextAction:
-        case executePtzPresetAction:
-        case showTextOverlayAction:
-        case showOnAlarmLayoutAction:
-        case execHttpRequestAction:
-        case fullscreenCameraAction:
-        case exitFullscreenAction:
->>>>>>> 9168ce04
+        case ActionType::fullscreenCameraAction:
+        case ActionType::exitFullscreenAction:
             return false;
 
         case ActionType::acknowledgeAction:
@@ -129,7 +92,6 @@
 {
     switch (actionType)
     {
-<<<<<<< HEAD
         case ActionType::undefinedAction:
         case ActionType::panicRecordingAction:
         case ActionType::cameraOutputAction:
@@ -142,21 +104,8 @@
         case ActionType::acknowledgeAction:
         case ActionType::sendMailAction:
         case ActionType::openLayoutAction:
-=======
-        case undefinedAction:
-        case panicRecordingAction:
-        case cameraOutputAction:
-        case cameraRecordingAction:
-        case diagnosticsAction:
-        case playSoundAction:
-        case executePtzPresetAction:
-        case showTextOverlayAction:
-        case execHttpRequestAction:
-        case acknowledgeAction:
-        case sendMailAction:
-        case fullscreenCameraAction:
-        case exitFullscreenAction:
->>>>>>> 9168ce04
+        case ActionType::fullscreenCameraAction:
+        case ActionType::exitFullscreenAction:
             return false;
 
         case ActionType::bookmarkAction:
@@ -176,7 +125,6 @@
 {
     switch (actionType)
     {
-<<<<<<< HEAD
         case ActionType::undefinedAction:
         case ActionType::sendMailAction:
         case ActionType::diagnosticsAction:
@@ -188,6 +136,7 @@
         case ActionType::execHttpRequestAction:
         case ActionType::acknowledgeAction:
         case ActionType::openLayoutAction:
+        case ActionType::exitFullscreenAction:
             return false;
 
         case ActionType::cameraOutputAction:
@@ -196,28 +145,7 @@
         case ActionType::playSoundAction:
         case ActionType::bookmarkAction:
         case ActionType::showTextOverlayAction:
-=======
-        case undefinedAction:
-        case sendMailAction:
-        case diagnosticsAction:
-        case showPopupAction:
-        case playSoundOnceAction:
-        case sayTextAction:
-        case executePtzPresetAction:
-        case showOnAlarmLayoutAction:
-        case execHttpRequestAction:
-        case acknowledgeAction:
-        case exitFullscreenAction:
-            return false;
-
-        case cameraOutputAction:
-        case cameraRecordingAction:
-        case panicRecordingAction:
-        case playSoundAction:
-        case bookmarkAction:
-        case showTextOverlayAction:
-        case fullscreenCameraAction:
->>>>>>> 9168ce04
+        case ActionType::fullscreenCameraAction:
             return true;
 
         default:
@@ -239,18 +167,11 @@
 {
     switch (actionType)
     {
-<<<<<<< HEAD
-        case ActionType::bookmarkAction:
-        case ActionType::showTextOverlayAction:
-        case ActionType::cameraOutputAction:
-        case ActionType::cameraRecordingAction:
-=======
-        case bookmarkAction:
-        case showTextOverlayAction:
-        case cameraOutputAction:
-        case cameraRecordingAction:
-        case fullscreenCameraAction:
->>>>>>> 9168ce04
+        case ActionType::bookmarkAction:
+        case ActionType::showTextOverlayAction:
+        case ActionType::cameraOutputAction:
+        case ActionType::cameraRecordingAction:
+        case ActionType::fullscreenCameraAction:
             return true;
         default:
             return false;
@@ -261,19 +182,12 @@
 {
     switch (actionType)
     {
-<<<<<<< HEAD
-        case ActionType::bookmarkAction:
-        case ActionType::showTextOverlayAction:
-        case ActionType::cameraOutputAction:
-        case ActionType::playSoundAction:
-=======
-        case bookmarkAction:
-        case showTextOverlayAction:
-        case cameraOutputAction:
-        case playSoundAction:
-        case fullscreenCameraAction:
-        case exitFullscreenAction:
->>>>>>> 9168ce04
+        case ActionType::bookmarkAction:
+        case ActionType::showTextOverlayAction:
+        case ActionType::cameraOutputAction:
+        case ActionType::playSoundAction:
+        case ActionType::fullscreenCameraAction:
+        case ActionType::exitFullscreenAction:
             return false;
 
         default:
@@ -288,18 +202,11 @@
 
     switch (actionType)
     {
-<<<<<<< HEAD
-        case ActionType::bookmarkAction:
-        case ActionType::showTextOverlayAction:
-        case ActionType::cameraOutputAction:
-        case ActionType::cameraRecordingAction:
-=======
-        case bookmarkAction:
-        case showTextOverlayAction:
-        case cameraOutputAction:
-        case cameraRecordingAction:
-        case fullscreenCameraAction:
->>>>>>> 9168ce04
+        case ActionType::bookmarkAction:
+        case ActionType::showTextOverlayAction:
+        case ActionType::cameraOutputAction:
+        case ActionType::cameraRecordingAction:
+        case ActionType::fullscreenCameraAction:
             return parameters.durationMs <= 0;
 
         default:
@@ -313,7 +220,6 @@
 {
     static QList<ActionType> result
     {
-<<<<<<< HEAD
         ActionType::cameraOutputAction,
         ActionType::bookmarkAction,
         ActionType::cameraRecordingAction,
@@ -329,24 +235,9 @@
         ActionType::showOnAlarmLayoutAction,
         ActionType::execHttpRequestAction,
         ActionType::openLayoutAction,
-=======
-        cameraOutputAction,
-        bookmarkAction,
-        cameraRecordingAction,
-        panicRecordingAction,
-        sendMailAction,
-        diagnosticsAction,
-        showPopupAction,
-        playSoundAction,
-        playSoundOnceAction,
-        sayTextAction,
-        executePtzPresetAction,
-        showTextOverlayAction,
-        showOnAlarmLayoutAction,
-        execHttpRequestAction,
-        fullscreenCameraAction,
-        exitFullscreenAction
->>>>>>> 9168ce04
+        ActionType::execHttpRequestAction,
+        ActionType::fullscreenCameraAction,
+        ActionType::exitFullscreenAction,
     };
 
     return result;
