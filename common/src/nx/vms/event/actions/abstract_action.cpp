--- conflicted
+++ resolved
@@ -19,12 +19,8 @@
     compareString(src.compareString)
 {
     NX_EXPECT(false, "ActionData must never be copied. Constructor must exist up to C++17. "
-<<<<<<< HEAD
-        "See forced NRVO in the ServerConnection::parseMessageBody ('deserialized' method call).");
-=======
         "See forced NRVO in the server_rest_connection.cpp pipml (parseMessageBody(), "
         "'deserialized' method call).");
->>>>>>> 6cbc2f0c
 }
 
 bool requiresCameraResource(ActionType actionType)
