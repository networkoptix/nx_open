--- conflicted
+++ resolved
@@ -54,12 +54,8 @@
             return {
                 cameraDisconnectEvent,
                 networkIssueEvent,
-<<<<<<< HEAD
-                cameraIpConflictEvent
+                cameraIpConflictEvent,
             };
-=======
-                cameraIpConflictEvent };
->>>>>>> abb438bb
 
         // Some critical issue occurred on the server.
         case anyServerEvent:
