#include "rule.h"

#include <core/resource/resource.h>
#include <core/resource/user_resource.h>
#include <core/resource_management/resource_pool.h>
#include <core/resource_management/user_roles_manager.h>

#include <nx/vms/event/action_factory.h>
#include <nx/fusion/model_functions.h>

namespace nx {
namespace vms {
namespace event {

namespace {

static const QList<QnUuid> kOwnerRoleIds {
    QnUserRolesManager::predefinedRoleId(Qn::UserRole::Owner) };

} // namespace

const QByteArray koldGuidPostfix("DEFAULT_BUSINESS_RULES");
const QByteArray Rule::kGuidPostfix("vms_businessrule");

Rule::Rule() :
    m_id(),
    m_eventType(EventType::undefinedEvent),
    m_eventState(EventState::active), //< By default, rule triggers on toggle event start.
                               //< For example, if motion starts/stops, send alert on start only.
    m_actionType(ActionType::undefinedAction),
    m_aggregationPeriod(0),
    m_disabled(false),
    m_system(false)
{
}

Rule::~Rule()
{
}

QnUuid Rule::id() const
{
    return m_id;
}

void Rule::setId(const QnUuid& value)
{
    m_id = value;
}

EventType Rule::eventType() const
{
    return m_eventType;
}

void Rule::setEventType(EventType eventType)
{
    m_eventType = eventType;
}

QVector<QnUuid> Rule::eventResources() const
{
    return m_eventResources;
}

void Rule::setEventResources(const QVector<QnUuid>& value)
{
    m_eventResources = value;
}

EventParameters Rule::eventParams() const
{
    return m_eventParams;
}

void Rule::setEventParams(const EventParameters& params)
{
    m_eventParams = params;
}

EventState Rule::eventState() const
{
    return m_eventState;
}

void Rule::setEventState(EventState state)
{
    m_eventState = state;
}

ActionType Rule::actionType() const
{
    return m_actionType;
}

void Rule::setActionType(ActionType actionType)
{
    m_actionType = actionType;
    // TODO: #GDM #Business fill action params with default values? filter action resources?
}

QVector<QnUuid> Rule::actionResources() const
{
    return m_actionResources;
}

void Rule::setActionResources(const QVector<QnUuid>& value)
{
    m_actionResources = value;
}

ActionParameters Rule::actionParams() const
{
    return m_actionParams;
}

void Rule::setActionParams(const ActionParameters& params)
{
    m_actionParams = params;
}

bool Rule::isActionProlonged() const
{
    return event::isActionProlonged(m_actionType, m_actionParams);
}

int Rule::aggregationPeriod() const
{
    return m_aggregationPeriod;
}

void Rule::setAggregationPeriod(int seconds)
{
    m_aggregationPeriod = seconds;
}

bool Rule::isDisabled() const
{
    return m_disabled;
}

void Rule::setDisabled(bool disabled)
{
    m_disabled = disabled;
}

QString Rule::comment() const
{
    return m_comment;
}

void Rule::setComment(const QString& comment)
{
    m_comment = comment;
}

QString Rule::schedule() const
{
    return m_schedule;
}

void Rule::setSchedule(const QString& schedule)
{
    m_schedule = schedule;
    m_binSchedule = QByteArray::fromHex(m_schedule.toUtf8());
}

bool Rule::isSystem() const
{
    return m_system;
}

void Rule::setSystem(bool system)
{
    m_system = system;
}

QString Rule::getUniqueId() const
{
    return QString(QLatin1String("Rule_%1_")).arg(m_id.toString());
}

bool Rule::isScheduleMatchTime(const QDateTime& datetime) const
{
    if (m_binSchedule.isEmpty())
        return true; // if no schedule at all do not filter anything

    int currentWeekHour = (datetime.date().dayOfWeek()-1)*24 + datetime.time().hour();

    int byteOffset = currentWeekHour/8;
    if (byteOffset >= m_binSchedule.size())
        return false;
    int bitNum = 7 - (currentWeekHour % 8);
    quint8 mask = 1 << bitNum;

    bool rez = bool(m_binSchedule.at(byteOffset) & mask);
    return rez;
}

Rule::Rule(
    int internalId, int aggregationPeriod, bool isSystem, ActionType bActionType,
    EventType bEventType, const QList<QnUuid>& subjectIds, bool allUsers)
{
    m_disabled = false;
    m_eventState = EventState::undefined;

    m_id = intToGuid(internalId, kGuidPostfix);

    m_aggregationPeriod = aggregationPeriod;
    m_system = isSystem;
    m_actionType = bActionType;
    m_eventType = bEventType;
    m_actionParams.allUsers = allUsers;

    if (!subjectIds.empty())
    {
        if (requiresUserResource(m_actionType))
            m_actionResources = subjectIds.toVector();
        else
            m_actionParams.additionalResources = subjectIds.toVector().toStdVector();
    }
}

Rule* Rule::clone()
{
    Rule* newRule = new Rule();
    newRule->m_id = m_id;
    newRule->m_eventType = m_eventType;
    newRule->m_eventResources = m_eventResources;
    newRule->m_eventParams = m_eventParams;
    newRule->m_eventState = m_eventState;
    newRule->m_actionType = m_actionType;
    newRule->m_actionResources = m_actionResources;
    newRule->m_actionParams = m_actionParams;
    newRule->m_aggregationPeriod = m_aggregationPeriod;
    newRule->m_disabled = m_disabled;
    newRule->m_schedule = m_schedule;
    newRule->m_binSchedule = m_binSchedule;
    newRule->m_comment = m_comment;
    newRule->m_system = m_system;
    return newRule;
}

void Rule::removeResource(const QnUuid& resId)
{
    for (int i = m_actionResources.size() - 1; i >= 0; --i)
    {
        if (m_actionResources[i] == resId)
            m_actionResources.removeAt(i);
    }
    for (int i = m_eventResources.size() - 1; i >= 0; --i)
    {
        if (m_eventResources[i] == resId)
            m_eventResources.removeAt(i);
    }
}

QMap<QnUuid, QnUuid> Rule::remappedGuidsToFix()
{
    static const QMap<int, int> intValues =
    {
        { 20, 10020 },
        { 22, 10022 },
        { 23, 10023 }
    };
    QMap<QnUuid, QnUuid> result;
    for (auto itr = intValues.begin(); itr != intValues.end(); ++itr)
    {
        result.insert(
            intToGuid(itr.key(), kGuidPostfix),
            intToGuid(itr.value(), kGuidPostfix));
    }

    for (int i = 0; i <= 19; ++i)
    {
        result.insert(
            intToGuid(i, koldGuidPostfix),
            intToGuid(i, kGuidPostfix));
    }

    for (int i = 10020; i <= 10023; ++i)
    {
        result.insert(
            intToGuid(i, koldGuidPostfix),
            intToGuid(i, kGuidPostfix));
    }

    return result;
}

RuleList Rule::getDefaultRules()
{
    RuleList result;
    //                         Id     period   isSystem  actionType       eventType              subjects   allUsers
    result << RulePtr(new Rule(1,     30,      false, ActionType::showPopupAction, EventType::cameraDisconnectEvent, {},        true));
    result << RulePtr(new Rule(2,     30,      false, ActionType::showPopupAction, EventType::storageFailureEvent,   {},        true));
    result << RulePtr(new Rule(3,     30,      false, ActionType::showPopupAction, EventType::networkIssueEvent,     {},        true));
    result << RulePtr(new Rule(4,     30,      false, ActionType::showPopupAction, EventType::cameraIpConflictEvent, {},        true));
    result << RulePtr(new Rule(5,     30,      false, ActionType::showPopupAction, EventType::serverFailureEvent,    {},        true));
    result << RulePtr(new Rule(6,     30,      false, ActionType::showPopupAction, EventType::serverConflictEvent,   {},        true));
    result << RulePtr(new Rule(7,     21600,   false, ActionType::sendMailAction,  EventType::cameraDisconnectEvent, kOwnerRoleIds));
    result << RulePtr(new Rule(8,     24*3600, false, ActionType::sendMailAction, EventType::storageFailureEvent,   kOwnerRoleIds));
    result << RulePtr(new Rule(9,     21600,   false, ActionType::sendMailAction, EventType::networkIssueEvent,     kOwnerRoleIds));
    result << RulePtr(new Rule(10,    21600,   false, ActionType::sendMailAction, EventType::cameraIpConflictEvent, kOwnerRoleIds));
    result << RulePtr(new Rule(11,    21600,   false, ActionType::sendMailAction, EventType::serverFailureEvent,    kOwnerRoleIds));
    result << RulePtr(new Rule(12,    21600,   false, ActionType::sendMailAction, EventType::serverConflictEvent,   kOwnerRoleIds));
    result << RulePtr(new Rule(10020, 21600,   false, ActionType::sendMailAction, EventType::serverStartEvent,      kOwnerRoleIds));

    result << RulePtr(new Rule(10022, 21600,   false, ActionType::sendMailAction, EventType::licenseIssueEvent,     kOwnerRoleIds));
    result << RulePtr(new Rule(10023, 30,      false, ActionType::showPopupAction, EventType::licenseIssueEvent,     {},        true));

    result << getSystemRules() << getRulesUpd43() << getRulesUpd48();
    return result;
}

RuleList Rule::getSystemRules()
{
    return { //          Id      period isSystem  actionType         eventType
        RulePtr(new Rule(900013, 30,    true, ActionType::diagnosticsAction, EventType::cameraDisconnectEvent)),
        RulePtr(new Rule(900014, 30,    true, ActionType::diagnosticsAction, EventType::storageFailureEvent)),
        RulePtr(new Rule(900015, 30,    true, ActionType::diagnosticsAction, EventType::networkIssueEvent)),
        RulePtr(new Rule(900016, 30,    true, ActionType::diagnosticsAction, EventType::cameraIpConflictEvent)),
        RulePtr(new Rule(900017, 30,    true, ActionType::diagnosticsAction, EventType::serverFailureEvent)),
        RulePtr(new Rule(900018, 30,    true, ActionType::diagnosticsAction, EventType::serverConflictEvent)),
        RulePtr(new Rule(900019, 0,     true, ActionType::diagnosticsAction, EventType::serverStartEvent)),
        RulePtr(new Rule(900021, 30,    true, ActionType::diagnosticsAction, EventType::licenseIssueEvent))
    };
}

RuleList Rule::getRulesUpd43()
{
    return {//           Id      period isSystem actionType         eventType         subjects allUsers
        RulePtr(new Rule(24,     0,     false, ActionType::showPopupAction, EventType::userDefinedEvent, {},      true)),
        RulePtr(new Rule(900022, 0,     true, ActionType::diagnosticsAction, EventType::userDefinedEvent))
    };
}

RuleList Rule::getRulesUpd48()
{
    return {//           Id      period isSystem actionType         eventType            subjects allUsers
        RulePtr(new Rule(900023, 0,     false, ActionType::showPopupAction, EventType::backupFinishedEvent, {},      true)),
        RulePtr(new Rule(900024, 0,     true, ActionType::diagnosticsAction, EventType::backupFinishedEvent))
    };
}

RuleList Rule::getDisabledRulesUpd43()
{
    // Removing extra business rule, that was added through Rule::getRulesUpd43()
    // Required to implement 'Omit db logging' feature.
    return {//           Id      period isSystem actionType         eventType            subjects allUsers
<<<<<<< HEAD
        RulePtr(new Rule(900024, 0,     true, ActionType::diagnosticsAction, EventType::backupFinishedEvent))
=======
        RulePtr(new Rule(900022, 0,     true,    diagnosticsAction, userDefinedEvent))
>>>>>>> 911d1c29
    };
}

} // namespace event
} // namespace vms
} // namespace nx<|MERGE_RESOLUTION|>--- conflicted
+++ resolved
@@ -348,11 +348,7 @@
     // Removing extra business rule, that was added through Rule::getRulesUpd43()
     // Required to implement 'Omit db logging' feature.
     return {//           Id      period isSystem actionType         eventType            subjects allUsers
-<<<<<<< HEAD
-        RulePtr(new Rule(900024, 0,     true, ActionType::diagnosticsAction, EventType::backupFinishedEvent))
-=======
-        RulePtr(new Rule(900022, 0,     true,    diagnosticsAction, userDefinedEvent))
->>>>>>> 911d1c29
+        RulePtr(new Rule(900022, 0,     true,    ActionType::diagnosticsAction, EventType::userDefinedEvent))
     };
 }
 
