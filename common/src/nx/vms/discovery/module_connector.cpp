--- conflicted
+++ resolved
@@ -231,12 +231,7 @@
     m_reconnectTimer(parent->m_retryPolicy, parent->getAioThread()),
     m_disconnectTimer(parent->getAioThread())
 {
-<<<<<<< HEAD
     NX_DEBUG(this) << "New";
-=======
-    NX_DEBUG(this, lm("New %1").args(m_id));
-    m_endpoints[kDefault]; //< TODO: Should not be merged into 4.0!!
->>>>>>> 8d6826ed
 }
 
 ModuleConnector::Module::~Module()
@@ -373,12 +368,7 @@
 
     // Initiate parallel connects to each endpoint in a group.
     size_t endpointsInProgress = 0;
-    if (m_lastSuccessfulEndpoint) //< TODO: Should not be merged into 4.0!!
-    {
-        ++endpointsInProgress;
-        connectToEndpoint(*m_lastSuccessfulEndpoint, endpointsGroup);
-        m_lastSuccessfulEndpoint = boost::none;
-    }
+
     for (const auto& endpoint: endpointsGroup->second)
     {
         if (m_forbiddenEndpoints.count(endpoint))
@@ -449,7 +439,6 @@
     if (m_connectedReader)
         return true;
 
-<<<<<<< HEAD
     NX_VERBOSE(this, lm("Save connection to %1").args(endpoint));
     m_attemptingReaders.clear();
     m_disconnectTimer.cancelSync();
@@ -457,27 +446,6 @@
     m_connectedReader = std::move(reader);
     m_connectedReader->setHandler(
         [this, endpoint](boost::optional<QnModuleInformation> information, QString description) mutable
-=======
-    for (const auto& client: m_httpClients)
-        client->pleaseStopSync();
-    m_httpClients.clear();
-
-    auto socket = client->takeSocket();
-    if (!socket->setRecvTimeout(m_parent->m_disconnectTimeout))
-    {
-        NX_WARNING(this, lm("Unable to save connection to %1: %2").args(
-            m_id, SystemError::getLastOSErrorText()));
-
-        return false;
-    }
-
-    const auto buffer = std::make_shared<Buffer>();
-    buffer->reserve(1);
-    m_lastSuccessfulEndpoint = endpoint; //< TODO: Should not be merged into 4.0!!
-    m_socket = std::move(socket);
-    m_socket->readSomeAsync(buffer.get(),
-        [this, buffer](SystemError::ErrorCode code, size_t size)
->>>>>>> 8d6826ed
         {
             if (information)
             {
