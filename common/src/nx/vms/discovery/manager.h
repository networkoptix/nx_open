--- conflicted
+++ resolved
@@ -46,14 +46,9 @@
     void stop();
 
     std::list<ModuleEndpoint> getAll() const; //< All accessible modules.
-<<<<<<< HEAD
     std::optional<nx::network::SocketAddress> getEndpoint(const QnUuid& id) const; //< Reachable endpoint.
     std::optional<ModuleEndpoint> getModule(const QnUuid& id) const;
-=======
-    boost::optional<nx::network::SocketAddress> getEndpoint(const QnUuid& id) const; //< Reachable endpoint.
-    boost::optional<ModuleEndpoint> getModule(const QnUuid& id) const;
     void forgetModule(const QnUuid& id);
->>>>>>> c42bc86d
 
     /**
      * Try to find module on the specified endpoint.
