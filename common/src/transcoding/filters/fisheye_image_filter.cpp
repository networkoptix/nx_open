--- conflicted
+++ resolved
@@ -231,17 +231,14 @@
     }
 
     QPointF* dstPos = m_transform[plane];
-<<<<<<< HEAD
-
+	float ymaxInv = aspectRatio / m_params.fov;
+	
     int dstDelta = 1;
     if (m_params.viewMode == DewarpingParams::VerticalDown) {
         dstPos += imageSize.height()*imageSize.width() - 1;
         dstDelta = -1;
     }
 
-=======
-    float ymaxInv = (m_params.fov / m_params.panoFactor) / aspectRatio;
->>>>>>> 80f27281
     for (int y = 0; y < imageSize.height(); ++y)
     {
         for (int x = 0; x < imageSize.width(); ++x)
@@ -252,8 +249,7 @@
             float theta = pos.x() + m_params.xAngle;
             float roty = -m_params.fovRot * cos(theta);
             pos.setY(pos.y() / (phiShiftSign * m_params.panoFactor));
-            //float phi   = pos.y() * ((ymaxInv - roty) / ymaxInv) - phiShiftSign*(roty + m_params.yAngle);
-            float phi   = pos.y() * (1.0 - roty*ymaxInv) - phiShiftSign*(roty + m_params.yAngle);
+            float phi   = pos.y() * ((ymaxInv - roty) / ymaxInv) - phiShiftSign*(roty + m_params.yAngle);
 
 
             // Vector in 3D space
