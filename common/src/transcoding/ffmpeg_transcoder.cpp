--- conflicted
+++ resolved
@@ -66,16 +66,10 @@
 
 static QAtomicInt QnFfmpegTranscoder_count = 0;
 
-<<<<<<< HEAD
-QnFfmpegTranscoder::QnFfmpegTranscoder(nx::metrics::Storage* metrics)
+QnFfmpegTranscoder::QnFfmpegTranscoder(const DecoderConfig& config, nx::metrics::Storage* metrics)
 :
     QnTranscoder(metrics),
-=======
-QnFfmpegTranscoder::QnFfmpegTranscoder(const DecoderConfig& config)
-:
-    QnTranscoder(),
     m_config(config),
->>>>>>> fff92a4e
     m_videoEncoderCodecCtx(0),
     m_audioEncoderCodecCtx(0),
     m_videoBitrate(0),
