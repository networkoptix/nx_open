#pragma once

#ifdef ENABLE_DATA_PROVIDERS

extern "C"
{
#include <libavcodec/avcodec.h>
#include <libavformat/avformat.h>
}

#include "transcoder.h"
#include "utils/media/frame_info.h"
#include "decoders/video/ffmpeg_video_decoder.h"


class QnFfmpegTranscoder: public QnTranscoder
{
    Q_OBJECT;

public:
    static const int MTU_SIZE = 1412;

<<<<<<< HEAD
    QnFfmpegTranscoder(nx::metrics::Storage* metrics);
=======
    QnFfmpegTranscoder(const DecoderConfig& config);
>>>>>>> fff92a4e
    ~QnFfmpegTranscoder();

    int setContainer(const QString& value);
    void setFormatOption(const QString& option, const QString& value);
    bool isCodecSupported(AVCodecID id) const;

    AVCodecContext* getVideoCodecContext() const;
    AVCodecContext* getAudioCodecContext() const;
    AVFormatContext* getFormatContext() const { return m_formatCtx; }

    virtual int open(const QnConstCompressedVideoDataPtr& video, const QnConstCompressedAudioDataPtr& audio) override;

    //!Implementation of QnTranscoder::addTag
    virtual bool addTag( const QString& name, const QString& value ) override;
    void setInMiddleOfStream(bool value) { m_inMiddleOfStream = value; }
    bool inMiddleOfStream() const { return m_inMiddleOfStream; }
    void setStartTimeOffset(qint64 value) { m_startTimeOffset = value; }

    struct PacketTimestamp
    {
        uint64_t ntpTimestamp = 0;
        uint32_t rtpTimestamp = 0;
    };
    PacketTimestamp getLastPacketTimestamp() { return m_lastPacketTimestamp; }

protected:
    virtual int transcodePacketInternal(const QnConstAbstractMediaDataPtr& media, QnByteArray* const result) override;
    virtual int finalizeInternal(QnByteArray* const result) override;

private:
    //friend qint32 ffmpegWritePacket(void *opaque, quint8* buf, int size);
    AVIOContext* createFfmpegIOContext();
    void closeFfmpegContext();

private:
    DecoderConfig m_config;
    AVCodecContext* m_videoEncoderCodecCtx;
    AVCodecContext* m_audioEncoderCodecCtx;
    int m_videoBitrate;
    AVFormatContext* m_formatCtx;
    QString m_lastErrMessage;

    QString m_container;
    qint64 m_baseTime;
    PacketTimestamp m_lastPacketTimestamp;
    bool m_inMiddleOfStream;
    qint64 m_startTimeOffset;
};

#endif // ENABLE_DATA_PROVIDERS<|MERGE_RESOLUTION|>--- conflicted
+++ resolved
@@ -20,11 +20,7 @@
 public:
     static const int MTU_SIZE = 1412;
 
-<<<<<<< HEAD
-    QnFfmpegTranscoder(nx::metrics::Storage* metrics);
-=======
-    QnFfmpegTranscoder(const DecoderConfig& config);
->>>>>>> fff92a4e
+    QnFfmpegTranscoder(const DecoderConfig& config, nx::metrics::Storage* metrics);
     ~QnFfmpegTranscoder();
 
     int setContainer(const QString& value);
