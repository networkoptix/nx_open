--- conflicted
+++ resolved
@@ -57,11 +57,10 @@
     }
 }
 
-<<<<<<< HEAD
-QnFfmpegVideoTranscoder::QnFfmpegVideoTranscoder(nx::metrics::Storage* metrics, AVCodecID codecId)
-=======
-QnFfmpegVideoTranscoder::QnFfmpegVideoTranscoder(const DecoderConfig& config, AVCodecID codecId)
->>>>>>> fff92a4e
+QnFfmpegVideoTranscoder::QnFfmpegVideoTranscoder(
+    const DecoderConfig& config,
+    nx::metrics::Storage* metrics, 
+    AVCodecID codecId)
     :
     QnVideoTranscoder(codecId),
     m_decodedVideoFrame(new CLVideoDecoderOutput()),
@@ -75,6 +74,7 @@
     m_droppedFrames(0),
     m_useRealTimeOptimization(false),
     m_outPacket(av_packet_alloc()),
+    m_config(config),
     m_metrics(metrics)
 {
     for (int i = 0; i < CL_MAX_CHANNELS; ++i)
