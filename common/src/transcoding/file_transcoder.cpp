/**********************************************************
* 29 apr 2013
* a.kolesnikov
***********************************************************/

#include "file_transcoder.h"

#ifdef ENABLE_DATA_PROVIDERS

#include <memory>

#include <QtCore/QDir>
#include <nx/utils/thread/mutex.h>
#include <QtCore/QDir>
#include <QtCore/QFileInfo>

#include <core/resource/dummy_resource.h>
#include <utils/fs/file.h>
#include <nx/utils/random.h>

<<<<<<< HEAD
FileTranscoder::FileTranscoder(nx::metrics::Storage* metrics):
    m_transcoder(metrics),
=======
FileTranscoder::FileTranscoder()
:
    m_transcoder(DecoderConfig()),
>>>>>>> fff92a4e
    m_resultCode( 0 ),
    m_state( sInit ),
    m_transcodeDurationLimit( 0 ),
    m_transcodedDataDuration( 0 ),
    m_metrics(metrics)
{
}

FileTranscoder::~FileTranscoder()
{
    pleaseStop();
    stop();
}

bool FileTranscoder::setSourceFile( const QString& filePath )
{
    m_mediaFileReader.reset( NULL );
    m_srcFilePath = filePath;
    return true;
}

bool FileTranscoder::setDestFile( const QString& filePath )
{
    m_dstFilePath = filePath;
    setDest( new QFile(filePath) );
    return true;
}

bool FileTranscoder::setContainer( const QString& containerName )
{
    return m_transcoder.setContainer( containerName ) == QnTranscoder::OperationResult::Success;
}

bool FileTranscoder::addTag( const QString& name, const QString& value )
{
    return m_transcoder.addTag( name, value );
}

bool FileTranscoder::setVideoCodec(
    AVCodecID codec,
    QnTranscoder::TranscodeMethod transcodeMethod,
    Qn::StreamQuality quality,
    const QSize& resolution,
    int bitrate,
    QnCodecParams::Value params )
{
    return m_transcoder.setVideoCodec( codec, transcodeMethod, quality, resolution, bitrate, params ) == QnTranscoder::OperationResult::Success;
}

bool FileTranscoder::setAudioCodec(
    AVCodecID codec,
    QnTranscoder::TranscodeMethod transcodeMethod )
{
    return m_transcoder.setAudioCodec( codec, transcodeMethod ) == QnTranscoder::OperationResult::Success;
}

void FileTranscoder::setTranscodeDurationLimit( unsigned int lengthToReadMS )
{
    m_transcodeDurationLimit = lengthToReadMS;
}

int FileTranscoder::resultCode() const
{
    return m_resultCode;
}

bool FileTranscoder::setTagValue(
    const QString& srcFilePath,
    const QString& name,
    const QString& value )
{
    AVFormatContext* formatCtx = NULL;
    if( avformat_open_input( &formatCtx, srcFilePath.toLatin1().constData(), NULL, NULL ) < 0 )
        return false;
    if( !formatCtx )
        return false;

    QDir srcFileDir = QFileInfo(srcFilePath).dir();
    const QString& tempFileName = lit("~%1%2.tmp.%3").arg(QDateTime::currentMSecsSinceEpoch())
            .arg(nx::utils::random::number()).arg(QLatin1String(formatCtx->iformat->name));
    const QString& tempFilePath = lit("%1/%2").arg(srcFileDir.path()).arg(tempFileName);

    //setting audio/video codecID
    for( size_t i = 0; i < formatCtx->nb_streams; ++i )
    {
        if( formatCtx->streams[i]->codec->codec_type == AVMEDIA_TYPE_AUDIO )
            formatCtx->audio_codec_id = formatCtx->streams[i]->codec->codec_id;
        else if( formatCtx->streams[i]->codec->codec_type == AVMEDIA_TYPE_VIDEO )
            formatCtx->video_codec_id = formatCtx->streams[i]->codec->codec_id;
    }

    auto transcoder = std::make_unique<FileTranscoder>();
    if( !transcoder->setSourceFile( srcFilePath ) ||
        !transcoder->setDestFile( tempFilePath ) ||
        !transcoder->setContainer( QLatin1String(formatCtx->iformat->name) ) ||
        !transcoder->setAudioCodec( formatCtx->audio_codec_id, QnTranscoder::TM_DirectStreamCopy ) ||
        !transcoder->setVideoCodec( formatCtx->video_codec_id, QnTranscoder::TM_DirectStreamCopy ) ||
        !transcoder->addTag( name, value ) )
    {
        avformat_close_input(&formatCtx);
        return false;
    }

    if( !transcoder->doSyncTranscode() )
    {
        avformat_close_input(&formatCtx);
        return false;
    }
    transcoder.reset();

    avformat_close_input(&formatCtx);

    //replacing source file with new file
    if( !srcFileDir.remove(QnFile::fileName(srcFilePath)) )
        return false;
    return srcFileDir.rename( tempFileName, QnFile::fileName(srcFilePath) );
}

void FileTranscoder::pleaseStop()
{
    QnLongRunnable::pleaseStop();

    QnMutexLocker lk( &m_mutex );
    m_cond.wakeAll();
}

bool FileTranscoder::startAsync()
{
    QnMutexLocker lk( &m_mutex );

    if( !openFiles() )
        return false;

    if( !isRunning() )
    {
        start();
        if( !isRunning() )
            return false;
    }

    m_resultCode = 0;
    m_state = sWorking;
    m_transcodedDataDuration = 0;

    m_cond.wakeAll();
    return true;
}

bool FileTranscoder::doSyncTranscode()
{
    if( !startAsync() )
        return false;

    QnMutexLocker lk( &m_mutex );
    while( m_state == sWorking )
        m_cond.wait( lk.mutex() );

    return m_resultCode == 0;
}

static const qint64 USEC_IN_MSEC = 1000;

void FileTranscoder::run()
{
    QnByteArray outPacket( 1, 0 );

    qint64 prevSrcPacketTimestamp = -1;
    qint64 srcUSecRead = 0;

    QnMutexLocker lk( &m_mutex );
    while( !needToStop() )
    {
        while( m_state < sWorking && !needToStop() )
            m_cond.wait( lk.mutex() );

        lk.unlock();
        if( needToStop() )
            break;
        lk.relock();

        //reading source
        QnAbstractMediaDataPtr dataPacket = m_mediaFileReader->getNextData();
        if( !dataPacket )
        {
            //end of file reached
            m_dest->waitForBytesWritten( -1 );
            m_state = sReady;
            prevSrcPacketTimestamp = -1;
            srcUSecRead = 0;
            m_cond.wakeAll();
            closeFiles();
            emit done(m_dstFilePath);
            continue;
        }

        //calculating read source data length
        if( prevSrcPacketTimestamp == -1 )
            prevSrcPacketTimestamp = dataPacket->timestamp;
        srcUSecRead += dataPacket->timestamp - prevSrcPacketTimestamp;
        prevSrcPacketTimestamp = dataPacket->timestamp;

        //transcoding
        m_resultCode = m_transcoder.transcodePacket( dataPacket, &outPacket );
        if( m_resultCode ||
            (m_transcodeDurationLimit > 0 && (srcUSecRead / USEC_IN_MSEC) >= m_transcodeDurationLimit) )   //checking transcode data length limit
        {
            m_dest->waitForBytesWritten( -1 );
            m_state = sReady;
            prevSrcPacketTimestamp = -1;
            srcUSecRead = 0;
            m_cond.wakeAll();
            closeFiles();
            emit done(m_dstFilePath);
            continue;
        }

        //writing to destination
        for( unsigned int curPos = 0; curPos < outPacket.size(); )
        {
            const qint64 bytesWritten = m_dest->write( outPacket.constData() + curPos, outPacket.size() - curPos );
            if( bytesWritten < 0 )
            {
                //write error occured. Interrupting transcoding
                m_resultCode = bytesWritten;
                m_state = sReady;
                prevSrcPacketTimestamp = -1;
                srcUSecRead = 0;
                m_cond.wakeAll();
                closeFiles();
                emit done(m_dstFilePath);
                break;
            }
            curPos += bytesWritten;
            if( curPos < outPacket.size() )
            {
                //could not read all data
                if( !m_dest->waitForBytesWritten( -1 ) )
                {
                    m_resultCode = bytesWritten;
                    m_state = sReady;
                    prevSrcPacketTimestamp = -1;
                    srcUSecRead = 0;
                    m_cond.wakeAll();
                    closeFiles();
                    emit done(m_dstFilePath);
                    break;
                }
            }
        }
    }
}

void FileTranscoder::setSource( QIODevice* /*src*/ )
{
    //TODO/IMPL need support in QnAviArchiveDelegate
}

void FileTranscoder::setDest( QIODevice* dest )
{
    m_dest.reset( dest );
}

bool FileTranscoder::openFiles()
{
    std::unique_ptr<QnAviArchiveDelegate> mediaFileReader( new QnAviArchiveDelegate() );

    QnResourcePtr res( new DummyResource() );
    res->setUrl( m_srcFilePath );
    if (!mediaFileReader->open(res))
        return false;

    if( !m_dest->open( QIODevice::WriteOnly ) )
        return false;

    m_mediaFileReader = std::move(mediaFileReader);
    m_mediaFileReader->setAudioChannel( 0 );
    return true;
}

void FileTranscoder::closeFiles()
{
    m_dest->close();
    m_mediaFileReader.reset( NULL );
}

#endif // ENABLE_DATA_PROVIDERS<|MERGE_RESOLUTION|>--- conflicted
+++ resolved
@@ -18,14 +18,8 @@
 #include <utils/fs/file.h>
 #include <nx/utils/random.h>
 
-<<<<<<< HEAD
 FileTranscoder::FileTranscoder(nx::metrics::Storage* metrics):
-    m_transcoder(metrics),
-=======
-FileTranscoder::FileTranscoder()
-:
-    m_transcoder(DecoderConfig()),
->>>>>>> fff92a4e
+    m_transcoder(DecoderConfig(), metrics),
     m_resultCode( 0 ),
     m_state( sInit ),
     m_transcodeDurationLimit( 0 ),
