--- conflicted
+++ resolved
@@ -320,9 +320,6 @@
     return OperationResult::Success;
 }
 
-<<<<<<< HEAD
-QnTranscoder::OperationResult QnTranscoder::setAudioCodec(AVCodecID codec, TranscodeMethod method)
-=======
 void QnTranscoder::setUseRealTimeOptimization(bool value) 
 { 
     m_useRealTimeOptimization = value; 
@@ -330,8 +327,7 @@
         m_vTranscoder->setUseRealTimeOptimization(value);
 }
 
-QnTranscoder::OperationResult QnTranscoder::setAudioCodec(CodecID codec, TranscodeMethod method)
->>>>>>> df185564
+QnTranscoder::OperationResult QnTranscoder::setAudioCodec(AVCodecID codec, TranscodeMethod method)
 {
     m_audioCodec = codec;
     switch (method)
