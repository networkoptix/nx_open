--- conflicted
+++ resolved
@@ -337,19 +337,12 @@
     int bitrate,
     QnCodecParams::Value params )
 {
-<<<<<<< HEAD
-    if (bitrate == -1) {
-        //bitrate = resolution.width() * resolution.height() * 5;
-        bitrate = suggestMediaStreamParams( codec, resolution, quality, &params );
-    }
-=======
     if (params.isEmpty())
         params = suggestMediaStreamParams(codec, resolution, quality);
 
     if (bitrate == -1)
         bitrate = suggestBitrate(codec, resolution, quality);
 
->>>>>>> 8d6826ed
     QnFfmpegVideoTranscoder* ffmpegTranscoder;
     m_videoCodec = codec;
     switch (method)
