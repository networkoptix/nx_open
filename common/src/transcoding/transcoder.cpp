#include "transcoder.h"

#ifdef ENABLE_DATA_PROVIDERS

#include <utils/math/math.h>
#include <core/resource/media_resource.h>

#include "ffmpeg_transcoder.h"
#include "ffmpeg_video_transcoder.h"
#include "ffmpeg_audio_transcoder.h"

#include "filters/abstract_image_filter.h"
#include "filters/tiled_image_filter.h"
#include "filters/scale_image_filter.h"
#include "filters/rotate_image_filter.h"

// ---------------------------- QnCodecTranscoder ------------------
QnCodecTranscoder::QnCodecTranscoder(CodecID codecId)
:
    m_bitrate(-1),
    m_quality(Qn::QualityNormal)
{
    m_codecId = codecId;
}


void QnCodecTranscoder::setParams(const QnCodecParams::Value& params)
{
    m_params = params;
}

void QnCodecTranscoder::setBitrate(int value)
{
    m_bitrate = value;
}

int QnCodecTranscoder::getBitrate() const
{
    return m_bitrate;
}

/*
AVCodecContext* QnCodecTranscoder::getCodecContext()
{
    return 0;
}
*/

QString QnCodecTranscoder::getLastError() const
{
    return m_lastErrMessage;
}

void QnCodecTranscoder::setQuality( Qn::StreamQuality quality )
{
    m_quality = quality;
}

QRect QnCodecTranscoder::roundRect(const QRect& srcRect)
{
    int left = qPower2Floor((unsigned) srcRect.left(), CL_MEDIA_ALIGNMENT);
    int top = qPower2Floor((unsigned) srcRect.top(), 2);

    int width = qPower2Ceil((unsigned) srcRect.width(), 16);
    int height = qPower2Ceil((unsigned) srcRect.height(), 2);

    return QRect(left, top, width, height);
}

QSize QnCodecTranscoder::roundSize(const QSize& size)
{
    int width = qPower2Ceil((unsigned) size.width(), 16);
    int height = qPower2Ceil((unsigned) size.height(), 2);

    return QSize(width, height);
}

// --------------------------- QnVideoTranscoder -----------------

QnVideoTranscoder::QnVideoTranscoder(CodecID codecId):
    QnCodecTranscoder(codecId)
{

}

QnVideoTranscoder::~QnVideoTranscoder()
{
}

void QnVideoTranscoder::setResolution(const QSize& value)
{
    m_resolution = value;
}

void QnVideoTranscoder::setFilterList(QList<QnAbstractImageFilterPtr> filterList)
{
    m_filters = filterList;
}

CLVideoDecoderOutputPtr QnVideoTranscoder::processFilterChain(const CLVideoDecoderOutputPtr& decodedFrame)
{
    if (m_filters.isEmpty())
        return decodedFrame;
    CLVideoDecoderOutputPtr result = decodedFrame;
    for(QnAbstractImageFilterPtr filter: m_filters)
        result = filter->updateImage(result);
    return result;
}

QSize QnVideoTranscoder::getResolution() const
{
    return m_resolution;
}

bool QnVideoTranscoder::open(const QnConstCompressedVideoDataPtr& video)
{
    CLFFmpegVideoDecoder decoder(video->compressionType, video, false);
    QSharedPointer<CLVideoDecoderOutput> decodedVideoFrame( new CLVideoDecoderOutput() );
    decoder.decode(video, &decodedVideoFrame);
    bool lineAmountSpecified = false;
    if (m_resolution.width() == 0 && m_resolution.height() > 0)
    {
        m_resolution.setHeight(qPower2Ceil((unsigned) m_resolution.height(),8)); // round resolution height
        m_resolution.setHeight(qMin(decoder.getContext()->height, m_resolution.height())); // strict to source frame height

        float ar = decoder.getContext()->width / (float) decoder.getContext()->height;
        m_resolution.setWidth(m_resolution.height() * ar);
        m_resolution.setWidth(qPower2Ceil((unsigned) m_resolution.width(),16)); // round resolution width
        m_resolution.setWidth(qMin(decoder.getContext()->width, m_resolution.width())); // strict to source frame width
        lineAmountSpecified = true;
    }
    else if ((m_resolution.width() == 0 && m_resolution.height() == 0) || m_resolution.isEmpty()) {
        m_resolution = QSize(decoder.getContext()->width, decoder.getContext()->height);
    }

    for(auto filter: m_filters)
        setResolution(filter->updatedResolution(getResolution()));

    return true;
}

// ---------------------- QnTranscoder -------------------------


QnTranscoder::QnTranscoder():
    m_videoCodec(CODEC_ID_NONE),
    m_audioCodec(CODEC_ID_NONE),
    m_videoStreamCopy(false),
    m_audioStreamCopy(false),
    m_internalBuffer(CL_MEDIA_ALIGNMENT, 1024*1024),
    m_firstTime(AV_NOPTS_VALUE),
    m_initialized(false),
    m_eofCounter(0),
    m_packetizedMode(false)
{
    QThread::currentThread()->setPriority(QThread::LowPriority); 
}

QnTranscoder::~QnTranscoder()
{

}

int QnTranscoder::suggestMediaStreamParams(
    CodecID codec,
    QSize resolution,
    Qn::StreamQuality quality,
    QnCodecParams::Value* const params )
{
    // I assume for a Qn::QualityHighest quality 30 fps for 1080 we need 10 mbps
    // I assume for a Qn::QualityLowest quality 30 fps for 1080 we need 1 mbps

    if (resolution.width() == 0)
        resolution.setWidth(resolution.height()*4/3);

    int hiEnd;
    switch(quality)
    {
        case Qn::QualityLowest:
            hiEnd = 1024;
        case Qn::QualityLow:
            hiEnd = 1024 + 512;
        case Qn::QualityNormal:
            hiEnd = 1024*2;
        case Qn::QualityHigh:
            hiEnd = 1024*3;
        case Qn::QualityHighest:
        default:
            hiEnd = 1024*5;
    }

    float resolutionFactor = resolution.width()*resolution.height()/1920.0/1080;
    resolutionFactor = pow(resolutionFactor, (float)0.63); // 256kbps for 320x240 for Mq quality

    int result = hiEnd * resolutionFactor;

    if( codec == CODEC_ID_MJPEG )
    {
        //setting qmin and qmax, since mjpeg encoder uses only these
        if( params && !params->contains(QnCodecParams::qmin) && !params->contains(QnCodecParams::qmax) )
        {
            int qVal = 1;
            switch( quality )
            {
                case Qn::QualityLowest:
                    qVal = 100;
                    break;
                case Qn::QualityLow:
                    qVal = 50;
                    break;
                case Qn::QualityNormal:
                    qVal = 20;
                    break;
                case Qn::QualityHigh:
                    qVal = 5;
                    break;
                case Qn::QualityHighest:
                    qVal = 1;
                    break;
                default:
                    break;
            }

            params->insert( QnCodecParams::qmin, qVal );
            params->insert( QnCodecParams::qmax, qVal );
        }
    }

    return qMax(128,result)*1024;
}

int QnTranscoder::setVideoCodec(
    CodecID codec,
    TranscodeMethod method,
    Qn::StreamQuality quality,
    const QSize& resolution,
    int bitrate,
    QnCodecParams::Value params )
{
    Q_UNUSED(params)
    if (bitrate == -1) {
        //bitrate = resolution.width() * resolution.height() * 5;
        bitrate = suggestMediaStreamParams( codec, resolution, quality, &params );
    }
    QnFfmpegVideoTranscoder* ffmpegTranscoder;
    m_videoCodec = codec;
    switch (method)
    {
        case TM_DirectStreamCopy:
            m_vTranscoder = QnVideoTranscoderPtr();
            break;
        case TM_FfmpegTranscode:
        {
            ffmpegTranscoder = new QnFfmpegVideoTranscoder(codec);

            ffmpegTranscoder->setResolution(resolution);
            ffmpegTranscoder->setBitrate(bitrate);
            ffmpegTranscoder->setParams(params);
            ffmpegTranscoder->setQuality(quality);
            ffmpegTranscoder->setFilterList(m_extraTranscodeParams.createFilterChain(resolution));

            bool isAtom = getCPUString().toLower().contains(QLatin1String("atom"));
            if (isAtom || resolution.height() >= 1080)
                ffmpegTranscoder->setMTMode(true);
            m_vTranscoder = QnVideoTranscoderPtr(ffmpegTranscoder);
            break;
        }
            /*
        case TM_QuickSyncTranscode:
            m_vTranscoder = QnVideoTranscoderPtr(new QnQuickSyncTranscoder(codec));
            break;
            */
        case TM_OpenCLTranscode:
            m_lastErrMessage = tr("OpenCL transcoding is not implemented.");
            return OperationResult::Error;
        default:
            m_lastErrMessage = tr("Unknown transcoding method.");
            return OperationResult::Error;
    }
    return OperationResult::Success;
}

QnTranscoder::OperationResult QnTranscoder::setAudioCodec(CodecID codec, TranscodeMethod method)
{
    m_audioCodec = codec;
    switch (method)
    {
        case TM_DirectStreamCopy:
            m_aTranscoder = QnAudioTranscoderPtr();
            break;
        case TM_FfmpegTranscode:
            m_aTranscoder = QnAudioTranscoderPtr(new QnFfmpegAudioTranscoder(codec));
            break;
            /*
        case TM_QuickSyncTranscode:
            m_vTranscoder = QnVideoTranscoderPtr(new QnQuickSyncTranscoder(codec));
            break;
            */
        case TM_OpenCLTranscode:
            m_lastErrMessage = tr("OpenCLTranscode is not implemented");
            break;
        default:
            m_lastErrMessage = tr("Unknown Transcode Method");
            break;
    }
    return m_lastErrMessage.isEmpty() 
        ? OperationResult::Success 
        : OperationResult::Error;
}

int QnTranscoder::transcodePacket(const QnConstAbstractMediaDataPtr& media, QnByteArray* const result)
{
    m_internalBuffer.clear();
    m_outputPacketSize.clear();
    if (media->dataType == QnAbstractMediaData::EMPTY_DATA)
    {
        if (++m_eofCounter >= 3)
            return -8; // EOF reached
        else
            return 0;
    }
    else if (media->dataType != QnAbstractMediaData::VIDEO && media->dataType != QnAbstractMediaData::AUDIO)
        return 0; // transcode only audio and video, skip packet

    m_eofCounter = 0;

    if ((quint64)m_firstTime == AV_NOPTS_VALUE)
        m_firstTime = media->timestamp;

    bool doTranscoding = true;
    if (!m_initialized)
    {
        if (media->dataType == QnAbstractMediaData::VIDEO)
            m_delayedVideoQueue << qSharedPointerDynamicCast<const QnCompressedVideoData> (media);
        else
            m_delayedAudioQueue << qSharedPointerDynamicCast<const QnCompressedAudioData> (media);
        doTranscoding = false;
        if (m_videoCodec != CODEC_ID_NONE && m_delayedVideoQueue.isEmpty())
            return 0; // not ready to init
        if (m_audioCodec != CODEC_ID_NONE && m_delayedAudioQueue.isEmpty())
            return 0; // not ready to init
        int rez = open(m_delayedVideoQueue.isEmpty() ? QnConstCompressedVideoDataPtr() : m_delayedVideoQueue.first(), 
                       m_delayedAudioQueue.isEmpty() ? QnConstCompressedAudioDataPtr() : m_delayedAudioQueue.first());
        if (rez != 0)
            return rez;
        m_initialized = true;
    }

    if( result )
        result->clear();
    int errCode = OperationResult::Success;
    while (!m_delayedVideoQueue.isEmpty()) {
        errCode = transcodePacketInternal(m_delayedVideoQueue.dequeue(), result);
        if (errCode != 0)
            return errCode;
    }
    while (!m_delayedAudioQueue.isEmpty()) {
        errCode = transcodePacketInternal(m_delayedAudioQueue.dequeue(), result);
        if (errCode != 0)
            return errCode;
    }

    if (doTranscoding) {
        errCode = transcodePacketInternal(media, result);
        if (errCode != 0)
            return errCode;
    }
    
    if( result )
        result->write(m_internalBuffer.data(), m_internalBuffer.size());
    
    return OperationResult::Success;
}

bool QnTranscoder::addTag( const QString& /*name*/, const QString& /*value*/ )
{
    return false;
}

QString QnTranscoder::getLastErrorMessage() const
{
    return m_lastErrMessage;
}

int QnTranscoder::writeBuffer(const char* data, int size)
{
    m_internalBuffer.write(data,size);
    if (m_packetizedMode)
        m_outputPacketSize << size;
    return size;
}

void QnTranscoder::setPacketizedMode(bool value)
{
    m_packetizedMode = value;
}

const QVector<int>& QnTranscoder::getPacketsSize()
{
    return m_outputPacketSize;
}

<<<<<<< HEAD
#endif // ENABLE_DATA_PROVIDERS
=======
void QnTranscoder::setExtraTranscodeParams(const QnImageFilterHelper& extraParams)
{
    m_extraTranscodeParams = extraParams;
}
>>>>>>> d43546f8
<|MERGE_RESOLUTION|>--- conflicted
+++ resolved
@@ -400,11 +400,9 @@
     return m_outputPacketSize;
 }
 
-<<<<<<< HEAD
+void QnTranscoder::setExtraTranscodeParams(const QnImageFilterHelper& extraParams)
+{
+    m_extraTranscodeParams = extraParams;
+}
+
 #endif // ENABLE_DATA_PROVIDERS
-=======
-void QnTranscoder::setExtraTranscodeParams(const QnImageFilterHelper& extraParams)
-{
-    m_extraTranscodeParams = extraParams;
-}
->>>>>>> d43546f8
