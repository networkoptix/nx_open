#ifndef _COMMON_MUSTACHE_PARTIAL_INFO_H_
#define _COMMON_MUSTACHE_PARTIAL_INFO_H_

<<<<<<< HEAD
#ifdef ENABLE_SENDMAIL
=======
// TODO: #Elric does not belong in mustache. And the naming is awful. What kind of partial info?
>>>>>>> 1c9d51dd

#include "api/model/email_attachment.h"
#include "business/events/abstract_business_event.h"

struct QnPartialInfo {
    QnPartialInfo(QnBusiness::EventType value);

    QString attrName;
    QnEmailAttachmentList attachments;
    QString eventLogoFilename;
};

#endif // ENABLE_SENDMAIL

#endif // _COMMON_MUSTACHE_PARTIAL_INFO_H_<|MERGE_RESOLUTION|>--- conflicted
+++ resolved
@@ -1,11 +1,8 @@
 #ifndef _COMMON_MUSTACHE_PARTIAL_INFO_H_
 #define _COMMON_MUSTACHE_PARTIAL_INFO_H_
 
-<<<<<<< HEAD
 #ifdef ENABLE_SENDMAIL
-=======
 // TODO: #Elric does not belong in mustache. And the naming is awful. What kind of partial info?
->>>>>>> 1c9d51dd
 
 #include "api/model/email_attachment.h"
 #include "business/events/abstract_business_event.h"
