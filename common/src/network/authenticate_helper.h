--- conflicted
+++ resolved
@@ -188,13 +188,8 @@
     QByteArray getNonce();
     bool isNonceValid(const QByteArray& nonce) const;
     bool isCookieNonceValid(const QByteArray& nonce);
-<<<<<<< HEAD
-    bool doDigestAuth(const QByteArray& method, const QByteArray& authData, nx_http::Response& responseHeaders, bool isProxy, QnUuid* authUserId, char delimiter, 
+    bool doDigestAuth(const QByteArray& method, const QByteArray& authData, nx_http::Response& responseHeaders, bool isProxy, QnUuid* authUserId, bool* authInProgress, char delimiter, 
                       std::function<bool(const QByteArray&)> checkNonceFunc, QnUserResourcePtr* const outUserResource = nullptr);
-=======
-    bool doDigestAuth(const QByteArray& method, const QByteArray& authData, nx_http::Response& responseHeaders, bool isProxy, QnUuid* authUserId, bool* authInProgress, char delimiter, 
-                      std::function<bool(const QByteArray&)> checkNonceFunc);
->>>>>>> 819df163
     bool doBasicAuth(const QByteArray& authData, nx_http::Response& responseHeaders, QnUuid* authUserId);
     bool doCookieAuthorization(const QByteArray& method, const QByteArray& authData, nx_http::Response& responseHeaders, QnUuid* authUserId, bool* authInProgress);
 
@@ -217,12 +212,8 @@
     /*!
         \param authDigest base64(username : nonce : MD5(ha1, nonce, MD5(METHOD :)))
     */
-<<<<<<< HEAD
-    bool authenticateByUrl( const QByteArray& authRecord, const QByteArray& method ) const;
+    bool authenticateByUrl( const QByteArray& authRecord, const QByteArray& method, QnUuid* authUserId ) const;
     QnUserResourcePtr findUserByName( const QByteArray& nxUserName ) const;
-=======
-    bool authenticateByUrl( const QByteArray& authRecord, const QByteArray& method, QnUuid* authUserId ) const;
->>>>>>> 819df163
 };
 
 #define qnAuthHelper QnAuthHelper::instance()
