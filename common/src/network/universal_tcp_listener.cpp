--- conflicted
+++ resolved
@@ -102,14 +102,10 @@
 QSharedPointer<AbstractStreamSocket> QnUniversalTcpListener::getProxySocket(
         const QString& guid, int timeout, const SocketRequest& socketRequest)
 {
-<<<<<<< HEAD
-    QnMutexLocker lock( &m_proxyMutex );
-=======
     NX_LOG(lit("QnUniversalTcpListener: reverse connection from %1 is needed")
             .arg(guid), cl_logDEBUG1);
 
-    QMutexLocker lock(&m_proxyMutex);
->>>>>>> 7a15bb1f
+    QnMutexLocker lock( &m_proxyMutex );
     auto& serverPool = m_proxyPool[guid]; // get or create with new code
     if (serverPool.available.isEmpty())
     {
