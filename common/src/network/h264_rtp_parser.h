--- conflicted
+++ resolved
@@ -45,9 +45,6 @@
 private:
     void serializeSpsPps(QnByteArray& dst);
     void decodeSpsInfo(const QByteArray& data);
-<<<<<<< HEAD
-    QnCompressedVideoDataPtr createVideoData(const quint8* rtpBuffer, quint32 rtpTime, const QnRtspStatistic& statistics);
-=======
 
     QnCompressedVideoDataPtr createVideoData(
         const quint8            *rtpBuffer,
@@ -55,7 +52,6 @@
         const RtspStatistic     &statistics
     );
 
->>>>>>> 8b10c38e
     bool clearInternalBuffer(); // function always returns false to convenient exit from main routine
     void updateNalFlags(int nalUnitType);
     int getSpsPpsSize() const;
