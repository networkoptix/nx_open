#include "aac_rtp_parser.h"

#ifdef ENABLE_DATA_PROVIDERS

#include <utils/media/nalUnits.h>
#include <utils/common/synctime.h>
#include <utils/math/math.h>

#include <nx/streaming/audio_data_packet.h>
#include <nx/streaming/media_data_packet.h>
#include <nx/streaming/av_codec_media_context.h>
#include <nx/streaming/config.h>

#include <nx/streaming/rtp_stream_parser.h>
#include <nx/streaming/rtsp_client.h>

QnAacRtpParser::QnAacRtpParser():
    QnRtpAudioStreamParser()
{
    m_sizeLength = 0;
    m_constantSize = 0;
    m_indexLength = 0;
    m_indexDeltaLength = 0;
    m_CTSDeltaLength = 0;
    m_DTSDeltaLength = 0;
    m_randomAccessIndication = 0;
    m_streamStateIndication = 0;
    m_profile = 0;
    m_bitrate = 0;
    m_frequency = 16000;
    m_channels = 0;
    m_streamtype = 0;
    m_auHeaderExists = false;

    m_audioLayout.reset( new QnRtspAudioLayout() );
}

QnAacRtpParser::~QnAacRtpParser()
{
    // Do nothing.
}

void QnAacRtpParser::setSDPInfo(QList<QByteArray> lines)
{
    // determine here:
    // 1. sizeLength(au size in bits)  or constantSize

    for (int i = 0; i < lines.size(); ++ i)
    {
        if (lines[i].startsWith("a=rtpmap"))
        {
            QList<QByteArray> params = lines[i].mid(lines[i].indexOf(' ')+1).split('/');
            if (params.size() > 1)
                m_frequency = params[1].trimmed().toInt();
            if (params.size() > 2)
                m_channels = params[2].trimmed().toInt();
        }
        else if (lines[i].startsWith("a=fmtp"))
        {
            QList<QByteArray> params = lines[i].mid(lines[i].indexOf(' ')+1).split(';');
            for(QByteArray param: params)
            {
                param = param.trimmed();
                processIntParam("sizeLength", m_sizeLength, param);
                processIntParam("indexLength", m_indexLength, param);
                processIntParam("indexDeltaLength", m_indexDeltaLength, param);
                processIntParam("CTSDeltaLength", m_CTSDeltaLength, param);
                processIntParam("DTSDeltaLength", m_DTSDeltaLength, param);
                processIntParam("randomAccessIndication", m_randomAccessIndication, param);
                processIntParam("streamStateIndication", m_streamStateIndication, param);
                processIntParam("profile", m_profile, param);
                processIntParam("bitrate", m_bitrate, param);
                processIntParam("streamtype", m_streamtype, param);
                processHexParam("config", m_config, param);
                processStringParam("mode", m_mode, param);
                processIntParam("constantSize", m_constantSize, param);
            }
        }
    }
    m_auHeaderExists = m_sizeLength || m_indexLength || m_indexDeltaLength || m_CTSDeltaLength || m_DTSDeltaLength || m_randomAccessIndication || m_streamStateIndication;
    m_aacHelper.readConfig(m_config);
<<<<<<< HEAD
    
    const auto context = new QnAvCodecMediaContext(AV_CODEC_ID_AAC);
=======

    const auto context = new QnAvCodecMediaContext(CODEC_ID_AAC);
>>>>>>> fdc3d73c
    m_context = QnConstMediaContextPtr(context);
    const auto av = context->getAvCodecContext();
    av->channels = m_aacHelper.m_channels;
    av->sample_rate = m_aacHelper.m_sample_rate;
    av->sample_fmt = AV_SAMPLE_FMT_S16;
    av->time_base.num = 1;
    av->time_base.den = m_aacHelper.m_sample_rate;
    context->setExtradata((const quint8*) m_config.data(), m_config.size());

    QnResourceAudioLayout::AudioTrack track;
    track.codecContext = m_context;
    m_audioLayout->setAudioTrackInfo(track);

}

bool QnAacRtpParser::processData(quint8* rtpBufferBase, int bufferOffset, int bufferSize, const QnRtspStatistic& statistics, bool& gotData)
{
    gotData = false;
    const quint8* rtpBuffer = rtpBufferBase + bufferOffset;
    QVector<int> auSize;
    QVector<int> auIndex;
    QVector<int> auCtsDelta;
    QVector<int> auDtsDelta;
    //bool rapFlag = false;
    //int streamStateValue = 0;

    RtpHeader* rtpHeader = (RtpHeader*) rtpBuffer;
    const quint8* curPtr = rtpBuffer + RtpHeader::RTP_HEADER_SIZE;
    const quint8* end = rtpBuffer + bufferSize;

    if (rtpHeader->extension)
    {
        if (bufferSize < RtpHeader::RTP_HEADER_SIZE + 4)
            return false;

        int extWords = ((int(curPtr[2]) << 8) + curPtr[3]);
        curPtr += extWords*4 + 4;
    }

    if (curPtr >= end)
        return false;
    if (rtpHeader->padding)
        end -= end[-1];
    if (curPtr >= end)
        return false;

    //bool isLastPacket = rtpHeader->marker;
    try
    {
        if (m_auHeaderExists)
        {
            if (end - curPtr < 2)
                return false;
            unsigned auHeaderLen = (curPtr[0] << 8) + curPtr[1];
            curPtr += 2;
            if (curPtr + auHeaderLen > end)
                return false;
            BitStreamReader reader(curPtr, curPtr + auHeaderLen);
            while(reader.getBitsCount() < auHeaderLen)
            {
                if (m_sizeLength)
                    auSize << reader.getBits(m_sizeLength);
                if (m_indexLength) {
                    if (auIndex.isEmpty())
                        auIndex << reader.getBits(m_indexLength);
                    else
                        auIndex << auIndex.last() + reader.getBits(m_indexDeltaLength) + 1;
                }
                if (m_CTSDeltaLength) {
                    if (reader.getBit())
                        auCtsDelta << reader.getBits(m_CTSDeltaLength);
                    else
                        auCtsDelta << 0;
                }
                if (m_DTSDeltaLength) {
                    if (reader.getBit())
                        auDtsDelta << reader.getBits(m_DTSDeltaLength);
                    else
                        auDtsDelta << 0;
                }
                if (m_randomAccessIndication)
                    //rapFlag = reader.getBit();
                    reader.skipBit();
                if (m_streamStateIndication)
                    //streamStateValue = reader.getBits(m_streamStateIndication);
                    reader.skipBits(m_streamStateIndication);
            }
            curPtr += qPower2Ceil(auHeaderLen, 8)/8;
        }
    } catch(...) {
        return false;
    }

    quint32 rtpTime = ntohl(rtpHeader->timestamp);
    for (int i = 0; curPtr < end; ++i)
    {
        int unitSize = m_constantSize;

        if (!m_constantSize) {
            if (auSize.size() < i+1)
                return false;
            unitSize = auSize[i];
        }
        if (curPtr + unitSize > end)
            return false;

        int rtpTimeOffset = 0;
        if (auIndex.size() > i)
            rtpTimeOffset = auIndex[i];

        QnWritableCompressedAudioDataPtr audioData = QnWritableCompressedAudioDataPtr(new QnWritableCompressedAudioData(CL_MEDIA_ALIGNMENT, unitSize));
        audioData->compressionType = AV_CODEC_ID_AAC;
        audioData->context = m_context;
        if (m_timeHelper)
            audioData->timestamp = m_timeHelper->getUsecTime(rtpTime+rtpTimeOffset, statistics, m_frequency);
        else
            audioData->timestamp = qnSyncTime->currentMSecsSinceEpoch() * 1000;


        //quint8 adtsHeaderBuff[AAC_HEADER_LEN];
        //m_aacHelper.buildADTSHeader(adtsHeaderBuff, unitSize);
        //audioData->data.write((const char*) adtsHeaderBuff, AAC_HEADER_LEN);
        audioData->m_data.write((const char*)curPtr, unitSize);
        m_audioData.push_back(audioData);
        gotData = true;
        curPtr += unitSize;
    }

    return true;
}

QnConstResourceAudioLayoutPtr QnAacRtpParser::getAudioLayout()
{
    return m_audioLayout;
}

#endif // ENABLE_DATA_PROVIDERS<|MERGE_RESOLUTION|>--- conflicted
+++ resolved
@@ -79,13 +79,8 @@
     }
     m_auHeaderExists = m_sizeLength || m_indexLength || m_indexDeltaLength || m_CTSDeltaLength || m_DTSDeltaLength || m_randomAccessIndication || m_streamStateIndication;
     m_aacHelper.readConfig(m_config);
-<<<<<<< HEAD
-    
+
     const auto context = new QnAvCodecMediaContext(AV_CODEC_ID_AAC);
-=======
-
-    const auto context = new QnAvCodecMediaContext(CODEC_ID_AAC);
->>>>>>> fdc3d73c
     m_context = QnConstMediaContextPtr(context);
     const auto av = context->getAvCodecContext();
     av->channels = m_aacHelper.m_channels;
