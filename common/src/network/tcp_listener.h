--- conflicted
+++ resolved
@@ -69,10 +69,7 @@
     static QString normalizedPath(const QString& path);
 
     virtual void applyModToRequest(nx_http::Request* /*request*/) {}
-<<<<<<< HEAD
-=======
 
->>>>>>> 359f7c78
 signals:
     void portChanged();
 
