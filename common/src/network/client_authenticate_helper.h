--- conflicted
+++ resolved
@@ -16,11 +16,7 @@
     {
     }
 
-<<<<<<< HEAD
-    bool isValid() const { return authenticateHeader.is_initialized(); }
-=======
     bool isValid() const { return static_cast<bool>(authenticateHeader); }
->>>>>>> 6f258177
 
     void clear()
     {
