--- conflicted
+++ resolved
@@ -104,15 +104,9 @@
 
     QList<HandlerInfo> m_handlers;
     ProxyInfo m_proxyInfo;
-<<<<<<< HEAD
     QnMutex m_proxyMutex;
-    QMap<QString, QList<AwaitProxyInfo>> m_proxyPool;
+    QMap<QString, ServerProxyPool> m_proxyPool;
     QnWaitCondition m_proxyCondition;
-=======
-    QMutex m_proxyMutex;
-    QMap<QString, ServerProxyPool> m_proxyPool;
-    QWaitCondition m_proxyCondition;
->>>>>>> 7a15bb1f
     bool m_needAuth;
 };
 
