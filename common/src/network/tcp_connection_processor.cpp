--- conflicted
+++ resolved
@@ -31,15 +31,9 @@
 
 QnTCPConnectionProcessor::QnTCPConnectionProcessor(
     QSharedPointer<AbstractStreamSocket> socket,
-<<<<<<< HEAD
-    QnCommonModule* commonModule)
-:
-    QnCommonModuleAware(commonModule),
-=======
     QnTcpListener* owner)
 :
     QnCommonModuleAware(owner->commonModule()),
->>>>>>> 62cec593
     d_ptr(new QnTCPConnectionProcessorPrivate)
 {
     Q_D(QnTCPConnectionProcessor);
@@ -50,24 +44,14 @@
 QnTCPConnectionProcessor::QnTCPConnectionProcessor(
     QnTCPConnectionProcessorPrivate* dptr,
     QSharedPointer<AbstractStreamSocket> socket,
-<<<<<<< HEAD
-    QnCommonModule* commonModule)
-:
-    QnCommonModuleAware(commonModule),
-=======
     QnTcpListener* owner)
 :
     QnCommonModuleAware(owner->commonModule()),
->>>>>>> 62cec593
     d_ptr(dptr)
 {
     Q_D(QnTCPConnectionProcessor);
     d->socket = socket;
-<<<<<<< HEAD
-    d->chunkedMode = false;
-=======
     d->owner = owner;
->>>>>>> 62cec593
 }
 
 QnTCPConnectionProcessor::QnTCPConnectionProcessor(
@@ -157,12 +141,8 @@
     }
     d->protocol = d->request.requestLine.version.protocol;
     d->requestBody = d->request.messageBody;
-<<<<<<< HEAD
-    applyModToRequest();
-=======
     if (d->owner)
         d->owner->applyModToRequest(&d->request);
->>>>>>> 62cec593
 }
 
 /*
@@ -491,12 +471,8 @@
             d->protocol = d->request.requestLine.version.protocol;
             d->requestBody = d->httpStreamReader.fetchMessageBody();
 
-<<<<<<< HEAD
-            applyModToRequest();
-=======
             if (d->owner)
                 d->owner->applyModToRequest(&d->request);
->>>>>>> 62cec593
 
             //TODO #ak logging
             //NX_LOG( QnLog::HTTP_LOG_INDEX, QString::fromLatin1("Received request from %1:\n%2-------------------\n\n\n").
