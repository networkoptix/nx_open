--- conflicted
+++ resolved
@@ -210,17 +210,12 @@
     auto connectionResult = QnConnectionValidator::validateConnection(moduleInformation);
     if (connectionResult == Qn::ConnectionResult::IncompatibleInternal)
     {
-<<<<<<< HEAD
         NX_LOG(lit("QnDirectModuleFinder. Received reply from incompatible server: url %1, "
             "customization %2, cloud host %3. Ignoring reply...")
             .arg(url.toString())
             .arg(moduleInformation.customization)
             .arg(moduleInformation.cloudHost),
-             cl_logDEBUG1);
-=======
-        NX_LOG(lit("QnDirectModuleFinder. Received reply from imcompatible server: url %1, customization %2. Ignoring reply...")
-            .arg(url.toString()).arg(moduleInformation.customization), cl_logDEBUG2);
->>>>>>> bc343549
+             cl_logDEBUG2);
         return;
     }
 
