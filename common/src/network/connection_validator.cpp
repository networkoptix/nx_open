#include "connection_validator.h"

#include <api/model/connection_info.h>
#include <api/runtime_info_manager.h>

#include <nx_ec/impl/ec_api_impl.h>

#include <common/common_module.h>
#include <common/static_common_module.h>

#include <network/module_information.h>

#include <utils/common/software_version.h>
#include <utils/common/app_info.h>
#include <api/global_settings.h>
#include <network/system_helpers.h>
#include <common/common_module_aware.h>
#include <nx/network/app_info.h>

namespace {

QnSoftwareVersion minSupportedVersion(Qn::PeerType localPeerType)
{
    if (ec2::ApiPeerData::isMobileClient(localPeerType))
        return QnSoftwareVersion("2.5");

    if (QnAppInfo::applicationPlatform() == lit("macosx"))
        return QnSoftwareVersion("3.0");

    return QnSoftwareVersion("1.4");
}

/* For mobile clients country-local customizations must be compatible with base, e.g.
 * 'default' should connect to 'default_cn' and 'default_zh_CN'. The same applied to brands
 * comparing, e.g. 'hdwitness' is compatible with 'hdwitness_cn' on mobile clients. */
bool compatibleCustomization(const QString& c1, const QString& c2, bool isMobile)
{
    if (c1.isEmpty() || c2.isEmpty())
        return true;

    if (!isMobile)
        return c1 == c2;

    const QChar kSeparator = L'_';
    return c1.left(c1.indexOf(kSeparator)) == c2.left(c2.indexOf(kSeparator));
}

bool compatibleCloudHost(const QString& cloudHost, bool isMobile)
{
    if (cloudHost.isEmpty())
        return true;

    return cloudHost == QnAppInfo::defaultCloudHost()
        || (isMobile && QnAppInfo::compatibleCloudHosts().contains(cloudHost));
}

} // namespace

QnSoftwareVersion QnConnectionValidator::minSupportedVersion()
{
    return ::minSupportedVersion(qnStaticCommon->localPeerType());
}

Qn::ConnectionResult QnConnectionValidator::validateConnection(
    const QnModuleInformation& info)
{
    return validateConnectionInternal(
        info.brand,
        info.customization,
        info.protoVersion,
        info.version,
        info.cloudHost);
}

Qn::ConnectionResult QnConnectionValidator::validateConnection(
    const QnConnectionInfo& connectionInfo,
    ec2::ErrorCode networkError)
{
    using namespace Qn;
    if (networkError == ec2::ErrorCode::unauthorized)
        return Qn::UnauthorizedConnectionResult;

    if (networkError == ec2::ErrorCode::ldap_temporary_unauthorized)
        return Qn::LdapTemporaryUnauthorizedConnectionResult;
    else if (networkError == ec2::ErrorCode::cloud_temporary_unauthorized)
        return Qn::CloudTemporaryUnauthorizedConnectionResult;
    else if (networkError == ec2::ErrorCode::forbidden)
        return Qn::ForbiddenConnectionResult;

    if (networkError != ec2::ErrorCode::ok)
        return Qn::NetworkErrorConnectionResult;

    return validateConnectionInternal(
        connectionInfo.brand,
        connectionInfo.customization,
        connectionInfo.nxClusterProtoVersion,
        connectionInfo.version,
        connectionInfo.cloudHost);
}

bool QnConnectionValidator::isCompatibleToCurrentSystem(const QnModuleInformation& info,
    const QnCommonModule* commonModule)
{
    return !info.localSystemId.isNull()
        && helpers::serverBelongsToCurrentSystem(info, commonModule)
        && validateConnection(info) == Qn::SuccessConnectionResult;
}

Qn::ConnectionResult QnConnectionValidator::validateConnectionInternal(
    const QString& brand,
    const QString& customization,
    int protoVersion,
    const QnSoftwareVersion& version,
    const QString& cloudHost)
{
    bool isMobile = ec2::ApiPeerData::isMobileClient(qnStaticCommon->localPeerType());

    if (!compatibleCustomization(brand, qnStaticCommon->brand(), isMobile))
        return Qn::IncompatibleInternalConnectionResult;

    if (!compatibleCustomization(customization, qnStaticCommon->customization(), isMobile))
        return Qn::IncompatibleInternalConnectionResult;

<<<<<<< HEAD
    if (!cloudHost.isEmpty() && cloudHost != nx::network::AppInfo::defaultCloudHost())
=======
    if (!compatibleCloudHost(cloudHost, isMobile))
>>>>>>> cd0d1e23
        return Qn::IncompatibleCloudHostConnectionResult;

    if (version < minSupportedVersion())
        return Qn::IncompatibleVersionConnectionResult;

    // Mobile client can connect to servers with any protocol version.
    if (!isMobile && protoVersion != QnAppInfo::ec2ProtoVersion())
        return Qn::IncompatibleProtocolConnectionResult;

    return Qn::SuccessConnectionResult;
}<|MERGE_RESOLUTION|>--- conflicted
+++ resolved
@@ -50,8 +50,8 @@
     if (cloudHost.isEmpty())
         return true;
 
-    return cloudHost == QnAppInfo::defaultCloudHost()
-        || (isMobile && QnAppInfo::compatibleCloudHosts().contains(cloudHost));
+    return cloudHost == nx::network::AppInfo::defaultCloudHost()
+        || (isMobile && nx::network::AppInfo::compatibleCloudHosts().contains(cloudHost));
 }
 
 } // namespace
@@ -121,11 +121,7 @@
     if (!compatibleCustomization(customization, qnStaticCommon->customization(), isMobile))
         return Qn::IncompatibleInternalConnectionResult;
 
-<<<<<<< HEAD
-    if (!cloudHost.isEmpty() && cloudHost != nx::network::AppInfo::defaultCloudHost())
-=======
     if (!compatibleCloudHost(cloudHost, isMobile))
->>>>>>> cd0d1e23
         return Qn::IncompatibleCloudHostConnectionResult;
 
     if (version < minSupportedVersion())
