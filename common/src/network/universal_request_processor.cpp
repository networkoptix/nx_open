#include "universal_request_processor.h"

#include <QtCore/QElapsedTimer>
#include <QList>
#include <QByteArray>
#include "utils/gzip/gzip_compressor.h"
#include "utils/network/tcp_connection_priv.h"
#include "universal_tcp_listener.h"
#include "universal_request_processor_p.h"
#include "authenticate_helper.h"
#include "utils/common/synctime.h"
#include "common/common_module.h"
#include "http/custom_headers.h"



static const int AUTH_TIMEOUT = 60 * 1000;
static const int KEEP_ALIVE_TIMEOUT = 60  * 1000;
//static const int AUTHORIZED_TIMEOUT = 60 * 1000;
static const int MAX_AUTH_RETRY_COUNT = 3;


QnUniversalRequestProcessor::~QnUniversalRequestProcessor()
{
    stop();
}

QnUniversalRequestProcessor::QnUniversalRequestProcessor(QSharedPointer<AbstractStreamSocket> socket, QnTcpListener* owner, bool needAuth):
QnTCPConnectionProcessor(new QnUniversalRequestProcessorPrivate, socket)
{
    Q_D(QnUniversalRequestProcessor);
    d->processor = 0;
    d->owner = owner;
    d->needAuth = needAuth;

    setObjectName( QLatin1String("QnUniversalRequestProcessor") );
}

QnUniversalRequestProcessor::QnUniversalRequestProcessor(QnUniversalRequestProcessorPrivate* priv, QSharedPointer<AbstractStreamSocket> socket, QnTcpListener* owner, bool needAuth):
QnTCPConnectionProcessor(priv, socket)
{
    Q_D(QnUniversalRequestProcessor);
    d->processor = 0;
    d->owner = owner;
    d->needAuth = needAuth;
}

static QByteArray m_unauthorizedPageBody = STATIC_UNAUTHORIZED_HTML;

void QnUniversalRequestProcessor::setUnauthorizedPageBody(const QByteArray& value)
{
    m_unauthorizedPageBody = value;
}

QByteArray QnUniversalRequestProcessor::unauthorizedPageBody()
{
    return m_unauthorizedPageBody;
}

bool QnUniversalRequestProcessor::authenticate(QnUuid* userId)
{
    Q_D(QnUniversalRequestProcessor);

    int retryCount = 0;
    if (d->needAuth)
    {
        QUrl url = getDecodedUrl();
        const bool isProxy = static_cast<QnUniversalTcpListener*>(d->owner)->isProxy(d->request);
        QElapsedTimer t;
        t.restart();
        while (!qnAuthHelper->authenticate(d->request, d->response, isProxy, userId) && d->socket->isConnected())
        {
            if( d->request.requestLine.method == nx_http::Method::GET ||
                d->request.requestLine.method == nx_http::Method::HEAD )
            {
                d->responseBody = isProxy ? STATIC_PROXY_UNAUTHORIZED_HTML: unauthorizedPageBody();
            }
<<<<<<< HEAD
            if (nx_http::getHeaderValue( d->response.headers, Qn::SERVER_GUID_HEADER_NAME ).isEmpty())
                d->response.headers.insert(nx_http::HttpHeader(Qn::SERVER_GUID_HEADER_NAME, qnCommon->moduleGUID().toByteArray()));
=======
            if (nx_http::getHeaderValue( d->response.headers, "X-server-guid" ).isEmpty())
                d->response.headers.insert(nx_http::HttpHeader("X-server-guid", qnCommon->moduleGUID().toByteArray()));
>>>>>>> 64de8deb

            auto acceptEncodingHeaderIter = d->request.headers.find( "Accept-Encoding" );
            QByteArray contentEncoding;
            if( acceptEncodingHeaderIter != d->request.headers.end() )
            {
                nx_http::header::AcceptEncodingHeader acceptEncodingHeader( acceptEncodingHeaderIter->second );
                if( acceptEncodingHeader.encodingIsAllowed( "identity" ) )
                {
                    contentEncoding = "identity";
                }
                else if( acceptEncodingHeader.encodingIsAllowed( "gzip" ) )
                {
                    contentEncoding = "gzip";
                    if( !d->responseBody.isEmpty() )
                        d->responseBody = GZipCompressor::compressData(d->responseBody);
                }
                else
                {
                    //TODO #ak not supported encoding requested
                }
            }
            sendResponse(
                isProxy ? CODE_PROXY_AUTH_REQUIRED : CODE_AUTH_REQUIRED,
                d->responseBody.isEmpty() ? QByteArray() : "text/html",
                contentEncoding );

            if (++retryCount > MAX_AUTH_RETRY_COUNT)
                return false;
            while (t.elapsed() < AUTH_TIMEOUT && d->socket->isConnected()) 
            {
                if (readRequest()) {
                    parseRequest();
                    break;
                }
            }
            if (t.elapsed() >= AUTH_TIMEOUT)
                return false; // close connection
        }
    }

    return true;
}

void QnUniversalRequestProcessor::run()
{
    Q_D(QnUniversalRequestProcessor);

    initSystemThreadId();

    if (!readRequest()) 
        return;

    QElapsedTimer t;
    t.restart();
    bool ready = true;
    bool isKeepAlive = false;

    while (1)
    {
        if (ready) 
        {
            t.restart();
            parseRequest();

            bool isHandlerExist = dynamic_cast<QnUniversalTcpListener*>(d->owner)->findHandler(d->socket, d->request.requestLine.version.protocol, d->request) != 0;
            if (isHandlerExist && !authenticate(&d->authUserId))
                return;

            d->response.headers.clear();

            if( d->request.requestLine.version == nx_http::http_1_1 )
                isKeepAlive = nx_http::getHeaderValue( d->request.headers, "Connection" ).toLower() != "close";
            else if( d->request.requestLine.version == nx_http::http_1_0 )
                isKeepAlive = nx_http::getHeaderValue( d->request.headers, "Connection" ).toLower() == "keep-alive";

            if (isKeepAlive) {
                d->response.headers.insert(nx_http::HttpHeader("Connection", "Keep-Alive"));
                d->response.headers.insert(nx_http::HttpHeader("Keep-Alive", lit("timeout=%1").arg(KEEP_ALIVE_TIMEOUT/1000).toLatin1()) );
            }
            if( !processRequest() )
            {
                QByteArray contentType;
                int rez = redirectTo(QnTcpListener::defaultPage(), contentType);
                sendResponse(rez, contentType);
            }
        }

        if (!d->socket)
            break; // processor has token socket ownership

        if (!isKeepAlive || t.elapsed() >= KEEP_ALIVE_TIMEOUT || !d->socket->isConnected())
            break;

        ready = readRequest();
    }
    if (d->socket)
        d->socket->close();
}

bool QnUniversalRequestProcessor::processRequest()
{
    Q_D(QnUniversalRequestProcessor);

    QMutexLocker lock(&d->mutex);
    d->processor = dynamic_cast<QnUniversalTcpListener*>(d->owner)->createNativeProcessor(d->socket, d->request.requestLine.version.protocol, d->request);
    if( !d->processor )
        return false;

    if (d->processor && !needToStop()) 
    {
        copyClientRequestTo(*d->processor);
        d->processor->execute(d->mutex);
        if (d->processor->isTakeSockOwnership())
            d->socket.clear();
        else 
            d->processor->releaseSocket();
    }
    delete d->processor;
    d->processor = 0;
    return true;
}

void QnUniversalRequestProcessor::pleaseStop()
{
    Q_D(QnUniversalRequestProcessor);
    QMutexLocker lock(&d->mutex);
    QnTCPConnectionProcessor::pleaseStop();
    if (d->processor)
        d->processor->pleaseStop();
}<|MERGE_RESOLUTION|>--- conflicted
+++ resolved
@@ -13,7 +13,6 @@
 #include "http/custom_headers.h"
 
 
-
 static const int AUTH_TIMEOUT = 60 * 1000;
 static const int KEEP_ALIVE_TIMEOUT = 60  * 1000;
 //static const int AUTHORIZED_TIMEOUT = 60 * 1000;
@@ -75,13 +74,8 @@
             {
                 d->responseBody = isProxy ? STATIC_PROXY_UNAUTHORIZED_HTML: unauthorizedPageBody();
             }
-<<<<<<< HEAD
             if (nx_http::getHeaderValue( d->response.headers, Qn::SERVER_GUID_HEADER_NAME ).isEmpty())
                 d->response.headers.insert(nx_http::HttpHeader(Qn::SERVER_GUID_HEADER_NAME, qnCommon->moduleGUID().toByteArray()));
-=======
-            if (nx_http::getHeaderValue( d->response.headers, "X-server-guid" ).isEmpty())
-                d->response.headers.insert(nx_http::HttpHeader("X-server-guid", qnCommon->moduleGUID().toByteArray()));
->>>>>>> 64de8deb
 
             auto acceptEncodingHeaderIter = d->request.headers.find( "Accept-Encoding" );
             QByteArray contentEncoding;
