--- conflicted
+++ resolved
@@ -183,26 +183,13 @@
         addHeaderSize = getSpsPpsSize();
 
     int totalSize = m_videoFrameSize + addHeaderSize;
-<<<<<<< HEAD
 
     QnWritableCompressedVideoDataPtr result =
         QnWritableCompressedVideoDataPtr(
             new QnWritableCompressedVideoData(
                 CL_MEDIA_ALIGNMENT,
                 totalSize));
-    result->compressionType = CODEC_ID_H264;
-=======
-    if (totalSize > MAX_ALLOWED_FRAME_SIZE)
-        return QnCompressedVideoDataPtr();
-
-    QnWritableCompressedVideoDataPtr result = QnWritableCompressedVideoDataPtr(
-        new QnWritableCompressedVideoData(
-            CL_MEDIA_ALIGNMENT,
-            totalSize
-        )
-    );
     result->compressionType = AV_CODEC_ID_H264;
->>>>>>> 738bd6b8
     result->width = m_spsInitialized ? m_sps.getWidth() : -1;
     result->height = m_spsInitialized ? m_sps.getHeight() : -1;
     if (m_keyDataExists) {
