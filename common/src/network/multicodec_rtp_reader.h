--- conflicted
+++ resolved
@@ -133,12 +133,8 @@
     QElapsedTimer m_dataTimer;
     bool m_rtpStarted;
     nx_http::header::AuthScheme::Value m_prefferedAuthScheme;
-<<<<<<< HEAD
-
     QString m_currentStreamUrl;
-=======
     QString m_rtpTransport;
->>>>>>> 5dfede27
 };
 
 #endif // ENABLE_DATA_PROVIDERS
