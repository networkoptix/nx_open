#pragma once
<<<<<<< HEAD

#ifdef ENABLE_DATA_PROVIDERS
=======
#if defined(ENABLE_DATA_PROVIDERS)
>>>>>>> d237ffb8

#include <QtCore/QElapsedTimer>

#include <vector>
#include <atomic>

#include <core/dataprovider/abstract_media_stream_provider.h>
#include <core/resource/resource_consumer.h>
#include <core/resource/resource_media_layout.h>
#include <nx/streaming/media_data_packet.h>
#include <utils/camera/camera_diagnostics.h>
#include <nx/utils/thread/stoppable.h>
#include <nx/utils/safe_direct_connection.h>

#include <nx/streaming/rtsp_client.h>

#include <nx/vms/event/event_fwd.h>
#include <nx/streaming/rtp_stream_parser.h>

namespace RtpTransport {

typedef QString Value;

// Server selects best suitable transport.
static const QLatin1String _auto( "AUTO" );
static const QLatin1String udp( "UDP" );
static const QLatin1String tcp( "TCP" );

Value fromString(const QString& str);

} // namespace RtpTransport

class QnRtpStreamParser;
class QnRtpAudioStreamParser;
class QnRtpVideoStreamParser;
class QnResourceAudioLayout;

class QnMulticodecRtpReader:
    public QObject,
    public QnResourceConsumer,
    public QnAbstractMediaStreamProvider,
    public QnStoppable,
    public Qn::EnableSafeDirectConnection
{
    Q_OBJECT

public:
    QnMulticodecRtpReader(
        const QnResourcePtr& resource,
        std::unique_ptr<AbstractStreamSocket> tcpSock = std::unique_ptr<AbstractStreamSocket>());
    virtual ~QnMulticodecRtpReader();

    /** Implementation of QnAbstractMediaStreamProvider::getNextData. */
    virtual QnAbstractMediaDataPtr getNextData() override;

    /** Implementation of QnAbstractMediaStreamProvider::openStream. */
    virtual CameraDiagnostics::Result openStream() override;

    /** Implementation of QnAbstractMediaStreamProvider::closeStream. */
    virtual void closeStream() override;

    /** Implementation of QnAbstractMediaStreamProvider::isStreamOpened. */
    virtual bool isStreamOpened() const override;

    /** Implementation of QnAbstractMediaStreamProvider::getLastResponseCode. */
    virtual int getLastResponseCode() const override;

    /** Implementation of QnAbstractMediaStreamProvider::getAudioLayout. */
    virtual QnConstResourceAudioLayoutPtr getAudioLayout() const override;

    /** Implementation of QnStoppable::pleaseStop. */
    virtual void pleaseStop() override;

    void setRequest(const QString& request);
    void setRole(Qn::ConnectionRole role);
    void setPrefferedAuthScheme(const nx_http::header::AuthScheme::Value scheme);

    static void setDefaultTransport(const RtpTransport::Value& defaultTransportToUse);
    void setRtpTransport(const RtpTransport::Value& value);

    virtual QnConstResourceVideoLayoutPtr getVideoLayout() const override;
    void setUserAgent(const QString& value);

    QString getCurrentStreamUrl() const;

    void setPositionUsec(qint64 value);

    void setDateTimeFormat(const QnRtspClient::DateTimeFormat& format);

    QnRtspClient& rtspClient();

    /**
     * Trust to camera NPT clock if value is true. Remember difference between camera and local clock otherwise.
     * Default value is false.
     */
    void setTrustToCameraTime(bool value);
signals:
    void networkIssue(
        const QnResourcePtr&,
        qint64 timeStamp,
        nx::vms::event::EventReason reasonCode,
        const QString& reasonParamsEncoded);

private:
    static bool allowedIgnoreCameraTimeIfBigJitter(const QnResourcePtr& resource);

    struct TrackInfo
    {
        TrackInfo(): ioDevice(0), parser(0) {}
<<<<<<< HEAD
        ~TrackInfo() { }
        QnRtspIoDevice* ioDevice; // external reference. do not delete
        std::shared_ptr<QnRtpStreamParser> parser;
=======
        ~TrackInfo() { delete parser; }
        QnRtspIoDevice* ioDevice; //< External reference; do not delete.
        QnRtpStreamParser* parser;
>>>>>>> d237ffb8
    };

    QnRtpStreamParser* createParser(const QString& codecName);
    bool gotKeyData(const QnAbstractMediaDataPtr& mediaData);
    void clearKeyData(int channelNum);
    QnAbstractMediaDataPtr getNextDataUDP();
    QnAbstractMediaDataPtr getNextDataTCP();
    void processTcpRtcp(
        QnRtspIoDevice* ioDevice, quint8* buffer, int bufferSize, int bufferCapacity);
    void buildClientRTCPReport(quint8 chNumber);
    QnAbstractMediaDataPtr getNextDataInternal();
    QnRtspClient::TransportType getRtpTransport() const;

    void calcStreamUrl();
private slots:
    void at_packetLost(quint32 prev, quint32 next);
<<<<<<< HEAD
    void at_propertyChanged(const QnResourcePtr & res, const QString & key);
    void createTrackParsers();
=======
    void at_propertyChanged(const QnResourcePtr& res, const QString& key);

>>>>>>> d237ffb8
private:
    QnRtspClient m_RtpSession;
    QVector<bool> m_gotKeyDataInfo;
    QVector<TrackInfo> m_tracks;

    QString m_request;

    std::vector<QnByteArray*> m_demuxedData;
    int m_numberOfVideoChannels;
    QnRtspTimeHelper m_timeHelper;
    bool m_pleaseStop;
    QElapsedTimer m_rtcpReportTimer;
    bool m_gotSomeFrame;
    Qn::ConnectionRole m_role;

    QnCustomResourceVideoLayoutPtr m_customVideoLayout;
    mutable QnMutex m_layoutMutex;
    QnConstResourceAudioLayoutPtr m_audioLayout;
    bool m_gotData;
    QElapsedTimer m_dataTimer;
    bool m_rtpStarted;
    nx_http::header::AuthScheme::Value m_prefferedAuthScheme;
    QString m_currentStreamUrl;
    QString m_rtpTransport;

    int m_maxRtpRetryCount{0};
    int m_rtpFrameTimeoutMs{0};
    std::atomic<qint64> m_positionUsec{AV_NOPTS_VALUE};
};

<<<<<<< HEAD
#endif // ENABLE_DATA_PROVIDERS
=======
#endif // defined(ENABLE_DATA_PROVIDERS)
>>>>>>> d237ffb8
<|MERGE_RESOLUTION|>--- conflicted
+++ resolved
@@ -1,10 +1,5 @@
 #pragma once
-<<<<<<< HEAD
-
-#ifdef ENABLE_DATA_PROVIDERS
-=======
 #if defined(ENABLE_DATA_PROVIDERS)
->>>>>>> d237ffb8
 
 #include <QtCore/QElapsedTimer>
 
@@ -109,20 +104,13 @@
         const QString& reasonParamsEncoded);
 
 private:
-    static bool allowedIgnoreCameraTimeIfBigJitter(const QnResourcePtr& resource);
 
     struct TrackInfo
     {
         TrackInfo(): ioDevice(0), parser(0) {}
-<<<<<<< HEAD
         ~TrackInfo() { }
-        QnRtspIoDevice* ioDevice; // external reference. do not delete
+        QnRtspIoDevice* ioDevice; //< External reference; do not delete.
         std::shared_ptr<QnRtpStreamParser> parser;
-=======
-        ~TrackInfo() { delete parser; }
-        QnRtspIoDevice* ioDevice; //< External reference; do not delete.
-        QnRtpStreamParser* parser;
->>>>>>> d237ffb8
     };
 
     QnRtpStreamParser* createParser(const QString& codecName);
@@ -139,13 +127,8 @@
     void calcStreamUrl();
 private slots:
     void at_packetLost(quint32 prev, quint32 next);
-<<<<<<< HEAD
-    void at_propertyChanged(const QnResourcePtr & res, const QString & key);
+    void at_propertyChanged(const QnResourcePtr& res, const QString& key);
     void createTrackParsers();
-=======
-    void at_propertyChanged(const QnResourcePtr& res, const QString& key);
-
->>>>>>> d237ffb8
 private:
     QnRtspClient m_RtpSession;
     QVector<bool> m_gotKeyDataInfo;
@@ -176,8 +159,4 @@
     std::atomic<qint64> m_positionUsec{AV_NOPTS_VALUE};
 };
 
-<<<<<<< HEAD
-#endif // ENABLE_DATA_PROVIDERS
-=======
-#endif // defined(ENABLE_DATA_PROVIDERS)
->>>>>>> d237ffb8
+#endif // defined(ENABLE_DATA_PROVIDERS)