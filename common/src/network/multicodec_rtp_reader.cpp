--- conflicted
+++ resolved
@@ -286,10 +286,10 @@
         // RTCP keep-alive packet
         if (m_rtcpReportTimer.elapsed() >= RTCP_REPORT_TIMEOUT)
         {
-            for (const TrackInfo& track : m_tracks)
+            for (const TrackInfo& track: m_tracks)
             {
                 if (track.ioDevice)
-                    buildClientRTCPReport(track.ioDevice->getRtcpTrackNum());
+                    buildClientRTCPReport(track.rtcpChannelNumber);
             }
             m_rtcpReportTimer.restart();
         }
@@ -355,19 +355,6 @@
             m_demuxedData[rtpChannelNum]->clear();
         }
 
-<<<<<<< HEAD
-=======
-        if (m_rtcpReportTimer.elapsed() >= RTCP_REPORT_TIMEOUT)
-        {
-            for(const TrackInfo& track: m_tracks)
-            {
-                if (track.ioDevice)
-                    buildClientRTCPReport(track.rtcpChannelNumber);
-            }
-            m_rtcpReportTimer.restart();
-        }
-
->>>>>>> 606ab1e4
     }
 
     return  QnAbstractMediaDataPtr();
@@ -659,11 +646,7 @@
         QnRtspClient::TrackType trackType = trackInfo[i]->trackType;
         if (trackType == QnRtspClient::TT_VIDEO || trackType == QnRtspClient::TT_AUDIO)
         {
-<<<<<<< HEAD
             m_tracks[i].parser.reset(createParser(trackInfo[i]->codecName.toUpper()));
-=======
-            m_tracks[i].parser = createParser(trackInfo[i]->codecName.toUpper());
->>>>>>> 606ab1e4
             if (m_tracks[i].parser)
             {
                 m_tracks[i].parser->setTimeHelper(&m_timeHelper);
