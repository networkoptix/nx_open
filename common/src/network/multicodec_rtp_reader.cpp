--- conflicted
+++ resolved
@@ -234,13 +234,8 @@
         m_RtpSession.sendKeepAliveIfNeeded();
         if (readed < 1)
             break; // error
-<<<<<<< HEAD
-        
+
         QnRtspClient::TrackType format = m_RtpSession.getTrackTypeByRtpChannelNum(rtpChannelNum);
-=======
-
-        RTPSession::TrackType format = m_RtpSession.getTrackTypeByRtpChannelNum(rtpChannelNum);
->>>>>>> 5dfede27
         int channelNum = m_RtpSession.getChannelNum(rtpChannelNum);
         QnRtpStreamParser* parser = m_tracks[channelNum].parser;
         QnRtspIoDevice* ioDevice = m_tracks[channelNum].ioDevice;
@@ -249,11 +244,7 @@
 
         int rtpBufferOffset = m_demuxedData[rtpChannelNum]->size() - readed;
 
-<<<<<<< HEAD
         if (format == QnRtspClient::TT_VIDEO || format == QnRtspClient::TT_AUDIO) 
-=======
-        if (format == RTPSession::TT_VIDEO || format == RTPSession::TT_AUDIO)
->>>>>>> 5dfede27
         {
             if (!parser->processData((quint8*)m_demuxedData[rtpChannelNum]->data(), rtpBufferOffset+4, readed-4, ioDevice->getStatistic(), m_gotData))
             {
@@ -481,29 +472,7 @@
 
     const QnNetworkResource* nres = dynamic_cast<QnNetworkResource*>(getResource().data());
 
-<<<<<<< HEAD
     calcStreamUrl();
-=======
-    QString url;
-    if (m_request.length() > 0)
-    {
-        if (m_request.startsWith(QLatin1String("rtsp://")))
-        {
-            url = m_request;
-        }
-        else
-        {
-            QTextStream(&url) << "rtsp://" << address.toString();
-            if (!m_request.startsWith(QLatin1Char('/')))
-                url += QLatin1Char('/');
-            url += m_request;
-        }
-    }
-    else
-    {
-        QTextStream( &url ) << "rtsp://" << address.toString();
-    }
->>>>>>> 5dfede27
 
     m_RtpSession.setAuth(nres->getAuth(), m_prefferedAuthScheme);
 
@@ -538,30 +507,18 @@
                     camRes->saveParams();
         }
     }
-<<<<<<< HEAD
-    
+
     QnRtspClient::TrackMap trackInfo =  m_RtpSession.getTrackInfo();
-=======
-
-    RTPSession::TrackMap trackInfo =  m_RtpSession.getTrackInfo();
->>>>>>> 5dfede27
     m_tracks.resize(trackInfo.size());
     bool videoExist = false;
     bool audioExist = false;
     int logicalVideoNum = 0;
     for (int i = 0; i < trackInfo.size(); ++i)
     {
-<<<<<<< HEAD
         QnRtspClient::TrackType trackType = trackInfo[i]->trackType;
         videoExist |= trackType == QnRtspClient::TT_VIDEO;
         audioExist |= trackType == QnRtspClient::TT_AUDIO;
         if (trackType == QnRtspClient::TT_VIDEO || trackType == QnRtspClient::TT_AUDIO) 
-=======
-        RTPSession::TrackType trackType = trackInfo[i]->trackType;
-        videoExist |= trackType == RTPSession::TT_VIDEO;
-        audioExist |= trackType == RTPSession::TT_AUDIO;
-        if (trackType == RTPSession::TT_VIDEO || trackType == RTPSession::TT_AUDIO)
->>>>>>> 5dfede27
         {
             m_tracks[i].parser = createParser(trackInfo[i]->codecName.toUpper());
             if (m_tracks[i].parser) {
