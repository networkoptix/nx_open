--- conflicted
+++ resolved
@@ -135,14 +135,8 @@
 
     if( allowedAuthMethods & AuthMethod::urlQueryParam )
     {
-<<<<<<< HEAD
-        const QByteArray& urlQueryParam = urlQuery.queryItemValue( isProxy ? lit("proxy_auth") : lit("auth") ).toLatin1();
-        if( !urlQueryParam.isEmpty() )
-=======
-        QUrlQuery urlQuery( request.requestLine.url.query() );
         const QByteArray& authQueryParam = urlQuery.queryItemValue( isProxy ? lit( "proxy_auth" ) : lit( "auth" ) ).toLatin1();
         if( !authQueryParam.isEmpty() )
->>>>>>> b36ea119
         {
             if( authenticateByUrl( authQueryParam, request.requestLine.method ) )
                 return true;
@@ -281,7 +275,6 @@
     return &m_authMethodRestrictionList;
 }
 
-<<<<<<< HEAD
 QPair<QString, QString> QnAuthHelper::createAuthenticationQueryItemForPath( const QString& path, unsigned int periodMillis )
 {
     QString authKey = QnUuid::createUuid().toString();
@@ -313,13 +306,10 @@
     m_authenticatedPaths.erase( authKey );
 }
 
-QByteArray QnAuthHelper::createUserPasswordDigest( const QString& userName, const QString& password )
-=======
 QByteArray QnAuthHelper::createUserPasswordDigest(
     const QString& userName,
     const QString& password,
     const QString& realm )
->>>>>>> b36ea119
 {
     QCryptographicHash md5(QCryptographicHash::Md5);
     md5.addData(QString(lit("%1:%2:%3")).arg(userName, realm, password).toLatin1());
