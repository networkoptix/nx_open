
#include "authenticate_helper.h"

#include <QtCore/QUuid>
#include <QtCore/QCryptographicHash>
#include <core/resource_management/resource_pool.h>
#include <core/resource/user_resource.h>
#include <core/resource/videowall_resource.h>
#include "utils/common/util.h"
#include "utils/common/synctime.h"
#include "api/app_server_connection.h"
#include "common/common_module.h"

QnAuthHelper* QnAuthHelper::m_instance;

static const qint64 NONCE_TIMEOUT = 1000000ll * 60 * 5;
static const QString REALM(lit("NetworkOptix"));

QnAuthHelper::QnAuthHelper()
{
    connect(qnResPool, SIGNAL(resourceAdded(const QnResourcePtr &)),   this,   SLOT(at_resourcePool_resourceAdded(const QnResourcePtr &)));
    connect(qnResPool, SIGNAL(resourceChanged(const QnResourcePtr &)),   this,   SLOT(at_resourcePool_resourceAdded(const QnResourcePtr &)));
    connect(qnResPool, SIGNAL(resourceRemoved(const QnResourcePtr &)), this,   SLOT(at_resourcePool_resourceRemoved(const QnResourcePtr &)));
}

QnAuthHelper::~QnAuthHelper()
{
    disconnect(qnResPool, NULL, this, NULL);
}

void QnAuthHelper::initStaticInstance(QnAuthHelper* instance)
{
    delete m_instance;
    m_instance = instance;
}

QnAuthHelper* QnAuthHelper::instance()
{
    return m_instance;
}

<<<<<<< HEAD
bool QnAuthHelper::authenticate(const nx_http::Request& request, nx_http::Response& response, bool isProxy) 
{
=======
bool QnAuthHelper::authenticate(const nx_http::Request& request, nx_http::Response& response, bool isProxy) {
>>>>>>> 0e60a293
    QString cookie = QLatin1String(nx_http::getHeaderValue( request.headers, "Cookie" ));
    int customAuthInfoPos = cookie.indexOf(lit("authinfo="));
    if (customAuthInfoPos >= 0) {
        QString digest = cookie.mid(customAuthInfoPos + QByteArray("authinfo=").length(), 32);
        if (doCustomAuthorization(digest.toLatin1(), response, QnAppServerConnectionFactory::sessionKey()))
            return true;
        if (doCustomAuthorization(digest.toLatin1(), response, QnAppServerConnectionFactory::prevSessionKey()))
            return true;
    }

    nx_http::StringType videoWall_auth = nx_http::getHeaderValue( request.headers, "X-NetworkOptix-VideoWall" );
    if (!videoWall_auth.isEmpty())
        return (!qnResPool->getResourceById(QUuid(videoWall_auth)).dynamicCast<QnVideoWallResource>().isNull());

    nx_http::StringType authorization = nx_http::getHeaderValue( request.headers, "Authorization" );
    if (authorization.isEmpty())
        authorization = nx_http::getHeaderValue( request.headers, "Proxy-Authorization" );
    if (authorization.isEmpty()) {
        addAuthHeader(response, isProxy);
        return false;
    }

    nx_http::StringType authType;
    nx_http::StringType authData;
    int pos = authorization.indexOf(L' ');
    if (pos > 0) {
        authType = authorization.left(pos).toLower();
        authData = authorization.mid(pos+1);
    }
    if (authType == "digest")
        return doDigestAuth(request.requestLine.method, authData, response, isProxy);
    else if (authType == "basic")
        return doBasicAuth(authData, response);
    else
        return false;
}

//!Splits \a data by \a delimiter not closed within quotes
/*!
    E.g.: 
    \code
    one, two, "three, four"
    \endcode

    will be splitted to 
    \code
    one
    two
    "three, four"
    \endcode
*/
static QList<QByteArray> smartSplit(const QByteArray& data, const char delimiter)
{
    bool quoted = false;
    QList<QByteArray> rez;
    if (data.isEmpty())
        return rez;

    int lastPos = 0;
    for (int i = 0; i < data.size(); ++i)
    {
        if (data[i] == '\"')
            quoted = !quoted;
        else if (data[i] == delimiter && !quoted)
        {
            rez << QByteArray(data.constData() + lastPos, i - lastPos);
            lastPos = i + 1;
        }
    }
    rez << QByteArray(data.constData() + lastPos, data.size() - lastPos);

    return rez;
}

bool QnAuthHelper::doDigestAuth(const QByteArray& method, const QByteArray& authData, nx_http::Response& responseHeaders, bool isProxy)
{
    const QList<QByteArray>& authParams = smartSplit(authData, ',');

    QByteArray userName;
    QByteArray response;
    QByteArray nonce;
    QByteArray realm;
    QByteArray uri;

    for (int i = 0; i < authParams.size(); ++i)
    {
        QByteArray data = authParams[i].trimmed();
        int pos = data.indexOf('=');
        if (pos == -1)
            return false;
        QByteArray key = data.left(pos);
        QByteArray value = data.mid(pos+1);
        value = value.mid(1, value.length()-2);
        if (key == "username")
            userName = value.toLower();
        else if (key == "response")
            response = value;
        else if (key == "nonce")
            nonce = value;
        else if (key == "realm")
            realm = value;
        else if (key == "uri")
            uri = value;
    }

    QCryptographicHash md5Hash( QCryptographicHash::Md5 );
    md5Hash.addData(method);
    md5Hash.addData(":");
    md5Hash.addData(uri);
    QByteArray ha2 = md5Hash.result().toHex();

    if (userName == "system")
    {
        QCryptographicHash md5Hash( QCryptographicHash::Md5 );
        md5Hash.addData(qnCommon->localSystemName().toUtf8());
        md5Hash.addData(":NetworkOptix:");
        md5Hash.addData(qnCommon->getSystemPassword());

        QByteArray dbHash = md5Hash.result().toHex();
        md5Hash.reset();
        md5Hash.addData(dbHash);
        md5Hash.addData(":");
        md5Hash.addData(nonce);
        md5Hash.addData(":");
        md5Hash.addData(ha2);
        QByteArray calcResponse = md5Hash.result().toHex();

        if (calcResponse == response)
            return true;
    }


    if (isNonceValid(nonce)) 
    {
        QMutexLocker lock(&m_mutex);
        foreach(QnUserResourcePtr user, m_users)
        {
            if (user->getName().toUtf8().toLower() == userName)
            {
                QByteArray dbHash = user->getDigest();

                QCryptographicHash md5Hash( QCryptographicHash::Md5 );
                md5Hash.addData(dbHash);
                md5Hash.addData(":");
                md5Hash.addData(nonce);
                md5Hash.addData(":");
                md5Hash.addData(ha2);
                QByteArray calcResponse = md5Hash.result().toHex();

                if (calcResponse == response)
                    return true;
            }
        }
    }

    addAuthHeader(responseHeaders, isProxy);
    return false;
}

bool QnAuthHelper::doBasicAuth(const QByteArray& authData, nx_http::Response& /*response*/)
{
    QByteArray digest = QByteArray::fromBase64(authData);
    int pos = digest.indexOf(':');
    if (pos == -1)
        return false;
    QByteArray userName = digest.left(pos).toLower();
    QByteArray password = digest.mid(pos+1);

    if (userName == "system" && password == qnCommon->getSystemPassword())
        return true;

    foreach(QnUserResourcePtr user, m_users)
    {
        if (user->getName().toUtf8().toLower() == userName)
        {
            QList<QByteArray> pswdData = user->getHash().split('$');
            if (pswdData.size() == 3)
            {
                QCryptographicHash md5Hash( QCryptographicHash::Md5 );
                md5Hash.addData(pswdData[1]);
                md5Hash.addData(password);
                QByteArray incomeHash = md5Hash.result().toHex();
                if (incomeHash == pswdData[2])
                    return true;
            }
        }
    }
    return false;
}

bool QnAuthHelper::doCustomAuthorization(const QByteArray& authData, nx_http::Response& /*response*/, const QByteArray& sesionKey)
{
    QByteArray digestBin = QByteArray::fromHex(authData);
    QByteArray sessionKeyBin = QByteArray::fromHex(sesionKey);
    int size = qMin(digestBin.length(), sessionKeyBin.length());
    for (int i = 0; i < size; ++i)
        digestBin[i] = digestBin[i] ^ sessionKeyBin[i];
    QByteArray digest = digestBin.toHex();

    foreach(QnUserResourcePtr user, m_users)
    {
        if (user->getDigest() == digest)
            return true;
    }
    return false;
}

void QnAuthHelper::addAuthHeader(nx_http::Response& response, bool isProxy)
{
    QString auth(lit("Digest realm=\"%1\",nonce=\"%2\""));
	QByteArray headerName = isProxy ? "Proxy-Authenticate" : "WWW-Authenticate";
	response.headers.insert( nx_http::HttpHeader(headerName, auth.arg(REALM).arg(QLatin1String(getNonce())).toLatin1() ) );
}

bool QnAuthHelper::isNonceValid(const QByteArray& nonce) const
{
    qint64 n1 = nonce.toLongLong(0, 16);
    qint64 n2 = qnSyncTime->currentUSecsSinceEpoch();
    return qAbs(n2 - n1) < NONCE_TIMEOUT;
}

QByteArray QnAuthHelper::getNonce()
{
    return QByteArray::number(qnSyncTime->currentUSecsSinceEpoch() , 16);
}

void QnAuthHelper::at_resourcePool_resourceAdded(const QnResourcePtr & res)
{
    QMutexLocker lock(&m_mutex);

    QnUserResourcePtr user = res.dynamicCast<QnUserResource>();
    if (user)
        m_users.insert(user->getId(), user);
}

void QnAuthHelper::at_resourcePool_resourceRemoved(const QnResourcePtr &res)
{
    QMutexLocker lock(&m_mutex);

    m_users.remove(res->getId());
}<|MERGE_RESOLUTION|>--- conflicted
+++ resolved
@@ -39,12 +39,8 @@
     return m_instance;
 }
 
-<<<<<<< HEAD
-bool QnAuthHelper::authenticate(const nx_http::Request& request, nx_http::Response& response, bool isProxy) 
-{
-=======
-bool QnAuthHelper::authenticate(const nx_http::Request& request, nx_http::Response& response, bool isProxy) {
->>>>>>> 0e60a293
+bool QnAuthHelper::authenticate(const nx_http::HttpRequest& request, nx_http::HttpResponse& response, bool isProxy) 
+{
     QString cookie = QLatin1String(nx_http::getHeaderValue( request.headers, "Cookie" ));
     int customAuthInfoPos = cookie.indexOf(lit("authinfo="));
     if (customAuthInfoPos >= 0) {
