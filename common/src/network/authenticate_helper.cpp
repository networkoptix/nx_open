--- conflicted
+++ resolved
@@ -492,18 +492,12 @@
             md5Hash.addData(ha2);
             QByteArray calcResponse = md5Hash.result().toHex();
 
-<<<<<<< HEAD
             if (calcResponse == response) {
                 if (authUserId)
                     *authUserId = userResource->getId();
-                return true;
-=======
-                if (authUserId)
-                    *authUserId = user->getId();
 
                 if (calcResponse == response)
                     return true;
->>>>>>> 329bb1c1
             }
         }
 
@@ -567,7 +561,9 @@
     {
         if (user->getName().toLower() == userName)
         {
-<<<<<<< HEAD
+			if (authUserId)
+				*authUserId = user->getId();
+
 			if (!user->isEnabled())
 				continue;
 
@@ -586,21 +582,9 @@
 				{
 					if (user->getDigest().isEmpty())
 						emit emptyDigestDetected(user, userName, password);
-					if (authUserId)
-						*authUserId = user->getId();
 					return true;
 				}
 			}
-=======
-            if (authUserId)
-                *authUserId = user->getId();
-            if (user->checkPassword(password))
-            {
-                if (user->getDigest().isEmpty())
-                    emit emptyDigestDetected(user, userName, password);
-                return true;
-            }
->>>>>>> 329bb1c1
         }
     }
 
