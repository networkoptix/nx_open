#include "router.h"

// #include <nx/utils/log/log.h>
// #include "nx_ec/dummy_handler.h"
// #include "nx_ec/ec_api.h"

#include <api/app_server_connection.h>
#include <common/common_module.h>

#include <core/resource/media_server_resource.h>
#include <core/resource_management/resource_pool.h>

#include "network/module_finder.h"
#include <common/common_module.h>

QnRouter::QnRouter(
    QObject* parent,
    QnModuleFinder *moduleFinder)
    :
    QObject(parent),
    QnCommonModuleAware(parent),
    m_moduleFinder(moduleFinder)
{
}

QnRouter::~QnRouter() {}

QnRoute QnRouter::routeTo(const QnUuid &id)
{
    QnRoute result;
    result.id = id;
    result.addr = m_moduleFinder->primaryAddress(id);
    if (!result.addr.isNull())
        return result; // direct access to peer
    auto connection = commonModule()->ec2Connection();
    if (!connection)
        return result; // no connection to the server, can't route

    bool isknownServer = commonModule()->resourcePool()->getResourceById<QnMediaServerResource>(id) != 0;
    bool isClient = commonModule()->remoteGUID() != commonModule()->moduleGUID();
    if (!isknownServer && isClient) {
		if (commonModule()->remoteGUID().isNull())
            return result;

<<<<<<< HEAD
        result.gatewayId = commonModule()->remoteGUID(); // proxy via current server to the other/incompatible system (client side only)
=======
        result.gatewayId = qnCommon->remoteGUID(); // proxy via current server to the other/incompatible system (client side only)
>>>>>>> 172cef86
        result.addr = m_moduleFinder->primaryAddress(result.gatewayId);
        NX_ASSERT(!result.addr.isNull(), Q_FUNC_INFO, "QnRouter: no primary interface found for current EC.");
		// todo: add distance for camera route
        return result;
    }

    result.distance = INT_MAX;
    QnUuid routeVia = connection->routeToPeerVia(id, &result.distance);
    if (routeVia.isNull())
        return result; // can't route

    if (routeVia == id) {
        // peer accesible directly, but no address avaliable (bc of NAT),
        // so we need backwards connection
        result.reverseConnect = true;
        return result;
    }

    // route gateway is found
    result.gatewayId = routeVia;
    result.addr = m_moduleFinder->primaryAddress(routeVia);
    if (result.addr.isNull())
        result.reverseConnect = true;
    return result;
}

void QnRouter::updateRequest(QUrl& url, nx_http::HttpHeaders& headers, const QnUuid &id)
{
    QnRoute route = routeTo(id);
    if (route.isValid())
    {
        url.setHost(route.addr.address.toString());
        url.setPort(route.addr.port);
        headers.emplace("x-server-guid", id.toByteArray());
    }
}<|MERGE_RESOLUTION|>--- conflicted
+++ resolved
@@ -42,11 +42,7 @@
 		if (commonModule()->remoteGUID().isNull())
             return result;
 
-<<<<<<< HEAD
         result.gatewayId = commonModule()->remoteGUID(); // proxy via current server to the other/incompatible system (client side only)
-=======
-        result.gatewayId = qnCommon->remoteGUID(); // proxy via current server to the other/incompatible system (client side only)
->>>>>>> 172cef86
         result.addr = m_moduleFinder->primaryAddress(result.gatewayId);
         NX_ASSERT(!result.addr.isNull(), Q_FUNC_INFO, "QnRouter: no primary interface found for current EC.");
 		// todo: add distance for camera route
