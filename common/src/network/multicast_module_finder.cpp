#include "multicast_module_finder.h"

#include <memory>

#include <QtCore/QCoreApplication>
#include <QtCore/QDateTime>
#include <QtNetwork/QNetworkInterface>

#include <nx/utils/log/log.h>
#include <utils/common/systemerror.h>
#include <nx/utils/std/cpp14.h>

#include <nx/network/socket.h>
#include <nx/network/system_socket.h>

#include <common/common_module.h>
#include <network/connection_validator.h>

#include "module_information.h"

#include <utils/common/app_info.h>
#include "utils/common/cryptographic_hash.h"
#include <api/global_settings.h>
#include <nx/network/socket_global.h>
#include <nx/network/nettools.h>

#define DEBUG_LOG(MESSAGE) do \
{ \
    if (nx::network::SocketGlobals::debugConfig().moduleFinders) \
        NX_LOGX(MESSAGE, cl_logDEBUG1); \
} while (0)

static const int MAX_CACHE_SIZE_BYTES = 1024 * 64;

namespace {

const unsigned defaultPingTimeoutMs = 1000 * 5;
const unsigned defaultKeepAliveMultiply = 5;
const unsigned errorWaitTimeoutMs = 1000;
const unsigned checkInterfacesTimeoutMs = 60 * 1000;

const QHostAddress defaultModuleRevealMulticastGroup = QHostAddress(lit("239.255.11.11"));
const quint16 defaultModuleRevealMulticastGroupPort = 5007;


} // anonymous namespace

using namespace nx::network;

QnMulticastModuleFinder::QnMulticastModuleFinder(
    QObject* parent,
    bool clientOnly,
    const QHostAddress &multicastGroupAddress,
    const quint16 multicastGroupPort,
    const unsigned int pingTimeoutMillis,
    const unsigned int keepAliveMultiply)
    :
    QnLongRunnable(parent),
    QnCommonModuleAware(parent),
    m_clientMode(clientOnly),
    m_serverSocket(nullptr),
    m_pingTimeoutMillis(pingTimeoutMillis == 0 ? defaultPingTimeoutMs : pingTimeoutMillis),
    m_keepAliveMultiply(keepAliveMultiply == 0 ? defaultKeepAliveMultiply : keepAliveMultiply),
    m_prevPingClock(0),
    m_checkInterfacesTimeoutMs(checkInterfacesTimeoutMs),
    m_lastInterfacesCheckMs(0),
    m_multicastGroupAddress(multicastGroupAddress.isNull() ? defaultModuleRevealMulticastGroup : multicastGroupAddress),
    m_multicastGroupPort(multicastGroupPort == 0 ? defaultModuleRevealMulticastGroupPort : multicastGroupPort),
    m_cachedResponse(MAX_CACHE_SIZE_BYTES)
{
    connect(commonModule(), &QnCommonModule::moduleInformationChanged, this, &QnMulticastModuleFinder::at_moduleInformationChanged, Qt::DirectConnection);
}

QnMulticastModuleFinder::~QnMulticastModuleFinder()
{
    stop();
    clearInterfaces();
}

bool QnMulticastModuleFinder::isValid() const
{
    QnMutexLocker lk(&m_mutex);
    return !m_clientSockets.empty();
}

bool QnMulticastModuleFinder::isDisabled(false);

void QnMulticastModuleFinder::setCheckInterfacesTimeout(unsigned int checkInterfacesTimeoutMs)
{
    m_checkInterfacesTimeoutMs = checkInterfacesTimeoutMs;
}

void QnMulticastModuleFinder::updateInterfaces()
{
    QnMutexLocker lk(&m_mutex);

    QList<QHostAddress> addressesToRemove = m_clientSockets.keys();

    /* This function only adds interfaces to the list. */
    for (const QString &addressStr: getLocalIpV4AddressList())
    {
        QHostAddress address(addressStr);
        addressesToRemove.removeOne(address);

        if (m_clientSockets.contains(address))
            continue;

        try
        {
            //if( addressToUse == QHostAddress(lit("127.0.0.1")) )
            //    continue;
            auto sock = std::make_unique<nx::network::UDPSocket>(AF_INET);
            sock->bind(SocketAddress(address.toString(), 0));
            sock->getLocalAddress();    //requesting local address. During this call local port is assigned to socket
            sock->setDestAddr(SocketAddress(m_multicastGroupAddress.toString(), m_multicastGroupPort));
            auto it = m_clientSockets.insert(address, sock.release());
            if (m_serverSocket)
            {
                if (!m_serverSocket->joinGroup(m_multicastGroupAddress.toString(), address.toString()))
                {
                    NX_LOGX(lm("Unable to join multicast group %1 on interface %2: %3")
                        .strs(m_multicastGroupAddress, address), cl_logWARNING);
                }
                else
                {
                    NX_LOGX(lm("Joined multicast group %1 on interface %2").strs(
                        m_multicastGroupAddress, address), cl_logDEBUG1);
                }
            }

            if (!m_pollSet.add(it.value(), aio::etRead, it.value()))
                NX_ASSERT(false, SystemError::getLastOSErrorText());
            else
                DEBUG_LOG(lm("PollSet(%1s): Added %2 socket").strs(m_pollSet.size(), address));
        }
        catch (const std::exception &e)
        {
            NX_LOGX(lm("Failed to create socket on local address %1. %2")
                .strs(address, e.what()), cl_logERROR);
        }
    }

    for (const QHostAddress &address : addressesToRemove)
    {
        UDPSocket *socket = m_clientSockets.take(address);
        m_pollSet.remove(socket, aio::etRead);
        DEBUG_LOG(lm("PollSet(%1s): Removed %2 socket").strs(
            m_pollSet.size(), socket->getLocalAddress()));

        if (m_serverSocket)
        {
            m_serverSocket->leaveGroup(m_multicastGroupAddress.toString(), address.toString());
            NX_LOGX(lm("Left multicast group %1 on interface %2").strs(
                m_multicastGroupAddress, address), cl_logDEBUG1);
        }
    }
}

void QnMulticastModuleFinder::clearInterfaces()
{
    QnMutexLocker lk(&m_mutex);

    if (m_serverSocket)
    {
        for (auto it = m_clientSockets.begin(); it != m_clientSockets.end(); ++it)
            m_serverSocket->leaveGroup(m_multicastGroupAddress.toString(), it.key().toString());

        m_pollSet.remove(m_serverSocket.get(), aio::etRead);
        DEBUG_LOG(lm("PollSet(%1s): Removed server socket").str(m_pollSet.size()));
        m_serverSocket.reset();
    }

    for (UDPSocket *socket : m_clientSockets)
    {
        m_pollSet.remove(socket, aio::etRead);
        DEBUG_LOG(lm("PollSet(%1s): Removed %2 socket").strs(
            m_pollSet.size(), socket->getLocalAddress()));

        delete socket;
    }

    m_clientSockets.clear();
    NX_LOGX("Interfaces are cleared", cl_logDEBUG1);
}

void QnMulticastModuleFinder::pleaseStop()
{
    QnLongRunnable::pleaseStop();
    m_pollSet.interrupt();
}

bool QnMulticastModuleFinder::processDiscoveryRequest(UDPSocket *udpSocket)
{
    static const size_t READ_BUFFER_SIZE = UDPSocket::MAX_PACKET_SIZE;
    quint8 readBuffer[READ_BUFFER_SIZE];

    SocketAddress remoteEndpoint;
    int bytesRead = udpSocket->recvFrom(readBuffer, READ_BUFFER_SIZE, &remoteEndpoint);
    if (bytesRead == -1)
    {
        SystemError::ErrorCode prevErrorCode = SystemError::getLastOSErrorCode();
        NX_LOGX(lm("Failed to read socket on local address (%1). %2").strs(
            udpSocket->getLocalAddress(), SystemError::toString(prevErrorCode)), cl_logERROR);
        return false;
    }

    if (!RevealRequest::isValid(readBuffer, readBuffer + bytesRead))
    {
        NX_LOGX(lm("Received invalid request from (%1) on local address %2").strs(
            remoteEndpoint, udpSocket->getLocalAddress()), cl_logDEBUG1);
        return false;
    }

    //TODO #ak RevealResponse class is excess here. Should send/receive QnModuleInformation
    {
        QnMutexLocker lock(&m_moduleInfoMutex);
        if (m_serializedModuleInfo.isEmpty())
            m_serializedModuleInfo = RevealResponse(commonModule()->moduleInformation()).serialize();
    }
    if (!udpSocket->sendTo(m_serializedModuleInfo.data(), m_serializedModuleInfo.size(), remoteEndpoint))
    {
        NX_LOGX(lm("Can't send response to address (%1)").str(remoteEndpoint), cl_logDEBUG1);
        return false;
    };

    DEBUG_LOG(lm("Reveal respose is sent to address (%1)").str(remoteEndpoint));
    return true;
}

void QnMulticastModuleFinder::at_moduleInformationChanged()
{
    QnMutexLocker lock(&m_moduleInfoMutex);
    m_serializedModuleInfo.clear(); // clear cached value
}

RevealResponse *QnMulticastModuleFinder::getCachedValue(const quint8* buffer, const quint8* bufferEnd)
{
    QnCryptographicHash m_mdctx(QnCryptographicHash::Md5);
    m_mdctx.addData(reinterpret_cast<const char*>(buffer), bufferEnd - buffer);
    QByteArray result = m_mdctx.result();
    RevealResponse* response = m_cachedResponse[result];
    if (!response)
    {
        response = new RevealResponse();
        if (!response->deserialize(buffer, bufferEnd))
        {
            delete response;
            return 0;
        }
        m_cachedResponse.insert(result, response, bufferEnd - buffer);
    }
    return response;
}

bool QnMulticastModuleFinder::processDiscoveryResponse(UDPSocket *udpSocket)
{
    const size_t readBufferSize = UDPSocket::MAX_PACKET_SIZE;
    quint8 readBuffer[readBufferSize];

    SocketAddress remoteEndpoint;
    int bytesRead = udpSocket->recvFrom(readBuffer, readBufferSize, &remoteEndpoint);
    if (bytesRead == -1)
    {
        SystemError::ErrorCode prevErrorCode = SystemError::getLastOSErrorCode();
        NX_LOGX(lm("Failed to read response on local address (%1). %2").strs(
            udpSocket->getLocalAddress(), SystemError::toString(prevErrorCode)), cl_logERROR);
        return false;
    }

    RevealResponse *response = getCachedValue(readBuffer, readBuffer + bytesRead);
    if (!response)
    {
        NX_LOGX(lm("Received invalid response from (%1) on local address %2").strs(
            remoteEndpoint, udpSocket->getLocalAddress()), cl_logDEBUG1);
        return false;
    }

    if (response->type != QnModuleInformation::nxMediaServerId()
        && response->type != QnModuleInformation::nxECId())
    {
        DEBUG_LOG(lm("Ignoring %1 (%2) with id %3 on local address %4").strs(
            response->type, remoteEndpoint, response->id, udpSocket->getLocalAddress()));
        return true;
    }

    QnConnectionValidator validator(commonModule());
    auto connectionResult = validator.validateConnection(*response);
    if (connectionResult == Qn::IncompatibleInternalConnectionResult)
    {
        DEBUG_LOG(lm("Ignoring %1 (%2) with different customization %3 on local address %4").strs(
            response->type, remoteEndpoint, response->customization, udpSocket->getLocalAddress()));
        return false;
    }

    if (response->port == 0)
    {
        DEBUG_LOG(lm("Ignoring %1 (%2) with zero port on local address %3").strs(
            response->type, remoteEndpoint, udpSocket->getLocalAddress()));
        return true;
    }

    DEBUG_LOG(lm("Accepting %1 (%2) with id %3 on local address %4").strs(
        response->type, remoteEndpoint, response->id, udpSocket->getLocalAddress()));

    emit responseReceived(
        *response,
        SocketAddress(remoteEndpoint.address.toString(), response->port),
        remoteEndpoint.address);
    return true;
}

void QnMulticastModuleFinder::run()
{
    if (isDisabled)
        return;

    initSystemThreadId();
    NX_LOGX(lit("Has started"), cl_logDEBUG1);

    QByteArray revealRequest = RevealRequest::serialize();

    if (!m_clientMode)
    {
        QnMutexLocker lk(&m_mutex);
        m_serverSocket.reset(new UDPSocket(AF_INET));
        m_serverSocket->setReuseAddrFlag(true);
        m_serverSocket->bind(SocketAddress(HostAddress::anyHost, m_multicastGroupPort));
        if (!m_pollSet.add(m_serverSocket.get(), aio::etRead, m_serverSocket.get()))
            NX_ASSERT(false, SystemError::getLastOSErrorText());
        else
            DEBUG_LOG(lm("PollSet(%1s): Added server socket").str(m_pollSet.size()));
    }

    while (!needToStop())
    {
        quint64 currentClock = QDateTime::currentMSecsSinceEpoch();

        if (currentClock - m_lastInterfacesCheckMs >= m_checkInterfacesTimeoutMs)
        {
            updateInterfaces();
            m_lastInterfacesCheckMs = currentClock;
        }

        currentClock = QDateTime::currentMSecsSinceEpoch();
        const auto& settings = commonModule()->globalSettings();

        if (currentClock - m_prevPingClock >= m_pingTimeoutMillis)
        {
<<<<<<< HEAD
            if (m_clientMode ||
                (!settings->isNewSystem() && settings->isAutoDiscoveryEnabled()))
=======
            if (m_clientMode || qnGlobalSettings->isAutoDiscoveryEnabled())
>>>>>>> bc4a5f95
            {
                QnMutexLocker lk(&m_mutex);
                for (UDPSocket *socket : m_clientSockets)
                {
                    if (!socket->send(revealRequest.data(), revealRequest.size()))
                    {
                        SystemError::ErrorCode prevErrorCode = SystemError::getLastOSErrorCode();
                        NX_LOGX(lm("Failed to send reveal request to %1. %2").strs(
                            socket->getForeignAddress(), SystemError::toString(prevErrorCode)),
                            cl_logDEBUG1);

                        //TODO #ak if corresponding interface is down, should remove socket from set
                    }
                    else
                    {
                        DEBUG_LOG(lm("Reveal request is sent to %1 from %2")
                            .strs(socket->getForeignAddress(), socket->getLocalAddress()));
                    }
                }
            }

            m_prevPingClock = currentClock;
        }

        if (const auto timeout = SocketGlobals::debugConfig().multicastModuleFinderTimeout)
        {
            NX_LOGX(lm("Avoid using poll, use %1 ms recv timeouts instead").arg(timeout), cl_logINFO);
            if (m_serverSocket)
            {
                m_serverSocket->setRecvTimeout((unsigned int) timeout);
                processDiscoveryRequest(m_serverSocket.get());
            }

            for (auto& socket: m_clientSockets)
            {
                socket->setRecvTimeout((unsigned int) timeout);
                processDiscoveryResponse(socket);
            }

            continue;
        }

        int socketCount = m_pollSet.poll(m_pingTimeoutMillis - (currentClock - m_prevPingClock));
        if (socketCount == 0)
        {
            DEBUG_LOG(lm("PollSet(%1s): Time out").str(m_pollSet.size()));
            continue;
        }

        if (socketCount < 0)
        {
            SystemError::ErrorCode prevErrorCode = SystemError::getLastOSErrorCode();
            if (prevErrorCode == SystemError::interrupted)
                continue;

            NX_LOGX(lit("Poll failed. %1").arg(SystemError::toString(prevErrorCode)), cl_logERROR);
            msleep(errorWaitTimeoutMs);
            continue;
        }

        //currentClock = QDateTime::currentMSecsSinceEpoch();

        DEBUG_LOG(lm("PollSet(%1s): %2 sockets are ready to read").args(
            m_pollSet.size(), socketCount));

        for (auto it = m_pollSet.begin(); it != m_pollSet.end(); ++it)
        {
            if (!(it.eventType() & aio::etRead))
            {
                NX_ASSERT(false, "Not a read event on socket");
                continue;
            }

            UDPSocket* udpSocket = static_cast<UDPSocket*>(it.userData());

            if (udpSocket == m_serverSocket.get())
                processDiscoveryRequest(udpSocket);
            else
                processDiscoveryResponse(udpSocket);
        }
    }

    clearInterfaces();

    NX_LOGX(lit("Stopped"), cl_logDEBUG1);
}<|MERGE_RESOLUTION|>--- conflicted
+++ resolved
@@ -346,12 +346,7 @@
 
         if (currentClock - m_prevPingClock >= m_pingTimeoutMillis)
         {
-<<<<<<< HEAD
-            if (m_clientMode ||
-                (!settings->isNewSystem() && settings->isAutoDiscoveryEnabled()))
-=======
-            if (m_clientMode || qnGlobalSettings->isAutoDiscoveryEnabled())
->>>>>>> bc4a5f95
+            if (m_clientMode || settings->isAutoDiscoveryEnabled())
             {
                 QnMutexLocker lk(&m_mutex);
                 for (UDPSocket *socket : m_clientSockets)
