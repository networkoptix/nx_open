--- conflicted
+++ resolved
@@ -369,11 +369,7 @@
     m_lastResponse[address] = currentTime;
 
     if (item.moduleInformation != moduleInformation) {
-<<<<<<< HEAD
-        NX_LOGX(lit("Module %1 is changed.").arg(moduleInformation.id.toString()), cl_logDEBUG1);
-=======
-        NX_LOG(lit("QnModuleFinder: Module %1 has been changed.").arg(moduleInformation.id.toString()), cl_logDEBUG2);
->>>>>>> 615df8fe
+        NX_LOGX(lit("Module %1 has been changed.").arg(moduleInformation.id.toString()), cl_logDEBUG1);
         emit moduleChanged(moduleInformation);
 
         if (item.moduleInformation.port != moduleInformation.port) {
