#include "common_meta_types.h"

#include <QtCore/QMetaType>

#include <utils/network/mac_address.h>
#include <utils/network/socket_common.h>
#include <utils/common/request_param.h>
#include <utils/common/uuid.h>
#include <utils/common/ldap.h>
#include <utils/common/optional.h>
#include <utils/serialization/json_functions.h>
#include <utils/math/space_mapper.h>

#include <api/model/storage_space_reply.h>
#include <api/model/storage_status_reply.h>
#include <api/model/camera_diagnostics_reply.h>
#include <api/model/manual_camera_seach_reply.h>
#include <api/model/servers_reply.h>
#include <api/model/kvpair.h>
#include <api/model/connection_info.h>
#include <api/model/time_reply.h>
#include <api/model/statistics_reply.h>
#include <api/model/rebuild_archive_reply.h>
#include <api/model/test_email_settings_reply.h>
#include <api/model/configure_reply.h>
#include <api/model/upload_update_reply.h>
#include <api/model/backup_status_reply.h>
#include <api/runtime_info_manager.h>

#include <core/resource/resource_fwd.h>
#include <core/resource/resource.h>
#include <core/resource/camera_advanced_param.h>
#include <core/resource/camera_resource.h>
#include <core/resource/camera_user_attributes.h>
#include <core/resource/user_resource.h>
#include <core/resource/layout_resource.h>
#include <core/resource/motion_window.h>
#include <core/resource/layout_item_data.h>
#include <core/resource/storage_resource.h>
#include <core/resource/media_server_resource.h>
#include <core/resource/media_server_user_attributes.h>
#include <core/resource/camera_history.h>

#include <core/resource/camera_bookmark_fwd.h>
#include <core/resource/camera_bookmark.h>

#include <core/resource/videowall_resource.h>
#include <core/resource/videowall_item.h>
#include <core/resource/videowall_pc_data.h>
#include <core/resource/videowall_control_message.h>
#include <core/resource/videowall_matrix.h>

#include <recording/time_period.h>
#include <recording/time_period_list.h>
#include <recording/stream_recorder.h>

#include <core/misc/schedule_task.h>
#include <core/ptz/ptz_mapper.h>
#include <core/ptz/ptz_data.h>
#include <core/ptz/media_dewarping_params.h>
#include <core/ptz/item_dewarping_params.h>

#include <core/datapacket/abstract_data_packet.h>

#include <core/onvif/onvif_config_data.h>

#include <business/actions/abstract_business_action.h>
#include <business/events/abstract_business_event.h>
#include <business/business_event_rule.h>
#include <business/business_fwd.h>

#include <licensing/license.h>

#include <network/multicast_module_finder.h>

#include <nx_ec/ec_api.h>
#include <nx_ec/data/api_lock_data.h>
#include <nx_ec/data/api_discovery_data.h>
#include <nx_ec/data/api_resource_data.h>
#include <nx_ec/data/api_reverse_connection_data.h>
#include "api/model/api_ioport_data.h"
#include "api/model/recording_stats_reply.h"
#include "api/model/audit/audit_record.h"
#include "health/system_health.h"
#include <utils/common/credentials.h>

namespace {
    volatile bool qn_commonMetaTypes_initialized = false;
}

QN_DEFINE_ENUM_STREAM_OPERATORS(Qn::Corner)

void QnCommonMetaTypes::initialize() {
    /* Note that running the code twice is perfectly OK,
     * so we don't need heavyweight synchronization here. */
    if(qn_commonMetaTypes_initialized)
        return;

    qRegisterMetaType<QnUuid>();
    qRegisterMetaType<QSet<QnUuid>>("QSet<QnUuid>");
    qRegisterMetaType<QHostAddress>();
    qRegisterMetaType<QAuthenticator>();
    qRegisterMetaType<Qt::ConnectionType>();
    qRegisterMetaType<Qt::Orientations>();

    qRegisterMetaType<QnMacAddress>();
    qRegisterMetaType<QnPeerRuntimeInfo>();
    qRegisterMetaType<SocketAddress>();

    //qRegisterMetaType<QnParam>();

    qRegisterMetaType<QnResourceTypeList>();
    qRegisterMetaType<QnResourcePtr>();
    qRegisterMetaType<QnResourceList>();
    qRegisterMetaType<Qn::ResourceStatus>();
    qRegisterMetaType<Qn::BitratePerGopType>();
    qRegisterMetaType<QnBusiness::EventReason>();

    qRegisterMetaType<QnUserResourcePtr>();
    qRegisterMetaType<QnLayoutResourcePtr>();
    qRegisterMetaType<QnMediaServerResourcePtr>();
    qRegisterMetaType<QnVirtualCameraResourcePtr>();
    qRegisterMetaType<QnVirtualCameraResourceList>();
    qRegisterMetaType<QnSecurityCamResourcePtr>();
    qRegisterMetaType<QnStorageResourcePtr>();
    qRegisterMetaType<QnVideoWallResourcePtr>();

    qRegisterMetaType<QnUserResourceList>();
    qRegisterMetaType<QnVideoWallResourceList>();

    qRegisterMetaType<QnCameraUserAttributes>();
    qRegisterMetaType<QnCameraUserAttributesPtr>();
    qRegisterMetaType<QnCameraUserAttributesList>();

    qRegisterMetaType<QnMediaServerUserAttributes>();
    qRegisterMetaType<QnMediaServerUserAttributesPtr>();
    qRegisterMetaType<QnMediaServerUserAttributesList>();

    qRegisterMetaType<QnCameraBookmark>();
    qRegisterMetaType<QnCameraBookmarkList>();
    qRegisterMetaType<QnCameraBookmarkTags>("QnCameraBookmarkTags");/* The underlying type is identical to QStringList. */
    qRegisterMetaType<QnCameraBookmarkTag>();
    qRegisterMetaType<QnCameraBookmarkTagList>();

    qRegisterMetaType<QnLicensePtr>();
    qRegisterMetaType<QnLicenseList>();

    qRegisterMetaType<QnLayoutItemData>();
    qRegisterMetaType<QnVideoWallItem>();
    qRegisterMetaType<QnVideoWallPcData>();
    qRegisterMetaType<QnVideoWallControlMessage>();
    qRegisterMetaType<QnVideoWallMatrix>();

    qRegisterMetaType<QnMotionRegion>();
    qRegisterMetaType<QnScheduleTask>();
    qRegisterMetaType<QnScheduleTaskList>();

    qRegisterMetaType<QnRequestParamList>();
    qRegisterMetaType<QnRequestHeaderList>("QnRequestHeaderList"); /* The underlying type is identical to QnRequestParamList. */
    qRegisterMetaType<QnReplyHeaderList>();
    qRegisterMetaType<QnHTTPRawResponse>();

    qRegisterMetaType<Qn::TimePeriodContent>();
    qRegisterMetaType<QnTimePeriodList>();
    qRegisterMetaType<MultiServerPeriodDataList>();

    qRegisterMetaType<QnSoftwareVersion>();
    qRegisterMetaTypeStreamOperators<QnSoftwareVersion>();
    qRegisterMetaType<QnSystemInformation>();
    qRegisterMetaTypeStreamOperators<QnSystemInformation>();

    qRegisterMetaType<TypeSpecificParamMap>();
    qRegisterMetaType<QnCameraAdvancedParamValue>();
	qRegisterMetaType<QnCameraAdvancedParamValueList>();

    qRegisterMetaType<QVector<int> >(); /* This one is used by QAbstractItemModel. */

#ifdef ENABLE_DATA_PROVIDERS
    qRegisterMetaType<QnMetaDataV1Ptr>();
    qRegisterMetaType<QnStreamRecorder::ErrorStruct>();
#endif

    qRegisterMetaType<QnAbstractBusinessActionPtr>();
    qRegisterMetaType<QnAbstractBusinessActionList>();
    qRegisterMetaType<QnBusinessActionDataListPtr>();
    qRegisterMetaType<QnAbstractBusinessEventPtr>();
    qRegisterMetaType<QnBusinessEventRulePtr>();
    qRegisterMetaType<QnBusinessEventRuleList>();
    qRegisterMetaType<QnAbstractDataPacketPtr>();
    qRegisterMetaType<QnConstAbstractDataPacketPtr>();

    qRegisterMetaType<QnStorageSpaceData>();
    qRegisterMetaType<QnStorageSpaceReply>();
    qRegisterMetaType<QnStorageStatusReply>();
    qRegisterMetaType<QnStatisticsReply>();
    qRegisterMetaType<QnTimeReply>();
    qRegisterMetaType<QnTestEmailSettingsReply>();
    qRegisterMetaType<QnCameraDiagnosticsReply>();
    qRegisterMetaType<QnStorageScanData>();
    qRegisterMetaType<QnBackupStatusData>();
    qRegisterMetaType<QnManualCameraSearchReply>();
    qRegisterMetaType<QnServersReply>();
    qRegisterMetaType<QnStatisticsData>();
    qRegisterMetaType<QnManualCameraSearchSingleCamera>();

    qRegisterMetaType<QnPtzPreset>();
    qRegisterMetaType<QnPtzPresetList>();
    qRegisterMetaType<QnPtzTour>();
    qRegisterMetaType<QnPtzTourList>();
    qRegisterMetaType<QnPtzData>();
    qRegisterMetaType<QnPtzLimits>();
    qRegisterMetaType<QnPtzMapperPtr>();
    qRegisterMetaType<Qn::PtzDataFields>();
    qRegisterMetaType<Qn::PtzCommand>();
    qRegisterMetaType<Qn::PtzTraits>();
    qRegisterMetaType<Qn::PtzCapabilities>();

    qRegisterMetaType<QnOnvifConfigDataPtr>();

    qRegisterMetaType<QnIOPortData>();
    qRegisterMetaType<QnIOStateData>();
    qRegisterMetaType<QnAuditRecord>();
    qRegisterMetaType<QnAuditRecord*>();

    qRegisterMetaType<QnMediaDewarpingParams>();
    qRegisterMetaType<QnItemDewarpingParams>();

    qRegisterMetaType<Qn::Corner>();
    qRegisterMetaTypeStreamOperators<Qn::Corner>();

    qRegisterMetaType<QnConnectionInfo>();
    qRegisterMetaType<Qn::PanicMode>();
    qRegisterMetaType<Qn::RebuildState>();

    qRegisterMetaType<QnModuleInformation>();
    qRegisterMetaType<QnModuleInformationWithAddresses>();
    qRegisterMetaType<QList<QnModuleInformation>>();
    qRegisterMetaType<QList<QnModuleInformationWithAddresses>>();

    qRegisterMetaType<QnConfigureReply>();
    qRegisterMetaType<QnUploadUpdateReply>();

    qRegisterMetaType<QnLdapUser>();
    qRegisterMetaType<QnLdapUsers>();

    /*
     * Following code requires full-scale refactor in the classes that uses signals with such parameters.
     * MOC-generated code contains names, based on signal methods declaration. Example:
     * ...
     * class QnStreamRecorder:
     * ...
     * signals:
     *     void recordingFinished(const ErrorStruct &status, const QString &fileName);
     * ...
     *
     * This code will require metatype, registered as:
     *    qRegisterMetaType<QnStreamRecorder::ErrorStruct>("ErrorStruct");
     *
     * Much more correct behavior is to change signal declaration to following:
     * ...
     * signals:
     *     void recordingFinished(const QnStreamRecorder::ErrorStruct &status, const QString &fileName);
     * ...
     * and therefore we can use simple registration:
     *    qRegisterMetaType<QnStreamRecorder::ErrorStruct>();
     */

    qRegisterMetaType<ec2::ErrorCode>( "ErrorCode" );
    qRegisterMetaType<ec2::AbstractECConnectionPtr>( "AbstractECConnectionPtr" );
    qRegisterMetaType<ec2::QnFullResourceData>( "QnFullResourceData" );
    qRegisterMetaType<ec2::QnPeerTimeInfo>( "QnPeerTimeInfo" );
    qRegisterMetaType<ec2::QnPeerTimeInfoList>( "QnPeerTimeInfoList" );
    qRegisterMetaType<ec2::ApiPeerAliveData>( "ApiPeerAliveData" );
    qRegisterMetaType<ec2::ApiDiscoveryDataList>( "ApiDiscoveryDataList" );
    qRegisterMetaType<ec2::ApiDiscoveryData>( "ApiDiscoveryData" );
    qRegisterMetaType<ec2::ApiDiscoveredServerData>("ApiDiscoveredServerData");
    qRegisterMetaType<ec2::ApiDiscoveredServerDataList>("ApiDiscoveredServerDataList");
    qRegisterMetaType<ec2::ApiReverseConnectionData>( "ApiReverseConnectionData" );
    qRegisterMetaType<ec2::ApiRuntimeData>( "ApiRuntimeData" );
    qRegisterMetaType<ec2::ApiDatabaseDumpData>( "ApiDatabaseDumpData" );
    qRegisterMetaType<ec2::ApiLockData>( "ApiLockData" );
    qRegisterMetaType<ec2::ApiResourceParamWithRefData>( "ApiResourceParamWithRefData" );
    qRegisterMetaType<ec2::ApiResourceParamWithRefDataList>("ApiResourceParamWithRefDataList");

    qRegisterMetaType<ec2::ApiResourceParamData>("ApiResourceParamData");
    qRegisterMetaType<ec2::ApiResourceParamDataList>("ApiResourceParamDataList");

    qRegisterMetaType<ec2::ApiServerFootageData>("ApiServerFootageData");
    qRegisterMetaType<ec2::ApiServerFootageDataList>("ApiServerFootageDataList");
    qRegisterMetaType<ec2::ApiCameraHistoryItemData>("ApiCameraHistoryItemData");
    qRegisterMetaType<ec2::ApiCameraHistoryItemDataList>("ApiCameraHistoryItemDataList");
    qRegisterMetaType<ec2::ApiCameraHistoryData>("ApiCameraHistoryData");
    qRegisterMetaType<ec2::ApiCameraHistoryDataList>("ApiCameraHistoryDataList");
    qRegisterMetaType<ec2::ApiCameraHistoryDataList>("ec2::ApiCameraHistoryDataList");

    qRegisterMetaType<QnUuid>();
    qRegisterMetaTypeStreamOperators<QnUuid>();
    qRegisterMetaType<QnRecordingStatsReply>();
    qRegisterMetaType<QnAuditRecordList>();

    qRegisterMetaType<QnOptionalBool>();
<<<<<<< HEAD
    qRegisterMetaType<QnIOPortData>();
    qRegisterMetaType<QnIOPortDataList>();
=======
    qRegisterMetaType<QList<QMap<QString, QString>>>();

    qRegisterMetaType<QList<QnCredentials>>();
>>>>>>> b9ac2947

    qRegisterMetaType<QnSystemHealth::MessageType>("QnSystemHealth::MessageType");

    QnJsonSerializer::registerSerializer<QnPtzMapperPtr>();
    QnJsonSerializer::registerSerializer<Qn::PtzTraits>();
    QnJsonSerializer::registerSerializer<Qn::PtzCapabilities>();
    QnJsonSerializer::registerSerializer<QList<QMap<QString, QString>>>();

    QnJsonSerializer::registerSerializer<QnOnvifConfigDataPtr>();
<<<<<<< HEAD
    QnJsonSerializer::registerSerializer<QnIOPortData>();
    QnJsonSerializer::registerSerializer<QnIOPortDataList>();
=======
    QnJsonSerializer::registerSerializer<QList<QnCredentials>>();
>>>>>>> b9ac2947

    qn_commonMetaTypes_initialized = true;
}<|MERGE_RESOLUTION|>--- conflicted
+++ resolved
@@ -299,14 +299,11 @@
     qRegisterMetaType<QnAuditRecordList>();
 
     qRegisterMetaType<QnOptionalBool>();
-<<<<<<< HEAD
     qRegisterMetaType<QnIOPortData>();
     qRegisterMetaType<QnIOPortDataList>();
-=======
     qRegisterMetaType<QList<QMap<QString, QString>>>();
 
     qRegisterMetaType<QList<QnCredentials>>();
->>>>>>> b9ac2947
 
     qRegisterMetaType<QnSystemHealth::MessageType>("QnSystemHealth::MessageType");
 
@@ -316,12 +313,9 @@
     QnJsonSerializer::registerSerializer<QList<QMap<QString, QString>>>();
 
     QnJsonSerializer::registerSerializer<QnOnvifConfigDataPtr>();
-<<<<<<< HEAD
     QnJsonSerializer::registerSerializer<QnIOPortData>();
     QnJsonSerializer::registerSerializer<QnIOPortDataList>();
-=======
     QnJsonSerializer::registerSerializer<QList<QnCredentials>>();
->>>>>>> b9ac2947
 
     qn_commonMetaTypes_initialized = true;
 }