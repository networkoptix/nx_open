#include "common_meta_types.h"

#include <QtCore/QMetaType>

#include <utils/network/mac_address.h>
#include <utils/common/request_param.h>
#include <utils/serialization/json_functions.h>
#include <utils/appcast/update_info.h>
#include <utils/network/modulefinder.h>
#include <utils/math/space_mapper.h>

#include <api/model/storage_space_reply.h>
#include <api/model/storage_status_reply.h>
#include <api/model/statistics_reply.h>
#include <api/model/camera_diagnostics_reply.h>
#include <api/model/manual_camera_seach_reply.h>
#include <api/model/servers_reply.h>
#include <api/model/kvpair.h>
#include <api/model/connection_info.h>

#include <recording/time_period_list.h>

#include <core/resource/resource_fwd.h>
#include <core/resource/resource.h>
#include <core/resource/camera_resource.h>
#include <core/resource/user_resource.h>
#include <core/resource/layout_resource.h>
#include <core/resource/motion_window.h>
#include <core/resource/layout_item_data.h>
#include <core/resource/storage_resource.h>
#include <core/resource/media_server_resource.h>
#include <core/resource/camera_history.h>

#include <core/resource/camera_bookmark_fwd.h>
#include <core/resource/camera_bookmark.h>

#include <core/resource/videowall_resource.h>
#include <core/resource/videowall_item.h>
#include <core/resource/videowall_pc_data.h>
#include <core/resource/videowall_control_message.h>

#include <recording/time_period.h>

#include <core/misc/schedule_task.h>
#include <core/ptz/ptz_data.h>
#include <core/ptz/media_dewarping_params.h>
#include <core/ptz/item_dewarping_params.h>

#include <business/actions/abstract_business_action.h>
#include <business/events/abstract_business_event.h>
#include <business/business_event_rule.h>
#include <business/business_fwd.h>

#include <licensing/license.h>


namespace {
    volatile bool qn_commonMetaTypes_initialized = false;
}

QN_DEFINE_ENUM_STREAM_OPERATORS(Qn::Corner)

void QnCommonMetaTypes::initilize() {
    /* Note that running the code twice is perfectly OK, 
     * so we don't need heavyweight synchronization here. */
    if(qn_commonMetaTypes_initialized)
        return;

    qRegisterMetaType<QnConnectionInfoPtr>();

    qRegisterMetaType<QUuid>();
    qRegisterMetaType<QnId>("QnId");
    qRegisterMetaType<QHostAddress>();
    qRegisterMetaType<QAuthenticator>();
    qRegisterMetaType<Qt::ConnectionType>();
    qRegisterMetaType<Qt::Orientations>();

    qRegisterMetaType<QnMacAddress>();

    qRegisterMetaType<QnParam>();
    qRegisterMetaType<QnId>();
    
    qRegisterMetaType<QnKvPair>();
    qRegisterMetaType<QnKvPairList>();
    qRegisterMetaType<QnKvPairListsById>();

    qRegisterMetaType<QnResourceTypeList>();
    qRegisterMetaType<QnResourcePtr>();
    qRegisterMetaType<QnResourceList>();
    qRegisterMetaType<QnResource::Status>();
    qRegisterMetaType<QnBusiness::EventReason>();
    
    qRegisterMetaType<QnUserResourcePtr>();
    qRegisterMetaType<QnLayoutResourcePtr>();
    qRegisterMetaType<QnMediaServerResourcePtr>();
    qRegisterMetaType<QnVirtualCameraResourcePtr>();
    qRegisterMetaType<QnVirtualCameraResourceList>();
    qRegisterMetaType<QnSecurityCamResourcePtr>();
    qRegisterMetaType<QnAbstractStorageResourcePtr>();
    qRegisterMetaType<QnVideoWallResourcePtr>();

    qRegisterMetaType<QnUserResourceList>();
    qRegisterMetaType<QnVideoWallResourceList>();

    qRegisterMetaType<QnCameraHistoryList>();
    qRegisterMetaType<QnCameraHistoryItemPtr>();

    qRegisterMetaType<QnCameraBookmark>();
    qRegisterMetaType<QnCameraBookmarkList>();
    qRegisterMetaType<QnCameraBookmarkTags>("QnCameraBookmarkTags");/* The underlying type is identical to QStringList. */

    qRegisterMetaType<QnLicensePtr>();
    qRegisterMetaType<QnLicenseList>();

    qRegisterMetaType<QnLayoutItemData>();
    qRegisterMetaType<QnVideoWallItem>();
    qRegisterMetaType<QnVideoWallPcData>();
    qRegisterMetaType<QnVideoWallControlMessage>();
    qRegisterMetaType<QnMotionRegion>();
    qRegisterMetaType<QnScheduleTask>();
    qRegisterMetaType<QnScheduleTaskList>();

    qRegisterMetaType<QnRequestParamList>();
    qRegisterMetaType<QnRequestHeaderList>("QnRequestHeaderList"); /* The underlying type is identical to QnRequestParamList. */
    qRegisterMetaType<QnReplyHeaderList>();
    qRegisterMetaType<QnHTTPRawResponse>();

    qRegisterMetaType<Qn::TimePeriodContent>();
    qRegisterMetaType<QnTimePeriodList>();

    qRegisterMetaType<QnSoftwareVersion>();
    qRegisterMetaTypeStreamOperators<QnSoftwareVersion>();
    qRegisterMetaType<QnSystemInformation>();
    qRegisterMetaTypeStreamOperators<QnSystemInformation>();
    qRegisterMetaType<QnUpdateInfoItem>();
    qRegisterMetaType<QnUpdateInfoItemList>();

    qRegisterMetaType<TypeSpecificParamMap>();
    qRegisterMetaType<QnStringBoolPairList>("QnStringBoolPairList");
    qRegisterMetaType<QnStringBoolPairList>("QList<QPair<QString,bool> >");
    qRegisterMetaType<QnStringVariantPairList>("QnStringVariantPairList");
    qRegisterMetaType<QnStringVariantPairList>("QList<QPair<QString,QVariant> >");
    qRegisterMetaType<QVector<int> >(); /* This one is used by QAbstractItemModel. */

    qRegisterMetaType<QnAbstractBusinessActionPtr>();
    qRegisterMetaType<QnAbstractBusinessActionList>();
    qRegisterMetaType<QnBusinessActionDataListPtr>();
    qRegisterMetaType<QnAbstractBusinessEventPtr>();
    qRegisterMetaType<QnMetaDataV1Ptr>();
    qRegisterMetaType<QnBusinessEventRulePtr>();
    qRegisterMetaType<QnBusinessEventRuleList>();
    qRegisterMetaType<QnAbstractDataPacketPtr>();
    qRegisterMetaType<QnConstAbstractDataPacketPtr>();

    qRegisterMetaType<QnStorageSpaceReply>();
    qRegisterMetaType<QnStorageStatusReply>();
    qRegisterMetaType<QnStatisticsReply>();
    qRegisterMetaType<QnTimeReply>();
    qRegisterMetaType<QnCameraDiagnosticsReply>();
    qRegisterMetaType<QnRebuildArchiveReply>();
    qRegisterMetaType<QnManualCameraSearchReply>();
    qRegisterMetaType<QnServersReply>();
    qRegisterMetaType<QnStatisticsData>();
    qRegisterMetaType<QnManualCameraSearchSingleCamera>();

    qRegisterMetaType<QnPtzPreset>();

    qRegisterMetaType<QnPtzPresetList>();
    qRegisterMetaType<QnPtzTour>();
    qRegisterMetaType<QnPtzTourList>();
    qRegisterMetaType<QnPtzData>();
    qRegisterMetaType<QnPtzLimits>();
    qRegisterMetaType<Qn::PtzDataFields>();
    qRegisterMetaType<Qn::PtzCommand>();

    qRegisterMetaType<QnMediaDewarpingParams>();
    qRegisterMetaType<QnItemDewarpingParams>();

    qRegisterMetaType<Qn::Corner>();
    qRegisterMetaTypeStreamOperators<Qn::Corner>();

    qRegisterMetaType<QnConnectionInfo>();
    qRegisterMetaType<Qn::PanicMode>();

<<<<<<< HEAD
    qRegisterMetaType<QnModuleInformation>();
=======
    qRegisterMetaType<Qn::CameraDataType>();
>>>>>>> 801dfbdf

    qn_commonMetaTypes_initialized = true;
}<|MERGE_RESOLUTION|>--- conflicted
+++ resolved
@@ -182,11 +182,9 @@
     qRegisterMetaType<QnConnectionInfo>();
     qRegisterMetaType<Qn::PanicMode>();
 
-<<<<<<< HEAD
     qRegisterMetaType<QnModuleInformation>();
-=======
+
     qRegisterMetaType<Qn::CameraDataType>();
->>>>>>> 801dfbdf
 
     qn_commonMetaTypes_initialized = true;
 }