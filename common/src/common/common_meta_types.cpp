--- conflicted
+++ resolved
@@ -182,13 +182,8 @@
     qRegisterMetaType<QnConnectionInfo>();
     qRegisterMetaType<Qn::PanicMode>();
 
-<<<<<<< HEAD
     qRegisterMetaType<Qn::CameraDataType>();
     qRegisterMetaType<QnAbstractCameraDataPtr>();
 
-    QnJsonSerializer::registerSerializer<QUuid>();
-
-=======
->>>>>>> 0ff56596
     qn_commonMetaTypes_initialized = true;
 }