--- conflicted
+++ resolved
@@ -6,11 +6,8 @@
 
 #include <utils/common/singleton.h>
 #include <utils/common/instance_storage.h>
-<<<<<<< HEAD
 #include <utils/common/software_version.h>
-=======
 #include "nx_ec/data/api_runtime_data.h"
->>>>>>> c5aef098
 
 class QnSessionManager;
 class QnResourceDataPool;
@@ -80,11 +77,8 @@
     QUuid m_remoteUuid;
     QUrl m_url;
     bool m_cloudMode;
-<<<<<<< HEAD
     QnSoftwareVersion m_engineVersion;
-=======
     mutable QMutex m_mutex;
->>>>>>> c5aef098
 };
 
 #define qnCommon (QnCommonModule::instance())
