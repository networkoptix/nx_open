#include "common_module.h"

#include <cassert>

#include <QtCore/QCoreApplication>
#include <QtCore/QFile>

#include <common/common_meta_types.h>
#include <utils/common/product_features.h>
#include <core/resource_management/resource_data_pool.h>
#include <api/session_manager.h>


QnCommonModule::QnCommonModule(int &, char **, QObject *parent): QObject(parent) {
    Q_INIT_RESOURCE(common);
    m_cloudMode = false;
    m_engineVersion = QnSoftwareVersion(QN_ENGINE_VERSION);

    QnCommonMetaTypes::initialize();
    
    /* Init statics. */
    qnProductFeatures();

    m_dataPool = instance<QnResourceDataPool>();
    loadResourceData(m_dataPool, lit(":/resource_data.json"), true);
    loadResourceData(m_dataPool, QCoreApplication::applicationDirPath() + lit("/resource_data.json"), false);

    /* Init members. */
    m_sessionManager = new QnSessionManager(); //instance<QnSessionManager>();
}

QnCommonModule::~QnCommonModule() {
    delete m_sessionManager;
    return;
}

<<<<<<< HEAD
QnSoftwareVersion QnCommonModule::engineVersion() const {
    return m_engineVersion;
}

void QnCommonModule::setEngineVersion(const QnSoftwareVersion &version) {
    m_engineVersion = version;
}

void QnCommonModule::loadResourceData(QnResourceDataPool *dataPool, const QString &fileName) {
    if(QFile::exists(fileName))
        dataPool->load(fileName);
=======
void QnCommonModule::loadResourceData(QnResourceDataPool *dataPool, const QString &fileName, bool required) {
    bool loaded = QFile::exists(fileName) && dataPool->load(fileName);
    
    assert(!required || loaded); /* Getting an assert here? Something is wrong with resource data json file. */
>>>>>>> 5ad9e969
}<|MERGE_RESOLUTION|>--- conflicted
+++ resolved
@@ -34,7 +34,6 @@
     return;
 }
 
-<<<<<<< HEAD
 QnSoftwareVersion QnCommonModule::engineVersion() const {
     return m_engineVersion;
 }
@@ -43,13 +42,8 @@
     m_engineVersion = version;
 }
 
-void QnCommonModule::loadResourceData(QnResourceDataPool *dataPool, const QString &fileName) {
-    if(QFile::exists(fileName))
-        dataPool->load(fileName);
-=======
 void QnCommonModule::loadResourceData(QnResourceDataPool *dataPool, const QString &fileName, bool required) {
     bool loaded = QFile::exists(fileName) && dataPool->load(fileName);
     
     assert(!required || loaded); /* Getting an assert here? Something is wrong with resource data json file. */
->>>>>>> 5ad9e969
 }