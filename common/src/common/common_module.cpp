--- conflicted
+++ resolved
@@ -57,41 +57,16 @@
     return m_remoteUuid;
 }
 
-<<<<<<< HEAD
-void QnCommonModule::setLocalSystemName(const QString &value) {
-    if (m_localSystemName == value)
-        return;
-
-    {
-        SCOPED_MUTEX_LOCK( lk, &m_mutex);
-        m_localSystemName = value;
-    }
-    emit systemNameChanged(m_localSystemName);
-}
-
-QString QnCommonModule::localSystemName() const
-{
-    SCOPED_MUTEX_LOCK( lk, &m_mutex);
-    return m_localSystemName;
-}
-
-=======
->>>>>>> 99d9a46c
 QnSoftwareVersion QnCommonModule::engineVersion() const {
-    SCOPED_MUTEX_LOCK( lk, &m_mutex);
+    SCOPED_MUTEX_LOCK( lk, &m_mutex );
     return m_engineVersion;
 }
 
 void QnCommonModule::setEngineVersion(const QnSoftwareVersion &version) {
-    SCOPED_MUTEX_LOCK( lk, &m_mutex);
+    SCOPED_MUTEX_LOCK( lk, &m_mutex );
     m_engineVersion = version;
 }
 
-<<<<<<< HEAD
-void QnCommonModule::setModuleInformation(const QnModuleInformation &moduleInformation) {
-    SCOPED_MUTEX_LOCK( lk, &m_mutex);
-    m_moduleInformation = moduleInformation;
-=======
 void QnCommonModule::setLocalSystemName(const QString& value)
 {
     QnModuleInformation info = moduleInformation();
@@ -108,7 +83,7 @@
 {
     bool isSystemNameChanged = false;
     {
-        QMutexLocker lk(&m_mutex);
+        SCOPED_MUTEX_LOCK( lk, &m_mutex );
         if (m_moduleInformation == moduleInformation)
             return;
 
@@ -122,9 +97,8 @@
 
 QnModuleInformation QnCommonModule::moduleInformation() const
 {
-    QMutexLocker lk(&m_mutex);
+    SCOPED_MUTEX_LOCK( lk, &m_mutex);
     return m_moduleInformation;
->>>>>>> 99d9a46c
 }
 
 /*
