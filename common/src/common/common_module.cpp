#include "common_module.h"

#include <QSettings>
#include <cassert>

#include <QtCore/QCoreApplication>
#include <QtCore/QFile>
#include <QtCore/QCryptographicHash>

#include <api/global_settings.h>
#include "api/runtime_info_manager.h"
#include <api/common_message_processor.h>

#include <common/common_meta_types.h>

#include <core/resource_access/resource_access_manager.h>
#include <core/resource_access/shared_resources_manager.h>
#include <core/resource_access/global_permissions_manager.h>
#include <core/resource_access/resource_access_subjects_cache.h>
#include <core/resource_access/providers/resource_access_provider.h>
#include <core/resource_access/providers/permissions_resource_access_provider.h>
#include <core/resource_access/providers/shared_resource_access_provider.h>
#include <core/resource_access/providers/shared_layout_item_access_provider.h>
#include <core/resource_access/providers/videowall_item_access_provider.h>
#include <core/resource_access/providers/layout_tour_access_provider.h>

#include <core/resource_management/resource_pool.h>
#include <core/resource_management/user_roles_manager.h>
#include "core/resource_management/resource_properties.h"
#include "core/resource_management/status_dictionary.h"
#include "core/resource_management/server_additional_addresses_dictionary.h"
#include <core/resource_management/resource_discovery_manager.h>
#include <core/resource_management/layout_tour_manager.h>

#include <core/resource/media_server_resource.h>
#include <core/resource/user_resource.h>
#include <core/resource/camera_history.h>
#include "core/resource/camera_user_attribute_pool.h"
#include "core/resource/media_server_user_attributes.h"

#include <licensing/license.h>

#include <utils/common/app_info.h>

#include <nx/network/socket_global.h>
#include <nx/vms/discovery/manager.h>

#include <api/session_manager.h>
#include <network/router.h>

namespace
{
    static const QString kAdminPasswordHash = lit("adminMd5Hash");
    static const QString kAdminPasswordDigest = lit("adminMd5Digest");
    static const QString kAdminPasswordCrypt512 = lit("adminCrypt512");
    static const QString kAdminPasswordRealm = lit("adminRealm");
    static const QString kLocalSystemId = lit("localSystemId");
    static const QString kLocalSystemName = lit("localSystemName");
    static const QString kServerName= lit("serverName");
    static const QString kStorageInfo = lit("storageInfo");
}

void BeforeRestoreDbData::saveToSettings(QSettings* settings)
{
    settings->setValue(kAdminPasswordHash, hash);
    settings->setValue(kAdminPasswordDigest, digest);
    settings->setValue(kAdminPasswordCrypt512, cryptSha512Hash);
    settings->setValue(kAdminPasswordRealm, realm);
    settings->setValue(kLocalSystemId, localSystemId);
    settings->setValue(kLocalSystemName, localSystemName);
    settings->setValue(kServerName, serverName);
    settings->setValue(kStorageInfo, storageInfo);
}

void BeforeRestoreDbData::loadFromSettings(const QSettings* settings)
{
    hash = settings->value(kAdminPasswordHash).toByteArray();
    digest = settings->value(kAdminPasswordDigest).toByteArray();
    cryptSha512Hash = settings->value(kAdminPasswordCrypt512).toByteArray();
    realm = settings->value(kAdminPasswordRealm, nx::network::AppInfo::realm()).toByteArray();
    localSystemId = settings->value(kLocalSystemId).toByteArray();
    localSystemName = settings->value(kLocalSystemName).toByteArray();
    serverName = settings->value(kServerName).toByteArray();
    storageInfo = settings->value(kStorageInfo).toByteArray();
}

void BeforeRestoreDbData::clearSettings(QSettings* settings)
{
    settings->remove(kAdminPasswordHash);
    settings->remove(kAdminPasswordDigest);
    settings->remove(kAdminPasswordCrypt512);
    settings->remove(kAdminPasswordRealm);
    settings->remove(kLocalSystemId);
    settings->remove(kLocalSystemName);
    settings->remove(kServerName);
    settings->remove(kStorageInfo);
}

bool BeforeRestoreDbData::isEmpty() const
{
    return digest.isEmpty() && hash.isEmpty();
}

bool BeforeRestoreDbData::hasInfoForStorage(const QString& url) const
{
    return storageInfo.contains(url.toLocal8Bit());
}

qint64 BeforeRestoreDbData::getSpaceLimitForStorage(const QString& url) const
{
    int urlPos = storageInfo.indexOf(url);
    if (urlPos == -1)
        return -1;

    int spaceLimitStringBeginPos = urlPos + url.size() + 1;
    int spaceLimitStringEndPos = storageInfo.indexOf(";", spaceLimitStringBeginPos);

    return storageInfo.mid(spaceLimitStringBeginPos, spaceLimitStringEndPos - spaceLimitStringBeginPos).toLongLong();
}

// ------------------- QnCommonModule --------------------

QnCommonModule::QnCommonModule(bool clientMode, QObject *parent):
    QObject(parent),
    m_messageProcessor(nullptr)
{
    m_dirtyModuleInformation = true;
    m_cloudMode = false;

    m_sessionManager = new QnSessionManager(this);

    m_licensePool = new QnLicensePool(this);
    m_cameraUserAttributesPool = new QnCameraUserAttributePool(this);
    m_mediaServerUserAttributesPool = new QnMediaServerUserAttributesPool(this);
    m_resourcePropertyDictionary = new QnResourcePropertyDictionary(this);
    m_resourceStatusDictionary = new QnResourceStatusDictionary(this);
    instance<QnServerAdditionalAddressesDictionary>(); // todo: static common or common?

    m_resourcePool = new QnResourcePool(this);  /*< Depends on nothing. */
<<<<<<< HEAD
    m_moduleDiscoveryManager = new nx::vms::discovery::Manager(this, clientMode, m_resourcePool);
    // TODO: bind m_moduleDiscoveryManager to resPool server changes
    m_router = new QnRouter(this, m_moduleDiscoveryManager);
=======
    m_layoutTourManager = new QnLayoutTourManager(this);  //< Depends on nothing.

    m_moduleFinder = new QnModuleFinder(this, clientMode); //< Depend on resPool
    m_router = new QnRouter(this, m_moduleFinder); //< Depend on moduleFinder
>>>>>>> 9c8a894f

    m_userRolesManager = new QnUserRolesManager(this);         /*< Depends on nothing. */
    m_resourceAccessSubjectCache = new QnResourceAccessSubjectsCache(this); /*< Depends on respool and roles. */
    m_sharedResourceManager = new QnSharedResourcesManager(this);   /*< Depends on respool and roles. */

    m_resourceAccessProvider = new QnResourceAccessProvider(this);   /*< Depends on respool, roles and shared resources. */

    m_globalPermissionsManager = new QnGlobalPermissionsManager(this); /* Depends on respool. */
    m_runtimeInfoManager = new QnRuntimeInfoManager(this);

    /* Some of base providers depend on QnGlobalPermissionsManager and QnSharedResourcesManager. */
    m_resourceAccessProvider->addBaseProvider(new QnPermissionsResourceAccessProvider(this));
    m_resourceAccessProvider->addBaseProvider(new QnSharedResourceAccessProvider(this));
    m_resourceAccessProvider->addBaseProvider(new QnSharedLayoutItemAccessProvider(this));
    m_resourceAccessProvider->addBaseProvider(new QnVideoWallItemAccessProvider(this));
    m_resourceAccessProvider->addBaseProvider(new QnLayoutTourAccessProvider(this));

    m_resourceAccessManager = new QnResourceAccessManager(this);    /*< Depends on access provider. */


    m_globalSettings = new QnGlobalSettings(this);
    m_cameraHistory = new QnCameraHistoryPool(this);

    /* Init members. */
    m_runUuid = QnUuid::createUuid();
    m_startupTime = QDateTime::currentDateTime();
}

QnCommonModule::~QnCommonModule()
{
    /* Here all singletons will be destroyed, so we guarantee all socket work will stop. */
    clear();
}

void QnCommonModule::bindModuleinformation(const QnMediaServerResourcePtr &server)
{
    /* Can't use resourceChanged signal because it's not emited when we are saving server locally. */
    connect(server.data(),  &QnMediaServerResource::nameChanged,    this,   &QnCommonModule::resetCachedValue);
    connect(server.data(),  &QnMediaServerResource::apiUrlChanged,  this,   &QnCommonModule::resetCachedValue);
    connect(server.data(),  &QnMediaServerResource::serverFlagsChanged,  this,   &QnCommonModule::resetCachedValue);
    connect(server.data(),  &QnMediaServerResource::primaryAddressChanged,  this,   &QnCommonModule::resetCachedValue);

    connect(m_globalSettings, &QnGlobalSettings::systemNameChanged, this, &QnCommonModule::resetCachedValue);
    connect(m_globalSettings, &QnGlobalSettings::localSystemIdChanged, this, &QnCommonModule::resetCachedValue);
    connect(m_globalSettings, &QnGlobalSettings::cloudSettingsChanged, this, &QnCommonModule::resetCachedValue);

}

void QnCommonModule::setRemoteGUID(const QnUuid &guid)
{
    {
        QnMutexLocker lock( &m_mutex );
        if (m_remoteUuid == guid)
            return;
        m_remoteUuid = guid;
    }
    emit remoteIdChanged(guid);
}

QnUuid QnCommonModule::remoteGUID() const {
    QnMutexLocker lock( &m_mutex );
    return m_remoteUuid;
}

QUrl QnCommonModule::currentUrl() const
{
    if (auto connection = ec2Connection())
        return connection->connectionInfo().ecUrl;
    return QUrl();
}

QnMediaServerResourcePtr QnCommonModule::currentServer() const
{
    QnUuid serverId = remoteGUID();
    if (serverId.isNull())
        return QnMediaServerResourcePtr();
    return m_resourcePool->getResourceById(serverId).dynamicCast<QnMediaServerResource>();
}

void QnCommonModule::setReadOnly(bool value)
{
    {
        QnMutexLocker lk(&m_mutex);
        if (m_moduleInformation.ecDbReadOnly == value)
            return;
        m_moduleInformation.ecDbReadOnly = value;
    }
    emit moduleInformationChanged();
    emit readOnlyChanged(value);
}

bool QnCommonModule::isReadOnly() const
{
    QnMutexLocker lk(&m_mutex);
    return m_moduleInformation.ecDbReadOnly;
}

void QnCommonModule::setModuleInformation(const QnModuleInformation& moduleInformation)
{
    bool isReadOnlyChanged = false;
    {
        QnMutexLocker lk( &m_mutex );
        if (m_moduleInformation == moduleInformation)
            return;

        isReadOnlyChanged = m_moduleInformation.ecDbReadOnly != moduleInformation.ecDbReadOnly;
        m_moduleInformation = moduleInformation;
    }
    if (isReadOnlyChanged)
        emit readOnlyChanged(moduleInformation.ecDbReadOnly);
    emit moduleInformationChanged();
}

QnModuleInformation QnCommonModule::moduleInformation()
{
    {
        QnMutexLocker lock(&m_mutex);
        if (m_dirtyModuleInformation)
        {
            updateModuleInformationUnsafe();
            m_dirtyModuleInformation = false;
        }
        return m_moduleInformation;
    }

}

void QnCommonModule::resetCachedValue()
{
    {
        QnMutexLocker lock(&m_mutex);
        if (m_dirtyModuleInformation)
            return;
        m_dirtyModuleInformation = true;
    }
    emit moduleInformationChanged();
}

void QnCommonModule::updateModuleInformationUnsafe()
{
    // This code works only on server side.
    NX_ASSERT(!moduleGUID().isNull());

    QnMediaServerResourcePtr server = m_resourcePool->getResourceById<QnMediaServerResource>(moduleGUID());
    //NX_ASSERT(server);
    if (!server)
        return;

    m_moduleInformation.port = server->getPort();
    m_moduleInformation.name = server->getName();
    m_moduleInformation.serverFlags = server->getServerFlags();

    m_moduleInformation.systemName = m_globalSettings->systemName();
    m_moduleInformation.localSystemId = m_globalSettings->localSystemId();
    m_moduleInformation.cloudSystemId = m_globalSettings->cloudSystemId();
}

void QnCommonModule::setSystemIdentityTime(qint64 value, const QnUuid& sender)
{
    m_systemIdentityTime = value;
    emit systemIdentityTimeChanged(value, sender);
}

qint64 QnCommonModule::systemIdentityTime() const
{
    return m_systemIdentityTime;
}

void QnCommonModule::setBeforeRestoreData(const BeforeRestoreDbData& data)
{
    m_beforeRestoreDbData = data;
}

BeforeRestoreDbData QnCommonModule::beforeRestoreDbData() const
{
    return m_beforeRestoreDbData;
}

void QnCommonModule::setUseLowPriorityAdminPasswordHack(bool value)
{
    m_lowPriorityAdminPassword = value;
}

bool QnCommonModule::useLowPriorityAdminPasswordHack() const
{
    return m_lowPriorityAdminPassword;
}

QnLicensePool* QnCommonModule::licensePool() const
{
    return m_licensePool;
}

QnUserRolesManager* QnCommonModule::userRolesManager() const
{
    return m_userRolesManager;
}

QnResourceAccessSubjectsCache* QnCommonModule::resourceAccessSubjectsCache() const
{
    return m_resourceAccessSubjectCache;
}

QnGlobalPermissionsManager* QnCommonModule::globalPermissionsManager() const
{
    return m_globalPermissionsManager;
}

QnSharedResourcesManager* QnCommonModule::sharedResourcesManager() const
{
    return m_sharedResourceManager;
}

QnUuid QnCommonModule::runningInstanceGUID() const
{
    QnMutexLocker lock(&m_mutex);
    return m_runUuid;
}

void QnCommonModule::updateRunningInstanceGuid()
{
    {
        QnMutexLocker lock(&m_mutex);
        m_runUuid = QnUuid::createUuid();
    }
    emit runningInstanceGUIDChanged();
}

QDateTime QnCommonModule::startupTime() const
{
    return m_startupTime;
}

QnCommonMessageProcessor* QnCommonModule::messageProcessor() const
{
    return m_messageProcessor;
}

void QnCommonModule::createMessageProcessorInternal(QnCommonMessageProcessor* messageProcessor)
{
    m_messageProcessor = messageProcessor;
    m_runtimeInfoManager->setMessageProcessor(messageProcessor);
    m_cameraHistory->setMessageProcessor(messageProcessor);
}

void QnCommonModule::deleteMessageProcessor()
{
    if (!m_messageProcessor)
        return;
    m_messageProcessor->init(nullptr); // stop receiving notifications
    m_runtimeInfoManager->setMessageProcessor(nullptr);
    m_cameraHistory->setMessageProcessor(nullptr);
    delete m_messageProcessor;
}

std::shared_ptr<ec2::AbstractECConnection> QnCommonModule::ec2Connection() const
{
    if (m_messageProcessor)
        return m_messageProcessor->connection();

    return nullptr;
}

QnUuid QnCommonModule::videowallGuid() const
{
    return m_videowallGuid;
}

void QnCommonModule::setVideowallGuid(const QnUuid &uuid)
{
    m_videowallGuid = uuid;
}

void QnCommonModule::setResourceDiscoveryManager(QnResourceDiscoveryManager* discoveryManager)
{
    if (m_resourceDiscoveryManager)
        delete m_resourceDiscoveryManager;
    m_resourceDiscoveryManager = discoveryManager;
}

void QnCommonModule::setInstanceCounter(int value)
{
    m_instanceCounter = value;
}

int QnCommonModule::instanceCounter() const
{
    return m_instanceCounter;
}<|MERGE_RESOLUTION|>--- conflicted
+++ resolved
@@ -137,16 +137,11 @@
     instance<QnServerAdditionalAddressesDictionary>(); // todo: static common or common?
 
     m_resourcePool = new QnResourcePool(this);  /*< Depends on nothing. */
-<<<<<<< HEAD
+    m_layoutTourManager = new QnLayoutTourManager(this);  //< Depends on nothing.
+
     m_moduleDiscoveryManager = new nx::vms::discovery::Manager(this, clientMode, m_resourcePool);
     // TODO: bind m_moduleDiscoveryManager to resPool server changes
     m_router = new QnRouter(this, m_moduleDiscoveryManager);
-=======
-    m_layoutTourManager = new QnLayoutTourManager(this);  //< Depends on nothing.
-
-    m_moduleFinder = new QnModuleFinder(this, clientMode); //< Depend on resPool
-    m_router = new QnRouter(this, m_moduleFinder); //< Depend on moduleFinder
->>>>>>> 9c8a894f
 
     m_userRolesManager = new QnUserRolesManager(this);         /*< Depends on nothing. */
     m_resourceAccessSubjectCache = new QnResourceAccessSubjectsCache(this); /*< Depends on respool and roles. */
