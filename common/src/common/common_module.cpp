#include "common_module.h"

#include <cassert>

#include <QtCore/QCoreApplication>
#include <QtCore/QFile>
#include <QtCore/QCryptographicHash>

#include <common/common_meta_types.h>
#include <core/resource/media_server_resource.h>
#include <core/resource_management/resource_data_pool.h>
#include <core/resource_management/resource_pool.h>
#include <core/resource/user_resource.h>
#include <core/resource/camera_history.h>
#include <utils/common/product_features.h>
#include <utils/common/timermanager.h>


QnCommonModule::QnCommonModule(QObject *parent): QObject(parent) {
    Q_INIT_RESOURCE(common);
    m_cloudMode = false;
    m_engineVersion = QnSoftwareVersion(QnAppInfo::engineVersion());

    QnCommonMetaTypes::initialize();
    
    /* Init statics. */
    qnProductFeatures();
    store<TimerManager>(new TimerManager());

    m_dataPool = instance<QnResourceDataPool>();
    loadResourceData(m_dataPool, lit(":/resource_data.json"), true);
    loadResourceData(m_dataPool, QCoreApplication::applicationDirPath() + lit("/resource_data.json"), false);

    instance<QnResourcePool>();
    instance<QnCameraHistoryPool>();

    /* Init members. */
    m_runUuid = QnUuid::createUuid();
    m_transcodingDisabled = false;
    m_systemIdentityTime = 0;
    m_lowPriorityAdminPassword = false;
}

QnCommonModule::~QnCommonModule() {
}

void QnCommonModule::bindModuleinformation(const QnMediaServerResourcePtr &server) {
    /* Can't use resourceChanged signal because it's not emited when we are saving server locally. */
    connect(server.data(),  &QnMediaServerResource::nameChanged,    this,   &QnCommonModule::updateModuleInformation);
    connect(server.data(),  &QnMediaServerResource::apiUrlChanged,  this,   &QnCommonModule::updateModuleInformation);
}

void QnCommonModule::bindModuleinformation(const QnUserResourcePtr &adminUser) {
    connect(adminUser.data(),   &QnUserResource::resourceChanged,   this,   &QnCommonModule::updateModuleInformation);
    connect(adminUser.data(),   &QnUserResource::hashChanged,       this,   &QnCommonModule::updateModuleInformation);
    connect(adminUser.data(),   &QnUserResource::hashChanged,       this,   &QnCommonModule::updateModuleInformation);
}

void QnCommonModule::setRemoteGUID(const QnUuid &guid) {
    {
        SCOPED_MUTEX_LOCK( lock, &m_mutex);
        if (m_remoteUuid == guid)
            return;
        m_remoteUuid = guid;
    }
    emit remoteIdChanged(guid);
}

QnUuid QnCommonModule::remoteGUID() const {
    SCOPED_MUTEX_LOCK( lock, &m_mutex);
    return m_remoteUuid;
}

QnMediaServerResourcePtr QnCommonModule::currentServer() const {
    QnUuid serverId = remoteGUID();
    if (serverId.isNull())
        return QnMediaServerResourcePtr();
    return qnResPool->getResourceById(serverId).dynamicCast<QnMediaServerResource>();
}

QnSoftwareVersion QnCommonModule::engineVersion() const {
    SCOPED_MUTEX_LOCK( lk, &m_mutex );
    return m_engineVersion;
}

void QnCommonModule::setEngineVersion(const QnSoftwareVersion &version) {
    SCOPED_MUTEX_LOCK( lk, &m_mutex );
    m_engineVersion = version;
}

void QnCommonModule::setLocalSystemName(const QString& value)
{
    QnModuleInformation info = moduleInformation();
    info.systemName = value;
    setModuleInformation(info);
}

QString QnCommonModule::localSystemName() const
{
    return moduleInformation().systemName;
}

void QnCommonModule::setModuleInformation(const QnModuleInformation &moduleInformation)
{
    bool isSystemNameChanged = false;
    {
        SCOPED_MUTEX_LOCK( lk, &m_mutex );
        if (m_moduleInformation == moduleInformation)
            return;

        isSystemNameChanged = m_moduleInformation.systemName != moduleInformation.systemName;
        m_moduleInformation = moduleInformation;
    }
    if (isSystemNameChanged)
        emit systemNameChanged(moduleInformation.systemName);
    emit moduleInformationChanged();
}

QnModuleInformation QnCommonModule::moduleInformation() const
{
    SCOPED_MUTEX_LOCK( lk, &m_mutex);
    return m_moduleInformation;
}

<<<<<<< HEAD
/*
QnModuleInformation QnCommonModule::moduleInformation() const
{
    QnModuleInformation moduleInformationCopy;
    {
        SCOPED_MUTEX_LOCK( lk, &m_mutex);
        moduleInformationCopy = m_moduleInformation;
    }
    moduleInformationCopy.runtimeId = runningInstanceGUID();
    //filling dynamic fields
    if (qnResPool) {
        moduleInformationCopy.remoteAddresses.clear();
        const QnMediaServerResourcePtr server = qnResPool->getResourceById(qnCommon->moduleGUID()).dynamicCast<QnMediaServerResource>();
        if (server) {
            QSet<QString> ignoredHosts;
            for (const QUrl &url: server->getIgnoredUrls())
                ignoredHosts.insert(url.host());

            for(const QHostAddress &address: server->getNetAddrList()) {
                QString addressString = address.toString();
                if (!ignoredHosts.contains(addressString))
                    moduleInformationCopy.remoteAddresses.insert(addressString);
            }
            for(const QUrl &url: server->getAdditionalUrls()) {
                if (!ignoredHosts.contains(url.host()))
                    moduleInformationCopy.remoteAddresses.insert(url.host());
            }
            moduleInformationCopy.port = server->getPort();
            moduleInformationCopy.name = server->getName();
        }

        QnUserResourcePtr admin = qnResPool->getAdministrator();
        if (admin) {
            QCryptographicHash md5(QCryptographicHash::Md5);
            md5.addData(admin->getHash());
            md5.addData(moduleInformationCopy.systemName.toUtf8());
            moduleInformationCopy.authHash = md5.result();
        }

    }

    return moduleInformationCopy;
}
*/

=======
>>>>>>> 9e808b37
void QnCommonModule::loadResourceData(QnResourceDataPool *dataPool, const QString &fileName, bool required) {
    bool loaded = QFile::exists(fileName) && dataPool->load(fileName);
    
    Q_ASSERT_X(!required || loaded, Q_FUNC_INFO, "Can't parse resource_data.json file!");  /* Getting an assert here? Something is wrong with resource data json file. */
}

void QnCommonModule::updateModuleInformation() {
    QMutexLocker lk(&m_mutex);
    QnModuleInformation moduleInformationCopy = m_moduleInformation;
    lk.unlock();

    QnMediaServerResourcePtr server = qnResPool->getResourceById<QnMediaServerResource>(moduleGUID());
    if (server) {
        QnModuleInformation moduleInformation = server->getModuleInformation();
        moduleInformationCopy.port = moduleInformation.port;
        moduleInformationCopy.name = moduleInformation.name;
    }

    QnUserResourcePtr admin = qnResPool->getAdministrator();
    if (admin) {
        QCryptographicHash md5(QCryptographicHash::Md5);
        md5.addData(admin->getHash());
        md5.addData(moduleInformationCopy.systemName.toUtf8());
        moduleInformationCopy.authHash = md5.result();
    }

    setModuleInformation(moduleInformationCopy);
}

void QnCommonModule::setSystemIdentityTime(qint64 value, const QnUuid& sender)
{ 
    m_systemIdentityTime = value; 
    emit systemIdentityTimeChanged(value, sender);
}

qint64 QnCommonModule::systemIdentityTime() const 
{ 
    return m_systemIdentityTime; 
}

void QnCommonModule::setAdminPasswordData(const QByteArray& hash, const QByteArray& digest)
{
    m_adminPaswdHash = hash;
    m_adminPaswdDigest = digest;
}

void QnCommonModule::adminPasswordData(QByteArray* hash, QByteArray* digest) const
{
    *hash = m_adminPaswdHash;    
    *digest = m_adminPaswdDigest;
}

void QnCommonModule::setUseLowPriorityAdminPasswordHach(bool value)
{
    m_lowPriorityAdminPassword = value;
}

bool QnCommonModule::useLowPriorityAdminPasswordHach() const
{
    return m_lowPriorityAdminPassword;
}<|MERGE_RESOLUTION|>--- conflicted
+++ resolved
@@ -122,54 +122,6 @@
     return m_moduleInformation;
 }
 
-<<<<<<< HEAD
-/*
-QnModuleInformation QnCommonModule::moduleInformation() const
-{
-    QnModuleInformation moduleInformationCopy;
-    {
-        SCOPED_MUTEX_LOCK( lk, &m_mutex);
-        moduleInformationCopy = m_moduleInformation;
-    }
-    moduleInformationCopy.runtimeId = runningInstanceGUID();
-    //filling dynamic fields
-    if (qnResPool) {
-        moduleInformationCopy.remoteAddresses.clear();
-        const QnMediaServerResourcePtr server = qnResPool->getResourceById(qnCommon->moduleGUID()).dynamicCast<QnMediaServerResource>();
-        if (server) {
-            QSet<QString> ignoredHosts;
-            for (const QUrl &url: server->getIgnoredUrls())
-                ignoredHosts.insert(url.host());
-
-            for(const QHostAddress &address: server->getNetAddrList()) {
-                QString addressString = address.toString();
-                if (!ignoredHosts.contains(addressString))
-                    moduleInformationCopy.remoteAddresses.insert(addressString);
-            }
-            for(const QUrl &url: server->getAdditionalUrls()) {
-                if (!ignoredHosts.contains(url.host()))
-                    moduleInformationCopy.remoteAddresses.insert(url.host());
-            }
-            moduleInformationCopy.port = server->getPort();
-            moduleInformationCopy.name = server->getName();
-        }
-
-        QnUserResourcePtr admin = qnResPool->getAdministrator();
-        if (admin) {
-            QCryptographicHash md5(QCryptographicHash::Md5);
-            md5.addData(admin->getHash());
-            md5.addData(moduleInformationCopy.systemName.toUtf8());
-            moduleInformationCopy.authHash = md5.result();
-        }
-
-    }
-
-    return moduleInformationCopy;
-}
-*/
-
-=======
->>>>>>> 9e808b37
 void QnCommonModule::loadResourceData(QnResourceDataPool *dataPool, const QString &fileName, bool required) {
     bool loaded = QFile::exists(fileName) && dataPool->load(fileName);
     
@@ -177,7 +129,7 @@
 }
 
 void QnCommonModule::updateModuleInformation() {
-    QMutexLocker lk(&m_mutex);
+    SCOPED_MUTEX_LOCK( lk, &m_mutex);
     QnModuleInformation moduleInformationCopy = m_moduleInformation;
     lk.unlock();
 
