--- conflicted
+++ resolved
@@ -58,18 +58,14 @@
     (Qn::Backup_Schedule,          "BackupSchedule")
 )
 
-<<<<<<< HEAD
-QN_DEFINE_EXPLICIT_ENUM_LEXICAL_FUNCTIONS(Qn::StorageInitResult,
+QN_DEFINE_EXPLICIT_ENUM_LEXICAL_FUNCTIONS(Qn, StorageInitResult,
     (Qn::StorageInit_Ok,            "Ok")
     (Qn::StorageInit_CreateFailed,  "CreateFailed")
     (Qn::StorageInit_WrongPath,     "InitFailed_WrongPath")
     (Qn::StorageInit_WrongAuth,     "InitFailed_WrongAuth")
 )
 
-QN_DEFINE_EXPLICIT_ENUM_LEXICAL_FUNCTIONS(Qn::CameraBackupQuality,
-=======
 QN_DEFINE_EXPLICIT_ENUM_LEXICAL_FUNCTIONS(Qn, CameraBackupQualities,
->>>>>>> 1fb792b9
     (Qn::CameraBackup_Disabled,          "CameraBackupDisabled")
     (Qn::CameraBackup_HighQuality,       "CameraBackupHighQuality")
     (Qn::CameraBackup_LowQuality,        "CameraBackupLowQuality")
