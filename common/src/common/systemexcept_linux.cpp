#include "systemexcept_linux.h"

#include "version.h"

#include <execinfo.h>
#include <fcntl.h>
#include <pwd.h>
#include <signal.h>
#include <sstream>
#include <stdio.h>
#include <stdlib.h>
#include <sys/stat.h>
#include <sys/types.h>
#include <time.h>
#include <unistd.h>

// It is basicly more safe to use POSIX threads instead of any kind of wrappers,
// just to be sure that no memory alocations are taking place in the signal handlers
#include <pthread.h>

#include <QDebug>

static const int BUFFER_SIZE = 2048;
static const int STACK_SHIFT = 2; // signalHandler and printThreadData
static const int BT_SIZE = 100;
static const int THREAD_COUNT = 100;
static const int SIGNALS[] = { SIGQUIT, SIGILL, SIGFPE, SIGSEGV, SIGBUS };

static const struct timespec WAIT_FOR_MUTEX     = { 1 /* sec */, 0 /* nsec */ };
static const struct timespec WAIT_FOR_THREADS   = { 1 /* sec */, 0 /* nsec */ };
static const struct timespec WAIT_FOR_MAIN      = { 1 /* sec */, 500000 /* nsec */ };

static const bool isBeta = strcmp(QN_BETA, "true") == 0;
static const std::string versionId = QN_ENGINE_VERSION "-" QN_APPLICATION_REVISION;
static const std::string fullVersionId = versionId + (isBeta ? "-beta" : "");

/** Thread Keeper without heap usage */
class ThreadKeeper
{
public:
    ThreadKeeper() : m_threads{} {}

    bool add(pthread_t thread)
    {
        for (auto it = &m_threads[0]; it != &m_threads[THREAD_COUNT]; ++it)
            if (*it == 0)
                return (*it = thread);
        return true;
    }

    bool remove(pthread_t thread)
    {
        for (auto it = &m_threads[0]; it != &m_threads[THREAD_COUNT]; ++it)
            if (*it == thread)
                return !(*it = 0);
        return false;
    }

    pthread_t first() const
    {
        for (auto it = &m_threads[0]; it != &m_threads[THREAD_COUNT]; ++it)
            if (*it != 0)
                return *it;
        return 0;
    }

private:
    pthread_t m_threads[THREAD_COUNT];
};

static bool isSignalHandlingEnabled(true);
static std::string crashFile;
static pthread_mutex_t mutex = PTHREAD_MUTEX_INITIALIZER;
static pthread_t mainThread(0);
static ThreadKeeper allThreads;
static struct sigaction originalHandlers[_NSIG] = {};

static std::string getCrashPrefix()
{
    std::ostringstream ss;
    ss << program_invocation_name << "_" << fullVersionId;
    return ss.str();
}

// printf for fd without heap usage for sure
template<class ... Args>
static int printFd(int fd, Args ... args)
{
     char buffer[BUFFER_SIZE];
     if (const int len = sprintf(buffer, args ...))
         return write(fd, buffer, len);
     return 0;
}

static int openLogFile()
{
    int log = open(crashFile.c_str(), O_CREAT | O_WRONLY, 0666);
    int status = open("/proc/self/status", O_RDONLY);
    if (status < 0) return log;

    char buffer[BUFFER_SIZE];
    while (auto len = read(status, buffer, BUFFER_SIZE))
        if(!write(log, buffer, len))
            break;

    close(status);
    return log;
}

static void printThreadData(int fd, pthread_t thread, int signal,
                            siginfo_t* /*info*/, ucontext_t* /*context*/)
{
    void *bt[BT_SIZE];
    if (const auto size = backtrace(bt, BT_SIZE))
    {
        printFd(fd, "\n%s (%d) in thread 0x%x, backtrace %d frames:\n\n",
            strsignal(signal), signal, static_cast<int>(thread), size - STACK_SHIFT);

        // TODO: consider to save some extra information from info and context
        backtrace_symbols_fd(bt + STACK_SHIFT, size - STACK_SHIFT, fd);
<<<<<<< HEAD
        fdatasync(fd);
=======
        sync();
>>>>>>> 7ed23020
    }
}

static void signalHandler(int signal, siginfo_t* info, void* data)
{
    // Here we're using the mutex, shared with the rest of the program. This is not safe
    // and may lead to a deadlock! To avoid this we just will not ask for more backtareces
    // and quit right here.
    if (pthread_mutex_timedlock(&mutex, &WAIT_FOR_MUTEX))
    {
        originalHandlers[signal].sa_sigaction(signal, info, data);
        return;
    }

    if (!isSignalHandlingEnabled)
    {
        pthread_mutex_unlock(&mutex);

        // Signal handler is disabled => do not affect other threads in dump
        originalHandlers[signal].sa_sigaction(signal, info, data);
        return;
    }

    const auto thisThread = pthread_self();
    static const auto problemThread = thisThread;
    static const auto logFile = openLogFile();

    if (logFile < 0)
    {
        pthread_mutex_unlock(&mutex);
        originalHandlers[signal].sa_sigaction(signal, info, data);
        return;
    }

    printThreadData(logFile, thisThread, signal, info, static_cast<ucontext_t*>(data));
    allThreads.remove(thisThread);

    // send signal the next thread to write it's backtarece
    const auto nextThread = allThreads.first();
    if (!nextThread) return;
    pthread_mutex_unlock(&mutex);
    pthread_kill(nextThread, SIGQUIT);

    // The problem thread should be the one who finally delivers the signal to the initial
    // signal handler (to generate core dump, etc)
    // Both problem and main threads must survive long enouth to let other threads write
    // their backtraces into file
    if (thisThread == problemThread)
    {

        nanosleep(&WAIT_FOR_THREADS, 0);
        originalHandlers[signal].sa_sigaction(signal, info, data);
    }
    else
    if (thisThread == mainThread)
    {
        nanosleep(&WAIT_FOR_MAIN, 0);
        abort(); // shell not happend, but just to be sure!
    }
}

void linux_exception::installCrashSignalHandler()
{
    mainThread = pthread_self();
    {
        std::ostringstream os;
        os << getCrashDirectory() << "/"
           << getCrashPrefix() << "_" << getpid() << ".crash";
        crashFile = os.str();
    }

    struct sigaction action;
    action.sa_sigaction = signalHandler;
    for (auto sig = &SIGNALS[0]; sig != &SIGNALS[sizeof(SIGNALS)/sizeof(int)]; ++sig)
        if (sigaction(*sig, &action, &originalHandlers[*sig]))
        {
            qDebug() << "Could not setup handler for " << strsignal(*sig)
                     << " (" << *sig << ")";
            return;
        }

    // main is also a thread :)
    installQuitThreadBacktracer();
}

void linux_exception::installQuitThreadBacktracer()
{
    pthread_mutex_lock(&mutex);
    allThreads.add(pthread_self());
    pthread_mutex_unlock(&mutex);
}

void linux_exception::uninstallQuitThreadBacktracer()
{
    pthread_mutex_lock(&mutex);
    allThreads.remove(pthread_self());
    pthread_mutex_unlock(&mutex);
}

void linux_exception::setSignalHandlingDisabled(bool isDisabled)
{
    pthread_mutex_lock(&mutex);
    isSignalHandlingEnabled = !isDisabled;
    pthread_mutex_unlock(&mutex);
}

std::string linux_exception::getCrashDirectory()
{
    if (const auto pwd = getpwuid(getuid()))
        return std::string(pwd->pw_dir);
    return std::string(".");
}

std::string linux_exception::getCrashPattern()
{
    std::stringstream ss;
    ss << getCrashPrefix() << "_*.*";
    return ss.str();
}<|MERGE_RESOLUTION|>--- conflicted
+++ resolved
@@ -118,11 +118,7 @@
 
         // TODO: consider to save some extra information from info and context
         backtrace_symbols_fd(bt + STACK_SHIFT, size - STACK_SHIFT, fd);
-<<<<<<< HEAD
-        fdatasync(fd);
-=======
         sync();
->>>>>>> 7ed23020
     }
 }
 
