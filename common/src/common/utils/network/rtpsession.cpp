#include "rtpsession.h"
#include "rtp_stream_parser.h"

#if defined(Q_OS_WIN)
#  include <winsock2.h>
#endif

#define DEFAULT_RTP_PORT 554
#define RESERVED_TIMEOUT_TIME (5*1000)

static const int MAX_RTCP_PACKET_SIZE = 1024 * 2;
static const quint32 SSRC_CONST = 0x2a55a9e8;
static const quint32 CSRC_CONST = 0xe8a9552a;


RTPIODevice::RTPIODevice(RTPSession& owner, CommunicatingSocket& sock)
:m_sock(sock),
m_owner(owner),
m_receivedPackets(0),
m_receivedOctets(0)
{

}

RTPIODevice::~RTPIODevice()
{

}


qint64	RTPIODevice::read( char * data, qint64 maxSize )
{
    int readed = m_sock.recv(data, maxSize);
    if (readed > 0)
    {
        m_receivedPackets++;
        m_receivedPackets += readed;
    }
    RtspStatistic stats;
    stats.nptTime = 0;
    stats.timestamp = 0;
    stats.receivedOctets = m_receivedPackets;
    stats.receivedPackets = m_receivedPackets;
    m_owner.sendKeepAliveIfNeeded(&stats);
    return readed;
}



//============================================================================================
RTPSession::RTPSession():
    m_csec(2),
    m_udpSock(0),
    m_rtcpUdpSock(0),
    m_rtpIo(*this, m_udpSock),
    m_transport("UDP")
{
    m_udpSock.setTimeOut(500);
    m_tcpSock.setTimeOut(3 * 1000);
}

RTPSession::~RTPSession()
{

}

void RTPSession::parseSDP()
{
    QList<QByteArray> lines = m_sdp.split('\n');

    int mapNum = -1;
    QString codecName;
    foreach(QByteArray line, lines)
    {
        line = line.trimmed().toLower();
        if (line.startsWith("a=rtpmap"))
        {
            QList<QByteArray> params = line.split(' ');
            if (params.size() < 2)
                continue; // invalid data format. skip
            QList<QByteArray> trackInfo = params[0].split(':');
            QList<QByteArray> codecInfo = params[1].split('/');
            if (trackInfo.size() < 2 || codecInfo.size() < 2)
                continue; // invalid data format. skip
            mapNum = trackInfo[1].toUInt();
            codecName = codecInfo[0];
        }
        else if (line.startsWith("a=control:trackid="))
        {
            int trackNum = line.mid(QString("a=control:trackid=").length()).toUInt();
            m_sdpTracks.insert(trackNum, codecName);
        }
    }
}


bool RTPSession::open(const QString& url)
{
    mUrl = url;

    unsigned int port = DEFAULT_RTP_PORT;

    if (!m_tcpSock.connect(mUrl.host().toLatin1().data(), DEFAULT_RTP_PORT))
        return false;

    if (!sendDescribe())
        return false;

    QByteArray sdp;

    if (!readResponce(sdp))
        return false;

    int sdp_index = sdp.indexOf("\r\n\r\n");

    if (sdp_index  < 0 || sdp_index+4 >= sdp.size())
        return false;

    m_sdp = sdp.mid(sdp_index+4);
    parseSDP();

    if (m_sdpTracks.size()<=0)
        return false;

    return true;
}

RTPIODevice* RTPSession::play()
{
    RTPIODevice* ioDevice = sendSetup();

    if (ioDevice == 0)
        return 0;


    if (!sendPlay())
        return 0;


    return &m_rtpIo;

}

bool RTPSession::stop()
{

    return true;
}


bool RTPSession::isOpened() const
{
    return m_tcpSock.isConnected();
}

unsigned int RTPSession::sessionTimeoutMs()
{
    return 0;
}

const QByteArray& RTPSession::getSdp() const
{
    return m_sdp;
}

//===================================================================

bool RTPSession::sendDescribe()
{
    QByteArray request;
    request += "DESCRIBE ";
    request += mUrl.toString();
    request += " RTSP/1.0\r\n";
    request += "CSeq: ";
    request += QByteArray::number(m_csec++);
    request += "\r\n";
    request += "User-Agent: Network Optix\r\n";
    request += "Accept: application/sdp\r\n\r\n";

    //qDebug() << request;

    if (!m_tcpSock.send(request.data(), request.size()))
        false;

    return true;

}

bool RTPSession::sendOptions()
{
    QByteArray request;
    request += "OPTIONS ";
    request += mUrl.toString();
    request += " RTSP/1.0\r\n";
    request += "CSeq: ";
    request += QByteArray::number(m_csec++);
    request += "\r\n\r\n";


    if (!m_tcpSock.send(request.data(), request.size()))
        false;

    return true;

}

RTPIODevice*  RTPSession::sendSetup()
{
    QByteArray request;
    request += "SETUP ";
    request += mUrl.toString();

    if (!m_sdpTracks.isEmpty())
        request += QString("/trackID=") + QString::number(m_sdpTracks.begin().key());

    request += " RTSP/1.0\r\n";
    request += "CSeq: ";
    request += QByteArray::number(m_csec++);
    request += "\r\n";
    request += "User-Agent: Network Optix\r\n";
<<<<<<< HEAD
    request += "Transport: RTP/AVP;unicast;client_port=";

=======
    request += QString("Transport: RTP/AVP/") + m_transport + QString(";unicast;client_port=");
    
>>>>>>> 8703edfd

    request += QString::number(m_udpSock.getLocalPort());
    request += ',';
    request += QString::number(m_rtcpUdpSock.getLocalPort());
    request += "\r\n\r\n";

    //qDebug() << request;

    if (!m_tcpSock.send(request.data(), request.size()))
        return 0;

    QByteArray responce;

    if (!readResponce(responce))
        return 0;


    if (!responce.startsWith("RTSP/1.0 200"))
    {
        return 0;
    }


    m_TimeOut = 0; // default timeout 0 ( do not send keep alive )

    QString tmp = extractRTSPParam(responce, "Session:");

    if (tmp.size() > 0)
    {
        QStringList tmpList = tmp.split(';');
        m_SessionId = tmpList[0];

        for (int i = 0; i < tmpList.size(); ++i)
        {
            if (tmpList[i].startsWith("timeout"))
            {
                QStringList tmpParams = tmpList[i].split('=');
                if (tmpParams.size() > 1)
                    m_TimeOut = tmpParams[1].toInt();
            }
        }
    }

    /*
    tmp = extractRTSPParam(responce, "Transport:");
    if (tmp.size() > 0)  {
        QStringList data = tmp.split(';');
        foreach(QString param, data)
        {
            if (param.starsWith("server_port")) {

            }
        }
    }
    */

    updateTransportHeader(responce);

    return &m_rtpIo;

}

bool RTPSession::sendPlay()
{

    QByteArray request;
    QByteArray responce;

    request += "PLAY ";
    request += mUrl.toString();
    request += " RTSP/1.0\r\n";
    request += "CSeq: ";
    request += QByteArray::number(m_csec++);
    request += "\r\n";
    request += "Session: ";
    request += m_SessionId;
    request += "\r\n";
    request += "Range: npt=0.000"; // offset
    request += "-\r\n\r\n";

    if (!m_tcpSock.send(request.data(), request.size()))
        return false;


    if (!readResponce(responce))
        return false;


    if (responce.startsWith("RTSP/1.0 200"))
    {
        updateTransportHeader(responce);
        m_keepAliveTime.restart();
        return true;
    }

    return false;

}

bool RTPSession::sendTeardown()
{
    QByteArray request;
    QByteArray responce;
    request += "TEARDOWN ";
    request += mUrl.toString();
    request += " RTSP/1.0\r\n";
    request += "CSeq: ";
    request += QByteArray::number(m_csec++);
    request += "\r\n";
    request += "Session: ";
    request += m_SessionId;
    request += "\r\n\r\n";

    if (!m_tcpSock.send(request.data(), request.size()))
        false;



    if (!readResponce(responce) || !responce.startsWith("RTSP/1.0 200"))
    {
        return false;
    }
    else
    {
        //d->lastSendTime.start();
        return 0;
    }
}


static const int RTCP_RECEIVER_REPORT = 201;
static const int RTCP_SOURCE_DESCRIPTION = 202;

int RTPSession::buildRTCPReport(quint8* dstBuffer, const RtspStatistic* stats)
{
    QByteArray esDescr("netoptix");


    quint8* curBuffer = dstBuffer;
    *curBuffer++ = (RtpHeader::RTP_VERSION << 6);
    *curBuffer++ = RTCP_RECEIVER_REPORT;  // packet type
    curBuffer += 2; // skip len field;

    quint32* curBuf32 = (quint32*) curBuffer;
    *curBuf32++ = htonl(SSRC_CONST);
    *curBuf32++ = htonl((quint32) stats->nptTime);
    quint32 fracTime = (quint32) ((stats->nptTime - (quint32) stats->nptTime) * UINT_MAX); // UINT32_MAX
    *curBuf32++ = htonl(fracTime);
    *curBuf32++ = htonl(stats->timestamp);
    *curBuf32++ = htonl(stats->receivedPackets);
    *curBuf32++ = htonl(stats->receivedOctets);

    // correct len field (count of 32 bit words -1)
    quint16 len = (quint16) (curBuf32 - (quint32*) dstBuffer);
    * ((quint16*) (dstBuffer + 2)) = htons(len-1);

    // build source description
    curBuffer = (quint8*) curBuf32;
    *curBuffer++ = (RtpHeader::RTP_VERSION << 6) + 1;  // source count = 1
    *curBuffer++ = RTCP_SOURCE_DESCRIPTION;  // packet type
    *curBuffer++ = 0; // len field = 6 (hi)
    *curBuffer++ = 6; // len field = 6 (low)
    curBuf32 = (quint32*) curBuffer;
    *curBuf32 = htonl(CSRC_CONST);
    curBuffer+=4;
    *curBuffer++ = 1; // ES_TYPE CNAME
    *curBuffer++ = esDescr.size();
    memcpy(curBuffer, esDescr.data(), esDescr.size());
    curBuffer += esDescr.size();
    while ((curBuffer - dstBuffer)%4 != 0)
        *curBuffer++ = 0;
    //return len * sizeof(quint32);

    return curBuffer - dstBuffer;
}

void RTPSession::processRtcpData(const RtspStatistic* stats)
{
    quint8 rtcpBuffer[MAX_RTCP_PACKET_SIZE];
    quint8 sendBuffer[MAX_RTCP_PACKET_SIZE];
    while (m_rtcpUdpSock.hasData())
    {
        std::string lastReceivedAddr;
        unsigned short lastReceivedPort;
        int readed = m_rtcpUdpSock.recvFrom(rtcpBuffer, sizeof(rtcpBuffer), lastReceivedAddr, lastReceivedPort);
        if (readed > 0)
        {
            if (!m_rtcpUdpSock.isConnected())
            {

                m_rtcpUdpSock.setDestAddr(lastReceivedAddr, lastReceivedPort);
            }

            quint32 timestamp = 0;
            double nptTime = 0;
            if (stats)
            {
                int outBufSize = buildRTCPReport(sendBuffer, stats);
                if (outBufSize > 0)
                {
                    m_rtcpUdpSock.sendTo(sendBuffer, outBufSize);
                }
            }
        }
    }
}

bool RTPSession::sendKeepAliveIfNeeded(const RtspStatistic* stats)
{
    processRtcpData(stats);
    // send rtsp keep alive
    if (m_TimeOut==0)
        return true;

    if (m_keepAliveTime.elapsed() < m_TimeOut - RESERVED_TIMEOUT_TIME)
        return true;
    else
    {
        bool res= sendKeepAlive();
        m_keepAliveTime.restart();
        return res;
    }
}

bool RTPSession::sendKeepAlive()
{

    QByteArray request;
    QByteArray responce;
    request += "GET_PARAMETER ";
    request += mUrl.toString();
    request += " RTSP/1.0\r\n";
    request += "CSeq: ";
    request += QByteArray::number(m_csec++);
    //if (!d->sessionId.isEmpty())
    {
        request += "\r\n";
        request += "Session: ";
        request += m_SessionId;
    }
    request += "\r\n\r\n";
    //


    if (!m_tcpSock.send(request.data(), request.size()))
        false;


    if(!readResponce(responce) || !responce.startsWith("RTSP/1.0 200"))
    {
        return false;
    }
    else
    {
        return true;
    }
}




bool RTPSession::readResponce(QByteArray& responce)
{

    int readed = m_tcpSock.recv(mResponse, sizeof(mResponse));

    if (readed<=0)
        return false;

    responce = QByteArray::fromRawData((char*)mResponse, readed);
    return true;
}

QString RTPSession::extractRTSPParam(const QString& buffer, const QString& paramName)
{
    int pos = buffer.indexOf(paramName);
    if (pos > 0)
    {
        QString rez;
        bool first = true;
        for (int i = pos + paramName.size() + 1; i < buffer.size(); i++)
        {
            if (buffer[i] == ' ' && first)
                continue;
            else if (buffer[i] == '\r' || buffer[i] == '\n')
                break;
            else {
                rez += buffer[i];
                first = false;
            }
        }
        return rez;
    }
    else
        return "";
}

void RTPSession::updateTransportHeader(QByteArray& responce)
{
    QString tmp = extractRTSPParam(responce, "Transport:");
    if (tmp.size() > 0)
    {
        QStringList tmpList = tmp.split(';');
        for (int i = 0; i < tmpList.size(); ++i)
        {
            if (tmpList[i].startsWith("port"))
            {
                QStringList tmpParams = tmpList[i].split('=');
                if (tmpParams.size() > 1)
                    m_ServerPort = tmpParams[1].toInt();
            }
        }
    }
}

void RTPSession::setTransport(const QString& transport)
{
    m_transport = transport;
}

QString RTPSession::getTrackFormat(int trackNum) const
{
    QMap<int, QString>::const_iterator itr = m_sdpTracks.find(trackNum);
    return itr != m_sdpTracks.end() ? itr.value() : QString();
}<|MERGE_RESOLUTION|>--- conflicted
+++ resolved
@@ -218,13 +218,8 @@
     request += QByteArray::number(m_csec++);
     request += "\r\n";
     request += "User-Agent: Network Optix\r\n";
-<<<<<<< HEAD
-    request += "Transport: RTP/AVP;unicast;client_port=";
-
-=======
     request += QString("Transport: RTP/AVP/") + m_transport + QString(";unicast;client_port=");
-    
->>>>>>> 8703edfd
+
 
     request += QString::number(m_udpSock.getLocalPort());
     request += ',';
