#include "rtpsession.h"
#include "rtp_stream_parser.h"

#if defined(Q_OS_WIN)
#  include <winsock2.h>
#endif

#define DEFAULT_RTP_PORT 554
#define RESERVED_TIMEOUT_TIME (5*1000)

static const int MAX_RTCP_PACKET_SIZE = 1024 * 2;
static const quint32 SSRC_CONST = 0x2a55a9e8;
static const quint32 CSRC_CONST = 0xe8a9552a;


RTPIODevice::RTPIODevice(RTPSession& owner):
m_owner(owner),
m_receivedPackets(0),
m_receivedOctets(0),
m_tcpMode(false)
{

}

RTPIODevice::~RTPIODevice()
{

}

qint64	RTPIODevice::read( char * data, qint64 maxSize )
{

    int readed;
    if (m_tcpMode)
        readed = m_owner.readBinaryResponce((quint8*) data, maxSize); // demux binary data from TCP socket
    else 
        readed = m_sock->recv(data, maxSize);
    if (readed > 0)
    {
        m_receivedPackets++;
        m_receivedPackets += readed;
    }
    RtspStatistic stats;
    stats.nptTime = 0;
    stats.timestamp = 0;
    stats.receivedOctets = m_receivedPackets;
    stats.receivedPackets = m_receivedPackets;
    m_owner.sendKeepAliveIfNeeded(&stats);
    return readed;
}


//============================================================================================
RTPSession::RTPSession():
    m_csec(2),
    m_udpSock(0),
    m_rtcpUdpSock(0),
    m_rtpIo(*this),
    m_transport("UDP")
{
    m_udpSock.setTimeOut(500);
    m_tcpSock.setTimeOut(3 * 1000);
    m_responseBuffer = new quint8[MAX_RESPONCE_LEN];
    m_responseBufferLen = 0;
}

RTPSession::~RTPSession()
{
    delete [] m_responseBuffer;
}

void RTPSession::parseSDP()
{
    QList<QByteArray> lines = m_sdp.split('\n');

    int mapNum = -1;
    QString codecName;
    foreach(QByteArray line, lines)
    {
        line = line.trimmed().toLower();
        if (line.startsWith("a=rtpmap"))
        {
            QList<QByteArray> params = line.split(' ');
            if (params.size() < 2)
                continue; // invalid data format. skip
            QList<QByteArray> trackInfo = params[0].split(':');
            QList<QByteArray> codecInfo = params[1].split('/');
            if (trackInfo.size() < 2 || codecInfo.size() < 2)
                continue; // invalid data format. skip
            mapNum = trackInfo[1].toUInt();
            codecName = codecInfo[0];
        }
        else if (line.startsWith("a=control:trackid="))
        {
            int trackNum = line.mid(QString("a=control:trackid=").length()).toUInt();
            m_sdpTracks.insert(trackNum, codecName);
        }
    }
}


bool RTPSession::open(const QString& url)
{
    mUrl = url;

    unsigned int port = DEFAULT_RTP_PORT;

    if (!m_tcpSock.connect(mUrl.host().toLatin1().data(), DEFAULT_RTP_PORT))
        return false;

    if (!sendDescribe())
        return false;

    QByteArray sdp;

    if (!readTextResponce(sdp))
        return false;

    int sdp_index = sdp.indexOf("\r\n\r\n");

    if (sdp_index  < 0 || sdp_index+4 >= sdp.size())
        return false;

    m_sdp = sdp.mid(sdp_index+4);
    parseSDP();

    if (m_sdpTracks.size()<=0)
        return false;

    return true;
}

RTPIODevice* RTPSession::play()
{
    RTPIODevice* ioDevice = sendSetup();

    if (ioDevice == 0)
        return 0;


    if (!sendPlay())
        return 0;


    return &m_rtpIo;

}

bool RTPSession::stop()
{

    return true;
}


bool RTPSession::isOpened() const
{
    return m_tcpSock.isConnected();
}

unsigned int RTPSession::sessionTimeoutMs()
{
    return 0;
}

const QByteArray& RTPSession::getSdp() const
{
    return m_sdp;
}

//===================================================================

bool RTPSession::sendDescribe()
{
    QByteArray request;
    request += "DESCRIBE ";
    request += mUrl.toString();
    request += " RTSP/1.0\r\n";
    request += "CSeq: ";
    request += QByteArray::number(m_csec++);
    request += "\r\n";
    request += "User-Agent: Network Optix\r\n";
    request += "Accept: application/sdp\r\n\r\n";

    //qDebug() << request;

    if (!m_tcpSock.send(request.data(), request.size()))
        false;

    return true;

}

bool RTPSession::sendOptions()
{
    QByteArray request;
    request += "OPTIONS ";
    request += mUrl.toString();
    request += " RTSP/1.0\r\n";
    request += "CSeq: ";
    request += QByteArray::number(m_csec++);
    request += "\r\n\r\n";


    if (!m_tcpSock.send(request.data(), request.size()))
        false;

    return true;

}

RTPIODevice*  RTPSession::sendSetup()
{
<<<<<<< HEAD
    QByteArray request;
    request += "SETUP ";
    request += mUrl.toString();

    if (!m_sdpTracks.isEmpty())
        request += QString("/trackID=") + QString::number(m_sdpTracks.begin().key());

    request += " RTSP/1.0\r\n";
    request += "CSeq: ";
    request += QByteArray::number(m_csec++);
    request += "\r\n";
    request += "User-Agent: Network Optix\r\n";
    request += QString("Transport: RTP/AVP/") + m_transport + QString(";unicast;client_port=");


    request += QString::number(m_udpSock.getLocalPort());
    request += ',';
    request += QString::number(m_rtcpUdpSock.getLocalPort());
    request += "\r\n\r\n";

    //qDebug() << request;

    if (!m_tcpSock.send(request.data(), request.size()))
        return 0;

    QByteArray responce;
=======
    if (m_transport == "UDP")
        m_rtpIo.setSocket(&m_udpSock);
    else
        m_rtpIo.setSocket(&m_tcpSock);
    for (QMap<int, QString>::iterator itr = m_sdpTracks.begin(); itr != m_sdpTracks.end(); ++itr)
    {
        QByteArray request;
        request += "SETUP ";
        request += mUrl.toString();
>>>>>>> b5aaab2a

        if (!m_sdpTracks.isEmpty())
            request += QString("/trackID=") + QString::number(itr.key());

        request += " RTSP/1.0\r\n";
        request += "CSeq: ";
        request += QByteArray::number(m_csec++);
        request += "\r\n";
        request += "User-Agent: Network Optix\r\n";
        request += QString("Transport: RTP/AVP/") + m_transport + QString(";unicast");
        
        if (m_transport == "UDP")
        {
            request += ";client_port=";
            request += QString::number(m_udpSock.getLocalPort());
            request += ',';
            request += QString::number(m_rtcpUdpSock.getLocalPort());
        }
        else 
        {
            request += "interleaved=" + QString::number(itr.key()*2) + QString("-") + QString::number(itr.key()*2+1);
            // todo: send TCP transport info here
        }
        request += "\r\n\r\n";

<<<<<<< HEAD
    if (!responce.startsWith("RTSP/1.0 200"))
    {
        return 0;
    }
=======
        //qDebug() << request;
>>>>>>> b5aaab2a

        if (!m_tcpSock.send(request.data(), request.size()))
            return 0;

        QByteArray responce;

        if (!readTextResponce(responce))
            return 0;

<<<<<<< HEAD
    if (tmp.size() > 0)
    {
        QStringList tmpList = tmp.split(';');
        m_SessionId = tmpList[0];
=======
>>>>>>> b5aaab2a

        if (!responce.startsWith("RTSP/1.0 200")) 
        {
            return 0;
        }
        m_TimeOut = 0; // default timeout 0 ( do not send keep alive )

<<<<<<< HEAD
    /*
    tmp = extractRTSPParam(responce, "Transport:");
    if (tmp.size() > 0)  {
        QStringList data = tmp.split(';');
        foreach(QString param, data)
=======
        QString tmp = extractRTSPParam(responce, "Session:");

        if (tmp.size() > 0) 
>>>>>>> b5aaab2a
        {
            QStringList tmpList = tmp.split(';');
            m_SessionId = tmpList[0];

            for (int i = 0; i < tmpList.size(); ++i)
            {
                if (tmpList[i].startsWith("timeout"))
                {
                    QStringList tmpParams = tmpList[i].split('=');
                    if (tmpParams.size() > 1)
                        m_TimeOut = tmpParams[1].toInt();
                }
            }
        }

        updateTransportHeader(responce);
    }

    return &m_rtpIo;
}

bool RTPSession::sendPlay()
{

    QByteArray request;
    QByteArray responce;

    request += "PLAY ";
    request += mUrl.toString();
    request += " RTSP/1.0\r\n";
    request += "CSeq: ";
    request += QByteArray::number(m_csec++);
    request += "\r\n";
    request += "Session: ";
    request += m_SessionId;
    request += "\r\n";
    request += "Range: npt=0.000"; // offset
    request += "-\r\n\r\n";

    if (!m_tcpSock.send(request.data(), request.size()))
        return false;


    if (!readTextResponce(responce))
        return false;


    if (responce.startsWith("RTSP/1.0 200"))
    {
        updateTransportHeader(responce);
        m_keepAliveTime.restart();
        return true;
    }

    return false;

}

bool RTPSession::sendTeardown()
{
    QByteArray request;
    QByteArray responce;
    request += "TEARDOWN ";
    request += mUrl.toString();
    request += " RTSP/1.0\r\n";
    request += "CSeq: ";
    request += QByteArray::number(m_csec++);
    request += "\r\n";
    request += "Session: ";
    request += m_SessionId;
    request += "\r\n\r\n";

    if (!m_tcpSock.send(request.data(), request.size()))
        false;


<<<<<<< HEAD

    if (!readResponce(responce) || !responce.startsWith("RTSP/1.0 200"))
=======
    
    if (!readTextResponce(responce) || !responce.startsWith("RTSP/1.0 200"))
>>>>>>> b5aaab2a
    {
        return false;
    }
    else
    {
        //d->lastSendTime.start();
        return 0;
    }
}


static const int RTCP_RECEIVER_REPORT = 201;
static const int RTCP_SOURCE_DESCRIPTION = 202;

int RTPSession::buildRTCPReport(quint8* dstBuffer, const RtspStatistic* stats)
{
    QByteArray esDescr("netoptix");


    quint8* curBuffer = dstBuffer;
    *curBuffer++ = (RtpHeader::RTP_VERSION << 6);
    *curBuffer++ = RTCP_RECEIVER_REPORT;  // packet type
    curBuffer += 2; // skip len field;

    quint32* curBuf32 = (quint32*) curBuffer;
    *curBuf32++ = htonl(SSRC_CONST);
    *curBuf32++ = htonl((quint32) stats->nptTime);
    quint32 fracTime = (quint32) ((stats->nptTime - (quint32) stats->nptTime) * UINT_MAX); // UINT32_MAX
    *curBuf32++ = htonl(fracTime);
    *curBuf32++ = htonl(stats->timestamp);
    *curBuf32++ = htonl(stats->receivedPackets);
    *curBuf32++ = htonl(stats->receivedOctets);

    // correct len field (count of 32 bit words -1)
    quint16 len = (quint16) (curBuf32 - (quint32*) dstBuffer);
    * ((quint16*) (dstBuffer + 2)) = htons(len-1);

    // build source description
    curBuffer = (quint8*) curBuf32;
    *curBuffer++ = (RtpHeader::RTP_VERSION << 6) + 1;  // source count = 1
    *curBuffer++ = RTCP_SOURCE_DESCRIPTION;  // packet type
    *curBuffer++ = 0; // len field = 6 (hi)
    *curBuffer++ = 6; // len field = 6 (low)
    curBuf32 = (quint32*) curBuffer;
    *curBuf32 = htonl(CSRC_CONST);
    curBuffer+=4;
    *curBuffer++ = 1; // ES_TYPE CNAME
    *curBuffer++ = esDescr.size();
    memcpy(curBuffer, esDescr.data(), esDescr.size());
    curBuffer += esDescr.size();
    while ((curBuffer - dstBuffer)%4 != 0)
        *curBuffer++ = 0;
    //return len * sizeof(quint32);

    return curBuffer - dstBuffer;
}

void RTPSession::processRtcpData(const RtspStatistic* stats)
{
    quint8 rtcpBuffer[MAX_RTCP_PACKET_SIZE];
    quint8 sendBuffer[MAX_RTCP_PACKET_SIZE];
    while (m_rtcpUdpSock.hasData())
    {
        std::string lastReceivedAddr;
        unsigned short lastReceivedPort;
        int readed = m_rtcpUdpSock.recvFrom(rtcpBuffer, sizeof(rtcpBuffer), lastReceivedAddr, lastReceivedPort);
        if (readed > 0)
        {
            if (!m_rtcpUdpSock.isConnected())
            {

                m_rtcpUdpSock.setDestAddr(lastReceivedAddr, lastReceivedPort);
            }

            quint32 timestamp = 0;
            double nptTime = 0;
            if (stats)
            {
                int outBufSize = buildRTCPReport(sendBuffer, stats);
                if (outBufSize > 0)
                {
                    m_rtcpUdpSock.sendTo(sendBuffer, outBufSize);
                }
            }
        }
    }
}

bool RTPSession::sendKeepAliveIfNeeded(const RtspStatistic* stats)
{
    processRtcpData(stats);
    // send rtsp keep alive
    if (m_TimeOut==0)
        return true;

    if (m_keepAliveTime.elapsed() < m_TimeOut - RESERVED_TIMEOUT_TIME)
        return true;
    else
    {
        bool res= sendKeepAlive();
        m_keepAliveTime.restart();
        return res;
    }
}

bool RTPSession::sendKeepAlive()
{

    QByteArray request;
    QByteArray responce;
    request += "GET_PARAMETER ";
    request += mUrl.toString();
    request += " RTSP/1.0\r\n";
    request += "CSeq: ";
    request += QByteArray::number(m_csec++);
    //if (!d->sessionId.isEmpty())
    {
        request += "\r\n";
        request += "Session: ";
        request += m_SessionId;
    }
    request += "\r\n\r\n";
    //


    if (!m_tcpSock.send(request.data(), request.size()))
        false;


    if(!readTextResponce(responce) || !responce.startsWith("RTSP/1.0 200"))
    {
        return false;
    }
    else
    {
        return true;
    }
}

// read RAW: combination of text and binary data
int RTPSession::readRAWData()
{
    int readed = m_tcpSock.recv(m_responseBuffer + m_responseBufferLen, MAX_RESPONCE_LEN - m_responseBufferLen);
    if (readed > 0)
        m_responseBufferLen += readed;
    return readed;
}

// demux binary data only
int RTPSession::readBinaryResponce(quint8* data, int maxDataSize)
{
    bool readMoreData = false; // try to process existing buffer at first
    while (1)
    {
        if (readMoreData && !readRAWData())
            return -1;
        int demuxedCount = 0;
        quint8* curPtr = m_responseBuffer;
        for(; curPtr < m_responseBuffer + m_responseBufferLen; curPtr++)
        {
            if (*curPtr == '$') // start of binary data
            {
                if (m_responseBuffer + m_responseBufferLen - curPtr < 4)
                {
                    m_responseBufferLen = 0;
                    return 0; // corrupt data. just clear buffer
                }
                quint16 dataLen = (curPtr[2] << 8) + curPtr[3];
                if (maxDataSize < dataLen)
                {
                    qWarning() << "Too low RTSP receiving buffer. Data can't be demuxed";
                    m_responseBufferLen = 0;
                    return -1;
                }
                int dataRest = m_responseBuffer + m_responseBufferLen - curPtr;
                if (dataLen <= dataRest) 
                {
                    memcpy(data, curPtr, dataLen);
                    data += dataLen;
                    demuxedCount += dataLen;
                    maxDataSize -= dataLen;

                    memmove(curPtr, curPtr + dataLen, m_responseBuffer + m_responseBufferLen - (curPtr+dataLen));
                    m_responseBufferLen -= dataLen;
                    
                    return demuxedCount;
                }
            }
        }
        readMoreData = true;
    }
}

// demux text data only
bool RTPSession::readTextResponce(QByteArray& response)
{
    bool readMoreData = false; // try to process existing buffer at first
    while (1)
    {
        if (readMoreData && !readRAWData())
            return false;

        quint8* startPtr = m_responseBuffer;
        quint8* curPtr = m_responseBuffer;
        for(; curPtr < m_responseBuffer + m_responseBufferLen; curPtr++)
        {
            if (*curPtr == '$') // start of binary data
            {
                response.append(QByteArray::fromRawData((char*)startPtr, curPtr - startPtr));
                memmove(startPtr, curPtr, m_responseBufferLen - (curPtr - startPtr));
                m_responseBufferLen -= curPtr - startPtr;
                if (!response.isEmpty())
                    return true;

                int dataRest = m_responseBuffer + m_responseBufferLen - startPtr;
                if (dataRest < 4)
                {
                    readMoreData = true;
                    continue;
                }
                quint16 dataLen = (curPtr[2] << 8) + curPtr[3];
                if (dataRest < dataLen)
                {
                    readMoreData = true;
                    continue;
                }
                startPtr += dataLen;
                curPtr = startPtr;
            }
        }
        response.append(QByteArray::fromRawData((char*)startPtr, curPtr - startPtr));
        memmove(startPtr, curPtr, m_responseBufferLen - (curPtr - startPtr));
        m_responseBufferLen -= curPtr - startPtr;
        if (!response.isEmpty())
            return true;
        readMoreData = true;
    }
    return false;
}

QString RTPSession::extractRTSPParam(const QString& buffer, const QString& paramName)
{
    int pos = buffer.indexOf(paramName);
    if (pos > 0)
    {
        QString rez;
        bool first = true;
        for (int i = pos + paramName.size() + 1; i < buffer.size(); i++)
        {
            if (buffer[i] == ' ' && first)
                continue;
            else if (buffer[i] == '\r' || buffer[i] == '\n')
                break;
            else {
                rez += buffer[i];
                first = false;
            }
        }
        return rez;
    }
    else
        return "";
}

void RTPSession::updateTransportHeader(QByteArray& responce)
{
    QString tmp = extractRTSPParam(responce, "Transport:");
    if (tmp.size() > 0)
    {
        QStringList tmpList = tmp.split(';');
        for (int i = 0; i < tmpList.size(); ++i)
        {
            if (tmpList[i].startsWith("port"))
            {
                QStringList tmpParams = tmpList[i].split('=');
                if (tmpParams.size() > 1)
                    m_ServerPort = tmpParams[1].toInt();
            }
        }
    }
}

void RTPSession::setTransport(const QString& transport)
{
    m_transport = transport;
    m_rtpIo.setTCPMode(m_transport == "TCP");

}

QString RTPSession::getTrackFormat(int trackNum) const
{
    return m_sdpTracks.value(trackNum);
}<|MERGE_RESOLUTION|>--- conflicted
+++ resolved
@@ -211,34 +211,6 @@
 
 RTPIODevice*  RTPSession::sendSetup()
 {
-<<<<<<< HEAD
-    QByteArray request;
-    request += "SETUP ";
-    request += mUrl.toString();
-
-    if (!m_sdpTracks.isEmpty())
-        request += QString("/trackID=") + QString::number(m_sdpTracks.begin().key());
-
-    request += " RTSP/1.0\r\n";
-    request += "CSeq: ";
-    request += QByteArray::number(m_csec++);
-    request += "\r\n";
-    request += "User-Agent: Network Optix\r\n";
-    request += QString("Transport: RTP/AVP/") + m_transport + QString(";unicast;client_port=");
-
-
-    request += QString::number(m_udpSock.getLocalPort());
-    request += ',';
-    request += QString::number(m_rtcpUdpSock.getLocalPort());
-    request += "\r\n\r\n";
-
-    //qDebug() << request;
-
-    if (!m_tcpSock.send(request.data(), request.size()))
-        return 0;
-
-    QByteArray responce;
-=======
     if (m_transport == "UDP")
         m_rtpIo.setSocket(&m_udpSock);
     else
@@ -248,7 +220,6 @@
         QByteArray request;
         request += "SETUP ";
         request += mUrl.toString();
->>>>>>> b5aaab2a
 
         if (!m_sdpTracks.isEmpty())
             request += QString("/trackID=") + QString::number(itr.key());
@@ -274,14 +245,7 @@
         }
         request += "\r\n\r\n";
 
-<<<<<<< HEAD
-    if (!responce.startsWith("RTSP/1.0 200"))
-    {
-        return 0;
-    }
-=======
         //qDebug() << request;
->>>>>>> b5aaab2a
 
         if (!m_tcpSock.send(request.data(), request.size()))
             return 0;
@@ -291,13 +255,6 @@
         if (!readTextResponce(responce))
             return 0;
 
-<<<<<<< HEAD
-    if (tmp.size() > 0)
-    {
-        QStringList tmpList = tmp.split(';');
-        m_SessionId = tmpList[0];
-=======
->>>>>>> b5aaab2a
 
         if (!responce.startsWith("RTSP/1.0 200")) 
         {
@@ -305,17 +262,9 @@
         }
         m_TimeOut = 0; // default timeout 0 ( do not send keep alive )
 
-<<<<<<< HEAD
-    /*
-    tmp = extractRTSPParam(responce, "Transport:");
-    if (tmp.size() > 0)  {
-        QStringList data = tmp.split(';');
-        foreach(QString param, data)
-=======
         QString tmp = extractRTSPParam(responce, "Session:");
 
         if (tmp.size() > 0) 
->>>>>>> b5aaab2a
         {
             QStringList tmpList = tmp.split(';');
             m_SessionId = tmpList[0];
@@ -392,13 +341,7 @@
         false;
 
 
-<<<<<<< HEAD
-
-    if (!readResponce(responce) || !responce.startsWith("RTSP/1.0 200"))
-=======
-    
     if (!readTextResponce(responce) || !responce.startsWith("RTSP/1.0 200"))
->>>>>>> b5aaab2a
     {
         return false;
     }
