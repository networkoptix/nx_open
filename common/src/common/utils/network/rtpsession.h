--- conflicted
+++ resolved
@@ -20,20 +20,11 @@
 public:
     explicit RTPIODevice(RTPSession& owner);
     virtual ~RTPIODevice();
-<<<<<<< HEAD
-
-    virtual qint64 read(char *data, qint64 maxSize);
-
-private:
-    CommunicatingSocket& m_sock;
-=======
     virtual qint64	read(char * data, qint64 maxSize );
     void setTCPMode(bool mode) {m_tcpMode = mode;}
     void setSocket(CommunicatingSocket* socket) { m_sock = socket; }
 private:
-
     CommunicatingSocket* m_sock;
->>>>>>> b5aaab2a
     RTPSession& m_owner;
     qint64 m_receivedPackets;
     qint64 m_receivedOctets;
@@ -68,13 +59,9 @@
 
     void setTransport(const QString& transport);
     QString getTrackFormat(int trackNum) const;
-<<<<<<< HEAD
-=======
+
 private:
     int RTPSession::readRAWData();
->>>>>>> b5aaab2a
-
-private:
     bool sendDescribe();
     bool sendOptions();
     RTPIODevice*  sendSetup();
@@ -92,12 +79,8 @@
     void parseSDP();
     int buildRTCPReport(quint8* dstBuffer, const RtspStatistic* stats);
 
-<<<<<<< HEAD
 private:
-    enum {MAX_RESPONCE_LEN	= 1024*8};
-=======
     enum {MAX_RESPONCE_LEN	= 1024*70};
->>>>>>> b5aaab2a
 
     //unsigned char m_responseBuffer[MAX_RESPONCE_LEN];
     quint8* m_responseBuffer;
