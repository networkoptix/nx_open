#include "rtsp_client_dataprovider.h"
#include "resource/url_resource.h"
#include "resourcecontrol/resource_pool.h"
#include "network/rtp_stream_parser.h"
#include "ffmpeg/ffmpeg_helper.h"
#include "datapacket/mediadatapacket.h"
#include "common/base.h"

#include <qdebug.h>
#include <QFile>

static const int MAX_RTP_BUFFER_SIZE = 65535;

// current implementation for TCP mode only

//#define DEBUG_RTSP

QnRtspClientDataProvider::QnRtspClientDataProvider(QnResourcePtr res):
    QnNavigatedDataProvider(),
    QnServerPushDataProvider(res),
    m_tcpMode(true),
    m_rtpData(0),
    m_position(0)
{
    m_rtpDataBuffer = new quint8[MAX_RTP_BUFFER_SIZE];
    m_isOpened = false;
}

QnRtspClientDataProvider::~QnRtspClientDataProvider()
{
    delete [] m_rtpDataBuffer;
    for (QMap<int, AVCodecContext*>::iterator itr = m_contextMap.begin(); itr != m_contextMap.end(); ++itr)
    {
        delete itr.value();
    }
}

QnAbstractDataPacketPtr QnRtspClientDataProvider::processFFmpegRtpPayload(const quint8* data, int dataSize)
{
    QnAbstractDataPacketPtr result(0);
    if (dataSize < RtpHeader::RTP_HEADER_SIZE)
    {
        qWarning() << Q_FUNC_INFO << __LINE__ << "strange RTP packet. len < RTP header size. Ignored";
        return result;
    }

    RtpHeader* rtpHeader = (RtpHeader*) data;
    const quint8* payload = data + RtpHeader::RTP_HEADER_SIZE;
    dataSize -= RtpHeader::RTP_HEADER_SIZE;
    quint32 ssrc = ntohl(rtpHeader->ssrc);
    bool isCodecContext = ssrc & 1; // odd numbers - codec context, even numbers - data
    if (isCodecContext)
    {
        if (!m_contextMap.contains(ssrc))
        {
            AVCodecContext* context = QnFfmpegHelper::deserializeCodecContext((const char*) payload, dataSize);
            if (context)
                m_contextMap.insert(ssrc, context);
        }
    }
    else {
        QMap<int, AVCodecContext*>::iterator itr  = m_contextMap.find(ssrc + 1);
        if (itr == m_contextMap.end())
            return result; // not codec context found
        AVCodecContext* context = itr.value();
        if (rtpHeader->padding)
            dataSize -= ntohl(rtpHeader->padding);
        if (dataSize < 1)
            return result;
        QnAbstractMediaDataPacketPtr nextPacket = m_nextDataPacket[ssrc];
        if (nextPacket == 0)
        {
            if (context->codec_type == AVMEDIA_TYPE_VIDEO)
            {
                quint8 flags = *payload;
                dataSize--;
                payload++;
                // todo: determine total video frame size here to prevent bytearray reallocate
                QnCompressedVideoData* video = new QnCompressedVideoData(CL_MEDIA_ALIGNMENT, dataSize, context);
                nextPacket = QnCompressedVideoDataPtr(video);
                video->keyFrame = flags & 0x80;
                video->width = context->coded_width;
                video->height = context->coded_height;
            }
            else if (context->codec_type == AVMEDIA_TYPE_AUDIO)
                nextPacket = QnCompressedAudioDataPtr(new QnCompressedAudioData(CL_MEDIA_ALIGNMENT, dataSize, context));
            else {
                qWarning() << "Unsupported RTP media type " << context->codec_type;
                return result;
            }
            m_nextDataPacket[ssrc] = nextPacket;
            nextPacket->compressionType = context->codec_id;
            nextPacket->timestamp = ntohl(rtpHeader->timestamp);
            if (nextPacket->timestamp < 0x40000000 && m_prevTimestamp[ssrc] > 0xc0000000)
                m_timeStampCycles[ssrc]++;
            nextPacket->timestamp += ((qint64) m_timeStampCycles[ssrc] << 32);
        }
        nextPacket->data.write((const char*)payload, dataSize);
        if (rtpHeader->marker)
        {
            result = nextPacket;
            m_nextDataPacket[ssrc] = QnAbstractMediaDataPacketPtr(0); // EOF video frame reached
            m_position = nextPacket->timestamp;
        }

    }
    return result;
}

QnAbstractDataPacketPtr QnRtspClientDataProvider::getNextData()
{
    // sometime function may return zero packet if no data arrived
    QnAbstractDataPacketPtr result(0);
    while (!m_needStop && result == 0)
    {
        if (!m_rtpData)
            return result;

        int rtpChannelNum = 0;
        int blockSize  = m_rtpData->read((char*)m_rtpDataBuffer, MAX_RTP_BUFFER_SIZE);
        if (blockSize > MAX_RTP_BUFFER_SIZE) {
            int gg5 = 4;
        }

        if (blockSize < 0)
            return result; // recconect

#ifdef DEBUG_RTSP
        static QFile* binaryFile = 0;
        if (!binaryFile) {
            binaryFile = new QFile("c:/binary2.rtsp");
            binaryFile->open(QFile::WriteOnly);
        }
        binaryFile->write((const char*) m_rtpDataBuffer, blockSize);
        binaryFile->flush();

#endif


        quint8* data = m_rtpDataBuffer;
        if (m_tcpMode)
        {
            if (blockSize < 4) {
                qWarning() << Q_FUNC_INFO << __LINE__ << "strange RTP/TCP packet. len < 4. Ignored";
                return result;
            }
            rtpChannelNum = m_rtpDataBuffer[1];
            blockSize -= 4;
            data += 4;
        }
        else {
            rtpChannelNum = m_rtpData->getSocket()->getLocalPort();
        }
        const QString& format = m_rtspSession.getTrackFormat(rtpChannelNum).toLower();
        if (format.isNull()) {
            qWarning() << Q_FUNC_INFO << __LINE__ << "RTP track" << rtpChannelNum << "not found";
        }
        else if (format == "ffmpeg") 
            result = processFFmpegRtpPayload(data, blockSize);
        else 
            qWarning() << Q_FUNC_INFO << __LINE__ << "Only FFMPEG payload format now implemeted. Ask developers to add '" << format << "' format";
    }
    return result;
}

void QnRtspClientDataProvider::updateStreamParamsBasedOnQuality()
{
}

void QnRtspClientDataProvider::channeljumpTo(quint64 mksec, int channel)
{
<<<<<<< HEAD

}

void QnRtspClientDataProvider::openStream()
{
    QnClientMediaResourcePtr media = m_resource.dynamicCast<QnClientMediaResource>();
    if (!media)
        return;
    QnURLResourcePtr server = qSharedPointerDynamicCast<QnURLResource>(qnResPool.getResourceById(media->getParentId()));
    if (server == 0)
        return;
    m_rtspSession.setTransport("TCP");

    QString url = server->getUrl() + QString('/');
    QnURLResourcePtr mediaUrl = qSharedPointerDynamicCast<QnURLResource>(qnResPool.getResourceById(m_resource->getId()));
    if (mediaUrl != 0 && !mediaUrl->getUrl().isEmpty())
        url += mediaUrl->getUrl();
    else
        url += m_resource->getId().toString();
    m_isOpened = m_rtspSession.open(url);
    if (m_isOpened) {
        m_rtpData = m_rtspSession.play(m_position);
        m_isOpened =  m_rtpData != 0;
    }
}

void QnRtspClientDataProvider::closeStream()
{
    m_rtspSession.stop();
    m_rtpData = 0;
}

bool QnRtspClientDataProvider::isStreamOpened() const
{
    return m_rtspSession.isOpened();
=======
>>>>>>> 4a7028a1
}<|MERGE_RESOLUTION|>--- conflicted
+++ resolved
@@ -169,8 +169,6 @@
 
 void QnRtspClientDataProvider::channeljumpTo(quint64 mksec, int channel)
 {
-<<<<<<< HEAD
-
 }
 
 void QnRtspClientDataProvider::openStream()
@@ -205,6 +203,4 @@
 bool QnRtspClientDataProvider::isStreamOpened() const
 {
     return m_rtspSession.isOpened();
-=======
->>>>>>> 4a7028a1
 }