--- conflicted
+++ resolved
@@ -19,7 +19,7 @@
 QN_DECLARE_METAOBJECT_HEADER(Qn,
     ExtrapolationMode CameraCapability PtzObjectType PtzCommand PtzDataField PtzCoordinateSpace
     StreamFpsSharingMethod TimePeriodContent SystemComponent
-    ConnectionRole ResourceStatus BitratePerGopType
+    ConnectionRole ResourceStatus
     PanicMode RebuildState BackupState PeerType StatisticsDeviceType
     StorageInitResult IOPortType IODefaultState AuditRecordType AuthResult
     RebuildAction BackupAction MediaStreamEvent StreamIndex
@@ -295,53 +295,8 @@
         GotFromRemotePeer
     };
 
-<<<<<<< HEAD
     QString toString(StatusChangeReason reason);
 
-    enum BitratePerGopType {
-        BPG_None,
-        BPG_Predefined,
-        BPG_User
-    };
-    QN_ENABLE_ENUM_NUMERIC_SERIALIZATION(BitratePerGopType)
-=======
-    // TODO: #Elric #EC2 talk to Roma, write comments
-    enum ServerFlag {
-        SF_None = 0x000,
-        SF_Edge = 0x001,
-        SF_RemoteEC = 0x002,
-        SF_HasPublicIP = 0x004,
-        SF_IfListCtrl = 0x008,
-        SF_timeCtrl = 0x010,
-        //SF_AutoSystemName = 0x020, /**< System name is default, so it will be displayed as "Unassigned System' in NxTool. */
-        SF_ArmServer = 0x040,
-        SF_Has_HDD = 0x080,
-        SF_NewSystem = 0x100, /**< System is just installed, it has default admin password and is not linked to the cloud. */
-        SF_SupportsTranscoding = 0x200,
-        SF_HasLiteClient = 0x400,
-        SF_P2pSyncDone = 0x1000000, //< For UT purpose only
-    };
-    QN_ENABLE_ENUM_NUMERIC_SERIALIZATION(ServerFlag)
-
-    Q_DECLARE_FLAGS(ServerFlags, ServerFlag)
-    Q_DECLARE_OPERATORS_FOR_FLAGS(ServerFlags)
-
-
-    enum TimeFlag
-    {
-        TF_none = 0x0,
-        TF_peerIsNotEdgeServer = 0x0001,
-        TF_peerHasMonotonicClock = 0x0002,
-        TF_peerTimeSetByUser = 0x0004,
-        TF_peerTimeSynchronizedWithInternetServer = 0x0008,
-        TF_peerIsServer = 0x1000
-    };
-    QN_ENABLE_ENUM_NUMERIC_SERIALIZATION(TimeFlag)
-
-    Q_DECLARE_FLAGS(TimeFlags, TimeFlag)
-    Q_DECLARE_OPERATORS_FOR_FLAGS(TimeFlags)
-
->>>>>>> 9a8fcb42
 
     enum IOPortType {
         PT_Unknown  = 0x0,
@@ -806,22 +761,13 @@
 )
 
 QN_FUSION_DECLARE_FUNCTIONS_FOR_TYPES(
-<<<<<<< HEAD
     (Qn::PtzObjectType)(Qn::PtzCommand)(Qn::PtzCoordinateSpace)
     (Qn::StatisticsDeviceType)
     (Qn::StorageInitResult)
     (Qn::PanicMode)
     (Qn::ResourceStatus)(Qn::StatusChangeReason)
-    (Qn::ConnectionRole)(Qn::BitratePerGopType)
+    (Qn::ConnectionRole)
     (Qn::RebuildState)(Qn::BackupState)
-=======
-    (Qn::PtzObjectType)(Qn::PtzCommand)(Qn::PtzCoordinateSpace)(Qn::MotionType)
-    (Qn::StreamQuality)(Qn::StatisticsDeviceType)
-    (Qn::ServerFlag)(Qn::BackupType)(Qn::CameraBackupQuality)(Qn::StorageInitResult)
-    (Qn::PanicMode)(Qn::RecordingType)
-    (Qn::ConnectionRole)(Qn::ResourceStatus)
-    (Qn::PeerType)(Qn::RebuildState)(Qn::BackupState)
->>>>>>> 9a8fcb42
     (Qn::BookmarkSortField)(Qt::SortOrder)
     (Qn::RebuildAction)(Qn::BackupAction)
     (Qn::TTHeaderFlag)(Qn::IOPortType)(Qn::IODefaultState)(Qn::AuditRecordType)(Qn::AuthResult)
