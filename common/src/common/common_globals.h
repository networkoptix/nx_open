--- conflicted
+++ resolved
@@ -26,13 +26,8 @@
     Permission UserRole ConnectionResult
     ,
     Borders Corners ResourceFlags CameraCapabilities PtzDataFields
-<<<<<<< HEAD
-    ServerFlags TimeFlags IOPortTypes
+    ServerFlags IOPortTypes
     Permissions
-=======
-    ServerFlags IOPortTypes
-    Permissions GlobalPermissions
->>>>>>> f05ba1ac
     )
 
     enum ExtrapolationMode {
@@ -301,30 +296,6 @@
     };
     QN_ENABLE_ENUM_NUMERIC_SERIALIZATION(BitratePerGopType)
 
-<<<<<<< HEAD
-=======
-    // TODO: #Elric #EC2 talk to Roma, write comments
-    enum ServerFlag {
-        SF_None = 0x000,
-        SF_Edge = 0x001,
-        SF_RemoteEC = 0x002,
-        SF_HasPublicIP = 0x004,
-        SF_IfListCtrl = 0x008,
-        SF_timeCtrl = 0x010,
-        //SF_AutoSystemName = 0x020, /**< System name is default, so it will be displayed as "Unassigned System' in NxTool. */
-        SF_ArmServer = 0x040,
-        SF_Has_HDD = 0x080,
-        SF_NewSystem = 0x100, /**< System is just installed, it has default admin password and is not linked to the cloud. */
-        SF_SupportsTranscoding = 0x200,
-        SF_HasLiteClient = 0x400,
-        SF_P2pSyncDone = 0x1000000, //< For UT purpose only
-    };
-    QN_ENABLE_ENUM_NUMERIC_SERIALIZATION(ServerFlag)
-
-    Q_DECLARE_FLAGS(ServerFlags, ServerFlag)
-    Q_DECLARE_OPERATORS_FOR_FLAGS(ServerFlags)
-
->>>>>>> f05ba1ac
     enum IOPortType {
         PT_Unknown  = 0x0,
         PT_Disabled = 0x1,
@@ -788,13 +759,7 @@
 )
 
 QN_FUSION_DECLARE_FUNCTIONS_FOR_TYPES(
-<<<<<<< HEAD
     (Qn::IOPortTypes)(Qn::Permission)(Qn::Permissions),
-=======
-    (Qn::ServerFlags)
-    (Qn::Permission)(Qn::GlobalPermission)(Qn::Permissions)(Qn::GlobalPermissions)(Qn::IOPortTypes)
-    ,
->>>>>>> f05ba1ac
     (metatype)(numeric)(lexical)
 )
 
