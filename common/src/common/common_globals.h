#pragma once

#define BOOST_BIND_NO_PLACEHOLDERS
#include <cassert>
#include <limits>

#include <QtCore/QtGlobal>
#include <QtCore/QMetaType>
#include <QtCore/QString>
#include <QtCore/QStringList>

#include <utils/common/unused.h>
#include <nx/fusion/model_functions_fwd.h>
#include <nx/utils/datetime.h>
#include <nx/utils/literal.h>

#ifdef THIS_BLOCK_IS_REQUIRED_TO_MAKE_FILE_BE_PROCESSED_BY_MOC_DO_NOT_DELETE
Q_OBJECT
#endif
QN_DECLARE_METAOBJECT_HEADER(Qn,
    Border Corner ExtrapolationMode CameraCapability PtzObjectType PtzCommand PtzDataField PtzCoordinateSpace
    PtzCapability StreamFpsSharingMethod MotionType TimePeriodType TimePeriodContent SystemComponent ItemDataRole
    ConnectionRole ResourceStatus BitratePerGopType
    StreamQuality SecondStreamQuality PanicMode RebuildState BackupState RecordingType PropertyDataType SerializationFormat PeerType StatisticsDeviceType
    ServerFlag BackupType CameraBackupQuality CameraStatusFlag IOPortType IODefaultState AuditRecordType AuthResult
    RebuildAction BackupAction FailoverPriority
    Permission GlobalPermission
    ,
    Borders Corners ResourceFlags CameraCapabilities PtzDataFields PtzCapabilities PtzTraits
    MotionTypes TimePeriodTypes
    ServerFlags CameraBackupQualities TimeFlags CameraStatusFlags IOPortTypes
    Permissions GlobalPermissions
    )


    // TODO: #Elric #5.0 use Qt::Edge ?
    /**
     * Generic enumeration describing borders of a rectangle.
     */
    enum Border {
        NoBorders = 0,
        LeftBorder = 0x1,
        RightBorder = 0x2,
        TopBorder = 0x4,
        BottomBorder = 0x8,
        AllBorders = LeftBorder | RightBorder | TopBorder | BottomBorder
    };
    Q_DECLARE_FLAGS(Borders, Border)
    Q_DECLARE_OPERATORS_FOR_FLAGS(Borders)


    /**
     * Generic enumeration describing corners of a rectangle.
     */
    enum Corner {
        NoCorner = 0,
        TopLeftCorner = 0x1,
        TopRightCorner = 0x2,
        BottomLeftCorner = 0x4,
        BottomRightCorner = 0x8,
        AllCorners = TopLeftCorner | TopRightCorner | BottomLeftCorner | BottomRightCorner
    };
    Q_DECLARE_FLAGS(Corners, Corner)
    Q_DECLARE_OPERATORS_FOR_FLAGS(Corners)

    enum ExtrapolationMode {
        ConstantExtrapolation,
        LinearExtrapolation,
        PeriodicExtrapolation
    };

    enum CameraCapability {
        NoCapabilities                      = 0x000,
        PrimaryStreamSoftMotionCapability   = 0x004,
        RelayInputCapability                = 0x008,
        RelayOutputCapability               = 0x010,
        ShareIpCapability                   = 0x020,
        AudioTransmitCapability             = 0x040
    };
    Q_DECLARE_FLAGS(CameraCapabilities, CameraCapability)
    Q_DECLARE_OPERATORS_FOR_FLAGS(CameraCapabilities)

    enum PtzCommand {
        ContinuousMovePtzCommand,
        ContinuousFocusPtzCommand,
        AbsoluteDeviceMovePtzCommand,
        AbsoluteLogicalMovePtzCommand,
        ViewportMovePtzCommand,

        GetDevicePositionPtzCommand,
        GetLogicalPositionPtzCommand,
        GetDeviceLimitsPtzCommand,
        GetLogicalLimitsPtzCommand,
        GetFlipPtzCommand,

        CreatePresetPtzCommand,
        UpdatePresetPtzCommand,
        RemovePresetPtzCommand,
        ActivatePresetPtzCommand,
        GetPresetsPtzCommand,

        CreateTourPtzCommand,
        RemoveTourPtzCommand,
        ActivateTourPtzCommand,
        GetToursPtzCommand,

        GetActiveObjectPtzCommand,
        UpdateHomeObjectPtzCommand,
        GetHomeObjectPtzCommand,

        GetAuxilaryTraitsPtzCommand,
        RunAuxilaryCommandPtzCommand,

        GetDataPtzCommand,

        InvalidPtzCommand = -1
    };

    enum PtzDataField {
        CapabilitiesPtzField    = 0x001,
        DevicePositionPtzField  = 0x002,
        LogicalPositionPtzField = 0x004,
        DeviceLimitsPtzField    = 0x008,
        LogicalLimitsPtzField   = 0x010,
        FlipPtzField            = 0x020,
        PresetsPtzField         = 0x040,
        ToursPtzField           = 0x080,
        ActiveObjectPtzField    = 0x100,
        HomeObjectPtzField      = 0x200,
        AuxilaryTraitsPtzField  = 0x400,
        NoPtzFields             = 0x000,
        AllPtzFields            = 0xFFF
    };
    QN_ENABLE_ENUM_NUMERIC_SERIALIZATION(PtzDataField)

    Q_DECLARE_FLAGS(PtzDataFields, PtzDataField)
    Q_DECLARE_OPERATORS_FOR_FLAGS(PtzDataFields)

    enum RebuildState {
        RebuildState_None        = 1,
        RebuildState_FullScan    = 2,
        RebuildState_PartialScan = 3
        //RebuildState_Canceled    = 4,
    };
    QN_ENABLE_ENUM_NUMERIC_SERIALIZATION(RebuildState)

    enum BackupState {
        BackupState_None        = 0,
        BackupState_InProgress  = 1
    };
    QN_ENABLE_ENUM_NUMERIC_SERIALIZATION(BackupState)

    enum PtzCoordinateSpace {
        DevicePtzCoordinateSpace,
        LogicalPtzCoordinateSpace
    };

    enum PtzObjectType {
        PresetPtzObject,
        TourPtzObject,

        InvalidPtzObject = -1
    };

    enum PtzCapability {
        NoPtzCapabilities                   = 0x00000000,

        ContinuousPanCapability             = 0x00000001,
        ContinuousTiltCapability            = 0x00000002,
        ContinuousZoomCapability            = 0x00000004,
        ContinuousFocusCapability           = 0x00000008,

        AbsolutePanCapability               = 0x00000010,
        AbsoluteTiltCapability              = 0x00000020,
        AbsoluteZoomCapability              = 0x00000040,

        ViewportPtzCapability               = 0x00000080,

        FlipPtzCapability                   = 0x00000100,
        LimitsPtzCapability                 = 0x00000200,

        DevicePositioningPtzCapability      = 0x00001000,
        LogicalPositioningPtzCapability     = 0x00002000,

        PresetsPtzCapability                = 0x00010000,
        ToursPtzCapability                  = 0x00020000,
        ActivityPtzCapability               = 0x00040000,
        HomePtzCapability                   = 0x00080000,

        AsynchronousPtzCapability           = 0x00100000,
        SynchronizedPtzCapability           = 0x00200000,
        VirtualPtzCapability                = 0x00400000,

        AuxilaryPtzCapability               = 0x01000000,

        /* Shortcuts */
        ContinuousPanTiltCapabilities       = ContinuousPanCapability | ContinuousTiltCapability,
        ContinuousPtzCapabilities           = ContinuousPanCapability | ContinuousTiltCapability | ContinuousZoomCapability,
        AbsolutePtzCapabilities             = AbsolutePanCapability | AbsoluteTiltCapability | AbsoluteZoomCapability,
    };
    QN_ENABLE_ENUM_NUMERIC_SERIALIZATION(PtzCapability)

    Q_DECLARE_FLAGS(PtzCapabilities, PtzCapability)
    Q_DECLARE_OPERATORS_FOR_FLAGS(PtzCapabilities)


    enum Projection {
        RectilinearProjection,
        EquirectangularProjection
    };


    enum PtzTrait {
        NoPtzTraits             = 0x00,
        FourWayPtzTrait         = 0x01,
        EightWayPtzTrait        = 0x02,
        ManualAutoFocusPtzTrait = 0x04,
    };
    Q_DECLARE_FLAGS(PtzTraits, PtzTrait);
    Q_DECLARE_OPERATORS_FOR_FLAGS(PtzTraits);


    enum StreamFpsSharingMethod {
        /** If second stream is running whatever fps it has, first stream can get maximumFps - secondstreamFps. */
        BasicFpsSharing,

        /** If second stream is running whatever megapixel it has, first stream can get maxMegapixels - secondstreamPixels. */
        PixelsFpsSharing,

        /** Second stream does not affect first stream's fps. */
        NoFpsSharing
    };


    enum MotionType {
        MT_Default      = 0x0,
        MT_HardwareGrid = 0x1,
        MT_SoftwareGrid = 0x2,
        MT_MotionWindow = 0x4,
        MT_NoMotion     = 0x8
    };
    QN_ENABLE_ENUM_NUMERIC_SERIALIZATION(MotionType)

    Q_DECLARE_FLAGS(MotionTypes, MotionType)
    Q_DECLARE_OPERATORS_FOR_FLAGS(MotionTypes)


    enum PanicMode {
        PM_None = 0,
        PM_BusinessEvents = 1,
        PM_User = 2
    };
    QN_ENABLE_ENUM_NUMERIC_SERIALIZATION(PanicMode)

    enum ConnectionRole {
        CR_Default,         /// In client this flag is sufficient to receive both archive and live video
        CR_LiveVideo,
        CR_SecondaryLiveVideo,
        CR_Archive
    };
    QN_ENABLE_ENUM_NUMERIC_SERIALIZATION(Qn::ConnectionRole)

    //TODO: #GDM split to server-only and client-only flags as they are always local
    enum ResourceFlag {
        network                     = 0x1,          /**< Has ip and mac. */
        url                         = 0x2,          /**< Has url, e.g. file name. */
        streamprovider              = 0x4,
        media                       = 0x8,

        playback                    = 0x10,         /**< Something playable (not real time and not a single shot). */
        video                       = 0x20,
        audio                       = 0x40,
        live                        = 0x80,

        still_image                 = 0x100,        /**< Still image device. */
        local                       = 0x200,        /**< Local client resource. */
        server                      = 0x400,        /**< Server resource. */
        remote                      = 0x800,        /**< Remote (on-server) resource. */

        layout                      = 0x1000,       /**< Layout resource. */
        user                        = 0x2000,       /**< User resource. */
        utc                         = 0x4000,       /**< Resource uses UTC-based timing. */
        periods                     = 0x8000,       /**< Resource has recorded periods. */

        motion                      = 0x10000,      /**< Resource has motion */
        sync                        = 0x20000,      /**< Resource can be used in sync playback mode. */
        foreigner                   = 0x40000,      /**< Resource belongs to other entity. E.g., camera on another server */
        no_last_gop                 = 0x80000,      /**< Do not use last GOP for this when stream is opened */

        deprecated                  = 0x100000,     /**< Resource absent in Server but still used in memory for some reason */
        videowall                   = 0x200000,     /**< Videowall resource */
        desktop_camera              = 0x400000,     /**< Desktop Camera resource */
        parent_change               = 0x800000,     /**< Camera discovery internal purpose */

        depend_on_parent_status     = 0x1000000,    /**< Resource status depend on parent resource status */
        search_upd_only             = 0x2000000,    /**< Disable to insert new resource during discovery process, allow update only */
        io_module                   = 0x4000000,    /**< It's I/O module camera (camera subtype) */
        read_only                   = 0x8000000,    /**< Resource is read-only by design, e.g. server in safe mode. */

        storage_fastscan            = 0x10000000,   /**< Fast scan for storage in progress */

        local_media = local | media,
        local_layout = local | layout,

        local_server = local | server,
        remote_server = remote | server,
        safemode_server = read_only | server,

        live_cam = utc | sync | live | media | video | streamprovider, // don't set w/o `local` or `remote` flag
        local_live_cam = live_cam | local | network,
        server_live_cam = live_cam | remote,// | network,
        server_archive = remote | media | video | audio | streamprovider,
        local_video = url | local | media | video | audio | streamprovider,     /**< Local media file. */
        local_image = url | local | media | still_image | streamprovider,    /**< Local still image file. */

        web_page = url | remote,   /**< Web-page resource */
    };
    Q_DECLARE_FLAGS(ResourceFlags, ResourceFlag)
    Q_DECLARE_OPERATORS_FOR_FLAGS(ResourceFlags)

    enum ResourceStatus
    {
        Offline,
        Unauthorized,
        Online,
        Recording,
        NotDefined,
        /*! Applies only to a server resource. A server is incompatible only when it has system name different
         * from the current or it has incompatible protocol version.
         * \note Incompatible server is not the same as fake server which is create in the client by
         * QnIncompatibleServerWatcher. Fake servers can also have Unauthorized status.
         * So if you want to check if the server is fake use QnMediaServerResource::isFakeServer().
         */
        Incompatible,

        AnyStatus
    };
    QN_ENABLE_ENUM_NUMERIC_SERIALIZATION(ResourceStatus)

    /** Level of detail for displaying resource info. */
    enum ResourceInfoLevel
    {
        RI_Invalid,
        RI_NameOnly,       /**< Only resource name */
        RI_WithUrl,        /**< Resource name and url (if exist) */
        RI_FullInfo        /**< All info */
    };
    QN_ENABLE_ENUM_NUMERIC_SERIALIZATION(ResourceInfoLevel)

    enum BitratePerGopType {
        BPG_None,
        BPG_Predefined,
        BPG_User
    };
    QN_ENABLE_ENUM_NUMERIC_SERIALIZATION(BitratePerGopType)

    // TODO: #Elric #EC2 talk to Roma, write comments
    enum ServerFlag {
        SF_None = 0x000,
        SF_Edge = 0x001,
        SF_RemoteEC = 0x002,
        SF_HasPublicIP = 0x004,
        SF_IfListCtrl = 0x008,
        SF_timeCtrl = 0x010,
        //SF_AutoSystemName = 0x020, /**< System name is default, so it will be displayed as "Unassigned System' in NxTool. */
        SF_ArmServer = 0x040,
        SF_Has_HDD = 0x080,
        SF_NewSystem = 0x100, /**< System is just installed, it has default admin password and is not linked to the cloud. */
        SF_SupportsTranscoding = 0x200,
        SF_HasLiteClient = 0x400,
    };
    QN_ENABLE_ENUM_NUMERIC_SERIALIZATION(ServerFlag)

    Q_DECLARE_FLAGS(ServerFlags, ServerFlag)
    Q_DECLARE_OPERATORS_FOR_FLAGS(ServerFlags)


    enum TimeFlag
    {
        TF_none = 0x0,
        TF_peerIsNotEdgeServer = 0x0001,
        TF_peerHasMonotonicClock = 0x0002,
        TF_peerTimeSetByUser = 0x0004,
        TF_peerTimeSynchronizedWithInternetServer = 0x0008,
        TF_peerIsServer = 0x1000
    };
    QN_ENABLE_ENUM_NUMERIC_SERIALIZATION(TimeFlag)

    Q_DECLARE_FLAGS(TimeFlags, TimeFlag)
    Q_DECLARE_OPERATORS_FOR_FLAGS(TimeFlags)


    enum IOPortType {
        PT_Unknown  = 0x0,
        PT_Disabled = 0x1,
        PT_Input    = 0x2,
        PT_Output   = 0x4
    };
    Q_DECLARE_FLAGS(IOPortTypes, IOPortType)
    Q_DECLARE_OPERATORS_FOR_FLAGS(IOPortTypes)
    QN_ENABLE_ENUM_NUMERIC_SERIALIZATION(IOPortType)

    enum AuditRecordType
    {
        AR_NotDefined        = 0x0000,
        AR_UnauthorizedLogin = 0x0001,
        AR_Login             = 0x0002,
        AR_UserUpdate        = 0x0004,
        AR_ViewLive          = 0x0008,
        AR_ViewArchive       = 0x0010,
        AR_ExportVideo       = 0x0020,
        AR_CameraUpdate      = 0x0040,
        AR_SystemNameChanged = 0x0080,
        AR_SystemmMerge      = 0x0100,
        AR_SettingsChange    = 0x0200,
        AR_ServerUpdate      = 0x0400,
        AR_BEventUpdate      = 0x0800,
        AR_EmailSettings     = 0x1000,
        AR_CameraRemove      = 0x2000,
        AR_ServerRemove      = 0x4000,
        AR_BEventRemove      = 0x8000,
        AR_UserRemove        = 0x10000,
        AR_BEventReset       = 0x20000,
        AR_DatabaseRestore   = 0x40000,
        AR_CameraInsert      = 0x80000
    };

    Q_DECLARE_FLAGS(AuditRecordTypes, AuditRecordType)
    Q_DECLARE_OPERATORS_FOR_FLAGS(AuditRecordTypes)
    QN_ENABLE_ENUM_NUMERIC_SERIALIZATION(AuditRecordType)

    enum IODefaultState {
        IO_OpenCircuit,
        IO_GroundedCircuit
    };
    QN_ENABLE_ENUM_NUMERIC_SERIALIZATION(IODefaultState)

    enum TimePeriodType {
        NullTimePeriod      = 0x1,  /**< No period. */
        EmptyTimePeriod     = 0x2,  /**< Period of zero length. */
        NormalTimePeriod    = 0x4,  /**< Normal period with non-zero length. */
    };

    Q_DECLARE_FLAGS(TimePeriodTypes, TimePeriodType)
    Q_DECLARE_OPERATORS_FOR_FLAGS(TimePeriodTypes)


    enum TimePeriodContent {
        RecordingContent,
        MotionContent,

        TimePeriodContentCount
    };

    enum SystemComponent {
        ServerComponent,
        ClientComponent,
        AnyComponent
    };


    /**
     * Generic enumeration holding different data roles used in Qn classes.
     */
    enum ItemDataRole {
        FirstItemDataRole   = Qt::UserRole,

        /* Tree-based. */
        NodeTypeRole,                               /**< Role for node type, see <tt>Qn::NodeType</tt>. */

        /* Resource-based. */
        ResourceRole,                               /**< Role for QnResourcePtr. */
        UserResourceRole,                           /**< Role for QnUserResourcePtr. */
        LayoutResourceRole,                         /**< Role for QnLayoutResourcePtr. */
        MediaServerResourceRole,                    /**< Role for QnMediaServerResourcePtr. */
        VideoWallResourceRole,                      /**< Role for QnVideoWallResourcePtr */

        ResourceNameRole,                           /**< Role for resource name. Value of type QString. */
        ResourceFlagsRole,                          /**< Role for resource flags. Value of type int (Qn::ResourceFlags). */
        ResourceSearchStringRole,                   /**< Role for resource search string. Value of type QString. */
        ResourceStatusRole,                         /**< Role for resource status. Value of type int (Qn::ResourceStatus). */
        ResourceUidRole,                            /**< Role for resource unique id. Value of type QString. */

        VideoWallGuidRole,                          /**< Role for videowall resource unique id. Value of type QnUuid. */
        VideoWallItemGuidRole,                      /**< Role for videowall item unique id. Value of type QnUuid. */
        VideoWallItemIndicesRole,                   /**< Role for videowall item indices list. Value of type QnVideoWallItemIndexList. */

        /* Layout-based. */
        LayoutCellSpacingRole,                      /**< Role for layout's cell spacing. Value of type QSizeF. */
        LayoutCellAspectRatioRole,                  /**< Role for layout's cell aspect ratio. Value of type qreal. */
        LayoutBoundingRectRole,                     /**< Role for layout's bounding rect. Value of type QRect. */
        LayoutSyncStateRole,                        /**< Role for layout's stream synchronization state. Value of type QnStreamSynchronizationState. */
        LayoutSearchStateRole,                      /**< Role for 'Preview Search' layout parameters. */
        LayoutTimeLabelsRole,                       /**< Role for layout's time label display. Value of type bool. */
        LayoutPermissionsRole,                      /**< Role for overriding layout's permissions. Value of type int (Qn::Permissions). */
        LayoutSelectionRole,                        /**< Role for layout's selected items. Value of type QVector<QnUuid>. */
        LayoutBookmarksModeRole,                    /**< Role for layout's bookmarks mode state. */

        /* Item-based. */
        ItemUuidRole,                               /**< Role for item's UUID. Value of type QnUuid. */
        ItemGeometryRole,                           /**< Role for item's integer geometry. Value of type QRect. */
        ItemGeometryDeltaRole,                      /**< Role for item's floating point geometry delta. Value of type QRectF. */
        ItemCombinedGeometryRole,                   /**< Role for item's floating point combined geometry. Value of type QRectF. */
        ItemPositionRole,                           /**< Role for item's floating point position. Value of type QPointF. */
        ItemZoomRectRole,                           /**< Role for item's zoom window. Value of type QRectF. */
        ItemImageEnhancementRole,                   /**< Role for item's image enhancement params. Value of type ImageCorrectionParams. */
        ItemImageDewarpingRole,                     /**< Role for item's image dewarping params. Value of type QnItemDewarpingParams. */
        ItemFlagsRole,                              /**< Role for item's flags. Value of type int (Qn::ItemFlags). */
        ItemRotationRole,                           /**< Role for item's rotation. Value of type qreal. */
        ItemFrameDistinctionColorRole,              /**< Role for item's frame distinction color. Value of type QColor. */
        ItemFlipRole,                               /**< Role for item's flip state. Value of type bool. */
        ItemAspectRatioRole,                        /**< Role for item's aspect ratio. Value of type qreal. */
        ItemDisplayInfoRole,                        /**< Role for item's info state. Value of type bool. */

        ItemTimeRole,                               /**< Role for item's playback position, in milliseconds. Value of type qint64. Default value is -1. */
        ItemPausedRole,                             /**< Role for item's paused state. Value of type bool. */
        ItemSpeedRole,                              /**< Role for item's playback speed. Value of type qreal. */
        ItemSliderWindowRole,                       /**< Role for slider window that is displayed when the item is active. Value of type QnTimePeriod. */
        ItemSliderSelectionRole,                    /**< Role for slider selection that is displayed when the items is active. Value of type QnTimePeriod. */
        ItemCheckedButtonsRole,                     /**< Role for buttons that are checked in item's titlebar. Value of type int (QnResourceWidget::Buttons). */
        ItemDisabledButtonsRole,                    /**< Role for buttons that are not to be displayed in item's titlebar. Value of type int (QnResourceWidget::Buttons). */
        ItemHealthMonitoringButtonsRole,            /**< Role for buttons that are checked on each line of Health Monitoring widget. Value of type QnServerResourceWidget::HealthMonitoringButtons. */
        ItemVideowallReviewButtonsRole,             /**< Role for buttons that are checked on each sub-item of the videowall screen widget. Value of type QnVideowallScreenWidget::ReviewButtons. */

        ItemWidgetOptions,                          /**< Role for widget-specific options that should be set before the widget is placed on the scene. */

        /* Ptz-based. */
        PtzPresetRole,                              /**< Role for PTZ preset. Value of type QnPtzPreset. */
        PtzTourRole,                                /**< Role for PTZ tour. Value of type QnPtzTour. */
        PtzObjectIdRole,                            /**< Role for PTZ tour/preset id. Value of type QString. */
        PtzObjectNameRole,                          /**< Role for PTZ tour/preset name. Value of type QString. */
        PtzTourSpotRole,                            /**< Role for PTZ tour spot. Value of type QnPtzTourSpot. */

        /* Context-based. */
        CurrentLayoutResourceRole,
        CurrentLayoutMediaItemsRole,

        /* Arguments. */
        ActionIdRole,
        SerializedDataRole,
        ConnectionInfoRole,
        FocusElementRole,
        TimePeriodRole,
        TimePeriodsRole,
        MergedTimePeriodsRole,
        FileNameRole,                               /**< Role for target filename. Used in TakeScreenshotAction. */
        TitleRole,                                  /**< Role for dialog title. Used in MessageBoxAction. */
        TextRole,                                   /**< Role for dialog text. Used in MessageBoxAction. */
        UrlRole,                                    /**< Role for target url. Used in BrowseUrlAction and QnActions::ConnectAction. */
        ForceRemoveOldConnectionRole,               /**< Role for flag that shows if we have to remove or clean
                                                         previous connection to specified system using selected user. */
        AutoLoginRole,                              /**< Role for flag that shows if client should connect with last credentials
                                                        (or to the last system) automatically next time */
        StorePasswordRole,                          /**< Role for flag that shows if password of successful connection should be stored.
                                                         Used in QnActions::ConnectAction. */
        ForceRole,                                  /**< Role for 'forced' flag. Used in QnActions::DisconnectAction */
        CameraBookmarkRole,                         /**< Role for the selected camera bookmark (if any). Used in Edit/RemoveCameraBookmarkAction */
        CameraBookmarkListRole,                     /**< Role for the list of bookmarks. Used in RemoveBookmarksAction */
        BookmarkTagRole,                            /**< Role for bookmark tag. Used in OpenBookmarksSearchAction */
        UuidRole,                                   /**< Role for target uuid. Used in LoadVideowallMatrixAction. */
        KeyboardModifiersRole,                      /**< Role for keyboard modifiers. Used in some Drop actions. */

        /* Others. */
        HelpTopicIdRole,                            /**< Role for item's help topic. Value of type int. */

        TranslationRole,                            /**< Role for translations. Value of type QnTranslation. */

        ItemMouseCursorRole,                        /**< Role for item's mouse cursor. */
        DisplayHtmlRole,                            /**< Same as Display role, but use HTML format. */
        DisplayHtmlHoveredRole,                     /**< Same as DisplayHtmlRole role, but used if mouse over a element */

        ModifiedRole,                               /**< Role for modified state. Value of type bool. */
        DisabledRole,                               /**< Role for disabled state. Value of type bool. */
        ValidRole,                                  /**< Role for valid state. Value of type bool. */
        ActionIsInstantRole,                        /**< Role for instant state for business rule actions. Value of type bool. */
        ShortTextRole,                              /**< Role for short text. Value of type QString. */
        PriorityRole,                               /**< Role for priority value. Value of type quint64. */

        EventTypeRole,                              /**< Role for business event type. Value of type QnBusiness::EventType. */
        EventResourcesRole,                         /**< Role for business event resources list. Value of type QnResourceList. */
        ActionTypeRole,                             /**< Role for business action type. Value of type QnBusiness::ActionType. */
        ActionResourcesRole,                        /**< Role for business action resources list. Value of type QnResourceList. */

        SoftwareVersionRole,                        /**< Role for software version. Value of type QnSoftwareVersion. */

        StorageUrlRole,                             /**< Role for storing real storage Url in storage_url_dialog. */

        IOPortDataRole,                             /**< Return QnIOPortData object. Used in IOPortDataModel */

        RecordingStatsDataRole,                     /**< Return QnCamRecordingStatsData object. Used in QnRecordingStatsModel */
        RecordingStatChartDataRole,                 /**< Return qreal for chart. Real value. Used in QnRecordingStatsModel */
        RecordingStatChartColorDataRole,            /**< Return QnRecordingStatsColors. Used in QnRecordingStatsModel */

        AuditRecordDataRole,                        /**< Return QnAuditRecord object */
        ColumnDataRole,                             /**< convert index col count to column enumerator */
        DecorationHoveredRole,                      /**< Same as Qt::DecorationRole but for hovered item */
        AlternateColorRole,                         /**< Use alternate color in painting */
        AuditLogChartDataRole,                      /**< Return qreal in range [0..1] for chart. Used in QnAuditLogModel */

        StorageInfoDataRole,                        /**< return QnStorageModelInfo object at QnStorageConfigWidget */
        BackupSettingsDataRole,                     /**< return BackupSettingsData, used in BackupSettings model */
        TextWidthDataRole,                          /**< used in BackupSettings model */

        ActionEmitterType,                          /** */
        ActionEmittedBy,                            /** */
        RoleCount
    };

    // TODO: #Elric #EC2 rename
    enum StreamQuality {
        QualityLowest = 0,
        QualityLow = 1,
        QualityNormal = 2,
        QualityHigh = 3,
        QualityHighest = 4,
        QualityPreSet = 5,
        QualityNotDefined = 6,

        StreamQualityCount
    };
    QN_ENABLE_ENUM_NUMERIC_SERIALIZATION(StreamQuality)


    // TODO: #Elric #EC2 rename
    enum SecondStreamQuality {
        SSQualityLow = 0,
        SSQualityMedium = 1,
        SSQualityHigh = 2,
        SSQualityNotDefined = 3,
        SSQualityDontUse = 4
    };
    QN_ENABLE_ENUM_NUMERIC_SERIALIZATION(SecondStreamQuality)

    enum StatisticsDeviceType {
        StatisticsCPU = 0,                /**< CPU load in percents. */
        StatisticsRAM = 1,                /**< RAM load in percents. */
        StatisticsHDD = 2,                /**< HDD load in percents. */
        StatisticsNETWORK = 3             /**< Network load in percent. */
    };
    QN_ENABLE_ENUM_NUMERIC_SERIALIZATION(StatisticsDeviceType)


    enum CameraStatusFlag {
        CSF_NoFlags = 0x0,
        CSF_HasIssuesFlag = 0x1
    };
    Q_DECLARE_FLAGS(CameraStatusFlags, CameraStatusFlag)
    Q_DECLARE_OPERATORS_FOR_FLAGS(CameraStatusFlags)
    QN_ENABLE_ENUM_NUMERIC_SERIALIZATION(CameraStatusFlag)

    // TODO: #Elric #EC2 rename
    enum RecordingType {
        /** Record always. */
        RT_Always = 0,

        /** Record only when motion was detected. */
        RT_MotionOnly = 1,

        /** Don't record. */
        RT_Never = 2,

        /** Record LQ stream always and HQ stream only on motion. */
        RT_MotionAndLowQuality = 3,

        RT_Count
    };
    QN_ENABLE_ENUM_NUMERIC_SERIALIZATION(RecordingType)

    enum PeerType {
        PT_NotDefined = -1,
        PT_Server = 0,
        PT_DesktopClient = 1,
        PT_VideowallClient = 2,
        PT_MobileClient = 3,
        PT_Count
    };
    QN_ENABLE_ENUM_NUMERIC_SERIALIZATION(PeerType)

    enum PropertyDataType {
        PDT_None        = 0,
        PDT_Value       = 1,
        PDT_OnOff       = 2,
        PDT_Boolen      = 3,
        PDT_MinMaxStep  = 4,
        PDT_Enumeration = 5,
        PDT_Button      = 6
    };
    QN_ENABLE_ENUM_NUMERIC_SERIALIZATION(PropertyDataType)


    enum SerializationFormat {
        JsonFormat          = 0,
        UbjsonFormat        = 1,
        BnsFormat           = 2,
        CsvFormat           = 3,
        XmlFormat           = 4,
        CompressedPeriodsFormat = 5, // used for chunks data only
        UrlQueryFormat      = 6,     //will be added in future for parsing url query (e.g., name1=val1&name2=val2)

        UnsupportedFormat   = -1
    };
    QN_ENABLE_ENUM_NUMERIC_SERIALIZATION(SerializationFormat)

    const char* serializationFormatToHttpContentType(SerializationFormat format);
    SerializationFormat serializationFormatFromHttpContentType(const QByteArray& httpContentType);

    enum TTHeaderFlag
    {
        TT_None          = 0x0,
        TT_ProxyToClient = 0x1
    };
    QN_ENABLE_ENUM_NUMERIC_SERIALIZATION(TTHeaderFlag)
    Q_DECLARE_FLAGS(TTHeaderFlags, TTHeaderFlag)
    Q_DECLARE_OPERATORS_FOR_FLAGS(TTHeaderFlags)

    enum LicenseType
    {
        LC_Trial,
        LC_Analog,
        LC_Professional,
        LC_Edge,
        LC_VMAX,
        LC_AnalogEncoder,
        LC_VideoWall,

        /**
         * I/O Modules license.
         * Needs to be activated to enable I/O module features. One license channel per one module.
         */
        LC_IO,

        /**
         * Like a professional license.
         * Could not be activated on ARM devices.
         * Only one license key per system (not server). If systems are merged and each of them had some start licenses originally,
         * new merged system will only take one start license( the one with bigger channels). Other start licenses will become invalid.
         */
        LC_Start,

        /**
         * Invalid license. Required when the correct license type is not known in current version.
         */
        LC_Invalid,

        LC_Count
    };

    // All columns are sorted by database initially, except camera name and tags.
    enum BookmarkSortField
    {
        BookmarkName
        , BookmarkStartTime
        , BookmarkDuration
        , BookmarkTags          // Sorted manually!
        , BookmarkCameraName    // Sorted manually!
    };

    /**
    * Authentication error code
    */
    enum AuthResult
    {
        Auth_OK,            // OK
        Auth_WrongLogin,    // invalid login
        Auth_WrongInternalLogin, // invalid login used for internal auth scheme
        Auth_WrongDigest,   // invalid or empty digest
        Auth_WrongPassword, // invalid password
        Auth_Forbidden,     // no auth mehod found or custom auth scheme without login/password is failed
        Auth_PasswordExpired, // Password is expired
        Auth_ConnectError   // can't connect to the external system to authenticate
    };
    QN_ENABLE_ENUM_NUMERIC_SERIALIZATION(AuthResult)

    enum FailoverPriority {
        FP_Never,
        FP_Low,
        FP_Medium,
        FP_High,

        FP_Count
    };
    QN_ENABLE_ENUM_NUMERIC_SERIALIZATION(FailoverPriority)
    static_assert(FP_Medium == 2, "Value is hardcoded in SQL migration script.");

    // TODO: #MSAPI move to api/model or even to common_globals,
    // add lexical serialization (see QN_DEFINE_EXPLICIT_ENUM_LEXICAL_FUNCTIONS)
    //
    // Check serialization/deserialization in QnMediaServerConnection::doRebuildArchiveAsync
    // and in handler.
    //
    // And name them sanely =)
    enum RebuildAction
    {
        RebuildAction_ShowProgress,
        RebuildAction_Start,
        RebuildAction_Cancel
    };

    enum BackupAction
    {
        BackupAction_ShowProgress,
        BackupAction_Start,
        BackupAction_Cancel
    };


    /**
     * backup settings
     */
    enum BackupType
    {
        Backup_Manual,
        Backup_RealTime,
        Backup_Schedule
    };
    QN_ENABLE_ENUM_NUMERIC_SERIALIZATION(BackupType)

    enum CameraBackupQuality
    {
        CameraBackup_Disabled       = 0,
        CameraBackup_HighQuality    = 1,
        CameraBackup_LowQuality     = 2,
        CameraBackup_Both           = CameraBackup_HighQuality | CameraBackup_LowQuality,
        CameraBackup_Default        = 4 // backup type didn't configured so far. Default value will be used
    };
    QN_ENABLE_ENUM_NUMERIC_SERIALIZATION(CameraBackupQuality)
    Q_DECLARE_FLAGS(CameraBackupQualities, CameraBackupQuality)
    Q_DECLARE_OPERATORS_FOR_FLAGS(CameraBackupQualities)

    /**
     * Flags describing the actions permitted for the user to do with the
     * selected resource. Calculated in runtime.
     */
    enum Permission
    {
        /* Generic permissions. */
        NoPermissions                   = 0x0000,   /**< No access */

        ReadPermission                  = 0x0001,   /**< Generic read access. Having this access right doesn't necessary mean that all information is readable. */
        WritePermission                 = 0x0002,   /**< Generic write access. Having this access right doesn't necessary mean that all information is writable. */
        SavePermission                  = 0x0004,   /**< Generic save access. Entity can be saved to the server. */
        RemovePermission                = 0x0008,   /**< Generic delete permission. */
        ReadWriteSavePermission = ReadPermission | WritePermission | SavePermission,
        WriteNamePermission             = 0x0010,   /**< Permission to edit resource's name. */

        /* Layout-specific permissions. */
        AddRemoveItemsPermission        = 0x0020,   /**< Permission to add or remove items from a layout. */
        EditLayoutSettingsPermission    = 0x0040,   /**< Permission to setup layout background or set locked flag. */
        ModifyLayoutPermission          = Qn::ReadPermission | Qn::WritePermission | Qn::AddRemoveItemsPermission, /**< Permission to modify without saving. */
        FullLayoutPermissions           = ReadWriteSavePermission | WriteNamePermission | RemovePermission | AddRemoveItemsPermission | EditLayoutSettingsPermission,

        /* User-specific permissions. */
        WritePasswordPermission         = 0x0200,   /**< Permission to edit associated password. */
        WriteAccessRightsPermission     = 0x0400,   /**< Permission to edit access rights. */
        ReadEmailPermission             = ReadPermission,
        WriteEmailPermission            = WritePasswordPermission,
        WriteFullNamePermission         = WritePasswordPermission,
        FullUserPermissions             = ReadWriteSavePermission | WriteNamePermission | RemovePermission |
                                            WritePasswordPermission | WriteAccessRightsPermission,

        /* Media-specific permissions. */
        ExportPermission                = 0x800,   /**< Permission to export video parts. */

        /* Camera-specific permissions. */
        WritePtzPermission              = 0x1000,   /**< Permission to use camera's PTZ controls. */

        AllPermissions = 0xFFFFFFFF
    };

    Q_DECLARE_FLAGS(Permissions, Permission)
    Q_DECLARE_OPERATORS_FOR_FLAGS(Permissions)
    QN_ENABLE_ENUM_NUMERIC_SERIALIZATION(Permission)



    /**
     * Flags describing global user capabilities, independently of resources. Stored in the database.
     * QFlags uses int internally, so we are limited to 32 bits.
     */
    enum GlobalPermission
    {
        /* Generic permissions. */
        NoGlobalPermissions                     = 0x00000000,   /**< Only live video access. */

        /* Admin permissions. */
        GlobalAdminPermission                   = 0x00000001,   /**< Admin, can edit other non-admins. */

        /* Manager permissions. */
        GlobalEditCamerasPermission             = 0x00000002,   /**< Can edit camera settings. */
        GlobalControlVideoWallPermission        = 0x00000004,   /**< Can control videowalls. */
        GlobalViewLogsPermission                = 0x00000008,   /**< Can access event log and audit trail. */

        /* Viewer permissions. */
        GlobalViewArchivePermission             = 0x00000100,   /**< Can view archives of available cameras. */
        GlobalExportPermission                  = 0x00000200,   /**< Can export archives of available cameras. */
        GlobalViewBookmarksPermission           = 0x00000400,   /**< Can view bookmarks of available cameras. */
        GlobalManageBookmarksPermission         = 0x00000800,   /**< Can modify bookmarks of available cameras. */

        /* Input permissions. */
        GlobalUserInputPermission               = 0x00010000,   /**< Can change camera's PTZ state, use 2-way audio, I/O buttons. */

        /* Resources access permissions */
        GlobalAccessAllCamerasPermission        = 0x01000000,   /**< Has access to all cameras. */


        /* Shortcuts. */

        /* Live viewer has access to all cameras and global layouts by default. */
        GlobalLiveViewerPermissionSet       = GlobalAccessAllCamerasPermission,

        /* Viewer can additionally view archive and bookmarks and export video. */
        GlobalViewerPermissionSet           = GlobalLiveViewerPermissionSet | GlobalViewArchivePermission | GlobalExportPermission | GlobalViewBookmarksPermission,

        /* Advanced viewer can manage bookmarks and use various input methods. */
        GlobalAdvancedViewerPermissionSet   = GlobalViewerPermissionSet | GlobalManageBookmarksPermission | GlobalUserInputPermission | GlobalViewLogsPermission,

        /* Admin can do everything. */
        GlobalAdminPermissionsSet           = GlobalAdminPermission | GlobalAdvancedViewerPermissionSet | GlobalControlVideoWallPermission | GlobalEditCamerasPermission,

        /* PTZ here is intended - for SpaceX, see VMS-2208 */
        GlobalVideoWallModePermissionSet    = GlobalLiveViewerPermissionSet | GlobalViewArchivePermission | GlobalUserInputPermission,

        /* Actions in ActiveX plugin mode are limited. */
        GlobalActiveXModePermissionSet      = GlobalViewerPermissionSet | GlobalUserInputPermission,
    };

    Q_DECLARE_FLAGS(GlobalPermissions, GlobalPermission)
    Q_DECLARE_OPERATORS_FOR_FLAGS(GlobalPermissions)
    QN_ENABLE_ENUM_NUMERIC_SERIALIZATION(GlobalPermission)



    /**
     * Invalid value for a timezone UTC offset.
     */
    static const qint64 InvalidUtcOffset = std::numeric_limits<qint64>::max();
#define InvalidUtcOffset InvalidUtcOffset

    /**
     * Helper function that can be used to 'place' macros into Qn namespace.
     */
    template<class T>
    const T &_id(const T &value) { return value; }

} // namespace Qn


// TODO: #Elric #enum

/* Motion Detection constants */
enum {MD_WIDTH = 44, MD_HEIGHT = 32};

<<<<<<< HEAD

/** Time value for 'now'. */
#define DATETIME_NOW        std::numeric_limits<qint64>::max()

// TODO: #rvasilenko Change to other constant - 0 is 1/1/1970
// Note: -1 is used for invalid time
// Now it is being returned when there is no archive data and archive is played backwards.
enum { kNoTimeValue = 0 };

/** Time value for 'unknown' / 'invalid'. Same as AV_NOPTS_VALUE. Checked in ffmpeg.cpp. */
#define DATETIME_INVALID    std::numeric_limits<qint64>::min()


/**
 * \def lit
 * Helper macro to mark strings that are not to be translated.
 */
#define QN_USE_QT_STRING_LITERALS
#ifdef QN_USE_QT_STRING_LITERALS
namespace QnLitDetail { template<int N> void check_string_literal(const char (&)[N]) {} }
#   define lit(s) (QnLitDetail::check_string_literal(s), QStringLiteral(s))
#else
#   define lit(s) QLatin1String(s)
#endif

=======
>>>>>>> 49e139ad
QN_FUSION_DECLARE_FUNCTIONS_FOR_TYPES(
    (Qn::TimePeriodContent)(Qn::Corner),
    (metatype)
)

QN_FUSION_DECLARE_FUNCTIONS_FOR_TYPES(
    (Qn::PtzObjectType)(Qn::PtzCommand)(Qn::PtzTrait)(Qn::PtzTraits)(Qn::PtzCoordinateSpace)(Qn::MotionType)
        (Qn::StreamQuality)(Qn::SecondStreamQuality)(Qn::StatisticsDeviceType)
        (Qn::ServerFlag)(Qn::BackupType)(Qn::CameraBackupQuality)
        (Qn::PanicMode)(Qn::RecordingType)
        (Qn::ConnectionRole)(Qn::ResourceStatus)(Qn::BitratePerGopType)
        (Qn::SerializationFormat)(Qn::PropertyDataType)(Qn::PeerType)(Qn::RebuildState)(Qn::BackupState)
        (Qn::BookmarkSortField)(Qt::SortOrder)
        (Qn::RebuildAction)(Qn::BackupAction)
        (Qn::TTHeaderFlag)(Qn::IOPortType)(Qn::IODefaultState)(Qn::AuditRecordType)(Qn::AuthResult)
        (Qn::FailoverPriority)
        ,
    (metatype)(lexical)
)

QN_FUSION_DECLARE_FUNCTIONS_FOR_TYPES(
    (Qn::PtzCapabilities)(Qn::ServerFlags)(Qn::CameraBackupQualities)(Qn::TimeFlags)(Qn::CameraStatusFlags)
    (Qn::Permission)(Qn::GlobalPermission)(Qn::Permissions)(Qn::GlobalPermissions)(Qn::IOPortTypes)
    ,
    (metatype)(numeric)(lexical)
)

QN_FUSION_DECLARE_FUNCTIONS_FOR_TYPES(
    (Qn::PtzDataFields)(Qn::TTHeaderFlags)(Qn::ResourceInfoLevel),
    (metatype)(numeric)
)
<|MERGE_RESOLUTION|>--- conflicted
+++ resolved
@@ -950,34 +950,6 @@
 /* Motion Detection constants */
 enum {MD_WIDTH = 44, MD_HEIGHT = 32};
 
-<<<<<<< HEAD
-
-/** Time value for 'now'. */
-#define DATETIME_NOW        std::numeric_limits<qint64>::max()
-
-// TODO: #rvasilenko Change to other constant - 0 is 1/1/1970
-// Note: -1 is used for invalid time
-// Now it is being returned when there is no archive data and archive is played backwards.
-enum { kNoTimeValue = 0 };
-
-/** Time value for 'unknown' / 'invalid'. Same as AV_NOPTS_VALUE. Checked in ffmpeg.cpp. */
-#define DATETIME_INVALID    std::numeric_limits<qint64>::min()
-
-
-/**
- * \def lit
- * Helper macro to mark strings that are not to be translated.
- */
-#define QN_USE_QT_STRING_LITERALS
-#ifdef QN_USE_QT_STRING_LITERALS
-namespace QnLitDetail { template<int N> void check_string_literal(const char (&)[N]) {} }
-#   define lit(s) (QnLitDetail::check_string_literal(s), QStringLiteral(s))
-#else
-#   define lit(s) QLatin1String(s)
-#endif
-
-=======
->>>>>>> 49e139ad
 QN_FUSION_DECLARE_FUNCTIONS_FOR_TYPES(
     (Qn::TimePeriodContent)(Qn::Corner),
     (metatype)
