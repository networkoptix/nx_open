--- conflicted
+++ resolved
@@ -33,12 +33,8 @@
             PtzCapability StreamFpsSharingMethod MotionType TimePeriodType TimePeriodContent SystemComponent ItemDataRole 
             ConnectionRole ResourceStatus
             StreamQuality SecondStreamQuality PanicMode RebuildState RecordingType PropertyDataType SerializationFormat PeerType StatisticsDeviceType
-<<<<<<< HEAD
             BookmarkSearchStrategy
-            ServerFlag CameraStatusFlag IOPortType IODefaultState)
-=======
             ServerFlag CameraStatusFlag IOPortType IODefaultState AuditRecordType)
->>>>>>> 4e150e31
     Q_FLAGS(Borders Corners
             ResourceFlags
             CameraCapabilities 
@@ -747,12 +743,8 @@
         (Qn::StreamQuality)(Qn::SecondStreamQuality)(Qn::StatisticsDeviceType)(Qn::ServerFlag)(Qn::PanicMode)(Qn::RecordingType)
         (Qn::ConnectionRole)(Qn::ResourceStatus)
         (Qn::SerializationFormat)(Qn::PropertyDataType)(Qn::PeerType)(Qn::RebuildState)
-<<<<<<< HEAD
         (Qn::BookmarkSearchStrategy)
-        (Qn::TTHeaderFlag)(Qn::IOPortType)(Qn::IODefaultState),
-=======
         (Qn::TTHeaderFlag)(Qn::IOPortType)(Qn::IODefaultState)(Qn::AuditRecordType),
->>>>>>> 4e150e31
     (metatype)(lexical)
 )
 
