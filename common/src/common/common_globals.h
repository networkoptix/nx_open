#ifndef QN_COMMON_GLOBALS_H
#define QN_COMMON_GLOBALS_H

#include <QtCore/QtGlobal>
#include <QtCore/QMetaType>
#include <QtCore/QString>

#include <utils/math/defines.h> /* For INT64_MAX. */
#include <utils/common/unused.h>
#include <utils/common/model_functions_fwd.h>

/**
 * Same as <tt>Q_GADGET</tt>, but doesn't trigger MOC, and can be used in namespaces.
 * The only sane use case is for generating metainformation for enums in
 * namespaces (e.g. for use with <tt>QnEnumNameMapper</tt>).
 */
#define Q_NAMESPACE                                                             \
    extern const QMetaObject staticMetaObject;                                  \
    extern const QMetaObject &getStaticMetaObject();                            \


#ifdef Q_MOC_RUN
class Qn
#else
namespace Qn
#endif
{
#ifdef Q_MOC_RUN
    Q_GADGET
<<<<<<< HEAD
    Q_ENUMS(Border Corner ExtrapolationMode CameraCapability PtzObjectType PtzCommand PtzDataField PtzCoordinateSpace CameraDataType
            PtzCapability StreamFpsSharingMethod MotionType TimePeriodType TimePeriodContent SystemComponent ItemDataRole 
            StreamQuality SecondStreamQuality PanicMode RecordingType PropertyDataType SerializationFormat)
    Q_FLAGS(Borders Corners CameraCapabilities PtzDataFields PtzCapabilities MotionTypes TimePeriodTypes ServerFlags)
=======
    Q_ENUMS(Border Corner ExtrapolationMode CameraCapability PtzObjectType PtzCommand PtzDataField PtzCoordinateSpace PtzCapability StreamFpsSharingMethod MotionType TimePeriodType TimePeriodContent ToggleState SystemComponent ItemDataRole PtzRestriction)
    Q_FLAGS(Borders Corners CameraCapabilities PtzDataFields PtzCapabilities MotionTypes TimePeriodTypes PtzTraits)
>>>>>>> 42489744
public:
#else
    Q_NAMESPACE
#endif

    // TODO: #Elric #5.0 use Qt::Edge ?
    /**
     * Generic enumeration describing borders of a rectangle.
     */
    enum Border {
        NoBorders = 0,
        LeftBorder = 0x1,
        RightBorder = 0x2,
        TopBorder = 0x4,
        BottomBorder = 0x8,
        AllBorders = LeftBorder | RightBorder | TopBorder | BottomBorder
    };
    Q_DECLARE_FLAGS(Borders, Border)
    Q_DECLARE_OPERATORS_FOR_FLAGS(Borders)


    /**
     * Generic enumeration describing corners of a rectangle.
     */
    enum Corner {
        NoCorner = 0,
        TopLeftCorner = 0x1,
        TopRightCorner = 0x2,
        BottomLeftCorner = 0x4,
        BottomRightCorner = 0x8,
        AllCorners = TopLeftCorner | TopRightCorner | BottomLeftCorner | BottomRightCorner
    };
    Q_DECLARE_FLAGS(Corners, Corner)
    Q_DECLARE_OPERATORS_FOR_FLAGS(Corners)

    enum ExtrapolationMode {
        ConstantExtrapolation,
        LinearExtrapolation,
        PeriodicExtrapolation
    };

    enum CameraCapability { 
        NoCapabilities                      = 0x000, 
        PrimaryStreamSoftMotionCapability   = 0x004,
        RelayInputCapability                = 0x008,
        RelayOutputCapability               = 0x010,
        ShareIpCapability                   = 0x020 
    };
    Q_DECLARE_FLAGS(CameraCapabilities, CameraCapability)
    Q_DECLARE_OPERATORS_FOR_FLAGS(CameraCapabilities)

    enum PtzCommand {
        ContinuousMovePtzCommand,
        ContinuousFocusPtzCommand,
        AbsoluteDeviceMovePtzCommand,
        AbsoluteLogicalMovePtzCommand,
        ViewportMovePtzCommand,

        GetDevicePositionPtzCommand,
        GetLogicalPositionPtzCommand,
        GetDeviceLimitsPtzCommand,
        GetLogicalLimitsPtzCommand,
        GetFlipPtzCommand,
        
        CreatePresetPtzCommand,
        UpdatePresetPtzCommand,
        RemovePresetPtzCommand,
        ActivatePresetPtzCommand,
        GetPresetsPtzCommand,

        CreateTourPtzCommand,
        RemoveTourPtzCommand,
        ActivateTourPtzCommand,
        GetToursPtzCommand,

        GetActiveObjectPtzCommand,
        UpdateHomeObjectPtzCommand,
        GetHomeObjectPtzCommand,

        GetAuxilaryTraitsPtzCommand,
        RunAuxilaryCommandPtzCommand,

        GetDataPtzCommand,

        InvalidPtzCommand = -1
    };

    enum PtzDataField {
        CapabilitiesPtzField    = 0x001,
        DevicePositionPtzField  = 0x002,
        LogicalPositionPtzField = 0x004,
        DeviceLimitsPtzField    = 0x008,
        LogicalLimitsPtzField   = 0x010,
        FlipPtzField            = 0x020,
        PresetsPtzField         = 0x040,
        ToursPtzField           = 0x080,
        ActiveObjectPtzField    = 0x100,
        HomeObjectPtzField      = 0x200,
        AuxilaryTraitsPtzField  = 0x400,
        NoPtzFields             = 0x000,
        AllPtzFields            = 0xFFF
    };
    QN_ENABLE_ENUM_NUMERIC_SERIALIZATION(PtzDataField)

    Q_DECLARE_FLAGS(PtzDataFields, PtzDataField)
    Q_DECLARE_OPERATORS_FOR_FLAGS(PtzDataFields)

    enum PtzCoordinateSpace {
        DevicePtzCoordinateSpace,
        LogicalPtzCoordinateSpace
    };

    enum PtzObjectType {
        PresetPtzObject,
        TourPtzObject,

        InvalidPtzObject = -1
    };

    enum PtzCapability {
        NoPtzCapabilities                   = 0x00000000,
        
        ContinuousPanCapability             = 0x00000001,
        ContinuousTiltCapability            = 0x00000002,
        ContinuousZoomCapability            = 0x00000004,
        ContinuousFocusCapability           = 0x00000008,

        AbsolutePanCapability               = 0x00000010,
        AbsoluteTiltCapability              = 0x00000020,
        AbsoluteZoomCapability              = 0x00000040,

        ViewportPtzCapability               = 0x00000080,

        FlipPtzCapability                   = 0x00000100,
        LimitsPtzCapability                 = 0x00000200,

        DevicePositioningPtzCapability      = 0x00001000,
        LogicalPositioningPtzCapability     = 0x00002000,

        PresetsPtzCapability                = 0x00010000,
        ToursPtzCapability                  = 0x00020000,
        ActivityPtzCapability               = 0x00040000,
        HomePtzCapability                   = 0x00080000,

        AsynchronousPtzCapability           = 0x00100000,
        SynchronizedPtzCapability           = 0x00200000,
        VirtualPtzCapability                = 0x00400000,

        AuxilaryPtzCapability               = 0x01000000,

        /* Shortcuts */
        ContinuousPanTiltCapabilities       = ContinuousPanCapability | ContinuousTiltCapability,
        ContinuousPtzCapabilities           = ContinuousPanCapability | ContinuousTiltCapability | ContinuousZoomCapability,
        AbsolutePtzCapabilities             = AbsolutePanCapability | AbsoluteTiltCapability | AbsoluteZoomCapability,
    };
    QN_ENABLE_ENUM_NUMERIC_SERIALIZATION(PtzCapability)

    Q_DECLARE_FLAGS(PtzCapabilities, PtzCapability)
    Q_DECLARE_OPERATORS_FOR_FLAGS(PtzCapabilities)



    enum PtzTrait {
        NoPtzTraits             = 0x00,
        FourWayPtzTrait         = 0x01,
        EightWayPtzTrait        = 0x02,
        ManualAutoFocusPtzTrait = 0x04,
    };
    Q_DECLARE_FLAGS(PtzTraits, PtzTrait);
    Q_DECLARE_OPERATORS_FOR_FLAGS(PtzTraits);


    enum StreamFpsSharingMethod {
        /** If second stream is running whatever fps it has, first stream can get maximumFps - secondstreamFps. */
        BasicFpsSharing, 

        /** If second stream is running whatever megapixel it has, first stream can get maxMegapixels - secondstreamPixels. */
        PixelsFpsSharing, 

        /** Second stream does not affect first stream's fps. */
        NoFpsSharing 
    };


    enum MotionType {
        MT_Default      = 0x0, 
        MT_HardwareGrid = 0x1, 
        MT_SoftwareGrid = 0x2, 
        MT_MotionWindow = 0x4, 
        MT_NoMotion     = 0x8
    };
    QN_ENABLE_ENUM_NUMERIC_SERIALIZATION(MotionType)

    Q_DECLARE_FLAGS(MotionTypes, MotionType)
    Q_DECLARE_OPERATORS_FOR_FLAGS(MotionTypes)


    enum PanicMode {
        PM_None = 0, 
        PM_BusinessEvents = 1, 
        PM_User = 2
    };
    QN_ENABLE_ENUM_NUMERIC_SERIALIZATION(PanicMode)


    // TODO: #Elric #EC2 talk to Roma, write comments
    enum ServerFlag { 
        SF_None         = 0x0, 
        SF_Edge         = 0x1,
        SF_RemoteEC     = 0x2,
        SF_HasPublicIP  = 0x4
    };
    QN_ENABLE_ENUM_NUMERIC_SERIALIZATION(ServerFlag)

    Q_DECLARE_FLAGS(ServerFlags, ServerFlag)
    Q_DECLARE_OPERATORS_FOR_FLAGS(ServerFlags);


    enum TimePeriodType {
        NullTimePeriod      = 0x1,  /**< No period. */
        EmptyTimePeriod     = 0x2,  /**< Period of zero length. */
        NormalTimePeriod    = 0x4,  /**< Normal period with non-zero length. */
    };

    Q_DECLARE_FLAGS(TimePeriodTypes, TimePeriodType)
    Q_DECLARE_OPERATORS_FOR_FLAGS(TimePeriodTypes)


    enum TimePeriodContent {
        RecordingContent,
        MotionContent,
        BookmarksContent,
        TimePeriodContentCount
    };

    enum CameraDataType {
        RecordedTimePeriod,
        MotionTimePeriod,
        BookmarkTimePeriod,
        BookmarkData,

        CameraDataTypeCount
    };

    enum SystemComponent {
        EnterpriseControllerComponent,
        MediaServerComponent,
        ClientComponent,
        MediaProxyComponent,

        AnyComponent
    };


    /**
     * Generic enumeration holding different data roles used in Qn classes.
     */
    enum ItemDataRole {
        FirstItemDataRole   = Qt::UserRole,

        /* Tree-based. */
        NodeTypeRole,                               /**< Role for node type, see <tt>Qn::NodeType</tt>. */

        /* Resource-based. */
        ResourceRole,                               /**< Role for QnResourcePtr. */
        UserResourceRole,                           /**< Role for QnUserResourcePtr. */
        LayoutResourceRole,                         /**< Role for QnLayoutResourcePtr. */
        MediaServerResourceRole,                    /**< Role for QnMediaServerResourcePtr. */
        VideoWallResourceRole,                      /**< Role for QnVideoWallResourcePtr */

        ResourceNameRole,                           /**< Role for resource name. Value of type QString. */
        ResourceFlagsRole,                          /**< Role for resource flags. Value of type int (QnResource::Flags). */
        ResourceSearchStringRole,                   /**< Role for resource search string. Value of type QString. */
        ResourceStatusRole,                         /**< Role for resource status. Value of type int (QnResource::Status). */
        ResourceUidRole,                            /**< Role for resource unique id. Value of type QString. */

        VideoWallGuidRole,                          /**< Role for videowall resource unique id. Value of type QUuid. */
        VideoWallItemGuidRole,                      /**< Role for videowall item unique id. Value of type QUuid. */
        VideoWallPcGuidRole,                        /**< Role for videowall pc unique id. Value of type QUuid. */
        VideoWallPcScreenIndicesRole,               /**< Role for videowall pc screen indices. Value of type QList<int>. */

        /* Layout-based. */
        LayoutCellSpacingRole,                      /**< Role for layout's cell spacing. Value of type QSizeF. */
        LayoutCellAspectRatioRole,                  /**< Role for layout's cell aspect ratio. Value of type qreal. */
        LayoutBoundingRectRole,                     /**< Role for layout's bounding rect. Value of type QRect. */
        LayoutSyncStateRole,                        /**< Role for layout's stream synchronization state. Value of type QnStreamSynchronizationState. */
        LayoutSearchStateRole,                      /**< */
        LayoutTimeLabelsRole,                       /**< Role for layout's time label diplay. Value of type bool. */ 
        LayoutPermissionsRole,                      /**< Role for overriding layout's permissions. Value of type int (Qn::Permissions). */ 
        LayoutSelectionRole,                        /**< Role for layout's selected items. Value of type QVector<QUuid>. */

        /* Item-based. */
        ItemUuidRole,                               /**< Role for item's UUID. Value of type QUuid. */
        ItemGeometryRole,                           /**< Role for item's integer geometry. Value of type QRect. */
        ItemGeometryDeltaRole,                      /**< Role for item's floating point geometry delta. Value of type QRectF. */
        ItemCombinedGeometryRole,                   /**< Role for item's floating point combined geometry. Value of type QRectF. */
        ItemPositionRole,                           /**< Role for item's floating point position. Value of type QPointF. */
        ItemZoomRectRole,                           /**< Role for item's zoom window. Value of type QRectF. */
        ItemImageEnhancementRole,                   /**< Role for item's image enhancement params. Value of type ImageCorrectionParams. */
        ItemImageDewarpingRole,                     /**< Role for item's image dewarping params. Value of type QnItemDewarpingParams. */
        ItemFlagsRole,                              /**< Role for item's flags. Value of type int (Qn::ItemFlags). */
        ItemRotationRole,                           /**< Role for item's rotation. Value of type qreal. */
        ItemFrameDistinctionColorRole,              /**< Role for item's frame distinction color. Value of type QColor. */
        ItemFlipRole,                               /**< Role for item's flip state. Value of type bool. */
        ItemAspectRatioRole,                        /**< Role for item's aspect ratio. Value of type qreal. */

        ItemTimeRole,                               /**< Role for item's playback position, in milliseconds. Value of type qint64. Default value is -1. */
        ItemPausedRole,                             /**< Role for item's paused state. Value of type bool. */
        ItemSpeedRole,                              /**< Role for item's playback speed. Value of type qreal. */
        ItemSliderWindowRole,                       /**< Role for slider window that is displayed when the item is active. Value of type QnTimePeriod. */
        ItemSliderSelectionRole,                    /**< Role for slider selection that is displayed when the items is active. Value of type QnTimePeriod. */
        ItemCheckedButtonsRole,                     /**< Role for buttons that are checked in item's titlebar. Value of type int (QnResourceWidget::Buttons). */
        ItemDisabledButtonsRole,                    /**< Role for buttons that are not to be displayed in item's titlebar. Value of type int (QnResourceWidget::Buttons). */
        ItemHealthMonitoringButtonsRole,            /**< Role for buttons that are checked on each line of Health Monitoring widget. Value of type QnServerResourceWidget::HealthMonitoringButtons. */

        /* Ptz-based. */
        PtzPresetRole,                              /**< Role for PTZ preset. Value of type QnPtzPreset. */
        PtzTourRole,                                /**< Role for PTZ tour. Value of type QnPtzTour. */
        PtzObjectIdRole,                            /**< Role for PTZ tour/preset id. Value of type QString. */
        PtzObjectNameRole,                          /**< Role for PTZ tour/preset name. Value of type QString. */
        PtzTourSpotRole,                            /**< Role for PTZ tour spot. Value of type QnPtzTourSpot. */

        /* Context-based. */
        CurrentLayoutResourceRole,
        CurrentUserResourceRole,
        CurrentLayoutMediaItemsRole,
        CurrentMediaServerResourcesRole,

        /* Arguments. */
        ActionIdRole,
        SerializedDataRole,
        ConnectionInfoRole,
        FocusElementRole,
        TimePeriodRole,
        TimePeriodsRole,
        MergedTimePeriodsRole,
        AutoConnectRole,
        FileNameRole,                               /**< Role for target filename. Used in TakeScreenshotAction. */
        TitleRole,                                  /**< Role for dialog title. Used in MessageBoxAction. */
        TextRole,                                   /**< Role for dialog text. Used in MessageBoxAction. */
        UrlRole,                                    /**< Role for target url. Used in BrowseUrlAction. */
        ForceRole,                                  /**< Role for 'forced' flag. Used in DisconnectAction */
        CameraBookmarkRole,                         /**< Role for the selected camera bookmark (if any). Used in Edit/RemoveCameraBookmarkAction */
        UuidRole,                                   /**< Role for target uuid. Used in LoadVideowallMatrixAction. */
        KeyboardModifiersRole,                      /**< Role for keyboard modifiers. Used in some Drop actions. */

        /* Others. */
        HelpTopicIdRole,                            /**< Role for item's help topic. Value of type int. */
        
        TranslationRole,                            /**< Role for translations. Value of type QnTranslation. */

        ItemMouseCursorRole,                        /**< Role for item's mouse cursor. */
        DisplayHtmlRole,                            /**< Same as Display role, but use HTML format. */

        ModifiedRole,                               /**< Role for modified state. Value of type bool. */
        DisabledRole,                               /**< Role for disabled state. Value of type bool. */
        ValidRole,                                  /**< Role for valid state. Value of type bool. */
        ActionIsInstantRole,                        /**< Role for instant state for business rule actions. Value of type bool. */
        ShortTextRole,                              /**< Role for short text. Value of type QString. */

        EventTypeRole,                              /**< Role for business event type. Value of type QnBusiness::EventType. */
        EventResourcesRole,                         /**< Role for business event resources list. Value of type QnResourceList. */
        ActionTypeRole,                             /**< Role for business action type. Value of type QnBusiness::ActionType. */
        ActionResourcesRole,                        /**< Role for business action resources list. Value of type QnResourceList. */

        SoftwareVersionRole,                        /**< Role for software version. Value of type QnSoftwareVersion. */

    };

    // TODO: #Elric #EC2 rename
    enum StreamQuality {
        QualityLowest = 0,
        QualityLow = 1,
        QualityNormal = 2,
        QualityHigh = 3,
        QualityHighest = 4,
        QualityPreSet = 5,
        QualityNotDefined = 6,

        StreamQualityCount
    };
    QN_ENABLE_ENUM_NUMERIC_SERIALIZATION(StreamQuality)


    // TODO: #Elric #EC2 rename
    enum SecondStreamQuality { 
        SSQualityLow = 0, 
        SSQualityMedium = 1, 
        SSQualityHigh = 2, 
        SSQualityNotDefined = 3,
        SSQualityDontUse = 4
    };
    QN_ENABLE_ENUM_NUMERIC_SERIALIZATION(SecondStreamQuality)


    // TODO: #Elric #EC2 rename
    enum RecordingType {
        /** Record always. */
        RT_Always = 0,

        /** Record only when motion was detected. */
        RT_MotionOnly = 1,

        /** Don't record. */
        RT_Never = 2,

        /** Record LQ stream always and HQ stream only on motion. */
        RT_MotionAndLowQuality = 3,

        RT_Count
    };
    QN_ENABLE_ENUM_NUMERIC_SERIALIZATION(RecordingType)

    enum PropertyDataType { 
        PDT_None        = 0, 
        PDT_Value       = 1, 
        PDT_OnOff       = 2, 
        PDT_Boolen      = 3, 
        PDT_MinMaxStep  = 4, 
        PDT_Enumeration = 5, 
        PDT_Button      = 6 
    };
    QN_ENABLE_ENUM_NUMERIC_SERIALIZATION(PropertyDataType)


    enum SerializationFormat {
        JsonFormat,
        BnsFormat,
        CsvFormat,
        XmlFormat
    };


    /**
     * Invalid value for a timezone UTC offset.
     */
    static const qint64 InvalidUtcOffset = INT64_MAX;
#define InvalidUtcOffset InvalidUtcOffset

    /** 
     * Helper function that can be used to 'place' macros into Qn namespace. 
     */
    template<class T>
    const T &_id(const T &value) { return value; }

} // namespace Qn


/** 
 * \def lit
 * Helper macro to mark strings that are not to be translated. 
 */
#define QN_USE_QT_STRING_LITERALS
#ifdef QN_USE_QT_STRING_LITERALS
namespace QnLitDetail { template<int N> void check_string_literal(const char (&)[N]) {} }
#   define lit(s) (QnLitDetail::check_string_literal(s), QStringLiteral(s))
#else
#   define lit(s) QLatin1String(s)
#endif

<<<<<<< HEAD
QN_FUSION_DECLARE_FUNCTIONS_FOR_TYPES(
    (Qn::TimePeriodContent)(Qn::Corner)(Qn::CameraDataType), 
    (metatype)
)

QN_FUSION_DECLARE_FUNCTIONS_FOR_TYPES(
    (Qn::PtzObjectType)(Qn::PtzCommand)(Qn::PtzCoordinateSpace)(Qn::MotionType)
        (Qn::StreamQuality)(Qn::SecondStreamQuality)(Qn::ServerFlag)(Qn::PanicMode)(Qn::RecordingType)
        (Qn::SerializationFormat)(Qn::PropertyDataType), 
    (metatype)(lexical)
)

QN_FUSION_DECLARE_FUNCTIONS_FOR_TYPES(
    (Qn::ServerFlags)(Qn::PtzDataFields)(Qn::PtzCapabilities),
    (metatype)(numeric)
)
=======
QN_DECLARE_FUNCTIONS_FOR_TYPES((Qn::TimePeriodContent)(Qn::Corner), (metatype))
QN_DECLARE_FUNCTIONS_FOR_TYPES((Qn::PtzObjectType)(Qn::PtzCommand)(Qn::PtzCoordinateSpace)(Qn::PtzDataFields)(Qn::PtzCapabilities)(Qn::PtzTrait), (metatype)(lexical)(json))
>>>>>>> 42489744

#endif // QN_COMMON_GLOBALS_H<|MERGE_RESOLUTION|>--- conflicted
+++ resolved
@@ -27,15 +27,10 @@
 {
 #ifdef Q_MOC_RUN
     Q_GADGET
-<<<<<<< HEAD
-    Q_ENUMS(Border Corner ExtrapolationMode CameraCapability PtzObjectType PtzCommand PtzDataField PtzCoordinateSpace CameraDataType
+    Q_ENUMS(Border Corner ExtrapolationMode CameraCapability PtzObjectType PtzCommand PtzDataField PtzCoordinateSpace PtzTraits CameraDataType
             PtzCapability StreamFpsSharingMethod MotionType TimePeriodType TimePeriodContent SystemComponent ItemDataRole 
             StreamQuality SecondStreamQuality PanicMode RecordingType PropertyDataType SerializationFormat)
     Q_FLAGS(Borders Corners CameraCapabilities PtzDataFields PtzCapabilities MotionTypes TimePeriodTypes ServerFlags)
-=======
-    Q_ENUMS(Border Corner ExtrapolationMode CameraCapability PtzObjectType PtzCommand PtzDataField PtzCoordinateSpace PtzCapability StreamFpsSharingMethod MotionType TimePeriodType TimePeriodContent ToggleState SystemComponent ItemDataRole PtzRestriction)
-    Q_FLAGS(Borders Corners CameraCapabilities PtzDataFields PtzCapabilities MotionTypes TimePeriodTypes PtzTraits)
->>>>>>> 42489744
 public:
 #else
     Q_NAMESPACE
@@ -496,14 +491,13 @@
 #   define lit(s) QLatin1String(s)
 #endif
 
-<<<<<<< HEAD
 QN_FUSION_DECLARE_FUNCTIONS_FOR_TYPES(
     (Qn::TimePeriodContent)(Qn::Corner)(Qn::CameraDataType), 
     (metatype)
 )
 
 QN_FUSION_DECLARE_FUNCTIONS_FOR_TYPES(
-    (Qn::PtzObjectType)(Qn::PtzCommand)(Qn::PtzCoordinateSpace)(Qn::MotionType)
+    (Qn::PtzObjectType)(Qn::PtzCommand)(Qn::PtzTrait)(Qn::PtzCoordinateSpace)(Qn::MotionType)
         (Qn::StreamQuality)(Qn::SecondStreamQuality)(Qn::ServerFlag)(Qn::PanicMode)(Qn::RecordingType)
         (Qn::SerializationFormat)(Qn::PropertyDataType), 
     (metatype)(lexical)
@@ -513,9 +507,5 @@
     (Qn::ServerFlags)(Qn::PtzDataFields)(Qn::PtzCapabilities),
     (metatype)(numeric)
 )
-=======
-QN_DECLARE_FUNCTIONS_FOR_TYPES((Qn::TimePeriodContent)(Qn::Corner), (metatype))
-QN_DECLARE_FUNCTIONS_FOR_TYPES((Qn::PtzObjectType)(Qn::PtzCommand)(Qn::PtzCoordinateSpace)(Qn::PtzDataFields)(Qn::PtzCapabilities)(Qn::PtzTrait), (metatype)(lexical)(json))
->>>>>>> 42489744
 
 #endif // QN_COMMON_GLOBALS_H