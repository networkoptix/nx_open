--- conflicted
+++ resolved
@@ -55,12 +55,8 @@
         ServerStartedReason,
         StorageIoErrorReason,
         StorageTooSlowReason,
-<<<<<<< HEAD
-        StorageNotEnoughSpaceReason,
+        StorageNotEnoughSpaceReason,  // TODO: #Elric #enum think of a better name.
         LicenseRemoved
-=======
-        StorageNotEnoughSpaceReason // TODO: #Elric #enum think of a better name.
->>>>>>> 568f414e
     };
 
     enum EventState {
