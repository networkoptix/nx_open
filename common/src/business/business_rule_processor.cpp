#include "business_rule_processor.h"

#include <QtCore/QList>

#include <api/app_server_connection.h>
#include <api/common_message_processor.h>

#include <business/business_action_factory.h>
#include <business/business_event_rule.h>
#include <business/actions/system_health_business_action.h>
#include <business/business_action_parameters.h>

#include <core/resource/resource.h>
#include <core/resource/media_server_resource.h>
#include <core/resource/user_resource.h>
#include <core/resource/camera_resource.h>
#include <core/resource_management/resource_pool.h>

#include "mustache/mustache_helper.h"
#include "mustache/partial_info.h"

#include "utils/common/synctime.h"
#include <utils/common/email.h>
#include "business_strings_helper.h"
#include "version.h"

#include <QtCore/QBuffer>
#include <QtGui/QImage>

const int EMAIL_SEND_TIMEOUT = 300; // 5 minutes

namespace {
    const QString tpProductLogoFilename(lit("productLogoFilename"));
    const QString tpEventLogoFilename(lit("eventLogoFilename"));
    const QString tpProductLogo(lit("productLogo.png"));
    const QString tpCompanyName(lit("companyName"));
    const QString tpCompanyUrl(lit("companyUrl"));
    const QString tpSupportEmail(lit("supportEmail"));
    const QString tpSystemName(lit("systemName"));
    const QString tpImageMimeType(lit("image/png"));
    const QString tpScreenshotFilename(lit("screenshot"));
    const QString tpScreenshot(lit("screenshot.jpeg"));
};

QnBusinessRuleProcessor* QnBusinessRuleProcessor::m_instance = 0;

QnBusinessRuleProcessor::QnBusinessRuleProcessor()
{
    connect(qnBusinessMessageBus, SIGNAL(actionDelivered(QnAbstractBusinessActionPtr)), this, SLOT(at_actionDelivered(QnAbstractBusinessActionPtr)));
    connect(qnBusinessMessageBus, SIGNAL(actionDeliveryFail(QnAbstractBusinessActionPtr)), this, SLOT(at_actionDeliveryFailed(QnAbstractBusinessActionPtr)));

    connect(qnBusinessMessageBus, SIGNAL(actionReceived(QnAbstractBusinessActionPtr, QnResourcePtr)), this, SLOT(executeActionInternal(QnAbstractBusinessActionPtr, QnResourcePtr)));

    connect(QnCommonMessageProcessor::instance(),       SIGNAL(businessRuleChanged(QnBusinessEventRulePtr)),
            this, SLOT(at_businessRuleChanged(QnBusinessEventRulePtr)));
    connect(QnCommonMessageProcessor::instance(),       SIGNAL(businessRuleDeleted(QnId)),
            this, SLOT(at_businessRuleDeleted(QnId)));
    connect(QnCommonMessageProcessor::instance(),       SIGNAL(businessRuleReset(QnBusinessEventRuleList)),
            this, SLOT(at_businessRuleReset(QnBusinessEventRuleList)));

    connect(&m_timer, SIGNAL(timeout()), this, SLOT(at_timer()));
    m_timer.start(1000);
    start();
}

QnBusinessRuleProcessor::~QnBusinessRuleProcessor()
{
    quit();
    wait();
}

QnMediaServerResourcePtr QnBusinessRuleProcessor::getDestMServer(QnAbstractBusinessActionPtr action, QnResourcePtr res)
{
    if (action->actionType() == BusinessActionType::SendMail || action->actionType() == BusinessActionType::Diagnostics)
        return QnMediaServerResourcePtr(); // no need transfer to other mServer. Execute action here.
    if (!res)
        return QnMediaServerResourcePtr(); // can not find routeTo resource
    return qnResPool->getResourceById(res->getParentId()).dynamicCast<QnMediaServerResource>();
}

void QnBusinessRuleProcessor::executeAction(QnAbstractBusinessActionPtr action)
{
    QnResourceList resList = action->getResources().filtered<QnNetworkResource>();
    if (resList.isEmpty()) {
        executeActionInternal(action, QnResourcePtr());
    }
    else {
        for (int i = 0; i < resList.size(); ++i)
        {
            QnMediaServerResourcePtr routeToServer = getDestMServer(action, resList[i]);
            if (routeToServer && !action->isReceivedFromRemoteHost() && routeToServer->getGuid() != getGuid())
            {
                // delivery to other server
                QUrl serverUrl = routeToServer->getApiUrl();
                QUrl proxyUrl = QnAppServerConnectionFactory::defaultUrl();
#if 0
                // do proxy via EC builtin proxy. It is dosn't work. I don't know why
                proxyUrl.setPath(QString(QLatin1String("/proxy/http/%1:%2/api/execAction/")).arg(serverUrl.host()).arg(serverUrl.port()));
#else
                // do proxy via CPP media proxy
                proxyUrl.setScheme(QLatin1String("http"));
                proxyUrl.setPort(QnAppServerConnectionFactory::defaultMediaProxyPort());
                proxyUrl.setPath(QString(QLatin1String("/proxy/%1:%2/api/execAction/")).arg(serverUrl.host()).arg(serverUrl.port()));
#endif

                QString url = proxyUrl.toString();
                qnBusinessMessageBus->deliveryBusinessAction(action, resList[i], url); 
            }
            else {
                executeActionInternal(action, resList[i]);
            }
        }
    }
}

bool QnBusinessRuleProcessor::executeActionInternal(QnAbstractBusinessActionPtr action, QnResourcePtr res)
{
    if (BusinessActionType::hasToggleState(action->actionType()))
    {
        // check for duplicate actions. For example: camera start recording by 2 different events e.t.c
        QString actionKey = action->getExternalUniqKey();
        if (res)
            actionKey += QString(L'_') + res->getUniqueId();

        if (action->getToggleState() == Qn::OnState)
        {
            if (++m_actionInProgress[actionKey] > 1)
                return true; // ignore duplicated start
        }
        else if (action->getToggleState() == Qn::OffState)
        {
            if (--m_actionInProgress[actionKey] > 0)
                return true; // ignore duplicated stop
            m_actionInProgress.remove(actionKey);
        }
    }

    switch( action->actionType() )
    {
    case BusinessActionType::SendMail:
        return sendMail( action.dynamicCast<QnSendMailBusinessAction>() );

    case BusinessActionType::Diagnostics:
        return true;

    case BusinessActionType::ShowPopup:
    case BusinessActionType::PlaySound:
    case BusinessActionType::PlaySoundRepeated:
    case BusinessActionType::SayText:
        return broadcastBusinessAction(action);

    default:
        break;
    }

    return false;
}

class QnBusinessRuleProcessorInstanceDeleter
{
public:
    ~QnBusinessRuleProcessorInstanceDeleter()
    {
        QnBusinessRuleProcessor::fini();
    }
};

static QnBusinessRuleProcessorInstanceDeleter qnBusinessRuleProcessorInstanceDeleter;

QnBusinessRuleProcessor* QnBusinessRuleProcessor::instance()
{
    // this call is not thread safe! You should init from main thread e.t.c
    Q_ASSERT_X(m_instance, Q_FUNC_INFO, "QnBusinessRuleProcessor::init must be called first!");
    return m_instance;
}

void QnBusinessRuleProcessor::init(QnBusinessRuleProcessor* instance)
{
    // this call is not thread safe! You should init from main thread e.t.c
    Q_ASSERT_X(!m_instance, Q_FUNC_INFO, "QnBusinessRuleProcessor::init must be called once!");
    m_instance = instance;
}

void QnBusinessRuleProcessor::fini()
{
    delete m_instance;
    m_instance = NULL;
}

void QnBusinessRuleProcessor::addBusinessRule(QnBusinessEventRulePtr value)
{
    at_businessRuleChanged(value);
}

void QnBusinessRuleProcessor::processBusinessEvent(QnAbstractBusinessEventPtr bEvent)
{
    QMutexLocker lock(&m_mutex);

    QnAbstractBusinessActionList actions = matchActions(bEvent);
    foreach(QnAbstractBusinessActionPtr action, actions)
    {
        executeAction(action);
    }
}

bool QnBusinessRuleProcessor::containResource(QnResourceList resList, const QnId& resId) const
{
    for (int i = 0; i < resList.size(); ++i)
    {
        if (resList.at(i) && resList.at(i)->getId() == resId)
            return true;
    }
    return false;
}

bool QnBusinessRuleProcessor::checkRuleCondition(QnAbstractBusinessEventPtr bEvent, QnBusinessEventRulePtr rule) const
{
    if (!bEvent->checkCondition(rule->eventState(), rule->eventParams()))
        return false;
    if (!rule->isScheduleMatchTime(qnSyncTime->currentDateTime()))
        return false;
    return true;
}

QString QnBusinessRuleProcessor::formatEmailList(const QStringList &value) {
    QString result;
    for (int i = 0; i < value.size(); ++i)
    {
        if (i > 0)
            result.append(L' ');
        result.append(QString(QLatin1String("%1")).arg(value[i].trimmed()));
    }
    return result;
}

QnAbstractBusinessActionPtr QnBusinessRuleProcessor::processToggleAction(QnAbstractBusinessEventPtr bEvent, QnBusinessEventRulePtr rule)
{
    bool condOK = checkRuleCondition(bEvent, rule);
    QnAbstractBusinessActionPtr action;

    RunningRuleInfo& runtimeRule = m_rulesInProgress[rule->getUniqueId()];

    if (bEvent->getToggleState() == Qn::OffState && !runtimeRule.resources.isEmpty())
        return QnAbstractBusinessActionPtr(); // ignore 'Off' event if some event resources still running

    if (!runtimeRule.isActionRunning.isEmpty())
    {
        // Toggle event repeated with some interval with state 'on'.
        // if toggled action is used and condition is no longer valid - stop action
        // Or toggle event goes to 'off'. stop action
        if (!condOK || bEvent->getToggleState() == Qn::OffState)
            action = QnBusinessActionFactory::instantiateAction(rule, bEvent, Qn::OffState);
        else
            return QnAbstractBusinessActionPtr(); // ignore repeating 'On' event
    }
    else if (condOK)
        action = QnBusinessActionFactory::instantiateAction(rule, bEvent);

    bool isActionRunning = action && action->getToggleState() == Qn::OnState;
    if (isActionRunning)
        runtimeRule.isActionRunning.insert(QnId());
    else
        runtimeRule.isActionRunning.clear();

    return action;
}

QnAbstractBusinessActionPtr QnBusinessRuleProcessor::processInstantAction(QnAbstractBusinessEventPtr bEvent, QnBusinessEventRulePtr rule)
{
    bool condOK = checkRuleCondition(bEvent, rule);
    RunningRuleMap::iterator itr = m_rulesInProgress.find(rule->getUniqueId());
    if (itr != m_rulesInProgress.end())
    {
        // instant action connected to continue event. update stats to prevent multiple action for repeation 'on' event state
        RunningRuleInfo& runtimeRule = itr.value();
        QnId resId = bEvent->getResource() ? bEvent->getResource()->getId() : QnId();

        if (condOK && bEvent->getToggleState() == Qn::OnState) {
            if (runtimeRule.isActionRunning.contains(resId))
                return QnAbstractBusinessActionPtr(); // action by rule already was ran. Allow separate action for each resource of source event but ingore repeated 'on' state
            else
                runtimeRule.isActionRunning.insert(resId);
        }
        else
            runtimeRule.isActionRunning.remove(resId);
    }

    if (!condOK)
        return QnAbstractBusinessActionPtr();

    if (rule->eventState() != Qn::UndefinedState && rule->eventState() != bEvent->getToggleState())
        return QnAbstractBusinessActionPtr();


    if (rule->aggregationPeriod() == 0)
        return QnBusinessActionFactory::instantiateAction(rule, bEvent);

    QString eventKey = rule->getUniqueId();
    if (bEvent->getResource())
        eventKey += bEvent->getResource()->getUniqueId();


    qint64 currentTime = qnSyncTime->currentUSecsSinceEpoch();

    QnProcessorAggregationInfo& aggInfo = m_aggregateActions[eventKey];
    bool isFirstCall = !aggInfo.initialized();
    if (isFirstCall)
        aggInfo.init(bEvent, rule, currentTime);

    aggInfo.append(bEvent->getRuntimeParams());

    if (isFirstCall || currentTime > aggInfo.estimatedEnd())
    {
        QnAbstractBusinessActionPtr result = QnBusinessActionFactory::instantiateAction(aggInfo.rule(),
                                                                                        aggInfo.event(),
                                                                                        aggInfo.info());
        aggInfo.reset(currentTime);
        return result;
    }

    return QnAbstractBusinessActionPtr();
}

void QnBusinessRuleProcessor::at_timer()
{
    QMutexLocker lock(&m_mutex);
    qint64 currentTime = qnSyncTime->currentUSecsSinceEpoch();
    QMap<QString, QnProcessorAggregationInfo>::iterator itr = m_aggregateActions.begin();
    while (itr != m_aggregateActions.end())
    {
        QnProcessorAggregationInfo& aggInfo = itr.value();
        if (aggInfo.totalCount() > 0 && currentTime > aggInfo.estimatedEnd())
        {
            executeAction(QnBusinessActionFactory::instantiateAction(aggInfo.rule(),
                                                                     aggInfo.event(),
                                                                     aggInfo.info()));
            aggInfo.reset(currentTime);
        }
        ++itr;
    }
}

bool QnBusinessRuleProcessor::checkEventCondition(QnAbstractBusinessEventPtr bEvent, QnBusinessEventRulePtr rule)
{
    bool resOK = !bEvent->getResource() || rule->eventResources().isEmpty() || containResource(rule->eventResources(), bEvent->getResource()->getId());
    if (!resOK)
        return false;


    if (!BusinessEventType::hasToggleState(bEvent->getEventType()))
        return true;
    
    // for continue event put information to m_eventsInProgress
    QnId resId = bEvent->getResource() ? bEvent->getResource()->getId() : QnId();
    RunningRuleInfo& runtimeRule = m_rulesInProgress[rule->getUniqueId()];
    if (bEvent->getToggleState() == Qn::OnState)
        runtimeRule.resources[resId] = bEvent;
    else 
        runtimeRule.resources.remove(resId);

    return true;
}

QnAbstractBusinessActionList QnBusinessRuleProcessor::matchActions(QnAbstractBusinessEventPtr bEvent)
{
    QnAbstractBusinessActionList result;
    foreach(QnBusinessEventRulePtr rule, m_rules)    
    {
        if (rule->disabled() || rule->eventType() != bEvent->getEventType())
            continue;
        bool condOK = checkEventCondition(bEvent, rule);
        if (condOK)
        {
            QnAbstractBusinessActionPtr action;

            if (BusinessActionType::hasToggleState(rule->actionType()))
                action = processToggleAction(bEvent, rule);
            else
                action = processInstantAction(bEvent, rule);

            if (action)
                result << action;

            RunningRuleMap::Iterator itr = m_rulesInProgress.find(rule->getUniqueId());
            if (itr != m_rulesInProgress.end() && itr->resources.isEmpty())
                m_rulesInProgress.erase(itr); // clear running info if event is finished (all running event resources actually finished)
        }
    }
    return result;
}

void QnBusinessRuleProcessor::at_actionDelivered(QnAbstractBusinessActionPtr action)
{
    Q_UNUSED(action)
    //TODO: #vasilenko implement me
}

void QnBusinessRuleProcessor::at_actionDeliveryFailed(QnAbstractBusinessActionPtr  action)
{
    Q_UNUSED(action)
    //TODO: #vasilenko implement me
}

QImage QnBusinessRuleProcessor::getEventScreenshot(const QnBusinessEventParameters& params, QSize dstSize) const
{
    Q_UNUSED(params);
    Q_UNUSED(dstSize);

    return QImage();
}
bool QnBusinessRuleProcessor::sendMail(const QnSendMailBusinessActionPtr& action )
{
    Q_ASSERT( action );

    QStringList log;
    QStringList recipients;
    foreach (const QnUserResourcePtr &user, action->getResources().filtered<QnUserResource>()) {
        QString email = user->getEmail();
        log << QString(QLatin1String("%1 <%2>")).arg(user->getName()).arg(user->getEmail());
        if (!email.isEmpty() && QnEmail::isValid(email))
            recipients << email;
    }

    QStringList additional = action->getParams().getEmailAddress().split(QLatin1Char(';'), QString::SkipEmptyParts);
    foreach(const QString &email, additional) {
        log << email;
        QString trimmed = email.trimmed();
        if (trimmed.isEmpty())
            continue;
        if (QnEmail::isValid(trimmed))
            recipients << email;
    }

    if( recipients.isEmpty() )
    {
<<<<<<< HEAD
        cl_log.log( QString::fromLatin1("Action SendMail (rule %1) missing valid recipients. Ignoring...").arg(action->getBusinessRuleId().toString()), cl_logWARNING );
        cl_log.log( QString::fromLatin1("All recipients: ") + log.join(QLatin1String("; ")), cl_logWARNING );
=======
        cl_log.log( lit("Action SendMail (rule %1) missing valid recipients. Ignoring...").arg(action->getBusinessRuleId()), cl_logWARNING );
        cl_log.log( lit("All recipients: ") + log.join(QLatin1String("; ")), cl_logWARNING );
>>>>>>> b7715627
        return false;
    }

    cl_log.log( lit("Processing action SendMail. Sending mail to %1").
        arg(recipients.join(QLatin1String("; "))), cl_logDEBUG1 );


    QVariantHash contextMap = QnBusinessStringsHelper::eventDescriptionMap(action, action->aggregationInfo(), true);
    QnPartialInfo partialInfo(action->getRuntimeParams().getEventType());

    assert(!partialInfo.attrName.isEmpty());
    contextMap[partialInfo.attrName] = lit("true");

    QnEmailAttachmentList attachments;
    attachments.append(QnEmailAttachmentPtr(new QnEmailAttachment(tpProductLogo, lit(":/skin/email_attachments/productLogo.png"), tpImageMimeType)));
    attachments.append(QnEmailAttachmentPtr(new QnEmailAttachment(partialInfo.eventLogoFilename, lit(":/skin/email_attachments/") + partialInfo.eventLogoFilename, tpImageMimeType)));
    contextMap[tpProductLogoFilename] = lit("cid:") + tpProductLogo;
    contextMap[tpEventLogoFilename] = lit("cid:") + partialInfo.eventLogoFilename;
    contextMap[tpCompanyName] = lit(QN_ORGANIZATION_NAME);
    contextMap[tpCompanyUrl] = lit(QN_COMPANY_URL);
    contextMap[tpSupportEmail] = lit(QN_SUPPORT_MAIL_ADDRESS);
    contextMap[tpSystemName] = QnAppServerConnectionFactory::systemName();
    attachments.append(partialInfo.attachments);

    QImage screenshot = this->getEventScreenshot(action->getRuntimeParams(), QSize(640, 480));
    if (!screenshot.isNull()) {
        QByteArray screenshotData;
        QBuffer screenshotStream(&screenshotData);
        if (screenshot.save(&screenshotStream, "JPEG")) {
            attachments.append(QnEmailAttachmentPtr(new QnEmailAttachment(tpScreenshot, screenshotStream, lit("image/jpeg"))));
            contextMap[tpScreenshotFilename] = lit("cid:") + tpScreenshot;
        }
    }

    QString messageBody = renderTemplateFromFile(lit(":/email_templates"), lit("container.mustache"), contextMap);

    if (QnAppServerConnectionFactory::getConnection2()->getBusinessEventManager()->sendEmail(
                recipients,
                QnBusinessStringsHelper::eventAtResource(action->getRuntimeParams(), true),
                messageBody,
                EMAIL_SEND_TIMEOUT,
                attachments,
                this,
                &QnBusinessRuleProcessor::at_sendEmailFinished ) == ec2::INVALID_REQ_ID)
        return false;

    /*
     * This action instance is not used anymore but storing into the Events Log db.
     * Therefore we are storing all used emails in order to not recalculate them in
     * the event log processing methods. --rvasilenko
     */
    action->getParams().setEmailAddress(formatEmailList(recipients));
    return true;
}

void QnBusinessRuleProcessor::at_sendEmailFinished(int handle, ec2::ErrorCode errorCode)
{
    Q_UNUSED(handle)
    if (errorCode == ec2::ErrorCode::ok)
        return;

    QnAbstractBusinessActionPtr action(new QnSystemHealthBusinessAction(QnSystemHealth::EmailSendError));

    broadcastBusinessAction(action);

<<<<<<< HEAD
    cl_log.log(QString::fromLatin1("Error processing action SendMail. %1").arg(ec2::toString(errorCode)), cl_logWARNING);
=======
    cl_log.log(lit("Error processing action SendMail."), cl_logWARNING);
>>>>>>> b7715627
}

void QnBusinessRuleProcessor::at_broadcastBusinessActionFinished( int handle, ec2::ErrorCode errorCode )
{
    if (errorCode == ec2::ErrorCode::ok)
        return;

    qWarning() << "error delivering broadcast action message #" << handle << "error:" << ec2::toString(errorCode);
}

bool QnBusinessRuleProcessor::broadcastBusinessAction(QnAbstractBusinessActionPtr action)
{
    QnAppServerConnectionFactory::getConnection2()->getBusinessEventManager()->broadcastBusinessAction(
        action, this, &QnBusinessRuleProcessor::at_broadcastBusinessActionFinished );
    return true;
}

void QnBusinessRuleProcessor::at_businessRuleChanged_i(QnBusinessEventRulePtr bRule)
{
    for (int i = 0; i < m_rules.size(); ++i)
    {
        if (m_rules[i]->id() == bRule->id())
        {
            if( !m_rules[i]->disabled() )
                notifyResourcesAboutEventIfNeccessary( m_rules[i], false );
            if( !bRule->disabled() )
                notifyResourcesAboutEventIfNeccessary( bRule, true );
            terminateRunningRule(m_rules[i]);
            m_rules[i] = bRule;
            return;
        }
    }

    //adding new rule
    m_rules << bRule;
    if( !bRule->disabled() )
        notifyResourcesAboutEventIfNeccessary( bRule, true );
}

void QnBusinessRuleProcessor::at_businessRuleChanged(QnBusinessEventRulePtr bRule)
{
    QMutexLocker lock(&m_mutex);
    at_businessRuleChanged_i(bRule);
}

void QnBusinessRuleProcessor::at_businessRuleReset(QnBusinessEventRuleList rules)
{
    QMutexLocker lock(&m_mutex);

    // Remove all rules
    for (int i = 0; i < m_rules.size(); ++i)
    {
        if( !m_rules[i]->disabled() )
            notifyResourcesAboutEventIfNeccessary( m_rules[i], false );
        terminateRunningRule(m_rules[i]);
    }
    m_rules.clear();

    foreach(QnBusinessEventRulePtr rule, rules) {
        at_businessRuleChanged_i(rule);
    }
}

void QnBusinessRuleProcessor::terminateRunningRule(QnBusinessEventRulePtr rule)
{
    QString ruleId = rule->getUniqueId();
    RunningRuleInfo runtimeRule = m_rulesInProgress.value(ruleId);
    bool isToggledAction = BusinessActionType::hasToggleState(rule->actionType()); // We decided to terminate continues actions only if rule is changed
    if (!runtimeRule.isActionRunning.isEmpty() && !runtimeRule.resources.isEmpty() && isToggledAction)
    {
        foreach(const QnId& resId, runtimeRule.isActionRunning)
        {
            // terminate all actions. If instant action, terminate all resources on which it was started
            QnAbstractBusinessEventPtr bEvent;
            if (!resId.isNull())
                bEvent = runtimeRule.resources.value(resId);
            else
                bEvent = runtimeRule.resources.begin().value(); // for continues action resourceID is not specified and only one record is used
            if (bEvent) {
                QnAbstractBusinessActionPtr action = QnBusinessActionFactory::instantiateAction(rule, bEvent, Qn::OffState);
                if (action)
                    executeAction(action);
            }
        }
    }
    m_rulesInProgress.remove(ruleId);

    QString aggKey = rule->getUniqueId();
    QMap<QString, QnProcessorAggregationInfo>::iterator itr = m_aggregateActions.lowerBound(aggKey);
    while (itr != m_aggregateActions.end())
    {
        itr = m_aggregateActions.erase(itr);
        if (itr == m_aggregateActions.end() || !itr.key().startsWith(aggKey))
            break;
    }
}

void QnBusinessRuleProcessor::at_businessRuleDeleted(QnId id)
{
    QMutexLocker lock(&m_mutex);

    for (int i = 0; i < m_rules.size(); ++i)
    {
        if (m_rules[i]->id() == id)
        {
            if( !m_rules[i]->disabled() )
                notifyResourcesAboutEventIfNeccessary( m_rules[i], false );
            terminateRunningRule(m_rules[i]);
            m_rules.removeAt(i);
            break;
        }
    }
}

void QnBusinessRuleProcessor::notifyResourcesAboutEventIfNeccessary( QnBusinessEventRulePtr businessRule, bool isRuleAdded )
{
    //notifying resources to start input monitoring
    {
        if( businessRule->eventType() == BusinessEventType::Camera_Input)
        {
            QnResourceList resList = businessRule->eventResources();
            if (resList.isEmpty())
                resList = qnResPool->getAllEnabledCameras();

            for( QnResourceList::const_iterator it = resList.constBegin(); it != resList.constEnd(); ++it )
            {
                QnSharedResourcePointer<QnSecurityCamResource> securityCam = it->dynamicCast<QnSecurityCamResource>();
                if( !securityCam )
                    continue;
                if( isRuleAdded )
                    securityCam->inputPortListenerAttached();
                else
                    securityCam->inputPortListenerDetached();
            }
        }
    }

    //notifying resources about recording action
    {
        const QnResourceList& resList = businessRule->actionResources();
        if( businessRule->actionType() == BusinessActionType::CameraRecording)
        {
            for( QnResourceList::const_iterator it = resList.begin(); it != resList.end(); ++it )
            {
                QnSharedResourcePointer<QnSecurityCamResource> securityCam = it->dynamicCast<QnSecurityCamResource>();
                if( !securityCam )
                    continue;
                if( isRuleAdded )
                    securityCam->recordingEventAttached();
                else
                    securityCam->recordingEventDetached();
            }
        }
    }
}<|MERGE_RESOLUTION|>--- conflicted
+++ resolved
@@ -433,13 +433,8 @@
 
     if( recipients.isEmpty() )
     {
-<<<<<<< HEAD
-        cl_log.log( QString::fromLatin1("Action SendMail (rule %1) missing valid recipients. Ignoring...").arg(action->getBusinessRuleId().toString()), cl_logWARNING );
-        cl_log.log( QString::fromLatin1("All recipients: ") + log.join(QLatin1String("; ")), cl_logWARNING );
-=======
-        cl_log.log( lit("Action SendMail (rule %1) missing valid recipients. Ignoring...").arg(action->getBusinessRuleId()), cl_logWARNING );
+        cl_log.log( lit("Action SendMail (rule %1) missing valid recipients. Ignoring...").arg(action->getBusinessRuleId().toString()), cl_logWARNING );
         cl_log.log( lit("All recipients: ") + log.join(QLatin1String("; ")), cl_logWARNING );
->>>>>>> b7715627
         return false;
     }
 
@@ -505,11 +500,7 @@
 
     broadcastBusinessAction(action);
 
-<<<<<<< HEAD
-    cl_log.log(QString::fromLatin1("Error processing action SendMail. %1").arg(ec2::toString(errorCode)), cl_logWARNING);
-=======
-    cl_log.log(lit("Error processing action SendMail."), cl_logWARNING);
->>>>>>> b7715627
+    cl_log.log(lit("Error processing action SendMail. %1").arg(ec2::toString(errorCode)), cl_logWARNING);
 }
 
 void QnBusinessRuleProcessor::at_broadcastBusinessActionFinished( int handle, ec2::ErrorCode errorCode )
