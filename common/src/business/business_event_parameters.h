--- conflicted
+++ resolved
@@ -15,7 +15,6 @@
      */
     std::vector<QnUuid> cameraRefs;
 
-<<<<<<< HEAD
     //! Users that can generate this event. Empty == any user
     std::vector<QnUuid> instigators;
 
@@ -24,29 +23,6 @@
     QnEventMetaData(QnEventMetaData&&) = default;
     QnEventMetaData& operator= (const QnEventMetaData&) = default;
     QnEventMetaData& operator= (QnEventMetaData&&) = default;
-=======
-    QnEventMetaData() {}
-
-    QnEventMetaData(const QnEventMetaData& right): cameraRefs(right.cameraRefs) {}
-
-    QnEventMetaData(QnEventMetaData&& right): cameraRefs(std::move(right.cameraRefs)) {}
-
-    QnEventMetaData& operator=(const QnEventMetaData& right)
-    {
-        if (&right == this)
-            return *this;
-        cameraRefs = right.cameraRefs;
-        return *this;
-    }
-
-    QnEventMetaData& operator=(QnEventMetaData&& right)
-    {
-        if (&right == this)
-            return *this;
-        cameraRefs = std::move(right.cameraRefs);
-        return *this;
-    }
->>>>>>> a993e976
 };
 #define QnEventMetaData_Fields (cameraRefs)(instigators)
 QN_FUSION_DECLARE_FUNCTIONS(QnEventMetaData, (ubjson)(json)(eq)(xml)(csv_record));
@@ -63,18 +39,11 @@
     /** Event source - camera or server. */
     QnUuid eventResourceId;
 
-<<<<<<< HEAD
-    /* Resource name with cause a event.
-    *  resourceName is used if no resource actually registered in our system.
-    *  External custom event can provide some resource name with doesn't match resourceId in our system. At this case resourceName is filled and resourceId stay empty
-    */
-=======
     /**
      * Name of the resource which caused the event. Used if no resource is actually registered in
      * the system. External custom event can provide some resource name with doesn't match
      * resourceId in the system. In this case resourceName is filled and resourceId remains empty.
      */
->>>>>>> a993e976
     QString resourceName;
 
 #if 0
@@ -91,12 +60,6 @@
     /** Used for Input events only. */
     QString inputPortId;
 
-<<<<<<< HEAD
-    //! short event description. Used for camera/server conflict as resource name which cause error. Used in custom events as short description
-    QString caption;
-
-    //! long event description. Used for camera/server conflict as long description (conflict list). Used in ReasonedEvents as reason description. Used in custom events as long description
-=======
     /**
      * Short event description. Used for camera/server conflict as resource name which cause error.
      * Used in custom events as a short description.
@@ -108,7 +71,6 @@
      * list). Used in ReasonedEvents as reason description. Used in custom events as a long
      * description.
      */
->>>>>>> a993e976
     QString description;
 
     /**
