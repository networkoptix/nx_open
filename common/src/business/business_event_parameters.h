--- conflicted
+++ resolved
@@ -15,16 +15,6 @@
      */
     std::vector<QnUuid> cameraRefs;
 
-<<<<<<< HEAD
-    //! Users that can generate this event. Empty == any user
-    std::vector<QnUuid> instigators;
-
-    QnEventMetaData() = default;
-    QnEventMetaData(const QnEventMetaData&) = default;
-    QnEventMetaData(QnEventMetaData&&) = default;
-    QnEventMetaData& operator= (const QnEventMetaData&) = default;
-    QnEventMetaData& operator= (QnEventMetaData&&) = default;
-=======
     QnEventMetaData() {}
 
     QnEventMetaData(const QnEventMetaData& right): cameraRefs(right.cameraRefs) {}
@@ -46,9 +36,8 @@
         cameraRefs = std::move(right.cameraRefs);
         return *this;
     }
->>>>>>> 15047730
 };
-#define QnEventMetaData_Fields (cameraRefs)(instigators)
+#define QnEventMetaData_Fields (cameraRefs)
 QN_FUSION_DECLARE_FUNCTIONS(QnEventMetaData, (ubjson)(json)(eq)(xml)(csv_record));
 
 struct QnBusinessEventParameters
@@ -63,18 +52,11 @@
     /** Event source - camera or server. */
     QnUuid eventResourceId;
 
-<<<<<<< HEAD
-    /* Resource name with cause a event.
-    *  resourceName is used if no resource actually registered in our system.
-    *  External custom event can provide some resource name with doesn't match resourceId in our system. At this case resourceName is filled and resourceId stay empty
-    */
-=======
     /**
      * Name of the resource which caused the event. Used if no resource is actually registered in
      * the system. External custom event can provide some resource name with doesn't match
      * resourceId in the system. In this case resourceName is filled and resourceId remains empty.
      */
->>>>>>> 15047730
     QString resourceName;
 
 #if 0
@@ -91,12 +73,6 @@
     /** Used for Input events only. */
     QString inputPortId;
 
-<<<<<<< HEAD
-    //! short event description. Used for camera/server conflict as resource name which cause error. Used in custom events as short description
-    QString caption;
-
-    //! long event description. Used for camera/server conflict as long description (conflict list). Used in ReasonedEvents as reason description. Used in custom events as long description
-=======
     /**
      * Short event description. Used for camera/server conflict as resource name which cause error.
      * Used in custom events as a short description.
@@ -108,7 +84,6 @@
      * list). Used in ReasonedEvents as reason description. Used in custom events as a long
      * description.
      */
->>>>>>> 15047730
     QString description;
 
     /**
