#include "abstract_business_action.h"

#include <QtCore/QCoreApplication>

#include <core/resource/resource.h>
#include <core/resource_management/resource_pool.h>

#include <business/business_strings_helper.h>
#include <utils/common/model_functions.h>

namespace QnBusiness {
    bool requiresCameraResource(ActionType actionType) {
        switch(actionType) {
        case UndefinedAction:
        case PanicRecordingAction:
        case SendMailAction:
        case DiagnosticsAction:
        case ShowPopupAction:
        case PlaySoundOnceAction:
        case PlaySoundAction:
        case SayTextAction:
            return false;

        case CameraOutputAction:
        case CameraOutputOnceAction:
        case BookmarkAction:
        case CameraRecordingAction:
        case ExecutePtzPresetAction:
        case ShowTextOverlayAction:
        case ShowOnAlarmLayoutAction:
            return true;

        default:
            return false;
        }
    }

    bool requiresUserResource(ActionType actionType) {
        switch(actionType) {
        case UndefinedAction:
        case PanicRecordingAction:
        case CameraOutputAction:
        case CameraOutputOnceAction:
        case BookmarkAction:
        case CameraRecordingAction:
        case DiagnosticsAction:
        case ShowPopupAction:
        case PlaySoundOnceAction:
        case PlaySoundAction:
        case SayTextAction:
        case ExecutePtzPresetAction:
        case ShowTextOverlayAction:
        case ShowOnAlarmLayoutAction:
            return false;

        case SendMailAction:
            return true;

        default:
            Q_ASSERT_X(false, Q_FUNC_INFO, "All action types must be handled.");
            return false;
        }
    }

    bool hasToggleState(ActionType actionType) {
        switch(actionType) {
        case UndefinedAction:
        case CameraOutputOnceAction:
        case SendMailAction:
        case DiagnosticsAction:
        case ShowPopupAction:
        case PlaySoundOnceAction:
        case SayTextAction:
        case ExecutePtzPresetAction:
<<<<<<< HEAD
        case ShowOnAlarmLayoutAction:
=======
>>>>>>> f55f0b98
            return false;

        case CameraOutputAction:
        case CameraRecordingAction:
        case PanicRecordingAction:
        case PlaySoundAction:
        case BookmarkAction:
        case ShowTextOverlayAction:
            return true;

        default:
            Q_ASSERT_X(false, Q_FUNC_INFO, "All action types must be handled.");
            break;
        }
        return false;
    }

    bool canBeInstant(ActionType actionType) {
        switch(actionType) {
        case CameraOutputOnceAction:
        case SendMailAction:
        case DiagnosticsAction:
        case ShowPopupAction:
        case PlaySoundOnceAction:
        case SayTextAction:
        case BookmarkAction:
        case ShowTextOverlayAction:
            return true;
        default:
            return false;
        }
    }

    bool supportsDuration(ActionType actionType) {
        switch (actionType) {
        case BookmarkAction:
        case ShowTextOverlayAction:
            return true;
        default:
            return false;
        }
    }

    bool isActionProlonged(ActionType actionType, const QnBusinessActionParameters &parameters) {
        if (!hasToggleState(actionType))
            return false;

        switch (actionType) {
        case BookmarkAction:
        case ShowTextOverlayAction:
            return parameters.durationMs <= 0;

        default:
            break;
        }

        return true;
    }

    QList<ActionType> allActions() {
        QList<ActionType> result;
        result
            << CameraOutputAction
            << CameraOutputOnceAction
            << BookmarkAction
            << CameraRecordingAction
            << PanicRecordingAction
            << SendMailAction
            << DiagnosticsAction
            << ShowPopupAction
            << PlaySoundAction
            << PlaySoundOnceAction
            << SayTextAction
            << ExecutePtzPresetAction
            << ShowTextOverlayAction
            << ShowOnAlarmLayoutAction            
            ;
        return result;
    }
}

QnAbstractBusinessAction::QnAbstractBusinessAction(const QnBusiness::ActionType actionType, const QnBusinessEventParameters& runtimeParams):
    m_actionType(actionType),
    m_toggleState(QnBusiness::UndefinedState), 
    m_receivedFromRemoteHost(false),
    m_runtimeParams(runtimeParams),
    m_aggregationCount(1)
{
}

QnAbstractBusinessAction::~QnAbstractBusinessAction()
{
}

QnBusiness::ActionType QnAbstractBusinessAction::actionType() const {
    return m_actionType; 
}

void QnAbstractBusinessAction::setResources(const QVector<QnUuid>& resources) {
    m_resources = resources;
}

const QVector<QnUuid>& QnAbstractBusinessAction::getResources() const {
    return m_resources;
}

void QnAbstractBusinessAction::setParams(const QnBusinessActionParameters& params) {
    m_params = params;
}

const QnBusinessActionParameters& QnAbstractBusinessAction::getParams() const {
    return m_params;
}

QnBusinessActionParameters& QnAbstractBusinessAction::getParams(){
    return m_params;
}

void QnAbstractBusinessAction::setRuntimeParams(const QnBusinessEventParameters& params) {
    m_runtimeParams = params;
}

const QnBusinessEventParameters& QnAbstractBusinessAction::getRuntimeParams() const {
    return m_runtimeParams;
}

void QnAbstractBusinessAction::setBusinessRuleId(const QnUuid& value) {
    m_businessRuleId = value;
}

QnUuid QnAbstractBusinessAction::getBusinessRuleId() const {
    return m_businessRuleId;
}

void QnAbstractBusinessAction::setToggleState(QnBusiness::EventState value) {
    m_toggleState = value;
}

QnBusiness::EventState QnAbstractBusinessAction::getToggleState() const {
    return m_toggleState;
}

void QnAbstractBusinessAction::setReceivedFromRemoteHost(bool value) {
    m_receivedFromRemoteHost = value;
}

bool QnAbstractBusinessAction::isReceivedFromRemoteHost() const {
    return m_receivedFromRemoteHost;
}

int QnAbstractBusinessAction::getAggregationCount() const
{
    return m_aggregationCount;
}

bool QnAbstractBusinessAction::isProlonged() const {
    return QnBusiness::isActionProlonged(m_actionType, m_params);
}

void QnAbstractBusinessAction::setAggregationCount(int value)
{
    m_aggregationCount = value;
}

QString QnAbstractBusinessAction::getExternalUniqKey() const
{
    return lit("action_") + QString::number(static_cast<int>(m_actionType)) + L'_';
}

QN_FUSION_ADAPT_STRUCT_FUNCTIONS(QnBusinessActionData, (ubjson)(json)(xml)(csv_record), QnBusinessActionData_Fields, (optional, true) )<|MERGE_RESOLUTION|>--- conflicted
+++ resolved
@@ -72,10 +72,7 @@
         case PlaySoundOnceAction:
         case SayTextAction:
         case ExecutePtzPresetAction:
-<<<<<<< HEAD
         case ShowOnAlarmLayoutAction:
-=======
->>>>>>> f55f0b98
             return false;
 
         case CameraOutputAction:
@@ -95,7 +92,8 @@
 
     bool canBeInstant(ActionType actionType) {
         switch(actionType) {
-        case CameraOutputOnceAction:
+        case ExecutePtzPresetAction:
+		case CameraOutputOnceAction:
         case SendMailAction:
         case DiagnosticsAction:
         case ShowPopupAction:
@@ -126,6 +124,7 @@
         switch (actionType) {
         case BookmarkAction:
         case ShowTextOverlayAction:
+		case ShowOnAlarmLayoutAction:
             return parameters.durationMs <= 0;
 
         default:
