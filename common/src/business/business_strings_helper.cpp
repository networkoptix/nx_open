--- conflicted
+++ resolved
@@ -202,11 +202,7 @@
         result += tr("Conflict address: %1").arg(params.source);
 
         int n = 0;
-<<<<<<< HEAD
-        foreach (const QString& mac, params.conflicts) {
-=======
-        for (const QString& mac: params.getConflicts()) {
->>>>>>> e3563836
+        for (const QString& mac: params.conflicts) {
             result += delimiter;
             result += tr("Camera #%1 MAC: %2").arg(++n).arg(mac);
         }
