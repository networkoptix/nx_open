--- conflicted
+++ resolved
@@ -18,7 +18,6 @@
 #include <core/resource/network_resource.h>
 #include <core/resource/camera_resource.h>
 #include <core/resource/media_server_resource.h>
-#include <core/resource/camera_resource.h>
 #include <core/resource_management/resource_pool.h>
 #include "core/resource/camera_history.h"
 #include "events/ip_conflict_business_event.h"
@@ -95,15 +94,10 @@
 QString QnBusinessStringsHelper::eventAtResource(const QnBusinessEventParameters &params, bool useIp) {
     using namespace QnBusiness;
 
-<<<<<<< HEAD
-    QString resourceName = eventSource(params, useIp);
-    switch (params.eventType) {
-=======
     QnResourcePtr source = eventSource(params);
     QnVirtualCameraResourcePtr camera = source.dynamicCast<QnVirtualCameraResource>();
     QString resourceName = getFullResourceName(source, useIp);
-    switch (params.getEventType()) {
->>>>>>> 809f7bac
+    switch (params.eventType) {
     case UndefinedEvent:
         return tr("Undefined event has occurred on %1").arg(resourceName);
 
@@ -239,15 +233,7 @@
         int n = 0;
         for (const QString& mac: params.description.split(QnIPConflictBusinessEvent::Delimiter)) {
             result += delimiter;
-<<<<<<< HEAD
             result += tr("MAC #%1: %2 ").arg(++n).arg(mac);
-=======
-            //: Camera #5 MAC: 00-55-11-22-54-55
-            result += tr("%1 #%2 MAC: %3")
-                .arg(getDefaultDeviceNameUpper())
-                .arg(++n)
-                .arg(mac);
->>>>>>> 809f7bac
         }
         break;
     }
@@ -262,16 +248,9 @@
                 result += delimiter;
                 result += tr("Conflicting Server #%1: %2").arg(++n).arg(server);
                 int m = 0;
-                for (const QString &mac: conflicts.camerasByServer[server]) {
+                for (const QString &camera: conflicts.camerasByServer[server]) {
                     result += delimiter;
-<<<<<<< HEAD
                     result += tr("MAC #%1: %2 ").arg(++n).arg(camera);
-=======
-                    result += tr("%1 #%2 MAC: %3")
-                        .arg(getDefaultDeviceNameUpper())
-                        .arg(++m)
-                        .arg(mac);
->>>>>>> 809f7bac
                 }
 
             }
@@ -403,21 +382,11 @@
             .arg(time.date().toString());
 }
 
-<<<<<<< HEAD
-QString QnBusinessStringsHelper::eventSource(const QnBusinessEventParameters &params, bool useIp) {
+QnResourcePtr QnBusinessStringsHelper::eventSource(const QnBusinessEventParameters &params) {
     QnUuid id = params.eventResourceId;
-    QnResourcePtr res = !id.isNull() ? qnResPool->getResourceById(id) : QnResourcePtr();
-	if (!res)
-        return params.resourceName;
-    else		
-        return getFullResourceName(res, useIp);
-=======
-QnResourcePtr QnBusinessStringsHelper::eventSource(const QnBusinessEventParameters &params) {
-    QnUuid id = params.getEventResourceId();
     return !id.isNull() 
         ? qnResPool->getResourceById(id) 
         : QnResourcePtr();
->>>>>>> 809f7bac
 }
 
 QString QnBusinessStringsHelper::eventReason(const QnBusinessEventParameters& params) {
