#include "business_strings_helper.h"
#include <utils/common/app_info.h>

#include <api/app_server_connection.h>

#include "utils/common/id.h"
#include "utils/network/nettools.h" /* For resolveAddress. */

#include <business/business_aggregation_info.h>
#include <business/events/reasoned_business_event.h>
#include <business/events/network_issue_business_event.h>
#include <business/events/camera_input_business_event.h>
#include <business/events/conflict_business_event.h>
#include <business/events/mserver_conflict_business_event.h>

#include <core/resource/resource.h>
#include <core/resource/resource_name.h>
#include <core/resource/network_resource.h>
#include <core/resource/camera_resource.h>
#include <core/resource/media_server_resource.h>
#include <core/resource_management/resource_pool.h>
#include "core/resource/camera_history.h"
#include "events/ip_conflict_business_event.h"
#include "business_event_rule.h"


namespace {
    static const QString plainTextDelimiter(lit("\n"));
    static const QString htmlDelimiter(lit("<br>"));

    static const QString tpProductName(lit("productName"));
    static const QString tpEvent(lit("event"));
    static const QString tpSource(lit("source"));
    static const QString tpUrlInt(lit("urlint"));
    static const QString tpUrlExt(lit("urlext"));
    static const QString tpTimestamp(lit("timestamp"));
    static const QString tpReason(lit("reason"));
    static const QString tpAggregated(lit("aggregated"));
    static const QString tpInputPort(lit("inputPort"));
}

QString QnBusinessStringsHelper::actionName(QnBusiness::ActionType value) {
    using namespace QnBusiness;

    /* Do not use 'default' keyword! 
     * Warning should be raised on unknown enumeration values. */
    switch(value) {
    case UndefinedAction:           return QString();
    case CameraOutputAction:        return tr("%1 output").arg(getDefaultDeviceNameUpper());
    case CameraOutputOnceAction:    return tr("%1 output for 30 sec").arg(getDefaultDeviceNameUpper());
    case BookmarkAction:            return tr("Bookmark");
    case CameraRecordingAction:     return tr("%1 recording").arg(getDefaultDeviceNameUpper());
    case PanicRecordingAction:      return tr("Panic recording");
    case SendMailAction:            return tr("Send email");
    case DiagnosticsAction:         return tr("Write to log");
    case ShowPopupAction:           return tr("Show notification");
    case PlaySoundAction:           return tr("Repeat sound");
    case PlaySoundOnceAction:       return tr("Play sound");
    case SayTextAction:             return tr("Speak");
    default:                        return tr("Unknown (%1)").arg(static_cast<int>(value));
    }
}

QString QnBusinessStringsHelper::eventName(QnBusiness::EventType value) {
    using namespace QnBusiness;

    if (value >= UserDefinedEvent) {
        QString result = tr("User Defined");
        if (value > UserDefinedEvent)
            result += tr(" (%1)").arg((int)value - (int)UserDefinedEvent); // reserved for future use
        return result;
    }

    switch( value )
    {
    case CameraMotionEvent:     return tr("Motion on Camera");
    case CameraInputEvent:      return tr("Input Signal on %1").arg(getDefaultDeviceNameUpper());
    case CameraDisconnectEvent: return tr("%1 Disconnected").arg(getDefaultDeviceNameUpper());
    case StorageFailureEvent:   return tr("Storage Failure");
    case NetworkIssueEvent:     return tr("Network Issue");
    case CameraIpConflictEvent: return tr("%1 IP Conflict").arg(getDefaultDeviceNameUpper());
    case ServerFailureEvent:    return tr("Server Failure");
    case ServerConflictEvent:   return tr("Server Conflict");
    case ServerStartEvent:      return tr("Server Started");
    case LicenseIssueEvent:     return tr("License Issue");
    case AnyCameraEvent:        return tr("Any %1 Issue").arg(getDefaultDeviceNameUpper());
    case AnyServerEvent:        return tr("Any Server Issue");
    case AnyBusinessEvent:      return tr("Any Event");
    default:
        return QString();
    }
}

QString QnBusinessStringsHelper::eventAtResource(const QnBusinessEventParameters &params, bool useIp) {
    using namespace QnBusiness;

    QnResourcePtr source = eventSource(params);
    QnVirtualCameraResourcePtr camera = source.dynamicCast<QnVirtualCameraResource>();
    QString resourceName = getFullResourceName(source, useIp);
    switch (params.eventType) {
    case UndefinedEvent:
        return tr("Undefined event has occurred on %1").arg(resourceName);

    case CameraDisconnectEvent:
        //: Camera <camera_name> was disconnected
        return tr("%1 %2 was disconnected")
            .arg(getDefaultDeviceNameUpper(camera))
            .arg(resourceName);

    case CameraInputEvent:
        return tr("Input on %1").arg(resourceName);

    case CameraMotionEvent:
        return tr("Motion on %1").arg(resourceName);

    case StorageFailureEvent:
        return tr("Storage Failure at %1").arg(resourceName);

    case NetworkIssueEvent:
        return tr("Network Issue at %1").arg(resourceName);

    case ServerFailureEvent:
        return tr("Server \"%1\" Failure").arg(resourceName);

    case CameraIpConflictEvent:
        return tr("%1 IP Conflict at %2")
            .arg(getDefaultDeviceNameUpper(camera))
            .arg(resourceName);

    case ServerConflictEvent:
        return tr("Server \"%1\" Conflict").arg(resourceName);

    case ServerStartEvent:
        return tr("Server \"%1\" Started").arg(resourceName);
    case LicenseIssueEvent:
        return tr("Server \'%1\' has a license problem").arg(resourceName);
    case UserDefinedEvent:
        return !params.caption.isEmpty() ? params.caption :
               !params.description.isEmpty() ? params.description : resourceName;
    default:
        break;
    }
    return tr("An unknown event has occurred");
}

QString QnBusinessStringsHelper::eventAtResources(const QnBusinessEventParameters &params, int /*resourceCount*/)
{
    return lit("Multiple %1 events have occured").arg(eventName(params.eventType));
}

QString QnBusinessStringsHelper::eventDescription(const QnAbstractBusinessActionPtr& action, const QnBusinessAggregationInfo &aggregationInfo, bool useIp, bool useHtml) {

    QString delimiter = useHtml
            ? htmlDelimiter
            : plainTextDelimiter;

    QnBusinessEventParameters params = action->getRuntimeParams();
    QnBusiness::EventType eventType = params.eventType;

    QString result;
    result += tr("Event: %1").arg(eventName(eventType));

    result += delimiter;
    result += tr("Source: %1").arg(getFullResourceName(eventSource(params), useIp));

    if (eventType == QnBusiness::UserDefinedEvent) {
        if (!params.caption.isEmpty()) {
            result += delimiter;
            result += tr("Caption: %1").arg(params.caption);
        }
        if (!params.description.isEmpty()) {
            result += delimiter;
            result += tr("Description: %1").arg(params.description);
        }
    }

    if (useHtml && eventType == QnBusiness::CameraMotionEvent) {
        result += delimiter;
        result += tr("Url: %1").arg(motionUrl(params, true));
    }

    result += delimiter;
    result += aggregatedEventDetails(action, aggregationInfo, delimiter);

    return result;
}

QVariantHash QnBusinessStringsHelper::eventDescriptionMap(const QnAbstractBusinessActionPtr& action, const QnBusinessAggregationInfo &aggregationInfo, bool useIp) {
    QnBusinessEventParameters params = action->getRuntimeParams();
    QnBusiness::EventType eventType = params.eventType;

    QVariantHash contextMap;

    contextMap[tpProductName] = QnAppInfo::productNameLong();
    contextMap[tpEvent] = eventName(eventType);
    contextMap[tpSource] = getFullResourceName(eventSource(params), useIp);
    if (eventType == QnBusiness::CameraMotionEvent) {
        contextMap[tpUrlInt] = motionUrl(params, false);
        contextMap[tpUrlExt] = motionUrl(params, true);
    }
    contextMap[tpAggregated] = aggregatedEventDetailsMap(action, aggregationInfo, useIp);

    return contextMap;
}

QString QnBusinessStringsHelper::eventDetailsWithTimestamp(const QnBusinessEventParameters &params, int aggregationCount, const QString& delimiter) {
    return eventTimestamp(params, aggregationCount) + delimiter + eventDetails(params, aggregationCount, delimiter);
}

QString QnBusinessStringsHelper::eventDetails(const QnBusinessEventParameters &params, int aggregationCount, const QString& delimiter) {
    using namespace QnBusiness;

    Q_UNUSED(aggregationCount)
    QString result;

    switch (params.eventType) {
    case CameraInputEvent: {
        result = tr("Input Port: %1").arg(params.inputPortId);
        break;
    }
    case StorageFailureEvent:
    case NetworkIssueEvent:
    case ServerFailureEvent: 
    case LicenseIssueEvent:
    {
        result += tr("Reason: %1").arg(eventReason(params));
        break;
    }
    case CameraIpConflictEvent: {
        result += tr("Conflict Address: %1").arg(params.caption);
        result += delimiter;
        int n = 0;
        for (const QString& mac: params.description.split(QnIPConflictBusinessEvent::Delimiter)) {
            result += delimiter;
            result += tr("MAC #%1: %2 ").arg(++n).arg(mac);
        }
        break;
    }
    case ServerConflictEvent: {
        if (!params.description.isEmpty()) {
            QnCameraConflictList conflicts;
            conflicts.sourceServer = params.caption;
            conflicts.decode(params.description);
            int n = 0;
            for (auto itr = conflicts.camerasByServer.begin(); itr != conflicts.camerasByServer.end(); ++itr) {
                const QString &server = itr.key();
                result += delimiter;
                result += tr("Conflicting Server #%1: %2").arg(++n).arg(server);
                int m = 0;
                for (const QString &camera: conflicts.camerasByServer[server]) {
                    result += delimiter;
                    result += tr("MAC #%1: %2 ").arg(++m).arg(camera);
                }

            }
        } else {
            result += tr("Conflicting Server: %1").arg(params.caption);
        }
        break;
    }
    case ServerStartEvent: 
        break;
    case UserDefinedEvent:
        result += params.description.isEmpty() ? params.caption : params.description;
        break;
    default:
        break;
    }
    return result;
}

QVariantHash QnBusinessStringsHelper::eventDetailsMap(
    const QnAbstractBusinessActionPtr& action,
    const QnInfoDetail& aggregationData,
    bool useIp,
    bool addSubAggregationData )
{
    using namespace QnBusiness;

    const QnBusinessEventParameters& params = aggregationData.runtimeParams();
    const int aggregationCount = aggregationData.count();

    QVariantHash detailsMap;

    if( addSubAggregationData )
    {
        const QnBusinessAggregationInfo& subAggregationData = aggregationData.subAggregationData();
        detailsMap[tpAggregated] = !subAggregationData.isEmpty()
            ? aggregatedEventDetailsMap(action, subAggregationData, useIp)
            : (QVariantList() << eventDetailsMap(action, aggregationData, useIp, false));
    }

    detailsMap[tpTimestamp] = eventTimestampShort(params, aggregationCount);

    switch (params.eventType) {
    case CameraDisconnectEvent: {
        detailsMap[tpSource] = getFullResourceName(eventSource(params), useIp);
        break;
    }

    case CameraInputEvent: {
        detailsMap[tpInputPort] = params.inputPortId;
        break;
    }
    case StorageFailureEvent:
    case NetworkIssueEvent:
    case ServerFailureEvent: 
    case LicenseIssueEvent:
    {
        detailsMap[tpReason] = eventReason(params);
        break;
    }
    case CameraIpConflictEvent: {
        detailsMap[lit("cameraConflictAddress")] = params.caption;
        QVariantList conflicts;
        int n = 0;
        foreach (const QString& mac, params.description.split(QnConflictBusinessEvent::Delimiter)) {
            QVariantHash conflict;
            conflict[lit("number")] = ++n;
            conflict[lit("mac")] = mac;
            conflicts << conflict;
        }
        detailsMap[lit("cameraConflicts")] = conflicts;

        break;
    }
    case ServerConflictEvent: {
        QnCameraConflictList conflicts;
        conflicts.sourceServer = params.caption;
        conflicts.decode(params.description);

        QVariantList conflictsList;
        int n = 0;
        for (auto itr = conflicts.camerasByServer.begin(); itr != conflicts.camerasByServer.end(); ++itr) {
            const QString &server = itr.key();
            foreach (const QString &camera, conflicts.camerasByServer[server]) {
                QVariantHash conflict;
                conflict[lit("number")] = ++n;
                conflict[lit("ip")] = server;
                conflict[lit("mac")] = camera;
                conflictsList << conflict;
            }
        }
        detailsMap[lit("msConflicts")] = conflictsList;
        break;
    }
    default:
        break;
    }
    return detailsMap;
}


QString QnBusinessStringsHelper::eventTimestampShort(const QnBusinessEventParameters &params, int aggregationCount) {
    quint64 ts = params.eventTimestampUsec;
    QDateTime time = QDateTime::fromMSecsSinceEpoch(ts/1000);

    int count = qMax(aggregationCount, 1);
    if (count == 1)
        return tr("%2 %1", "%1 means time, %2 means date")
            .arg(time.time().toString())
            .arg(time.date().toString());
    else
        return tr("%n times, first: %2 %1", "%1 means time, %2 means date", count)
            .arg(time.time().toString())
            .arg(time.date().toString());
}

QString QnBusinessStringsHelper::eventTimestamp(const QnBusinessEventParameters &params, int aggregationCount) {
    quint64 ts = params.eventTimestampUsec;
    QDateTime time = QDateTime::fromMSecsSinceEpoch(ts/1000);

    int count = qMax(aggregationCount, 1);
    if (count == 1)
        return tr("Time: %1 on %2", "%1 means time, %2 means date")
            .arg(time.time().toString())
            .arg(time.date().toString());
    else
        return tr("First occurrence: %1 on %2 (%n times total)", "%1 means time, %2 means date", count)
            .arg(time.time().toString())
            .arg(time.date().toString());
}

QnResourcePtr QnBusinessStringsHelper::eventSource(const QnBusinessEventParameters &params) {
    QnUuid id = params.eventResourceId;
    return !id.isNull() 
        ? qnResPool->getResourceById(id) 
        : QnResourcePtr();
}

QString QnBusinessStringsHelper::eventReason(const QnBusinessEventParameters& params) {
    using namespace QnBusiness;
    
    QString reasonParamsEncoded = params.description;

    QString result;
    switch (params.reasonCode) {
    case NetworkNoFrameReason: {
        int msecs = QnNetworkIssueBusinessEvent::decodeTimeoutMsecs(reasonParamsEncoded, 5000);
        result = tr("No data received during last %n seconds.", 0, msecs / 1000);
        break;
    }
    case NetworkConnectionClosedReason: {
        QnVirtualCameraResourcePtr camera = eventSource(params).dynamicCast<QnVirtualCameraResource>();
        bool isPrimaryStream = QnNetworkIssueBusinessEvent::decodePrimaryStream(reasonParamsEncoded, true);

        if (!camera->hasVideo(nullptr))
            result = tr("Connection to %1 was unexpectedly closed.").arg(getDefaultDeviceNameLower(camera));
        else if (isPrimaryStream)
            result = tr("Connection to camera (primary stream) was unexpectedly closed.");
        else
            result = tr("Connection to camera (secondary stream) was unexpectedly closed.");
        break;
    }
    case NetworkRtpPacketLossReason: {
        QnNetworkIssueBusinessEvent::PacketLossSequence seq = QnNetworkIssueBusinessEvent::decodePacketLossSequence(reasonParamsEncoded);
        if (seq.valid)
            result = tr("RTP packet loss detected, prev seq.=%1 next seq.=%2.").arg(seq.prev).arg(seq.next);
        else
            result = tr("RTP packet loss detected.");
        break;
    }
    case ServerTerminatedReason: {
        result = tr("Connection to server is lost.");
        break;
    }
    case ServerStartedReason: {
        result = tr("Server started after crash.");
        break;
    }
    case StorageIoErrorReason: {
        QString storageUrl = reasonParamsEncoded;
        result = tr("I/O error has occurred at %1.").arg(storageUrl);
        break;
    }
    case StorageTooSlowReason: {
        QString storageUrl = reasonParamsEncoded;
        result = tr("Not enough HDD/SSD speed for recording to %1.").arg(storageUrl);
        break;
    }
    case StorageFullReason: {
        QString storageUrl = reasonParamsEncoded;
        result = tr("HDD/SSD disk %1 is full. Disk contains too much data that is not managed by VMS.").arg(storageUrl);
        break;
    }
    case LicenseRemoved: {
        QnVirtualCameraResourceList disabledCameras;
        for (const QString &id: reasonParamsEncoded.split(L';'))
            if (const QnVirtualCameraResourcePtr &camera = qnResPool->getResourceById<QnVirtualCameraResource>(QnUuid(id))) 
                disabledCameras << camera;
        Q_ASSERT_X(!disabledCameras.isEmpty(), Q_FUNC_INFO, "At least one camera should be disabled on this event");
        
        result = tr("Recording on %1 is disabled: ").arg(getNumericDevicesName(disabledCameras, false));
        for (const auto &camera: disabledCameras)
            result += L'\n' + getFullResourceName(camera, true);
        break;
    }
    default:
        break;
    }

    return result;
}

QString QnBusinessStringsHelper::aggregatedEventDetails(const QnAbstractBusinessActionPtr& action,
                                              const QnBusinessAggregationInfo& aggregationInfo,
                                              const QString& delimiter) {
    QString result;
    if (aggregationInfo.isEmpty()) {
        result += eventDetailsWithTimestamp(action->getRuntimeParams(), action->getAggregationCount(), delimiter);
    }

    for (const QnInfoDetail& detail: aggregationInfo.toList()) {
        if (!result.isEmpty())
            result += delimiter;
        result += eventDetailsWithTimestamp(detail.runtimeParams(), detail.count(), delimiter);
    }
    return result;
}

QVariantList QnBusinessStringsHelper::aggregatedEventDetailsMap(const QnAbstractBusinessActionPtr& action,
                                              const QnBusinessAggregationInfo& aggregationInfo,
                                              bool useIp) {
    QVariantList result;
    if (aggregationInfo.isEmpty()) {
        result << eventDetailsMap(action, QnInfoDetail(action->getRuntimeParams(), action->getAggregationCount()), useIp);
    }

    for (const QnInfoDetail& detail: aggregationInfo.toList()) {
        result << eventDetailsMap(action, detail, useIp);
    }
    return result;
}

QVariantList QnBusinessStringsHelper::aggregatedEventDetailsMap(
    const QnAbstractBusinessActionPtr& action,
    const QList<QnInfoDetail>& aggregationDetailList,
    bool useIp )
{
    QVariantList result;
    for (const QnInfoDetail& detail: aggregationDetailList)
        result << eventDetailsMap(action, detail, useIp);
    return result;
}

QString QnBusinessStringsHelper::motionUrl(const QnBusinessEventParameters &params, bool isPublic) {
    QnUuid id = params.eventResourceId;
    if (id.isNull())
        return QString();

<<<<<<< HEAD
    QnVirtualCameraResourcePtr camera = qnResPool->getResourceById(id).dynamicCast<QnVirtualCameraResource>();
    if (!camera)
        return QString();

    QnMediaServerResourcePtr mserverRes = camera->getParentResource().dynamicCast<QnMediaServerResource>();
=======
    QnMediaServerResourcePtr mserverRes = res->getParentResource().dynamicCast<QnMediaServerResource>();
>>>>>>> dea7085f
    if (!mserverRes)
        return QString();
    
    quint64 timeStampMs = params.eventTimestampUsec / 1000;
    QnMediaServerResourcePtr newServer = qnCameraHistoryPool->getMediaServerOnTime(camera, timeStampMs);
    if (newServer)
        mserverRes = newServer;

    QUrl appServerUrl = QnAppServerConnectionFactory::url();
<<<<<<< HEAD
    if (resolveAddress(appServerUrl.host()) == QHostAddress::LocalHost) {
        QUrl mserverUrl = mserverRes->getUrl();
        appServerUrl.setHost(mserverUrl.host());
    }

    QString result(lit("https://%1:%2/web/camera?physical_id=%3&pos=%4"));
    result = result.arg(appServerUrl.host()).arg(appServerUrl.port(80)).arg(camera->getPhysicalId()).arg(timeStampMs);
=======
    quint64 ts = params.eventTimestampUsec;

    QnCameraHistoryPtr history = QnCameraHistoryPool::instance()->getCameraHistory(res);
    if (history) {
        QnMediaServerResourcePtr newServer = history->getMediaServerOnTime(ts/1000, false);
        if (newServer)
            mserverRes = newServer;
    }

    if (appServerUrl.host().isEmpty() || resolveAddress(appServerUrl.host()) == QHostAddress::LocalHost) {
        appServerUrl = mserverRes->getApiUrl();
        if (isPublic) {
            QString publicIP = mserverRes->getProperty(Qn::PUBLIC_IP);
            if (!publicIP.isEmpty()) {
                QStringList parts = publicIP.split(L':');
                appServerUrl.setHost(parts[0]);
                if (parts.size() > 1)
                    appServerUrl.setPort(parts[1].toInt());
            }
        }
    }

    QString result(lit("http://%1:%2/static/index.html/#/view/%3?time=%4"));
    result = result.arg(appServerUrl.host()).arg(appServerUrl.port(80)).arg(res->getUniqueId()).arg(ts);
>>>>>>> dea7085f

    return result;
}

QString QnBusinessStringsHelper::toggleStateToString(QnBusiness::EventState state) {
    switch (state) {
    case QnBusiness::ActiveState:
        return tr("start");
    case QnBusiness::InactiveState:
        return tr("stop");
    case QnBusiness::UndefinedState:
        return tr("undefined");
    default:
        break;
    }
    return QString();
}

QString QnBusinessStringsHelper::eventTypeString(QnBusiness::EventType eventType, QnBusiness::EventState eventState, QnBusiness::ActionType actionType) 
{
    QString typeStr = QnBusinessStringsHelper::eventName(eventType);
    if (QnBusiness::hasToggleState(actionType))
        return tr("While %1").arg(typeStr);
    else
        return tr("On %1 %2").arg(typeStr).arg(toggleStateToString(eventState));
}


QString QnBusinessStringsHelper::bruleDescriptionText(const QnBusinessEventRulePtr& bRule)
{
    QString eventString = eventTypeString(bRule->eventType(), bRule->eventState(), bRule->actionType());
    return tr("%1 --> %2").arg(eventString).arg(actionName(bRule->actionType()));
}<|MERGE_RESOLUTION|>--- conflicted
+++ resolved
@@ -508,42 +508,21 @@
     if (id.isNull())
         return QString();
 
-<<<<<<< HEAD
     QnVirtualCameraResourcePtr camera = qnResPool->getResourceById(id).dynamicCast<QnVirtualCameraResource>();
     if (!camera)
         return QString();
 
     QnMediaServerResourcePtr mserverRes = camera->getParentResource().dynamicCast<QnMediaServerResource>();
-=======
-    QnMediaServerResourcePtr mserverRes = res->getParentResource().dynamicCast<QnMediaServerResource>();
->>>>>>> dea7085f
     if (!mserverRes)
         return QString();
     
-    quint64 timeStampMs = params.eventTimestampUsec / 1000;
+    quint64 timeStampUSec = params.eventTimestampUsec;
+	quint64 timeStampMs = params.eventTimestampUsec / 1000;
     QnMediaServerResourcePtr newServer = qnCameraHistoryPool->getMediaServerOnTime(camera, timeStampMs);
     if (newServer)
         mserverRes = newServer;
 
     QUrl appServerUrl = QnAppServerConnectionFactory::url();
-<<<<<<< HEAD
-    if (resolveAddress(appServerUrl.host()) == QHostAddress::LocalHost) {
-        QUrl mserverUrl = mserverRes->getUrl();
-        appServerUrl.setHost(mserverUrl.host());
-    }
-
-    QString result(lit("https://%1:%2/web/camera?physical_id=%3&pos=%4"));
-    result = result.arg(appServerUrl.host()).arg(appServerUrl.port(80)).arg(camera->getPhysicalId()).arg(timeStampMs);
-=======
-    quint64 ts = params.eventTimestampUsec;
-
-    QnCameraHistoryPtr history = QnCameraHistoryPool::instance()->getCameraHistory(res);
-    if (history) {
-        QnMediaServerResourcePtr newServer = history->getMediaServerOnTime(ts/1000, false);
-        if (newServer)
-            mserverRes = newServer;
-    }
-
     if (appServerUrl.host().isEmpty() || resolveAddress(appServerUrl.host()) == QHostAddress::LocalHost) {
         appServerUrl = mserverRes->getApiUrl();
         if (isPublic) {
@@ -558,8 +537,7 @@
     }
 
     QString result(lit("http://%1:%2/static/index.html/#/view/%3?time=%4"));
-    result = result.arg(appServerUrl.host()).arg(appServerUrl.port(80)).arg(res->getUniqueId()).arg(ts);
->>>>>>> dea7085f
+    result = result.arg(appServerUrl.host()).arg(appServerUrl.port(80)).arg(res->getUniqueId()).arg(timeStampUSec);
 
     return result;
 }
