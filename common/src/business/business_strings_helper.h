--- conflicted
+++ resolved
@@ -77,14 +77,9 @@
 	QString getResoureNameFromParams(const QnBusinessEventParameters& params,
         Qn::ResourceInfoLevel detailLevel) const;
 
-<<<<<<< HEAD
 	QString getResoureIPFromParams(const QnBusinessEventParameters& params) const;
-=======
-	static QString getResoureNameFromParams(const QnBusinessEventParameters& params, Qn::ResourceInfoLevel detailLevel);
-	static QString getResoureIPFromParams(const QnBusinessEventParameters& params);
 
     static QString defaultSoftwareTriggerName();
     static QString getSoftwareTriggerName(const QString& id);
     static QString getSoftwareTriggerName(const QnBusinessEventParameters& params);
->>>>>>> 172cef86
 };