--- conflicted
+++ resolved
@@ -11,33 +11,6 @@
 // Enum order change is forbidden as leads to stored settings failure and protocol change.
 enum MessageType
 {
-<<<<<<< HEAD
-    // These messages are generated on the client
-    EmailIsEmpty,       /*< Current user email is empty. */
-    NoLicenses,
-    SmtpIsNotSet,
-    UsersEmailIsEmpty,  /*< Other user's email is empty. */
-    NoPrimaryTimeServer, //< Message is not used any more. Leaving here to avoid protocol change.
-    SystemIsReadOnly,
-
-    /* These messages are sent from server */
-    EmailSendError,
-    StoragesNotConfigured,
-    StoragesAreFull,
-    ArchiveRebuildFinished,
-    ArchiveRebuildCanceled,
-    ArchiveFastScanFinished,
-    ArchiveIntegrityFailed,
-
-    RemoteArchiveSyncStarted,
-    RemoteArchiveSyncFinished,
-    RemoteArchiveSyncProgress,
-    RemoteArchiveSyncError,
-
-    CloudPromo, //local promo message
-
-    Count
-=======
     // These messages are generated on the client.
 
     EmailIsEmpty = 0,           /**< Current user email is empty. */
@@ -60,12 +33,13 @@
     RemoteArchiveSyncFinished = 14,
     RemoteArchiveSyncProgress = 15,
     RemoteArchiveSyncError = 16,
+	
+	ArchiveIntegrityFailed = 17,
 
     // IMPORTANT!!!
     // Enum order change is forbidden as leads to stored settings failure and protocol change.
 
     Count //< Must not be greater than 64 due to storage limitation
->>>>>>> cd8b0706
 };
 
 bool isRemoteArchiveMessage(MessageType);
