--- conflicted
+++ resolved
@@ -138,7 +138,6 @@
     const QString& fileDir,
     const QString& fileName)
 {
-<<<<<<< HEAD
     const QString filePath = fileDir + lit("/") + fileName;
 
     if (pluginsIni().disabledNxPlugins[0])
@@ -161,17 +160,12 @@
     }
 
     QLibrary lib(filePath);
-    if (!lib.load())
-=======
-    QLibrary lib(fullFilePath);
     // Flag DeepBindHint forces plugin (the loaded side) to use its functions instead of the same
     // named functions of server (the loading side). In Linux it is no so by default.
     QLibrary::LoadHints hints = lib.loadHints();
     hints |= QLibrary::DeepBindHint;
     lib.setLoadHints(hints);
-
-    if(!lib.load())
->>>>>>> 36533b4e
+    if (!lib.load())
     {
         NX_ERROR(this) << lit("Failed to load %1: %2").arg(filePath).arg(lib.errorString());
         return false;
