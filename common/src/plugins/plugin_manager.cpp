--- conflicted
+++ resolved
@@ -150,12 +150,8 @@
     {
         NX_LOG( lit("Failed to load %1: %2").arg(fullFilePath).arg(lib.errorString()), cl_logERROR );
         return false;
-<<<<<<< HEAD
+    }
 
-=======
-    }
-    
->>>>>>> 261dbd77
     nxpl::CreateNXPluginInstanceProc entryProc = (nxpl::CreateNXPluginInstanceProc)lib.resolve( "createNXPluginInstance" );
     if( entryProc == NULL )
     {
