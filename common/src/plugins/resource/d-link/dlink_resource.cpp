#ifdef ENABLE_DLINK

#include "dlink_resource.h"

#include <utils/network/http/asynchttpclient.h>

#include "dlink_stream_reader.h"
#include "../onvif/dataprovider/onvif_mjpeg.h"


const QString QnPlDlinkResource::MANUFACTURE(lit("Dlink"));

QnDlink_cam_info::QnDlink_cam_info():
    hasMPEG4(false),
    hasFixedQuality(false),
    numberOfVideoProfiles(0)
{
}

void QnDlink_cam_info::clear()
{
    numberOfVideoProfiles = 0;
    hasMPEG4 = false;
    hasH264 = QString();
    hasFixedQuality = false;

    videoProfileUrls.clear();
    resolutions.clear();
    possibleBitrates.clear();
    possibleFps.clear();

    possibleQualities.clear();
}

bool QnDlink_cam_info::inited() const
{
    return numberOfVideoProfiles > 0;
}

// returns resolution with width not less than width
QSize QnDlink_cam_info::resolutionCloseTo(int width) const
{
    if (resolutions.size()==0)
    {
        Q_ASSERT(false);
        return QSize(0,0);
    }

    QSize result = resolutions.at(0);


    for(const QSize& size: resolutions)
    {
        if (size.width() <= width)
            return size;
        else
            result = size;
    }

    return result;
}

// returns next up bitrate 
QString QnDlink_cam_info::bitrateCloseTo(int val)
{

    QSize result;

    if (possibleBitrates.size()==0)
    {
        Q_ASSERT(false);
        return QString();
    }

    QMap<int, QString>::iterator it = possibleBitrates.lowerBound(val);
    if (it == possibleBitrates.end())
        it--;

    return it.value();

}

// returns next up frame rate 
int QnDlink_cam_info::frameRateCloseTo(int fr)
{
    Q_ASSERT(possibleFps.size()>0);

    int result = possibleFps.at(0);

    for(int fps: possibleFps)
    {
        if (fps <= fr)
        {
            // can return fps or result
            int dif1 = abs(fps-fr);
            int dif2 = abs(result-fr);

            return dif1 <= dif2 ? fps : result;
        }
        else
            result = fps;
    }

    return result;
}

QSize QnDlink_cam_info::primaryStreamResolution() const
{
    return resolutions.at(0);
}

QSize QnDlink_cam_info::secondaryStreamResolution() const
{
    return resolutionCloseTo(480);
}


//=======================================================================================

QnPlDlinkResource::QnPlDlinkResource()
{
    setVendor(lit("Dlink"));
    setDefaultAuth(QLatin1String("admin"), QLatin1String(""));
}

bool QnPlDlinkResource::checkIfOnlineAsync( std::function<void(bool)>&& completionHandler )
{
    QUrl apiUrl;
    apiUrl.setScheme( lit("http") );
    apiUrl.setHost( getHostAddress() );
    apiUrl.setPort( QUrl(getUrl()).port(nx_http::DEFAULT_HTTP_PORT) );
    apiUrl.setUserName( getAuth().user() );
    apiUrl.setPassword( getAuth().password() );
    apiUrl.setPath( lit("/common/info.cgi") );

    QString resourceMac = getMAC().toString();
    auto requestCompletionFunc = [resourceMac, completionHandler]
        ( SystemError::ErrorCode osErrorCode, int statusCode, nx_http::BufferType msgBody ) mutable
    {
        if( osErrorCode != SystemError::noError ||
            statusCode != nx_http::StatusCode::ok )
        {
            return completionHandler( false );
        }

        //msgBody contains parameters "param1=value1" each on its line

        nx_http::LineSplitter lineSplitter;
        QnByteArrayConstRef line;
        size_t bytesRead = 0;
        size_t dataOffset = 0;
        while( lineSplitter.parseByLines( nx_http::ConstBufferRefType(msgBody, dataOffset), &line, &bytesRead) )
        {
            dataOffset += bytesRead;
            const int sepIndex = line.indexOf('=');
            if( sepIndex == -1 )
                continue;
            if( line.mid( 0, sepIndex ) == "macaddr" )
            {
                QByteArray mac = line.mid( sepIndex+1 );
                mac.replace( ':', '-' );
                return completionHandler( mac == resourceMac.toLatin1() );
            }
        }

        completionHandler( false );
    };

    return nx_http::downloadFileAsync(
        apiUrl,
        requestCompletionFunc );
}

QString QnPlDlinkResource::getDriverName() const
{
    return MANUFACTURE;
}

void QnPlDlinkResource::setIframeDistance(int /*frames*/, int /*timems*/)
{

}

QnAbstractStreamDataProvider* QnPlDlinkResource::createLiveDataProvider()
{
    //return new MJPEGStreamReader(toSharedPointer(), "ipcam/stream.cgi?nowprofileid=2&audiostream=0");
    //return new MJPEGStreamReader(toSharedPointer(), "video/mjpg.cgi");
    //return new MJPEGStreamReader(toSharedPointer(), "video/mjpg.cgi?profileid=2");
    return new PlDlinkStreamReader(toSharedPointer());
}

void QnPlDlinkResource::setCroppingPhysical(QRect /*cropping*/)
{

}

QnDlink_cam_info QnPlDlinkResource::getCamInfo() const
{
    QMutexLocker mutexLocker(&m_mutex);
    return m_camInfo;
}

static QStringList getValues(const QString& line)
{
    QStringList result;

    int index = line.indexOf(QLatin1Char('='));

    if (index < 0)
        return result;

    QString values = line.mid(index+1);

    return values.split(QLatin1Char(','));
}

extern QString getValueFromString(const QString& line);


static bool sizeCompare(const QSize &s1, const QSize &s2)
{
    return s1.width() > s2.width();
}

CameraDiagnostics::Result QnPlDlinkResource::initInternal()
{
    QnPhysicalCameraResource::initInternal();

    CLHttpStatus status;
    QByteArray cam_info_file = downloadFile(status, QLatin1String("config/stream_info.cgi"),  getHostAddress(), 80, 1000, getAuth());

    if (status == CL_HTTP_AUTH_REQUIRED)
    {
        setStatus(Qn::Unauthorized);
        return CameraDiagnostics::UnknownErrorResult();
    }


    if (cam_info_file.size()==0)
        return CameraDiagnostics::UnknownErrorResult();


    QString file_s = QLatin1String(cam_info_file);
    QStringList lines = file_s.split(QLatin1String("\r\n"), QString::SkipEmptyParts);

    m_camInfo.clear();

    for(const QString& line: lines)
    {
        if (line.contains(QLatin1String("videos=")))
        {
            if (line.contains(QLatin1String("H.264")))
                m_camInfo.hasH264 = QLatin1String("H.264");
            else
                if (line.contains(QLatin1String("H264")))
                    m_camInfo.hasH264 = QLatin1String("H264");


            if (line.contains(QLatin1String("MPEG4")))
                m_camInfo.hasMPEG4 = true;

        }
        else if (line.contains(QLatin1String("resolutions=")))
        {
            QStringList vals = getValues(line);
            for(const QString& val:  vals)
            {
                QStringList wh_s = val.split(QLatin1Char('x'));
                if (wh_s.size()<2)
                    continue;

                m_camInfo.resolutions.push_back( QSize(wh_s.at(0).toInt(), wh_s.at(1).toInt()) );
            }

        }
        else if (line.contains(QLatin1String("framerates=")))
        {
            QStringList vals = getValues(line);
            for(const QString& val:  vals)
            {
                m_camInfo.possibleFps.push_back( val.toInt() );

            }
        }
        else if (line.contains(QLatin1String("vbitrates=")))
        {
            QStringList vals = getValues(line);
            for(const QString& bs: vals)
            {
                bool m = bs.toLower().contains(QLatin1Char('m'));
                bool k = bs.toLower().contains(QLatin1Char('k'));

                QString t = bs;

                if (m || k)
                    t = t.left(t.length()-1);
                
                int val = t.toInt();
                if(m)
                    val *= 1024;

                m_camInfo.possibleBitrates[val] = bs;
            }

            
        }
        else if (line.contains(QLatin1String("vprofilenum=")))
        {
            m_camInfo.numberOfVideoProfiles = getValueFromString(line).toInt();
        }
        else if (line.contains(QLatin1String("qualities=")))
        {
            m_camInfo.possibleQualities = getValueFromString(line).split(lit(","));
            m_camInfo.hasFixedQuality = true;
        }
        else if (line.contains(QLatin1String("vprofileurl")))
        {
            for(int i = 1; i <= m_camInfo.numberOfVideoProfiles; ++i)
            {
                QString s = QLatin1String("vprofileurl") + QString::number(i);
                if (line.contains(s))
                {
                    m_camInfo.videoProfileUrls[i] = getValueFromString(line);
                    break;
                }
            }
        }


    }


    qSort(m_camInfo.possibleFps.begin(), m_camInfo.possibleFps.end(), qGreater<int>());
    qSort(m_camInfo.resolutions.begin(), m_camInfo.resolutions.end(), sizeCompare);

    //=======remove elements with diff aspect ratio
    if (m_camInfo.resolutions.size() < 2)
        return CameraDiagnostics::UnknownErrorResult();


    int w_0 = m_camInfo.resolutions.at(0).width();
    int h_0 = m_camInfo.resolutions.at(0).height();
    float apectRatio_0 = ((float)w_0/h_0);

    int w_1 = m_camInfo.resolutions.at(1).width();
    int h_1 = m_camInfo.resolutions.at(1).height();
    float apectRatio_1 = ((float)w_1/h_1);

    float apectRatio = apectRatio_0;

    if (std::abs(apectRatio_0 - apectRatio_1) > 0.01)
        apectRatio = apectRatio_1; // 

    QList<QSize>::iterator it = m_camInfo.resolutions.begin();

    while (it != m_camInfo.resolutions.end()) 
    {
        QSize s = *it;

        float apectRatioL = (float)s.width() / s.height();

        if ( qAbs(apectRatioL - apectRatio) > 0.01 )
            it = m_camInfo.resolutions.erase(it);
        else
            ++it;
    }

<<<<<<< HEAD
    //detecting and saving selected resolutions
    /*
    const AVCodecID supportedCodec = !m_camInfo.hasH264.isEmpty()
        ? CODEC_ID_H264
        : (m_camInfo.hasMPEG4 ? CODEC_ID_MPEG4 : CODEC_ID_MJPEG);
    CameraMediaStreams mediaStreams;
    mediaStreams.streams.push_back( CameraMediaStreamInfo( PRIMARY_ENCODER_INDEX, m_camInfo.primaryStreamResolution(), supportedCodec) );
    if( m_camInfo.secondaryStreamResolution().width() > 0 )
        mediaStreams.streams.push_back( CameraMediaStreamInfo( SECONDARY_ENCODER_INDEX, m_camInfo.secondaryStreamResolution(), supportedCodec ) );
    saveMediaStreamInfoIfNeeded( mediaStreams );
    */
=======
>>>>>>> 51fe3397
    saveParams();

    return CameraDiagnostics::NoErrorResult();

}

static void setBitAt(int x, int y, unsigned char* data)
{
    Q_ASSERT(x<32);
    Q_ASSERT(y<16);

    int offset = (y * 32 + x) / 8;
    data[offset] |= 0x01 << (x&7);
}


void QnPlDlinkResource::setMotionMaskPhysical(int channel)
{
    Q_UNUSED(channel);

    if (channel != 0)
        return; // motion info used always once even for multisensor cameras 

    static int sensToLevelThreshold[10] = 
    {
        0, // 0 - aka mask really filtered by server always
        10, // 1
        25, // 2
        40, // 3
        50, // 4
        60, // 5
        70,  // 6
        80,  // 7
        90,  // 8
        100   // 9
    };

    int sensitivity = 50;
    QnMotionRegion region = getMotionRegion(0);
    for (int sens = QnMotionRegion::MIN_SENSITIVITY+1; sens <= QnMotionRegion::MAX_SENSITIVITY; ++sens)
    {

        if (!region.getRegionBySens(sens).isEmpty())
        {
            sensitivity = sensToLevelThreshold[sens];
            break; // only 1 sensitivity for all frame is supported
        }
    }

    unsigned char maskBit[MD_WIDTH * MD_HEIGHT / 8];
    QnMetaDataV1::createMask(getMotionMask(0),  (char*)maskBit);


    QImage img(MD_WIDTH, MD_HEIGHT, QImage::Format_Mono);
    memset(img.bits(), 0, img.byteCount());
    img.setColor(0, qRgb(0, 0, 0));
    img.setColor(1, qRgb(255, 255, 255));


    for (int x = 0; x  < MD_WIDTH; ++x)
    {
        for (int y = 0; y  < MD_HEIGHT; ++y)
        {
            if (QnMetaDataV1::isMotionAt(x,y,(char*)maskBit))
                img.setPixel(x,y,1);
        }
    }



    QImage imgOut = img.scaled(32, 16);//, Qt::IgnoreAspectRatio, Qt::SmoothTransformation);

    //imgOut.save("c:/img.bmp");

    unsigned char outData[32*16/8];
    memset(outData,0,sizeof(outData));

    for (int x = 0; x  < 32; ++x)
    {
        for (int y = 0; y  < 16; ++y)
        {
            if (imgOut.pixel(x,y) == img.color(0))
                setBitAt(x,y, outData);
        }
    }



    QString str;
    QTextStream stream(&str);
    stream << "config/motion.cgi?enable=yes&motioncvalue=" << sensitivity << "&mbmask=";

    for (uint i = 0; i < sizeof(outData); ++i)
    {
        QString t = QString::number(outData[i], 16).toUpper();
        if (t.length() < 2)
            t = QLatin1String("0") + t;
        stream << t[1] << t[0];
    }

    stream.flush();


    CLHttpStatus status;
    QByteArray result = downloadFile(status, str,  getHostAddress(), 80, 1000, getAuth());

    if (status == CL_HTTP_AUTH_REQUIRED)
    {
        setStatus(Qn::Unauthorized);
        return;
    }

}

#endif<|MERGE_RESOLUTION|>--- conflicted
+++ resolved
@@ -365,20 +365,6 @@
             ++it;
     }
 
-<<<<<<< HEAD
-    //detecting and saving selected resolutions
-    /*
-    const AVCodecID supportedCodec = !m_camInfo.hasH264.isEmpty()
-        ? CODEC_ID_H264
-        : (m_camInfo.hasMPEG4 ? CODEC_ID_MPEG4 : CODEC_ID_MJPEG);
-    CameraMediaStreams mediaStreams;
-    mediaStreams.streams.push_back( CameraMediaStreamInfo( PRIMARY_ENCODER_INDEX, m_camInfo.primaryStreamResolution(), supportedCodec) );
-    if( m_camInfo.secondaryStreamResolution().width() > 0 )
-        mediaStreams.streams.push_back( CameraMediaStreamInfo( SECONDARY_ENCODER_INDEX, m_camInfo.secondaryStreamResolution(), supportedCodec ) );
-    saveMediaStreamInfoIfNeeded( mediaStreams );
-    */
-=======
->>>>>>> 51fe3397
     saveParams();
 
     return CameraDiagnostics::NoErrorResult();
