--- conflicted
+++ resolved
@@ -166,18 +166,16 @@
     {
         if( isCameraControlRequired )
         {
-            float fps = getFps();
-            Qn::StreamQuality quality = getQuality();
             const nxcip::Resolution& resolution = m_thirdPartyRes->getSelectedResolutionForEncoder( encoderIndex );
-            int bitrateKbps = m_thirdPartyRes->suggestBitrateKbps( quality, QSize(resolution.width, resolution.height), fps );
+            int bitrateKbps = m_thirdPartyRes->suggestBitrateKbps( params.quality, QSize(resolution.width, resolution.height), params.fps );
 
             nxcip::LiveStreamConfig config;
             memset(&config, 0, sizeof(nxcip::LiveStreamConfig));
             config.width = resolution.width;
             config.height = resolution.height;
-            config.framerate = fps;
+            config.framerate = params.fps;
             config.bitrateKbps = bitrateKbps;
-            config.quality = quality;
+            config.quality = params.quality;
             if( (m_cameraCapabilities & nxcip::BaseCameraManager::audioCapability) && m_thirdPartyRes->isAudioEnabled() )
                 config.flags |= nxcip::LiveStreamConfig::LIVE_STREAM_FLAG_AUDIO_ENABLED;
 
@@ -211,34 +209,19 @@
                     return CameraDiagnostics::CannotConfigureMediaStreamResult(QLatin1String("resolution"));
 
             float selectedFps = 0;
-            if( cameraEncoder.setFps( getFps(), &selectedFps ) != nxcip::NX_NO_ERROR )
+            if( cameraEncoder.setFps( params.fps, &selectedFps ) != nxcip::NX_NO_ERROR )
                 return CameraDiagnostics::CannotConfigureMediaStreamResult(QLatin1String("fps"));
 
             int selectedBitrateKbps = 0;
             if( cameraEncoder.setBitrate(
-                    m_thirdPartyRes->suggestBitrateKbps(getQuality(), QSize(resolution.width, resolution.height), getFps()),
+                m_thirdPartyRes->suggestBitrateKbps(params.quality, QSize(resolution.width, resolution.height), params.fps),
                     &selectedBitrateKbps ) != nxcip::NX_NO_ERROR )
             {
                 return CameraDiagnostics::CannotConfigureMediaStreamResult(QLatin1String("bitrate"));
             }
         }
 
-<<<<<<< HEAD
         if( m_mediaEncoder2 )
-=======
-        const nxcip::Resolution& resolution = m_thirdPartyRes->getSelectedResolutionForEncoder( encoderIndex );
-        if( resolution.width*resolution.height > 0 )
-            if( cameraEncoder.setResolution( resolution ) != nxcip::NX_NO_ERROR )
-                return CameraDiagnostics::CannotConfigureMediaStreamResult(QLatin1String("resolution"));
-        float selectedFps = 0;
-        if( cameraEncoder.setFps( params.fps, &selectedFps ) != nxcip::NX_NO_ERROR )
-            return CameraDiagnostics::CannotConfigureMediaStreamResult(QLatin1String("fps"));
-
-        int selectedBitrateKbps = 0;
-        if( cameraEncoder.setBitrate(
-                m_thirdPartyRes->suggestBitrateKbps(params.quality, QSize(resolution.width, resolution.height), params.fps),
-                &selectedBitrateKbps ) != nxcip::NX_NO_ERROR )
->>>>>>> bbecd487
         {
             m_liveStreamReader.reset();
             m_liveStreamReader.reset( m_mediaEncoder2->getLiveStreamReader(), refDeleter );
