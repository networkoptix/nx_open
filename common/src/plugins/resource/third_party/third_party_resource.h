--- conflicted
+++ resolved
@@ -22,14 +22,8 @@
     public QnPhysicalCameraResource,
     public nxcip::CameraInputEventHandler
 {
-<<<<<<< HEAD
-    Q_OBJECT
-
-    typedef QnPhysicalCameraResource base_type;
-=======
     typedef QnPhysicalCameraResource base_type;
 
->>>>>>> 25f6e6c4
 public:
     static const int PRIMARY_ENCODER_INDEX = 0;
     static const int SECONDARY_ENCODER_INDEX = 1;
