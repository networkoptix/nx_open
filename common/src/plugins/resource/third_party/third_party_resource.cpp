/**********************************************************
* 2 apr 2013
* akolesnikov
***********************************************************/

#include "third_party_resource.h"

#ifdef ENABLE_THIRD_PARTY

#include <functional>
#include <memory>

#include <QtCore/QStringList>

#include <core/resource/camera_advanced_param.h>

#include "api/app_server_connection.h"
#include "motion_data_picture.h"
#include "plugins/resource/archive/archive_stream_reader.h"
#include "third_party_archive_delegate.h"
#include "third_party_ptz_controller.h"
#include "third_party_stream_reader.h"

#include <utils/common/log.h>
#include <utils/xml/camera_advanced_param_reader.h>


static const QString MAX_FPS_PARAM_NAME = QLatin1String("MaxFPS");
static const float DEFAULT_MAX_FPS_IN_CASE_IF_UNKNOWN = 30.0;
const QString QnThirdPartyResource::AUX_DATA_PARAM_NAME = QLatin1String("aux_data");

QnThirdPartyResource::QnThirdPartyResource(
    const nxcip::CameraInfo& camInfo,
    nxcip::BaseCameraManager* camManager,
    const nxcip_qt::CameraDiscoveryManager& discoveryManager )
:
    m_camInfo( camInfo ),
    m_camManager( camManager ? new nxcip_qt::BaseCameraManager(camManager) : nullptr ),
    m_discoveryManager( discoveryManager ),
    m_refCounter( 2 ),
    m_encoderCount( 0 ),
    m_cameraManager3( nullptr )
{
    setVendor( discoveryManager.getVendorName() );
    setDefaultAuth(QString::fromUtf8(camInfo.defaultLogin), QString::fromUtf8(camInfo.defaultPassword));

    if( m_camManager )
        m_cameraManager3 = (nxcip::BaseCameraManager3*)m_camManager->getRef()->queryInterface( nxcip::IID_BaseCameraManager3 );
}

QnThirdPartyResource::~QnThirdPartyResource()
{
    if( m_cameraManager3 )
    {
        m_cameraManager3->releaseRef();
        m_cameraManager3 = nullptr;
    }

    stopInputPortMonitoringAsync();
}

QnAbstractPtzController* QnThirdPartyResource::createPtzControllerInternal()
{
    if( !m_camManager )
        return nullptr;
    nxcip::CameraPtzManager* ptzManager = m_camManager->getPtzManager();
    if( !ptzManager )
        return NULL;
    return new QnThirdPartyPtzController( toSharedPointer().staticCast<QnThirdPartyResource>(), ptzManager );
}

bool QnThirdPartyResource::getParamPhysical(const QString& id, QString &value) {
    QMutexLocker lk( &m_mutex );

    if( !m_cameraManager3 )
        return false;

    static const size_t DEFAULT_PARAM_VALUE_BUF_SIZE = 256;
    int valueBufSize = DEFAULT_PARAM_VALUE_BUF_SIZE;
    std::unique_ptr<char[]> valueBuf( new char[valueBufSize] );

    int result = nxcip::NX_NO_ERROR;
    for( int i = 0; i < 2; ++i )
    {
        result = m_cameraManager3->getParamValue(
            id.toUtf8().constData(),
            valueBuf.get(),
            &valueBufSize );
        switch( result )
        {
            case nxcip::NX_NO_ERROR:
            {
                value = QString::fromUtf8( valueBuf.get(), valueBufSize );
                return true;
            }
            case nxcip::NX_MORE_DATA:
                valueBuf.reset( new char[valueBufSize] );
                continue;
            default:
                break;
        }
        break;
    }
    //TODO #ak return error description
    return false;
}

bool QnThirdPartyResource::setParamPhysical(const QString& id, const QString &value) {
    QMutexLocker lk( &m_mutex );
    if( !m_cameraManager3 )
        return false;

    return m_cameraManager3->setParamValue(
        id.toUtf8().constData(),
        value.toUtf8().constData() ) == nxcip::NX_NO_ERROR;
}


bool QnThirdPartyResource::ping()
{
    //TODO: should check if camera supports http and, if supports, check http port
    return true;
}

static const QString PROPERTIES_TO_MERGE[] = { QnThirdPartyResource::AUX_DATA_PARAM_NAME, Qn::FIRMWARE_PARAM_NAME };

bool QnThirdPartyResource::mergeResourcesIfNeeded( const QnNetworkResourcePtr& newResource )
{
    //TODO #ak antipattern: calling virtual function from base class
    bool mergedSomething = base_type::mergeResourcesIfNeeded( newResource );

<<<<<<< HEAD
    QString localParams = QnCameraAdvancedParamsReader::encodedParamsFromResource(this->toSharedPointer());
    QString sourceParams = QnCameraAdvancedParamsReader::encodedParamsFromResource(source);
    if (!sourceParams.isEmpty() && localParams != sourceParams) {
        QnCameraAdvancedParamsReader::setEncodedParamsToResource(this->toSharedPointer(), sourceParams);
        mergedSomething = true;
    }

    //TODO #ak to make minimal influence on existing code, merging only one property. 
=======
    //TODO #ak to make minimal influence on existing code, merging only few properties. 
>>>>>>> 30508485
        //But, perharps, other properties should be processed too (in QnResource)

    for( const auto propertyName: PROPERTIES_TO_MERGE )
    {
        const auto newVal = newResource->getProperty( propertyName );
        if( getProperty(propertyName) != newVal )
        {
            setProperty( propertyName, newVal );
            mergedSomething = true;
        }
    }

    return mergedSomething;
}

QString QnThirdPartyResource::getDriverName() const
{
    return m_discoveryManager.getVendorName();
}

void QnThirdPartyResource::setIframeDistance(int /*frames*/, int /*timems*/)
{

}

QnAbstractStreamDataProvider* QnThirdPartyResource::createLiveDataProvider()
{
    if( !m_camManager )
        return nullptr;
    m_camManager->getRef()->addRef();
    return new ThirdPartyStreamReader( toSharedPointer(), m_camManager->getRef() );
}

void QnThirdPartyResource::setMotionMaskPhysical(int /*channel*/)
{
    //TODO/IMPL
}

QnConstResourceAudioLayoutPtr QnThirdPartyResource::getAudioLayout(const QnAbstractStreamDataProvider* dataProvider) const
{
    if (isAudioEnabled()) {
        const ThirdPartyStreamReader* reader = dynamic_cast<const ThirdPartyStreamReader*>(dataProvider);
        if (reader && reader->getDPAudioLayout())
            return reader->getDPAudioLayout();
        else
            return QnPhysicalCameraResource::getAudioLayout(dataProvider);
    }
    else
        return QnPhysicalCameraResource::getAudioLayout(dataProvider);
}

//!Implementation of QnSecurityCamResource::getRelayOutputList
QStringList QnThirdPartyResource::getRelayOutputList() const
{
    QStringList ids;
    if( !m_relayIOManager.get() )
        return ids;

    m_relayIOManager->getRelayOutputList( &ids );
    return ids;
}

QStringList QnThirdPartyResource::getInputPortList() const
{
    QStringList ids;
    if( !m_relayIOManager.get() )
        return ids;

    m_relayIOManager->getInputPortList( &ids );
    return ids;
}

bool QnThirdPartyResource::setRelayOutputState(
    const QString& outputID,
    bool activate,
    unsigned int autoResetTimeoutMS )
{
    if( !m_relayIOManager.get() )
        return false;

    //if outputID is empty, activating first port in the port list
    return m_relayIOManager->setRelayOutputState(
        outputID.isEmpty() ? m_defaultOutputID : outputID,
        activate,
        autoResetTimeoutMS ) == nxcip::NX_NO_ERROR;
}

QnAbstractStreamDataProvider* QnThirdPartyResource::createArchiveDataProvider()
{
    QnAbstractArchiveDelegate* archiveDelegate = createArchiveDelegate();
    if( !archiveDelegate )
        return QnPhysicalCameraResource::createArchiveDataProvider();
    QnArchiveStreamReader* archiveReader = new QnArchiveStreamReader(toSharedPointer());
    archiveReader->setArchiveDelegate(archiveDelegate);
    return archiveReader;
}

QnAbstractArchiveDelegate* QnThirdPartyResource::createArchiveDelegate()
{
    if( !m_camManager )
        return nullptr;

    unsigned int camCapabilities = 0;
    if( m_camManager->getCameraCapabilities( &camCapabilities ) != nxcip::NX_NO_ERROR ||
        (camCapabilities & nxcip::BaseCameraManager::dtsArchiveCapability) == 0 )
    {
        return NULL;
    }

    nxcip::BaseCameraManager2* camManager2 = static_cast<nxcip::BaseCameraManager2*>(m_camManager->getRef()->queryInterface( nxcip::IID_BaseCameraManager2 ));
    if( !camManager2 )
        return NULL;

    nxcip::DtsArchiveReader* archiveReader = NULL;
    if( camManager2->createDtsArchiveReader( &archiveReader ) != nxcip::NX_NO_ERROR ||
        archiveReader == NULL )
    {
        return NULL;
    }
    camManager2->releaseRef();

    return new ThirdPartyArchiveDelegate( toResourcePtr(), archiveReader );
}

static const unsigned int USEC_IN_MS = 1000;

QnTimePeriodList QnThirdPartyResource::getDtsTimePeriodsByMotionRegion(
    const QList<QRegion>& regions,
    qint64 startTimeMs,
    qint64 endTimeMs,
    int detailLevel )
{
    if( !m_camManager )
        return QnTimePeriodList();

    nxcip::BaseCameraManager2* camManager2 = static_cast<nxcip::BaseCameraManager2*>(m_camManager->getRef()->queryInterface( nxcip::IID_BaseCameraManager2 ));
    Q_ASSERT( camManager2 );

    QnTimePeriodList resultTimePeriods;

    nxcip::ArchiveSearchOptions searchOptions;
    if( !regions.isEmpty() )
    {
        //filling in motion mask
        std::auto_ptr<MotionDataPicture> motionDataPicture( new MotionDataPicture( nxcip::PIX_FMT_MONOBLACK ) );

        QRegion unitedRegion;
        for( QList<QRegion>::const_iterator
            it = regions.begin();
            it != regions.end();
            ++it )
        {
            unitedRegion = unitedRegion.united( *it );
        }

        const QVector<QRect>& rects = unitedRegion.rects();
        for(const  QRect& r: rects )
        {
            for( int y = r.top(); y < std::min<int>(motionDataPicture->height(), r.bottom()); ++y )
                for( int x = r.left(); x < std::min<int>(motionDataPicture->width(), r.right()); ++x )
                    motionDataPicture->setPixel( x, y, 1 ); //TODO: some optimization would be appropriate
        }

        searchOptions.motionMask = motionDataPicture.release();
    }
    searchOptions.startTime = startTimeMs * USEC_IN_MS;
    searchOptions.endTime = endTimeMs * USEC_IN_MS;
    searchOptions.periodDetailLevel = detailLevel;
    nxcip::TimePeriods* timePeriods = NULL;
    if( camManager2->find( &searchOptions, &timePeriods ) != nxcip::NX_NO_ERROR || !timePeriods )
        return resultTimePeriods;
    camManager2->releaseRef();

    for( timePeriods->goToBeginning(); !timePeriods->atEnd(); timePeriods->next() )
    {
        nxcip::UsecUTCTimestamp periodStart = nxcip::INVALID_TIMESTAMP_VALUE;
        nxcip::UsecUTCTimestamp periodEnd = nxcip::INVALID_TIMESTAMP_VALUE;
        timePeriods->get( &periodStart, &periodEnd );

        resultTimePeriods << QnTimePeriod( periodStart / USEC_IN_MS, (periodEnd-periodStart) / USEC_IN_MS );
    }
    timePeriods->releaseRef();

    return resultTimePeriods;
}

QnTimePeriodList QnThirdPartyResource::getDtsTimePeriods( qint64 startTimeMs, qint64 endTimeMs, int detailLevel )
{
    return getDtsTimePeriodsByMotionRegion(
        QList<QRegion>(),
        startTimeMs,
        endTimeMs,
        detailLevel );
}

//!Implementation of nxpl::NXPluginInterface::queryInterface
void* QnThirdPartyResource::queryInterface( const nxpl::NX_GUID& interfaceID )
{
    if( memcmp( &interfaceID, &nxcip::IID_CameraInputEventHandler, sizeof(nxcip::IID_CameraInputEventHandler) ) == 0 )
    {
        addRef();
        return static_cast<nxcip::CameraInputEventHandler *>(this);
    }
    if( memcmp( &interfaceID, &nxpl::IID_PluginInterface, sizeof(nxpl::IID_PluginInterface) ) == 0 )
    {
        addRef();
        return static_cast<nxpl::PluginInterface*>(this);
    }
    return NULL;
}

//!Implementation of nxpl::NXPluginInterface::queryInterface
unsigned int QnThirdPartyResource::addRef()
{
    return m_refCounter.fetchAndAddOrdered(1) + 1;
}

//!Implementation of nxpl::NXPluginInterface::queryInterface
unsigned int QnThirdPartyResource::releaseRef()
{
    return m_refCounter.fetchAndAddOrdered(-1) - 1;
}

void QnThirdPartyResource::inputPortStateChanged(
    nxcip::CameraRelayIOManager* /*source*/,
    const char* inputPortID,
    int newState,
    unsigned long int /*timestamp*/ )
{
    emit cameraInput(
        toSharedPointer(),
        QString::fromUtf8(inputPortID),
        newState != 0,
        QDateTime::currentMSecsSinceEpoch() );
}

const QList<nxcip::Resolution>& QnThirdPartyResource::getEncoderResolutionList( int encoderNumber ) const
{
    QMutexLocker lk( &m_mutex );
    return m_encoderData[encoderNumber].resolutionList;
}


bool QnThirdPartyResource::hasDualStreaming() const
{
    return m_encoderCount > 1;
}

nxcip::Resolution QnThirdPartyResource::getSelectedResolutionForEncoder( int encoderIndex ) const
{
    QMutexLocker lk( &m_mutex );
    if( (size_t)encoderIndex < m_selectedEncoderResolutions.size() )
        return m_selectedEncoderResolutions[encoderIndex];
    return nxcip::Resolution();
}

CameraDiagnostics::Result QnThirdPartyResource::initInternal()
{
    QnPhysicalCameraResource::initInternal();

    if( !m_camManager )
    {
        QMutexLocker lk( &m_mutex );

        //restoring camera parameters
        if( strlen(m_camInfo.uid) == 0 )
        {
            memset( m_camInfo.uid, 0, sizeof(m_camInfo.uid) );
            const QByteArray& physicalId = getPhysicalId().toLatin1();
            strncpy( m_camInfo.uid, physicalId.constData(), std::min<size_t>(physicalId.size(), sizeof(m_camInfo.uid)-1) );
        }
        if( strlen(m_camInfo.modelName) == 0 )
        {
            memset( m_camInfo.modelName, 0, sizeof(m_camInfo.modelName) );
            const QByteArray& model = getModel().toLatin1();
            strncpy( m_camInfo.modelName, model.constData(), std::min<size_t>(model.size(), sizeof(m_camInfo.modelName)-1) );
        }
        if( strlen(m_camInfo.firmware) == 0 )
        {
            memset( m_camInfo.firmware, 0, sizeof(m_camInfo.firmware) );
            const QByteArray& firmware = getFirmware().toLatin1();
            strncpy( m_camInfo.firmware, firmware.constData(), std::min<size_t>(firmware.size(), sizeof(m_camInfo.firmware)-1) );
        }
        if( strlen(m_camInfo.auxiliaryData) == 0 )
        {
            const QString& auxDataStr = getProperty( AUX_DATA_PARAM_NAME );
            if( !auxDataStr.isEmpty() )
            {
                memset( m_camInfo.auxiliaryData, 0, sizeof(m_camInfo.auxiliaryData) );
                const QByteArray& auxData = auxDataStr.toLatin1();
                strncpy( m_camInfo.auxiliaryData, auxData.constData(), std::min<size_t>(auxData.size(), sizeof(m_camInfo.auxiliaryData)-1) );
            }
        }
        if( strlen(m_camInfo.defaultLogin) == 0 )
        {
            const QByteArray userName = getAuth().user().toLatin1();
            strncpy( m_camInfo.defaultLogin, userName.constData(), std::min<size_t>(userName.size(), sizeof(m_camInfo.defaultLogin)-1) );
        }
        if( strlen(m_camInfo.defaultPassword) == 0 )
        {
            const QByteArray userPassword = getAuth().password().toLatin1();
            strncpy( m_camInfo.defaultPassword, userPassword.constData(), std::min<size_t>(userPassword.size(), sizeof(m_camInfo.defaultPassword)-1) );
        }

        nxcip::BaseCameraManager* cameraIntf = m_discoveryManager.createCameraManager( m_camInfo );
        if( !cameraIntf )
            return CameraDiagnostics::UnknownErrorResult();
        m_camManager.reset( new nxcip_qt::BaseCameraManager( cameraIntf ) );

        m_cameraManager3 = (nxcip::BaseCameraManager3*)m_camManager->getRef()->queryInterface( nxcip::IID_BaseCameraManager3 );
    }

    m_camManager->setCredentials( getAuth().user(), getAuth().password() );

    int result = m_camManager->getCameraInfo( &m_camInfo );
    if( result != nxcip::NX_NO_ERROR )
    {
        if( false )
        NX_LOG( lit("Error getting camera info from third-party camera %1:%2 (url %3). %4").
            arg(m_discoveryManager.getVendorName()).arg(QString::fromUtf8(m_camInfo.modelName)).
            arg(QString::fromUtf8(m_camInfo.url)).arg(m_camManager->getLastErrorString()), cl_logDEBUG1 );
        setStatus( result == nxcip::NX_NOT_AUTHORIZED ? Qn::Unauthorized : Qn::Offline );
        return CameraDiagnostics::UnknownErrorResult();
    }

    setFirmware( QString::fromUtf8(m_camInfo.firmware) );

    m_encoderCount = 0;
    result = m_camManager->getEncoderCount( &m_encoderCount );
    if( result != nxcip::NX_NO_ERROR )
    {
        NX_LOG( lit("Error getting encoder count from third-party camera %1:%2 (url %3). %4").
            arg(m_discoveryManager.getVendorName()).arg(QString::fromUtf8(m_camInfo.modelName)).
            arg(QString::fromUtf8(m_camInfo.url)).arg(m_camManager->getLastErrorString()), cl_logDEBUG1 );
        setStatus( result == nxcip::NX_NOT_AUTHORIZED ? Qn::Unauthorized : Qn::Offline );
        return CameraDiagnostics::UnknownErrorResult();
    }

    if( m_encoderCount == 0 )
    {
        NX_LOG( lit("Third-party camera %1:%2 (url %3) returned 0 encoder count!").arg(m_discoveryManager.getVendorName()).
            arg(QString::fromUtf8(m_camInfo.modelName)).arg(QString::fromUtf8(m_camInfo.url)), cl_logDEBUG1 );
        return CameraDiagnostics::UnknownErrorResult();
    }

    //we support only two streams from camera
    m_encoderCount = m_encoderCount > 2 ? 2 : m_encoderCount;

    setProperty( Qn::HAS_DUAL_STREAMING_PARAM_NAME, (m_encoderCount > 1) ? 1 : 0);

    //setting camera capabilities
    unsigned int cameraCapabilities = 0;
    result = m_camManager->getCameraCapabilities( &cameraCapabilities );
    if( result != nxcip::NX_NO_ERROR )
    {
        NX_LOG( lit("Error reading camera capabilities from third-party camera %1:%2 (url %3). %4").
            arg(m_discoveryManager.getVendorName()).arg(QString::fromUtf8(m_camInfo.modelName)).
            arg(QString::fromUtf8(m_camInfo.url)).arg(m_camManager->getLastErrorString()), cl_logDEBUG1 );
        setStatus( result == nxcip::NX_NOT_AUTHORIZED ? Qn::Unauthorized : Qn::Offline );
        return CameraDiagnostics::UnknownErrorResult();
    }
    if( cameraCapabilities & nxcip::BaseCameraManager::relayInputCapability )
        setCameraCapability( Qn::RelayInputCapability, true );
    if( cameraCapabilities & nxcip::BaseCameraManager::relayOutputCapability )
        setCameraCapability( Qn::RelayOutputCapability, true );
    if( cameraCapabilities & nxcip::BaseCameraManager::shareIpCapability )
        setCameraCapability( Qn::ShareIpCapability, true );
    //if( cameraCapabilities & nxcip::BaseCameraManager::primaryStreamSoftMotionCapability )
    //    setCameraCapability( Qn::PrimaryStreamSoftMotionCapability, true );
    if( cameraCapabilities & nxcip::BaseCameraManager::ptzCapability )
    {
        nxcip::CameraPtzManager* ptzManager = m_camManager->getPtzManager();
        if( ptzManager )
        {
            const int ptzCapabilities = ptzManager->getCapabilities();
            if( ptzCapabilities & nxcip::CameraPtzManager::ContinuousPanCapability )
                setPtzCapability( Qn::ContinuousPanCapability, true );
            if( ptzCapabilities & nxcip::CameraPtzManager::ContinuousTiltCapability )
                setPtzCapability( Qn::ContinuousTiltCapability, true );
            if( ptzCapabilities & nxcip::CameraPtzManager::ContinuousZoomCapability )
                setPtzCapability( Qn::ContinuousZoomCapability, true );
            if( ptzCapabilities & nxcip::CameraPtzManager::AbsolutePanCapability )
                setPtzCapability( Qn::AbsolutePanCapability, true );
            if( ptzCapabilities & nxcip::CameraPtzManager::AbsoluteTiltCapability )
                setPtzCapability( Qn::AbsoluteTiltCapability, true );
            if( ptzCapabilities & nxcip::CameraPtzManager::AbsoluteZoomCapability )
                setPtzCapability( Qn::AbsoluteZoomCapability, true );
            if( ptzCapabilities & nxcip::CameraPtzManager::FlipPtzCapability )
                setPtzCapability( Qn::FlipPtzCapability, true );
            if( ptzCapabilities & nxcip::CameraPtzManager::LimitsPtzCapability )
                setPtzCapability( Qn::LimitsPtzCapability, true );
            if( ptzCapabilities & nxcip::CameraPtzManager::DevicePositioningPtzCapability )
                setPtzCapability( Qn::DevicePositioningPtzCapability, true );
            if( ptzCapabilities & nxcip::CameraPtzManager::LogicalPositioningPtzCapability )
                setPtzCapability( Qn::LogicalPositioningPtzCapability, true );
        }
        ptzManager->releaseRef();
    }
    setProperty(
        Qn::IS_AUDIO_SUPPORTED_PARAM_NAME,
        (cameraCapabilities & nxcip::BaseCameraManager::audioCapability) ? 1 : 0);
    if( cameraCapabilities & nxcip::BaseCameraManager::dtsArchiveCapability )
    {
        setProperty( Qn::DTS_PARAM_NAME, 1);
        setProperty( Qn::ANALOG_PARAM_NAME, 1);
    }
    if( cameraCapabilities & nxcip::BaseCameraManager::hardwareMotionCapability )
    {
        //setMotionType( Qn::MT_HardwareGrid );
        setProperty( Qn::MOTION_WINDOW_CNT_PARAM_NAME, 100);
        setProperty( Qn::MOTION_MASK_WINDOW_CNT_PARAM_NAME, 100);
        setProperty( Qn::MOTION_SENS_WINDOW_CNT_PARAM_NAME, 100);
        setProperty( Qn::SUPPORTED_MOTION_PARAM_NAME, QStringLiteral("softwaregrid,hardwaregrid"));
    }
    else
    {
        //setMotionType( Qn::MT_SoftwareGrid );
        setProperty( Qn::SUPPORTED_MOTION_PARAM_NAME, QStringLiteral("softwaregrid"));
    }
    if( cameraCapabilities & nxcip::BaseCameraManager::shareFpsCapability )
		setStreamFpsSharingMethod(Qn::BasicFpsSharing);
    else if( cameraCapabilities & nxcip::BaseCameraManager::sharePixelsCapability )
		setStreamFpsSharingMethod(Qn::PixelsFpsSharing);
    else 
        setStreamFpsSharingMethod(Qn::NoFpsSharing);
        

    QVector<EncoderData> encoderDataTemp;
    encoderDataTemp.resize( m_encoderCount );

    //reading resolution list
    QVector<nxcip::ResolutionInfo> resolutionInfoList;
    float maxFps = 0;
    for( int encoderNumber = 0; encoderNumber < m_encoderCount; ++encoderNumber )
    {
        //const int result = m_camManager->getResolutionList( i, &resolutionInfoList );
        nxcip::CameraMediaEncoder* intf = NULL;
        int result = m_camManager->getEncoder( encoderNumber, &intf );
        if( result == nxcip::NX_NO_ERROR )
        {
            nxcip_qt::CameraMediaEncoder cameraEncoder( intf );
            resolutionInfoList.clear();
            result = cameraEncoder.getResolutionList( &resolutionInfoList );
        }
        if( result != nxcip::NX_NO_ERROR )
        {
            NX_LOG( lit("Failed to get resolution list of third-party camera %1:%2 encoder %3. %4").
                arg(m_discoveryManager.getVendorName()).arg(QString::fromUtf8(m_camInfo.modelName)).
                arg(encoderNumber).arg(m_camManager->getLastErrorString()), cl_logDEBUG1 );
            if( result == nxcip::NX_NOT_AUTHORIZED )
                setStatus( Qn::Unauthorized );
            return CameraDiagnostics::CannotConfigureMediaStreamResult(lit("resolution"));
        }
        for( int j = 0; j < resolutionInfoList.size(); ++j )
        {
            encoderDataTemp[encoderNumber].resolutionList.push_back( resolutionInfoList[j].resolution );
            if( resolutionInfoList[j].maxFps > maxFps )
                maxFps = resolutionInfoList[j].maxFps;
        }
    }

    {
        QMutexLocker lk( &m_mutex );
        m_encoderData = encoderDataTemp;
    }

    if( !maxFps )
        maxFps = DEFAULT_MAX_FPS_IN_CASE_IF_UNKNOWN;

    setProperty( MAX_FPS_PARAM_NAME, maxFps);

    if( (cameraCapabilities & nxcip::BaseCameraManager::relayInputCapability) ||
        (cameraCapabilities & nxcip::BaseCameraManager::relayOutputCapability) )
    {
        initializeIOPorts();
    }

    //TODO #ak: current API does not allow to get stream codec, so using CODEC_ID_H264 as true in most cases
    CameraMediaStreams mediaStreams;
    std::vector<nxcip::Resolution> selectedEncoderResolutions( m_encoderCount );
    selectedEncoderResolutions[PRIMARY_ENCODER_INDEX] = getMaxResolution( PRIMARY_ENCODER_INDEX );
    mediaStreams.streams.push_back( CameraMediaStreamInfo(
        PRIMARY_ENCODER_INDEX, 
        QSize(selectedEncoderResolutions[PRIMARY_ENCODER_INDEX].width, selectedEncoderResolutions[PRIMARY_ENCODER_INDEX].height),
        CODEC_ID_H264 ) );
    if( SECONDARY_ENCODER_INDEX < m_encoderCount )
    {
        selectedEncoderResolutions[SECONDARY_ENCODER_INDEX] = getSecondStreamResolution();
        mediaStreams.streams.push_back( CameraMediaStreamInfo(
            SECONDARY_ENCODER_INDEX, 
            QSize(selectedEncoderResolutions[SECONDARY_ENCODER_INDEX].width, selectedEncoderResolutions[SECONDARY_ENCODER_INDEX].height),
            CODEC_ID_H264 ) );
    }

    if( m_cameraManager3 )
    {
        //reading camera parameters description (if any)
        const char* paramDescXMLStr = m_cameraManager3->getParametersDescriptionXML();
        if( paramDescXMLStr != nullptr )
        {
            QByteArray paramDescXML = QByteArray::fromRawData( paramDescXMLStr, static_cast<int>(strlen(paramDescXMLStr)) );
            QBuffer dataSource(&paramDescXML);

            if( QnCameraAdvacedParamsXmlParser::validateXml(&dataSource)) {
                //parsing xml to load param list and get cameraID
                QnCameraAdvancedParams params;
				if (QnCameraAdvacedParamsXmlParser::readXml(&dataSource, params))
                    QnCameraAdvancedParamsReader::setParamsToResource(this->toSharedPointer(), params);
            }
            else {
                NX_LOG( lit("Could not validate camera parameters description xml"), cl_logWARNING );
            }
        }
    }

    {
        QMutexLocker lk( &m_mutex );
        m_selectedEncoderResolutions = std::move( selectedEncoderResolutions );
    }

    //saveMediaStreamInfoIfNeeded( mediaStreams );

    saveParams();

    return CameraDiagnostics::NoErrorResult();
}

bool QnThirdPartyResource::startInputPortMonitoringAsync( std::function<void(bool)>&& /*completionHandler*/ )
{
    if( !m_relayIOManager.get() )
        return false;
    m_relayIOManager->registerEventHandler( this );
    return m_relayIOManager->startInputPortMonitoring() == nxcip::NX_NO_ERROR;
}

void QnThirdPartyResource::stopInputPortMonitoringAsync()
{
    if( m_relayIOManager.get() )
    {
        m_relayIOManager->stopInputPortMonitoring();
        m_relayIOManager->unregisterEventHandler( this );
    }
}

bool QnThirdPartyResource::isInputPortMonitored() const
{
    //TODO/IMPL
    return false;
}

bool QnThirdPartyResource::initializeIOPorts()
{
    //initializing I/O
    nxcip::CameraRelayIOManager* camIOManager = m_camManager->getCameraRelayIOManager();
    if( !camIOManager )
    {
        NX_LOG( lit("Failed to get pointer to nxcip::CameraRelayIOManager interface for third-party camera %1:%2 (url %3)").
            arg(m_discoveryManager.getVendorName()).arg(QString::fromUtf8(m_camInfo.modelName)).arg(QString::fromUtf8(m_camInfo.url)), cl_logWARNING );
        setCameraCapability( Qn::RelayInputCapability, false );
        setCameraCapability( Qn::RelayOutputCapability, false );
        return false;
    }

    m_relayIOManager.reset( new nxcip_qt::CameraRelayIOManager( camIOManager ) );

    QStringList outputPortList;
    int result = m_relayIOManager->getRelayOutputList( &outputPortList );
    if( result )
        return result;
    if( !outputPortList.isEmpty() )
        m_defaultOutputID = outputPortList[0];

    return true;
}

nxcip::Resolution QnThirdPartyResource::getMaxResolution( int encoderNumber ) const
{
    const QList<nxcip::Resolution>& resolutionList = getEncoderResolutionList( encoderNumber );
    QList<nxcip::Resolution>::const_iterator maxResIter = std::max_element(
        resolutionList.constBegin(),
        resolutionList.constEnd(),
        [](const nxcip::Resolution& left, const nxcip::Resolution& right){
            return left.width*left.height < right.width*right.height;
    } );
    return maxResIter != resolutionList.constEnd() ? *maxResIter : nxcip::Resolution();
}

nxcip::Resolution QnThirdPartyResource::getNearestResolution( int encoderNumber, const nxcip::Resolution& desiredResolution ) const
{
    const QList<nxcip::Resolution>& resolutionList = getEncoderResolutionList( encoderNumber );
    nxcip::Resolution foundResolution;
    for(const  nxcip::Resolution& resolution: resolutionList )
    {
        if( resolution.width*resolution.height <= desiredResolution.width*desiredResolution.height &&
            resolution.width*resolution.height > foundResolution.width*foundResolution.height )
        {
            foundResolution = resolution;
        }
    }
    return foundResolution;
}

static const nxcip::Resolution DEFAULT_SECOND_STREAM_RESOLUTION = nxcip::Resolution(480, 316);

nxcip::Resolution QnThirdPartyResource::getSecondStreamResolution() const
{
    const nxcip::Resolution& primaryStreamResolution = getMaxResolution( PRIMARY_ENCODER_INDEX );
    const float currentAspect = QnPhysicalCameraResource::getResolutionAspectRatio( QSize(primaryStreamResolution.width, primaryStreamResolution.height) );

    const QList<nxcip::Resolution>& resolutionList = getEncoderResolutionList( SECONDARY_ENCODER_INDEX );
    if( resolutionList.isEmpty() )
        return DEFAULT_SECOND_STREAM_RESOLUTION;

    //preparing data in format suitable for getNearestResolution
    QList<QSize> resList;
    std::transform(
        resolutionList.begin(), resolutionList.end(), std::back_inserter(resList),
        []( const nxcip::Resolution& resolution ){ return QSize(resolution.width, resolution.height); } );

    QSize secondaryResolution = QnPhysicalCameraResource::getNearestResolution(
        QSize(DEFAULT_SECOND_STREAM_RESOLUTION.width, DEFAULT_SECOND_STREAM_RESOLUTION.height),
        currentAspect,
        SECONDARY_STREAM_MAX_RESOLUTION.width()*SECONDARY_STREAM_MAX_RESOLUTION.height(),
        resList );
    if( secondaryResolution == EMPTY_RESOLUTION_PAIR )
        secondaryResolution = QnPhysicalCameraResource::getNearestResolution(
            QSize(DEFAULT_SECOND_STREAM_RESOLUTION.width, DEFAULT_SECOND_STREAM_RESOLUTION.height),
            0.0,        //ignoring aspect ratio
            SECONDARY_STREAM_MAX_RESOLUTION.width()*SECONDARY_STREAM_MAX_RESOLUTION.height(),
            resList );

    return nxcip::Resolution( secondaryResolution.width(), secondaryResolution.height() );
}

#endif // ENABLE_THIRD_PARTY<|MERGE_RESOLUTION|>--- conflicted
+++ resolved
@@ -129,18 +129,14 @@
     //TODO #ak antipattern: calling virtual function from base class
     bool mergedSomething = base_type::mergeResourcesIfNeeded( newResource );
 
-<<<<<<< HEAD
     QString localParams = QnCameraAdvancedParamsReader::encodedParamsFromResource(this->toSharedPointer());
     QString sourceParams = QnCameraAdvancedParamsReader::encodedParamsFromResource(source);
     if (!sourceParams.isEmpty() && localParams != sourceParams) {
         QnCameraAdvancedParamsReader::setEncodedParamsToResource(this->toSharedPointer(), sourceParams);
         mergedSomething = true;
     }
-
-    //TODO #ak to make minimal influence on existing code, merging only one property. 
-=======
     //TODO #ak to make minimal influence on existing code, merging only few properties. 
->>>>>>> 30508485
+
         //But, perharps, other properties should be processed too (in QnResource)
 
     for( const auto propertyName: PROPERTIES_TO_MERGE )
