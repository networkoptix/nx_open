--- conflicted
+++ resolved
@@ -169,11 +169,7 @@
     QQueue<QnAbstractMediaDataPtr> m_skippedMetadata;
     QnMediaContextPtr m_codecContext;
 
-<<<<<<< HEAD
-    QnMutex m_playbackMaskSync;
-=======
-    mutable QMutex m_playbackMaskSync;
->>>>>>> 3ae94949
+    mutable QnMutex m_playbackMaskSync;
     QnPlaybackMaskHelper m_playbackMaskHelper;
     MediaQuality m_quality;
     bool m_qualityFastSwitch;
