--- conflicted
+++ resolved
@@ -262,14 +262,9 @@
     m_renewSubscriptionTaskID(0),
     m_maxChannels(1),
     m_streamConfCounter(0),
-<<<<<<< HEAD
-    m_prevRequestSendClock(0),
+    m_prevPullMessageResponseClock(0),
     m_asyncPullMessagesCallWrapper(nullptr),
     m_physicalParamsMutex(QMutex::Recursive)
-=======
-    m_prevPullMessageResponseClock(0),
-    m_asyncPullMessagesCallWrapper(nullptr)
->>>>>>> 85ea32ac
 {
     m_monotonicClock.start();
 }
