--- conflicted
+++ resolved
@@ -114,23 +114,7 @@
 
 
 QnAviArchiveDelegate::QnAviArchiveDelegate():
-<<<<<<< HEAD
     m_openMutex(QnMutex::Recursive)
-=======
-    m_formatContext(0),
-    m_playlistOffsetUsec(0),
-    m_selectedAudioChannel(0),
-    m_audioStreamIndex(-1),
-    m_firstVideoIndex(0),
-    m_startTimeUsec(0),
-    m_useAbsolutePos(true),
-    m_duration(AV_NOPTS_VALUE),
-    m_eofReached(false),
-    m_openMutex(QnMutex::Recursive),
-    m_fastStreamFind(false),
-    m_hasVideo(true),
-    m_lastSeekTime(AV_NOPTS_VALUE)
->>>>>>> f4543902
 {
     m_audioLayout.reset( new QnAviAudioLayout(this) );
     m_flags |= Flag_CanSendMotion;
