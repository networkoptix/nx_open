--- conflicted
+++ resolved
@@ -163,24 +163,14 @@
 
 QnConstMediaContextPtr QnAviArchiveDelegate::getCodecContext(AVStream* stream)
 {
-<<<<<<< HEAD
-    if (stream->codec->codec_id == CODEC_ID_MJPEG)
-        return QnConstMediaContextPtr(nullptr);
-=======
     //if (stream->codec->codec_id == CODEC_ID_MJPEG)
-    //    return QnMediaContextPtr(new QnMediaContext(stream->codec));
->>>>>>> 409b2163
+    //    return QnConstMediaContextPtr(nullptr);
 
     while (m_contexts.size() <= stream->index)
         m_contexts << QnConstMediaContextPtr(nullptr);
 
-<<<<<<< HEAD
     if (m_contexts[stream->index] == 0 ||
         m_contexts[stream->index]->getCodecId() != stream->codec->codec_id)
-=======
-    if (m_contexts[stream->index] == 0 || 
-        m_contexts[stream->index]->ctx()->codec_id != stream->codec->codec_id)
->>>>>>> 409b2163
     {
         m_contexts[stream->index] = QnConstMediaContextPtr(new QnAvCodecMediaContext(stream->codec));
     }
