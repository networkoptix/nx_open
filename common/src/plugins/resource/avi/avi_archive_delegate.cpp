#include "avi_archive_delegate.h"

#ifdef ENABLE_ARCHIVE

#include <QtCore/QSharedPointer>

#include "stdint.h"

extern "C"
{
#include <libavformat/avformat.h>
}

#include <utils/media/ffmpeg_helper.h>
#include <utils/common/log.h>
#include <utils/common/util.h>
#include <utils/common/model_functions.h>

#include <core/resource/storage_plugin_factory.h>

#include <core/resource/resource_media_layout.h>
#include <core/resource/storage_resource.h>
#include <core/resource/media_resource.h>
#include <core/datapacket/video_data_packet.h>
#include <core/ptz/media_dewarping_params.h>

#include <plugins/resource/avi/avi_resource.h>
#include <plugins/resource/avi/avi_archive_custom_data.h>
#include <plugins/storage/file_storage/layout_storage_resource.h>

#include <motion/light_motion_archive_connection.h>
#include <export/sign_helper.h>
#include "utils/media/nalUnits.h"

class QnAviAudioLayout: public QnResourceAudioLayout
{
public:
    QnAviAudioLayout(QnAviArchiveDelegate* owner):
        QnResourceAudioLayout(),
        m_owner(owner)
    {

    }

    virtual int channelCount() const override
    {
        int audioNum = 0;
        int lastStreamID = -1;
        AVFormatContext* formatContext = m_owner->getFormatContext();
        if (!formatContext)
            return 0;
        for(unsigned i = 0; i < formatContext->nb_streams; i++)
        {
            AVStream *strm= formatContext->streams[i];
            if(strm->codec->codec_type >= AVMEDIA_TYPE_NB)
                continue;
            if (strm->id && strm->id == lastStreamID)
                continue; // duplicate
            lastStreamID = strm->id;
            if (strm->codec->codec_type == AVMEDIA_TYPE_AUDIO)
                audioNum++;
        }
        return audioNum;
    }

    virtual QnResourceAudioLayout::AudioTrack getAudioTrackInfo(int index) const override
    {
        QnResourceAudioLayout::AudioTrack result;
        AVFormatContext* formatContext = m_owner->getFormatContext();
        if (formatContext == 0)
            return result;
        int audioNumber = 0;
        int lastStreamID = -1;
        int audioNum = 0;
        for(unsigned i = 0; i < formatContext->nb_streams; i++)
        {
            AVStream *strm= formatContext->streams[i];

            AVCodecContext *codecContext = strm->codec;

            if(codecContext->codec_type >= AVMEDIA_TYPE_NB)
                continue;

            if (strm->id && strm->id == lastStreamID)
                continue; // duplicate
            lastStreamID = strm->id;

            if (codecContext->codec_type == AVMEDIA_TYPE_AUDIO)
            {
                if (audioNum++ < index)
                    continue;
                //result.codec = codecContext->codec_id;
                result.codecContext =  QnMediaContextPtr(new QnMediaContext(codecContext));
                result.description = QString::number(++audioNumber);
                result.description += QLatin1String(". ");

                AVDictionaryEntry * lang = av_dict_get(strm->metadata, "language", 0, 0);
                if (lang && lang->value && lang->value[0])
                {
                    QString langName = QString::fromLatin1(lang->value);
                    result.description += langName;
                    result.description += QLatin1String(" - ");
                }

                result.description = getAudioCodecDescription(codecContext);
                break;
            }
        }
        return result;
    }
private:
    QnAviArchiveDelegate* m_owner;
};


QnAviArchiveDelegate::QnAviArchiveDelegate():
    m_formatContext(0),
    m_startMksec(0),
    m_selectedAudioChannel(0),
    m_audioStreamIndex(-1),
    m_firstVideoIndex(0),
    m_startTime(0),
    m_useAbsolutePos(true),
    m_duration(AV_NOPTS_VALUE),
    m_ioContext(0),
    m_eofReached(false),
    m_fastStreamFind(false),
    m_hasVideo(true)
{
    close();
    m_audioLayout.reset( new QnAviAudioLayout(this) );
    m_flags |= Flag_CanSendMotion;
}

void QnAviArchiveDelegate::setUseAbsolutePos(bool value)
{
    m_useAbsolutePos = value;
}

QnAviArchiveDelegate::~QnAviArchiveDelegate()
{
    close();
}

qint64 QnAviArchiveDelegate::startTime()
{
    return m_startTime;
}

qint64 QnAviArchiveDelegate::endTime()
{
    //if (!m_streamsFound && !findStreams())
    //    return 0;
    if (m_duration == qint64(AV_NOPTS_VALUE))
        return m_duration;
    else
        return m_duration + m_startTime;
}

QnMediaContextPtr QnAviArchiveDelegate::getCodecContext(AVStream* stream)
{
    if (stream->codec->codec_id == CODEC_ID_MJPEG)
        return QnMediaContextPtr();

    while (m_contexts.size() <= stream->index)
        m_contexts << QnMediaContextPtr(0);

    if (m_contexts[stream->index] == 0 || m_contexts[stream->index]->ctx()->codec_id != stream->codec->codec_id)
    {
	    m_contexts[stream->index] = QnMediaContextPtr(new QnMediaContext(stream->codec));
    }

    return m_contexts[stream->index];
}

QnAbstractMediaDataPtr QnAviArchiveDelegate::getNextData()
{
    if (!findStreams() || m_eofReached)
        return QnAbstractMediaDataPtr();

    AVPacket packet;
    QnAbstractMediaDataPtr data;
    AVStream *stream;
    while (1)
    {
        double time_base;

        if (av_read_frame(m_formatContext, &packet) < 0)
            return QnAbstractMediaDataPtr();
        stream= m_formatContext->streams[packet.stream_index];
        if (stream->codec->codec_id == CODEC_ID_H264 && packet.size == 6)
        {
            // may be H264 delimiter as separate packet. remove it
            if (packet.data[0] == 0x00 && packet.data[1] == 0x00 && packet.data[2] == 0x00 && packet.data[3] == 0x01 && packet.data[4] == nuDelimiter)
                continue; // skip delimiter
        }

        if (m_indexToChannel.isEmpty())
            initLayoutStreams();

        switch(stream->codec->codec_type)
        {
            case AVMEDIA_TYPE_VIDEO:
            {
                if (m_indexToChannel[packet.stream_index] == -1) {
                    av_free_packet(&packet);
                    continue;
                }
                QnWritableCompressedVideoData* videoData = new QnWritableCompressedVideoData(CL_MEDIA_ALIGNMENT, packet.size, getCodecContext(stream));
                videoData->channelNumber = m_indexToChannel[stream->index]; // [packet.stream_index]; // defalut value
                data = QnAbstractMediaDataPtr(videoData);
                packetTimestamp(videoData, packet);
                videoData->m_data.write((const char*) packet.data, packet.size);
                break;
            }

            case AVMEDIA_TYPE_AUDIO:
            {
                if (packet.stream_index != m_audioStreamIndex || stream->codec->channels < 1 /*|| m_indexToChannel[packet.stream_index] == -1*/) {
                    av_free_packet(&packet);
                    continue;
                }

                QnWritableCompressedAudioData* audioData = new QnWritableCompressedAudioData(CL_MEDIA_ALIGNMENT, packet.size, getCodecContext(stream));
                //audioData->format.fromAvStream(stream->codec);
                time_base = av_q2d(stream->time_base)*1e+6;
                audioData->duration = qint64(time_base * packet.duration);
                data = QnAbstractMediaDataPtr(audioData);
                audioData->channelNumber = m_indexToChannel[packet.stream_index];
                packetTimestamp(audioData, packet);
                audioData->m_data.write((const char*) packet.data, packet.size);
                break;
            }

            default:
            {
                av_free_packet(&packet);
                continue;
            }
        }
        break;
    }

    data->compressionType = stream->codec->codec_id;
    data->flags = static_cast<QnAbstractMediaData::MediaFlags>(packet.flags);

    while (packet.stream_index >= m_lastPacketTimes.size())
        m_lastPacketTimes << m_startTime;
    if ((quint64)data->timestamp == AV_NOPTS_VALUE) {
        /*
        AVStream* stream = m_formatContext->streams[packet.stream_index];
        if (stream->r_frame_rate.num)
            m_lastPacketTimes[packet.stream_index] += 1000000ll * stream->r_frame_rate.den / stream->r_frame_rate.num;
        else if (stream->time_base.den)
            m_lastPacketTimes[packet.stream_index] += 1000000ll * stream->time_base.num / stream->time_base.den;
        */
        data->timestamp = m_lastPacketTimes[packet.stream_index];
    }
    else {
        m_lastPacketTimes[packet.stream_index] = data->timestamp;
    }

    av_free_packet(&packet);

    return data;
}

qint64 QnAviArchiveDelegate::seek(qint64 time, bool findIFrame)
{
    if (!findStreams())
        return -1;

    m_eofReached = time > endTime();
    if (m_eofReached)
        return time;

    qint64 relTime = qMax(time-m_startTime, 0ll);
    avformat_seek_file(m_formatContext, -1, 0, relTime + m_startMksec, LLONG_MAX, findIFrame ? AVSEEK_FLAG_BACKWARD : AVSEEK_FLAG_ANY);
    return time;
}

bool QnAviArchiveDelegate::open(const QnResourcePtr &resource)
{
    QnMutexLocker lock( &m_openMutex ); // need refactor. Now open may be called from UI thread!!!

    m_resource = resource;
    if (m_formatContext == 0)
    {
        m_eofReached = false;
        QString url = m_resource->getUrl();
        if (m_storage == 0) {
            m_storage = QnStorageResourcePtr(QnStoragePluginFactory::instance()->createStorage(url));
            if(!m_storage)
                return false;
        }

        m_formatContext = avformat_alloc_context();
        m_formatContext->pb = m_ioContext = QnFfmpegHelper::createFfmpegIOContext(m_storage, url, QIODevice::ReadOnly);
        if (!m_ioContext) {
            close();
            m_resource->setStatus(Qn::Offline); // mark local resource as unaccessible
            return false;
        }
        m_initialized = avformat_open_input(&m_formatContext, "", 0, 0) >= 0;

        if (!m_initialized ) {
            close();
            m_resource->setStatus(Qn::Offline); // mark local resource as unaccessible
            return false;
        }
        
        getVideoLayout();
    }
    m_resource->setStatus(Qn::Online);
    return m_initialized;
}

/*
void QnAviArchiveDelegate::doNotFindStreamInfo()
{
    // this call used for optimization. Avoid av_find_stream_info_call for server's chunks to increase speed
    m_streamsFound=true;
    if (m_formatContext)
    {
        for (unsigned i = 0; i < m_formatContext->nb_streams; ++i)
            m_formatContext->streams[i]->first_dts = 0; // reset first_dts. If don't do it, av_seek will seek to begin of file always
    }
}
*/

void QnAviArchiveDelegate::close()
{
    if (m_formatContext) 
        avformat_close_input(&m_formatContext);

    if (m_ioContext)
    {
        QnFfmpegHelper::closeFfmpegIOContext(m_ioContext);
        m_ioContext = 0;
    }
    
    m_contexts.clear();
    m_formatContext = 0;
    m_initialized = false;
    m_streamsFound = false;
    m_startMksec = 0;
    m_storage.clear();
    m_lastPacketTimes.clear();
}

const char* QnAviArchiveDelegate::getTagValue(QnAviArchiveDelegate::Tag tag)
{
    if (!m_initialized)
        return 0;
    QString format = QString(QLatin1String(m_formatContext->iformat->name)).split(QLatin1Char(','))[0];
    AVDictionaryEntry* entry = av_dict_get(m_formatContext->metadata, getTagName(tag, format), 0, 0);
    return entry ? entry->value : 0;
}

const char* QnAviArchiveDelegate::getTagValue( const char* tagName )
{
    if (!m_initialized)
        return 0;
    AVDictionaryEntry* entry = av_dict_get(m_formatContext->metadata, tagName, 0, 0);
    return entry ? entry->value : 0;
}

bool QnAviArchiveDelegate::hasVideo() const
{
    auto nonConstThis = const_cast<QnAviArchiveDelegate*> (this);
    nonConstThis->findStreams();
    return m_hasVideo;
}

static QSharedPointer<QnDefaultResourceVideoLayout> defaultVideoLayout( new QnDefaultResourceVideoLayout() );
QnConstResourceVideoLayoutPtr QnAviArchiveDelegate::getVideoLayout()
{
    if (!m_initialized)
        return defaultVideoLayout;

    if (!m_videoLayout)
    {
        m_videoLayout.reset( new QnCustomResourceVideoLayout(QSize(1, 1)) );


        // prevent standart tag name parsing in 'avi' format
        QString format = QString(QLatin1String(m_formatContext->iformat->name)).split(QLatin1Char(','))[0];

        // check time zone in the 4-th column
        AVDictionaryEntry* sign = av_dict_get(m_formatContext->metadata, getTagName(SignatureTag, format), 0, 0);
        if (sign && sign->value) {
            QList<QByteArray> tmp = QByteArray(sign->value).split(QnSignHelper::getSignPatternDelim());
            if (tmp.size() > 4) {
                qint64 timeZoneOffset = tmp[4].trimmed().toLongLong();
                QnAviResourcePtr aviRes = m_resource.dynamicCast<QnAviResource>();
                if (timeZoneOffset != Qn::InvalidUtcOffset && timeZoneOffset != -1 && aviRes)
                    aviRes->setTimeZoneOffset(timeZoneOffset);
            }
        }

        AVDictionaryEntry* software = av_dict_get(m_formatContext->metadata, getTagName(SoftwareTag, format), 0, 0);
        bool allowTags = format != QLatin1String("avi") || (software && QString(QLatin1String(software->value)) == QLatin1String("Network Optix"));

        if (allowTags)
        {
            AVDictionaryEntry* layoutInfo = av_dict_get(m_formatContext->metadata,getTagName(LayoutInfoTag, format), 0, 0);
            if (layoutInfo)
                deserializeLayout(m_videoLayout.data(), QLatin1String(layoutInfo->value));

            if (m_useAbsolutePos)
            {
                AVDictionaryEntry* start_time = av_dict_get(m_formatContext->metadata,getTagName(StartTimeTag, format), 0, 0);
                if (start_time) {
                    m_startTime = QString(QLatin1String(start_time->value)).toLongLong()*1000ll;
                    if (m_startTime >= UTC_TIME_DETECTION_THRESHOLD) {
                        m_resource->addFlags(Qn::utc);
                        if (qSharedPointerDynamicCast<QnLayoutFileStorageResource>(m_storage)) {
                            m_resource->addFlags(Qn::sync | Qn::periods | Qn::motion); // use sync for exported layout only
                        }
                    }
                }
            }

            QnMediaResourcePtr mediaRes = m_resource.dynamicCast<QnMediaResource>();
            if (mediaRes) {
                AVDictionaryEntry* dewarpInfo = av_dict_get(m_formatContext->metadata,getTagName(DewarpingTag, format), 0, 0);
                if (dewarpInfo)
                    mediaRes->setDewarpingParams(QnMediaDewarpingParams::deserialized(dewarpInfo->value));

                AVDictionaryEntry* customInfo = av_dict_get(m_formatContext->metadata,getTagName(CustomTag, format), 0, 0);
                if (customInfo) {
                    QnAviArchiveCustomData data = QJson::deserialized<QnAviArchiveCustomData>(customInfo->value);
                    mediaRes->setCustomAspectRatio(data.overridenAr);
                }
            }

        }
    }
    return m_videoLayout;
}

QnConstResourceAudioLayoutPtr QnAviArchiveDelegate::getAudioLayout()
{
    return m_audioLayout;
}

extern "C" {
int interruptDetailFindStreamInfo(void*)
{
    return 1;
}
};

bool QnAviArchiveDelegate::findStreams()
{
    if (!m_initialized)
        return false;
    if (!m_streamsFound)
    {
        if (m_fastStreamFind) {
            m_formatContext->interrupt_callback.callback = &interruptDetailFindStreamInfo;
<<<<<<< HEAD
            // TODO: #vasilenko avoid using deprecated methods
            avformat_find_stream_info(m_formatContext, NULL);
=======
            avformat_find_stream_info(m_formatContext, nullptr);
>>>>>>> 7b0bbe82
            m_formatContext->interrupt_callback.callback = 0;
            m_streamsFound = m_formatContext->nb_streams > 0;
            for (unsigned i = 0; i < m_formatContext->nb_streams; ++i)
                m_formatContext->streams[i]->first_dts = 0; // reset first_dts. If don't do it, av_seek will seek to begin of file always
        }
        else {
            // TODO: #vasilenko avoid using deprecated methods
<<<<<<< HEAD
            m_streamsFound = avformat_find_stream_info(m_formatContext, NULL) >= 0;
=======
            m_streamsFound = avformat_find_stream_info(m_formatContext, nullptr) >= 0;
>>>>>>> 7b0bbe82
        }

        if (m_streamsFound) 
        {
            m_duration = m_formatContext->duration;
            initLayoutStreams();
        }
        else {
            close();
        }
    }
    return m_streamsFound;
}

void QnAviArchiveDelegate::initLayoutStreams()
{
    int videoNum= 0;
    int lastStreamID = -1;
    m_firstVideoIndex = -1;
    m_hasVideo = false;
    for(unsigned i = 0; i < m_formatContext->nb_streams; i++)
    {
        AVStream *strm= m_formatContext->streams[i];
        AVCodecContext *codecContext = strm->codec;

        if(codecContext->codec_type >= AVMEDIA_TYPE_NB)
            continue;

        if (strm->id && strm->id == lastStreamID)
            continue; // duplicate
        lastStreamID = strm->id;

        switch(codecContext->codec_type)
        {
        case AVMEDIA_TYPE_VIDEO:
            if (m_firstVideoIndex == -1)
                m_firstVideoIndex = i;
            while (m_indexToChannel.size() <= static_cast<int>(i))
                m_indexToChannel << -1;
            m_indexToChannel[i] = videoNum;
            videoNum++;
            m_hasVideo = true;
            break;

        default:
            break;
        }
    }

    lastStreamID = -1;
    int audioNum = 0;
    for(unsigned i = 0; i < m_formatContext->nb_streams; i++)
    {
        AVStream *strm= m_formatContext->streams[i];
        AVCodecContext *codecContext = strm->codec;

        if(codecContext->codec_type >= AVMEDIA_TYPE_NB)
            continue;

        if (strm->id && strm->id == lastStreamID)
            continue; // duplicate
        lastStreamID = strm->id;

        switch(codecContext->codec_type)
        {
        case AVMEDIA_TYPE_AUDIO:
            while ((uint)m_indexToChannel.size() <= i)
                m_indexToChannel << -1;
            m_indexToChannel[i] = videoNum + audioNum++;
            break;

        default:
            break;
        }
    }
}

void QnAviArchiveDelegate::packetTimestamp(QnCompressedAudioData* audio, const AVPacket& packet)
{
    AVStream* stream = m_formatContext->streams[packet.stream_index];
    double timeBase = av_q2d(stream->time_base) * 1000000;
    qint64 firstDts = m_firstVideoIndex >= 0 ? m_formatContext->streams[m_firstVideoIndex]->first_dts : 0;
    if (firstDts == qint64(AV_NOPTS_VALUE))
        firstDts = 0;
    qint64 packetTime = packet.dts != qint64(AV_NOPTS_VALUE) ? packet.dts : packet.pts;
    //qint64 packetTime = qMax(packet.dts, packet.pts);
    if (packetTime == qint64(AV_NOPTS_VALUE))
        audio->timestamp = AV_NOPTS_VALUE;
    else
        audio->timestamp = qMax(0ll, (qint64) (timeBase * (packetTime - firstDts))) +  m_startTime;
}

void QnAviArchiveDelegate::packetTimestamp(QnCompressedVideoData* video, const AVPacket& packet)
{
    AVStream* stream = m_formatContext->streams[packet.stream_index];
    double timeBase = av_q2d(stream->time_base) * 1000000;
    qint64 firstDts = m_firstVideoIndex >= 0 ? m_formatContext->streams[m_firstVideoIndex]->first_dts : 0;
    if (firstDts == qint64(AV_NOPTS_VALUE))
        firstDts = 0;
    qint64 packetTime = packet.dts != qint64(AV_NOPTS_VALUE) ? packet.dts : packet.pts;
    if (packetTime == qint64(AV_NOPTS_VALUE))
        video->timestamp = AV_NOPTS_VALUE;
    else
        video->timestamp = qMax(0ll, (qint64) (timeBase * (packetTime - firstDts))) +  m_startTime;
    if ((quint64)packet.pts != AV_NOPTS_VALUE) {
        video->pts = qMax(0ll, (qint64) (timeBase * (packet.pts - firstDts))) +  m_startTime;
    }
}

bool QnAviArchiveDelegate::deserializeLayout(QnCustomResourceVideoLayout* layout, const QString& layoutStr)
{
    QStringList info = layoutStr.split(QLatin1Char(';'));
    for (int i = 0; i < info.size(); ++i)
    {
        QStringList params = info[i].split(QLatin1Char(','));
        if (params.size() != 2) {
            NX_LOG("Invalid layout string stored at file metadata. Ignored.", cl_logWARNING);
            return false;
        }
        if (i == 0) {
            layout->setSize(QSize(params[0].toInt(), params[1].toInt()));
        } 
        else {
            layout->setChannel(params[0].toInt(), params[1].toInt(), i-1);
        }
    }
    return true;
}

AVCodecContext* QnAviArchiveDelegate::setAudioChannel(int num)
{
    if (!m_formatContext)
        return 0;
    if (!m_streamsFound && !findStreams())
        return 0;
    // convert num to absolute track number
    m_audioStreamIndex = -1;
    int lastStreamID = -1;
    int currentAudioTrackNum = 0;
    for (unsigned i = 0; i < m_formatContext->nb_streams; i++)
    {
        AVStream *strm= m_formatContext->streams[i];
        AVCodecContext *codecContext = strm->codec;

        if(codecContext->codec_type >= AVMEDIA_TYPE_NB)
            continue;

        if (strm->id && strm->id == lastStreamID)
            continue; // duplicate
        lastStreamID = strm->id;

        if (codecContext->codec_type == AVMEDIA_TYPE_AUDIO)
        {
            if (currentAudioTrackNum == num)
            {
                m_audioStreamIndex = i;
                m_selectedAudioChannel = num;
                return m_formatContext->streams[m_audioStreamIndex]->codec;
            }
            currentAudioTrackNum++;
        }
    }
    return 0;
}

AVFormatContext* QnAviArchiveDelegate::getFormatContext()
{
    if (!m_streamsFound && !findStreams())
        return 0;
    return m_formatContext;
}

bool QnAviArchiveDelegate::isStreamsFound() const
{
    return m_streamsFound;
}

void QnAviArchiveDelegate::setStorage(const QnStorageResourcePtr &storage)
{
    m_storage = storage;
}

const char* QnAviArchiveDelegate::getTagName(Tag tag, const QString& formatName)
{
    if (formatName == QLatin1String("avi"))
    {
        // list of all RIFF tag names and information about their usability can be found at http://ru.wikipedia.org/wiki/RIFF
        switch(tag)
        {
        case StartTimeTag:  return "date"; // "ICRD";
        case EndTimeTag:    return "ISRC"; // not used
        case LayoutInfoTag: return "comment"; // "ICMT";
        case SoftwareTag:   return "encoded_by"; // "ITCH";
        case SignatureTag:  return "copyright"; // "ICOP";
        case DewarpingTag:  return "title";
        case CustomTag:     return "IENG"; //IENG 
        }
    } 
    else {
        switch(tag)
        {
        case StartTimeTag:  return "start_time"; // StartTimecode
        case EndTimeTag:    return "end_time"; // EndTimecode
        case LayoutInfoTag: return "video_layout"; // TrackNumber
        case SoftwareTag:   return "software";
        case SignatureTag:  return "signature";
        case DewarpingTag:  return "dewarp";
        case CustomTag:     return "custom_data";
        }
    }
    return "";
}

void QnAviArchiveDelegate::setFastStreamFind(bool value)
{
    m_fastStreamFind = value;
}

QnAbstractMotionArchiveConnectionPtr QnAviArchiveDelegate::getMotionConnection(int channel)
{
    QnAviResourcePtr aviResource = m_resource.dynamicCast<QnAviResource>();
    if (!aviResource)
        return QnAbstractMotionArchiveConnectionPtr();
    const QnMetaDataLightVector& motionData = aviResource->getMotionBuffer(channel);
    return QnAbstractMotionArchiveConnectionPtr(new QnLightMotionArchiveConnection(motionData, channel));
}

/*
void QnAviArchiveDelegate::setMotionConnection(QnAbstractMotionArchiveConnectionPtr connection, int channel)
{
    while (m_motionConnections.size() <= channel)
        m_motionConnections << QnAbstractMotionArchiveConnectionPtr();
    m_motionConnections[channel] = connection;
}
*/

#endif // ENABLE_ARCHIVE<|MERGE_RESOLUTION|>--- conflicted
+++ resolved
@@ -459,12 +459,7 @@
     {
         if (m_fastStreamFind) {
             m_formatContext->interrupt_callback.callback = &interruptDetailFindStreamInfo;
-<<<<<<< HEAD
-            // TODO: #vasilenko avoid using deprecated methods
-            avformat_find_stream_info(m_formatContext, NULL);
-=======
             avformat_find_stream_info(m_formatContext, nullptr);
->>>>>>> 7b0bbe82
             m_formatContext->interrupt_callback.callback = 0;
             m_streamsFound = m_formatContext->nb_streams > 0;
             for (unsigned i = 0; i < m_formatContext->nb_streams; ++i)
@@ -472,11 +467,7 @@
         }
         else {
             // TODO: #vasilenko avoid using deprecated methods
-<<<<<<< HEAD
-            m_streamsFound = avformat_find_stream_info(m_formatContext, NULL) >= 0;
-=======
             m_streamsFound = avformat_find_stream_info(m_formatContext, nullptr) >= 0;
->>>>>>> 7b0bbe82
         }
 
         if (m_streamsFound) 
