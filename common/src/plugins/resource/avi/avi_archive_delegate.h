#ifndef __AVI_ARCHIVE_DELEGATE_H
#define __AVI_ARCHIVE_DELEGATE_H

#include <QtCore/QSharedPointer>

#include <plugins/resource/avi/avi_archive_metadata.h>

#include "nx/streaming/audio_data_packet.h"
#include "nx/streaming/video_data_packet.h"

#include <nx/streaming/abstract_archive_delegate.h>

#include <nx/utils/thread/mutex.h>

extern "C"
{
// For typedef struct AVIOContext.
#include <libavformat/avio.h>
};

struct AVPacket;
struct AVCodecContext;
struct AVFormatContext;
struct AVStream;
class QnCustomResourceVideoLayout;
class QnAviAudioLayout;

class QnAviArchiveDelegate: public QnAbstractArchiveDelegate
{
    Q_OBJECT;

public:
    QnAviArchiveDelegate();
    virtual ~QnAviArchiveDelegate();

    virtual bool open(const QnResourcePtr &resource);
    virtual void close();
    virtual qint64 startTime() const;
    virtual qint64 endTime() const;
    virtual QnAbstractMediaDataPtr getNextData();
    virtual qint64 seek (qint64 time, bool findIFrame);
    virtual QnConstResourceVideoLayoutPtr getVideoLayout() override;
    virtual QnConstResourceAudioLayoutPtr getAudioLayout() override;
    virtual bool hasVideo() const override;

    virtual AVCodecContext* setAudioChannel(int num);

    // for optimization
    //void doNotFindStreamInfo();
    void setFastStreamFind(bool value);
    bool isStreamsFound() const;
    void setUseAbsolutePos(bool value);
    void setStorage(const QnStorageResourcePtr &storage);
    virtual QnAbstractMotionArchiveConnectionPtr getMotionConnection(int channel) override;

    //void setMotionConnection(QnAbstractMotionArchiveConnectionPtr connection, int channel);
    virtual bool findStreams();

    const char* getTagValue( const char* tagName );

    QnAviArchiveMetadata metadata() const;

protected:
    qint64 packetTimestamp(const AVPacket& packet);
    void packetTimestamp(QnCompressedVideoData* video, const AVPacket& packet);
    void initLayoutStreams();
    AVFormatContext* getFormatContext();
private:
    QnConstMediaContextPtr getCodecContext(AVStream* stream);
    bool reopen();
protected:
    AVFormatContext* m_formatContext;
    QnResourcePtr m_resource;
    qint64 m_startMksec;
    int m_selectedAudioChannel;
    bool m_initialized;
    QnStorageResourcePtr m_storage;
private:
    int m_audioStreamIndex;
    int m_firstVideoIndex;
    bool m_streamsFound;
    QnCustomResourceVideoLayoutPtr m_videoLayout;
    QnResourceAudioLayoutPtr m_audioLayout;
    QVector<int> m_indexToChannel;
    QList<QnConstMediaContextPtr> m_contexts;
    QnAviArchiveMetadata m_metadata;

<<<<<<< HEAD
    qint64 m_startTimeUsec; //microseconds
=======
    qint64 m_startTime; //usec
>>>>>>> 489df44c
    bool m_useAbsolutePos;
    qint64 m_duration;

    friend class QnAviAudioLayout;
    AVIOContext* m_ioContext;
    bool m_eofReached;
    QnMutex m_openMutex;
    QVector<qint64> m_lastPacketTimes;
    bool m_fastStreamFind;
    bool m_hasVideo;
    qint64 m_lastSeekTime;
};

typedef QSharedPointer<QnAviArchiveDelegate> QnAviArchiveDelegatePtr;

#endif<|MERGE_RESOLUTION|>--- conflicted
+++ resolved
@@ -85,11 +85,7 @@
     QList<QnConstMediaContextPtr> m_contexts;
     QnAviArchiveMetadata m_metadata;
 
-<<<<<<< HEAD
     qint64 m_startTimeUsec; //microseconds
-=======
-    qint64 m_startTime; //usec
->>>>>>> 489df44c
     bool m_useAbsolutePos;
     qint64 m_duration;
 
