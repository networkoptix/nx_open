--- conflicted
+++ resolved
@@ -97,13 +97,7 @@
     bool m_useAbsolutePos = true;
     qint64 m_durationUs = AV_NOPTS_VALUE;
 
-<<<<<<< HEAD
-    AVIOContext* m_ioContext = nullptr;
     bool m_eofReached = false;
-=======
-    friend class QnAviAudioLayout;
-    bool m_eofReached;
->>>>>>> f4543902
     QnMutex m_openMutex;
     QVector<qint64> m_lastPacketTimes;
     bool m_fastStreamFind = false;
