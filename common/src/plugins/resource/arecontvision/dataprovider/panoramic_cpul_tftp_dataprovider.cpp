#ifdef ENABLE_ARECONT

#include "panoramic_cpul_tftp_dataprovider.h"

#include <utils/common/synctime.h>
#include <utils/common/log.h>

#include "av_client_pull.h"
#include "../resource/av_resource.h"
#include "../tools/simple_tftp_client.h"
#include "../tools/AVJpegHeader.h"
#include "core/datapacket/video_data_packet.h"
#include "core/resource/resource_media_layout.h"
#include "../resource/av_panoramic.h"

//======================================================

extern int create_sps_pps(
                   int frameWidth,
                   int frameHeight,
                   int deblock_filter,
                   unsigned char* data, int max_datalen);

extern AVLastPacketSize ExtractSize(const unsigned char* arr);


//=========================================================

AVPanoramicClientPullSSTFTPStreamreader ::AVPanoramicClientPullSSTFTPStreamreader(const QnResourcePtr& res):
QnPlAVClinetPullStreamReader(res)
{

    m_timeout = 500;
    m_last_width = 1600;
    m_last_height = 1200;

    const QnPlAreconVisionResource* avRes = dynamic_cast<const QnPlAreconVisionResource*>(res.data());

    m_panoramic = avRes->isPanoramic();
    m_dualsensor = avRes->isDualSensor();
    m_model = avRes->getModel();
    m_tftp_client = 0;

    m_motionData = 0;
}

AVPanoramicClientPullSSTFTPStreamreader::~AVPanoramicClientPullSSTFTPStreamreader()
{
    stop();
    delete m_tftp_client;
}

CameraDiagnostics::Result AVPanoramicClientPullSSTFTPStreamreader::diagnoseMediaStreamConnection()
{
    //TODO/IMPL
    return CameraDiagnostics::NotImplementedResult();
}

QnMetaDataV1Ptr AVPanoramicClientPullSSTFTPStreamreader::getCameraMetadata()
{
    QnMetaDataV1Ptr motion(new QnMetaDataV1());
    //Andy Tau & Touch Enable feat. Louisa Allen - Sorry (Sean Truby Remix)
    QString mdresult;

    QnArecontPanoramicResourcePtr res = getResource().dynamicCast<QnArecontPanoramicResource>();

<<<<<<< HEAD
    if (!res->getParamPhysical2(m_motionData + 1, QLatin1String("mdresult"), mdresult))
=======
    if (!res->getParamPhysicalByChannel(m_motionData + 1, lit("mdresult"), mdresult))
>>>>>>> 0471fb0e
        return QnMetaDataV1Ptr(0);

    if (mdresult == lit("no motion"))
    {
        motion->channelNumber = m_motionData;
        return motion; // no motion detected
    }


    QnPlAreconVisionResourcePtr avRes = getResource().dynamicCast<QnPlAreconVisionResource>();
    int zones = avRes->totalMdZones() == 1024 ? 32 : 8;

    QStringList md = mdresult.split(QLatin1Char(' '), QString::SkipEmptyParts);
    if (md.size() < zones*zones)
        return QnMetaDataV1Ptr(0);


    int pixelZoneSize = avRes->getZoneSite() * 32;
    if (pixelZoneSize == 0)
        return QnMetaDataV1Ptr(0);


    QString maxSensorWidth = getResource()->getProperty(lit("MaxSensorWidth"));
    QString maxSensorHight = getResource()->getProperty(lit("MaxSensorHeight"));

    QRect imageRect(0, 0, maxSensorWidth.toInt(), maxSensorHight.toInt());
    QRect zeroZoneRect(0, 0, pixelZoneSize, pixelZoneSize);

    for (int x = 0; x < zones; ++x)
    {
        for (int y = 0; y < zones; ++y)
        {
            int index = y*zones + x;
            QString m = md.at(index) ;


            if (m == QLatin1String("00") || m == QLatin1String("0"))
                continue;

            QRect currZoneRect = zeroZoneRect.translated(x*pixelZoneSize, y*pixelZoneSize);

            motion->mapMotion(imageRect, currZoneRect);

        }
    }

    //motion->m_duration = META_DATA_DURATION_MS * 1000 ;
    motion->m_duration = 1000*1000*1000; // 1000 sec 
    motion->channelNumber = m_motionData;
    filterMotionByMask(motion);
    return motion;
}

QnAbstractMediaDataPtr AVPanoramicClientPullSSTFTPStreamreader::getNextData()
{
    updateCameraParams();

    if (m_motionData > 0)
    {
        --m_motionData;
        QnAbstractMediaDataPtr metadata = getMetaData();
        if (metadata)
            return metadata;
    }

    if (needMetaData())
    {
        m_motionData = 4;
    }


    QByteArray request;

    bool h264;
    int streamID = 0;

    int width = m_last_width;
    int height = m_last_height;
    bool resolutionFULL = true;

    int quality = 15;

    {
        QMutexLocker mutex(&m_mutex);

        h264 = isH264();;

        if (h264) // cam is not jpeg only
        {
            if (!m_streamParam.contains("streamID"))
            {
                NX_LOG("Erorr!!! parameter is missing in stream params.", cl_logERROR);
                return QnAbstractMediaDataPtr(0);
            }

            streamID = m_streamParam.value("streamID").toInt();
        }
    }

    if (!h264)
        request.append("image");
    else
        request.append("h264?ssn=").append(QByteArray::number(streamID));

    if (h264)
    {
        if (needKeyData())
            request.append(";iframe=1;");
        else
            request.append(";iframe=0;");

    }

    //unsigned int forecast_size = (width*height)/2; // 0.5 meg per megapixel as maximum

    QnPlAreconVisionResourcePtr netRes = getResource().dynamicCast<QnPlAreconVisionResource>();
    if (m_tftp_client == 0 || m_tftp_client->getHostAddress() != netRes->getHostAddress()) {
        delete m_tftp_client;
        m_tftp_client = new CLSimpleTFTPClient(netRes->getHostAddress(),  m_timeout, 3);
    }

    m_videoFrameBuff.clear();
    QnByteArray& img = m_videoFrameBuff;

    //==========================================
    int expectable_header_size = 0;
    if (h264)
    {
        // 0) in tftp mode cam do not send image header, we need to form it.
        // 1) h264 header has variable len; depends on actual width and hight;
        // 2) this not very likely, but still possible( for example if camera automatically switched from night to day mode and change resolution): returned resolution is not equal to requested resolution

        // 3) we do not nees to put SPS and PPS in before each, but we can.

        unsigned char h264header[50];
        expectable_header_size = create_sps_pps(resolutionFULL ? width : width/2, resolutionFULL ? height: height/2, 0, h264header, sizeof(h264header));
        img.startWriting(expectable_header_size + 5 ); // 5: from cam in tftp mode we receive data starts from second byte of slice header; so we need to put start code and first byte
        img.finishWriting(expectable_header_size + 5 );

        // please note that we did not write a single byte to img, we just move position...
        // we will write header based on last packet information
    }
    else
    {
        // in jpeg image header size has constant len
        img.startWriting(AVJpeg::Header::GetHeaderSize()-2);
        img.finishWriting(AVJpeg::Header::GetHeaderSize()-2); //  for some reason first 2 bytes from cam is trash

        // please note that we did not write a single byte to img, we just move position...
        // we will write header based on last packet information
    }

    //==========================================

    int readed = m_tftp_client->read(QLatin1String(request), img);

    if (readed == 0) // cannot read data
    {
        return QnAbstractMediaDataPtr(0);
    }

    img.removeTrailingZeros();

    int lp_size;
    const unsigned char* last_packet = m_tftp_client->getLastPacket(lp_size);

    int iframe_index;

    if (m_panoramic)
    {
        iframe_index = 89;
    }
    else if (m_dualsensor)
    {
        iframe_index = 98;
    }
    else
        iframe_index = 93;


    AVLastPacketSize size;

    int channelNum = 0;

    if(m_panoramic)
    {
        const unsigned char* arr = last_packet + 0x0C;
        arr[0] & 4 ? resolutionFULL = true : false;
        size = ExtractSize(&arr[2]);

        if (size.width>5000 || size.width<0 || size.height>5000 || size.height<0) // bug of arecontvision firmware
        {
            return QnAbstractMediaDataPtr(0);
        }

        m_last_width = size.width;
        m_last_height = size.height;

        channelNum = arr[0] & 3;

        //multisensor_is_zoomed = arr[0] & 8;
        //IMAGE_RESOLUTION res;
        //arr[0] & 4 ? res = imFULL : res = imHALF;

        quality = arr[1];
    }

    if (h264 && (lp_size < iframe_index))
    {
        NX_LOG("last packet is too short!", cl_logERROR);
        return QnAbstractMediaDataPtr(0);
    }

    bool iFrame = true;
    
    if (h264)
    {

        if (last_packet[iframe_index-1]==0)
            iFrame = false;

        //==========================================
        //put unit delimetr at the end of the frame

        char  c = 0;
        img.write(&c,1); //0
        img.write(&c,1); //0
        c = 1;
        img.write(&c,1); //1
        c = 0x09;
        img.write(&c,1); //0x09
        c = (iFrame) ? 0x10 : 0x30;
        img.write(&c,1); // 0x10

        //==========================================
        char* dst = img.data();
        //if (videoData->keyFrame) // only if I frame we need SPS&PPS
        {
            unsigned char h264header[50];
            int header_size = create_sps_pps(size.width, size.height, 0, h264header, sizeof(h264header));

            if (header_size!=expectable_header_size) // this should be very rarely
            {
                int diff = header_size - expectable_header_size;
                if (diff>0)
                    img.startWriting(diff);

                NX_LOG("Perfomance hint: AVPanoramicClientPullSSTFTP Streamreader moved received data", cl_logINFO);

                memmove(img.data() + 5 + header_size, img.data() + 5 + expectable_header_size, img.size() - (5 + expectable_header_size));
                img.finishWriting(diff);
            }

            dst = img.data();
            memcpy(dst, h264header, header_size);
            dst+= header_size;
        }
        /*
        else
        {
            img.ignore_first_bytes(expectable_header_size); // if you decoder needs compressed data alignment, just do not do it. ffmpeg will delay one frame if do not do it.
            dst+=expectable_header_size;
        }
        */

        // we also need to put very begining of SH
        dst[0] = dst[1] = dst[2] = 0; dst[3] = 1;
        dst[4] = (iFrame) ? 0x65 : 0x41;

        img.startWriting(8);
        dst = img.data() + img.size();
        dst[0] = dst[1] = dst[2] = dst[3] = dst[4] = dst[5] =  dst[6] = dst[7] = 0;

    }
    else
    {

        // writes JPEG header at very beginning
        AVJpeg::Header::GetHeader((unsigned char*)img.data(), size.width, size.height, quality, m_model.toLatin1().data());
    }

    QnWritableCompressedVideoDataPtr videoData( new QnWritableCompressedVideoData(CL_MEDIA_ALIGNMENT,m_videoFrameBuff.size()) );
    videoData->m_data.write(m_videoFrameBuff);
    

    if (iFrame)
        videoData->flags |= QnAbstractMediaData::MediaFlags_AVKey;

    videoData->compressionType = h264 ? CODEC_ID_H264 : CODEC_ID_MJPEG;
    videoData->width = size.width;
    videoData->height = size.height;
    videoData->channelNumber = channelNum;

    videoData->timestamp = qnSyncTime->currentMSecsSinceEpoch()*1000;

    return videoData;

}

bool AVPanoramicClientPullSSTFTPStreamreader::needKeyData() const
{
    QMutexLocker mtx(&m_mutex);
    for (int i = 0; i < 4; ++i)
        if (m_gotKeyFrame[i]<2)  // due to bug of AV panoramic H.264 cam. cam do not send frame with diff resolution of resolution changed. first I frame comes with old resolution
            return true;

    return false;

}

void AVPanoramicClientPullSSTFTPStreamreader::updateStreamParamsBasedOnFps()
{
    QnPlAVClinetPullStreamReader::updateStreamParamsBasedOnFps();
}

void AVPanoramicClientPullSSTFTPStreamreader::updateStreamParamsBasedOnQuality()
{
    QnPlAVClinetPullStreamReader::updateStreamParamsBasedOnQuality();
    QnArecontPanoramicResourcePtr avPanoResource = m_resource.dynamicCast<QnArecontPanoramicResource>();
}

void AVPanoramicClientPullSSTFTPStreamreader::beforeRun()
{
    QnPlAVClinetPullStreamReader::beforeRun();
}

#endif<|MERGE_RESOLUTION|>--- conflicted
+++ resolved
@@ -64,11 +64,7 @@
 
     QnArecontPanoramicResourcePtr res = getResource().dynamicCast<QnArecontPanoramicResource>();
 
-<<<<<<< HEAD
-    if (!res->getParamPhysical2(m_motionData + 1, QLatin1String("mdresult"), mdresult))
-=======
     if (!res->getParamPhysicalByChannel(m_motionData + 1, lit("mdresult"), mdresult))
->>>>>>> 0471fb0e
         return QnMetaDataV1Ptr(0);
 
     if (mdresult == lit("no motion"))
