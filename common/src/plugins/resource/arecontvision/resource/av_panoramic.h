--- conflicted
+++ resolved
@@ -14,11 +14,7 @@
     ~QnArecontPanoramicResource();
     bool getDescription();
 
-<<<<<<< HEAD
-    bool getParamPhysical2(int channel, const QString& name, QVariant &val);
-=======
     bool getParamPhysicalByChannel(int channel, const QString& name, QString &val);
->>>>>>> 0471fb0e
 
     void updateFlipState();
     virtual bool isAbstractResource() const override { return false; }
