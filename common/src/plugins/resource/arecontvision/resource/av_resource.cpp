#ifdef ENABLE_ARECONT

#ifdef _WIN32
#  include <winsock2.h>
#endif

#if defined(QT_LINUXBASE)
#  include <arpa/inet.h>
#endif

#include <utils/common/concurrent.h>
#include <utils/common/log.h>
#include <utils/network/http/httpclient.h>
#include <utils/network/nettools.h>
#include <utils/network/ping.h>

#include "core/resource/resource_command_processor.h"
#include "core/resource/resource_command.h"

#include "av_resource.h"
#include "av_panoramic.h"
#include "av_singesensor.h"


const QString QnPlAreconVisionResource::MANUFACTURE(lit("ArecontVision"));
#define MAX_RESPONSE_LEN (4*1024)


QnPlAreconVisionResource::QnPlAreconVisionResource()
    : m_totalMdZones(64),
      m_zoneSite(8)
{
    setVendor(lit("ArecontVision"));
}

bool QnPlAreconVisionResource::isPanoramic() const
{
    return const_cast<QnPlAreconVisionResource*>(this)->getVideoLayout(0)->channelCount() > 1;
}

bool QnPlAreconVisionResource::isDualSensor() const
{
    const QString model = getModel();
    return model.contains(lit("3130")) || model.contains(lit("3135")); // TODO: #Elric #vasilenko move to json?
}

CLHttpStatus QnPlAreconVisionResource::getRegister(int page, int num, int& val)
{
    QString req;
    QTextStream(&req) << "getreg?page=" << page << "&reg=" << num;

    QUrl devUrl(getUrl());
    CLSimpleHTTPClient http(getHostAddress(), devUrl.port(80), getNetworkTimeout(), getAuth());

    CLHttpStatus result = http.doGET(req);

    if (result!=CL_HTTP_SUCCESS)
        return result;

    char c_response[200];
    int result_size =  http.read(c_response,sizeof(c_response));

    if (result_size <0)
        return CL_TRANSPORT_ERROR;

    QByteArray arr = QByteArray::fromRawData(c_response, result_size); // QByteArray  will not copy data

    int index = arr.indexOf('=');
    if (index==-1)
        return CL_TRANSPORT_ERROR;

    QByteArray cnum = arr.mid(index+1);
    val = cnum.toInt();

    return CL_HTTP_SUCCESS;

}

CLHttpStatus QnPlAreconVisionResource::setRegister(int page, int num, int val)
{
    QString req;
    QTextStream(&req) << "setreg?page=" << page << "&reg=" << num << "&val=" << val;
    QUrl devUrl(getUrl());
    CLSimpleHTTPClient http(getHostAddress(), devUrl.port(80), getNetworkTimeout(), getAuth());

    CLHttpStatus result = http.doGET(req);

    return result;

}

class QnPlArecontResourceSetRegCommand : public QnResourceCommand
{
public:
    QnPlArecontResourceSetRegCommand(const QnResourcePtr& res, int page, int reg, int val):
      QnResourceCommand(res),
          m_page(page),
          m_reg(reg),
          m_val(val)
      {}


      bool execute()
      {
          if (!isConnectedToTheResource())
              return false;

          return getResource().dynamicCast<QnPlAreconVisionResource>()->setRegister(m_page,m_reg,m_val);
      }
private:
    int m_page;
    int m_reg;
    int m_val;
};

typedef QSharedPointer<QnPlArecontResourceSetRegCommand> QnPlArecontResourceSetRegCommandPtr;

CLHttpStatus QnPlAreconVisionResource::setRegister_asynch(int page, int num, int val)
{
    QnPlArecontResourceSetRegCommandPtr command ( new QnPlArecontResourceSetRegCommand(toSharedPointer(), page, num, val) );
    addCommandToProc(command);
    return CL_HTTP_SUCCESS;

}

void QnPlAreconVisionResource::setHostAddress(const QString& hostAddr)
{
    QnNetworkResource::setHostAddress(hostAddr);
}

bool QnPlAreconVisionResource::unknownResource() const
{
    return isAbstractResource();
}

QnResourcePtr QnPlAreconVisionResource::updateResource()
{
    QString model;
    QString model_release;

    if (!getParamPhysical(lit("model"), model))
        return QnNetworkResourcePtr(0);

    if (!getParamPhysical(lit("model=releasename"), model_release))
        return QnNetworkResourcePtr(0);

    if (model_release != model) {
        //this camera supports release name
        model = model_release;
    }
    else
    {
        //old camera; does not support release name; but must support fullname
        if (getParamPhysical(lit("model=fullname"), model_release))
            model = model_release;
    }

    QnNetworkResourcePtr result(createResourceByName(model));
    if (result)
    {
        result->setName(model);
        result->setHostAddress(getHostAddress());
        (result.dynamicCast<QnPlAreconVisionResource>())->setModel(model);
        result->setMAC(getMAC());
        result->setId(getId());
        result->setFlags(flags());
    }
    else
    {
        NX_LOG( lit("Found unknown resource! %1").arg(model), cl_logWARNING);
    }

    return result;
}

bool QnPlAreconVisionResource::ping()
{
    QnConcurrent::QnFuture<bool> result(1);
    if( !checkIfOnlineAsync( [&result]( bool onlineOrNot ) {
            result.setResultAt(0, onlineOrNot); } ) )
        return false;
    result.waitForFinished();
    return result.resultAt(0);
}

bool QnPlAreconVisionResource::checkIfOnlineAsync( std::function<void(bool)>&& completionHandler )
{
    //checking that camera is alive and on its place
    const QString& urlStr = getUrl();
    QUrl url = QUrl(urlStr);
    if( url.host().isEmpty() )
    {
        //url is just IP address?
        url.setScheme( lit("http") );
        url.setHost( urlStr );
    }
    url.setPath( lit("/get?mac") );
    url.setUserName( getAuth().user() );
    url.setPassword( getAuth().password() );

    nx_http::AsyncHttpClientPtr httpClientCaptured = std::make_shared<nx_http::AsyncHttpClient>();
    const QnMacAddress cameraMAC = getMAC();

    auto httpReqCompletionHandler = [httpClientCaptured, cameraMAC, completionHandler]
        ( const nx_http::AsyncHttpClientPtr& httpClient ) mutable
    {
        httpClientCaptured->disconnect( nullptr, (const char*)nullptr );
        httpClientCaptured.reset();

        auto completionHandlerLocal = std::move( completionHandler );
        if( (httpClient->failed()) ||
            (httpClient->response()->statusLine.statusCode != nx_http::StatusCode::ok) )
        {
            completionHandlerLocal( false );
            return;
        }
        nx_http::BufferType msgBody = httpClient->fetchMessageBodyBuffer();
        const int sepIndex = msgBody.indexOf('=');
        if( sepIndex == -1 )
        {
            completionHandlerLocal( false );
            return;
        }
        const QByteArray& mac = msgBody.mid( sepIndex+1 );
        completionHandlerLocal( cameraMAC == QnMacAddress(mac) );
    };
    connect( httpClientCaptured.get(), &nx_http::AsyncHttpClient::done,
             this, httpReqCompletionHandler,
             Qt::DirectConnection );

    if( !httpClientCaptured->doGet( url ) )
    {
        httpClientCaptured->disconnect( nullptr, (const char*)nullptr );
        return false;
    }
    return true;
}

CameraDiagnostics::Result QnPlAreconVisionResource::initInternal()
{
    QnPhysicalCameraResource::initInternal();
    
    QString maxSensorWidth;
    QString maxSensorHeight;
    {
        // TODO: #Elric is this needed? This was a call to setCroppingPhysical
        maxSensorWidth = getProperty(lit("MaxSensorWidth"));
        maxSensorHeight = getProperty(lit("MaxSensorHeight"));

        setParamPhysicalAsync(lit("sensorleft"), QString::number(0));
        setParamPhysicalAsync(lit("sensortop"), QString::number(0));
        setParamPhysicalAsync(lit("sensorwidth"), maxSensorWidth);
        setParamPhysicalAsync(lit("sensorheight"), maxSensorHeight);
    }

    QString firmwareVersion;
    if (!getParamPhysical(lit("fwversion"), firmwareVersion))
        return CameraDiagnostics::RequestFailedResult(lit("Firmware version"), lit("unknown"));

    QString procVersion;
    if (!getParamPhysical(lit("procversion"), procVersion))
        return CameraDiagnostics::RequestFailedResult(lit("Image engine"), lit("unknown"));

    QString netVersion;
    if (!getParamPhysical(lit("netversion"), netVersion))
        return CameraDiagnostics::RequestFailedResult(lit("Net version"), lit("unknown"));

    //if (!getDescription())
    //    return;

    setRegister(3, 21, 20); // sets I frame frequency to 1/20


    if (!setParamPhysical(lit("motiondetect"), lit("on"))) // enables motion detection;
        return CameraDiagnostics::RequestFailedResult(lit("Enable motion detection"), lit("unknown"));

    // check if we've got 1024 zones
    QString totalZones = QString::number(1024);
    setParamPhysical(lit("mdtotalzones"), totalZones); // try to set total zones to 64; new cams support it
    if (!getParamPhysical(lit("mdtotalzones"), totalZones))
        return CameraDiagnostics::RequestFailedResult(lit("TotalZones"), lit("unknown"));

    if (totalZones.toInt() == 1024)
        m_totalMdZones = 1024;

    // lets set zone size
    //one zone - 32x32 pixels; zone sizes are 1-15

    int optimal_zone_size_pixels = maxSensorWidth.toInt() / (m_totalMdZones == 64 ? 8 : 32);

    int zone_size = (optimal_zone_size_pixels%32) ? (optimal_zone_size_pixels/32 + 1) : optimal_zone_size_pixels/32;

    if (zone_size>15)
        zone_size = 15;

    if (zone_size<1)
        zone_size = 1;

    //detecting and saving selected resolutions
    CameraMediaStreams mediaStreams;
    const CodecID streamCodec = isH264() ? CODEC_ID_H264 : CODEC_ID_MJPEG;
    mediaStreams.streams.push_back( CameraMediaStreamInfo(
        PRIMARY_ENCODER_INDEX,
        QSize(maxSensorWidth.toInt(), maxSensorHeight.toInt()),
        streamCodec ) );
    QString hasDualStreaming = getProperty(Qn::HAS_DUAL_STREAMING_PARAM_NAME);
    if( hasDualStreaming.toInt() > 0 )
        mediaStreams.streams.push_back( CameraMediaStreamInfo(
            SECONDARY_ENCODER_INDEX,
            QSize(maxSensorWidth.toInt()/2, maxSensorHeight.toInt()/2),
            streamCodec ) );
    saveResolutionList( mediaStreams );

    setFirmware(firmwareVersion);
    saveParams();

<<<<<<< HEAD
    setParamPhysical(lit("mdzonesite"), QString::number(zone_size));
=======
    setParamPhysical(lit("mdzonesize"), zone_size);
>>>>>>> 7000c4d1
    m_zoneSite = zone_size;
    setMotionMaskPhysical(0);

    return CameraDiagnostics::NoErrorResult();
}

int QnPlAreconVisionResource::getZoneSite() const
{
    return m_zoneSite;
}

QString QnPlAreconVisionResource::getDriverName() const
{
    return MANUFACTURE;
}

Qn::StreamQuality QnPlAreconVisionResource::getBestQualityForSuchOnScreenSize(const QSize& /*size*/) const
{
    return Qn::QualityNormal;
}

QImage QnPlAreconVisionResource::getImage(int /*channnel*/, QDateTime /*time*/, Qn::StreamQuality /*quality*/) const
{
    return QImage();
}

void QnPlAreconVisionResource::setIframeDistance(int /*frames*/, int /*timems*/)
{
}

int QnPlAreconVisionResource::totalMdZones() const
{
    return m_totalMdZones;
}

bool QnPlAreconVisionResource::isH264() const
{
    return getProperty(lit("Codec")) == lit("H.264");
}

//===============================================================================================================================
bool QnPlAreconVisionResource::getParamPhysical(const QString &id, QString &value) {
    QUrl devUrl(getUrl());
    CLSimpleHTTPClient connection(getHostAddress(), devUrl.port(80), getNetworkTimeout(), getAuth());

    QString request = lit("get?") + id;

    CLHttpStatus status = connection.doGET(request);
    if (status == CL_HTTP_AUTH_REQUIRED)
        setStatus(Qn::Unauthorized);

    if (status != CL_HTTP_SUCCESS)
        return false;
        

    char c_response[MAX_RESPONSE_LEN];

    int result_size =  connection.read(c_response,sizeof(c_response));

    if (result_size <0)
        return false;

    QByteArray response = QByteArray::fromRawData(c_response, result_size); // QByteArray  will not copy data

    int index = response.indexOf('=');
    if (index==-1)
        return false;

    QByteArray rarray = response.mid(index+1);

    value = QLatin1String(rarray.data());

    return true;
}

bool QnPlAreconVisionResource::setParamPhysical(const QString &id, const QString &value) {
    QUrl devUrl(getUrl());
    CLSimpleHTTPClient connection(getHostAddress(), devUrl.port(80), getNetworkTimeout(), getAuth());

    QString request = lit("set?") + id;
    request += QLatin1Char('=') + value;

    CLHttpStatus status = connection.doGET(request);
    if (status != CL_HTTP_SUCCESS)
        status = connection.doGET(request);

    if (CL_HTTP_SUCCESS == status)
        return true;

    if (CL_HTTP_AUTH_REQUIRED == status)
    {
        setStatus(Qn::Unauthorized);
        return false;
    }

    return false;
}

QnPlAreconVisionResource* QnPlAreconVisionResource::createResourceByName(const QString &name)
{
    QnUuid rt = qnResTypePool->getLikeResourceTypeId(MANUFACTURE, name);
    if (rt.isNull())
    {
        if ( name.left(2).toLower() == lit("av") )
        {
            QString new_name = name.mid(2);
            rt = qnResTypePool->getLikeResourceTypeId(MANUFACTURE, new_name);
            if (!rt.isNull())
            {
                NX_LOG( lit("Unsupported AV resource found: %1").arg(name), cl_logERROR);
                return 0;
            }
        }
    }

    return createResourceByTypeId(rt);

}

QnPlAreconVisionResource* QnPlAreconVisionResource::createResourceByTypeId(QnUuid rt)
{
    QnResourceTypePtr resourceType = qnResTypePool->getResourceType(rt);

    if (resourceType.isNull() || (resourceType->getManufacture() != MANUFACTURE))
    {
        NX_LOG( lit("Can't create AV Resource. Resource type is invalid. %1").arg(rt.toString()), cl_logERROR);
        return 0;
    }

    QnPlAreconVisionResource* res = 0;

    if (isPanoramic(resourceType))
        res = new QnArecontPanoramicResource(resourceType->getName());
    else
        res = new CLArecontSingleSensorResource(resourceType->getName());

    res->setTypeId(rt);

    return res;
}

bool QnPlAreconVisionResource::isPanoramic(QnResourceTypePtr resType)
{
    QString layoutStr = resType->defaultValue(Qn::VIDEO_LAYOUT_PARAM_NAME);
    return !layoutStr.isEmpty() && QnCustomResourceVideoLayout::fromString(layoutStr)->channelCount() > 1;
};

QnAbstractStreamDataProvider* QnPlAreconVisionResource::createLiveDataProvider()
{
    Q_ASSERT_X(false, Q_FUNC_INFO, "QnPlAreconVisionResource is abstract.");
    return 0;
}

void QnPlAreconVisionResource::setMotionMaskPhysical(int channel)
{
    if (channel != 0)
        return; // motion info used always once even for multisensor cameras 

    static int sensToLevelThreshold[10] = 
    {
        31, // 0 - aka mask really filtered by server always
        31, // 1
        25, // 2
        19, // 3
        14, // 4
        10, // 5
        7,  // 6
        5,  // 7
        3,  // 8
        2   // 9
    };

    QnMotionRegion region = getMotionRegion(0);
    for (int sens = QnMotionRegion::MIN_SENSITIVITY+1; sens <= QnMotionRegion::MAX_SENSITIVITY; ++sens)
    {
        
        if (!region.getRegionBySens(sens).isEmpty())
        {
<<<<<<< HEAD
            setParamPhysicalAsync(lit("mdtotalzones"), QString::number(sensToLevelThreshold[sens]));
=======
            setParamPhysicalAsync(lit("mdlevelthreshold"), sensToLevelThreshold[sens]);
>>>>>>> 7000c4d1
            break; // only 1 sensitivity for all frame is supported
        }
    }
}

bool QnPlAreconVisionResource::isAbstractResource() const
{
    QnUuid baseTypeId = qnResTypePool->getResourceTypeId(QnPlAreconVisionResource::MANUFACTURE, QLatin1String("ArecontVision_Abstract"));
    return getTypeId() == baseTypeId;
}

#endif<|MERGE_RESOLUTION|>--- conflicted
+++ resolved
@@ -314,11 +314,7 @@
     setFirmware(firmwareVersion);
     saveParams();
 
-<<<<<<< HEAD
-    setParamPhysical(lit("mdzonesite"), QString::number(zone_size));
-=======
-    setParamPhysical(lit("mdzonesize"), zone_size);
->>>>>>> 7000c4d1
+    setParamPhysical(lit("mdzonesize"), QString::number(zone_size));
     m_zoneSite = zone_size;
     setMotionMaskPhysical(0);
 
@@ -497,11 +493,7 @@
         
         if (!region.getRegionBySens(sens).isEmpty())
         {
-<<<<<<< HEAD
-            setParamPhysicalAsync(lit("mdtotalzones"), QString::number(sensToLevelThreshold[sens]));
-=======
-            setParamPhysicalAsync(lit("mdlevelthreshold"), sensToLevelThreshold[sens]);
->>>>>>> 7000c4d1
+            setParamPhysicalAsync(lit("mdlevelthreshold"), QString::number(sensToLevelThreshold[sens]));
             break; // only 1 sensitivity for all frame is supported
         }
     }
