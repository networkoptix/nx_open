#ifdef ENABLE_ARECONT

#ifdef _WIN32
#  include <winsock2.h>
#endif

#if defined(QT_LINUXBASE)
#  include <arpa/inet.h>
#endif

#include <utils/common/concurrent.h>
#include <utils/common/log.h>
#include <utils/network/http/httpclient.h>
#include <utils/network/nettools.h>
#include <utils/network/ping.h>

#include "core/resource/resource_command_processor.h"
#include "core/resource/resource_command.h"

#include "av_resource.h"
#include "av_panoramic.h"
#include "av_singesensor.h"


const QString QnPlAreconVisionResource::MANUFACTURE(lit("ArecontVision"));
#define MAX_RESPONSE_LEN (4*1024)


QnPlAreconVisionResource::QnPlAreconVisionResource()
    : m_totalMdZones(64),
      m_zoneSite(8)
{
    setVendor(lit("ArecontVision"));
}

bool QnPlAreconVisionResource::isPanoramic() const
{
    return const_cast<QnPlAreconVisionResource*>(this)->getVideoLayout(0)->channelCount() > 1;
}

bool QnPlAreconVisionResource::isDualSensor() const
{
    const QString model = getModel();
    return model.contains(lit("3130")) || model.contains(lit("3135")); // TODO: #Elric #vasilenko move to json?
}

CLHttpStatus QnPlAreconVisionResource::getRegister(int page, int num, int& val)
{
    QString req;
    QTextStream(&req) << "getreg?page=" << page << "&reg=" << num;

    QUrl devUrl(getUrl());
    CLSimpleHTTPClient http(getHostAddress(), devUrl.port(80), getNetworkTimeout(), getAuth());

    CLHttpStatus result = http.doGET(req);

    if (result!=CL_HTTP_SUCCESS)
        return result;

    char c_response[200];
    int result_size =  http.read(c_response,sizeof(c_response));

    if (result_size <0)
        return CL_TRANSPORT_ERROR;

    QByteArray arr = QByteArray::fromRawData(c_response, result_size); // QByteArray  will not copy data

    int index = arr.indexOf('=');
    if (index==-1)
        return CL_TRANSPORT_ERROR;

    QByteArray cnum = arr.mid(index+1);
    val = cnum.toInt();

    return CL_HTTP_SUCCESS;

}

CLHttpStatus QnPlAreconVisionResource::setRegister(int page, int num, int val)
{
    QString req;
    QTextStream(&req) << "setreg?page=" << page << "&reg=" << num << "&val=" << val;
    QUrl devUrl(getUrl());
    CLSimpleHTTPClient http(getHostAddress(), devUrl.port(80), getNetworkTimeout(), getAuth());

    CLHttpStatus result = http.doGET(req);

    return result;

}

class QnPlArecontResourceSetRegCommand : public QnResourceCommand
{
public:
    QnPlArecontResourceSetRegCommand(const QnResourcePtr& res, int page, int reg, int val):
      QnResourceCommand(res),
          m_page(page),
          m_reg(reg),
          m_val(val)
      {}


      bool execute()
      {
          if (!isConnectedToTheResource())
              return false;

          return getResource().dynamicCast<QnPlAreconVisionResource>()->setRegister(m_page,m_reg,m_val);
      }
private:
    int m_page;
    int m_reg;
    int m_val;
};

typedef QSharedPointer<QnPlArecontResourceSetRegCommand> QnPlArecontResourceSetRegCommandPtr;

CLHttpStatus QnPlAreconVisionResource::setRegister_asynch(int page, int num, int val)
{
    QnPlArecontResourceSetRegCommandPtr command ( new QnPlArecontResourceSetRegCommand(toSharedPointer(), page, num, val) );
    addCommandToProc(command);
    return CL_HTTP_SUCCESS;

}

void QnPlAreconVisionResource::setHostAddress(const QString& hostAddr)
{
    QnNetworkResource::setHostAddress(hostAddr);
}

bool QnPlAreconVisionResource::unknownResource() const
{
    return isAbstractResource();
}

QnResourcePtr QnPlAreconVisionResource::updateResource()
{
    QString model;
    QString model_release;

    if (!getParamPhysical(lit("model"), model))
        return QnNetworkResourcePtr(0);

    if (!getParamPhysical(lit("model=releasename"), model_release))
        return QnNetworkResourcePtr(0);

    if (model_release != model) {
        //this camera supports release name
        model = model_release;
    }
    else
    {
        //old camera; does not support release name; but must support fullname
        if (getParamPhysical(lit("model=fullname"), model_release))
            model = model_release;
    }

    QnNetworkResourcePtr result(createResourceByName(model));
    if (result)
    {
        result->setName(model);
        result->setHostAddress(getHostAddress());
        (result.dynamicCast<QnPlAreconVisionResource>())->setModel(model);
        result->setMAC(getMAC());
        result->setId(getId());
        result->setFlags(flags());
    }
    else
    {
        NX_LOG( lit("Found unknown resource! %1").arg(model), cl_logWARNING);
    }

    return result;
}

bool QnPlAreconVisionResource::ping()
{
    QnConcurrent::QnFuture<bool> result(1);
    if( !checkIfOnlineAsync( [&result]( bool onlineOrNot ) {
            result.setResultAt(0, onlineOrNot); } ) )
        return false;
    result.waitForFinished();
    return result.resultAt(0);
}

bool QnPlAreconVisionResource::checkIfOnlineAsync( std::function<void(bool)>&& completionHandler )
{
    //checking that camera is alive and on its place
    const QString& urlStr = getUrl();
    QUrl url = QUrl(urlStr);
    if( url.host().isEmpty() )
    {
        //url is just IP address?
        url.setScheme( lit("http") );
        url.setHost( urlStr );
    }
    url.setPath( lit("/get?mac") );
    url.setUserName( getAuth().user() );
    url.setPassword( getAuth().password() );

    nx_http::AsyncHttpClientPtr httpClientCaptured = std::make_shared<nx_http::AsyncHttpClient>();
    const QnMacAddress cameraMAC = getMAC();

    auto httpReqCompletionHandler = [httpClientCaptured, cameraMAC, completionHandler]
        ( const nx_http::AsyncHttpClientPtr& httpClient ) mutable
    {
        httpClientCaptured.reset();

        auto completionHandlerLocal = std::move( completionHandler );
        if( (httpClient->failed()) ||
            (httpClient->response()->statusLine.statusCode != nx_http::StatusCode::ok) )
        {
            completionHandlerLocal( false );
            return;
        }
        nx_http::BufferType msgBody = httpClient->fetchMessageBodyBuffer();
        const int sepIndex = msgBody.indexOf('=');
        if( sepIndex == -1 )
        {
            completionHandlerLocal( false );
            return;
        }
        const QByteArray& mac = msgBody.mid( sepIndex+1 );
        completionHandlerLocal( cameraMAC == QnMacAddress(mac) );
    };
    connect( httpClientCaptured.get(), &nx_http::AsyncHttpClient::done,
             this, httpReqCompletionHandler,
             Qt::DirectConnection );

    return httpClientCaptured->doGet( url );
}

CameraDiagnostics::Result QnPlAreconVisionResource::initInternal()
{
    QnPhysicalCameraResource::initInternal();
    
    QString maxSensorWidth;
    QString maxSensorHeight;
    {
        // TODO: #Elric is this needed? This was a call to setCroppingPhysical
        maxSensorWidth = getProperty(lit("MaxSensorWidth"));
        maxSensorHeight = getProperty(lit("MaxSensorHeight"));

        setParamPhysicalAsync(lit("sensorleft"), QString::number(0));
        setParamPhysicalAsync(lit("sensortop"), QString::number(0));
        setParamPhysicalAsync(lit("sensorwidth"), maxSensorWidth);
        setParamPhysicalAsync(lit("sensorheight"), maxSensorHeight);
    }

    QString firmwareVersion;
    if (!getParamPhysical(lit("fwversion"), firmwareVersion))
        return CameraDiagnostics::RequestFailedResult(lit("Firmware version"), lit("unknown"));

    QString procVersion;
    if (!getParamPhysical(lit("procversion"), procVersion))
        return CameraDiagnostics::RequestFailedResult(lit("Image engine"), lit("unknown"));

    QString netVersion;
    if (!getParamPhysical(lit("netversion"), netVersion))
        return CameraDiagnostics::RequestFailedResult(lit("Net version"), lit("unknown"));

    //if (!getDescription())
    //    return;

    setRegister(3, 21, 20); // sets I frame frequency to 1/20


    if (!setParamPhysical(lit("motiondetect"), lit("on"))) // enables motion detection;
        return CameraDiagnostics::RequestFailedResult(lit("Enable motion detection"), lit("unknown"));

    // check if we've got 1024 zones
    QString totalZones = QString::number(1024);
    setParamPhysical(lit("mdtotalzones"), totalZones); // try to set total zones to 64; new cams support it
    if (!getParamPhysical(lit("mdtotalzones"), totalZones))
        return CameraDiagnostics::RequestFailedResult(lit("TotalZones"), lit("unknown"));

    if (totalZones.toInt() == 1024)
        m_totalMdZones = 1024;

    // lets set zone size
    //one zone - 32x32 pixels; zone sizes are 1-15

    int optimal_zone_size_pixels = maxSensorWidth.toInt() / (m_totalMdZones == 64 ? 8 : 32);

    int zone_size = (optimal_zone_size_pixels%32) ? (optimal_zone_size_pixels/32 + 1) : optimal_zone_size_pixels/32;

    if (zone_size>15)
        zone_size = 15;

    if (zone_size<1)
        zone_size = 1;

    //detecting and saving selected resolutions
    CameraMediaStreams mediaStreams;
    const CodecID streamCodec = isH264() ? CODEC_ID_H264 : CODEC_ID_MJPEG;
    mediaStreams.streams.push_back( CameraMediaStreamInfo( QSize(maxSensorWidth.toInt(), maxSensorHeight.toInt()), streamCodec ) );
    QString hasDualStreaming = getProperty(Qn::HAS_DUAL_STREAMING_PARAM_NAME);
    if( hasDualStreaming.toInt() > 0 )
        mediaStreams.streams.push_back( CameraMediaStreamInfo( QSize(maxSensorWidth.toInt()/2, maxSensorHeight.toInt()/2), streamCodec ) );
    saveResolutionList( mediaStreams );

    setFirmware(firmwareVersion);
    saveParams();

<<<<<<< HEAD
    setParamPhysical(lit("mdzonesite"), QString::number(zone_size));
=======
    setParamPhysical(lit("mdzonesite"), zone_size);
    m_zoneSite = zone_size;
>>>>>>> 25f6e6c4
    setMotionMaskPhysical(0);

    return CameraDiagnostics::NoErrorResult();
}

int QnPlAreconVisionResource::getZoneSite() const
{
    return m_zoneSite;
}

QString QnPlAreconVisionResource::getDriverName() const
{
    return MANUFACTURE;
}

Qn::StreamQuality QnPlAreconVisionResource::getBestQualityForSuchOnScreenSize(const QSize& /*size*/) const
{
    return Qn::QualityNormal;
}

QImage QnPlAreconVisionResource::getImage(int /*channnel*/, QDateTime /*time*/, Qn::StreamQuality /*quality*/) const
{
    return QImage();
}

void QnPlAreconVisionResource::setIframeDistance(int /*frames*/, int /*timems*/)
{
}

int QnPlAreconVisionResource::totalMdZones() const
{
    return m_totalMdZones;
}

bool QnPlAreconVisionResource::isH264() const
{
    return getProperty(lit("Codec")) == lit("H.264");
}

//===============================================================================================================================
bool QnPlAreconVisionResource::getParamPhysical(const QString &id, QString &value) {
    QUrl devUrl(getUrl());
    CLSimpleHTTPClient connection(getHostAddress(), devUrl.port(80), getNetworkTimeout(), getAuth());

    QString request = lit("get?") + id;

    CLHttpStatus status = connection.doGET(request);
    if (status == CL_HTTP_AUTH_REQUIRED)
        setStatus(Qn::Unauthorized);

    if (status != CL_HTTP_SUCCESS)
        return false;
        

    char c_response[MAX_RESPONSE_LEN];

    int result_size =  connection.read(c_response,sizeof(c_response));

    if (result_size <0)
        return false;

    QByteArray response = QByteArray::fromRawData(c_response, result_size); // QByteArray  will not copy data

    int index = response.indexOf('=');
    if (index==-1)
        return false;

    QByteArray rarray = response.mid(index+1);

    value = QLatin1String(rarray.data());

    return true;
}

bool QnPlAreconVisionResource::setParamPhysical(const QString &id, const QString &value) {
    QUrl devUrl(getUrl());
    CLSimpleHTTPClient connection(getHostAddress(), devUrl.port(80), getNetworkTimeout(), getAuth());

    QString request = lit("set?") + id;
    request += QLatin1Char('=') + value;

    CLHttpStatus status = connection.doGET(request);
    if (status != CL_HTTP_SUCCESS)
        status = connection.doGET(request);

    if (CL_HTTP_SUCCESS == status)
        return true;

    if (CL_HTTP_AUTH_REQUIRED == status)
    {
        setStatus(Qn::Unauthorized);
        return false;
    }

    return false;
}

QnPlAreconVisionResource* QnPlAreconVisionResource::createResourceByName(const QString &name)
{
    QnUuid rt = qnResTypePool->getLikeResourceTypeId(MANUFACTURE, name);
    if (rt.isNull())
    {
        if ( name.left(2).toLower() == lit("av") )
        {
            QString new_name = name.mid(2);
            rt = qnResTypePool->getLikeResourceTypeId(MANUFACTURE, new_name);
            if (!rt.isNull())
            {
                NX_LOG( lit("Unsupported AV resource found: %1").arg(name), cl_logERROR);
                return 0;
            }
        }
    }

    return createResourceByTypeId(rt);

}

QnPlAreconVisionResource* QnPlAreconVisionResource::createResourceByTypeId(QnUuid rt)
{
    QnResourceTypePtr resourceType = qnResTypePool->getResourceType(rt);

    if (resourceType.isNull() || (resourceType->getManufacture() != MANUFACTURE))
    {
        NX_LOG( lit("Can't create AV Resource. Resource type is invalid. %1").arg(rt.toString()), cl_logERROR);
        return 0;
    }

    QnPlAreconVisionResource* res = 0;

    if (isPanoramic(resourceType))
        res = new QnArecontPanoramicResource(resourceType->getName());
    else
        res = new CLArecontSingleSensorResource(resourceType->getName());

    res->setTypeId(rt);

    return res;
}

bool QnPlAreconVisionResource::isPanoramic(QnResourceTypePtr resType)
{
    QString layoutStr = resType->defaultValue(Qn::VIDEO_LAYOUT_PARAM_NAME);
    return !layoutStr.isEmpty() && QnCustomResourceVideoLayout::fromString(layoutStr)->channelCount() > 1;
};

QnAbstractStreamDataProvider* QnPlAreconVisionResource::createLiveDataProvider()
{
    Q_ASSERT_X(false, Q_FUNC_INFO, "QnPlAreconVisionResource is abstract.");
    return 0;
}

void QnPlAreconVisionResource::setMotionMaskPhysical(int channel)
{
    if (channel != 0)
        return; // motion info used always once even for multisensor cameras 

    static int sensToLevelThreshold[10] = 
    {
        31, // 0 - aka mask really filtered by server always
        31, // 1
        25, // 2
        19, // 3
        14, // 4
        10, // 5
        7,  // 6
        5,  // 7
        3,  // 8
        2   // 9
    };

    QnMotionRegion region = getMotionRegion(0);
    for (int sens = QnMotionRegion::MIN_SENSITIVITY+1; sens <= QnMotionRegion::MAX_SENSITIVITY; ++sens)
    {
        
        if (!region.getRegionBySens(sens).isEmpty())
        {
            setParamPhysicalAsync(lit("mdtotalzones"), QString::number(sensToLevelThreshold[sens]));
            break; // only 1 sensitivity for all frame is supported
        }
    }
}

bool QnPlAreconVisionResource::isAbstractResource() const
{
    QnUuid baseTypeId = qnResTypePool->getResourceTypeId(QnPlAreconVisionResource::MANUFACTURE, QLatin1String("ArecontVision_Abstract"));
    return getTypeId() == baseTypeId;
}

#endif<|MERGE_RESOLUTION|>--- conflicted
+++ resolved
@@ -302,12 +302,8 @@
     setFirmware(firmwareVersion);
     saveParams();
 
-<<<<<<< HEAD
-    setParamPhysical(lit("mdzonesite"), QString::number(zone_size));
-=======
     setParamPhysical(lit("mdzonesite"), zone_size);
     m_zoneSite = zone_size;
->>>>>>> 25f6e6c4
     setMotionMaskPhysical(0);
 
     return CameraDiagnostics::NoErrorResult();
