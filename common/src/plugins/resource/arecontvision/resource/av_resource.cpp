--- conflicted
+++ resolved
@@ -292,25 +292,6 @@
     if (zone_size<1)
         zone_size = 1;
 
-<<<<<<< HEAD
-    //detecting and saving selected resolutions
-    /*
-    CameraMediaStreams mediaStreams;
-    const AVCodecID streamCodec = isH264() ? CODEC_ID_H264 : CODEC_ID_MJPEG;
-    mediaStreams.streams.push_back( CameraMediaStreamInfo(
-        PRIMARY_ENCODER_INDEX,
-        QSize(maxSensorWidth.toInt(), maxSensorHeight.toInt()),
-        streamCodec ) );
-    QString hasDualStreaming = getProperty(Qn::HAS_DUAL_STREAMING_PARAM_NAME);
-    if( hasDualStreaming.toInt() > 0 )
-        mediaStreams.streams.push_back( CameraMediaStreamInfo(
-            SECONDARY_ENCODER_INDEX,
-            QSize(maxSensorWidth.toInt()/2, maxSensorHeight.toInt()/2),
-            streamCodec ) );
-    saveMediaStreamInfoIfNeeded( mediaStreams );
-    */
-=======
->>>>>>> 51fe3397
     setFirmware(firmwareVersion);
     saveParams();
 
