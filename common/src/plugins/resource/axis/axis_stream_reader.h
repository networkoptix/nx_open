--- conflicted
+++ resolved
@@ -22,12 +22,8 @@
     virtual bool isStreamOpened() const override;
     virtual void pleaseStop() override;
 
-<<<<<<< HEAD
+private:
     QnAbstractMediaDataPtr getNextDataMPEG(AVCodecID ci);
-=======
-private:
-    QnAbstractMediaDataPtr getNextDataMPEG(CodecID ci);
->>>>>>> 51fe3397
     QnAbstractMediaDataPtr getNextDataMJPEG();
     virtual QnMetaDataV1Ptr getCameraMetadata() override;
 
