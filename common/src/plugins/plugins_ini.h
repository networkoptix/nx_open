#pragma once

#include <nx/kit/ini_config.h>

// TODO: Rename and put into namespaces when lib common allows or when extracted from lib common.
/** Used in lib common for plugin framework. */
struct PluginsIniConfig: public nx::kit::IniConfig
{
    PluginsIniConfig(): nx::kit::IniConfig("plugins.ini") { reload(); }

    NX_INI_STRING("", disabledNxPlugins,
        "Comma-separated list of Nx plugins to skip in \"plugins\" dir,\n"
        "without extension and \"lib\" prefix. Can be \"*\", meaning \"all\".");

    NX_INI_STRING("", enabledNxPluginsOptional,
        "Comma-separated list of Nx plugins to load from \"plugins_optional\" dir,\n"
        "without extension and \"lib\" prefix. Can be \"*\", meaning \"all\".");

    NX_INI_STRING("", metadataPluginSettingsPath,
        "Path to {plugin_name}.json: array of objects with name and value strings.\n"
        "Empty value means that the directory containing .ini files will be used.");

    NX_INI_STRING("", metadataPluginCameraManagerSettingsPath,
<<<<<<< HEAD
        "Path to {plugin_name}_camera_manager.json: array of objects with name and value strings.\n"
        "Empty value means that the directory containing .ini files will be used.");
=======
        "Path to {plugin_name}_camera_manager_for_{camera_physical_id}.json:\n"
        "array of objects with name and value strings. Empty means .ini path.");
>>>>>>> d506d28e

    NX_INI_STRING("", metadataPluginManifestOutputPath,
        "Path (absolute or relative to .ini path) to dir for saving metadata plugin manifests.");
};

inline PluginsIniConfig& pluginsIni()
{
    static PluginsIniConfig ini;
    return ini;
}<|MERGE_RESOLUTION|>--- conflicted
+++ resolved
@@ -21,13 +21,9 @@
         "Empty value means that the directory containing .ini files will be used.");
 
     NX_INI_STRING("", metadataPluginCameraManagerSettingsPath,
-<<<<<<< HEAD
-        "Path to {plugin_name}_camera_manager.json: array of objects with name and value strings.\n"
+        "Path to {plugin_name}_camera_manager_for_{camera_physical_id}.json:\n"
+        "array of objects with name and value strings.\n"
         "Empty value means that the directory containing .ini files will be used.");
-=======
-        "Path to {plugin_name}_camera_manager_for_{camera_physical_id}.json:\n"
-        "array of objects with name and value strings. Empty means .ini path.");
->>>>>>> d506d28e
 
     NX_INI_STRING("", metadataPluginManifestOutputPath,
         "Path (absolute or relative to .ini path) to dir for saving metadata plugin manifests.");
