--- conflicted
+++ resolved
@@ -28,9 +28,6 @@
 
 bool QnPlColdStoreStorage::isStorageAvailable() 
 {
-<<<<<<< HEAD
-    // todo: implement me
-=======
     Veracity::SFSClient csConnection;
     QByteArray ipba = coldstoreAddr().toLocal8Bit();
     char* ip = ipba.data();
@@ -42,7 +39,6 @@
     
     csConnection.Disconnect();
     
->>>>>>> 53a7d122
     return true;
 }
 
