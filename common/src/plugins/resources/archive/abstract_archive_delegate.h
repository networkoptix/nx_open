#ifndef __ABSTRACT_ARCHIVE_DELEGATE_H
#define __ABSTRACT_ARCHIVE_DELEGATE_H

#include <QRegion>
#include <QObject>
#include <QVector>
#include "core/resource/resource.h"
#include "core/datapacket/abstract_data_packet.h"
#include "motion/abstract_motion_archive.h"

class QnResourceVideoLayout;
class QnResourceAudioLayout;

/*
class QnAbstractFilterPlaybackDelegate
{
    public:
        virtual void setMotionRegion(const QRegion& region) = 0;
        virtual void setSendMotion(bool value) = 0;
};
*/

class QnAbstractArchiveDelegate: public QObject
{
    Q_OBJECT;
    Q_FLAGS(Flags Flag);

signals:
    // delete itself change quality
    void qualityChanged(MediaQuality quality);
public:
    enum Flag 
    { 
        Flag_SlowSource = 1, 
        Flag_CanProcessNegativeSpeed = 2, // flag inform that delegate is going to process negative speed. If flag is not setted, ArchiveReader is going to process negative speed
        Flag_CanProcessMediaStep = 4,      // flag inform that delegate is going to process media step itself.
        Flag_CanSendMotion       = 8,      // motion supported
<<<<<<< HEAD
        Flag_CanOfflineRange     = 16      // delegate can return range immediatly withouht opening archive
=======
        Flag_CanSeekImmediatly   = 16,      // delegate can perform seek operation immediatly, without 'open' function call
>>>>>>> 77b5e584
    };
    Q_DECLARE_FLAGS(Flags, Flag);

    QnAbstractArchiveDelegate(): m_flags(0) {}
    virtual ~QnAbstractArchiveDelegate() {}

    virtual bool open(QnResourcePtr resource) = 0;
    virtual void close() = 0;
    virtual qint64 startTime() = 0;
    virtual qint64 endTime() = 0;
    virtual QnAbstractMediaDataPtr getNextData() = 0;
    // If findIFrame=true, jump to position before time to a nearest IFrame.
    virtual qint64 seek (qint64 time, bool findIFrame) = 0;
    virtual QnResourceVideoLayout* getVideoLayout() = 0;
    virtual QnResourceAudioLayout* getAudioLayout() = 0;

    virtual AVCodecContext* setAudioChannel(int num) { Q_UNUSED(num); return 0; }
    
    // this call inform delegate that reverse mode on/off
    virtual void onReverseMode(qint64 displayTime, bool value) { Q_UNUSED(displayTime); Q_UNUSED(value); }

    // for optimization. Inform delegate to pause after sending 1 frame
    virtual void setSingleshotMode(bool value) { Q_UNUSED(value); }

    // MediaStreamQuality. By default, this function is not implemented. Return: true if need seek for change quality
    virtual bool setQuality(MediaQuality quality, bool fastSwitch) { Q_UNUSED(quality); Q_UNUSED(fastSwitch); return false; }

    Flags getFlags() const { return m_flags; }
    virtual bool isRealTimeSource() const { return false; }
    virtual void beforeClose() {}

    /** This function calls from reader */
    virtual void beforeSeek(qint64 time) { Q_UNUSED(time); }

    /** This function calls from reader */
    virtual void beforeChangeReverseMode(bool reverseMode) { Q_UNUSED(reverseMode); }

    /** This function used for thumbnails loader. Get data with specified media step from specified time interval*/
    virtual void setRange(qint64 startTime, qint64 endTime, qint64 frameStep) { Q_UNUSED(startTime); Q_UNUSED(endTime); Q_UNUSED(frameStep); }

    virtual QnAbstractMotionArchiveConnectionPtr getMotionConnection(int channel) { Q_UNUSED(channel); return QnAbstractMotionArchiveConnectionPtr(); }

    virtual void setSendMotion(bool value) {Q_UNUSED(value); }
protected:
    Flags m_flags;
};

typedef QSharedPointer<QnAbstractArchiveDelegate> QnAbstractArchiveDelegatePtr;

#endif<|MERGE_RESOLUTION|>--- conflicted
+++ resolved
@@ -32,14 +32,12 @@
     enum Flag 
     { 
         Flag_SlowSource = 1, 
-        Flag_CanProcessNegativeSpeed = 2, // flag inform that delegate is going to process negative speed. If flag is not setted, ArchiveReader is going to process negative speed
+        Flag_CanProcessNegativeSpeed = 2,  // flag inform that delegate is going to process negative speed. If flag is not setted, ArchiveReader is going to process negative speed
         Flag_CanProcessMediaStep = 4,      // flag inform that delegate is going to process media step itself.
         Flag_CanSendMotion       = 8,      // motion supported
-<<<<<<< HEAD
-        Flag_CanOfflineRange     = 16      // delegate can return range immediatly withouht opening archive
-=======
-        Flag_CanSeekImmediatly   = 16,      // delegate can perform seek operation immediatly, without 'open' function call
->>>>>>> 77b5e584
+        Flag_CanOfflineRange     = 16,     // delegate can return range immediatly withouht opening archive
+        Flag_CanSeekImmediatly   = 32      // delegate can perform seek operation immediatly, without 'open' function call
+	
     };
     Q_DECLARE_FLAGS(Flags, Flag);
 
