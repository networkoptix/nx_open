#include "vista_focus_ptz_controller.h"

#include <cassert>

#include <utils/network/simple_http_client.h>
#include <utils/common/ini_section.h>

#include "vista_resource.h"

namespace {

    QString vistaFocusDirection(qreal speed) {
        if(qFuzzyIsNull(speed)) {
            return lit("stop");
        } else if(speed < 0) {
            return lit("near");
        } else {
            return lit("far");
        }
    }

} // anonymous namespace


QnVistaFocusPtzController::QnVistaFocusPtzController(const QnPtzControllerPtr &baseController):
    base_type(baseController),
    m_resource(baseController->resource().dynamicCast<QnVistaResource>()),
    m_capabilities(Qn::NoPtzCapabilities),
    m_isMotor(false)
{
    assert(m_resource);

    init();
}

QnVistaFocusPtzController::~QnVistaFocusPtzController() {
    return;
}

void QnVistaFocusPtzController::init() {
    QnIniSection config;

    /* Note that there is no point locking a mutex here as this function is called 
     * only from the constructor. */
    if(!queryLocked(lit("config.txt"), &config)) {
        qnWarning("Could not initialize VISTA PTZ for camera '%1'.", m_resource->getName());        
        return;
    }

    QString options;
    if(!config.value(lit("options"), &options))
        return;

    if(options.contains(lit("SMART_FOCUS"))) {
        m_capabilities |= Qn::AuxilaryPtzCapability;
        m_traits.push_back(Qn::ManualAutoFocusPtzTrait);
    }

    if(options.contains(lit("BUILTIN_PTZ"))) {
        m_capabilities |= Qn::ContinuousFocusCapability;
        m_isMotor = false;
    }

<<<<<<< HEAD
    if(options.contains(lit("PTZ")) && config.value<QString>(lit("device_name")).compare(lit("ENCODERPelcoPTZ"), Qt::CaseInsensitive) == 0) { // TODO: #Elric the device_name part should go to json settings.
=======
    if(options.contains(lit("PTZ")) && config.value<QString>(lit("device_name")).compare(lit("EncoderVistaPTZ"), Qt::CaseInsensitive) == 0) { // TODO: #Elric the device_name part should go to json settings.
>>>>>>> 263cfff4
        m_capabilities |= Qn::ContinuousFocusCapability;
        m_isMotor = false;
    }

    if(options.contains(lit("M_PTZ"))) {
        QString ptzOptions = config.value<QString>(lit("m_ptz_option"));
        if(ptzOptions.contains(lit("FOCUS"))) {
            m_capabilities |= Qn::ContinuousFocusCapability;
            m_isMotor = true;
        }
    }
}

void QnVistaFocusPtzController::ensureClientLocked() {
    /* Vista cameras treat closed channel as a stop command. This is why
     * we have to keep the http client instance alive between requests. */

    QString host = m_resource->getHostAddress();
    int timeout = m_resource->getNetworkTimeout();
    QAuthenticator auth = m_resource->getAuth();

    if(m_client && m_lastHostAddress == host && m_client->timeout() == timeout && m_client->auth() == auth)
        return;

    m_lastHostAddress = host;
    m_client.reset(new CLSimpleHTTPClient(host, 80, timeout, auth));
}

bool QnVistaFocusPtzController::queryLocked(const QString &request, QByteArray *body) {
    ensureClientLocked();

    CLHttpStatus status = m_client->doGET(request.toLatin1());
    if(status == CL_TRANSPORT_ERROR) {
        /* This happens when connection is aborted by the local host. 
         * Http client doesn't handle this case automatically, so we have to work it around. */
        m_client.reset();
        ensureClientLocked();

        status = m_client->doGET(request.toLatin1());
    }
    if(status != CL_HTTP_SUCCESS)
        return false;
    
    if(body)
        m_client->readAll(*body);
    return true;
}

bool QnVistaFocusPtzController::queryLocked(const QString &request, QnIniSection *section, QByteArray *body) {
    QByteArray localBody;
    if(!queryLocked(request, &localBody))
        return false;

    if(section)
        *section = QnIniSection::fromIni(localBody);

    if(body)
        *body = localBody;

    return true;
}

Qn::PtzCapabilities QnVistaFocusPtzController::getCapabilities() {
    return base_type::getCapabilities() | m_capabilities;
}

bool QnVistaFocusPtzController::continuousFocus(qreal speed) {
    if(!(m_capabilities & Qn::ContinuousFocusCapability))
        return base_type::continuousFocus(speed);

    QMutexLocker locker(&m_mutex);
    if(m_isMotor) {
        return queryLocked(lit("mptz/control.php?focus=%1").arg(vistaFocusDirection(speed)));
    } else {
        return queryLocked(lit("ptz/control.php?ch=1&focus=%1").arg(vistaFocusDirection(speed)));
    }

}

bool QnVistaFocusPtzController::getAuxilaryTraits(QnPtzAuxilaryTraitList *auxilaryTraits) {
    if(!(m_capabilities & Qn::AuxilaryPtzCapability))
        return base_type::getAuxilaryTraits(auxilaryTraits);

    base_type::getAuxilaryTraits(auxilaryTraits);
    auxilaryTraits->append(m_traits);
    return true;
}

bool QnVistaFocusPtzController::runAuxilaryCommand(const QnPtzAuxilaryTrait &trait, const QString &data) {
    if(!(m_capabilities & Qn::AuxilaryPtzCapability))
        return base_type::runAuxilaryCommand(trait, data);

    if(trait.standardTrait() == Qn::ManualAutoFocusPtzTrait) {
        QMutexLocker locker(&m_mutex);
        return queryLocked(lit("live/live_control.php?smart_focus=1"));
    } else {
        return base_type::runAuxilaryCommand(trait, data);
    }
}<|MERGE_RESOLUTION|>--- conflicted
+++ resolved
@@ -61,11 +61,7 @@
         m_isMotor = false;
     }
 
-<<<<<<< HEAD
-    if(options.contains(lit("PTZ")) && config.value<QString>(lit("device_name")).compare(lit("ENCODERPelcoPTZ"), Qt::CaseInsensitive) == 0) { // TODO: #Elric the device_name part should go to json settings.
-=======
     if(options.contains(lit("PTZ")) && config.value<QString>(lit("device_name")).compare(lit("EncoderVistaPTZ"), Qt::CaseInsensitive) == 0) { // TODO: #Elric the device_name part should go to json settings.
->>>>>>> 263cfff4
         m_capabilities |= Qn::ContinuousFocusCapability;
         m_isMotor = false;
     }
