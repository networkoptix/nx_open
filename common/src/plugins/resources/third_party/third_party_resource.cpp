/**********************************************************
* 2 apr 2013
* akolesnikov
***********************************************************/

#include "third_party_resource.h"

#include <functional>
#include <memory>

#include <QtCore/QStringList>

#include "api/app_server_connection.h"
#include "motion_data_picture.h"
#include "plugins/resources/archive/archive_stream_reader.h"
#include "third_party_stream_reader.h"
#include "third_party_archive_delegate.h"


static const QString MAX_FPS_PARAM_NAME = QLatin1String("MaxFPS");

QnThirdPartyResource::QnThirdPartyResource(
    const nxcip::CameraInfo& camInfo,
    nxcip::BaseCameraManager* camManager,
    const nxcip_qt::CameraDiscoveryManager& discoveryManager )
:
    m_camInfo( camInfo ),
    m_camManager( camManager ),
    m_discoveryManager( discoveryManager ),
    m_refCounter( 2 )
{
    setAuth( QString::fromUtf8(camInfo.defaultLogin), QString::fromUtf8(camInfo.defaultPassword) );
}

QnThirdPartyResource::~QnThirdPartyResource()
{
    stopInputPortMonitoring();
}

QnAbstractPtzController* QnThirdPartyResource::getPtzController()
{
    //TODO/IMPL
    return NULL;
}

bool QnThirdPartyResource::isResourceAccessible()
{
    return updateMACAddress();
}

bool QnThirdPartyResource::ping()
{
    //TODO: should check if camera supports http and, if supports, check http port
    return true;
}

QString QnThirdPartyResource::getDriverName() const
{
    return m_discoveryManager.getVendorName();
}

void QnThirdPartyResource::setIframeDistance(int /*frames*/, int /*timems*/)
{

}

QnAbstractStreamDataProvider* QnThirdPartyResource::createLiveDataProvider()
{
    m_camManager.getRef()->addRef();
    return new ThirdPartyStreamReader( toSharedPointer(), m_camManager.getRef() );
}

void QnThirdPartyResource::setCropingPhysical(QRect /*croping*/)
{

}

void QnThirdPartyResource::setMotionMaskPhysical(int /*channel*/)
{
    //TODO/IMPL
}

#if 0
const QnResourceAudioLayout* QnThirdPartyResource::getAudioLayout(const QnAbstractStreamDataProvider* dataProvider)
{
    //TODO/IMPL
    return NULL;
    //if (isAudioEnabled()) {
    //    const QnAxisStreamReader* axisReader = dynamic_cast<const QnAxisStreamReader*>(dataProvider);
    //    if (axisReader && axisReader->getDPAudioLayout())
    //        return axisReader->getDPAudioLayout();
    //    else
    //        return QnPhysicalCameraResource::getAudioLayout(dataProvider);
    //}
    //else
    //    return QnPhysicalCameraResource::getAudioLayout(dataProvider);
}
#endif

//!Implementation of QnSecurityCamResource::getRelayOutputList
QStringList QnThirdPartyResource::getRelayOutputList() const
{
    QStringList ids;
    if( !m_relayIOManager.get() )
        return ids;

    m_relayIOManager->getRelayOutputList( &ids );
    return ids;
}

QStringList QnThirdPartyResource::getInputPortList() const
{
    QStringList ids;
    if( !m_relayIOManager.get() )
        return ids;

    m_relayIOManager->getInputPortList( &ids );
    return ids;
}

bool QnThirdPartyResource::setRelayOutputState(
    const QString& outputID,
    bool activate,
    unsigned int autoResetTimeoutMS )
{
    if( !m_relayIOManager.get() )
        return false;

    //if outputID is empty, activating first port in the port list
    return m_relayIOManager->setRelayOutputState(
        outputID.isEmpty() ? m_defaultOutputID : outputID,
        activate,
        autoResetTimeoutMS ) == nxcip::NX_NO_ERROR;
}

QnAbstractStreamDataProvider* QnThirdPartyResource::createArchiveDataProvider()
{
    QnAbstractArchiveDelegate* archiveDelegate = createArchiveDelegate();
    if( !archiveDelegate )
<<<<<<< HEAD
        return QnSecurityCamResource::createArchiveDataProvider();
=======
        return QnPhysicalCameraResource::createArchiveDataProvider();
>>>>>>> 39222a27
    QnArchiveStreamReader* archiveReader = new QnArchiveStreamReader(toSharedPointer());
    archiveReader->setArchiveDelegate(archiveDelegate);
    if (hasFlags(still_image) || hasFlags(utc))
        archiveReader->setCycleMode(false);
    return archiveReader;
}

QnAbstractArchiveDelegate* QnThirdPartyResource::createArchiveDelegate()
{
    unsigned int camCapabilities = 0;
    if( m_camManager.getCameraCapabilities( &camCapabilities ) != nxcip::NX_NO_ERROR ||
        (camCapabilities & nxcip::BaseCameraManager::dtsArchiveCapability) == 0 )
    {
        return NULL;
    }

    nxcip::BaseCameraManager2* camManager2 = static_cast<nxcip::BaseCameraManager2*>(m_camManager.getRef()->queryInterface( nxcip::IID_BaseCameraManager2 ));
    if( !camManager2 )
        return NULL;

    nxcip::DtsArchiveReader* archiveReader = NULL;
    if( camManager2->createDtsArchiveReader( &archiveReader ) != nxcip::NX_NO_ERROR ||
        archiveReader == NULL )
    {
        return NULL;
    }
    camManager2->releaseRef();

    return new ThirdPartyArchiveDelegate( toResourcePtr(), archiveReader );
}

static const unsigned int USEC_IN_MS = 1000;

QnTimePeriodList QnThirdPartyResource::getDtsTimePeriodsByMotionRegion(
    const QList<QRegion>& regions,
    qint64 startTimeMs,
    qint64 endTimeMs,
    int detailLevel )
{
    nxcip::BaseCameraManager2* camManager2 = static_cast<nxcip::BaseCameraManager2*>(m_camManager.getRef()->queryInterface( nxcip::IID_BaseCameraManager2 ));
    Q_ASSERT( camManager2 );

    QnTimePeriodList resultTimePeriods;

    nxcip::ArchiveSearchOptions searchOptions;
    if( !regions.isEmpty() )
    {
        //filling in motion mask
        std::auto_ptr<MotionDataPicture> motionDataPicture( new MotionDataPicture() );

        QRegion unitedRegion;
        for( QList<QRegion>::const_iterator
            it = regions.begin();
            it != regions.end();
            ++it )
        {
            unitedRegion = unitedRegion.united( *it );
        }

        const QVector<QRect>& rects = unitedRegion.rects();
        foreach( QRect r, rects )
        {
            for( int y = r.top(); y < std::min<int>(motionDataPicture->height(), r.bottom()); ++y )
                for( int x = r.left(); x < std::min<int>(motionDataPicture->width(), r.right()); ++x )
                    motionDataPicture->setPixel( x, y, 1 ); //TODO: some optimization would be appropriate
        }

        searchOptions.motionMask = motionDataPicture.release();
    }
    searchOptions.startTime = startTimeMs * USEC_IN_MS;
    searchOptions.endTime = endTimeMs * USEC_IN_MS;
    searchOptions.periodDetailLevel = detailLevel;
    nxcip::TimePeriods* timePeriods = NULL;
    if( camManager2->find( &searchOptions, &timePeriods ) != nxcip::NX_NO_ERROR || !timePeriods )
        return resultTimePeriods;
    camManager2->releaseRef();

    for( timePeriods->goToBeginning(); !timePeriods->atEnd(); timePeriods->next() )
    {
        nxcip::UsecUTCTimestamp periodStart = nxcip::INVALID_TIMESTAMP_VALUE;
        nxcip::UsecUTCTimestamp periodEnd = nxcip::INVALID_TIMESTAMP_VALUE;
        timePeriods->get( &periodStart, &periodEnd );

        resultTimePeriods << QnTimePeriod( periodStart / USEC_IN_MS, (periodEnd-periodStart) / USEC_IN_MS );
    }
    timePeriods->releaseRef();

    return resultTimePeriods;
}

QnTimePeriodList QnThirdPartyResource::getDtsTimePeriods( qint64 startTimeMs, qint64 endTimeMs, int detailLevel )
{
    return getDtsTimePeriodsByMotionRegion(
        QList<QRegion>(),
        startTimeMs,
        endTimeMs,
        detailLevel );
}

//!Implementation of nxpl::NXPluginInterface::queryInterface
void* QnThirdPartyResource::queryInterface( const nxpl::NX_GUID& interfaceID )
{
    if( memcmp( &interfaceID, &nxcip::IID_CameraInputEventHandler, sizeof(nxcip::IID_CameraInputEventHandler) ) == 0 )
    {
        addRef();
        return static_cast<nxcip::CameraInputEventHandler *>(this);
    }
    if( memcmp( &interfaceID, &nxpl::IID_PluginInterface, sizeof(nxpl::IID_PluginInterface) ) == 0 )
    {
        addRef();
        return static_cast<nxpl::PluginInterface*>(this);
    }
    return NULL;
}

//!Implementation of nxpl::NXPluginInterface::queryInterface
unsigned int QnThirdPartyResource::addRef()
{
    return m_refCounter.fetchAndAddOrdered(1) + 1;
}

//!Implementation of nxpl::NXPluginInterface::queryInterface
unsigned int QnThirdPartyResource::releaseRef()
{
    return m_refCounter.fetchAndAddOrdered(-1) - 1;
}

void QnThirdPartyResource::inputPortStateChanged(
    nxcip::CameraRelayIOManager* /*source*/,
    const char* inputPortID,
    int newState,
    unsigned long int /*timestamp*/ )
{
    emit cameraInput(
        toSharedPointer(),
        QString::fromUtf8(inputPortID),
        newState != 0,
        QDateTime::currentMSecsSinceEpoch() );
}

const QList<nxcip::Resolution>& QnThirdPartyResource::getEncoderResolutionList( int encoderNumber ) const
{
    QMutexLocker lk( &m_mutex );
    return m_encoderData[encoderNumber].resolutionList;
}

CameraDiagnostics::Result QnThirdPartyResource::initInternal()
{
    m_camManager.setCredentials( getAuth().user(), getAuth().password() );

    int result = m_camManager.getCameraInfo( &m_camInfo );
    if( result != nxcip::NX_NO_ERROR )
    {
        if( false )
        NX_LOG( QString::fromLatin1("Error getting camera info from third-party camera %1:%2 (url %3). %4").
            arg(m_discoveryManager.getVendorName()).arg(QString::fromUtf8(m_camInfo.modelName)).
            arg(QString::fromUtf8(m_camInfo.url)).arg(m_camManager.getLastErrorString()), cl_logDEBUG1 );
        setStatus( result == nxcip::NX_NOT_AUTHORIZED ? QnResource::Unauthorized : QnResource::Offline );
        return CameraDiagnostics::UnknownErrorResult();
    }

    setFirmware( QString::fromUtf8(m_camInfo.firmware) );

    int encoderCount = 0;
    result = m_camManager.getEncoderCount( &encoderCount );
    if( result != nxcip::NX_NO_ERROR )
    {
        NX_LOG( QString::fromLatin1("Error getting encoder count from third-party camera %1:%2 (url %3). %4").
            arg(m_discoveryManager.getVendorName()).arg(QString::fromUtf8(m_camInfo.modelName)).
            arg(QString::fromUtf8(m_camInfo.url)).arg(m_camManager.getLastErrorString()), cl_logDEBUG1 );
        setStatus( result == nxcip::NX_NOT_AUTHORIZED ? QnResource::Unauthorized : QnResource::Offline );
        return CameraDiagnostics::UnknownErrorResult();
    }

    if( encoderCount == 0 )
    {
        NX_LOG( QString::fromLatin1("Third-party camera %1:%2 (url %3) returned 0 encoder count!").arg(m_discoveryManager.getVendorName()).
            arg(QString::fromUtf8(m_camInfo.modelName)).arg(QString::fromUtf8(m_camInfo.url)), cl_logDEBUG1 );
        return CameraDiagnostics::UnknownErrorResult();
    }

    setParam( lit("hasDualStreaming"), encoderCount > 1, QnDomainDatabase );

    //setting camera capabilities
    unsigned int cameraCapabilities = 0;
    result = m_camManager.getCameraCapabilities( &cameraCapabilities );
    if( result != nxcip::NX_NO_ERROR )
    {
        NX_LOG( QString::fromLatin1("Error reading camera capabilities from third-party camera %1:%2 (url %3). %4").
            arg(m_discoveryManager.getVendorName()).arg(QString::fromUtf8(m_camInfo.modelName)).
            arg(QString::fromUtf8(m_camInfo.url)).arg(m_camManager.getLastErrorString()), cl_logDEBUG1 );
        setStatus( result == nxcip::NX_NOT_AUTHORIZED ? QnResource::Unauthorized : QnResource::Offline );
        return CameraDiagnostics::UnknownErrorResult();
    }
    if( cameraCapabilities & nxcip::BaseCameraManager::relayInputCapability )
        setCameraCapability( Qn::RelayInputCapability, true );
    if( cameraCapabilities & nxcip::BaseCameraManager::relayOutputCapability )
        setCameraCapability( Qn::RelayOutputCapability, true );
    if( cameraCapabilities & nxcip::BaseCameraManager::shareIpCapability )
        setCameraCapability( Qn::shareIpCapability, true );
    if( cameraCapabilities & nxcip::BaseCameraManager::primaryStreamSoftMotionCapability )
        setCameraCapability( Qn::PrimaryStreamSoftMotionCapability, true );
    if( cameraCapabilities & nxcip::BaseCameraManager::ptzCapability )
    {
        setPtzCapability( Qn::AbsolutePtzCapability, true );
        //TODO/IMPL requesting nxcip::CameraPTZManager interface and setting capabilities
    }
    if( cameraCapabilities & nxcip::BaseCameraManager::audioCapability )
        setAudioEnabled( true );
    if( cameraCapabilities & nxcip::BaseCameraManager::dtsArchiveCapability )
        setParam( lit("dts"), 1, QnDomainMemory );
    //if( cameraCapabilities & nxcip::BaseCameraManager::shareFpsCapability )
    //    setCameraCapability( Qn:: );
    //if( cameraCapabilities & nxcip::BaseCameraManager::sharePixelsCapability )
    //    setCameraCapability( Qn:: );

    QVector<EncoderData> encoderDataTemp;
    encoderDataTemp.resize( encoderCount );

    //reading resolution list
    QVector<nxcip::ResolutionInfo> resolutionInfoList;
    float maxFps = 0;
    for( int encoderNumber = 0; encoderNumber < encoderCount; ++encoderNumber )
    {
        //const int result = m_camManager.getResolutionList( i, &resolutionInfoList );
        nxcip::CameraMediaEncoder* intf = NULL;
        int result = m_camManager.getEncoder( encoderNumber, &intf );
        if( result == nxcip::NX_NO_ERROR )
        {
            nxcip_qt::CameraMediaEncoder cameraEncoder( intf );
            resolutionInfoList.clear();
            result = cameraEncoder.getResolutionList( &resolutionInfoList );
        }
        if( result != nxcip::NX_NO_ERROR )
        {
            NX_LOG( QString::fromLatin1("Failed to get resolution list of third-party camera %1:%2 encoder %3. %4").
                arg(m_discoveryManager.getVendorName()).arg(QString::fromUtf8(m_camInfo.modelName)).
                arg(encoderNumber).arg(m_camManager.getLastErrorString()), cl_logDEBUG1 );
            if( result == nxcip::NX_NOT_AUTHORIZED )
                setStatus( QnResource::Unauthorized );
            return CameraDiagnostics::UnknownErrorResult();
        }
        for( int j = 0; j < resolutionInfoList.size(); ++j )
        {
            encoderDataTemp[encoderNumber].resolutionList.push_back( resolutionInfoList[j].resolution );
            if( resolutionInfoList[j].maxFps > maxFps )
                maxFps = resolutionInfoList[j].maxFps;
        }
    }

    {
        QMutexLocker lk( &m_mutex );
        m_encoderData = encoderDataTemp;
    }

    if( !setParam( MAX_FPS_PARAM_NAME, maxFps, QnDomainDatabase ) )
    {
        NX_LOG( QString::fromLatin1("Failed to set %1 parameter to %2 for third-party camera %3:%4 (url %5)").
            arg(MAX_FPS_PARAM_NAME).arg(maxFps).arg(m_discoveryManager.getVendorName()).
            arg(QString::fromUtf8(m_camInfo.modelName)).arg(QString::fromUtf8(m_camInfo.url)), cl_logDEBUG1 );
    }

    if( (cameraCapabilities & nxcip::BaseCameraManager::relayInputCapability) ||
        (cameraCapabilities & nxcip::BaseCameraManager::relayOutputCapability) )
    {
        initializeIOPorts();
    }

    //TODO/IMPL initializing PTZ

    // TODO: #Elric this is totally evil, copypasta from ONVIF resource.
    {
        QnAppServerConnectionPtr conn = QnAppServerConnectionFactory::createConnection();
        if (conn->saveSync(toSharedPointer().dynamicCast<QnVirtualCameraResource>()) != 0)
            qnCritical("Can't save resource %1 to Enterprise Controller. Error: %2.", getName(), conn->getLastError());
    }

    return CameraDiagnostics::NoErrorResult();
}

bool QnThirdPartyResource::startInputPortMonitoring()
{
    if( !m_relayIOManager.get() )
        return false;
    m_relayIOManager->registerEventHandler( this );
    return m_relayIOManager->startInputPortMonitoring() == nxcip::NX_NO_ERROR;
}

void QnThirdPartyResource::stopInputPortMonitoring()
{
    if( m_relayIOManager.get() )
    {
        m_relayIOManager->stopInputPortMonitoring();
        m_relayIOManager->unregisterEventHandler( this );
    }
}

bool QnThirdPartyResource::isInputPortMonitored() const
{
    //TODO/IMPL
    return false;
}

bool QnThirdPartyResource::initializeIOPorts()
{
    //initializing I/O
    nxcip::CameraRelayIOManager* camIOManager = m_camManager.getCameraRelayIOManager();
    if( !camIOManager )
    {
        NX_LOG( QString::fromLatin1("Failed to get pointer to nxcip::CameraRelayIOManager interface for third-party camera %1:%2 (url %3)").
            arg(m_discoveryManager.getVendorName()).arg(QString::fromUtf8(m_camInfo.modelName)).arg(QString::fromUtf8(m_camInfo.url)), cl_logWARNING );
        setCameraCapability( Qn::RelayInputCapability, false );
        setCameraCapability( Qn::RelayOutputCapability, false );
        return false;
    }

    m_relayIOManager.reset( new nxcip_qt::CameraRelayIOManager( camIOManager ) );

    QStringList outputPortList;
    int result = m_relayIOManager->getRelayOutputList( &outputPortList );
    if( result )
        return result;
    if( !outputPortList.isEmpty() )
        m_defaultOutputID = outputPortList[0];

    return true;
}<|MERGE_RESOLUTION|>--- conflicted
+++ resolved
@@ -137,11 +137,8 @@
 {
     QnAbstractArchiveDelegate* archiveDelegate = createArchiveDelegate();
     if( !archiveDelegate )
-<<<<<<< HEAD
         return QnSecurityCamResource::createArchiveDataProvider();
-=======
         return QnPhysicalCameraResource::createArchiveDataProvider();
->>>>>>> 39222a27
     QnArchiveStreamReader* archiveReader = new QnArchiveStreamReader(toSharedPointer());
     archiveReader->setArchiveDelegate(archiveDelegate);
     if (hasFlags(still_image) || hasFlags(utc))
