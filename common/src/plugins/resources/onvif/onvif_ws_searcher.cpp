--- conflicted
+++ resolved
@@ -64,10 +64,7 @@
     }
     else
         return QnResourcePtr(0);
-<<<<<<< HEAD
-=======
 
->>>>>>> b0a8a135
         
 
     
