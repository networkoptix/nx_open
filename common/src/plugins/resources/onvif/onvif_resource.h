--- conflicted
+++ resolved
@@ -84,7 +84,6 @@
 
     virtual bool setHostAddress(const QHostAddress &ip, QnDomain domain = QnDomainMemory) override;
 
-    virtual bool setSpecialParam(const QString& name, const QVariant& val, QnDomain domain) override;
 
     virtual bool isResourceAccessible() override;
     virtual bool updateMACAddress() override;
@@ -222,13 +221,8 @@
 
     bool m_needUpdateOnvifUrl;
     bool m_forceCodecFromPrimaryEncoder;
-<<<<<<< HEAD
-    int m_primaryH264Profile;
-    int m_secondaryH264Profile;
 
     QString m_imagingUrl;
-=======
->>>>>>> fd93f694
 };
 
 #endif //onvif_resource_h