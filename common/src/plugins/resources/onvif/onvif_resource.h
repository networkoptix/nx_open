--- conflicted
+++ resolved
@@ -164,14 +164,9 @@
     void setMinMaxQuality(int min, int max);
 
     void save();
-<<<<<<< HEAD
     void testCameraSettings() const;
-
-	int round(float value);
-=======
     
     int round(float value);
->>>>>>> 076e2b29
     ResolutionPair getNearestResolutionForSecondary(const ResolutionPair& resolution, float aspectRatio) const;
     ResolutionPair getNearestResolution(const ResolutionPair& resolution, float aspectRatio, double maxResolutionSquare) const;
     float getResolutionAspectRatio(const ResolutionPair& resolution) const;
