#ifndef onvif_soap_wrapper_h
#define onvif_soap_wrapper_h

#include "onvif_helper.h"

struct soap;
class DeviceBindingProxy;
class DeviceIOBindingProxy;
class MediaBindingProxy;
class PTZBindingProxy;
class ImagingBindingProxy;
class NotificationProducerBindingProxy;
class CreatePullPointBindingProxy;
class PullPointSubscriptionBindingProxy;
class EventBindingProxy;
class SubscriptionManagerBindingProxy;

class _onvifDevice__CreateUsers;
class _onvifDevice__CreateUsersResponse;
class _onvifDevice__GetServiceCapabilities;
class _onvifDevice__GetServiceCapabilitiesResponse;
class _onvifDevice__GetCapabilities;
class _onvifDevice__GetCapabilitiesResponse;
class _onvifDevice__GetSystemDateAndTime;
class _onvifDevice__GetSystemDateAndTimeResponse;
class _onvifDevice__GetDeviceInformation;
class _onvifDevice__GetDeviceInformationResponse;
class _onvifDevice__GetNetworkInterfaces;
class _onvifDevice__GetNetworkInterfacesResponse;
class _onvifDevice__SetSystemFactoryDefault;
class _onvifDevice__SetSystemFactoryDefaultResponse;
class _onvifDevice__GetRelayOutputs;
class _onvifDevice__GetRelayOutputsResponse;
class _onvifDevice__SetRelayOutputState;
class _onvifDevice__SetRelayOutputStateResponse;
class _onvifDevice__SetRelayOutputSettings;
class _onvifDevice__SetRelayOutputSettingsResponse;
class _onvifDevice__SystemReboot;
class _onvifDevice__SystemRebootResponse;
class _onvifMedia__GetCompatibleMetadataConfigurations;
class _onvifMedia__GetCompatibleMetadataConfigurationsResponse;
class _onvifMedia__GetVideoSources;
class _onvifMedia__GetVideoSourcesResponse;

class _onvifDeviceIO__GetDigitalInputs;
class _onvifDeviceIO__GetDigitalInputsResponse;
class _onvifDeviceIO__GetRelayOutputOptions;
class _onvifDeviceIO__GetRelayOutputOptionsResponse;
class _onvifDeviceIO__SetRelayOutputSettings;
class _onvifDeviceIO__SetRelayOutputSettingsResponse;


typedef _onvifDevice__CreateUsers CreateUsersReq;
typedef _onvifDevice__CreateUsersResponse CreateUsersResp;
typedef _onvifDevice__GetCapabilities CapabilitiesReq;
typedef _onvifDevice__GetCapabilitiesResponse CapabilitiesResp;
typedef _onvifDevice__GetDeviceInformation DeviceInfoReq;
typedef _onvifDevice__GetDeviceInformationResponse DeviceInfoResp;
typedef _onvifDevice__GetNetworkInterfaces NetIfacesReq;
typedef _onvifDevice__GetNetworkInterfacesResponse NetIfacesResp;
typedef _onvifDevice__SetSystemFactoryDefault FactoryDefaultReq;
typedef _onvifDevice__SetSystemFactoryDefaultResponse FactoryDefaultResp;
typedef _onvifDevice__SystemReboot RebootReq;
typedef _onvifDevice__SystemRebootResponse RebootResp;
typedef _onvifMedia__GetCompatibleMetadataConfigurations CompatibleMetadataConfiguration;
typedef _onvifMedia__GetCompatibleMetadataConfigurationsResponse CompatibleMetadataConfigurationResp;


class _onvifMedia__AddAudioEncoderConfiguration;
class _onvifMedia__AddAudioEncoderConfigurationResponse;
class _onvifMedia__AddAudioSourceConfiguration;
class _onvifMedia__AddAudioSourceConfigurationResponse;
class _onvifMedia__AddVideoEncoderConfiguration;
class _onvifMedia__AddVideoEncoderConfigurationResponse;
class _onvifMedia__AddVideoSourceConfiguration;
class _onvifMedia__AddVideoSourceConfigurationResponse;
class _onvifMedia__AddPTZConfiguration;
class _onvifMedia__AddPTZConfigurationResponse;
class _onvifMedia__CreateProfile;
class _onvifMedia__CreateProfileResponse;
class _onvifMedia__GetAudioEncoderConfigurationOptions;
class _onvifMedia__GetAudioEncoderConfigurationOptionsResponse;
class _onvifMedia__GetAudioEncoderConfigurations;
class _onvifMedia__GetAudioEncoderConfigurationsResponse;
class _onvifMedia__GetAudioSourceConfigurations;
class _onvifMedia__GetAudioSourceConfigurationsResponse;
class _onvifMedia__GetProfile;
class _onvifMedia__GetProfile;
class _onvifMedia__GetProfileResponse;
class _onvifMedia__GetProfiles;
class _onvifMedia__GetProfilesResponse;
class _onvifMedia__GetStreamUri;
class _onvifMedia__GetStreamUriResponse;
class _onvifMedia__GetVideoEncoderConfigurationOptions;
class _onvifMedia__GetVideoEncoderConfigurationOptionsResponse;
class _onvifMedia__GetVideoEncoderConfiguration;
class _onvifMedia__GetVideoEncoderConfigurationResponse;
class _onvifMedia__GetVideoEncoderConfigurations;
class _onvifMedia__GetVideoEncoderConfigurationsResponse;
class _onvifMedia__GetVideoSourceConfigurationOptions;
class _onvifMedia__GetVideoSourceConfigurationOptionsResponse;
class _onvifMedia__GetVideoSourceConfigurations;
class _onvifMedia__GetVideoSourceConfigurationsResponse;
class _onvifMedia__SetAudioEncoderConfiguration;
class _onvifMedia__SetAudioEncoderConfigurationResponse;
class _onvifMedia__SetAudioSourceConfiguration;
class _onvifMedia__SetAudioSourceConfigurationResponse;
class _onvifMedia__SetVideoEncoderConfiguration;
class _onvifMedia__SetVideoEncoderConfigurationResponse;
class _onvifMedia__SetVideoSourceConfiguration;
class _onvifMedia__SetVideoSourceConfigurationResponse;

typedef _onvifMedia__AddAudioEncoderConfiguration AddAudioConfigReq;
typedef _onvifMedia__AddAudioEncoderConfigurationResponse AddAudioConfigResp;
typedef _onvifMedia__AddAudioSourceConfiguration AddAudioSrcConfigReq;
typedef _onvifMedia__AddAudioSourceConfigurationResponse AddAudioSrcConfigResp;

typedef _onvifMedia__AddVideoEncoderConfiguration AddVideoConfigReq;
typedef _onvifMedia__AddVideoEncoderConfigurationResponse AddVideoConfigResp;

typedef _onvifMedia__AddPTZConfiguration AddPTZConfigReq;
typedef _onvifMedia__AddPTZConfigurationResponse AddPTZConfigResp;

typedef _onvifMedia__AddVideoSourceConfiguration AddVideoSrcConfigReq;
typedef _onvifMedia__AddVideoSourceConfigurationResponse AddVideoSrcConfigResp;
typedef _onvifMedia__CreateProfile CreateProfileReq;
typedef _onvifMedia__CreateProfileResponse CreateProfileResp;
typedef _onvifMedia__GetAudioEncoderConfigurationOptions AudioOptionsReq;
typedef _onvifMedia__GetAudioEncoderConfigurationOptionsResponse AudioOptionsResp;
typedef _onvifMedia__GetAudioEncoderConfigurations AudioConfigsReq;
typedef _onvifMedia__GetAudioEncoderConfigurationsResponse AudioConfigsResp;
typedef _onvifMedia__GetAudioSourceConfigurations AudioSrcConfigsReq;
typedef _onvifMedia__GetAudioSourceConfigurationsResponse AudioSrcConfigsResp;
typedef _onvifMedia__GetProfile ProfileReq;
typedef _onvifMedia__GetProfileResponse ProfileResp;
typedef _onvifMedia__GetProfiles ProfilesReq;
typedef _onvifMedia__GetProfilesResponse ProfilesResp;
typedef _onvifMedia__GetStreamUri StreamUriReq;
typedef _onvifMedia__GetStreamUriResponse StreamUriResp;
typedef _onvifMedia__GetVideoEncoderConfigurationOptions VideoOptionsReq;
typedef _onvifMedia__GetVideoEncoderConfigurationOptionsResponse VideoOptionsResp;
typedef _onvifMedia__GetVideoEncoderConfiguration VideoConfigReq;
typedef _onvifMedia__GetVideoEncoderConfigurationResponse VideoConfigResp;
typedef _onvifMedia__GetVideoEncoderConfigurations VideoConfigsReq;
typedef _onvifMedia__GetVideoEncoderConfigurationsResponse VideoConfigsResp;
typedef _onvifMedia__GetVideoSourceConfigurationOptions VideoSrcOptionsReq;
typedef _onvifMedia__GetVideoSourceConfigurationOptionsResponse VideoSrcOptionsResp;
typedef _onvifMedia__GetVideoSourceConfigurations VideoSrcConfigsReq;
typedef _onvifMedia__GetVideoSourceConfigurationsResponse VideoSrcConfigsResp;
typedef _onvifMedia__SetAudioEncoderConfiguration SetAudioConfigReq;
typedef _onvifMedia__SetAudioEncoderConfigurationResponse SetAudioConfigResp;
typedef _onvifMedia__SetAudioSourceConfiguration SetAudioSrcConfigReq;
typedef _onvifMedia__SetAudioSourceConfigurationResponse SetAudioSrcConfigResp;
typedef _onvifMedia__SetVideoEncoderConfiguration SetVideoConfigReq;
typedef _onvifMedia__SetVideoEncoderConfigurationResponse SetVideoConfigResp;
typedef _onvifMedia__SetVideoSourceConfiguration SetVideoSrcConfigReq;
typedef _onvifMedia__SetVideoSourceConfigurationResponse SetVideoSrcConfigResp;


class _onvifImg__GetImagingSettings;
class _onvifImg__GetImagingSettingsResponse;
class _onvifImg__GetOptions;
class _onvifImg__GetOptionsResponse;
class _onvifImg__SetImagingSettings;
class _onvifImg__SetImagingSettingsResponse;

typedef _onvifImg__GetImagingSettings ImagingSettingsReq;
typedef _onvifImg__GetImagingSettingsResponse ImagingSettingsResp;
typedef _onvifImg__GetOptions ImagingOptionsReq;
typedef _onvifImg__GetOptionsResponse ImagingOptionsResp;
typedef _onvifImg__SetImagingSettings SetImagingSettingsReq;
typedef _onvifImg__SetImagingSettingsResponse SetImagingSettingsResp;

class _onvifPtz__GetServiceCapabilities;
class _onvifPtz__GetServiceCapabilitiesResponse;
class _onvifPtz__AbsoluteMove;
class _onvifPtz__AbsoluteMoveResponse;
class _onvifPtz__RelativeMove;
class _onvifPtz__RelativeMoveResponse;
class _onvifPtz__GetStatus;
class _onvifPtz__GetStatusResponse;
class _onvifPtz__GetNode;
class _onvifPtz__GetNodeResponse;
class _onvifPtz__GetNodes;
class _onvifPtz__GetNodesResponse;
class _onvifPtz__GetConfigurations;
class _onvifPtz__GetConfigurationsResponse;

typedef _onvifPtz__AbsoluteMove AbsoluteMoveReq;
typedef _onvifPtz__AbsoluteMoveResponse AbsoluteMoveResp;
typedef _onvifPtz__RelativeMove RelativeMoveReq;
typedef _onvifPtz__RelativeMoveResponse RelativeMoveResp;
typedef _onvifPtz__GetServiceCapabilities PtzGetServiceCapabilitiesReq;
typedef _onvifPtz__GetServiceCapabilitiesResponse PtzPtzGetServiceCapabilitiesResp;

class _onvifPtz__ContinuousMove;
class _onvifPtz__ContinuousMoveResponse;
class _onvifPtz__Stop;
class _onvifPtz__StopResponse;
class _onvifPtz__Stop;
class onvifPtz__StopResponse;

class _oasisWsnB2__Subscribe;
class _oasisWsnB2__SubscribeResponse;

class _oasisWsnB2__CreatePullPoint;
class _oasisWsnB2__CreatePullPointResponse;

class _onvifEvents__CreatePullPointSubscription;
class _onvifEvents__CreatePullPointSubscriptionResponse;

class _onvifEvents__PullMessages;
class _onvifEvents__PullMessagesResponse;

class _oasisWsnB2__Renew;
class _oasisWsnB2__RenewResponse;


//
// SoapWrapper
//

template <class T>
class SoapWrapper
{
<<<<<<< HEAD
=======
    std::string m_login;
    std::string m_passwd;
    bool invoked;
    int m_timeDrift;

protected:

    T* m_soapProxy;
    char* m_endpoint;

>>>>>>> ad839106
public:
    /*!
        \param _timeDrift ???
    */
    SoapWrapper(
        const std::string& endpoint,
        const std::string& login,
        const std::string& passwd,
        int _timeDrift,
        bool tcpKeepAlive );
    virtual ~SoapWrapper();

<<<<<<< HEAD
    const T* getProxy() const { return m_soapProxy; }
    T* getProxy() { return m_soapProxy; }
    const char* endpoint() const { return m_endpoint; }
    const char* getLogin();
    const char* getPassword();
=======
    soap* getSoap();
    const std::string& getLogin();
    const std::string& getPassword();
>>>>>>> ad839106
    int getTimeDrift();
    const QString getLastError();
    const QString getEndpointUrl();
    bool isNotAuthenticated();
    bool isConflictError();
    void setLoginPassword(const std::string& login, const std::string& passwd);

    //!Invokes method \a methodToInvoke, which is member of \a T, with pre-supplied endpoint, username and password
    template<class RequestType, class ResponseType>
        int invokeMethod(
            int (T::*methodToInvoke)( const char*, const char*, RequestType*, ResponseType* ),
            RequestType* const request,
            ResponseType* const response )
    {
        beforeMethodInvocation();
        return (m_soapProxy->*methodToInvoke)( m_endpoint, NULL, request, response );
    }

protected:
    T* m_soapProxy;
    char* m_endpoint;

    void beforeMethodInvocation();

private:
    char* m_login;
    char* m_passwd;
    bool invoked;
    int m_timeDrift;

    SoapWrapper();
    SoapWrapper(const SoapWrapper<T>&);

    void cleanLoginPassword();
};

//
// DeviceSoapWrapper
//

class DeviceSoapWrapper: public SoapWrapper<DeviceBindingProxy>
{
    PasswordHelper& passwordsData;

public:

    //TODO:UTF unuse std::string
    DeviceSoapWrapper(
        const std::string& endpoint,
        const std::string& login,
        const std::string& passwd,
        int _timeDrift,
        bool tcpKeepAlive = false );
    virtual ~DeviceSoapWrapper();

    //Input: normalized manufacturer
    bool fetchLoginPassword(const QString& manufacturer);

    int getServiceCapabilities( _onvifDevice__GetServiceCapabilities& request, _onvifDevice__GetServiceCapabilitiesResponse& response );
    int getRelayOutputs( _onvifDevice__GetRelayOutputs& request, _onvifDevice__GetRelayOutputsResponse& response );
    int setRelayOutputState( _onvifDevice__SetRelayOutputState& request, _onvifDevice__SetRelayOutputStateResponse& response );
    int setRelayOutputSettings( _onvifDevice__SetRelayOutputSettings& request, _onvifDevice__SetRelayOutputSettingsResponse& response );

    int getCapabilities(CapabilitiesReq& request, CapabilitiesResp& response);
    int getDeviceInformation(DeviceInfoReq& request, DeviceInfoResp& response);
    int getNetworkInterfaces(NetIfacesReq& request, NetIfacesResp& response);
    int GetSystemDateAndTime(_onvifDevice__GetSystemDateAndTime& request, _onvifDevice__GetSystemDateAndTimeResponse& response);

    int createUsers(CreateUsersReq& request, CreateUsersResp& response);

    int systemFactoryDefaultHard(FactoryDefaultReq& request, FactoryDefaultResp& response);
    int systemFactoryDefaultSoft(FactoryDefaultReq& request, FactoryDefaultResp& response);
    int systemReboot(RebootReq& request, RebootResp& response);

private:
    DeviceSoapWrapper();
    DeviceSoapWrapper(const DeviceSoapWrapper&);
};

class DeviceIOWrapper
:
    public SoapWrapper<DeviceIOBindingProxy>
{
public:
    DeviceIOWrapper(
        const std::string& endpoint,
        const std::string& login,
        const std::string& passwd,
        int _timeDrift,
        bool tcpKeepAlive = false );
    virtual ~DeviceIOWrapper();

    int getDigitalInputs(
        _onvifDeviceIO__GetDigitalInputs& request,
        _onvifDeviceIO__GetDigitalInputsResponse& response );
    int getRelayOutputs( _onvifDevice__GetRelayOutputs& request, _onvifDevice__GetRelayOutputsResponse& response );
    int getRelayOutputOptions( _onvifDeviceIO__GetRelayOutputOptions& request, _onvifDeviceIO__GetRelayOutputOptionsResponse& response );
    int setRelayOutputSettings( _onvifDeviceIO__SetRelayOutputSettings& request, _onvifDeviceIO__SetRelayOutputSettingsResponse& response );

private:
    DeviceIOWrapper();
    DeviceIOWrapper( const DeviceIOWrapper& );
};

//
// MediaSoapWrapper
//

class MediaSoapWrapper: public SoapWrapper<MediaBindingProxy>
{
    PasswordHelper& passwordsData;

public:

    MediaSoapWrapper(
        const std::string& endpoint,
        const std::string& login,
        const std::string& passwd,
        int _timeDrift,
        bool tcpKeepAlive = false );
    virtual ~MediaSoapWrapper();

    int getAudioEncoderConfigurationOptions(AudioOptionsReq& request, AudioOptionsResp& response);
    int getAudioEncoderConfigurations(AudioConfigsReq& request, AudioConfigsResp& response);
    int getAudioSourceConfigurations(AudioSrcConfigsReq& request, AudioSrcConfigsResp& response);
    int getProfile(ProfileReq& request, ProfileResp& response);
    int getProfiles(ProfilesReq& request, ProfilesResp& response);
    int getStreamUri(StreamUriReq& request, StreamUriResp& response);
    int getVideoEncoderConfigurationOptions(VideoOptionsReq& request, VideoOptionsResp& response);
    int getVideoEncoderConfiguration(VideoConfigReq& request, VideoConfigResp& response);

    int getVideoSources(_onvifMedia__GetVideoSources& request, _onvifMedia__GetVideoSourcesResponse& response);
    int getVideoEncoderConfigurations(VideoConfigsReq& request, VideoConfigsResp& response);
    int getVideoSourceConfigurationOptions(VideoSrcOptionsReq& request, VideoSrcOptionsResp& response);

    int getVideoSourceConfigurations(VideoSrcConfigsReq& request, VideoSrcConfigsResp& response);

    int getCompatibleMetadataConfigurations(CompatibleMetadataConfiguration& request, CompatibleMetadataConfigurationResp& response);

    int addAudioEncoderConfiguration(AddAudioConfigReq& request, AddAudioConfigResp& response);
    int addAudioSourceConfiguration(AddAudioSrcConfigReq& request, AddAudioSrcConfigResp& response);
    int addVideoEncoderConfiguration(AddVideoConfigReq& request, AddVideoConfigResp& response);
    int addPTZConfiguration(AddPTZConfigReq& request, AddPTZConfigResp& response);
    int addVideoSourceConfiguration(AddVideoSrcConfigReq& request, AddVideoSrcConfigResp& response);

    int createProfile(CreateProfileReq& request, CreateProfileResp& response);

    int setAudioEncoderConfiguration(SetAudioConfigReq& request, SetAudioConfigResp& response);
    int setAudioSourceConfiguration(SetAudioSrcConfigReq& request, SetAudioSrcConfigResp& response);
    int setVideoEncoderConfiguration(SetVideoConfigReq& request, SetVideoConfigResp& response);
    int setVideoSourceConfiguration(SetVideoSrcConfigReq& request, SetVideoSrcConfigResp& response);

private:
    MediaSoapWrapper();
    MediaSoapWrapper(const MediaSoapWrapper&);
};

typedef QSharedPointer<MediaSoapWrapper> MediaSoapWrapperPtr;

//
// PtzSoapWrapper
//

class PtzSoapWrapper: public SoapWrapper<PTZBindingProxy>
{
    PasswordHelper& passwordsData;

public:

    PtzSoapWrapper(
        const std::string& endpoint,
        const std::string& login,
        const std::string& passwd,
        int _timeDrift,
        bool tcpKeepAlive = false );
    virtual ~PtzSoapWrapper();

    int doGetConfigurations(_onvifPtz__GetConfigurations& request, _onvifPtz__GetConfigurationsResponse& response);
    int doGetNodes(_onvifPtz__GetNodes& request, _onvifPtz__GetNodesResponse& response);
    int doGetNode(_onvifPtz__GetNode& request, _onvifPtz__GetNodeResponse& response);
    int doGetServiceCapabilities(PtzGetServiceCapabilitiesReq& request, PtzPtzGetServiceCapabilitiesResp& response);
    int doAbsoluteMove(AbsoluteMoveReq& request, AbsoluteMoveResp& response);
    int doContinuousMove(_onvifPtz__ContinuousMove& request, _onvifPtz__ContinuousMoveResponse& response);
    int doGetStatus(_onvifPtz__GetStatus& request, _onvifPtz__GetStatusResponse& response);
    int doStop(_onvifPtz__Stop& request, _onvifPtz__StopResponse& response);
private:
    PtzSoapWrapper();
    PtzSoapWrapper(const PtzSoapWrapper&);
};

typedef QSharedPointer<PtzSoapWrapper> PtzSoapWrapperPtr;

//
// ImagingSoapWrapper
//

class ImagingSoapWrapper: public SoapWrapper<ImagingBindingProxy>
{
    PasswordHelper& passwordsData;

public:

    ImagingSoapWrapper(
        const std::string& endpoint,
        const std::string& login,
        const std::string& passwd,
        int _timeDrift,
        bool tcpKeepAlive = false );
    virtual ~ImagingSoapWrapper();

    int getImagingSettings(ImagingSettingsReq& request, ImagingSettingsResp& response);
    int getOptions(ImagingOptionsReq& request, ImagingOptionsResp& response);

    int setImagingSettings(SetImagingSettingsReq& request, SetImagingSettingsResp& response);

private:
    ImagingSoapWrapper();
    ImagingSoapWrapper(const PtzSoapWrapper&);
};

typedef QSharedPointer<ImagingSoapWrapper> ImagingSoapWrapperPtr;


class NotificationProducerSoapWrapper
:
    public SoapWrapper<NotificationProducerBindingProxy>
{
public:
    NotificationProducerSoapWrapper(
        const std::string& endpoint,
        const std::string& login,
        const std::string& passwd,
        int _timeDrift,
        bool tcpKeepAlive = false );

    int Subscribe(
        _oasisWsnB2__Subscribe* const request,
        _oasisWsnB2__SubscribeResponse* const response );
};

class CreatePullPointSoapWrapper
:
    public SoapWrapper<CreatePullPointBindingProxy>
{
public:
    CreatePullPointSoapWrapper(
        const std::string& endpoint,
        const std::string& login,
        const std::string& passwd,
        int _timeDrift,
        bool tcpKeepAlive = false );

	int createPullPoint( _oasisWsnB2__CreatePullPoint& request, _oasisWsnB2__CreatePullPointResponse& response );
};

class PullPointSubscriptionWrapper
:
    public SoapWrapper<PullPointSubscriptionBindingProxy>
{
public:
    PullPointSubscriptionWrapper(
        const std::string& endpoint,
        const std::string& login,
        const std::string& passwd,
        int _timeDrift,
        bool tcpKeepAlive = false );

    int pullMessages( _onvifEvents__PullMessages& request, _onvifEvents__PullMessagesResponse& response );
};

class EventSoapWrapper
:
    public SoapWrapper<EventBindingProxy>
{
public:
    EventSoapWrapper(
        const std::string& endpoint,
        const std::string& login,
        const std::string& passwd,
        int _timeDrift,
        bool tcpKeepAlive = false );

	int createPullPointSubscription(
        _onvifEvents__CreatePullPointSubscription& request,
        _onvifEvents__CreatePullPointSubscriptionResponse& response );
};

class SubscriptionManagerSoapWrapper
:
    public SoapWrapper<SubscriptionManagerBindingProxy>
{
public:
    SubscriptionManagerSoapWrapper(
        const std::string& endpoint,
        const std::string& login,
        const std::string& passwd,
        int _timeDrift,
        bool tcpKeepAlive = false );

	int renew( _oasisWsnB2__Renew& request, _oasisWsnB2__RenewResponse& response );
};

#endif //onvif_soap_wrapper_h<|MERGE_RESOLUTION|>--- conflicted
+++ resolved
@@ -39,8 +39,7 @@
 class _onvifDevice__SystemRebootResponse;
 class _onvifMedia__GetCompatibleMetadataConfigurations;
 class _onvifMedia__GetCompatibleMetadataConfigurationsResponse;
-class _onvifMedia__GetVideoSources;
-class _onvifMedia__GetVideoSourcesResponse;
+
 
 class _onvifDeviceIO__GetDigitalInputs;
 class _onvifDeviceIO__GetDigitalInputsResponse;
@@ -48,7 +47,8 @@
 class _onvifDeviceIO__GetRelayOutputOptionsResponse;
 class _onvifDeviceIO__SetRelayOutputSettings;
 class _onvifDeviceIO__SetRelayOutputSettingsResponse;
-
+class _onvifMedia__GetVideoSources;
+class _onvifMedia__GetVideoSourcesResponse;
 
 typedef _onvifDevice__CreateUsers CreateUsersReq;
 typedef _onvifDevice__CreateUsersResponse CreateUsersResp;
@@ -223,19 +223,8 @@
 template <class T>
 class SoapWrapper
 {
-<<<<<<< HEAD
-=======
     std::string m_login;
     std::string m_passwd;
-    bool invoked;
-    int m_timeDrift;
-
-protected:
-
-    T* m_soapProxy;
-    char* m_endpoint;
-
->>>>>>> ad839106
 public:
     /*!
         \param _timeDrift ???
@@ -248,17 +237,11 @@
         bool tcpKeepAlive );
     virtual ~SoapWrapper();
 
-<<<<<<< HEAD
     const T* getProxy() const { return m_soapProxy; }
     T* getProxy() { return m_soapProxy; }
     const char* endpoint() const { return m_endpoint; }
-    const char* getLogin();
-    const char* getPassword();
-=======
-    soap* getSoap();
     const std::string& getLogin();
     const std::string& getPassword();
->>>>>>> ad839106
     int getTimeDrift();
     const QString getLastError();
     const QString getEndpointUrl();
