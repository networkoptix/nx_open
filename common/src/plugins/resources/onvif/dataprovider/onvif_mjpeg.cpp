
#include "onvif_mjpeg.h"
#include "core/resource/network_resource.h"
#include "utils/common/synctime.h"
#include "utils/network/http/httptypes.h"

/*
inline static int findJPegStartCode(const char *data, int datalen)
{
    const char* end = data + datalen-1;
    for(const char* curPtr = data; curPtr < end; ++curPtr)
    {
        if (*curPtr == (char)0xff && curPtr[1] == (char)0xd8)
            return curPtr - data;
    }
    return -1;
}

inline static int findJPegEndCode(const char *data, int datalen)
{
    const char* end = data + datalen-1;
    for(const char* curPtr = data; curPtr < end; ++curPtr)
    {
        if (*curPtr == (char)0xff && curPtr[1] == (char)0xd9)
            return curPtr - data;
    }
    return -1;
}
*/

/*
char jpeg_start[2] = {0xff, 0xd8};
char jpeg_end[2] = {0xff, 0xd9};

int contain_subst(char *data, int datalen, char *subdata, int subdatalen)
{
    if (!data || !subdata || datalen<=0 || subdatalen <= 0 )
        return -1;

    int coincidence_len = 0;
    char *pdata = data;


    while(1)
    {
        if (*pdata == subdata[coincidence_len])
            ++coincidence_len;
        else
            coincidence_len = 0;

        if (coincidence_len==subdatalen)
            return (pdata-data - subdatalen + 1);

        if (pdata-data==datalen-1)
            return -1;//not found

        pdata++;

    }
}
*/

MJPEGtreamreader::MJPEGtreamreader(QnResourcePtr res, const QString& requst)
<<<<<<< HEAD
:
    CLServerPushStreamReader(res),
    m_request(requst)
=======
:CLServerPushStreamReader(res),
m_request(requst)
>>>>>>> 892259e3
{

}

MJPEGtreamreader::~MJPEGtreamreader()
{
    stop();
}

int getIntParam(const char* pos)
{
    int rez = 0;
    for (; *pos >= '0' && *pos <= '9'; pos++)
        rez = rez*10 + (*pos-'0');
    return rez;
}

QnAbstractMediaDataPtr MJPEGtreamreader::getNextData()
{
    if (!isStreamOpened())
        return QnAbstractMediaDataPtr(0);

    char headerBuffer[512+1];
    uint headerSize = 0;
    char* headerBufferEnd = 0;
    char* realHeaderEnd = 0;
    int readed;
    while (headerSize < sizeof(headerBuffer)-1)
    {
        readed = mHttpClient->read(headerBuffer+headerSize, sizeof(headerBuffer)-1 - headerSize);
        if (readed < 1)
            return QnAbstractMediaDataPtr(0);
        headerSize += readed;
        headerBufferEnd = headerBuffer + headerSize;
        *headerBufferEnd = 0;
        realHeaderEnd = strstr(headerBuffer + 1, "\r\n\r\n");
        if (realHeaderEnd)
            break;
    }
    if (!realHeaderEnd)
        return QnAbstractMediaDataPtr(0);
    char* contentLenPtr = strstr(headerBuffer, "Content-Length:");
    if (!contentLenPtr)
        return QnAbstractMediaDataPtr(0);
    int contentLen = getIntParam(contentLenPtr + 16);

    QnCompressedVideoDataPtr videoData(new QnCompressedVideoData(CL_MEDIA_ALIGNMENT, contentLen+FF_INPUT_BUFFER_PADDING_SIZE));
    videoData->data.write(realHeaderEnd+4, headerBufferEnd - (realHeaderEnd+4));

    int dataLeft = contentLen - videoData->data.size();
    char* curPtr = videoData->data.data() + videoData->data.size();
    videoData->data.finishWriting(dataLeft);

    while (dataLeft > 0)
    {
        int readed = mHttpClient->read(curPtr, dataLeft);
        if (readed < 1)
            return QnAbstractMediaDataPtr(0);
        curPtr += readed;
        dataLeft -= readed;
    }
    // sometime 1 more bytes in the buffer end. Looks like it is a DLink bug caused by 16-bit word alignment
    if (contentLen > 2 && !(curPtr[-2] == (char)0xff && curPtr[-1] == (char)0xd9))
        videoData->data.finishWriting(-1);

    videoData->compressionType = CODEC_ID_MJPEG;
    videoData->width = 1920;
    videoData->height = 1088;
    videoData->flags |= QnAbstractMediaData::MediaFlags_AVKey;
    videoData->channelNumber = 0;
    videoData->timestamp = qnSyncTime->currentMSecsSinceEpoch() * 1000;

    return videoData;
}

CameraDiagnostics::Result MJPEGtreamreader::openStream()
{
    if (isStreamOpened())
        return CameraDiagnostics::NoErrorResult();

    //QString request = QLatin1String("now.jpg?snap=spush?dummy=1305868336917");
    QnNetworkResourcePtr nres = getResource().dynamicCast<QnNetworkResource>();

    mHttpClient.reset( new CLSimpleHTTPClient(nres->getHostAddress(), nres->httpPort() , 2000, nres->getAuth()) );
    CLHttpStatus httpStatus = mHttpClient->doGET(m_request);
    switch( httpStatus )
    {
        case CL_HTTP_SUCCESS:
            return CameraDiagnostics::NoErrorResult();
        case CL_HTTP_AUTH_REQUIRED:
        {
            QUrl requestedUrl;
            requestedUrl.setHost( nres->getHostAddress() );
            requestedUrl.setPort( nres->httpPort() );
            requestedUrl.setScheme( QLatin1String("http") );
            requestedUrl.setPath( m_request );
            return CameraDiagnostics::NotAuthorisedResult( requestedUrl.toString() );
        }
        default:
            return CameraDiagnostics::RequestFailedResult(m_request, QLatin1String(nx_http::StatusCode::toString((nx_http::StatusCode::Value)httpStatus)));
    }
}

void MJPEGtreamreader::closeStream()
{
    mHttpClient.reset();
}

bool MJPEGtreamreader::isStreamOpened() const
{
    return ( mHttpClient.get() && mHttpClient->isOpened() );
}<|MERGE_RESOLUTION|>--- conflicted
+++ resolved
@@ -61,14 +61,9 @@
 */
 
 MJPEGtreamreader::MJPEGtreamreader(QnResourcePtr res, const QString& requst)
-<<<<<<< HEAD
 :
     CLServerPushStreamReader(res),
     m_request(requst)
-=======
-:CLServerPushStreamReader(res),
-m_request(requst)
->>>>>>> 892259e3
 {
 
 }
