#include "onvif_ptz_controller.h"
#include "plugins/resources/onvif/onvif_resource.h"
#include "soap_wrapper.h"
#include "onvif/soapDeviceBindingProxy.h"
#include "common/common_module.h"
#include "utils/common/ptz_mapper_pool.h"


// -------------------------------------------------------------------------- //
// QnOnvifPtzController
// -------------------------------------------------------------------------- //
QnOnvifPtzController::QnOnvifPtzController(QnPlOnvifResource* resource): 
    QnAbstractPtzController(resource),
    m_resource(resource),
    m_ptzCapabilities(0),
    m_ptzMapper(NULL),
    m_verticalFlipped(false),
    m_horizontalFlipped(false)
{
    m_xNativeVelocityCoeff.first = 1.0;
    m_yNativeVelocityCoeff.first = 1.0;
    m_zoomNativeVelocityCoeff.first = 1.0;
    m_xNativeVelocityCoeff.second = -1.0;
    m_yNativeVelocityCoeff.second = -1.0;
    m_zoomNativeVelocityCoeff.second = -1.0;

    // read PTZ params

    if (m_resource->getPtzfUrl().isEmpty())
        return;

    QAuthenticator auth(m_resource->getAuth());
    PtzSoapWrapper ptz (m_resource->getPtzfUrl().toStdString().c_str(), auth.user().toStdString(), auth.password().toStdString(), m_resource->getTimeDrift());

    _onvifPtz__GetConfigurations request;
    _onvifPtz__GetConfigurationsResponse response;
    if (ptz.doGetConfigurations(request, response) == SOAP_OK && response.PTZConfiguration.size() > 0)
    {
        m_ptzConfigurationToken = QString::fromStdString(response.PTZConfiguration[0]->token);
        //qCritical() << "reading PTZ configuration success. token=" << m_ptzConfigurationToken;
    }
    else {
        //qCritical() << "reading PTZ configuration failed. " << ptz.getLastError();
        return;
    } 


    _onvifPtz__GetNode nodeRequest;
    _onvifPtz__GetNodeResponse nodeResponse;
    nodeRequest.NodeToken = response.PTZConfiguration[0]->NodeToken;

    if (ptz.doGetNode(nodeRequest, nodeResponse) == SOAP_OK)
    {
        //qCritical() << "reading PTZ token success";
        if (nodeResponse.PTZNode) 
        {
            //qCritical() << "reading PTZ token success and data exists";

            onvifXsd__PTZNode* ptzNode = nodeResponse.PTZNode;
            //m_ptzToken = QString::fromStdString(ptzNode[0].token);
            if (ptzNode[0].SupportedPTZSpaces) 
            {
                onvifXsd__PTZSpaces* spaces = ptzNode[0].SupportedPTZSpaces;
                if (spaces->ContinuousPanTiltVelocitySpace.size() > 0 && spaces->ContinuousPanTiltVelocitySpace[0]) {
                    if (spaces->ContinuousPanTiltVelocitySpace[0]->XRange) {
                        m_xNativeVelocityCoeff.first = spaces->ContinuousPanTiltVelocitySpace[0]->XRange->Max;
                        m_xNativeVelocityCoeff.second = spaces->ContinuousPanTiltVelocitySpace[0]->XRange->Min;
                    }
                    if (spaces->ContinuousPanTiltVelocitySpace[0]->YRange) {
                        m_yNativeVelocityCoeff.first = spaces->ContinuousPanTiltVelocitySpace[0]->YRange->Max;
                        m_yNativeVelocityCoeff.second = spaces->ContinuousPanTiltVelocitySpace[0]->YRange->Min;
                    }
                }
                if (spaces->ContinuousZoomVelocitySpace.size() > 0 && spaces->ContinuousZoomVelocitySpace[0]) {
                    if (spaces->ContinuousZoomVelocitySpace[0]->XRange) {
                        m_zoomNativeVelocityCoeff.first = spaces->ContinuousZoomVelocitySpace[0]->XRange->Max;
                        m_zoomNativeVelocityCoeff.second = spaces->ContinuousZoomVelocitySpace[0]->XRange->Min;
                    }
                }
            }
        }
    }
    else {
        //qCritical() << "can't read PTZ node info. errCode=" << ptz.getLastError() << ". Use default ranges";
    }

    m_ptzCapabilities = Qn::ContinuousPanTiltCapability | Qn::ContinuousZoomCapability | Qn::AbsolutePtzCapability;
    m_ptzMapper = qnCommon->instance<QnPtzMapperPool>()->mapper(m_resource->getModel());

    // TODO: #Elric make configurable
    QString model = m_resource->getModel();
    if(model == lit("FW3471-PS-E")) {
        m_ptzCapabilities |= Qn::OctagonalPtzCapability;
        m_ptzCapabilities &= ~Qn::AbsolutePtzCapability;
    }
    if(model == lit("IPC-HDB3200C")) {
        m_ptzCapabilities = Qn::NoPtzCapabilities;
    }
    if(model == lit("DWC-MPTZ20X")) {
        m_ptzCapabilities |= Qn::OctagonalPtzCapability;
    }
<<<<<<< HEAD
    if(model == lit("FD8362E") || model == lit("FD8361") || model == lit("FD8136") || model == lit("FD8162") || model == lit("FD8372") || model == lit("FD8135H") || model == lit("IP8151") || model == lit("IP8335H") || model == lit("IP8362") || model == lit("MD8562")) {
        m_ptzCapabilities = Qn::NoPtzCapabilities;
=======
    if(model == lit("FD8161") || model == lit("FD8362E") || model == lit("FD8361") || model == lit("FD8136") || model == lit("FD8162") || model == lit("FD8372") || model == lit("FD8135H") || model == lit("IP8151") || model == lit("IP8335H") || model == lit("IP8362") || model == lit("MD8562")) {
        m_capabilities = Qn::NoCapabilities;
>>>>>>> ba56a229
    }


    //qCritical() << "reading PTZ token finished. minX=" << m_xNativeVelocityCoeff.second;
}

int QnOnvifPtzController::stopMove()
{
    QAuthenticator auth(m_resource->getAuth());
    PtzSoapWrapper ptz (m_resource->getPtzfUrl().toStdString().c_str(), auth.user().toStdString(), auth.password().toStdString(), m_resource->getTimeDrift());
    _onvifPtz__Stop request;
    _onvifPtz__StopResponse response;

    {
        QMutexLocker lock(&m_mutex);
        request.ProfileToken = m_mediaProfile.toStdString();
    }    
    bool StopValue = true;
    request.PanTilt = &StopValue;
    request.Zoom = &StopValue;

    int rez = ptz.doStop(request, response);
    if (rez != SOAP_OK)
    {
        qCritical() << "Error executing PTZ stop command for resource " << m_resource->getUniqueId() << ". Error: " << ptz.getLastError();
    }
    return rez;
}

double QnOnvifPtzController::normalizeSpeed(qreal inputVelocity, const QPair<qreal, qreal>& nativeCoeff, qreal userCoeff)
{
    inputVelocity *= inputVelocity >= 0 ? nativeCoeff.first : -nativeCoeff.second;
    inputVelocity *= userCoeff;
    double rez = qBound(nativeCoeff.second, inputVelocity, nativeCoeff.first);
    return rez;
}

int QnOnvifPtzController::startMove(qreal xVelocity, qreal yVelocity, qreal zoomVelocity)
{
    if(m_horizontalFlipped)
        xVelocity = -xVelocity;
    if(m_verticalFlipped)
        yVelocity = -yVelocity;

    QAuthenticator auth(m_resource->getAuth());
    PtzSoapWrapper ptz (m_resource->getPtzfUrl().toStdString().c_str(), auth.user().toStdString(), auth.password().toStdString(), m_resource->getTimeDrift());
    _onvifPtz__ContinuousMove request;
    _onvifPtz__ContinuousMoveResponse response;

    {
        QMutexLocker lock(&m_mutex);
        request.ProfileToken = m_mediaProfile.toStdString();
    }
    
    request.Velocity = new onvifXsd__PTZSpeed();
    request.Velocity->PanTilt = new onvifXsd__Vector2D();
    request.Velocity->Zoom = new onvifXsd__Vector1D();

    request.Velocity->PanTilt->x = normalizeSpeed(xVelocity, m_xNativeVelocityCoeff, getXVelocityCoeff());
    request.Velocity->PanTilt->y = normalizeSpeed(yVelocity, m_yNativeVelocityCoeff, getYVelocityCoeff());
    request.Velocity->Zoom->x = normalizeSpeed(zoomVelocity, m_zoomNativeVelocityCoeff, getZoomVelocityCoeff());


    int rez = ptz.doContinuousMove(request, response);
    if (rez != SOAP_OK)
    {
        qCritical() << "Error executing PTZ move command for resource " << m_resource->getUniqueId() << ". Error: " << ptz.getLastError();
    }

    delete request.Velocity->Zoom;
    delete request.Velocity->PanTilt;
    delete request.Velocity;

    return rez;
}

QString QnOnvifPtzController::getPtzConfigurationToken()
{
    return m_ptzConfigurationToken;
}

void QnOnvifPtzController::setMediaProfileToken(const QString& value)
{
    m_mediaProfile = value;
}

int QnOnvifPtzController::moveTo(qreal xPos, qreal yPos, qreal zoomPos)
{
    QAuthenticator auth(m_resource->getAuth());
    PtzSoapWrapper ptz (m_resource->getPtzfUrl().toStdString().c_str(), auth.user().toStdString(), auth.password().toStdString(), m_resource->getTimeDrift());
    _onvifPtz__AbsoluteMove request;
    _onvifPtz__AbsoluteMoveResponse response;

    {
        QMutexLocker lock(&m_mutex);
        request.ProfileToken = m_mediaProfile.toStdString();
    }


    request.Position = new onvifXsd__PTZVector();
    request.Position->PanTilt = new onvifXsd__Vector2D();
    if (zoomPos != INT_MAX)
        request.Position->Zoom = new onvifXsd__Vector1D();
    request.Position->PanTilt->x = xPos;
    request.Position->PanTilt->y = yPos;
    if (request.Position->Zoom)
        request.Position->Zoom->x = zoomPos;

    request.Speed  = new onvifXsd__PTZSpeed();
    request.Speed ->PanTilt = new onvifXsd__Vector2D();
    request.Speed ->Zoom = new onvifXsd__Vector1D();
    request.Speed ->PanTilt->x = 1.0;
    request.Speed ->PanTilt->y = 1.0;
    request.Speed ->Zoom->x = 1.0;

    int rez = ptz.doAbsoluteMove(request, response);
    if (rez != SOAP_OK)
    {
        qCritical() << "Error executing PTZ absolute move command for resource " << m_resource->getUniqueId() << ". Error: " << ptz.getLastError();
    }

    delete request.Speed->Zoom;
    delete request.Speed->PanTilt;
    delete request.Speed;

    if (request.Position->Zoom)
        delete request.Position->Zoom;
    delete request.Position->PanTilt;
    delete request.Position;

    return rez;
}

int QnOnvifPtzController::getPosition(qreal *xPos, qreal *yPos, qreal *zoomPos)
{
    QAuthenticator auth(m_resource->getAuth());
    PtzSoapWrapper ptz (m_resource->getPtzfUrl().toStdString().c_str(), auth.user().toStdString(), auth.password().toStdString(), m_resource->getTimeDrift());
    _onvifPtz__GetStatus request;
    _onvifPtz__GetStatusResponse response;

    {
        QMutexLocker lock(&m_mutex);
        request.ProfileToken = m_mediaProfile.toStdString();
    }

    *xPos = *yPos = *zoomPos = 0;

    int rez = ptz.doGetStatus(request, response);
    if (rez != SOAP_OK)
    {
        qCritical() << "Error executing PTZ move command for resource " << m_resource->getUniqueId() << ". Error: " << ptz.getLastError();
    }
    else {
        if (response.PTZStatus && response.PTZStatus->Position && response.PTZStatus->Position->PanTilt)
        {
            *xPos = response.PTZStatus->Position->PanTilt->x;
            *yPos = response.PTZStatus->Position->PanTilt->y;
        }
        if (response.PTZStatus && response.PTZStatus->Position && response.PTZStatus->Position->Zoom)
            *zoomPos = response.PTZStatus->Position->Zoom->x;
    }

    return rez;
}

Qn::PtzCapabilities QnOnvifPtzController::getCapabilities() 
{
    return m_ptzCapabilities;
}

const QnPtzSpaceMapper *QnOnvifPtzController::getSpaceMapper() 
{
    return m_ptzMapper;
}

void QnOnvifPtzController::setFlipped(bool horizontal, bool vertical) 
{
    m_horizontalFlipped = horizontal;
    m_verticalFlipped = vertical;
}

void QnOnvifPtzController::getFlipped(bool *horizontal, bool *vertical) 
{
    if(horizontal)
        *horizontal = m_horizontalFlipped;
    if(vertical)
        *vertical = m_verticalFlipped;
}

<|MERGE_RESOLUTION|>--- conflicted
+++ resolved
@@ -99,13 +99,8 @@
     if(model == lit("DWC-MPTZ20X")) {
         m_ptzCapabilities |= Qn::OctagonalPtzCapability;
     }
-<<<<<<< HEAD
-    if(model == lit("FD8362E") || model == lit("FD8361") || model == lit("FD8136") || model == lit("FD8162") || model == lit("FD8372") || model == lit("FD8135H") || model == lit("IP8151") || model == lit("IP8335H") || model == lit("IP8362") || model == lit("MD8562")) {
+    if(model == lit("FD8161") || model == lit("FD8362E") || model == lit("FD8361") || model == lit("FD8136") || model == lit("FD8162") || model == lit("FD8372") || model == lit("FD8135H") || model == lit("IP8151") || model == lit("IP8335H") || model == lit("IP8362") || model == lit("MD8562")) {
         m_ptzCapabilities = Qn::NoPtzCapabilities;
-=======
-    if(model == lit("FD8161") || model == lit("FD8362E") || model == lit("FD8361") || model == lit("FD8136") || model == lit("FD8162") || model == lit("FD8372") || model == lit("FD8135H") || model == lit("IP8151") || model == lit("IP8335H") || model == lit("IP8362") || model == lit("MD8562")) {
-        m_capabilities = Qn::NoCapabilities;
->>>>>>> ba56a229
     }
 
 
