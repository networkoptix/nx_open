--- conflicted
+++ resolved
@@ -134,27 +134,13 @@
 // SoapWrapper
 // -------------------------------------------------------------------------- //
 template <class T>
-<<<<<<< HEAD
-SoapWrapper<T>::SoapWrapper(
-    const std::string& endpoint,
-    const QString& login,
-    const QString& passwd,
-    int _timeDrift,
-    bool tcpKeepAlive )
-:
+SoapWrapper<T>::SoapWrapper(const std::string& endpoint, const QString& login, const QString& passwd, int timeDrift, bool tcpKeepAlive):
     m_soapProxy(nullptr),
     m_endpoint(nullptr),
-    m_timeDrift(_timeDrift),
+    m_timeDrift(timeDrift),
     m_login(login),
     m_passwd(passwd),
-    invoked(false)
-=======
-SoapWrapper<T>::SoapWrapper(const std::string& endpoint, const QString& login, const QString& passwd, int timeDrift, bool tcpKeepAlive):
-    m_login(login),
-    m_passwd(passwd),
-    invoked(false),
-    m_timeDrift(timeDrift)
->>>>>>> 42489744
+    m_invoked(false)
 {
     //Q_ASSERT(!endpoint.empty());
     Q_ASSERT_X(!endpoint.empty(), Q_FUNC_INFO, "Onvif URL is empty!!! It is debug only check.");
