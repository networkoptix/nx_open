--- conflicted
+++ resolved
@@ -532,12 +532,10 @@
 
     if (response.Options->H264->FrameRateRange) 
     {
-        QMutexLocker lock(&m_mutex);
+       	setParam(MAX_FPS_PARAM_NAME, response.Options->H264->FrameRateRange->Max, QnDomainDatabase);
+	    QMutexLocker lock(&m_mutex);
         m_maxFps = response.Options->H264->FrameRateRange->Max;
-
-        QString maxFpsStr;
-        maxFpsStr.setNum(m_maxFps);
-        setParam(MAX_FPS_PARAM_NAME, maxFpsStr, QnDomainDatabase);
+      
 
         qDebug() << "ONVIF max FPS: " << m_maxFps;
     } 
@@ -599,12 +597,10 @@
 
     if (response.Options->JPEG->FrameRateRange) 
     {
-        QMutexLocker lock(&m_mutex);
+        setParam(MAX_FPS_PARAM_NAME, response.Options->JPEG->FrameRateRange->Max, QnDomainDatabase);
+		QMutexLocker lock(&m_mutex);
         m_maxFps = response.Options->JPEG->FrameRateRange->Max;
-
-        QString maxFpsStr;
-        maxFpsStr.setNum(m_maxFps);
-        setParam(MAX_FPS_PARAM_NAME, maxFpsStr, QnDomainDatabase);
+        
 
         qDebug() << "ONVIF max FPS: " << m_maxFps;
     } 
@@ -787,21 +783,8 @@
         optRequest.ConfigurationToken = &(*encIt)->token;
         optRequest.ProfileToken = NULL;
 
-<<<<<<< HEAD
-    if (response.Options->H264) 
-    {
-        setCodec(H264);
-    } 
-    else if (response.Options->JPEG) 
-    {
-        setCodec(JPEG);
-    } 
-    else 
-    {
-=======
         soapRes = soapWrapper.getVideoEncoderConfigurationOptions(optRequest, currVideoOpts.optionsResp);
         if (soapRes != SOAP_OK || !currVideoOpts.optionsResp.Options) {
->>>>>>> eeb49aa4
 
             qCritical() << "QnPlOnvifResource::fetchAndSetVideoEncoderOptions: can't receive options (or data is empty) for video encoder '" 
                 << optRequest.ConfigurationToken << "' from camera (URL: "  << soapWrapper.getEndpointUrl() << ", UniqueId: " << getUniqueId()
@@ -833,14 +816,6 @@
         qCritical() << "QnPlOnvifResource::fetchAndSetVideoEncoderOptions: all video options are empty. (URL: "
             << soapWrapper.getEndpointUrl() << ", UniqueId: " << getUniqueId() << ").";
 
-<<<<<<< HEAD
-    int soapRes = soapWrapper.getVideoEncoderConfigurations(request, response);
-    if (soapRes != SOAP_OK) {
-        qCritical() << "QnPlOnvifResource::fetchAndSetDualStreaming: can't define availability of dual streaming (URL: "
-            << getMediaUrl() << ", UniqueId: " << getUniqueId() << "). Root cause: SOAP request failed. GSoap error code: "
-            << soapRes << ". " << soapWrapper.getLastError();
-=======
->>>>>>> eeb49aa4
         return false;
     }
 
