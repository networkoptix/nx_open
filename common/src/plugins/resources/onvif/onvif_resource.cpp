--- conflicted
+++ resolved
@@ -515,10 +515,7 @@
     QAuthenticator auth(getAuth());
     //TODO:UTF unuse StdString
     DeviceSoapWrapper soapWrapper(getDeviceOnvifUrl().toStdString(), auth.user().toStdString(), auth.password().toStdString());
-<<<<<<< HEAD
-=======
     ImagingSoapWrapper soapWrapper2(getDeviceOnvifUrl().toStdString(), auth.user().toStdString(), auth.password().toStdString());
->>>>>>> 7052c17e
 
     //Trying to get name
     {
@@ -1420,7 +1417,6 @@
 bool QnPlOnvifResource::setSpecialParam(const QString& name, const QVariant& val, QnDomain domain)
 {
     return false;
-<<<<<<< HEAD
 }
 
 void QnPlOnvifResource::testCameraSettings() const
@@ -1462,6 +1458,4 @@
                 << soapWrapper.getEndpointUrl() << " failed. GSoap error code: " << soapRes << ". " << soapWrapper.getLastError();
         }
     }
-=======
->>>>>>> 7052c17e
 }