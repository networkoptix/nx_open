
#ifdef ENABLE_ONVIF

#include "onvif_resource_searcher.h"
#include "core/resource/camera_resource.h"
#include "onvif_resource.h"
#include "onvif_resource_information_fetcher.h"
#include "core/resource_management/resource_pool.h"
#include "core/dataprovider/live_stream_provider.h"

#include <QtCore/QUrlQuery>

bool hasRunningLiveProvider(QnNetworkResourcePtr netRes)
{
    bool rez = false;
    netRes->lockConsumers();
    foreach(QnResourceConsumer* consumer, netRes->getAllConsumers())
    {
        QnLiveStreamProvider* lp = dynamic_cast<QnLiveStreamProvider*>(consumer);
        if (lp)
        {
            QnLongRunnable* lr = dynamic_cast<QnLongRunnable*>(lp);
            if (lr && lr->isRunning()) {
                rez = true;
                break;
            }
        }
    }

    netRes->unlockConsumers();
    return rez;
}

/*
*   Port list used for manual camera add
*/
static const int ONVIF_SERVICE_DEFAULT_PORTS[] =
{
    80,
    8032, // DW default port
    9988 // Dahui default port
};

OnvifResourceSearcher::OnvifResourceSearcher():
    wsddSearcher(OnvifResourceSearcherWsdd::instance())
    //mdnsSearcher(OnvifResourceSearcherMdns::instance()),
{

}

OnvifResourceSearcher::~OnvifResourceSearcher()
{

}

OnvifResourceSearcher& OnvifResourceSearcher::instance()
{
    static OnvifResourceSearcher inst;
    return inst;
}

bool OnvifResourceSearcher::isProxy() const
{
    return false;
}

QString OnvifResourceSearcher::manufacture() const
{
    return QLatin1String(QnPlOnvifResource::MANUFACTURE);
}


QList<QnResourcePtr> OnvifResourceSearcher::checkHostAddr(const QUrl& url, const QAuthenticator& auth, bool isSearchAction)
{
    if( !url.scheme().isEmpty() && isSearchAction)
        return QList<QnResourcePtr>();  //searching if only host is present, not specific protocol

    if (url.port() == -1)
    {
        for (uint i = 0; i < sizeof(ONVIF_SERVICE_DEFAULT_PORTS)/sizeof(int); ++i)
        {
            QUrl newUrl(url);
            newUrl.setPort(ONVIF_SERVICE_DEFAULT_PORTS[i]);
            QList<QnResourcePtr> result = checkHostAddrInternal(newUrl, auth, isSearchAction);
            if (!result.isEmpty())
                return result;
        }
        return QList<QnResourcePtr>();
    }
    else {
        return checkHostAddrInternal(url, auth, isSearchAction);
    }
}

QList<QnResourcePtr> OnvifResourceSearcher::checkHostAddrInternal(const QUrl& url, const QAuthenticator& auth, bool doMultichannelCheck)
{
    QString urlStr = url.toString();

    QList<QnResourcePtr> resList;
    QnResourceTypePtr typePtr = qnResTypePool->getResourceTypeByName(QLatin1String("ONVIF"));
    if (!typePtr)
        return resList;

    int onvifPort = url.port(80);
    QString onvifUrl(QLatin1String("onvif/device_service"));

    QnPlOnvifResourcePtr resource = QnPlOnvifResourcePtr(new QnPlOnvifResource());
    resource->setTypeId(typePtr->getId());
    resource->setAuth(auth);
    QString deviceUrl = QString(QLatin1String("http://%1:%2/%3")).arg(url.host()).arg(onvifPort).arg(onvifUrl);
    resource->setUrl(deviceUrl);
    resource->setDeviceOnvifUrl(deviceUrl);

    // optimization. do not pull resource every time if resource already in pool
    QString urlBase = urlStr.left(urlStr.indexOf(QLatin1String("?")));
    QnPlOnvifResourcePtr rpResource = qnResPool->getResourceByUrl(urlBase).dynamicCast<QnPlOnvifResource>();
    if (rpResource) 
    {
        int channel = QUrlQuery(url.query()).queryItemValue(QLatin1String("channel")).toInt();
        
        if (channel == 0 && !hasRunningLiveProvider(rpResource)) {
            resource->calcTimeDrift();
            if (!resource->fetchAndSetDeviceInformation(true))
                return resList; // no answer from camera
        }
        else if (rpResource->getStatus() == QnResource::Offline)
            return resList; // do not add 1..N channels if resource is offline

        resource->setPhysicalId(rpResource->getPhysicalId());
        resource->update(rpResource, true);
        if (channel > 0)
            resource->updateToChannel(channel-1);

        if (rpResource->getMaxChannels() > 1 ) {
            resource->setGroupId(rpResource->getPhysicalId());
            resource->setGroupName(resource->getModel() + QLatin1String(" ") + resource->getHostAddress());
        }

        resList << resource;
        return resList;
    }

    resource->calcTimeDrift();
    if (resource->fetchAndSetDeviceInformation(false))
    {
        // Clarify resource type
        QString fullName = resource->getName();
        int manufacturerPos = fullName.indexOf(QLatin1String("-"));
        QString manufacturer = fullName.mid(0,manufacturerPos).trimmed();
        QString modelName = fullName.mid(manufacturerPos+1).trimmed().toLower();

        if (NameHelper::instance().isSupported(modelName))
            return resList;

        if (OnvifResourceInformationFetcher::ignoreCamera(manufacturer, modelName))
            return resList;

        int modelNamePos = modelName.indexOf(QLatin1String(" "));
        if (modelNamePos >= 0)
        {
            modelName = modelName.mid(modelNamePos+1);
            if (NameHelper::instance().isSupported(modelName))
                return resList;
        }

        OnvifResourceInformationFetcher fetcher;
        QnId rt = fetcher.getOnvifResourceType(manufacturer, modelName);
        resource->setVendor( manufacturer );
        resource->setName( modelName );
        //QnId rt = qnResTypePool->getResourceTypeId(QLatin1String("OnvifDevice"), manufacturer, false);
        if (!rt.isNull())
            resource->setTypeId(rt);

        if(!resource->getUniqueId().isEmpty())
        {
            resource->detectVideoSourceCount();
            //if (channel > 0)
            //    resource->updateToChannel(channel-1);
            resList << resource;
            
            // checking for multichannel encoders
            if (doMultichannelCheck)
            {
                if (resource->getMaxChannels() > 1)
                {
                    resource->setGroupId(resource->getPhysicalId());
                    resource->setGroupName(resource->getModel() + QLatin1String(" ") + resource->getHostAddress());
                }

                for (int i = 1; i < resource->getMaxChannels(); ++i) 
                {
                    QnPlOnvifResourcePtr res(new QnPlOnvifResource());
                    res->setVendor( manufacturer );
                    res->setPhysicalId(resource->getPhysicalId());
                    res->update(resource, true);
                    res->updateToChannel(i);
                    resList << res;
                }
            }
        }
    }
    
    return resList;
}

void OnvifResourceSearcher::pleaseStop()
{
    QnAbstractNetworkResourceSearcher::pleaseStop();
    wsddSearcher.pleaseStop();
}

QnResourceList OnvifResourceSearcher::findResources()
{

    QnResourceList result;

    //Order is important! mdns should be the first to avoid creating ONVIF resource, when special is expected
    //mdnsSearcher.findResources(result, specialResourceCreator);
    wsddSearcher.findResources(result);

    return result;
}

QnResourcePtr OnvifResourceSearcher::createResource(QnId resourceTypeId, const QString& url)
{
    QnResourcePtr result;

    QnResourceTypePtr resourceType = qnResTypePool->getResourceType(resourceTypeId);
    if (resourceType.isNull())
    {
        NX_LOG(lit("OnvifResourceSearcher::createResource: no resource type for ID = %1").arg(resourceTypeId.toString()), cl_logDEBUG1);
        return result;
    }

    //if (resourceType->getManufacture() != manufacture())
    /*
    if (!resourceType->getAllManufacturesIncludeAncessor().contains(manufacture()))
    {
        qDebug() << "OnvifResourceSearcher::createResource: manufacture " << resourceType->getManufacture()
                 << " != " << manufacture();
        return result;
    }
    */
    
    result = OnvifResourceInformationFetcher::createOnvifResourceByManufacture(resourceType->getName()); // use name instead of manufacture to instanciate child onvif resource
    if (!result )
        return result; // not found

    result->setTypeId(resourceTypeId);

<<<<<<< HEAD
    qDebug() << "OnvifResourceSearcher::createResource: create ONVIF camera resource. TypeID: "
             << resourceTypeId.toString(); // << ", Parameters: " << parameters;
=======
    NX_LOG(lit("OnvifResourceSearcher::createResource: create ONVIF camera resource. TypeID: %1, Parameters: %2.").arg(resourceTypeId.toString()).arg(toDebugString(parameters)), cl_logDEBUG1);
>>>>>>> b7715627

    //result->deserialize(parameters);

    return result;

}

#endif //ENABLE_ONVIF<|MERGE_RESOLUTION|>--- conflicted
+++ resolved
@@ -248,12 +248,7 @@
 
     result->setTypeId(resourceTypeId);
 
-<<<<<<< HEAD
-    qDebug() << "OnvifResourceSearcher::createResource: create ONVIF camera resource. TypeID: "
-             << resourceTypeId.toString(); // << ", Parameters: " << parameters;
-=======
-    NX_LOG(lit("OnvifResourceSearcher::createResource: create ONVIF camera resource. TypeID: %1, Parameters: %2.").arg(resourceTypeId.toString()).arg(toDebugString(parameters)), cl_logDEBUG1);
->>>>>>> b7715627
+    NX_LOG(lit("OnvifResourceSearcher::createResource: create ONVIF camera resource. TypeID: %1.").arg(resourceTypeId.toString()), cl_logDEBUG1);
 
     //result->deserialize(parameters);
 
