#include "onvif_resource_information_fetcher.h"
#include "onvif_resource.h"
#include "onvif/soapDeviceBindingProxy.h"
#include "../digitalwatchdog/digital_watchdog_resource.h"
#include "../sony/sony_resource.h"
#include "core/resource_managment/resource_pool.h"
#include "plugins/resources/flex_watch/flexwatch_resource.h"
#include "plugins/resources/axis/axis_onvif_resource.h"

const char* OnvifResourceInformationFetcher::ONVIF_RT = "ONVIF";
const char* ONVIF_ANALOG_RT = "ONVIF_ANALOG";


<<<<<<< HEAD
// Add vendor and camera model to ommit ONVIF search (you have to add in case sensitive here)
static const char* ANALOG_CAMERAS[][2] =
=======
// Add vendor and camera model to ommit ONVIF search (you have to add in case insensitive here)
static char* ANALOG_CAMERAS[][2] =
>>>>>>> 3737f883
{
    {"AXIS", "Q7404"},
	{"vivo_ironman", "VS8801"},
    {"VIVOTEK", "VS8801"}
};

// Add vendor and camera model to ommit ONVIF search (case insensitive)
static const char* IGNORE_VENDORS[][2] =
{
    {"*networkcamera*", "IP*"}, // DLINK
    {"*", "*spartan-6*"}          // ArecontVision
};

bool OnvifResourceInformationFetcher::isAnalogOnvifResource(const QString& vendor, const QString& model)
{
    for (uint i = 0; i < sizeof(ANALOG_CAMERAS)/sizeof(ANALOG_CAMERAS[0]); ++i)
    {
        if (vendor.compare(QString(lit(ANALOG_CAMERAS[i][0])), Qt::CaseInsensitive) == 0 && 
            model.compare(QString(lit(ANALOG_CAMERAS[i][1])), Qt::CaseInsensitive) == 0)
            return true;
    }
    return false;
}

bool OnvifResourceInformationFetcher::isModelContainVendor(const QString& vendor, const QString& model)
{
    if (model.toLower().contains(vendor.toLower()))
        return true;
    else if (model.contains(L'-'))
        return true;
    else
        return false;
}

OnvifResourceInformationFetcher::OnvifResourceInformationFetcher():
    /*passwordsData(PasswordHelper::instance()),*/
    camersNamesData(NameHelper::instance()),
    m_shouldStop(false)
{
    QnResourceTypePtr typePtr(qnResTypePool->getResourceTypeByName(QLatin1String(ONVIF_RT)));
    if (!typePtr.isNull()) {
        onvifTypeId = typePtr->getId();
    } else {
        qCritical() << "Can't find " << ONVIF_RT << " resource type in resource type pool";
    }

    typePtr = QnResourceTypePtr (qnResTypePool->getResourceTypeByName(lit(ONVIF_ANALOG_RT)));
    if (!typePtr.isNull()) {
        onvifAnalogTypeId = typePtr->getId();
    } else {
        qCritical() << "Can't find " << ONVIF_ANALOG_RT << " resource type in resource type pool";
    }
}

OnvifResourceInformationFetcher& OnvifResourceInformationFetcher::instance()
{
    static OnvifResourceInformationFetcher inst;
    return inst;
}

void OnvifResourceInformationFetcher::findResources(const EndpointInfoHash& endpointInfo, QnResourceList& result) const
{
    EndpointInfoHash::ConstIterator iter = endpointInfo.begin();

    while(iter != endpointInfo.end() && !m_shouldStop) {
        findResources(iter.key(), iter.value(), result);

        ++iter;
    }
}

bool OnvifResourceInformationFetcher::ignoreCamera(const EndpointAdditionalInfo& info) const
{
    for (uint i = 0; i < sizeof(IGNORE_VENDORS)/sizeof(IGNORE_VENDORS[0]); ++i)
    {
        QRegExp rxVendor(QLatin1String(IGNORE_VENDORS[i][0]), Qt::CaseInsensitive, QRegExp::Wildcard);
        QRegExp rxName(QLatin1String(IGNORE_VENDORS[i][1]), Qt::CaseInsensitive, QRegExp::Wildcard);

        if (rxVendor.exactMatch(info.manufacturer) && rxName.exactMatch(info.name))
            return true;
    }
    return false;
}

void OnvifResourceInformationFetcher::findResources(const QString& endpoint, const EndpointAdditionalInfo& info, QnResourceList& result) const
{
    if (endpoint.isEmpty()) {
        qDebug() << "OnvifResourceInformationFetcher::findResources: response packet was received, but appropriate URL was not found.";
        return;
    }

    QString mac = info.mac;
    if (isMacAlreadyExists(info.uniqId, result) || isMacAlreadyExists(mac, result)) {
        return;
    }

    //if (info.name.contains(QLatin1String("netw")) || info.manufacturer.contains(QLatin1String("netw")))
    //    int n = 0;

    if (ignoreCamera(info))
        return;

    if (camersNamesData.isManufacturerSupported(info.manufacturer) && camersNamesData.isSupported(info.name)) {
        //qDebug() << "OnvifResourceInformationFetcher::findResources: skipping camera " << info.name;
        return;
    }

    QString manufacturer = info.manufacturer;
    QString model = info.name;
    QString firmware;
    QHostAddress sender(QUrl(endpoint).host());
    //TODO:UTF unuse std::string
    DeviceSoapWrapper soapWrapper(endpoint.toStdString(), std::string(), std::string(), 0);

    QnVirtualCameraResourcePtr existResource = qnResPool->getNetResourceByPhysicalId(info.uniqId).dynamicCast<QnVirtualCameraResource>();
    if (existResource)
        soapWrapper.setLoginPassword(existResource->getAuth().user().toStdString(), existResource->getAuth().password().toStdString());
    else if (!info.defaultLogin.isEmpty())
        soapWrapper.setLoginPassword(info.defaultLogin.toStdString(), info.defaultPassword.toStdString());
    else
        soapWrapper.fetchLoginPassword(info.manufacturer);
    //qDebug() << "OnvifResourceInformationFetcher::findResources: Initial login = " << soapWrapper.getLogin() << ", password = " << soapWrapper.getPassword();

    //some cameras returns by default not specific names; for example vivoteck returns "networkcamera" -> just in case we request params one more time.

    //Trying to get name and manufacturer
    if (existResource)
    {
        if (model.isEmpty())
            model = existResource->getModel();
        QnResourceTypePtr resType = qnResTypePool->getResourceType(existResource->getTypeId());
        if (manufacturer.isEmpty())
            manufacturer = resType->getName();
    }
    else if (model.isEmpty() || manufacturer.isEmpty())
    {
        DeviceInfoReq request;
        DeviceInfoResp response;
        int soapRes = soapWrapper.getDeviceInformation(request, response);
        if (soapRes != SOAP_OK) {
            qDebug() << "OnvifResourceInformationFetcher::findResources: SOAP to endpoint '" << endpoint
                     << "' failed. Camera name will be set to 'Unknown'. GSoap error code: " << soapRes
                     << ". " << soapWrapper.getLastError();
        } 
        else {
            if (!response.Manufacturer.empty())
                manufacturer = QString::fromStdString(response.Manufacturer);

            if (model.isEmpty())
                model = QString::fromStdString(response.Model);

            if (!response.FirmwareVersion.empty())
                firmware = QString::fromStdString(response.FirmwareVersion);

            if (camersNamesData.isManufacturerSupported(manufacturer) && camersNamesData.isSupported(QString(model).replace(manufacturer, QString()))) {
                qDebug() << "OnvifResourceInformationFetcher::findResources: (later step) skipping camera " << model;
                return;
            }
        }
    }

    if (model.isEmpty()) {
        qWarning() << "OnvifResourceInformationFetcher::findResources: can't fetch name of ONVIF device: endpoint: " << endpoint << ", UniqueId: " << info.uniqId;
        model = info.uniqId;
    }


    QnPlOnvifResourcePtr res = createResource(manufacturer, firmware, QHostAddress(sender), QHostAddress(info.discoveryIp),
                                              model, mac, info.uniqId, QString::fromStdString(soapWrapper.getLogin()), QString::fromStdString(soapWrapper.getPassword()), endpoint);
    if (res)
        result << res;
    else
        return;

    // checking for multichannel encoders
    QnPlOnvifResourcePtr onvifRes = existResource.dynamicCast<QnPlOnvifResource>();
    if (onvifRes && onvifRes->getMaxChannels() > 1) 
    {
        QString groupName;
        QString groupId;

        if (onvifRes->getGroupId().isEmpty())
        {
            groupId = info.uniqId;
            groupName = onvifRes->getModel() + QLatin1String(" ") + onvifRes->getHostAddress();
        }
        else {
            groupId = onvifRes->getGroupId();
            groupName = onvifRes->getGroupName();
        }

        res->setGroupId(groupId);
        res->setGroupName(groupName);

        for (int i = 1; i < onvifRes->getMaxChannels(); ++i) 
        {
            res = createResource(manufacturer, firmware, QHostAddress(sender), QHostAddress(info.discoveryIp),
                model, mac, info.uniqId, QString::fromStdString(soapWrapper.getLogin()), QString::fromStdString(soapWrapper.getPassword()), endpoint);
            if (res) {
                QString suffix = QString(QLatin1String("?channel=%1")).arg(i+1);
                res->setUrl(endpoint + suffix);
                res->setPhysicalId(info.uniqId + suffix.replace(QLatin1String("?"), QLatin1String("_")));
                res->setName(res->getName() + QString(QLatin1String("-channel %1")).arg(i+1));
                res->setGroupId(groupId);
                res->setGroupName(groupName);
                result << res;
            }
        }
    }
}

QnId OnvifResourceInformationFetcher::getOnvifResourceType(const QString& manufacturer, const QString&  model) const
{
    QnId rt = qnResTypePool->getResourceTypeId(QLatin1String("OnvifDevice"), manufacturer, false); // try to find child resource type, use real manufacturer name as camera model in onvif XML
    if (rt.isValid())
        return rt;
    else if (isAnalogOnvifResource(manufacturer, model) && onvifAnalogTypeId.isValid())
        return onvifAnalogTypeId;
    else 
        return onvifTypeId; // no child resourceType found. Use root ONVIF resource type
}

QnPlOnvifResourcePtr OnvifResourceInformationFetcher::createResource(const QString& manufacturer, const QString& firmware, const QHostAddress& sender, const QHostAddress& discoveryIp, const QString& model, 
    const QString& mac, const QString& uniqId, const QString& login, const QString& passwd, const QString& deviceUrl) const
{
    if (uniqId.isEmpty())
        return QnPlOnvifResourcePtr();

    QnPlOnvifResourcePtr resource = createOnvifResourceByManufacture(manufacturer);
    if (!resource)
        return resource;

    resource->setTypeId(getOnvifResourceType(manufacturer, model));

    /*
    QnId rt = qnResTypePool->getResourceTypeId(QLatin1String("OnvifDevice"), manufacturer, false); // try to find child resource type, use real manufacturer name as camera model in onvif XML
    if (rt.isValid())
        resource->setTypeId(rt);
    else if (isAnalogOnvifResource(manufacturer, model) && onvifAnalogTypeId.isValid())
        resource->setTypeId(onvifAnalogTypeId);
    else 
        resource->setTypeId(onvifTypeId); // no child resourceType found. Use root ONVIF resource type
    */

    resource->setHostAddress(QHostAddress(sender).toString(), QnDomainMemory);
    resource->setDiscoveryAddr(discoveryIp);
    //resource->setName(manufacturer + QLatin1String(" - ") + name);
    resource->setModel(model);
    if (isModelContainVendor(manufacturer, model))
        resource->setName(model); 
    else
        resource->setName(manufacturer + model); 
    resource->setMAC(mac);
    resource->setFirmware(firmware);

    if (!mac.size())
        resource->setPhysicalId(uniqId);

    resource->setDeviceOnvifUrl(deviceUrl);

    if (!login.isEmpty())
        resource->setAuth(login, passwd);

    return resource;
}

bool OnvifResourceInformationFetcher::isMacAlreadyExists(const QString& mac, const QnResourceList& resList) const
{
    if (!mac.isEmpty()) {

        foreach(QnResourcePtr res, resList) {
            QnNetworkResourcePtr netRes = res.dynamicCast<QnNetworkResource>();

            if (netRes->getMAC().toString() == mac) {
                return true;
            }
        }
    }

    return false;
}

QString OnvifResourceInformationFetcher::fetchSerial(const DeviceInfoResp& response) const
{
    //TODO:UTF unuse std::string
    return response.HardwareId.empty()
        ? QString()
        : QString::fromStdString(response.HardwareId) + QLatin1String("::") +
            (response.SerialNumber.empty()
             ? QString() 
             : QString::fromStdString(response.SerialNumber));
}

QnPlOnvifResourcePtr OnvifResourceInformationFetcher::createOnvifResourceByManufacture(const QString& manufacture)
{
    QnPlOnvifResourcePtr resource;
    if (manufacture.toLower().contains(QLatin1String("digital watchdog")))
        resource = QnPlOnvifResourcePtr(new QnPlWatchDogResource());
    else if (manufacture.toLower().contains(QLatin1String("sony")))
        resource = QnPlOnvifResourcePtr(new QnPlSonyResource());
    else if (manufacture.toLower().contains(QLatin1String("seyeon tech")))
        resource = QnPlOnvifResourcePtr(new QnFlexWatchResource());
    else if (manufacture.toLower().contains(QLatin1String("axis")))
        resource = QnPlOnvifResourcePtr(new QnAxisOnvifResource());
    else
        resource = QnPlOnvifResourcePtr(new QnPlOnvifResource());

    return resource;
}

void OnvifResourceInformationFetcher::pleaseStop()
{
    m_shouldStop = true;
}<|MERGE_RESOLUTION|>--- conflicted
+++ resolved
@@ -11,13 +11,8 @@
 const char* ONVIF_ANALOG_RT = "ONVIF_ANALOG";
 
 
-<<<<<<< HEAD
-// Add vendor and camera model to ommit ONVIF search (you have to add in case sensitive here)
+// Add vendor and camera model to ommit ONVIF search (you have to add in case insensitive here)
 static const char* ANALOG_CAMERAS[][2] =
-=======
-// Add vendor and camera model to ommit ONVIF search (you have to add in case insensitive here)
-static char* ANALOG_CAMERAS[][2] =
->>>>>>> 3737f883
 {
     {"AXIS", "Q7404"},
 	{"vivo_ironman", "VS8801"},
