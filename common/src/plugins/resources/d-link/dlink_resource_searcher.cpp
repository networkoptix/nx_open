#include "dlink_resource_searcher.h"
#include "core/resource/network_resource.h"
#include "dlink_resource.h"
#include "utils/network/nettools.h"
#include "utils/common/sleep.h"

char request[] = {0xfd, 0xfd, 0x06, 0x00, 0xa1, 0x00, 0xff, 0xff, 0xff, 0xff, 0xff, 0xff, 0x00, 0x00, 0x00, 0x00, 0x00, 0x00, 0x01, 0x00, 0x00, 0x00};
QByteArray barequest(request, sizeof(request));

char DCS[] = {'D', 'C', 'S', '-'};


#define CL_BROAD_CAST_RETRY 1

QnPlDlinkResourceSearcher::QnPlDlinkResourceSearcher()
{
}

QnPlDlinkResourceSearcher& QnPlDlinkResourceSearcher::instance()
{
    static QnPlDlinkResourceSearcher inst;
    return inst;
}

QnResourcePtr QnPlDlinkResourceSearcher::createResource(QnId resourceTypeId, const QnResourceParameters &parameters)
{
    QnNetworkResourcePtr result;

    QnResourceTypePtr resourceType = qnResTypePool->getResourceType(resourceTypeId);

    if (resourceType.isNull())
    {
        qDebug() << "No resource type for ID = " << resourceTypeId;

        return result;
    }

    if (resourceType->getManufacture() != manufacture())
    {
        qDebug() << "Manufature " << resourceType->getManufacture() << " != " << manufacture();

        return result;
    }

    result = QnNetworkResourcePtr( new QnPlDlinkResource() );
    result->setTypeId(resourceTypeId);

    qDebug() << "RTID" << resourceTypeId.toString() << ", Parameters: " << parameters;
    result->deserialize(parameters);

    return result;
}

QnResourceList QnPlDlinkResourceSearcher::findResources()
{
    QnResourceList result;

    QList<QHostAddress> ipaddrs = getAllIPv4Addresses();

    for (int i = 0; i < ipaddrs.size();++i)
    {
        QUdpSocket sock;
        if (!sock.bind(ipaddrs.at(i), 0))
            continue;

        // sending broadcast

        for (int r = 0; r < CL_BROAD_CAST_RETRY; ++r)
        {
            sock.writeDatagram(barequest.data(), barequest.size(),QHostAddress::Broadcast, 62976);

            if (r!=CL_BROAD_CAST_RETRY-1)
                QnSleep::msleep(5);
        }

        // collecting response
        QTime time;
        time.start();

        QnSleep::msleep(150);
        while (sock.hasPendingDatagrams())
        {
            QByteArray datagram;
            datagram.resize(sock.pendingDatagramSize());

            QHostAddress sender;
            quint16 senderPort;

            sock.readDatagram(datagram.data(), datagram.size(),	&sender, &senderPort);

            if (senderPort != 62976 || datagram.size() < 32) // minimum response size
                continue;

            QString name  = "DCS-";

            int iqpos = datagram.indexOf("DCS-");

            if (iqpos<0)
                continue;

            iqpos+=name.length();

            while (iqpos < datagram.size() && datagram[iqpos] != (char)0)
            {
                name += QLatin1Char(datagram[iqpos]);
                ++iqpos;
            }

            const unsigned char* data = (unsigned char*)(datagram.data());

            unsigned char mac[6];
            memcpy(mac,data + 6,6);

<<<<<<< HEAD
                QString smac = MACToString(mac);

=======
            QString smac = MACToString(mac);
                
>>>>>>> 3838f979

            bool haveToContinue = false;
            foreach(QnResourcePtr res, result)
            {
                QnNetworkResourcePtr net_res = res.dynamicCast<QnNetworkResource>();

                if (net_res->getMAC().toString() == smac)
                {
                    haveToContinue = true;
                    break; // already found;
                }
            }

            if (haveToContinue)
                break;


            QnNetworkResourcePtr resource ( new QnPlDlinkResource() );

            QnId rt = qnResTypePool->getResourceTypeId(manufacture(), name);
            if (!rt.isValid())
                continue;

            resource->setTypeId(rt);
            resource->setName(name);
            resource->setMAC(smac);
            resource->setHostAddress(sender, QnDomainMemory);
            QString s = sender.toString();
            resource->setDiscoveryAddr(ipaddrs.at(i));

            result.push_back(resource);

        }

    }

    return result;
}

QString QnPlDlinkResourceSearcher::manufacture() const
{
    return QnPlDlinkResource::MANUFACTURE;
}


QnResourcePtr QnPlDlinkResourceSearcher::checkHostAddr(QHostAddress addr)
{
    return QnResourcePtr(0);
}
<|MERGE_RESOLUTION|>--- conflicted
+++ resolved
@@ -111,13 +111,8 @@
             unsigned char mac[6];
             memcpy(mac,data + 6,6);
 
-<<<<<<< HEAD
-                QString smac = MACToString(mac);
+            QString smac = MACToString(mac);
 
-=======
-            QString smac = MACToString(mac);
-                
->>>>>>> 3838f979
 
             bool haveToContinue = false;
             foreach(QnResourcePtr res, result)
