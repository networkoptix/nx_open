#ifndef axis_resource_h_2215
#define axis_resource_h_2215

#ifdef ENABLE_AXIS

#include <QtCore/QMap>
#include <QtCore/QMutex>

#include "core/resource/security_cam_resource.h"
#include "core/resource/camera_resource.h"
#include "core/datapacket/media_data_packet.h"
#include "utils/network/http/asynchttpclient.h"
#include "utils/network/simple_http_client.h"
#include <utils/network/http/multipartcontentparser.h>

class QnAxisPtzController;

class QnPlAxisResource : public QnPhysicalCameraResource
{
    Q_OBJECT

public:

    struct AxisResolution
    {
        AxisResolution() {}
        AxisResolution(const QSize& _size, const QByteArray& _resolutionStr): size(_size), resolutionStr(_resolutionStr ) {}

        QSize size;
        QByteArray resolutionStr;
    };

    static const char* MANUFACTURE;

    QnPlAxisResource();
    ~QnPlAxisResource();

    virtual bool isResourceAccessible();

    virtual QString getDriverName() const override;

    virtual void setIframeDistance(int frames, int timems); // sets the distance between I frames

    bool isInitialized() const;

    virtual bool shoudResolveConflicts() const override;

    AxisResolution getMaxResolution() const;
    AxisResolution getNearestResolution(const QSize& resolution, float aspectRatio) const;
    float getResolutionAspectRatio(const AxisResolution& resolution) const;

    QRect getMotionWindow(int num) const;
    QMap<int, QRect>  getMotionWindows() const;
    bool readMotionInfo();

    virtual void setMotionMaskPhysical(int channel) override;
    virtual const QnResourceAudioLayout* getAudioLayout(const QnAbstractStreamDataProvider* dataProvider) override;

    int getChannelNum() const;

    //!Implementation of QnSecurityCamResource::getRelayOutputList
    virtual QStringList getRelayOutputList() const override;
    //!Implementation of QnSecurityCamResource::getRelayOutputList
    virtual QStringList getInputPortList() const override;
    //!Implementation of QnSecurityCamResource::setRelayOutputState
    virtual bool setRelayOutputState(
        const QString& ouputID,
        bool activate,
        unsigned int autoResetTimeoutMS ) override;

    virtual QnAbstractPtzController* getPtzController() override;

public slots:
    void onMonitorResponseReceived( nx_http::AsyncHttpClientPtr httpClient );
    void onMonitorMessageBodyAvailable( nx_http::AsyncHttpClientPtr httpClient );
    void onMonitorConnectionClosed( nx_http::AsyncHttpClientPtr httpClient );

protected:
    virtual CameraDiagnostics::Result initInternal() override;
    virtual QnAbstractStreamDataProvider* createLiveDataProvider();

    virtual void setCroppingPhysical(QRect cropping);
    virtual bool startInputPortMonitoring() override;
    virtual void stopInputPortMonitoring() override;
    virtual bool isInputPortMonitored() const override;

private:
    void clear();
    static QRect axisRectToGridRect(const QRect& axisRect);
    static QRect gridRectToAxisRect(const QRect& gridRect);

    bool removeMotionWindow(int wndNum);
    int addMotionWindow();
    bool updateMotionWindow(int wndNum, int sensitivity, const QRect& rect);
    int toAxisMotionSensitivity(int sensitivity);

private:
    QList<AxisResolution> m_resolutionList;

    QMap<int, QRect> m_motionWindows;
    QMap<int, QRect> m_motionMask;
    qint64 m_lastMotionReadTime;
    //!map<name, index based on 1>
    std::map<QString, unsigned int> m_inputPortNameToIndex;
    std::map<QString, unsigned int> m_outputPortNameToIndex;
    mutable QMutex m_inputPortMutex;
    //!map<input port index (1-based), http client>
<<<<<<< HEAD
    std::map<unsigned int, std::shared_ptr<nx_http::AsyncHttpClient> > m_inputPortHttpMonitor;
    nx_http::MultipartContentParser m_multipartContentParser;
=======
    std::map<unsigned int, nx_http::AsyncHttpClient*> m_inputPortHttpMonitor;
    nx_http::MultipartContentParserHelper m_multipartContentParser;
>>>>>>> 2cd54b70
    nx_http::BufferType m_currentMonitorData;
    QScopedPointer<QnAxisPtzController> m_ptzController;

    //!reads axis parameter, triggering url like http://ip/axis-cgi/param.cgi?action=list&group=Input.NbrOfInputs
    CLHttpStatus readAxisParameter(
        CLSimpleHTTPClient* const httpClient,
        const QString& paramName,
        QVariant* paramValue );
    CLHttpStatus readAxisParameter(
        CLSimpleHTTPClient* const httpClient,
        const QString& paramName,
        QString* paramValue );
    CLHttpStatus readAxisParameter(
        CLSimpleHTTPClient* const httpClient,
        const QString& paramName,
        unsigned int* paramValue );
    void initializeIOPorts( CLSimpleHTTPClient* const http );
    void notificationReceived( const nx_http::ConstBufferRefType& notification );
    void forgetHttpClient( nx_http::AsyncHttpClientPtr httpClient );

    void initializePtz(CLSimpleHTTPClient *http);

    friend class QnAxisPtzController;
};

#endif // #ifdef ENABLE_AXIS
#endif //axis_resource_h_2215<|MERGE_RESOLUTION|>--- conflicted
+++ resolved
@@ -105,13 +105,8 @@
     std::map<QString, unsigned int> m_outputPortNameToIndex;
     mutable QMutex m_inputPortMutex;
     //!map<input port index (1-based), http client>
-<<<<<<< HEAD
     std::map<unsigned int, std::shared_ptr<nx_http::AsyncHttpClient> > m_inputPortHttpMonitor;
-    nx_http::MultipartContentParser m_multipartContentParser;
-=======
-    std::map<unsigned int, nx_http::AsyncHttpClient*> m_inputPortHttpMonitor;
     nx_http::MultipartContentParserHelper m_multipartContentParser;
->>>>>>> 2cd54b70
     nx_http::BufferType m_currentMonitorData;
     QScopedPointer<QnAxisPtzController> m_ptzController;
 
