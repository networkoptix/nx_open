--- conflicted
+++ resolved
@@ -938,7 +938,6 @@
     setPtzCapabilities(controller->getCapabilities());
 }
 
-<<<<<<< HEAD
 QnAbstractPtzController *QnPlAxisResource::createPtzControllerInternal() {
     if(getPtzCapabilities() == 0) {
         return NULL;
@@ -946,10 +945,5 @@
         return new QnAxisPtzController(toSharedPointer(this));
     }
 }
-=======
-QnAbstractPtzController* QnPlAxisResource::getPtzController() {
-    return m_ptzController.data();
-}
-
-#endif // #ifdef ENABLE_AXIS
->>>>>>> ed46d434
+
+#endif // #ifdef ENABLE_AXIS