#include "axis_resource.h"
#include "../onvif/dataprovider/onvif_mjpeg.h"
#include "axis_stream_reader.h"
#include "utils/common/synctime.h"

const char* QnPlAxisResource::MANUFACTURE = "Axis";
<<<<<<< HEAD
static const float MAX_AR_EPS = 0.02f;
=======
static const float MAX_AR_EPS = 0.04;
>>>>>>> fc071da9
static const quint64 MOTION_INFO_UPDATE_INTERVAL = 1000000ll * 60;

QnPlAxisResource::QnPlAxisResource()
{
    setAuth(QLatin1String("root"), QLatin1String("root"));
    m_lastMotionReadTime = 0;
}

bool QnPlAxisResource::isResourceAccessible()
{
    return updateMACAddress();
}

bool QnPlAxisResource::updateMACAddress()
{
    return true;
}

QString QnPlAxisResource::manufacture() const
{
    return QLatin1String(MANUFACTURE);
}

void QnPlAxisResource::setIframeDistance(int /*frames*/, int /*timems*/)
{

}

QnAbstractStreamDataProvider* QnPlAxisResource::createLiveDataProvider()
{
    return new QnAxisStreamReader(toSharedPointer());
}

bool QnPlAxisResource::shoudResolveConflicts() const 
{
    return false;
}

void QnPlAxisResource::setCropingPhysical(QRect /*croping*/)
{

}

bool QnPlAxisResource::isInitialized() const
{
    QMutexLocker lock(&m_mutex);
    return !m_resolutionList.isEmpty();
}

void QnPlAxisResource::clear()
{
    m_resolutionList.clear();
}

struct WindowInfo
{
    enum RectType {Unknown, Motion, MotionMask};
    WindowInfo(): left(-1), right(-1), top(-1), bottom(-1), rectType(Unknown) {}
    bool isValid() const 
    { 
        return left >= 0 && right >= 0 && top >= 0 && bottom >= 0 && rectType != Unknown;
    }
    QRect toRect() const
    {
        return QRect(QPoint(left, top), QPoint(right, bottom));
    }

    int left;
    int right;
    int top;
    int bottom;
    RectType rectType;
};

QRect QnPlAxisResource::axisRectToGridRect(const QRect& axisRect)
{
    qreal xCoeff = 9999.0 / (MD_WIDTH-1);
    qreal yCoeff = 9999.0 / (MD_HEIGHT-1);
    QPoint topLeft(MD_WIDTH - (axisRect.left()/xCoeff + 0.5), MD_HEIGHT - (axisRect.top()/yCoeff + 0.5));
    QPoint bottomRight(MD_WIDTH - (axisRect.right()/xCoeff + 0.5), MD_HEIGHT - (axisRect.bottom()/yCoeff + 0.5));
    return QRect(topLeft, bottomRight).normalized();
}

QRect QnPlAxisResource::gridRectToAxisRect(const QRect& gridRect)
{
    qreal xCoeff = 9999.0 / MD_WIDTH;
    qreal yCoeff = 9999.0 / MD_HEIGHT;
    QPoint topLeft(9999.0 - (gridRect.left()*xCoeff + 0.5), 9999.0 - (gridRect.top()*yCoeff + 0.5));
    QPoint bottomRight(9999.0 - ((gridRect.right()+1)*xCoeff + 0.5), 9999.0 - ((gridRect.bottom()+1)*yCoeff + 0.5));
    return QRect(topLeft, bottomRight).normalized();
}

bool QnPlAxisResource::readMotionInfo()
{
    
    {
        QMutexLocker lock(&m_mutex);
        qint64 time = qnSyncTime->currentMSecsSinceEpoch();
        if (time - m_lastMotionReadTime < MOTION_INFO_UPDATE_INTERVAL)
            return true;

        m_lastMotionReadTime = time;
    }


    

    // read motion windows coordinates
    CLSimpleHTTPClient http (getHostAddress(), QUrl(getUrl()).port(80), getNetworkTimeout(), getAuth());
    CLHttpStatus status = http.doGET(QByteArray("axis-cgi/param.cgi?action=list&group=Motion"));
    if (status != CL_HTTP_SUCCESS) {
        if (status == CL_HTTP_AUTH_REQUIRED)
            setStatus(QnResource::Unauthorized);
        return false;
    }
    QByteArray body;
    http.readAll(body);
    QList<QByteArray> lines = body.split('\n');
    QMap<int,WindowInfo> windows;

    

    for (int i = 0; i < lines.size(); ++i)
    {
        QList<QByteArray> params = lines[i].split('.');
        if (params.size() < 2)
            continue;
        int windowNum = params[params.size()-2].mid(1).toInt();
        QList<QByteArray> values = params[params.size()-1].split('=');
        if (values.size() < 2)
            continue;
        if (values[0] == "Left")
            windows[windowNum].left = values[1].toInt();
        else if (values[0] == "Right")
            windows[windowNum].right = values[1].toInt();
        else if (values[0] == "Top")
            windows[windowNum].top = values[1].toInt();
        else if (values[0] == "Bottom")
            windows[windowNum].bottom = values[1].toInt();
        if (values[0] == "WindowType")
        {
            if (values[1] == "include")
                windows[windowNum].rectType = WindowInfo::Motion;
            else
                windows[windowNum].rectType = WindowInfo::MotionMask;
        }
    }


    QMutexLocker lock(&m_mutex);

    for (QMap<int,WindowInfo>::const_iterator itr = windows.begin(); itr != windows.end(); ++itr)
    {
        if (itr.value().isValid())
        {
            if (itr.value().rectType == WindowInfo::Motion)
                m_motionWindows[itr.key()] = axisRectToGridRect(itr.value().toRect());
            else
                m_motionMask[itr.key()] = axisRectToGridRect(itr.value().toRect());
        }
    }

    return true;
}

bool QnPlAxisResource::initInternal()
{

    {
        // enable send motion into H.264 stream
        CLSimpleHTTPClient http (getHostAddress(), QUrl(getUrl()).port(80), getNetworkTimeout(), getAuth());
        //CLHttpStatus status = http.doGET(QByteArray("axis-cgi/param.cgi?action=update&Image.I0.MPEG.UserDataEnabled=yes")); 
        CLHttpStatus status = http.doGET(QByteArray("axis-cgi/param.cgi?action=update&Image.TriggerDataEnabled=yes&Audio.A0.Enabled=").append(isAudioEnabled() ? "yes" : "no"));
        //CLHttpStatus status = http.doGET(QByteArray("axis-cgi/param.cgi?action=update&Image.I0.MPEG.UserDataEnabled=yes&Image.I1.MPEG.UserDataEnabled=yes&Image.I2.MPEG.UserDataEnabled=yes&Image.I3.MPEG.UserDataEnabled=yes"));
        if (status != CL_HTTP_SUCCESS) {
            if (status == CL_HTTP_AUTH_REQUIRED)
                setStatus(QnResource::Unauthorized);
            return false;
        }
    }

    readMotionInfo();

    // determin camera max resolution
    CLSimpleHTTPClient http (getHostAddress(), QUrl(getUrl()).port(80), getNetworkTimeout(), getAuth());
    CLHttpStatus status = http.doGET(QByteArray("axis-cgi/param.cgi?action=list&group=Properties.Image.Resolution"));
    if (status != CL_HTTP_SUCCESS) {
        if (status == CL_HTTP_AUTH_REQUIRED)
            setStatus(QnResource::Unauthorized);
        return false;
    }

    
   
        
    QByteArray body;
    http.readAll(body);

    QMutexLocker lock(&m_mutex);

    m_resolutionList.clear();
    int paramValuePos = body.indexOf('=');
    if (paramValuePos == -1)
    {
        qWarning() << Q_FUNC_INFO << "Unexpected server answer. Can't read resolution list";
        return false;
    }

    m_resolutionList = body.mid(paramValuePos+1).split(',');
    for (int i = 0; i < m_resolutionList.size(); ++i)
    {
        m_resolutionList[i] = m_resolutionList[i].toLower().trimmed();

        
        if (m_resolutionList[i]=="qcif")
            m_resolutionList[i] = "176x144";

        else if (m_resolutionList[i]=="cif")
            m_resolutionList[i] = "352x288";

        else if (m_resolutionList[i]=="2cif")
            m_resolutionList[i] = "704x288";

        else if (m_resolutionList[i]=="4cif")
            m_resolutionList[i] = "704x576";

        else if (m_resolutionList[i]=="d1")
            m_resolutionList[i] = "720x576";

    }

    
    //root.Image.MotionDetection=no
    //root.Image.I0.TriggerData.MotionDetectionEnabled=yes
    //root.Image.I1.TriggerData.MotionDetectionEnabled=yes
    //root.Properties.Motion.MaxNbrOfWindows=10

    return true;
}

QByteArray QnPlAxisResource::getMaxResolution() const
{
    QMutexLocker lock(&m_mutex);
    return !m_resolutionList.isEmpty() ? m_resolutionList[0] : QByteArray();
}

float QnPlAxisResource::getResolutionAspectRatio(const QByteArray& resolution) const
{
    QList<QByteArray> dimensions = resolution.split('x');
    if (dimensions.size() != 2)
    {
        qWarning() << Q_FUNC_INFO << "invalid resolution format. Expected widthxheight";
        return 1.0;
    }
    return dimensions[0].toFloat()/dimensions[1].toFloat();
}


QString QnPlAxisResource::getNearestResolution(const QByteArray& resolution, float aspectRatio) const
{
    QMutexLocker lock(&m_mutex);
    QList<QByteArray> dimensions = resolution.split('x');
    if (dimensions.size() != 2)
    {
        qWarning() << Q_FUNC_INFO << "invalid request resolution format. Expected widthxheight";
        return QString();
    }
    float requestSquare = dimensions[0].toInt() * dimensions[1].toInt();
    int bestIndex = -1;
    float bestMatchCoeff = (float)INT_MAX;
    for (int i = 0; i < m_resolutionList.size(); ++ i)
    {
        float ar = getResolutionAspectRatio(m_resolutionList[i]);
        if (qAbs(ar-aspectRatio) > MAX_AR_EPS)
            continue;
        dimensions = m_resolutionList[i].split('x');
        if (dimensions.size() != 2)
            continue;
        float square = dimensions[0].toInt() * dimensions[1].toInt();
        float matchCoeff = qMax(requestSquare, square) / qMin(requestSquare, square);
        if (matchCoeff < bestMatchCoeff)
        {
            bestIndex = i;
            bestMatchCoeff = matchCoeff;
        }
    }
    return bestIndex >= 0 ? QLatin1String(m_resolutionList[bestIndex]) : QLatin1String(resolution);
}

QRect QnPlAxisResource::getMotionWindow(int num) const
{
    QMutexLocker lock(&m_mutex);
    return m_motionWindows.value(num);
}

QMap<int, QRect> QnPlAxisResource::getMotionWindows() const
{
    return m_motionWindows;
}


bool QnPlAxisResource::removeMotionWindow(int wndNum)
{
    //QMutexLocker lock(&m_mutex);

    CLSimpleHTTPClient http (getHostAddress(), QUrl(getUrl()).port(80), getNetworkTimeout(), getAuth());
    CLHttpStatus status = http.doGET(QString(QLatin1String("axis-cgi/param.cgi?action=remove&group=Motion.M%1")).arg(wndNum));
    return status == CL_HTTP_SUCCESS;
}

int QnPlAxisResource::addMotionWindow()
{
    //QMutexLocker lock(&m_mutex);

    CLSimpleHTTPClient http (getHostAddress(), QUrl(getUrl()).port(80), getNetworkTimeout(), getAuth());
    CLHttpStatus status = http.doGET(QLatin1String("axis-cgi/param.cgi?action=add&group=Motion&template=motion&Motion.M.WindowType=include&Motion.M.ImageSource=0"));
    if (status != CL_HTTP_SUCCESS)
        return -1;
    QByteArray data;
    http.readAll(data);
    data = data.split(' ')[0].mid(1);
    return data.toInt();
}

bool QnPlAxisResource::updateMotionWindow(int wndNum, int sensitivity, const QRect& rect)
{
    //QMutexLocker lock(&m_mutex);

    CLSimpleHTTPClient http (getHostAddress(), QUrl(getUrl()).port(80), getNetworkTimeout(), getAuth());
    CLHttpStatus status = http.doGET(QString(QLatin1String("axis-cgi/param.cgi?action=update&group=Motion&\
Motion.M%1.Name=HDWitnessWindow%1&Motion.M%1.ImageSource=0&Motion.M%1.WindowType=include&\
Motion.M%1.Left=%2&Motion.M%1.Right=%3&Motion.M%1.Top=%4&Motion.M%1.Bottom=%5&Motion.M%1.Sensitivity=%6"))
.arg(wndNum).arg(rect.left()).arg(rect.right()).arg(rect.top()).arg(rect.bottom()).arg(sensitivity));
return status == CL_HTTP_SUCCESS;
}

int QnPlAxisResource::toAxisMotionSensitivity(int sensitivity)
{
    static const int sens[10] =
    {
        0,
        10,
        25,
        40,
        50,
        60,
        70,
        80,
        90,
        100,
    };

    return sens[sensitivity];
}

void QnPlAxisResource::setMotionMaskPhysical(int /*channel*/)
{
    m_mutex.lock();

    bool readMotion = (m_lastMotionReadTime == 0);

    m_mutex.unlock();

    if (readMotion)
        readMotionInfo();


    m_mutex.lock();

    const QnMotionRegion region = m_motionMaskList[0];

    QMap<int, QRect> existsWnd = m_motionWindows; // the key is window number
    QMultiMap<int, QRect> newWnd = region.getAllMotionRects(); // the key is motion sensitivity

    while (existsWnd.size() > newWnd.size())
    {
        int key = (existsWnd.end()-1).key();
        removeMotionWindow(key);
        existsWnd.remove(key);
    }
    while (existsWnd.size() < newWnd.size()) {
        int newNum = addMotionWindow();
        existsWnd.insert(newNum, QRect());
    }

    QMap<int, QRect>::iterator cameraWndItr = existsWnd.begin();
    QMap<int, QRect>::iterator motionWndItr = newWnd.begin();
    m_motionWindows.clear();

    m_mutex.unlock();

    while (cameraWndItr != existsWnd.end())
    {
        QRect axisRect = gridRectToAxisRect(motionWndItr.value());
        updateMotionWindow(cameraWndItr.key(), toAxisMotionSensitivity(motionWndItr.key()), axisRect);

        m_mutex.lock();

        m_motionWindows.insert(cameraWndItr.key(), motionWndItr.value());

        m_mutex.unlock();

        *cameraWndItr = axisRect;
        ++cameraWndItr;
        ++motionWndItr;
    }
}

const QnResourceAudioLayout* QnPlAxisResource::getAudioLayout(const QnAbstractMediaStreamDataProvider* dataProvider)
{
    if (isAudioEnabled()) {
        const QnAxisStreamReader* axisReader = dynamic_cast<const QnAxisStreamReader*>(dataProvider);
        if (axisReader && axisReader->getDPAudioLayout())
            return axisReader->getDPAudioLayout();
        else
            return QnPhysicalCameraResource::getAudioLayout(dataProvider);
    }
    else
        return QnPhysicalCameraResource::getAudioLayout(dataProvider);
}


int QnPlAxisResource::getChannelNum() const
{
    QString phId = getPhysicalId();

    int index = phId.indexOf("_channel_");
    if (index<0)
        return 1;

    index += 9;

    if (index >= phId.length() )
        return 1;

    int result = phId.mid(index).toInt();

    return result;
}<|MERGE_RESOLUTION|>--- conflicted
+++ resolved
@@ -4,11 +4,7 @@
 #include "utils/common/synctime.h"
 
 const char* QnPlAxisResource::MANUFACTURE = "Axis";
-<<<<<<< HEAD
-static const float MAX_AR_EPS = 0.02f;
-=======
-static const float MAX_AR_EPS = 0.04;
->>>>>>> fc071da9
+static const float MAX_AR_EPS = 0.04f;
 static const quint64 MOTION_INFO_UPDATE_INTERVAL = 1000000ll * 60;
 
 QnPlAxisResource::QnPlAxisResource()
