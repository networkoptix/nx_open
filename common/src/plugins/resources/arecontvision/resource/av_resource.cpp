--- conflicted
+++ resolved
@@ -383,14 +383,8 @@
 
 QnPlAreconVisionResource* QnPlAreconVisionResource::createResourceByName(const QString &name)
 {
-<<<<<<< HEAD
-    QnId rt = qnResTypePool->getLikeResourceTypeId(QLatin1String(MANUFACTURE), name);
-    if (!rt.isValid())
-=======
     QnId rt = qnResTypePool->getLikeResourceTypeId(MANUFACTURE, name);
-
     if (rt.isNull())
->>>>>>> 9b11429e
     {
         if ( name.left(2).toLower() == QLatin1String("av") )
         {
