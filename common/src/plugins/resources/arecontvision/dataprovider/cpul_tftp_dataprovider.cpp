--- conflicted
+++ resolved
@@ -51,44 +51,12 @@
 
 QnAbstractMediaDataPtr AVClientPullSSTFTPStreamreader::getNextData()
 {
-<<<<<<< HEAD
-#if 1
-    // for debug purpose only
-    if (!m_motionSended)
-    {
-        QnMetaDataV1Ptr motion(new QnMetaDataV1());
+#if 0
         motion->m_duration = 1000 * 1000;
-        int secs = QDateTime::currentDateTime().time().second();
-        int x = 0, y = 0;
-        if (secs < 15) {
-
-        }
-        else if (secs < 30) {
-            x += MD_WIDTH/2;
-        }
-        else if (secs < 45) {
-            y += MD_HEIGHT/2;
-        }
-        else {
-            x += MD_WIDTH/2;
-            y += MD_HEIGHT/2;
-        }
-        for (int x1 = 0; x1 < MD_WIDTH/2; x1++)
-        {
-            for (int y1 = 0; y1 < MD_HEIGHT/2; y1++)
-            {
-                motion->setMotionAt(x1+x, y1+y);
-            }
-        }
-        m_motionSended = true;
-        return motion;
-    }
-    m_motionSended = false;
-#endif
-=======
-    if (needMetaData())
+            y += MD_HIGHT/2;
+            y += MD_HIGHT/2;
+            for (int y1 = 0; y1 < MD_HIGHT/2; y1++)
         return getMetaData();
->>>>>>> 46711b16
 
 	QString request;
 	QTextStream os(&request);
