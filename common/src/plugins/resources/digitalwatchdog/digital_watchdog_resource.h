--- conflicted
+++ resolved
@@ -26,18 +26,13 @@
     virtual bool setParamPhysical(const QnParam &param, const QVariant& val) override;
 
 private:
-<<<<<<< HEAD
-    bool isDualStreamingEnabled();
+    bool isDualStreamingEnabled(bool& unauth);
     QString fetchCameraModel();
 
 private:
     typedef QList<QnPlWatchDogResourceAdditionalSettingsPtr> AdditionalSettings;
 
     AdditionalSettings m_additionalSettings;
-=======
-    bool isDualStreamingEnabled(bool& unauth);
-    void enableOnvifSecondStream();
->>>>>>> f2721c30
 };
 
 typedef QnSharedResourcePointer<QnPlWatchDogResource> QnPlWatchDogResourcePtr;
