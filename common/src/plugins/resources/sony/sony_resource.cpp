--- conflicted
+++ resolved
@@ -166,20 +166,10 @@
             //and forgetHttpClient cannot be called before doGet call
 
     requestUrl.setPath( QString::fromLatin1("/command/alarmdata.cgi?interval=%1").arg(INPUT_MONITOR_TIMEOUT_SEC) );
-<<<<<<< HEAD
     m_inputMonitorHttpClient = std::make_shared<nx_http::AsyncHttpClient>();
     connect( m_inputMonitorHttpClient.get(), SIGNAL(responseReceived(nx_http::AsyncHttpClientPtr)),          this, SLOT(onMonitorResponseReceived(nx_http::AsyncHttpClientPtr)),        Qt::DirectConnection );
     connect( m_inputMonitorHttpClient.get(), SIGNAL(someMessageBodyAvailable(nx_http::AsyncHttpClientPtr)),  this, SLOT(onMonitorMessageBodyAvailable(nx_http::AsyncHttpClientPtr)),    Qt::DirectConnection );
     connect( m_inputMonitorHttpClient.get(), SIGNAL(done(nx_http::AsyncHttpClientPtr)),                      this, SLOT(onMonitorConnectionClosed(nx_http::AsyncHttpClientPtr)),        Qt::DirectConnection );
-=======
-
-    m_inputMonitorHttpClient = std::shared_ptr<nx_http::AsyncHttpClient>(
-        new nx_http::AsyncHttpClient(),
-        []( nx_http::AsyncHttpClient* ptr ){ ptr->scheduleForRemoval(); } );
-    connect( m_inputMonitorHttpClient.get(), SIGNAL(responseReceived(nx_http::AsyncHttpClient*)),          this, SLOT(onMonitorResponseReceived(nx_http::AsyncHttpClient*)),        Qt::DirectConnection );
-    connect( m_inputMonitorHttpClient.get(), SIGNAL(someMessageBodyAvailable(nx_http::AsyncHttpClient*)),  this, SLOT(onMonitorMessageBodyAvailable(nx_http::AsyncHttpClient*)),    Qt::DirectConnection );
-    connect( m_inputMonitorHttpClient.get(), SIGNAL(done(nx_http::AsyncHttpClient*)),                      this, SLOT(onMonitorConnectionClosed(nx_http::AsyncHttpClient*)),        Qt::DirectConnection );
->>>>>>> de647f97
     m_inputMonitorHttpClient->setTotalReconnectTries( AsyncHttpClient::UNLIMITED_RECONNECT_TRIES );
     m_inputMonitorHttpClient->setUserName( auth.user() );
     m_inputMonitorHttpClient->setUserPassword( auth.password() );
@@ -197,10 +187,6 @@
     }
     //calling terminate with m_inputPortMutex locked can lead to dead-lock with onMonitorResponseReceived method, called from http event thread
     inputMonitorHttpClient->terminate();
-<<<<<<< HEAD
-    inputMonitorHttpClient.reset();
-=======
->>>>>>> de647f97
 }
 
 bool QnPlSonyResource::isInputPortMonitored() const
