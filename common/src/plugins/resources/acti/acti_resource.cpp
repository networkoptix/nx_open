--- conflicted
+++ resolved
@@ -604,10 +604,7 @@
     if(capabilities == Qn::NoPtzCapabilities)
         m_ptzController.reset();
 
-<<<<<<< HEAD
     setPtzCapabilities((getPtzCapabilities() & ~Qn::AllPtzCapabilities) | capabilities);
-=======
-    setCameraCapabilities((getCameraCapabilities() & ~Qn::AllPtzCapabilities) | capabilities);
 }
 
 void QnActiResource::initializeIO( const QMap<QByteArray, QByteArray>& systemInfo )
@@ -619,5 +616,4 @@
     it = systemInfo.find( "do" );
     if( it != systemInfo.end() )
         m_outputCount = it.value().toInt();
->>>>>>> 417e8ca6
 }