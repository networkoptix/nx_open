--- conflicted
+++ resolved
@@ -243,11 +243,7 @@
 {
     QMutexLocker lock(&m_mutex);
 
-<<<<<<< HEAD
-    qreal zoomPos = qMax(0.0, (position.z()-m_minAngle)/(m_maxAngle-m_minAngle) * 1000);
-=======
-    zoomPos = qMax<double>(0.0, (zoomPos-m_minAngle)/(m_maxAngle-m_minAngle) * 1000);
->>>>>>> abd7f147
+    qreal zoomPos = qMax(0.0, (double) (position.z()-m_minAngle)/(m_maxAngle-m_minAngle) * 1000);
 
     CLHttpStatus status;
 
