#pragma once

#include <nx/utils/uuid.h>
#include <plugins/plugin_api.h>
#include <nx/sdk/common.h>

namespace nxpt {

QnUuid fromPluginGuidToQnUuid(const nxpl::NX_GUID& guid);

<<<<<<< HEAD
nxpl::NX_GUID fromQnUuidToPluginGuid(const QnUuid& uuid);

} // namespace nxpt
=======
} // namespace nxpt

namespace nx {
namespace sdk {

QString toString(const nx::sdk::ResourceInfo& resourceInfo);

} // namespace sdk
} // namespace nx
>>>>>>> a8bf7fa0
<|MERGE_RESOLUTION|>--- conflicted
+++ resolved
@@ -8,11 +8,8 @@
 
 QnUuid fromPluginGuidToQnUuid(const nxpl::NX_GUID& guid);
 
-<<<<<<< HEAD
 nxpl::NX_GUID fromQnUuidToPluginGuid(const QnUuid& uuid);
 
-} // namespace nxpt
-=======
 } // namespace nxpt
 
 namespace nx {
@@ -21,5 +18,4 @@
 QString toString(const nx::sdk::ResourceInfo& resourceInfo);
 
 } // namespace sdk
-} // namespace nx
->>>>>>> a8bf7fa0
+} // namespace nx