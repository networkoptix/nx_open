--- conflicted
+++ resolved
@@ -27,7 +27,6 @@
         guid.bytes[15]));
 }
 
-<<<<<<< HEAD
 nxpl::NX_GUID fromQnUuidToPluginGuid(const QnUuid& uuid)
 {
     nxpl::NX_GUID result;
@@ -40,8 +39,6 @@
     return result;
 }
 
-} // namespace nxpt
-=======
 } // namespace nxpt
 
 namespace nx {
@@ -62,5 +59,4 @@
 }
 
 } // namespace sdk
-} // namespace nx
->>>>>>> a8bf7fa0
+} // namespace nx