--- conflicted
+++ resolved
@@ -30,7 +30,6 @@
 
 nxpl::NX_GUID fromQnUuidToPluginGuid(const QnUuid& uuid)
 {
-<<<<<<< HEAD
     nxpl::NX_GUID result;
     const auto binary = uuid.toRfc4122();
 
@@ -39,9 +38,11 @@
         result.bytes[i] = binary.at(i);
 
     return result;
-=======
+}
+
+nxpl::NX_GUID fromQnUuidToPluginGuid(const QnUuid& uuid)
+{
     return nxpt::NxGuidHelper::fromRawData(uuid.toRfc4122());
->>>>>>> e5dbdc7b
 }
 
 } // namespace nxpt
