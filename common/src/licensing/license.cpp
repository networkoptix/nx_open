#include "license.h"

#include <cassert>

#include <QtCore/QCryptographicHash>
#include <QtCore/QSettings>
#include <QtCore/QUuid>
#include <QtCore/QStringList>

#include <openssl/rsa.h>
#include <openssl/pem.h>
#include <openssl/bio.h>
#include <openssl/err.h>

#include "version.h"
#include <common/common_globals.h>
#include <utils/common/synctime.h>
#include <utils/common/product_features.h>

namespace {
    const char *networkOptixRSAPublicKey = "-----BEGIN PUBLIC KEY-----\n"
        "MFwwDQYJKoZIhvcNAQEBBQADSwAwSAJBAN4wCk8ISwRsPH0Ev/ljnEygpL9n7PhA\n"
        "EwVi0AB6ht0hQ3sZUtM9UAGrszPJOzFfZlDB2hZ4HFyXfVZcbPxOdmECAwEAAQ==\n"
        "-----END PUBLIC KEY-----";

    bool isSignatureMatch(const QByteArray &data, const QByteArray &signature, const QByteArray &publicKey)
    {
        // Calculate SHA1 hash
        QCryptographicHash hash(QCryptographicHash::Sha1);
        hash.addData(data);
        QByteArray dataHash = hash.result();

        // Load RSA public key
        BIO *bp = BIO_new_mem_buf(const_cast<char *>(publicKey.data()), publicKey.size());
        RSA* publicRSAKey = PEM_read_bio_RSA_PUBKEY(bp, 0, 0, 0);
        BIO_free(bp);

        if (publicRSAKey == 0 || signature.size() != RSA_size(publicRSAKey))
            return false;

        // Decrypt data
        QScopedArrayPointer<unsigned char> decrypted(new unsigned char[signature.size()]);
        int ret = RSA_public_decrypt(signature.size(), (const unsigned char*)signature.data(), decrypted.data(), publicRSAKey, RSA_PKCS1_PADDING);
        RSA_free(publicRSAKey);

        // Verify signature is correct
        return memcmp(decrypted.data(), dataHash.data(), ret) == 0;
    }

} // anonymous namespace


// -------------------------------------------------------------------------- //
// QnLicense
// -------------------------------------------------------------------------- //
QnLicense::QnLicense()
:
    m_cameraCount(0),
    m_isValid1(false),
    m_isValid2(false)
{
}

QnLicense::QnLicense(const QByteArray &licenseBlock)
    : m_rawLicense(licenseBlock),
      m_isValid1(false),
      m_isValid2(false)
{
<<<<<<< HEAD
    loadLicenseBlock( licenseBlock );
}

void QnLicense::loadLicenseBlock( const QByteArray& licenseBlock )
{
    QByteArray v1LicenseBlock, v2LicenseBlock;
    parseLicenseBlock( licenseBlock, &v1LicenseBlock, &v2LicenseBlock );
    verify( v1LicenseBlock, v2LicenseBlock );
=======
    QByteArray v1LicenseBlock, v2LicenseBlock;

    int n = 0;
    foreach (QByteArray line, licenseBlock.split('\n'))
    {
        line = line.trimmed();
        if (line.isEmpty())
            continue;

        const int eqPos = line.indexOf('=');
        if (eqPos != -1)
        {
            const QByteArray aname = line.left(eqPos);
            const QByteArray avalue = line.mid(eqPos + 1);

            if (aname == "NAME")
                m_name = QString::fromUtf8(avalue);
            else if (aname == "SERIAL")
                m_key = avalue;
            else if (aname == "COUNT")
                m_cameraCount = avalue.toInt();
            else if (aname == "HWID")
                m_hardwareId = avalue;
            else if (aname == "SIGNATURE")
                m_signature = avalue;
            else if (aname == "CLASS")
                m_class = QString::fromUtf8(avalue);
            else if (aname == "VERSION")
                m_version = QString::fromUtf8(avalue);
            else if (aname == "BRAND")
                m_brand = QString::fromUtf8(avalue);
            else if (aname == "EXPIRATION")
                m_expiration = QString::fromUtf8(avalue);
            else if (aname == "SIGNATURE2")
                m_signature2 = avalue;
        }

        // v1 license activation is 4 strings + signature
        if (n < 4) {
            v1LicenseBlock += line + "\n";
        }

        // v2 license activation is 8 strings + signature
        if (n < 8) {
            v2LicenseBlock += line + "\n";
        }

        n++;
    }

    if (isSignatureMatch(v2LicenseBlock, QByteArray::fromBase64(m_signature2), QByteArray(networkOptixRSAPublicKey))) {
        m_isValid2 = true;
    } else if (isSignatureMatch(v1LicenseBlock, QByteArray::fromBase64(m_signature), QByteArray(networkOptixRSAPublicKey))) {
        m_class = QLatin1String("digital");
        m_brand = QLatin1String("");
        m_version = QLatin1String("1.4");
        m_expiration = QLatin1String("");
        m_isValid1 = true;
    }
>>>>>>> 2c4ffdd2
}

QnLicensePtr QnLicense::readFromStream(QTextStream &stream)
{
    QByteArray licenseBlock;
    while (!stream.atEnd()) {
        QString line = stream.readLine();
        if (line.isEmpty()) {
            if (!licenseBlock.isEmpty())
                return QnLicensePtr(new QnLicense(licenseBlock));
            else
                continue;
        }

        licenseBlock.append(line.toUtf8() + "\n");
    }

    if (licenseBlock.isEmpty())
        return QnLicensePtr();

    return QnLicensePtr(new QnLicense(licenseBlock));
}

const QString &QnLicense::name() const
{
    return m_name;
}

const QByteArray &QnLicense::key() const
{
    return m_key;
}

qint32 QnLicense::cameraCount() const
{
    return m_cameraCount;
}

const QByteArray &QnLicense::hardwareId() const
{
    return m_hardwareId;
}

const QByteArray &QnLicense::signature() const
{
    if (m_isValid2)
        return m_signature2;

    return m_signature;
}

const QString &QnLicense::xclass() const
{
    return m_class;
}

const QString &QnLicense::version() const
{
    return m_version;
}

const QString &QnLicense::brand() const
{
    return m_brand;
}

const QString &QnLicense::expiration() const
{
    return m_expiration;
}

const QByteArray& QnLicense::rawLicense() const
{
    return m_rawLicense;
}

bool QnLicense::isValid(const QList<QByteArray>& hardwareIds, const QString& brand) const
{
    // >= v1.5, shoud have hwid1, hwid2 or hwid3, and have brand
    // v1.4 license may have or may not have brand, depending on was activation was done before or after 1.5 is released
    // We just allow empty brand for all, because we believe license is correct.

    return (m_isValid1 || m_isValid2) && hardwareIds.contains(m_hardwareId) && (m_brand == brand || m_brand.isEmpty());
}

bool QnLicense::isAnalog() const {
    return m_class.toLower() == QLatin1String("analog");
}

QByteArray QnLicense::toString() const
{
    return m_rawLicense;
}

qint64 QnLicense::expirationTime() const {
    if(m_expiration.isEmpty())
        return -1;

    QDateTime result = QDateTime::fromString(m_expiration, QLatin1String("yyyy-MM-dd hh:mm:ss"));
    result.setTimeSpec(Qt::UTC); /* Expiration is stored as UTC date-time. */
    return result.toMSecsSinceEpoch();
}

QnLicense::Type QnLicense::type() const {
    if (key() == qnProductFeatures().freeLicenseKey.toLatin1())
        return FreeLicense;

    if (!expiration().isEmpty())
        return TrialLicense;

    if (xclass().toLower() == QLatin1String("analog"))
        return AnalogLicense;

    return ProfessionalLicense;
}

QString QnLicense::typeName() const {
    switch(type()) {
    case FreeLicense:       return tr("Free");
    case TrialLicense:      return tr("Trial");
    case AnalogLicense:     return tr("Analog");
    case ProfessionalLicense:   return tr("Professional");
    default:
        assert(false);
        return QString();
    }
}

void QnLicense::parseLicenseBlock(
    const QByteArray& licenseBlock,
    QByteArray* const v1LicenseBlock,
    QByteArray* const v2LicenseBlock )
{
    int n = 0;
    foreach (QByteArray line, licenseBlock.split('\n'))
    {
        line = line.trimmed();
        if (line.isEmpty())
            continue;

        const int eqPos = line.indexOf('=');
        if (eqPos != -1)
        {
            const QByteArray aname = line.left(eqPos);
            const QByteArray avalue = line.mid(eqPos + 1);

            if (aname == "NAME")
                m_name = QString::fromUtf8(avalue);
            else if (aname == "SERIAL")
                m_key = avalue;
            else if (aname == "COUNT")
                m_cameraCount = avalue.toInt();
            else if (aname == "HWID")
                m_hardwareId = avalue;
            else if (aname == "SIGNATURE")
                m_signature = avalue;
            else if (aname == "CLASS")
                m_class = QString::fromUtf8(avalue);
            else if (aname == "VERSION")
                m_version = QString::fromUtf8(avalue);
            else if (aname == "BRAND")
                m_brand = QString::fromUtf8(avalue);
            else if (aname == "EXPIRATION")
                m_expiration = QString::fromUtf8(avalue);
            else if (aname == "SIGNATURE2")
                m_signature2 = avalue;
        }

        // v1 license activation is 4 strings + signature
        if (n < 4) {
            *v1LicenseBlock += line + "\n";
        }

        // v2 license activation is 8 strings + signature
        if (n < 8) {
            *v2LicenseBlock += line + "\n";
        }

        n++;
    }
    // Remove trailing "\n"
//    v1LicenseBlock.chop(1);
//    v2LicenseBlock.chop(1);
}

void QnLicense::verify( const QByteArray& v1LicenseBlock, const QByteArray& v2LicenseBlock )
{
    if (isSignatureMatch(v2LicenseBlock, QByteArray::fromBase64(m_signature2), QByteArray(networkOptixRSAPublicKey))) {
        m_isValid2 = true;
    } else if (isSignatureMatch(v1LicenseBlock, QByteArray::fromBase64(m_signature), QByteArray(networkOptixRSAPublicKey))) {
        m_class = QLatin1String("digital");
        m_brand = QLatin1String("");
        m_version = QLatin1String("1.4");
        m_expiration = QLatin1String("");
        m_isValid1 = true;
    }
}


// -------------------------------------------------------------------------- //
// QnLicenseListHelper
// -------------------------------------------------------------------------- //

QnLicenseListHelper::QnLicenseListHelper(const QnLicenseList& licenseList) {
    foreach (QnLicensePtr license, licenseList) {
        m_licenseDict[license->key()] = license;
    }
}

bool QnLicenseListHelper::haveLicenseKey(const QByteArray &key) const {
    return m_licenseDict.contains(key);
}

QnLicensePtr QnLicenseListHelper::getLicenseByKey(const QByteArray& key) const {
    if (m_licenseDict.contains(key))
        return m_licenseDict[key];
    else
        return QnLicensePtr();
}

QList<QByteArray> QnLicenseListHelper::allLicenseKeys() const {
    return m_licenseDict.keys();
}

int QnLicenseListHelper::totalCamerasByClass(bool analog) const
{
    int result = 0;

    qint64 currentTime = qnSyncTime->currentMSecsSinceEpoch();
    foreach (QnLicensePtr license, m_licenseDict.values())
        if (license->isAnalog() == analog && (license->expirationTime() < 0 || currentTime < license->expirationTime())) // TODO: #Elric make NEVER an INT64_MAX
            result += license->cameraCount();

    return result;
}

// -------------------------------------------------------------------------- //
// QnLicensePool
// -------------------------------------------------------------------------- //
class QnLicensePoolInstance: public QnLicensePool {};
Q_GLOBAL_STATIC(QnLicensePoolInstance, qn_licensePool_instance)

QnLicensePool::QnLicensePool(): 
    m_mutex(QMutex::Recursive)
{}

QnLicensePool *QnLicensePool::instance()
{
    return qn_licensePool_instance();
}

QnLicenseList QnLicensePool::getLicenses() const
{
    QMutexLocker locker(&m_mutex);

    return m_licenseDict.values();
}

bool QnLicensePool::isLicenseMatchesCurrentSystem(const QnLicensePtr &license) {
    const QString brand(QLatin1String(QN_PRODUCT_NAME_SHORT));

    return license->isValid(m_mainHardwareIds + m_compatibleHardwareIds, brand);
}

bool QnLicensePool::addLicense_i(const QnLicensePtr &license)
{
    // We check if m_brand is empty to allow v1.4 licenses to still work
    if (license && isLicenseMatchesCurrentSystem(license)) {
        m_licenseDict[license->key()] = license;
        return true;
    }

    return false;
}

void QnLicensePool::addLicense(const QnLicensePtr &license)
{
    QMutexLocker locker(&m_mutex);

    if (addLicense_i(license))
        emit licensesChanged();
}

bool QnLicensePool::addLicenses_i(const QnLicenseList &licenses)
{
    bool atLeastOneAdded = false;

    foreach(QnLicensePtr license, licenses) {
        if (addLicense_i(license))
            atLeastOneAdded = true;
    }

    return atLeastOneAdded;
}

void QnLicensePool::addLicenses(const QnLicenseList &licenses)
{
    QMutexLocker locker(&m_mutex);

    if (addLicenses_i(licenses))
        emit licensesChanged();
}

void QnLicensePool::replaceLicenses(const QnLicenseList &licenses)
{
    QMutexLocker locker(&m_mutex);

    m_licenseDict.clear();
    addLicenses_i(licenses);

    emit licensesChanged();
}

void QnLicensePool::reset()
{
    QMutexLocker locker(&m_mutex);

    m_licenseDict = QnLicenseDict();

    emit licensesChanged();
}

bool QnLicensePool::isEmpty() const
{
    QMutexLocker locker(&m_mutex);

    return m_licenseDict.isEmpty();
}

void QnLicensePool::setMainHardwareIds(const QList<QByteArray> &hardwareIds)
{
    m_mainHardwareIds = hardwareIds;
}

QList<QByteArray> QnLicensePool::mainHardwareIds() const
{
    return m_mainHardwareIds;
}

void QnLicensePool::setCompatibleHardwareIds(const QList<QByteArray> &hardwareIds)
{
    m_compatibleHardwareIds = hardwareIds;
}

QList<QByteArray> QnLicensePool::compatibleHardwareIds() const
{
    return m_compatibleHardwareIds;
}

QList<QByteArray> QnLicensePool::allHardwareIds() const
{
    return m_mainHardwareIds + m_compatibleHardwareIds;
}
QByteArray QnLicensePool::currentHardwareId() const
{
    return m_mainHardwareIds.isEmpty() ? QByteArray() : m_mainHardwareIds.last();
}<|MERGE_RESOLUTION|>--- conflicted
+++ resolved
@@ -66,7 +66,6 @@
       m_isValid1(false),
       m_isValid2(false)
 {
-<<<<<<< HEAD
     loadLicenseBlock( licenseBlock );
 }
 
@@ -75,9 +74,139 @@
     QByteArray v1LicenseBlock, v2LicenseBlock;
     parseLicenseBlock( licenseBlock, &v1LicenseBlock, &v2LicenseBlock );
     verify( v1LicenseBlock, v2LicenseBlock );
-=======
-    QByteArray v1LicenseBlock, v2LicenseBlock;
-
+}
+
+QnLicensePtr QnLicense::readFromStream(QTextStream &stream)
+{
+    QByteArray licenseBlock;
+    while (!stream.atEnd()) {
+        QString line = stream.readLine();
+        if (line.isEmpty()) {
+            if (!licenseBlock.isEmpty())
+                return QnLicensePtr(new QnLicense(licenseBlock));
+            else
+                continue;
+        }
+
+        licenseBlock.append(line.toUtf8() + "\n");
+    }
+
+    if (licenseBlock.isEmpty())
+        return QnLicensePtr();
+
+    return QnLicensePtr(new QnLicense(licenseBlock));
+}
+
+const QString &QnLicense::name() const
+{
+    return m_name;
+}
+
+const QByteArray &QnLicense::key() const
+{
+    return m_key;
+}
+
+qint32 QnLicense::cameraCount() const
+{
+    return m_cameraCount;
+}
+
+const QByteArray &QnLicense::hardwareId() const
+{
+    return m_hardwareId;
+}
+
+const QByteArray &QnLicense::signature() const
+{
+    if (m_isValid2)
+        return m_signature2;
+
+    return m_signature;
+}
+
+const QString &QnLicense::xclass() const
+{
+    return m_class;
+}
+
+const QString &QnLicense::version() const
+{
+    return m_version;
+}
+
+const QString &QnLicense::brand() const
+{
+    return m_brand;
+}
+
+const QString &QnLicense::expiration() const
+{
+    return m_expiration;
+}
+
+const QByteArray& QnLicense::rawLicense() const
+{
+    return m_rawLicense;
+}
+
+bool QnLicense::isValid(const QList<QByteArray>& hardwareIds, const QString& brand) const
+{
+    // >= v1.5, shoud have hwid1, hwid2 or hwid3, and have brand
+    // v1.4 license may have or may not have brand, depending on was activation was done before or after 1.5 is released
+    // We just allow empty brand for all, because we believe license is correct.
+
+    return (m_isValid1 || m_isValid2) && hardwareIds.contains(m_hardwareId) && (m_brand == brand || m_brand.isEmpty());
+}
+
+bool QnLicense::isAnalog() const {
+    return m_class.toLower() == QLatin1String("analog");
+}
+
+QByteArray QnLicense::toString() const
+{
+    return m_rawLicense;
+}
+
+qint64 QnLicense::expirationTime() const {
+    if(m_expiration.isEmpty())
+        return -1;
+
+    QDateTime result = QDateTime::fromString(m_expiration, QLatin1String("yyyy-MM-dd hh:mm:ss"));
+    result.setTimeSpec(Qt::UTC); /* Expiration is stored as UTC date-time. */
+    return result.toMSecsSinceEpoch();
+}
+
+QnLicense::Type QnLicense::type() const {
+    if (key() == qnProductFeatures().freeLicenseKey.toLatin1())
+        return FreeLicense;
+
+    if (!expiration().isEmpty())
+        return TrialLicense;
+
+    if (xclass().toLower() == QLatin1String("analog"))
+        return AnalogLicense;
+
+    return ProfessionalLicense;
+}
+
+QString QnLicense::typeName() const {
+    switch(type()) {
+    case FreeLicense:       return tr("Free");
+    case TrialLicense:      return tr("Trial");
+    case AnalogLicense:     return tr("Analog");
+    case ProfessionalLicense:   return tr("Professional");
+    default:
+        assert(false);
+        return QString();
+    }
+}
+
+void QnLicense::parseLicenseBlock(
+    const QByteArray& licenseBlock,
+    QByteArray* const v1LicenseBlock,
+    QByteArray* const v2LicenseBlock )
+{
     int n = 0;
     foreach (QByteArray line, licenseBlock.split('\n'))
     {
@@ -115,17 +244,23 @@
 
         // v1 license activation is 4 strings + signature
         if (n < 4) {
-            v1LicenseBlock += line + "\n";
+            *v1LicenseBlock += line + "\n";
         }
 
         // v2 license activation is 8 strings + signature
         if (n < 8) {
-            v2LicenseBlock += line + "\n";
+            *v2LicenseBlock += line + "\n";
         }
 
         n++;
     }
-
+    // Remove trailing "\n"
+//    v1LicenseBlock.chop(1);
+//    v2LicenseBlock.chop(1);
+}
+
+void QnLicense::verify( const QByteArray& v1LicenseBlock, const QByteArray& v2LicenseBlock )
+{
     if (isSignatureMatch(v2LicenseBlock, QByteArray::fromBase64(m_signature2), QByteArray(networkOptixRSAPublicKey))) {
         m_isValid2 = true;
     } else if (isSignatureMatch(v1LicenseBlock, QByteArray::fromBase64(m_signature), QByteArray(networkOptixRSAPublicKey))) {
@@ -135,203 +270,6 @@
         m_expiration = QLatin1String("");
         m_isValid1 = true;
     }
->>>>>>> 2c4ffdd2
-}
-
-QnLicensePtr QnLicense::readFromStream(QTextStream &stream)
-{
-    QByteArray licenseBlock;
-    while (!stream.atEnd()) {
-        QString line = stream.readLine();
-        if (line.isEmpty()) {
-            if (!licenseBlock.isEmpty())
-                return QnLicensePtr(new QnLicense(licenseBlock));
-            else
-                continue;
-        }
-
-        licenseBlock.append(line.toUtf8() + "\n");
-    }
-
-    if (licenseBlock.isEmpty())
-        return QnLicensePtr();
-
-    return QnLicensePtr(new QnLicense(licenseBlock));
-}
-
-const QString &QnLicense::name() const
-{
-    return m_name;
-}
-
-const QByteArray &QnLicense::key() const
-{
-    return m_key;
-}
-
-qint32 QnLicense::cameraCount() const
-{
-    return m_cameraCount;
-}
-
-const QByteArray &QnLicense::hardwareId() const
-{
-    return m_hardwareId;
-}
-
-const QByteArray &QnLicense::signature() const
-{
-    if (m_isValid2)
-        return m_signature2;
-
-    return m_signature;
-}
-
-const QString &QnLicense::xclass() const
-{
-    return m_class;
-}
-
-const QString &QnLicense::version() const
-{
-    return m_version;
-}
-
-const QString &QnLicense::brand() const
-{
-    return m_brand;
-}
-
-const QString &QnLicense::expiration() const
-{
-    return m_expiration;
-}
-
-const QByteArray& QnLicense::rawLicense() const
-{
-    return m_rawLicense;
-}
-
-bool QnLicense::isValid(const QList<QByteArray>& hardwareIds, const QString& brand) const
-{
-    // >= v1.5, shoud have hwid1, hwid2 or hwid3, and have brand
-    // v1.4 license may have or may not have brand, depending on was activation was done before or after 1.5 is released
-    // We just allow empty brand for all, because we believe license is correct.
-
-    return (m_isValid1 || m_isValid2) && hardwareIds.contains(m_hardwareId) && (m_brand == brand || m_brand.isEmpty());
-}
-
-bool QnLicense::isAnalog() const {
-    return m_class.toLower() == QLatin1String("analog");
-}
-
-QByteArray QnLicense::toString() const
-{
-    return m_rawLicense;
-}
-
-qint64 QnLicense::expirationTime() const {
-    if(m_expiration.isEmpty())
-        return -1;
-
-    QDateTime result = QDateTime::fromString(m_expiration, QLatin1String("yyyy-MM-dd hh:mm:ss"));
-    result.setTimeSpec(Qt::UTC); /* Expiration is stored as UTC date-time. */
-    return result.toMSecsSinceEpoch();
-}
-
-QnLicense::Type QnLicense::type() const {
-    if (key() == qnProductFeatures().freeLicenseKey.toLatin1())
-        return FreeLicense;
-
-    if (!expiration().isEmpty())
-        return TrialLicense;
-
-    if (xclass().toLower() == QLatin1String("analog"))
-        return AnalogLicense;
-
-    return ProfessionalLicense;
-}
-
-QString QnLicense::typeName() const {
-    switch(type()) {
-    case FreeLicense:       return tr("Free");
-    case TrialLicense:      return tr("Trial");
-    case AnalogLicense:     return tr("Analog");
-    case ProfessionalLicense:   return tr("Professional");
-    default:
-        assert(false);
-        return QString();
-    }
-}
-
-void QnLicense::parseLicenseBlock(
-    const QByteArray& licenseBlock,
-    QByteArray* const v1LicenseBlock,
-    QByteArray* const v2LicenseBlock )
-{
-    int n = 0;
-    foreach (QByteArray line, licenseBlock.split('\n'))
-    {
-        line = line.trimmed();
-        if (line.isEmpty())
-            continue;
-
-        const int eqPos = line.indexOf('=');
-        if (eqPos != -1)
-        {
-            const QByteArray aname = line.left(eqPos);
-            const QByteArray avalue = line.mid(eqPos + 1);
-
-            if (aname == "NAME")
-                m_name = QString::fromUtf8(avalue);
-            else if (aname == "SERIAL")
-                m_key = avalue;
-            else if (aname == "COUNT")
-                m_cameraCount = avalue.toInt();
-            else if (aname == "HWID")
-                m_hardwareId = avalue;
-            else if (aname == "SIGNATURE")
-                m_signature = avalue;
-            else if (aname == "CLASS")
-                m_class = QString::fromUtf8(avalue);
-            else if (aname == "VERSION")
-                m_version = QString::fromUtf8(avalue);
-            else if (aname == "BRAND")
-                m_brand = QString::fromUtf8(avalue);
-            else if (aname == "EXPIRATION")
-                m_expiration = QString::fromUtf8(avalue);
-            else if (aname == "SIGNATURE2")
-                m_signature2 = avalue;
-        }
-
-        // v1 license activation is 4 strings + signature
-        if (n < 4) {
-            *v1LicenseBlock += line + "\n";
-        }
-
-        // v2 license activation is 8 strings + signature
-        if (n < 8) {
-            *v2LicenseBlock += line + "\n";
-        }
-
-        n++;
-    }
-    // Remove trailing "\n"
-//    v1LicenseBlock.chop(1);
-//    v2LicenseBlock.chop(1);
-}
-
-void QnLicense::verify( const QByteArray& v1LicenseBlock, const QByteArray& v2LicenseBlock )
-{
-    if (isSignatureMatch(v2LicenseBlock, QByteArray::fromBase64(m_signature2), QByteArray(networkOptixRSAPublicKey))) {
-        m_isValid2 = true;
-    } else if (isSignatureMatch(v1LicenseBlock, QByteArray::fromBase64(m_signature), QByteArray(networkOptixRSAPublicKey))) {
-        m_class = QLatin1String("digital");
-        m_brand = QLatin1String("");
-        m_version = QLatin1String("1.4");
-        m_expiration = QLatin1String("");
-        m_isValid1 = true;
-    }
 }
 
 
