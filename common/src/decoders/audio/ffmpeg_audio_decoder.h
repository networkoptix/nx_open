--- conflicted
+++ resolved
@@ -24,14 +24,10 @@
     AVCodecContext* m_audioDecoderCtx;
 
     static bool m_first_instance;
-<<<<<<< HEAD
-    CodecID m_codec;
     bool m_initialized;
-=======
     AVCodecID m_codec;
     AVFrame* m_outFrame;
     std::unique_ptr<QnFfmpegAudioHelper> m_audioHelper;
->>>>>>> 738bd6b8
 };
 
 #endif // ENABLE_DATA_PROVIDERS
