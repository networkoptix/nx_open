--- conflicted
+++ resolved
@@ -74,16 +74,11 @@
     }
 };
 
-<<<<<<< HEAD
-QnFfmpegVideoDecoder::QnFfmpegVideoDecoder(AVCodecID codec_id, const QnConstCompressedVideoDataPtr& data, bool mtDecoding, QAtomicInt* const swDecoderCount):
-=======
-
 QnFfmpegVideoDecoder::QnFfmpegVideoDecoder(
     const DecoderConfig& config,
     AVCodecID codec_id,
     const QnConstCompressedVideoDataPtr& data,
     bool mtDecoding, QAtomicInt* const swDecoderCount):
->>>>>>> fff92a4e
     m_passedContext(0),
     m_context(0),
     //m_width(0),
