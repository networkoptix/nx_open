--- conflicted
+++ resolved
@@ -244,16 +244,11 @@
     //openDecoder();
     //return;
 
-<<<<<<< HEAD
     if (m_passedContext && data->context)
+	{
+        m_codec = findCodec(data->context->getCodecId());
         QnFfmpegHelper::mediaContextToAvCodecContext(m_passedContext, data->context);
-
-=======
-    if (m_passedContext && data->context && data->context->ctx()) {
-        m_codec = findCodec(data->context->ctx()->codec_id);
-        avcodec_copy_context(m_passedContext, data->context->ctx());
-    }
->>>>>>> 409b2163
+    }
     if (m_passedContext && m_passedContext->width > 8 && m_passedContext->height > 8 && m_currentWidth == -1)
     {
         m_currentWidth = m_passedContext->width;
