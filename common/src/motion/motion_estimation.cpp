--- conflicted
+++ resolved
@@ -1061,20 +1061,12 @@
     //else
     //    fillFrameRect(m_frames[idx], QRect(QPoint(0, m_frames[idx]->height/2), QPoint(m_frames[idx]->width, m_frames[idx]->height)), 40);
 #endif
-<<<<<<< HEAD
-    bool isMaskChanged = false;
-=======
->>>>>>> 1d4b05aa
     if (m_frames[idx]->width != m_lastImgWidth || m_frames[idx]->height != m_lastImgHeight || m_isNewMask)
 	{
         reallocateMask(m_frames[idx]->width, m_frames[idx]->height);
 		m_scaleXStep = m_lastImgWidth * 65536 / MD_WIDTH;
 		m_scaleYStep = m_lastImgHeight * 65536 / MD_HEIGHT;
-<<<<<<< HEAD
-        isMaskChanged = true;
-=======
         m_totalFrames = 0;
->>>>>>> 1d4b05aa
 	};
 	/*
 	LARGE_INTEGER timer;
@@ -1106,11 +1098,6 @@
 
     }
 #else
-<<<<<<< HEAD
-	scaleFrame(m_frames[idx].data()->data[0], m_frames[idx]->width, m_frames[idx]->height, m_frames[idx]->linesize[0], m_frameBuffer[idx], m_frameBuffer[prevIdx], m_frameDeltaBuffer);
-    if (!isMaskChanged)
-	    analizeMotionAmount(m_frameDeltaBuffer);
-=======
     if (m_totalFrames == 0) {
         for (int i = 0; i < FRAMES_BUFFER_SIZE; ++i)
             scaleFrame(m_frames[0].data()->data[0], m_frames[0]->width, m_frames[0]->height, m_frames[0]->linesize[0], m_frameBuffer[i], m_frameBuffer[0], m_frameDeltaBuffer);
@@ -1119,7 +1106,6 @@
         scaleFrame(m_frames[idx].data()->data[0], m_frames[idx]->width, m_frames[idx]->height, m_frames[idx]->linesize[0], m_frameBuffer[idx], m_frameBuffer[prevIdx], m_frameDeltaBuffer);
     }
     analizeMotionAmount(m_frameDeltaBuffer);
->>>>>>> 1d4b05aa
 #endif
 
 	
