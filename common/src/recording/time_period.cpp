--- conflicted
+++ resolved
@@ -23,22 +23,18 @@
     durationMs = 0;
 }
 
-<<<<<<< HEAD
+bool QnTimePeriod::isEmpty() const
+{
+    return startTimeMs == 0 && durationMs == 0;
+}
+
+qint64 QnTimePeriod::endTimeMs() const
+{
+    return startTimeMs + durationMs;
+}
+
+
 bool QnTimePeriod::containPeriod(const QnTimePeriod &timePeriod) const
-=======
-bool QnTimePeriod::isEmpty() const
-{
-    return startTimeMs == 0 && durationMs == 0;
-}
-
-qint64 QnTimePeriod::endTimeMs() const
-{
-    return startTimeMs + durationMs;
-}
-
-
-bool QnTimePeriod::containPeriod(const QnTimePeriod& timePeriod) const
->>>>>>> dd6a26a7
 {
     return startTimeMs <= timePeriod.startTimeMs && (startTimeMs + durationMs >= timePeriod.startTimeMs + timePeriod.durationMs);
 }
