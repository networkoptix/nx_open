--- conflicted
+++ resolved
@@ -123,11 +123,7 @@
     qint64 roundTimeToPeriodUSec(qint64 timeUsec, bool searchForward) const;
 
     /** Merge some time period lists into one. */
-<<<<<<< HEAD
-    static QnTimePeriodList mergeTimePeriods(const std::vector<QnTimePeriodList>& periods);
-=======
-    static QnTimePeriodList mergeTimePeriods(const QVector<QnTimePeriodList>& periods, int limit = INT_MAX);
->>>>>>> c5342172
+    static QnTimePeriodList mergeTimePeriods(const std::vector<QnTimePeriodList>& periods, int limit = INT_MAX);
 
     /** Update tail of the period list with provided tail.
      * 
