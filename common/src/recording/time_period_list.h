--- conflicted
+++ resolved
@@ -10,16 +10,10 @@
 #endif
 
 #include <api/api_fwd.h>
-<<<<<<< HEAD
 
 #include "time_period.h"
 #include "utils/common/uuid.h"
-=======
-#include "time_period.h"
-#include "utils/common/uuid.h"
 class QnTimePeriodListTimeIterator;
->>>>>>> 4e150e31
-
 
 /**
  * A sorted list of time periods that basically is an implementation of 
@@ -164,6 +158,7 @@
 
 QN_FUSION_DECLARE_FUNCTIONS(MultiServerPeriodData, (json)(metatype)(ubjson)(xml)(csv_record)(compressed_time)(eq));
 
+
 struct MultiServerPeriodData
 {
     /** Guid of the server, owning this periods. */
@@ -176,9 +171,6 @@
 
 Q_DECLARE_METATYPE(QnTimePeriodList);
 Q_DECLARE_METATYPE(MultiServerPeriodDataList);
-<<<<<<< HEAD
 
-=======
->>>>>>> 4e150e31
 
 #endif // QN_TIME_PERIOD_LIST_H