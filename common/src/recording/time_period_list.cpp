--- conflicted
+++ resolved
@@ -404,12 +404,6 @@
     }
 }
 
-<<<<<<< HEAD
-void QnTimePeriodList::excludeTimePeriodList(const QnTimePeriodList& timePeriodList)
-{
-    for (const auto& timePeriod: timePeriodList)
-        excludeTimePeriod(timePeriod);
-=======
 void QnTimePeriodList::excludeTimePeriods(const QnTimePeriodList& periodList)
 {
     if (empty() || periodList.isEmpty())
@@ -447,7 +441,6 @@
         }
     }
     *this = result;
->>>>>>> 17972e3f
 }
 
 void QnTimePeriodList::overwriteTail(QnTimePeriodList& periods, const QnTimePeriodList& tail, qint64 dividerPoint)
