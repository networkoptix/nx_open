--- conflicted
+++ resolved
@@ -409,11 +409,7 @@
     if (!tail.isEmpty())
         erasePoint = std::min(dividerPoint, tail.cbegin()->startTimeMs);
 
-<<<<<<< HEAD
-    if (periods.isEmpty() || erasePoint <= periods.first().startTimeMs)
-=======
     if (periods.empty() || erasePoint <= periods.cbegin()->startTimeMs)
->>>>>>> 280cf219
     {
         periods = tail;
         return;
