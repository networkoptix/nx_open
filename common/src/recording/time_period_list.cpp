--- conflicted
+++ resolved
@@ -2,26 +2,16 @@
 
 #include <utils/common/util.h>
 #include <utils/math/math.h>
-<<<<<<< HEAD
 #include <utils/common/model_functions.h>
 #include <utils/serialization/compressed_time_functions.h>
 
 QN_FUSION_ADAPT_STRUCT(MultiServerPeriodData, (guid)(periods))
 QN_FUSION_DEFINE_FUNCTIONS_FOR_TYPES((MultiServerPeriodData), (json)(ubjson)(xml)(csv_record)(compressed_time)(eq))
-=======
-#include <QElapsedTimer>
->>>>>>> e7ec47d6
 
 namespace {
     static const qint64 InvalidValue = INT64_MAX;
 }
 
-<<<<<<< HEAD
-QnTimePeriodList::QnTimePeriodList(const QnTimePeriod &singlePeriod): 
-    std::vector<QnTimePeriod>() 
-{
-    push_back(singlePeriod);
-=======
 QnTimePeriodList::QnTimePeriodList(const QnTimePeriod &singlePeriod) :
     base_type()
 {
@@ -31,19 +21,14 @@
 QnTimePeriodList::QnTimePeriodList() :
     base_type()
 {
->>>>>>> e7ec47d6
 }
 
 QnTimePeriodList::const_iterator QnTimePeriodList::findNearestPeriod(qint64 timeMs, bool searchForward) const {
-    if (empty())
+    if (isEmpty())
         return end();
 
     const_iterator itr = qUpperBound(cbegin(), cend(), timeMs);
-<<<<<<< HEAD
-    if (itr != cbegin())
-=======
     if (itr != begin())
->>>>>>> e7ec47d6
         --itr;
 
     /* Note that there is no need to check for itr != end() here as
@@ -135,7 +120,7 @@
 
 
 qint64 QnTimePeriodList::duration() const {
-    if(empty())
+    if(isEmpty())
         return 0;
 
     if(back().isInfinite())
@@ -205,14 +190,10 @@
 
 bool QnTimePeriodList::encode(QByteArray &stream, bool intersected)
 {
-    if (empty())
+    if (isEmpty())
         return true;
-<<<<<<< HEAD
-    qint64 timePos = at(0).startTimeMs;
-=======
 
     qint64 timePos = first().startTimeMs;
->>>>>>> e7ec47d6
 
     qint64 val = htonll(timePos << 16);
     stream.append(((const char*) &val), 6);
@@ -312,23 +293,14 @@
         return periods;
 
     QnTimePeriodList result;
-    if (periods.empty())
+    if (periods.isEmpty())
         return result;
-<<<<<<< HEAD
-    result.push_back(periods[0]);
-
-    for (int i = 1; i < periods.size(); ++i)
-    {
-        QnTimePeriod& last = *(result.end()-1);
-        if(last.durationMs == -1)
-=======
 
     result.push_back(*periods.begin());
 
     for (const QnTimePeriod &p: periods) {
         QnTimePeriod &last = result.last();
         if(last.isInfinite())
->>>>>>> e7ec47d6
             break;
 
         if (last.startTimeMs + last.durationMs + detailLevelMs > p.startTimeMs) {
@@ -338,20 +310,13 @@
                 last.durationMs = qMax(last.durationMs, p.startTimeMs + p.durationMs - last.startTimeMs);
             }
         } else {
-<<<<<<< HEAD
-            result.push_back(periods[i]);
-=======
             result.push_back(p);
->>>>>>> e7ec47d6
         }
     }
 
     return result;
 }
 
-<<<<<<< HEAD
-QnTimePeriodList QnTimePeriodList::mergeTimePeriods(const std::vector<QnTimePeriodList>& periods)
-=======
 
 void QnTimePeriodList::excludeTimePeriod(const QnTimePeriod &period) {
     /* Trim live period. */
@@ -483,7 +448,6 @@
 
 
 QnTimePeriodList QnTimePeriodList::mergeTimePeriods(const QVector<QnTimePeriodList>& periodLists)
->>>>>>> e7ec47d6
 {
     QVector<QnTimePeriodList> nonEmptyPeriods;
     for (const QnTimePeriodList &periodList: periodLists)
@@ -500,11 +464,6 @@
     for (int i = 0; i < nonEmptyPeriods.size(); ++i)
         minIndices[i] = nonEmptyPeriods[i].cbegin();
 
-<<<<<<< HEAD
-    std::vector<int> minIndexes;
-    minIndexes.resize(periods.size());
-=======
->>>>>>> e7ec47d6
     QnTimePeriodList result;
 
     int maxSize = std::max_element(nonEmptyPeriods.cbegin(), nonEmptyPeriods.cend(), [](const QnTimePeriodList &l, const QnTimePeriodList &r) {return l.size() < r.size(); })->size();
@@ -535,26 +494,6 @@
 
             // add chunk to merged data
             if (result.empty()) {
-<<<<<<< HEAD
-                result.push_back(periods[minIndex][startIdx]);
-            }
-            else {
-                QnTimePeriod& last = *(result.end()-1);
-                if (periods[minIndex][startIdx].durationMs == -1) 
-                {
-                    if (last.durationMs == -1)
-                        last.startTimeMs = qMin(last.startTimeMs, periods[minIndex][startIdx].startTimeMs);
-                    else if (periods[minIndex][startIdx].startTimeMs > last.startTimeMs+last.durationMs)
-                        result.push_back(periods[minIndex][startIdx]);
-                    else 
-                        last.durationMs = -1;
-                    break;
-                }
-                else if (last.startTimeMs <= minStartTime && last.startTimeMs+last.durationMs >= minStartTime)
-                    last.durationMs = qMax(last.durationMs, minStartTime + periods[minIndex][startIdx].durationMs - last.startTimeMs);
-                else {
-                    result.push_back(periods[minIndex][startIdx]);
-=======
                 result.push_back(startPeriod);
                 if (startPeriod.isInfinite())
                     return result;
@@ -575,7 +514,6 @@
                     last.durationMs = qMax(last.durationMs, minStartTime + startPeriod.durationMs - last.startTimeMs);
                 } else {
                     result.push_back(startPeriod);
->>>>>>> e7ec47d6
                 }
             } 
             startIdx++;
