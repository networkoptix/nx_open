--- conflicted
+++ resolved
@@ -214,12 +214,8 @@
     int m_prebufferingUsec;
     QnUnsafeQueue<QnConstAbstractMediaDataPtr> m_prebuffer;
 
-<<<<<<< HEAD
+    qint64 m_bofDateTimeUs;
     qint64 m_eofDateTimeUs;
-=======
-    qint64 m_EofDateTime;
-    qint64 m_BofDateTime;
->>>>>>> 50233fb7
     bool m_endOfData;
     int m_lastProgress;
     bool m_needCalcSignature;
