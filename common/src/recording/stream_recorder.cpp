#include "stream_recorder.h"

#ifdef ENABLE_DATA_PROVIDERS

#include <common/common_module.h>

#include <core/resource/resource_consumer.h>
#include <core/resource/resource.h>
#include <core/resource/storage_resource.h>
#include <core/resource/media_resource.h>
#include <core/resource/storage_plugin_factory.h>
#include <core/resource/security_cam_resource.h>

#include <nx/streaming/abstract_data_packet.h>
#include <nx/streaming/media_data_packet.h>
#include <nx/streaming/abstract_media_stream_data_provider.h>
#include <nx/streaming/config.h>

#include <core/resource/avi/avi_archive_delegate.h>
#include <nx/streaming/archive_stream_reader.h>

#include "transcoding/ffmpeg_audio_transcoder.h"
#include "transcoding/ffmpeg_video_transcoder.h"

#include "decoders/video/ffmpeg_video_decoder.h"
#include "export/sign_helper.h"

#include <utils/common/util.h>

#include <nx/fusion/model_functions.h>
#include <nx/utils/log/log.h>

namespace {

static const int DEFAULT_VIDEO_STREAM_ID = 4113;
static const int DEFAULT_AUDIO_STREAM_ID = 4352;
static const int STORE_QUEUE_SIZE = 50;

// 16Kb ought to be enough for anybody.
static const int kMetadataSeekSizeBytes = 16 * 1024;

bool updateInFile(QIODevice* file,
    QnAviArchiveMetadata::Format fileFormat,
    const QByteArray& source,
    const QByteArray& target)
{
    NX_ASSERT(file);
    NX_ASSERT(source.size() == target.size());

    auto pos = -1;
    switch (fileFormat)
    {
        // Mp4 stores metadata at the end of file.
        case QnAviArchiveMetadata::Format::mp4:
        {
            const auto offset = file->size() - kMetadataSeekSizeBytes;
            file->seek(offset);
            const auto data = file->read(kMetadataSeekSizeBytes);
            pos = data.indexOf(source);
            if (pos >= 0)
                pos += offset;
            break;
        }
        default:
        {
            file->seek(0);
            const auto data = file->read(kMetadataSeekSizeBytes);
            pos = data.indexOf(source);
            break;
        }
    }

    if (pos < 0)
        return false;

    file->seek(pos);
    file->write(target);
    return true;
}

} // namespace


QnStreamRecorder::StreamRecorderContext::StreamRecorderContext(
    const QString& fileName,
    const QnStorageResourcePtr& storage)
    :
    fileName(fileName),
    storage(storage)
{
}

QString QnStreamRecorder::errorString(StreamRecorderError errCode)
{
    switch (errCode)
    {
        case StreamRecorderError::noError:
            return QString();
        case StreamRecorderError::containerNotFound:
            return tr("Corresponding container in FFMPEG library was not found.");
        case StreamRecorderError::fileCreate:
            return tr("Could not create output file for video recording.");
        case StreamRecorderError::videoStreamAllocation:
            return tr("Could not allocate output stream for recording.");
        case StreamRecorderError::audioStreamAllocation:
            return tr("Could not allocate output audio stream.");
        case StreamRecorderError::invalidAudioCodec:
            return tr("Invalid audio codec information.");
        case StreamRecorderError::incompatibleCodec:
            return tr("Video or audio codec is incompatible with the selected format.");
        case StreamRecorderError::fileWrite:
            return tr("File write error. Not enough free space.");
        case StreamRecorderError::invalidResourceType:
            return tr("Invalid resource type for data export.");
        case StreamRecorderError::dataNotFound:
            return tr("No data exported.");
        default:
            return QString();
    }
}

QnStreamRecorder::QnStreamRecorder(const QnResourcePtr& dev):
    QnAbstractDataConsumer(STORE_QUEUE_SIZE),
    QnResourceConsumer(dev),
    QnCommonModuleAware(dev->commonModule()),
    m_device(dev),
    m_firstTime(true),
    m_truncateInterval(0),
    m_fixedFileName(false),
    m_endDateTimeUs(AV_NOPTS_VALUE),
    m_startDateTimeUs(AV_NOPTS_VALUE),
    m_currentTimeZone(-1),
    m_waitEOF(false),
    m_forceDefaultCtx(false),
    m_packetWrited(false),
    m_currentChunkLen(0),
    m_prebufferingUsec(0),
    m_eofDateTimeUs(AV_NOPTS_VALUE),
    m_endOfData(false),
    m_lastProgress(-1),
    m_needCalcSignature(false),
    m_mediaProvider(0),
    m_mdctx(EXPORT_SIGN_METHOD),
    m_container(QLatin1String("matroska")),
    m_needReopen(false),
    m_isAudioPresent(false),
    m_audioTranscoder(0),
    m_videoTranscoder(0),
    m_dstAudioCodec(AV_CODEC_ID_NONE),
    m_dstVideoCodec(AV_CODEC_ID_NONE),
    m_serverTimeZoneMs(Qn::InvalidUtcOffset),
    m_nextIFrameTime(AV_NOPTS_VALUE),
    m_truncateIntervalEps(0),
    m_recordingFinished(false),
    m_role(StreamRecorderRole::serverRecording),
    m_gen(m_rd()),
    m_forcedAudioLayout(nullptr),
    m_disableRegisterFile(false)
{
    memset(m_gotKeyFrame, 0, sizeof(m_gotKeyFrame)); // false
    memset(m_motionFileList, 0, sizeof(m_motionFileList));
}

QnStreamRecorder::~QnStreamRecorder()
{
    stop();
    close();
    delete m_audioTranscoder;
    delete m_videoTranscoder;
}

void QnStreamRecorder::updateSignatureAttr(StreamRecorderContext* context)
{
    NX_VERBOSE(this) << "SignVideo: update signature at" << context->fileName;
    QScopedPointer<QIODevice> file(context->storage->open(context->fileName, QIODevice::ReadWrite));
    if (!file)
    {
        NX_VERBOSE(this) << "SignVideo: could not open the file";
        return;
    }

    // Placeholder start for actual signature. Really QnSignHelper::signSize() bytes written.
    const auto placeholder = QnSignHelper::getSignMagic();

    // Update old metadata (except mp4).
    if (context->fileFormat != QnAviArchiveMetadata::Format::mp4)
    {
        const bool tagUpdated = updateInFile(file.data(),
            context->fileFormat,
            placeholder,
            QnSignHelper::getSignFromDigest(getSignature()));
        NX_ASSERT(tagUpdated, "SignVideo: signature tag was not updated");
    }

    // Update new metadata.
    auto& metadata = context->metadata;
    QByteArray signPattern = metadata.signature;
    QByteArray signPlaceholder = signPattern;

    NX_ASSERT(signPattern.indexOf(placeholder) >= 0, "Sign magic must be present in metadata");
    signPattern.replace(QnSignHelper::getSignMagic(),
        QnSignHelper::getSignFromDigest(getSignature()));

    metadata.signature = QnSignHelper::makeSignature(signPattern);

    //New metadata is stored as json, so signature is written base64 - encoded.
    const bool metadataUpdated = updateInFile(file.data(),
        context->fileFormat,
        signPlaceholder.toBase64(),
        metadata.signature.toBase64());
    NX_ASSERT(metadataUpdated, "SignVideo: metadata tag was not updated");
}

void QnStreamRecorder::close()
{
    for (size_t i = 0; i < m_recordingContextVector.size(); ++i)
    {
        if (m_packetWrited)
            av_write_trailer(m_recordingContextVector[i].formatCtx);


        qint64 fileSize = 0;
        if (m_recordingContextVector[i].formatCtx)
        {
            if (m_startDateTimeUs != qint64(AV_NOPTS_VALUE))
                fileSize = QnFfmpegHelper::getFileSizeByIOContext(m_recordingContextVector[i].formatCtx->pb);

            QnFfmpegHelper::closeFfmpegIOContext(m_recordingContextVector[i].formatCtx->pb);
#ifndef SIGN_FRAME_ENABLED
            if (m_needCalcSignature)
                updateSignatureAttr(&m_recordingContextVector[i]);
#endif
            m_recordingContextVector[i].formatCtx->pb = nullptr;
            avformat_close_input(&m_recordingContextVector[i].formatCtx);
        }
        m_recordingContextVector[i].formatCtx = 0;

        if (m_startDateTimeUs != qint64(AV_NOPTS_VALUE))
        {
            qint64 fileDuration = m_startDateTimeUs !=
                qint64(AV_NOPTS_VALUE) ? m_endDateTimeUs / 1000 - m_startDateTimeUs / 1000 : 0; // bug was here! rounded sum is not same as rounded summand!

            m_lastFileSize = fileSize;
            if (m_lastError.lastError != StreamRecorderError::fileCreate && !m_disableRegisterFile)
            {
                fileFinished(
                    fileDuration,
                    m_recordingContextVector[i].fileName,
                    m_mediaProvider,
                    fileSize);
            }
        }
        else
        {
            m_lastError.lastError = StreamRecorderError::dataNotFound;
        }
    }

    for (int i = 0; i < CL_MAX_CHANNELS; ++i)
    {
        if (m_motionFileList[i])
            m_motionFileList[i]->close();
    }

    m_packetWrited = false;
    m_endDateTimeUs = m_startDateTimeUs = AV_NOPTS_VALUE;

    markNeedKeyData();
    m_firstTime = true;
    m_prevAudioFormat.reset();

    if (m_recordingFinished)
    {
        // close may be called multiple times, so we have to reset flag m_recordingFinished
        m_recordingFinished = false;
        emit recordingFinished(m_lastError, QString());
    }
}

void QnStreamRecorder::markNeedKeyData()
{
    for (int i = 0; i < CL_MAX_CHANNELS; ++i)
        m_gotKeyFrame[i] = false;
}

void QnStreamRecorder::flushPrebuffer()
{
    while (!m_prebuffer.isEmpty())
    {
        QnConstAbstractMediaDataPtr d;
        m_prebuffer.pop(d);
        if (needSaveData(d))
            saveData(d);
        else
            markNeedKeyData();
    }
    m_nextIFrameTime = AV_NOPTS_VALUE;
}

qint64 QnStreamRecorder::findNextIFrame(qint64 baseTime)
{
    for (int i = 0; i < m_prebuffer.size(); ++i)
    {
        const QnConstAbstractMediaDataPtr& media = m_prebuffer.at(i);
        if (media->dataType == QnAbstractMediaData::VIDEO && media->timestamp > baseTime && (media->flags & AV_PKT_FLAG_KEY))
            return media->timestamp;
    }
    return AV_NOPTS_VALUE;
}

bool QnStreamRecorder::processData(const QnAbstractDataPacketPtr& nonConstData)
{
    #define VERBOSE(S) NX_VERBOSE(this, lm("%1 %2").args(__func__, (S)))

    if (m_needReopen)
    {
        m_needReopen = false;
        VERBOSE("EXIT: Reopening");
        close();
    }

    QnConstAbstractMediaDataPtr md =
        std::dynamic_pointer_cast<const QnAbstractMediaData>(nonConstData);

    if (!md)
    {
        VERBOSE("EXIT: Unknown data");
        return true; // skip unknown data
    }
    if (m_eofDateTimeUs != qint64(AV_NOPTS_VALUE) && md->timestamp > m_eofDateTimeUs)
    {
        if (!m_endOfData)
        {
            bool isOk = true;
            if (m_needCalcSignature && !m_firstTime)
                isOk = addSignatureFrame();

            if (isOk)
                m_lastError = StreamRecorderErrorStruct(
                    StreamRecorderError::noError,
                    QnStorageResourcePtr()
                );

            m_recordingFinished = true;
            m_endOfData = true;
            VERBOSE(lm("END: Stopping; m_endOfData: false; error: %1").arg(isOk ? "true" : "false"));
        }
        else
        {
            VERBOSE("END: Stopping; m_endOfData: true");
        }

        pleaseStop();
        return true;
    }

    if (md->dataType == QnAbstractMediaData::META_V1)
    {
        VERBOSE("META_V1");
        if (needSaveData(md))
            saveData(md);
    }
    else
    {
        m_prebuffer.push(md);
        if (m_prebufferingUsec == 0)
        {
            VERBOSE("no pre-buffering");
            m_nextIFrameTime = AV_NOPTS_VALUE;
            while (!m_prebuffer.isEmpty())
            {
                QnConstAbstractMediaDataPtr d;
                m_prebuffer.pop(d);
                if (needSaveData(d))
                    saveData(d);
                else if (md->dataType == QnAbstractMediaData::VIDEO)
                    markNeedKeyData();
            }
        }
        else
        {
            bool isKeyFrame = md->dataType == QnAbstractMediaData::VIDEO
                && (md->flags & AV_PKT_FLAG_KEY);
            if (m_nextIFrameTime == (qint64) AV_NOPTS_VALUE && isKeyFrame)
                m_nextIFrameTime = md->timestamp;
            VERBOSE(lm("isKeyFrame: %1 "
                "(dataType == VIDEO: %2; flags & VA_PKT_FLAG_KEY: %3)").args(
                    isKeyFrame ? "true" : "false",
                    md->dataType == QnAbstractMediaData::VIDEO ? "true" : "false",
                    md->flags & AV_PKT_FLAG_KEY ? "true" : "false"));

            if (m_nextIFrameTime != (qint64) AV_NOPTS_VALUE
                && md->timestamp - m_nextIFrameTime >= m_prebufferingUsec)
            {
                VERBOSE("find next I-Frame");
                while (!m_prebuffer.isEmpty() && m_prebuffer.front()->timestamp < m_nextIFrameTime)
                {
                    QnConstAbstractMediaDataPtr d;
                    m_prebuffer.pop(d);
                    if (needSaveData(d))
                        saveData(d);
                    else if (md->dataType == QnAbstractMediaData::VIDEO)
                    {
                        markNeedKeyData();
                    }
                }
                m_nextIFrameTime = findNextIFrame(m_nextIFrameTime);
            }
        }
    }

    if (m_waitEOF && m_dataQueue.size() == 0)
    {
        VERBOSE("closing");
        close();
        m_waitEOF = false;
    }

    if (m_eofDateTimeUs != qint64(AV_NOPTS_VALUE) && m_eofDateTimeUs > m_startDateTimeUs)
    {
        int progress =
            ((md->timestamp - m_startDateTimeUs) * 100LL) / (m_eofDateTimeUs - m_startDateTimeUs);

        // That happens quite often.
        if (progress > 100)
        {
            progress = 100;
        }

        if (progress != m_lastProgress)
        {
            VERBOSE("progress");
            emit recordingProgress(progress);
            m_lastProgress = progress;
        }
    }

    VERBOSE("END");
    return true;

    #undef VERBOSE
}

void QnStreamRecorder::cleanFfmpegContexts()
{
    for (size_t i = 0; i < m_recordingContextVector.size(); ++i)
    {
        if (m_recordingContextVector[i].formatCtx)
        {
            QnFfmpegHelper::closeFfmpegIOContext(m_recordingContextVector[i].formatCtx->pb);
            m_recordingContextVector[i].formatCtx->pb = 0;
            avformat_close_input(&m_recordingContextVector[i].formatCtx);
        }
    }
}

bool QnStreamRecorder::saveData(const QnConstAbstractMediaDataPtr& md)
{
    if (md->dataType == QnAbstractMediaData::META_V1)
    {
        NX_VERBOSE(this, "saveData(): META_V1");
        return saveMotion(std::dynamic_pointer_cast<const QnMetaDataV1>(md));
    }

<<<<<<< HEAD
    if (m_endDateTime != qint64(AV_NOPTS_VALUE)
        && md->timestamp - m_endDateTime > MAX_FRAME_DURATION_MS * 2 * 1000LL
=======
    if (m_endDateTimeUs != qint64(AV_NOPTS_VALUE)
        && md->timestamp - m_endDateTimeUs > MAX_FRAME_DURATION * 2 * 1000LL
>>>>>>> a0ff5c0e
        && m_truncateInterval > 0)
    {
        // If multifile recording is allowed, recreate the file if a recording hole is detected.
        NX_DEBUG(this, lm("Data hole detected for camera %1. Diff between packets: %2 ms")
            .arg(m_device->getUniqueId())
            .arg((md->timestamp - m_endDateTimeUs) / 1000));
        close();
    }
    else if (m_startDateTimeUs != qint64(AV_NOPTS_VALUE))
    {
        if (md->timestamp - m_startDateTimeUs > m_truncateInterval * 3 && m_truncateInterval > 0)
        {
            // if multifile recording allowed, recreate file if recording hole is detected
            NX_DEBUG(this, lm(
                "Too long time when no I-frame detected (file length exceed %1 sec. Close file")
                .arg((md->timestamp - m_startDateTimeUs) / 1000000));
            close();
        }
        else if (md->timestamp < m_startDateTimeUs - 1000LL * 1000)
        {
            NX_DEBUG(this, lm("Time translated into the past for %1 s. Close file")
                .arg((md->timestamp - m_startDateTimeUs) / 1000000));
            close();
        }
    }

    if (md->dataType == QnAbstractMediaData::AUDIO && m_truncateInterval > 0)
    {
        NX_VERBOSE(this, "saveData(): AUDIO");
        // TODO: m_firstTime should not be used to guard comparison with m_prevAudioFormat.
        QnCodecAudioFormat audioFormat(md->context);
        if (!m_prevAudioFormat.is_initialized())
            m_prevAudioFormat = audioFormat;
        else if (m_prevAudioFormat != audioFormat)
            close(); // restart recording file if audio format is changed
    }

    QnConstCompressedVideoDataPtr vd = std::dynamic_pointer_cast<const QnCompressedVideoData>(md);
    //if (!vd)
    //    return true; // ignore audio data

    if (vd && !m_gotKeyFrame[vd->channelNumber] && !(vd->flags & AV_PKT_FLAG_KEY))
    {
        NX_VERBOSE(this, lm(
            "saveData(): VIDEO; skip data. "
            "Timestamp: %1 (%2ms)")
                .args(
                    QDateTime::fromMSecsSinceEpoch(md->timestamp / 1000),
                    vd->timestamp / 1000));
        return true; // skip data
    }

    const QnMediaResource* mediaDev = dynamic_cast<const QnMediaResource*>(m_device.data());
    if (m_firstTime)
    {
        if (vd == 0 && mediaDev->hasVideo(md->dataProvider))
        {
            NX_VERBOSE(this, lm(
                "saveData(): AUDIO; skip audio packets before first video packet. "
                "Timestamp: %1 (%2ms)")
                    .args(
                        QDateTime::fromMSecsSinceEpoch(md->timestamp / 1000),
                        md->timestamp / 1000));
            return true; // skip audio packets before first video packet
        }
        if (!initFfmpegContainer(md))
        {
            if (!m_recordingContextVector.empty())
                m_recordingFinished = true;

            // clear formatCtx and ioCtx
            cleanFfmpegContexts();

            m_needStop = true;
            NX_VERBOSE(this, "saveData(): first time; initFfmpegContainer() failed");
            return false;
        }

        NX_VERBOSE(this, "saveData(): first time; recording started");
        m_firstTime = false;
        emit recordingStarted();
    }

    int channel = md->channelNumber;

    if (md->flags & AV_PKT_FLAG_KEY)
        m_gotKeyFrame[channel] = true;
    if (((md->flags & AV_PKT_FLAG_KEY) && md->dataType == QnAbstractMediaData::VIDEO) || !mediaDev->hasVideo(m_mediaProvider))
    {
        if (m_truncateInterval > 0
            && md->timestamp - m_startDateTimeUs > (m_truncateInterval + m_truncateIntervalEps))
        {
            m_endDateTimeUs = md->timestamp;
            close();
            m_endDateTimeUs = m_startDateTimeUs = md->timestamp;

            return saveData(md);
        }
    }

    int streamIndex = channel;
    if (md->dataType == QnAbstractMediaData::VIDEO && m_videoTranscoder)
        streamIndex = 0;

    if ((uint) streamIndex >= m_recordingContextVector[0].formatCtx->nb_streams)
    {
        NX_VERBOSE(this, "saveData(): skip packet");
        return true; // skip packet
    }

    m_endDateTimeUs = md->timestamp;

    if (md->dataType == QnAbstractMediaData::AUDIO && m_audioTranscoder)
    {
        QnAbstractMediaDataPtr result;
        bool inputDataDepleted = false;
        do
        {
            m_audioTranscoder->transcodePacket(
                inputDataDepleted ? QnConstAbstractMediaDataPtr() : md, &result);
            if (result && result->dataSize() > 0)
                writeData(result, streamIndex);
            inputDataDepleted = true;
        } while (result);
    }
    else if (md->dataType == QnAbstractMediaData::VIDEO && m_videoTranscoder)
    {
        QnAbstractMediaDataPtr result;
        m_videoTranscoder->transcodePacket(md, &result);
        if (result && result->dataSize() > 0)
            writeData(result, streamIndex);
    }
    else
    {
        writeData(md, streamIndex);
    }

    return true;
}

qint64 QnStreamRecorder::getPacketTimeUsec(const QnConstAbstractMediaDataPtr& md)
{
    return md->timestamp - m_startDateTimeUs;
}

int64_t QnStreamRecorder::lastFileSize() const
{
    return m_lastFileSize;
}

void QnStreamRecorder::writeData(const QnConstAbstractMediaDataPtr& md, int streamIndex)
{
    AVRational srcRate = {1, 1000000};

    for (size_t i = 0; i < m_recordingContextVector.size(); ++i)
    {
#if 0 // for storage balancing algorithm test
        if (md && m_recordingContextVector[i].storage)
            m_recordingContextVector[i].storage->addWrited(md->dataSize());
#endif
        AVStream* stream = m_recordingContextVector[i].formatCtx->streams[streamIndex];
        NX_ASSERT(stream->time_base.num && stream->time_base.den);

        NX_ASSERT(md->timestamp >= 0);

        QnFfmpegAvPacket avPkt;
        qint64 dts = av_rescale_q(getPacketTimeUsec(md), srcRate, stream->time_base);
        if (stream->cur_dts > 0)
            avPkt.dts = qMax((qint64)stream->cur_dts + 1, dts);
        else
            avPkt.dts = dts;
        const QnCompressedVideoData* video = dynamic_cast<const QnCompressedVideoData*>(md.get());
        if (video && video->pts != AV_NOPTS_VALUE)
            avPkt.pts = av_rescale_q(video->pts - m_startDateTimeUs, srcRate, stream->time_base) + (avPkt.dts - dts);
        else
            avPkt.pts = avPkt.dts;

        if (md->flags & AV_PKT_FLAG_KEY)
            avPkt.flags |= AV_PKT_FLAG_KEY;
        avPkt.data = const_cast<quint8*>((const quint8*)md->data());    //const_cast is here because av_write_frame accepts non-const pointer, but does not modify object
        avPkt.size = static_cast<int>(md->dataSize());
        avPkt.stream_index = streamIndex;

        if (avPkt.pts < avPkt.dts)
        {
            avPkt.pts = avPkt.dts;
            NX_LOG(QLatin1String("Timestamp error: PTS < DTS. Fixed."), cl_logWARNING);
        }

        auto startWriteTime = std::chrono::high_resolution_clock::now();
        int ret = av_write_frame(
            m_recordingContextVector[i].formatCtx,
            &avPkt
        );
        auto endWriteTime = std::chrono::high_resolution_clock::now();

        m_recordingContextVector[i].totalWriteTimeNs +=
            std::chrono::duration_cast<std::chrono::nanoseconds>(
                endWriteTime - startWriteTime
                ).count();

        if (m_recordingContextVector[i].formatCtx->pb->error == -1)
        {   // pb->error == -1 means that pb->write_data returned -1
            // (see libavformat::aviobuf.c writeout() function)
            // that in order means that ffmpegHelper::ffmpegWritePacket returned -1
            // that in order means that QIOdevice::writeData() implementation for example
            // in QnBufferedFile or QnLayoutFile returned -1
            // that in order means that disk write operation failed.
            m_recordingFinished = true;
            m_lastError = StreamRecorderErrorStruct(
                StreamRecorderError::fileWrite,
                m_recordingContextVector[i].storage
            );
            m_needStop = true;
            return;
        }

        if (ret < 0)
        {
            NX_LOG(QLatin1String("AV packet write error"), cl_logWARNING);
        }
        else
        {
            m_packetWrited = true;
            if (m_needCalcSignature)
            {
                if (md->dataType == QnAbstractMediaData::VIDEO && (md->flags & AV_PKT_FLAG_KEY))
                    m_lastIFrame = std::dynamic_pointer_cast<const QnCompressedVideoData>(md);
                AVCodecContext* srcCodec = m_recordingContextVector[i].formatCtx->streams[streamIndex]->codec;
                NX_VERBOSE(this) << "SignVideo: add video packet of size" << avPkt.size;
                QnSignHelper::updateDigest(srcCodec, m_mdctx, avPkt.data, avPkt.size);
                //EVP_DigestUpdate(m_mdctx, (const char*)avPkt.data, avPkt.size);
            }
        }
    }
}

void QnStreamRecorder::endOfRun()
{
    close();
}

bool QnStreamRecorder::initFfmpegContainer(const QnConstAbstractMediaDataPtr& mediaData)
{
    m_mediaProvider = dynamic_cast<QnAbstractMediaStreamDataProvider*> (mediaData->dataProvider);
    //NX_ASSERT(m_mediaProvider); //< Commented out since

    m_endDateTimeUs = m_startDateTimeUs = mediaData->timestamp;

    // allocate container
    AVOutputFormat * outputCtx = av_guess_format(m_container.toLatin1().data(), NULL, NULL);
    if (outputCtx == 0)
    {
        m_lastError = StreamRecorderErrorStruct(
            StreamRecorderError::containerNotFound,
            QnStorageResourcePtr()
        );
        NX_LOG(lit("No %1 container in FFMPEG library.").arg(m_container), cl_logERROR);
        return false;
    }

    m_currentTimeZone = currentTimeZone() / 60;
    QString fileExt = QString(QLatin1String(outputCtx->extensions)).split(QLatin1Char(','))[0];

    // get recording context list
    getStoragesAndFileNames(m_mediaProvider);
    if (m_recordingContextVector.empty() ||
        m_recordingContextVector[0].fileName.isEmpty())
    {
        return false;
    }

    QString dFileExt = QLatin1Char('.') + fileExt;

    for (size_t i = 0; i < m_recordingContextVector.size(); ++i)
    {
        auto& context = m_recordingContextVector[i];

        if (!context.fileName.endsWith(dFileExt, Qt::CaseInsensitive))
            context.fileName += dFileExt;
        QString url = context.fileName;

        int err = avformat_alloc_output_context2(
            &context.formatCtx,
            outputCtx,
            0,
            url.toUtf8().constData()
        );

        if (err < 0)
        {
            m_lastError = StreamRecorderErrorStruct(
                StreamRecorderError::fileCreate,
                context.storage
            );
            NX_LOG(lit("Can't create output file '%1' for video recording.")
                .arg(context.fileName), cl_logERROR);

            msleep(500); // avoid createFile flood
            return false;
        }

        const QnMediaResourcePtr mediaDev = m_device.dynamicCast<QnMediaResource>();

        // m_forceDefaultCtx: for server archive, if file is recreated - we need to use default context.
        // for exporting AVI files we must use original context, so need to reset "force" for exporting purpose
        const bool isTranscode =
            (m_transcodeFilters.is_initialized()
                && m_transcodeFilters->isTranscodingRequired(mediaDev))
            || (m_dstVideoCodec != AV_CODEC_ID_NONE
                && m_dstVideoCodec != mediaData->compressionType);

        const QnConstResourceVideoLayoutPtr& layout = mediaDev->getVideoLayout(m_mediaProvider);
        context.metadata.version = QnAviArchiveMetadata::kVersionBeforeTheIntegrityCheck;

        if (!isTranscode)
        {
            context.metadata.videoLayoutSize = layout->size();
            context.metadata.videoLayoutChannels = layout->getChannels();
            context.metadata.overridenAr = mediaDev->customAspectRatio();
        }

        if (isUtcOffsetAllowed())
            context.metadata.startTimeMs = mediaData->timestamp / 1000LL;

        context.metadata.dewarpingParams = mediaDev->getDewarpingParams();
        if (isTranscode)
            context.metadata.dewarpingParams.enabled = false;

        context.metadata.timeZoneOffset = m_serverTimeZoneMs;

#ifndef SIGN_FRAME_ENABLED
        if (m_needCalcSignature)
        {
            QByteArray signPattern = QnSignHelper::getSignPattern(licensePool());

            // Add server time zone as one more column to sign pattern.
            if (m_serverTimeZoneMs != Qn::InvalidUtcOffset)
                signPattern.append(QByteArray::number(m_serverTimeZoneMs));
            context.metadata.signature = QnSignHelper::makeSignature(signPattern);
        }
#endif

        if (fileExt == lit("avi"))
            context.fileFormat = QnAviArchiveMetadata::Format::avi;
        else if (fileExt == lit("mp4"))
            context.fileFormat = QnAviArchiveMetadata::Format::mp4;

        updateContainerMetadata(&context.metadata);
        context.metadata.saveToFile(context.formatCtx, context.fileFormat);

        context.formatCtx->start_time = mediaData->timestamp;

        if (auto videoData = std::dynamic_pointer_cast<const QnCompressedVideoData>(mediaData))
        {
            const int videoChannels = isTranscode ? 1 : layout->channelCount();
            for (int j = 0; j < videoChannels; ++j)
            {
                AVStream* videoStream = avformat_new_stream(
                    context.formatCtx,
                    nullptr
                );

                if (videoStream == 0)
                {
                    m_lastError = StreamRecorderErrorStruct(
                        StreamRecorderError::videoStreamAllocation,
                        context.storage
                    );
                    NX_LOG(lit("Can't allocate output stream for recording."), cl_logERROR);
                    return false;
                }

                videoStream->id = DEFAULT_VIDEO_STREAM_ID + j;
                AVCodecContext* videoCodecCtx = videoStream->codec;
                videoCodecCtx->codec_id = mediaData->compressionType;
                videoCodecCtx->codec_type = AVMEDIA_TYPE_VIDEO;
                if (mediaData->compressionType == AV_CODEC_ID_MJPEG)
                    videoCodecCtx->pix_fmt = AV_PIX_FMT_YUVJ420P;
                else
                    videoCodecCtx->pix_fmt = AV_PIX_FMT_YUV420P;

                if (isTranscode)
                {
                    // transcode video
                    if (m_dstVideoCodec == AV_CODEC_ID_NONE)
                        m_dstVideoCodec = AV_CODEC_ID_MPEG4; // default value
                    m_videoTranscoder = new QnFfmpegVideoTranscoder(m_dstVideoCodec);
                    m_videoTranscoder->setMTMode(true);

                    m_videoTranscoder->open(videoData);

                    m_transcodeFilters->prepare(mediaDev, m_videoTranscoder->getResolution());
                    m_videoTranscoder->setFilterList(*m_transcodeFilters);
                    m_videoTranscoder->setQuality(Qn::QualityHighest);
                    m_videoTranscoder->open(videoData); // reopen again for new size

                    QnFfmpegHelper::copyAvCodecContex(videoStream->codec, m_videoTranscoder->getCodecContext());
                }
                else if (!m_forceDefaultCtx && mediaData->context && mediaData->context->getWidth() > 0)
                {
                    QnFfmpegHelper::mediaContextToAvCodecContext(videoCodecCtx, mediaData->context);
                }
                else if (m_role == StreamRecorderRole::fileExport || m_role == StreamRecorderRole::fileExportWithEmptyContext)
                {
                    // determine real width and height
                    QSharedPointer<CLVideoDecoderOutput> outFrame(new CLVideoDecoderOutput());
                    QnFfmpegVideoDecoder decoder(mediaData->compressionType, videoData, false);
                    decoder.decode(videoData, &outFrame);
                    if (m_role == StreamRecorderRole::fileExport)
                    {
                        QnFfmpegHelper::copyAvCodecContex(videoStream->codec, decoder.getContext());
                    }
                    else
                    {
                        videoCodecCtx->width = decoder.getWidth();
                        videoCodecCtx->height = decoder.getHeight();
                    }
                }
                else
                {
                    videoCodecCtx->width = qMax(8, videoData->width);
                    videoCodecCtx->height = qMax(8, videoData->height);
                }

                videoCodecCtx->bit_rate = 1000000 * 6;
                videoCodecCtx->flags |= CODEC_FLAG_GLOBAL_HEADER;
                AVRational defaultFrameRate = {1, 60};
                videoCodecCtx->time_base = defaultFrameRate;

                videoCodecCtx->sample_aspect_ratio.num = 1;
                videoCodecCtx->sample_aspect_ratio.den = 1;

                videoStream->sample_aspect_ratio = videoCodecCtx->sample_aspect_ratio;
                videoStream->first_dts = 0;
            }
        }

        QnConstResourceAudioLayoutPtr audioLayout = m_forcedAudioLayout
            ? m_forcedAudioLayout.dynamicCast<const QnResourceAudioLayout>()
            : mediaDev->getAudioLayout(m_mediaProvider);

        m_isAudioPresent = audioLayout->channelCount() > 0;
        for (int j = 0; j < audioLayout->channelCount(); ++j)
        {
            AVStream* audioStream = avformat_new_stream(
                context.formatCtx,
                nullptr
            );

            if (!audioStream)
            {
                m_lastError = StreamRecorderErrorStruct(
                    StreamRecorderError::audioStreamAllocation,
                    context.storage
                );
                NX_LOG(lit("Can't allocate output audio stream."), cl_logERROR);
                return false;
            }

            audioStream->id = DEFAULT_AUDIO_STREAM_ID + j;
            AVCodecID srcAudioCodec = AV_CODEC_ID_NONE;
            QnConstMediaContextPtr mediaContext = audioLayout->getAudioTrackInfo(j).codecContext;
            if (!mediaContext)
            {
                m_lastError = StreamRecorderErrorStruct(
                    StreamRecorderError::invalidAudioCodec,
                    context.storage
                );
                NX_LOG(lit("Invalid audio codec information."), cl_logERROR);
                return false;
            }

            srcAudioCodec = mediaContext->getCodecId();

            if (m_dstAudioCodec == AV_CODEC_ID_NONE || m_dstAudioCodec == srcAudioCodec)
            {
                QnFfmpegHelper::mediaContextToAvCodecContext(audioStream->codec, mediaContext);
                // codec_tag from another source container can cause an issue. Reset value.
                audioStream->codec->codec_tag = 0;

                // avoid FFMPEG bug for MP3 mono. block_align hardcoded inside ffmpeg for stereo channels and it is cause problem
                if (srcAudioCodec == AV_CODEC_ID_MP3 && audioStream->codec->channels == 1)
                    audioStream->codec->block_align = 0;
            }
            else
            {
                // transcode audio
                m_audioTranscoder = new QnFfmpegAudioTranscoder(m_dstAudioCodec);
                m_audioTranscoder->open(mediaContext);
                QnFfmpegHelper::copyAvCodecContex(audioStream->codec, m_audioTranscoder->getCodecContext());
            }
            audioStream->codec->flags |= CODEC_FLAG_GLOBAL_HEADER;
            audioStream->first_dts = 0;
        }

        initIoContext(
            context.storage,
            context.fileName,
            &context.formatCtx->pb);

        if (context.formatCtx->pb == 0)
        {
            avformat_close_input(&context.formatCtx);
            m_lastError = StreamRecorderErrorStruct(StreamRecorderError::fileCreate,
                context.storage);
            NX_LOG(lit("Can't create output file '%1'.").arg(url), cl_logERROR);
            m_recordingFinished = true;
            msleep(500); // avoid createFile flood
            return false;
        }

        int rez = avformat_write_header(context.formatCtx, 0);
        if (rez < 0)
        {
            QnFfmpegHelper::closeFfmpegIOContext(context.formatCtx->pb);
            context.formatCtx->pb = nullptr;
            avformat_close_input(&context.formatCtx);
            m_lastError = StreamRecorderErrorStruct(
                StreamRecorderError::incompatibleCodec,
                context.storage
            );
            NX_LOG(lit("Video or audio codec is incompatible with %1 format. Try another format. Ffmpeg error: %2").
                arg(m_container).arg(QnFfmpegHelper::getErrorStr(rez)), cl_logERROR);
            return false;
        }

        if (!m_disableRegisterFile)
            fileStarted(
                m_startDateTimeUs / 1000,
                m_currentTimeZone,
                context.fileName,
                m_mediaProvider
            );

        if (m_truncateInterval > 0)
        {
            std::uniform_int_distribution<qint64> dis(1, m_truncateInterval / 4);

            if (m_truncateInterval > 4000000ll)
                m_truncateIntervalEps = dis(m_gen);
        }
        else
        {
            m_truncateIntervalEps = 0;
        }

    } // for each storage

    return true;
}

void QnStreamRecorder::initIoContext(
    const QnStorageResourcePtr& storage,
    const QString& url,
    AVIOContext** context)
{
    *context = QnFfmpegHelper::createFfmpegIOContext(
        storage,
        url,
        QIODevice::WriteOnly);
}

void QnStreamRecorder::setTruncateInterval(int seconds)
{
    m_truncateInterval = seconds * 1000000ll;
}

void QnStreamRecorder::addRecordingContext(
    const QString               &fileName,
    const QnStorageResourcePtr  &storage
)
{
    m_fixedFileName = true;
    m_recordingContextVector.emplace_back(
        fileName,
        storage
    );
}

bool QnStreamRecorder::addRecordingContext(const QString &fileName)
{
    m_fixedFileName = true;
    auto storage = QnStorageResourcePtr(
        QnStoragePluginFactory::instance()->createStorage(
            commonModule(),
            fileName
        )
    );

    if (storage)
    {
        m_recordingContextVector.emplace_back(
            fileName,
            storage
        );
        return true;
    }
    return false;
}

void QnStreamRecorder::setMotionFileList(QSharedPointer<QBuffer> motionFileList[CL_MAX_CHANNELS])
{
    for (int i = 0; i < CL_MAX_CHANNELS; ++i)
        m_motionFileList[i] = motionFileList[i];
}

void QnStreamRecorder::setPrebufferingUsec(int value)
{
    m_prebufferingUsec = value;
}

int QnStreamRecorder::getPrebufferingUsec() const
{
    return m_prebufferingUsec;
}


bool QnStreamRecorder::needSaveData(const QnConstAbstractMediaDataPtr& /*media*/)
{
    return true;
}

bool QnStreamRecorder::saveMotion(const QnConstMetaDataV1Ptr& motion)
{
    if (motion && !motion->isEmpty() && m_motionFileList[motion->channelNumber])
        motion->serialize(m_motionFileList[motion->channelNumber].data());
    return true;
}

void QnStreamRecorder::getStoragesAndFileNames(QnAbstractMediaStreamDataProvider* /*provider*/)
{
    NX_ASSERT(!m_recordingContextVector.empty(), "Make sure you've called addRecordingContext()");
}

QString QnStreamRecorder::fixedFileName() const
{
    if (m_fixedFileName)
    {
        Q_ASSERT(!m_recordingContextVector.empty());
        if (!m_recordingContextVector.empty())
            return m_recordingContextVector[0].fileName;
    }
    return QString();
}

void QnStreamRecorder::setEofDateTime(qint64 value)
{
    m_endOfData = false;
    m_eofDateTimeUs = value;
    m_lastProgress = -1;
}

void QnStreamRecorder::setNeedCalcSignature(bool value)
{
    if (m_needCalcSignature == value)
        return;

    m_needCalcSignature = value;

    if (value)
    {
        m_mdctx.reset();
        m_mdctx.addData(EXPORT_SIGN_MAGIC, sizeof(EXPORT_SIGN_MAGIC));
        NX_VERBOSE(this) << "SignVideo: init";
    }
}

QByteArray QnStreamRecorder::getSignature() const
{
    return m_mdctx.result();
}

bool QnStreamRecorder::addSignatureFrame()
{
#ifndef SIGN_FRAME_ENABLED
    QByteArray signText = QnSignHelper::getSignPattern(licensePool());
    if (m_serverTimeZoneMs != Qn::InvalidUtcOffset)
        signText.append(QByteArray::number(m_serverTimeZoneMs)); // I've included server timezone to sign to prevent modification this attribute
    NX_VERBOSE(this) << "SignVideo: add signature";
    QnSignHelper::updateDigest(nullptr, m_mdctx, (const quint8*)signText.data(), signText.size());
#else
    AVCodecContext* srcCodec = m_formatCtx->streams[0]->codec;
    QnSignHelper signHelper;
    signHelper.setLogo(QPixmap::fromImage(m_logo));
    signHelper.setSign(getSignature());
    QnCompressedVideoDataPtr generatedFrame = signHelper.createSignatureFrame(srcCodec, m_lastIFrame);

    if (generatedFrame == 0)
    {
        m_lastErrMessage = lit("Error during watermark generation for file \"%1\".").arg(m_fileName);
        qWarning() << m_lastErrMessage;
        return false;
    }

    generatedFrame->timestamp = m_endDateTimeUs + 100 * 1000ll;
    m_needCalcSignature = false; // prevent recursive calls
    //for (int i = 0; i < 2; ++i) // 2 - work, 1 - work at VLC
    {
        saveData(generatedFrame);
        generatedFrame->timestamp += 100 * 1000ll;
    }
    m_needCalcSignature = true;
#endif

    return true;
}

void QnStreamRecorder::setRole(StreamRecorderRole role)
{
    m_role = role;
    // TODO: it seems we don't need to force default context either for client or server.
    // Get rid of this field and fileExportWithEmptyContext enum value (need to recheck NOV export/double export).
    m_forceDefaultCtx = (m_role == StreamRecorderRole::fileExportWithEmptyContext);
}

#ifdef SIGN_FRAME_ENABLED
void QnStreamRecorder::setSignLogo(const QImage& logo)
{
    m_logo = logo;
}
#endif

//void QnStreamRecorder::setStorage(const QnStorageResourcePtr& storage)
//{
//    m_storage = storage;
//}

void QnStreamRecorder::setContainer(const QString& container)
{
    m_container = container;
    // convert short file ext to ffmpeg container name
    if (m_container == QLatin1String("mkv"))
        m_container = QLatin1String("matroska");
}

void QnStreamRecorder::setNeedReopen()
{
    m_needReopen = true;
}

bool QnStreamRecorder::isAudioPresent() const
{
    return m_isAudioPresent;
}

void QnStreamRecorder::setAudioCodec(AVCodecID codec)
{
    m_dstAudioCodec = codec;
}

void QnStreamRecorder::setServerTimeZoneMs(qint64 value)
{
    m_serverTimeZoneMs = value;
}

void QnStreamRecorder::disconnectFromResource()
{
    stop();
    QnResourceConsumer::disconnectFromResource();
}

void QnStreamRecorder::forceAudioLayout(const QnResourceAudioLayoutPtr& layout)
{
    m_forcedAudioLayout = layout;
}

void QnStreamRecorder::disableRegisterFile(bool disable)
{
    m_disableRegisterFile = disable;
}

void QnStreamRecorder::setTranscodeFilters(const nx::core::transcoding::FilterChain& filters)
{
    m_transcodeFilters = filters;
}

#endif // ENABLE_DATA_PROVIDERS<|MERGE_RESOLUTION|>--- conflicted
+++ resolved
@@ -462,13 +462,8 @@
         return saveMotion(std::dynamic_pointer_cast<const QnMetaDataV1>(md));
     }
 
-<<<<<<< HEAD
-    if (m_endDateTime != qint64(AV_NOPTS_VALUE)
-        && md->timestamp - m_endDateTime > MAX_FRAME_DURATION_MS * 2 * 1000LL
-=======
     if (m_endDateTimeUs != qint64(AV_NOPTS_VALUE)
-        && md->timestamp - m_endDateTimeUs > MAX_FRAME_DURATION * 2 * 1000LL
->>>>>>> a0ff5c0e
+        && md->timestamp - m_endDateTimeUs > MAX_FRAME_DURATION_MS * 2 * 1000LL
         && m_truncateInterval > 0)
     {
         // If multifile recording is allowed, recreate the file if a recording hole is detected.
