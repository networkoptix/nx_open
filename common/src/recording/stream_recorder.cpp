#include "stream_recorder.h"

#ifdef ENABLE_DATA_PROVIDERS

#include <common/common_module.h>

#include <core/resource/resource_consumer.h>
#include <core/resource/resource.h>
#include <core/resource/storage_resource.h>
#include <core/resource/media_resource.h>
#include <core/resource/storage_plugin_factory.h>
#include <core/resource/security_cam_resource.h>

#include <nx/streaming/abstract_data_packet.h>
#include <nx/streaming/media_data_packet.h>
#include <nx/streaming/abstract_media_stream_data_provider.h>
#include <nx/streaming/config.h>

#include <plugins/resource/avi/avi_archive_delegate.h>
#include <nx/streaming/archive_stream_reader.h>

#include "transcoding/ffmpeg_audio_transcoder.h"
#include "transcoding/ffmpeg_video_transcoder.h"

#include "decoders/video/ffmpeg_video_decoder.h"
#include "export/sign_helper.h"

#include <utils/common/util.h>

#include <nx/fusion/model_functions.h>
#include <nx/utils/log/log.h>

namespace {

static const int DEFAULT_VIDEO_STREAM_ID = 4113;
static const int DEFAULT_AUDIO_STREAM_ID = 4352;
static const int STORE_QUEUE_SIZE = 50;

// 16Kb ought to be enough for anybody.
static const int kMetadataSeekSizeBytes = 16 * 1024;

bool updateInFile(QIODevice* file,
    QnAviArchiveMetadata::Format fileFormat,
    const QByteArray& source,
    const QByteArray& target)
{
    NX_ASSERT(file);
    NX_ASSERT(source.size() == target.size());

    auto pos = -1;
    switch (fileFormat)
    {
        // Mp4 stores metadata at the end of file.
        case QnAviArchiveMetadata::Format::mp4:
        {
            const auto offset = file->size() - kMetadataSeekSizeBytes;
            file->seek(offset);
            const auto data = file->read(kMetadataSeekSizeBytes);
            pos = data.indexOf(source);
            if (pos >= 0)
                pos += offset;
            break;
        }
        default:
        {
            file->seek(0);
            const auto data = file->read(kMetadataSeekSizeBytes);
            pos = data.indexOf(source);
            break;
        }
    }

    if (pos < 0)
        return false;

    file->seek(pos);
    file->write(target);
    return true;
}

} // namespace


QnStreamRecorder::StreamRecorderContext::StreamRecorderContext(
    const QString& fileName,
    const QnStorageResourcePtr& storage)
    :
    fileName(fileName),
    storage(storage)
{
}

QString QnStreamRecorder::errorString(StreamRecorderError errCode)
{
    switch (errCode)
    {
        case StreamRecorderError::noError:
            return QString();
        case StreamRecorderError::containerNotFound:
            return tr("Corresponding container in FFMPEG library was not found.");
        case StreamRecorderError::fileCreate:
            return tr("Could not create output file for video recording.");
        case StreamRecorderError::videoStreamAllocation:
            return tr("Could not allocate output stream for recording.");
        case StreamRecorderError::audioStreamAllocation:
            return tr("Could not allocate output audio stream.");
        case StreamRecorderError::invalidAudioCodec:
            return tr("Invalid audio codec information.");
        case StreamRecorderError::incompatibleCodec:
            return tr("Video or audio codec is incompatible with the selected format.");
        case StreamRecorderError::fileWrite:
            return tr("File write error. Not enough free space.");
        case StreamRecorderError::invalidResourceType:
            return tr("Invalid resource type for data export.");
        case StreamRecorderError::dataNotFound:
            return tr("No data exported.");
        default:
            return QString();
    }
}

QnStreamRecorder::QnStreamRecorder(const QnResourcePtr& dev):
    QnAbstractDataConsumer(STORE_QUEUE_SIZE),
    QnResourceConsumer(dev),
    QnCommonModuleAware(dev->commonModule()),
    m_device(dev),
    m_firstTime(true),
    m_truncateInterval(0),
    m_fixedFileName(false),
    m_endDateTimeUs(AV_NOPTS_VALUE),
    m_startDateTimeUs(AV_NOPTS_VALUE),
    m_currentTimeZone(-1),
    m_waitEOF(false),
    m_forceDefaultCtx(false),
    m_packetWrited(false),
    m_currentChunkLen(0),
    m_prebufferingUsec(0),
    m_eofDateTimeUs(AV_NOPTS_VALUE),
    m_endOfData(false),
    m_lastProgress(-1),
    m_needCalcSignature(false),
    m_mediaProvider(0),
    m_mdctx(EXPORT_SIGN_METHOD),
    m_container(QLatin1String("matroska")),
    m_needReopen(false),
    m_isAudioPresent(false),
    m_audioTranscoder(0),
    m_videoTranscoder(0),
    m_dstAudioCodec(AV_CODEC_ID_NONE),
    m_dstVideoCodec(AV_CODEC_ID_NONE),
    m_serverTimeZoneMs(Qn::InvalidUtcOffset),
    m_nextIFrameTime(AV_NOPTS_VALUE),
    m_truncateIntervalEps(0),
    m_recordingFinished(false),
    m_role(StreamRecorderRole::serverRecording),
    m_gen(m_rd()),
    m_forcedAudioLayout(nullptr),
    m_disableRegisterFile(false)
{
    memset(m_gotKeyFrame, 0, sizeof(m_gotKeyFrame)); // false
    memset(m_motionFileList, 0, sizeof(m_motionFileList));
}

QnStreamRecorder::~QnStreamRecorder()
{
    stop();
    close();
    delete m_audioTranscoder;
    delete m_videoTranscoder;
}

void QnStreamRecorder::updateSignatureAttr(StreamRecorderContext* context)
{
    NX_VERBOSE(this) "SignVideo: update signature at" << context->fileName;
    QScopedPointer<QIODevice> file(context->storage->open(context->fileName, QIODevice::ReadWrite));
    if (!file)
    {
        NX_VERBOSE(this) "SignVideo: could not open the file";
        return;
    }

    // Placeholder start for actual signature. Really QnSignHelper::signSize() bytes written.
    const auto placeholder = QnSignHelper::getSignMagic();

    // Update old metadata (except mp4).
    if (context->fileFormat != QnAviArchiveMetadata::Format::mp4)
    {
        const bool tagUpdated = updateInFile(file.data(),
            context->fileFormat,
            placeholder,
            QnSignHelper::getSignFromDigest(getSignature()));
        NX_ASSERT(tagUpdated, "SignVideo: signature tag was not updated");
    }

    // Update new metadata.
    auto& metadata = context->metadata;
    QByteArray signPattern = metadata.signature;
    QByteArray signPlaceholder = signPattern;

    NX_ASSERT(signPattern.indexOf(placeholder) >= 0, "Sign magic must be present in metadata");
    signPattern.replace(QnSignHelper::getSignMagic(),
        QnSignHelper::getSignFromDigest(getSignature()));

    metadata.signature = QnSignHelper::makeSignature(signPattern);

    //New metadata is stored as json, so signature is written base64 - encoded.
    const bool metadataUpdated = updateInFile(file.data(),
        context->fileFormat,
        signPlaceholder.toBase64(),
        metadata.signature.toBase64());
    NX_ASSERT(metadataUpdated, "SignVideo: metadata tag was not updated");
}

void QnStreamRecorder::close()
{
    for (size_t i = 0; i < m_recordingContextVector.size(); ++i)
    {
        if (m_packetWrited)
            av_write_trailer(m_recordingContextVector[i].formatCtx);


        qint64 fileSize = 0;
        if (m_recordingContextVector[i].formatCtx)
        {
            if (m_startDateTimeUs != qint64(AV_NOPTS_VALUE))
                fileSize = QnFfmpegHelper::getFileSizeByIOContext(m_recordingContextVector[i].formatCtx->pb);

            QnFfmpegHelper::closeFfmpegIOContext(m_recordingContextVector[i].formatCtx->pb);
#ifndef SIGN_FRAME_ENABLED
            if (m_needCalcSignature)
                updateSignatureAttr(&m_recordingContextVector[i]);
#endif
            m_recordingContextVector[i].formatCtx->pb = nullptr;
            avformat_close_input(&m_recordingContextVector[i].formatCtx);
        }
        m_recordingContextVector[i].formatCtx = 0;

        if (m_startDateTimeUs != qint64(AV_NOPTS_VALUE))
        {
            qint64 fileDuration = m_startDateTimeUs !=
                qint64(AV_NOPTS_VALUE) ? m_endDateTimeUs / 1000 - m_startDateTimeUs / 1000 : 0; // bug was here! rounded sum is not same as rounded summand!

            m_lastFileSize = fileSize;
            if (m_lastError.lastError != StreamRecorderError::fileCreate && !m_disableRegisterFile)
            {
                fileFinished(
                    fileDuration,
                    m_recordingContextVector[i].fileName,
                    m_mediaProvider,
                    fileSize);
            }
        }
        else
        {
            m_lastError.lastError = StreamRecorderError::dataNotFound;
        }
    }

    for (int i = 0; i < CL_MAX_CHANNELS; ++i)
    {
        if (m_motionFileList[i])
            m_motionFileList[i]->close();
    }

    m_packetWrited = false;
    m_endDateTimeUs = m_startDateTimeUs = AV_NOPTS_VALUE;

    markNeedKeyData();
    m_firstTime = true;
    m_prevAudioFormat.reset();

    if (m_recordingFinished)
    {
        // close may be called multiple times, so we have to reset flag m_recordingFinished
        m_recordingFinished = false;
        emit recordingFinished(m_lastError, QString());
    }
}

void QnStreamRecorder::markNeedKeyData()
{
    for (int i = 0; i < CL_MAX_CHANNELS; ++i)
        m_gotKeyFrame[i] = false;
}

void QnStreamRecorder::flushPrebuffer()
{
    while (!m_prebuffer.isEmpty())
    {
        QnConstAbstractMediaDataPtr d;
        m_prebuffer.pop(d);
        if (needSaveData(d))
            saveData(d);
        else
            markNeedKeyData();
    }
    m_nextIFrameTime = AV_NOPTS_VALUE;
}

qint64 QnStreamRecorder::findNextIFrame(qint64 baseTime)
{
    for (int i = 0; i < m_prebuffer.size(); ++i)
    {
        const QnConstAbstractMediaDataPtr& media = m_prebuffer.at(i);
        if (media->dataType == QnAbstractMediaData::VIDEO && media->timestamp > baseTime && (media->flags & AV_PKT_FLAG_KEY))
            return media->timestamp;
    }
    return AV_NOPTS_VALUE;
}

bool QnStreamRecorder::processData(const QnAbstractDataPacketPtr& nonConstData)
{
    #define VERBOSE(S) NX_VERBOSE(this, lm("%1 %2").args(__func__, (S)))

    if (m_needReopen)
    {
        m_needReopen = false;
        VERBOSE("EXIT: Reopening");
        close();
    }

    QnConstAbstractMediaDataPtr md =
        std::dynamic_pointer_cast<const QnAbstractMediaData>(nonConstData);

    if (!md)
    {
        VERBOSE("EXIT: Unknown data");
        return true; // skip unknown data
    }
    if (m_eofDateTimeUs != qint64(AV_NOPTS_VALUE) && md->timestamp > m_eofDateTimeUs)
    {
        if (!m_endOfData)
        {
            bool isOk = true;
            if (m_needCalcSignature && !m_firstTime)
                isOk = addSignatureFrame();

            if (isOk)
                m_lastError = StreamRecorderErrorStruct(
                    StreamRecorderError::noError,
                    QnStorageResourcePtr()
                );

            m_recordingFinished = true;
            m_endOfData = true;
            VERBOSE(lm("END: Stopping; m_endOfData: false; error: %1").arg(isOk ? "true" : "false"));
        }
        else
        {
            VERBOSE("END: Stopping; m_endOfData: true");
        }

        pleaseStop();
        return true;
    }

    if (md->dataType == QnAbstractMediaData::META_V1)
    {
        VERBOSE("META_V1");
        if (needSaveData(md))
            saveData(md);
    }
    else
    {
        m_prebuffer.push(md);
        if (m_prebufferingUsec == 0)
        {
            VERBOSE("no pre-buffering");
            m_nextIFrameTime = AV_NOPTS_VALUE;
            while (!m_prebuffer.isEmpty())
            {
                QnConstAbstractMediaDataPtr d;
                m_prebuffer.pop(d);
                if (needSaveData(d))
                    saveData(d);
                else if (md->dataType == QnAbstractMediaData::VIDEO)
                    markNeedKeyData();
            }
        }
        else
        {
            bool isKeyFrame = md->dataType == QnAbstractMediaData::VIDEO
                && (md->flags & AV_PKT_FLAG_KEY);
            if (m_nextIFrameTime == (qint64) AV_NOPTS_VALUE && isKeyFrame)
                m_nextIFrameTime = md->timestamp;
            VERBOSE(lm("isKeyFrame: %1 "
                "(dataType == VIDEO: %2; flags & VA_PKT_FLAG_KEY: %3)").args(
                    isKeyFrame ? "true" : "false",
                    md->dataType == QnAbstractMediaData::VIDEO ? "true" : "false",
                    md->flags & AV_PKT_FLAG_KEY ? "true" : "false"));

            if (m_nextIFrameTime != (qint64) AV_NOPTS_VALUE
                && md->timestamp - m_nextIFrameTime >= m_prebufferingUsec)
            {
                VERBOSE("find next I-Frame");
                while (!m_prebuffer.isEmpty() && m_prebuffer.front()->timestamp < m_nextIFrameTime)
                {
                    QnConstAbstractMediaDataPtr d;
                    m_prebuffer.pop(d);
                    if (needSaveData(d))
                        saveData(d);
                    else if (md->dataType == QnAbstractMediaData::VIDEO)
                    {
                        markNeedKeyData();
                    }
                }
                m_nextIFrameTime = findNextIFrame(m_nextIFrameTime);
            }
        }
    }

    if (m_waitEOF && m_dataQueue.size() == 0)
    {
        VERBOSE("closing");
        close();
        m_waitEOF = false;
    }

    if (m_eofDateTimeUs != qint64(AV_NOPTS_VALUE) && m_eofDateTimeUs > m_startDateTimeUs)
    {
<<<<<<< HEAD
        int progress =
            ((md->timestamp - m_startDateTimeUs) * 100LL) / (m_eofDateTimeUs - m_startDateTimeUs);

        // That happens quite often.
        if (progress > 100)
        {
            progress = 100;
        }

        if (progress != m_lastProgress)
=======
        const int progress =
            ((md->timestamp - m_BofDateTime) * 100LL) / (m_EofDateTime - m_BofDateTime);
        if (progress != m_lastProgress && progress >= 0 && progress <= 100)
>>>>>>> 50233fb7
        {
            VERBOSE("progress");
            emit recordingProgress(progress);
            m_lastProgress = progress;
        }
    }

    VERBOSE("END");
    return true;

    #undef VERBOSE
}

void QnStreamRecorder::cleanFfmpegContexts()
{
    for (size_t i = 0; i < m_recordingContextVector.size(); ++i)
    {
        if (m_recordingContextVector[i].formatCtx)
        {
            QnFfmpegHelper::closeFfmpegIOContext(m_recordingContextVector[i].formatCtx->pb);
            m_recordingContextVector[i].formatCtx->pb = 0;
            avformat_close_input(&m_recordingContextVector[i].formatCtx);
        }
    }
}

bool QnStreamRecorder::saveData(const QnConstAbstractMediaDataPtr& md)
{
    if (md->dataType == QnAbstractMediaData::META_V1)
    {
        NX_VERBOSE(this, "saveData(): META_V1");
        return saveMotion(std::dynamic_pointer_cast<const QnMetaDataV1>(md));
    }

    if (m_endDateTimeUs != qint64(AV_NOPTS_VALUE)
        && md->timestamp - m_endDateTimeUs > MAX_FRAME_DURATION * 2 * 1000LL
        && m_truncateInterval > 0)
    {
        // If multifile recording is allowed, recreate the file if a recording hole is detected.
        NX_DEBUG(this, lm("Data hole detected for camera %1. Diff between packets: %2 ms")
            .arg(m_device->getUniqueId())
            .arg((md->timestamp - m_endDateTimeUs) / 1000));
        close();
    }
    else if (m_startDateTimeUs != qint64(AV_NOPTS_VALUE))
    {
        if (md->timestamp - m_startDateTimeUs > m_truncateInterval * 3 && m_truncateInterval > 0)
        {
            // if multifile recording allowed, recreate file if recording hole is detected
            NX_DEBUG(this, lm(
                "Too long time when no I-frame detected (file length exceed %1 sec. Close file")
                .arg((md->timestamp - m_startDateTimeUs) / 1000000));
            close();
        }
        else if (md->timestamp < m_startDateTimeUs - 1000LL * 1000)
        {
            NX_DEBUG(this, lm("Time translated into the past for %1 s. Close file")
                .arg((md->timestamp - m_startDateTimeUs) / 1000000));
            close();
        }
    }

    if (md->dataType == QnAbstractMediaData::AUDIO && m_truncateInterval > 0)
    {
        NX_VERBOSE(this, "saveData(): AUDIO");
        // TODO: m_firstTime should not be used to guard comparison with m_prevAudioFormat.
        QnCodecAudioFormat audioFormat(md->context);
        if (!m_prevAudioFormat.is_initialized())
            m_prevAudioFormat = audioFormat;
        else if (m_prevAudioFormat != audioFormat)
            close(); // restart recording file if audio format is changed
    }

    QnConstCompressedVideoDataPtr vd = std::dynamic_pointer_cast<const QnCompressedVideoData>(md);
    //if (!vd)
    //    return true; // ignore audio data

    if (vd && !m_gotKeyFrame[vd->channelNumber] && !(vd->flags & AV_PKT_FLAG_KEY))
    {
        NX_VERBOSE(this, lm(
            "saveData(): VIDEO; skip data. "
            "Timestamp: %1 (%2ms)")
                .args(
                    QDateTime::fromMSecsSinceEpoch(md->timestamp / 1000),
                    vd->timestamp / 1000));
        return true; // skip data
    }

    const QnMediaResource* mediaDev = dynamic_cast<const QnMediaResource*>(m_device.data());
    if (m_firstTime)
    {
        if (vd == 0 && mediaDev->hasVideo(md->dataProvider))
        {
            NX_VERBOSE(this, lm(
                "saveData(): AUDIO; skip audio packets before first video packet. "
                "Timestamp: %1 (%2ms)")
                    .args(
                        QDateTime::fromMSecsSinceEpoch(md->timestamp / 1000),
                        md->timestamp / 1000));
            return true; // skip audio packets before first video packet
        }
        if (!initFfmpegContainer(md))
        {
            if (!m_recordingContextVector.empty())
                m_recordingFinished = true;

            // clear formatCtx and ioCtx
            cleanFfmpegContexts();

            m_needStop = true;
            NX_VERBOSE(this, "saveData(): first time; initFfmpegContainer() failed");
            return false;
        }

        NX_VERBOSE(this, "saveData(): first time; recording started");
        m_firstTime = false;
        emit recordingStarted();
    }

    int channel = md->channelNumber;

    if (md->flags & AV_PKT_FLAG_KEY)
        m_gotKeyFrame[channel] = true;
    if (((md->flags & AV_PKT_FLAG_KEY) && md->dataType == QnAbstractMediaData::VIDEO) || !mediaDev->hasVideo(m_mediaProvider))
    {
        if (m_truncateInterval > 0
            && md->timestamp - m_startDateTimeUs > (m_truncateInterval + m_truncateIntervalEps))
        {
            m_endDateTimeUs = md->timestamp;
            close();
            m_endDateTimeUs = m_startDateTimeUs = md->timestamp;

            return saveData(md);
        }
    }

    int streamIndex = channel;
    if (md->dataType == QnAbstractMediaData::VIDEO && m_videoTranscoder)
        streamIndex = 0;

    if ((uint) streamIndex >= m_recordingContextVector[0].formatCtx->nb_streams)
    {
        NX_VERBOSE(this, "saveData(): skip packet");
        return true; // skip packet
    }

    m_endDateTimeUs = md->timestamp;

    if (md->dataType == QnAbstractMediaData::AUDIO && m_audioTranscoder)
    {
        QnAbstractMediaDataPtr result;
        bool inputDataDepleted = false;
        do
        {
            m_audioTranscoder->transcodePacket(
                inputDataDepleted ? QnConstAbstractMediaDataPtr() : md, &result);
            if (result && result->dataSize() > 0)
                writeData(result, streamIndex);
            inputDataDepleted = true;
        } while (result);
    }
    else if (md->dataType == QnAbstractMediaData::VIDEO && m_videoTranscoder)
    {
        QnAbstractMediaDataPtr result;
        m_videoTranscoder->transcodePacket(md, &result);
        if (result && result->dataSize() > 0)
            writeData(result, streamIndex);
    }
    else
    {
        writeData(md, streamIndex);
    }

    return true;
}

qint64 QnStreamRecorder::getPacketTimeUsec(const QnConstAbstractMediaDataPtr& md)
{
    return md->timestamp - m_startDateTimeUs;
}

int64_t QnStreamRecorder::lastFileSize() const
{
    return m_lastFileSize;
}

void QnStreamRecorder::writeData(const QnConstAbstractMediaDataPtr& md, int streamIndex)
{
    AVRational srcRate = {1, 1000000};

    for (size_t i = 0; i < m_recordingContextVector.size(); ++i)
    {
#if 0 // for storage balancing algorithm test
        if (md && m_recordingContextVector[i].storage)
            m_recordingContextVector[i].storage->addWrited(md->dataSize());
#endif
        AVStream* stream = m_recordingContextVector[i].formatCtx->streams[streamIndex];
        NX_ASSERT(stream->time_base.num && stream->time_base.den);

        NX_ASSERT(md->timestamp >= 0);

        QnFfmpegAvPacket avPkt;
        qint64 dts = av_rescale_q(getPacketTimeUsec(md), srcRate, stream->time_base);
        if (stream->cur_dts > 0)
            avPkt.dts = qMax((qint64)stream->cur_dts + 1, dts);
        else
            avPkt.dts = dts;
        const QnCompressedVideoData* video = dynamic_cast<const QnCompressedVideoData*>(md.get());
        if (video && video->pts != AV_NOPTS_VALUE)
            avPkt.pts = av_rescale_q(video->pts - m_startDateTimeUs, srcRate, stream->time_base) + (avPkt.dts - dts);
        else
            avPkt.pts = avPkt.dts;

        if (md->flags & AV_PKT_FLAG_KEY)
            avPkt.flags |= AV_PKT_FLAG_KEY;
        avPkt.data = const_cast<quint8*>((const quint8*)md->data());    //const_cast is here because av_write_frame accepts non-const pointer, but does not modify object
        avPkt.size = static_cast<int>(md->dataSize());
        avPkt.stream_index = streamIndex;

        if (avPkt.pts < avPkt.dts)
        {
            avPkt.pts = avPkt.dts;
            NX_LOG(QLatin1String("Timestamp error: PTS < DTS. Fixed."), cl_logWARNING);
        }

        auto startWriteTime = std::chrono::high_resolution_clock::now();
        int ret = av_write_frame(
            m_recordingContextVector[i].formatCtx,
            &avPkt
        );
        auto endWriteTime = std::chrono::high_resolution_clock::now();

        m_recordingContextVector[i].totalWriteTimeNs +=
            std::chrono::duration_cast<std::chrono::nanoseconds>(
                endWriteTime - startWriteTime
                ).count();

        if (m_recordingContextVector[i].formatCtx->pb->error == -1)
        {   // pb->error == -1 means that pb->write_data returned -1
            // (see libavformat::aviobuf.c writeout() function)
            // that in order means that ffmpegHelper::ffmpegWritePacket returned -1
            // that in order means that QIOdevice::writeData() implementation for example
            // in QnBufferedFile or QnLayoutFile returned -1
            // that in order means that disk write operation failed.
            m_recordingFinished = true;
            m_lastError = StreamRecorderErrorStruct(
                StreamRecorderError::fileWrite,
                m_recordingContextVector[i].storage
            );
            m_needStop = true;
            return;
        }

        if (ret < 0)
        {
            NX_LOG(QLatin1String("AV packet write error"), cl_logWARNING);
        }
        else
        {
            m_packetWrited = true;
            if (m_needCalcSignature)
            {
                if (md->dataType == QnAbstractMediaData::VIDEO && (md->flags & AV_PKT_FLAG_KEY))
                    m_lastIFrame = std::dynamic_pointer_cast<const QnCompressedVideoData>(md);
                AVCodecContext* srcCodec = m_recordingContextVector[i].formatCtx->streams[streamIndex]->codec;
                NX_VERBOSE(this) "SignVideo: add video packet of size" << avPkt.size;
                QnSignHelper::updateDigest(srcCodec, m_mdctx, avPkt.data, avPkt.size);
                //EVP_DigestUpdate(m_mdctx, (const char*)avPkt.data, avPkt.size);
            }
        }
    }
}

void QnStreamRecorder::endOfRun()
{
    close();
}

bool QnStreamRecorder::initFfmpegContainer(const QnConstAbstractMediaDataPtr& mediaData)
{
    m_mediaProvider = dynamic_cast<QnAbstractMediaStreamDataProvider*> (mediaData->dataProvider);
    //NX_ASSERT(m_mediaProvider); //< Commented out since

    m_endDateTimeUs = m_startDateTimeUs = mediaData->timestamp;

    // allocate container
    AVOutputFormat * outputCtx = av_guess_format(m_container.toLatin1().data(), NULL, NULL);
    if (outputCtx == 0)
    {
        m_lastError = StreamRecorderErrorStruct(
            StreamRecorderError::containerNotFound,
            QnStorageResourcePtr()
        );
        NX_LOG(lit("No %1 container in FFMPEG library.").arg(m_container), cl_logERROR);
        return false;
    }

    m_currentTimeZone = currentTimeZone() / 60;
    QString fileExt = QString(QLatin1String(outputCtx->extensions)).split(QLatin1Char(','))[0];

    // get recording context list
    getStoragesAndFileNames(m_mediaProvider);
    if (m_recordingContextVector.empty() ||
        m_recordingContextVector[0].fileName.isEmpty())
    {
        return false;
    }

    QString dFileExt = QLatin1Char('.') + fileExt;

    for (size_t i = 0; i < m_recordingContextVector.size(); ++i)
    {
        auto& context = m_recordingContextVector[i];

        if (!context.fileName.endsWith(dFileExt, Qt::CaseInsensitive))
            context.fileName += dFileExt;
        QString url = context.fileName;

        int err = avformat_alloc_output_context2(
            &context.formatCtx,
            outputCtx,
            0,
            url.toUtf8().constData()
        );

        if (err < 0)
        {
            m_lastError = StreamRecorderErrorStruct(
                StreamRecorderError::fileCreate,
                context.storage
            );
            NX_LOG(lit("Can't create output file '%1' for video recording.")
                .arg(context.fileName), cl_logERROR);

            msleep(500); // avoid createFile flood
            return false;
        }

        const QnMediaResourcePtr mediaDev = m_device.dynamicCast<QnMediaResource>();

        // m_forceDefaultCtx: for server archive, if file is recreated - we need to use default context.
        // for exporting AVI files we must use original context, so need to reset "force" for exporting purpose
        const bool isTranscode =
            (m_transcodeFilters.is_initialized()
                && m_transcodeFilters->isTranscodingRequired(mediaDev))
            || (m_dstVideoCodec != AV_CODEC_ID_NONE
                && m_dstVideoCodec != mediaData->compressionType);

        const QnConstResourceVideoLayoutPtr& layout = mediaDev->getVideoLayout(m_mediaProvider);
        context.metadata.version = QnAviArchiveMetadata::kVersionBeforeTheIntegrityCheck;

        if (!isTranscode)
        {
            context.metadata.videoLayoutSize = layout->size();
            context.metadata.videoLayoutChannels = layout->getChannels();
            context.metadata.overridenAr = mediaDev->customAspectRatio();
        }

        if (isUtcOffsetAllowed())
            context.metadata.startTimeMs = mediaData->timestamp / 1000LL;

        context.metadata.dewarpingParams = mediaDev->getDewarpingParams();
        if (isTranscode)
            context.metadata.dewarpingParams.enabled = false;

        context.metadata.timeZoneOffset = m_serverTimeZoneMs;

#ifndef SIGN_FRAME_ENABLED
        if (m_needCalcSignature)
        {
            QByteArray signPattern = QnSignHelper::getSignPattern(licensePool());

            // Add server time zone as one more column to sign pattern.
            if (m_serverTimeZoneMs != Qn::InvalidUtcOffset)
                signPattern.append(QByteArray::number(m_serverTimeZoneMs));
            context.metadata.signature = QnSignHelper::makeSignature(signPattern);
        }
#endif

        if (fileExt == lit("avi"))
            context.fileFormat = QnAviArchiveMetadata::Format::avi;
        else if (fileExt == lit("mp4"))
            context.fileFormat = QnAviArchiveMetadata::Format::mp4;

        updateContainerMetadata(&context.metadata);
        context.metadata.saveToFile(context.formatCtx, context.fileFormat);

        context.formatCtx->start_time = mediaData->timestamp;

        if (auto videoData = std::dynamic_pointer_cast<const QnCompressedVideoData>(mediaData))
        {
            const int videoChannels = isTranscode ? 1 : layout->channelCount();
            for (int j = 0; j < videoChannels; ++j)
            {
                AVStream* videoStream = avformat_new_stream(
                    context.formatCtx,
                    nullptr
                );

                if (videoStream == 0)
                {
                    m_lastError = StreamRecorderErrorStruct(
                        StreamRecorderError::videoStreamAllocation,
                        context.storage
                    );
                    NX_LOG(lit("Can't allocate output stream for recording."), cl_logERROR);
                    return false;
                }

                videoStream->id = DEFAULT_VIDEO_STREAM_ID + j;
                AVCodecContext* videoCodecCtx = videoStream->codec;
                videoCodecCtx->codec_id = mediaData->compressionType;
                videoCodecCtx->codec_type = AVMEDIA_TYPE_VIDEO;
                if (mediaData->compressionType == AV_CODEC_ID_MJPEG)
                    videoCodecCtx->pix_fmt = AV_PIX_FMT_YUVJ420P;
                else
                    videoCodecCtx->pix_fmt = AV_PIX_FMT_YUV420P;

                if (isTranscode)
                {
                    // transcode video
                    if (m_dstVideoCodec == AV_CODEC_ID_NONE)
                        m_dstVideoCodec = AV_CODEC_ID_MPEG4; // default value
                    m_videoTranscoder = new QnFfmpegVideoTranscoder(m_dstVideoCodec);
                    m_videoTranscoder->setMTMode(true);

                    m_videoTranscoder->open(videoData);

                    m_transcodeFilters->prepare(mediaDev, m_videoTranscoder->getResolution());
                    m_videoTranscoder->setFilterList(*m_transcodeFilters);
                    m_videoTranscoder->setQuality(Qn::QualityHighest);
                    m_videoTranscoder->open(videoData); // reopen again for new size

                    QnFfmpegHelper::copyAvCodecContex(videoStream->codec, m_videoTranscoder->getCodecContext());
                }
                else if (!m_forceDefaultCtx && mediaData->context && mediaData->context->getWidth() > 0)
                {
                    QnFfmpegHelper::mediaContextToAvCodecContext(videoCodecCtx, mediaData->context);
                }
                else if (m_role == StreamRecorderRole::fileExport || m_role == StreamRecorderRole::fileExportWithEmptyContext)
                {
                    // determine real width and height
                    QSharedPointer<CLVideoDecoderOutput> outFrame(new CLVideoDecoderOutput());
                    QnFfmpegVideoDecoder decoder(mediaData->compressionType, videoData, false);
                    decoder.decode(videoData, &outFrame);
                    if (m_role == StreamRecorderRole::fileExport)
                    {
                        QnFfmpegHelper::copyAvCodecContex(videoStream->codec, decoder.getContext());
                    }
                    else
                    {
                        videoCodecCtx->width = decoder.getWidth();
                        videoCodecCtx->height = decoder.getHeight();
                    }
                }
                else
                {
                    videoCodecCtx->width = qMax(8, videoData->width);
                    videoCodecCtx->height = qMax(8, videoData->height);
                }

                videoCodecCtx->bit_rate = 1000000 * 6;
                videoCodecCtx->flags |= CODEC_FLAG_GLOBAL_HEADER;
                AVRational defaultFrameRate = {1, 60};
                videoCodecCtx->time_base = defaultFrameRate;

                videoCodecCtx->sample_aspect_ratio.num = 1;
                videoCodecCtx->sample_aspect_ratio.den = 1;

                videoStream->sample_aspect_ratio = videoCodecCtx->sample_aspect_ratio;
                videoStream->first_dts = 0;
            }
        }

        QnConstResourceAudioLayoutPtr audioLayout = m_forcedAudioLayout
            ? m_forcedAudioLayout.dynamicCast<const QnResourceAudioLayout>()
            : mediaDev->getAudioLayout(m_mediaProvider);

        m_isAudioPresent = audioLayout->channelCount() > 0;
        for (int j = 0; j < audioLayout->channelCount(); ++j)
        {
            AVStream* audioStream = avformat_new_stream(
                context.formatCtx,
                nullptr
            );

            if (!audioStream)
            {
                m_lastError = StreamRecorderErrorStruct(
                    StreamRecorderError::audioStreamAllocation,
                    context.storage
                );
                NX_LOG(lit("Can't allocate output audio stream."), cl_logERROR);
                return false;
            }

            audioStream->id = DEFAULT_AUDIO_STREAM_ID + j;
            AVCodecID srcAudioCodec = AV_CODEC_ID_NONE;
            QnConstMediaContextPtr mediaContext = audioLayout->getAudioTrackInfo(j).codecContext;
            if (!mediaContext)
            {
                m_lastError = StreamRecorderErrorStruct(
                    StreamRecorderError::invalidAudioCodec,
                    context.storage
                );
                NX_LOG(lit("Invalid audio codec information."), cl_logERROR);
                return false;
            }

            srcAudioCodec = mediaContext->getCodecId();

            if (m_dstAudioCodec == AV_CODEC_ID_NONE || m_dstAudioCodec == srcAudioCodec)
            {
                QnFfmpegHelper::mediaContextToAvCodecContext(audioStream->codec, mediaContext);
                // codec_tag from another source container can cause an issue. Reset value.
                audioStream->codec->codec_tag = 0;

                // avoid FFMPEG bug for MP3 mono. block_align hardcoded inside ffmpeg for stereo channels and it is cause problem
                if (srcAudioCodec == AV_CODEC_ID_MP3 && audioStream->codec->channels == 1)
                    audioStream->codec->block_align = 0;
            }
            else
            {
                // transcode audio
                m_audioTranscoder = new QnFfmpegAudioTranscoder(m_dstAudioCodec);
                m_audioTranscoder->open(mediaContext);
                QnFfmpegHelper::copyAvCodecContex(audioStream->codec, m_audioTranscoder->getCodecContext());
            }
            audioStream->codec->flags |= CODEC_FLAG_GLOBAL_HEADER;
            audioStream->first_dts = 0;
        }

        initIoContext(
            context.storage,
            context.fileName,
            &context.formatCtx->pb);

        if (context.formatCtx->pb == 0)
        {
            avformat_close_input(&context.formatCtx);
            m_lastError = StreamRecorderErrorStruct(StreamRecorderError::fileCreate,
                context.storage);
            NX_LOG(lit("Can't create output file '%1'.").arg(url), cl_logERROR);
            m_recordingFinished = true;
            msleep(500); // avoid createFile flood
            return false;
        }

        int rez = avformat_write_header(context.formatCtx, 0);
        if (rez < 0)
        {
            QnFfmpegHelper::closeFfmpegIOContext(context.formatCtx->pb);
            context.formatCtx->pb = nullptr;
            avformat_close_input(&context.formatCtx);
            m_lastError = StreamRecorderErrorStruct(
                StreamRecorderError::incompatibleCodec,
                context.storage
            );
            NX_LOG(lit("Video or audio codec is incompatible with %1 format. Try another format. Ffmpeg error: %2").
                arg(m_container).arg(QnFfmpegHelper::getErrorStr(rez)), cl_logERROR);
            return false;
        }

        if (!m_disableRegisterFile)
            fileStarted(
                m_startDateTimeUs / 1000,
                m_currentTimeZone,
                context.fileName,
                m_mediaProvider
            );

        if (m_truncateInterval > 0)
        {
            std::uniform_int_distribution<qint64> dis(1, m_truncateInterval / 4);

            if (m_truncateInterval > 4000000ll)
                m_truncateIntervalEps = dis(m_gen);
        }
        else
        {
            m_truncateIntervalEps = 0;
        }

    } // for each storage

    return true;
}

void QnStreamRecorder::initIoContext(
    const QnStorageResourcePtr& storage,
    const QString& url,
    AVIOContext** context)
{
    *context = QnFfmpegHelper::createFfmpegIOContext(
        storage,
        url,
        QIODevice::WriteOnly);
}

void QnStreamRecorder::setTruncateInterval(int seconds)
{
    m_truncateInterval = seconds * 1000000ll;
}

void QnStreamRecorder::addRecordingContext(
    const QString               &fileName,
    const QnStorageResourcePtr  &storage
)
{
    m_fixedFileName = true;
    m_recordingContextVector.emplace_back(
        fileName,
        storage
    );
}

bool QnStreamRecorder::addRecordingContext(const QString &fileName)
{
    m_fixedFileName = true;
    auto storage = QnStorageResourcePtr(
        QnStoragePluginFactory::instance()->createStorage(
            commonModule(),
            fileName
        )
    );

    if (storage)
    {
        m_recordingContextVector.emplace_back(
            fileName,
            storage
        );
        return true;
    }
    return false;
}

void QnStreamRecorder::setMotionFileList(QSharedPointer<QBuffer> motionFileList[CL_MAX_CHANNELS])
{
    for (int i = 0; i < CL_MAX_CHANNELS; ++i)
        m_motionFileList[i] = motionFileList[i];
}

void QnStreamRecorder::setPrebufferingUsec(int value)
{
    m_prebufferingUsec = value;
}

int QnStreamRecorder::getPrebufferingUsec() const
{
    return m_prebufferingUsec;
}


bool QnStreamRecorder::needSaveData(const QnConstAbstractMediaDataPtr& /*media*/)
{
    return true;
}

bool QnStreamRecorder::saveMotion(const QnConstMetaDataV1Ptr& motion)
{
    if (motion && !motion->isEmpty() && m_motionFileList[motion->channelNumber])
        motion->serialize(m_motionFileList[motion->channelNumber].data());
    return true;
}

void QnStreamRecorder::getStoragesAndFileNames(QnAbstractMediaStreamDataProvider* /*provider*/)
{
    NX_ASSERT(!m_recordingContextVector.empty(), "Make sure you've called addRecordingContext()");
}

QString QnStreamRecorder::fixedFileName() const
{
    if (m_fixedFileName)
    {
        Q_ASSERT(!m_recordingContextVector.empty());
        if (!m_recordingContextVector.empty())
            return m_recordingContextVector[0].fileName;
    }
    return QString();
}

void QnStreamRecorder::setProgressBounds(qint64 bof, qint64 eof)
{
    m_endOfData = false;
<<<<<<< HEAD
    m_eofDateTimeUs = value;
=======
    m_BofDateTime = bof;
    m_EofDateTime = eof;
>>>>>>> 50233fb7
    m_lastProgress = -1;
}

void QnStreamRecorder::setNeedCalcSignature(bool value)
{
    if (m_needCalcSignature == value)
        return;

    m_needCalcSignature = value;

    if (value)
    {
        m_mdctx.reset();
        m_mdctx.addData(EXPORT_SIGN_MAGIC, sizeof(EXPORT_SIGN_MAGIC));
        NX_VERBOSE(this) "SignVideo: init";
    }
}

QByteArray QnStreamRecorder::getSignature() const
{
    return m_mdctx.result();
}

bool QnStreamRecorder::addSignatureFrame()
{
#ifndef SIGN_FRAME_ENABLED
    QByteArray signText = QnSignHelper::getSignPattern(licensePool());
    if (m_serverTimeZoneMs != Qn::InvalidUtcOffset)
        signText.append(QByteArray::number(m_serverTimeZoneMs)); // I've included server timezone to sign to prevent modification this attribute
    NX_VERBOSE(this) "SignVideo: add signature";
    QnSignHelper::updateDigest(nullptr, m_mdctx, (const quint8*)signText.data(), signText.size());
#else
    AVCodecContext* srcCodec = m_formatCtx->streams[0]->codec;
    QnSignHelper signHelper;
    signHelper.setLogo(QPixmap::fromImage(m_logo));
    signHelper.setSign(getSignature());
    QnCompressedVideoDataPtr generatedFrame = signHelper.createSignatureFrame(srcCodec, m_lastIFrame);

    if (generatedFrame == 0)
    {
        m_lastErrMessage = lit("Error during watermark generation for file \"%1\".").arg(m_fileName);
        qWarning() << m_lastErrMessage;
        return false;
    }

    generatedFrame->timestamp = m_endDateTimeUs + 100 * 1000ll;
    m_needCalcSignature = false; // prevent recursive calls
    //for (int i = 0; i < 2; ++i) // 2 - work, 1 - work at VLC
    {
        saveData(generatedFrame);
        generatedFrame->timestamp += 100 * 1000ll;
    }
    m_needCalcSignature = true;
#endif

    return true;
}

void QnStreamRecorder::setRole(StreamRecorderRole role)
{
    m_role = role;
    // TODO: it seems we don't need to force default context either for client or server.
    // Get rid of this field and fileExportWithEmptyContext enum value (need to recheck NOV export/double export).
    m_forceDefaultCtx = (m_role == StreamRecorderRole::fileExportWithEmptyContext);
}

#ifdef SIGN_FRAME_ENABLED
void QnStreamRecorder::setSignLogo(const QImage& logo)
{
    m_logo = logo;
}
#endif

//void QnStreamRecorder::setStorage(const QnStorageResourcePtr& storage)
//{
//    m_storage = storage;
//}

void QnStreamRecorder::setContainer(const QString& container)
{
    m_container = container;
    // convert short file ext to ffmpeg container name
    if (m_container == QLatin1String("mkv"))
        m_container = QLatin1String("matroska");
}

void QnStreamRecorder::setNeedReopen()
{
    m_needReopen = true;
}

bool QnStreamRecorder::isAudioPresent() const
{
    return m_isAudioPresent;
}

void QnStreamRecorder::setAudioCodec(AVCodecID codec)
{
    m_dstAudioCodec = codec;
}

void QnStreamRecorder::setServerTimeZoneMs(qint64 value)
{
    m_serverTimeZoneMs = value;
}

void QnStreamRecorder::disconnectFromResource()
{
    stop();
    QnResourceConsumer::disconnectFromResource();
}

void QnStreamRecorder::forceAudioLayout(const QnResourceAudioLayoutPtr& layout)
{
    m_forcedAudioLayout = layout;
}

void QnStreamRecorder::disableRegisterFile(bool disable)
{
    m_disableRegisterFile = disable;
}

void QnStreamRecorder::setTranscodeFilters(const nx::core::transcoding::FilterChain& filters)
{
    m_transcodeFilters = filters;
}

#endif // ENABLE_DATA_PROVIDERS<|MERGE_RESOLUTION|>--- conflicted
+++ resolved
@@ -135,6 +135,7 @@
     m_packetWrited(false),
     m_currentChunkLen(0),
     m_prebufferingUsec(0),
+    m_bofDateTimeUs(AV_NOPTS_VALUE),
     m_eofDateTimeUs(AV_NOPTS_VALUE),
     m_endOfData(false),
     m_lastProgress(-1),
@@ -416,11 +417,10 @@
         m_waitEOF = false;
     }
 
-    if (m_eofDateTimeUs != qint64(AV_NOPTS_VALUE) && m_eofDateTimeUs > m_startDateTimeUs)
-    {
-<<<<<<< HEAD
+    if (m_eofDateTimeUs != qint64(AV_NOPTS_VALUE) && m_eofDateTimeUs > m_bofDateTimeUs)
+    {
         int progress =
-            ((md->timestamp - m_startDateTimeUs) * 100LL) / (m_eofDateTimeUs - m_startDateTimeUs);
+            ((md->timestamp - m_bofDateTimeUs) * 100LL) / (m_eofDateTimeUs - m_bofDateTimeUs);
 
         // That happens quite often.
         if (progress > 100)
@@ -428,12 +428,7 @@
             progress = 100;
         }
 
-        if (progress != m_lastProgress)
-=======
-        const int progress =
-            ((md->timestamp - m_BofDateTime) * 100LL) / (m_EofDateTime - m_BofDateTime);
-        if (progress != m_lastProgress && progress >= 0 && progress <= 100)
->>>>>>> 50233fb7
+        if (progress != m_lastProgress && progress >= 0)
         {
             VERBOSE("progress");
             emit recordingProgress(progress);
@@ -1119,12 +1114,8 @@
 void QnStreamRecorder::setProgressBounds(qint64 bof, qint64 eof)
 {
     m_endOfData = false;
-<<<<<<< HEAD
-    m_eofDateTimeUs = value;
-=======
-    m_BofDateTime = bof;
-    m_EofDateTime = eof;
->>>>>>> 50233fb7
+    m_bofDateTimeUs = bof;
+    m_eofDateTimeUs = eof;
     m_lastProgress = -1;
 }
 
