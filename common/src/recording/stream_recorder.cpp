#include "stream_recorder.h"

#ifdef ENABLE_DATA_PROVIDERS

#include <utils/common/util.h>
#include <nx/utils/log/log.h>
#include <nx/fusion/model_functions.h>

#include <core/resource/resource_consumer.h>
#include <core/resource/resource.h>
#include <core/resource/storage_resource.h>
#include <core/resource/media_resource.h>
#include <core/resource/storage_plugin_factory.h>
#include <core/resource/security_cam_resource.h>

#include <nx/streaming/abstract_data_packet.h>
#include <nx/streaming/media_data_packet.h>
#include <nx/streaming/abstract_media_stream_data_provider.h>
#include <nx/streaming/config.h>

#include <plugins/resource/avi/avi_archive_delegate.h>
#include <plugins/resource/avi/avi_archive_custom_data.h>
#include <nx/streaming/archive_stream_reader.h>

#include "transcoding/ffmpeg_audio_transcoder.h"
#include "transcoding/ffmpeg_video_transcoder.h"
#include "transcoding/filters/contrast_image_filter.h"
#include "transcoding/filters/time_image_filter.h"
#include "transcoding/filters/fisheye_image_filter.h"
#include "transcoding/filters/rotate_image_filter.h"
#include "transcoding/filters/crop_image_filter.h"
#include "transcoding/filters/tiled_image_filter.h"

#include "decoders/video/ffmpeg_video_decoder.h"
#include "export/sign_helper.h"
#include "transcoding/filters/scale_image_filter.h"

static const int DEFAULT_VIDEO_STREAM_ID = 4113;
static const int DEFAULT_AUDIO_STREAM_ID = 4352;

static const int STORE_QUEUE_SIZE = 50;

#if 0
static QRectF cwiseMul(const QRectF &l, const QSizeF &r)
{
    return QRectF(
        l.left()   * r.width(),
        l.top()    * r.height(),
        l.width()  * r.width(),
        l.height() * r.height()
        );
}
#endif

QString QnStreamRecorder::errorString(int errCode) {
    switch (errCode) {
    case NoError:                       return QString();
    case ContainerNotFoundError:        return tr("Corresponding container in FFMPEG library was not found.");
    case FileCreateError:               return tr("Could not create output file for video recording.");
    case VideoStreamAllocationError:    return tr("Could not allocate output stream for recording.");
    case AudioStreamAllocationError:    return tr("Could not allocate output audio stream.");
    case InvalidAudioCodecError:        return tr("Invalid audio codec information.");
    case IncompatibleCodecError:        return tr("Video or audio codec is incompatible with the selected format.");
    case FileWriteError:                return tr("File write error. Not enough free space.");
    default:                            return QString();
    }
}

QnStreamRecorder::QnStreamRecorder(const QnResourcePtr& dev):
    QnAbstractDataConsumer(STORE_QUEUE_SIZE),
    QnResourceConsumer(dev),
    m_device(dev),
    m_firstTime(true),
    m_truncateInterval(0),
    m_fixedFileName(false),
    m_endDateTime(AV_NOPTS_VALUE),
    m_startDateTime(AV_NOPTS_VALUE),
    m_stopOnWriteError(true),
    m_currentTimeZone(-1),
    m_waitEOF(false),
    m_forceDefaultCtx(true),
    m_packetWrited(false),
    m_currentChunkLen(0),
    m_startOffset(0),
    m_prebufferingUsec(0),
    m_EofDateTime(AV_NOPTS_VALUE),
    m_endOfData(false),
    m_lastProgress(-1),
    m_needCalcSignature(false),
    m_mediaProvider(0),
    m_mdctx(EXPORT_SIGN_METHOD),
    m_container(QLatin1String("matroska")),
    m_needReopen(false),
    m_isAudioPresent(false),
    m_audioTranscoder(0),
    m_videoTranscoder(0),
    m_dstAudioCodec(AV_CODEC_ID_NONE),
    m_dstVideoCodec(AV_CODEC_ID_NONE),
    m_serverTimeZoneMs(Qn::InvalidUtcOffset),
    m_nextIFrameTime(AV_NOPTS_VALUE),
    m_truncateIntervalEps(0),
    m_recordingFinished(false),
    m_role(Role_ServerRecording),
    m_gen(m_rd())
{
    srand(QDateTime::currentMSecsSinceEpoch());
    memset(m_gotKeyFrame, 0, sizeof(m_gotKeyFrame)); // false
    memset(m_motionFileList, 0, sizeof(m_motionFileList));
}

QnStreamRecorder::~QnStreamRecorder()
{
    stop();
    close();
    delete m_audioTranscoder;
    delete m_videoTranscoder;
}

/* It is impossible to write avi/mkv attribute in the end
*  So, write magic on startup, then update it
*/
void QnStreamRecorder::updateSignatureAttr(size_t i)
{
    QIODevice* file = m_recordingContextVector[i].storage->open(
        m_recordingContextVector[i].fileName,
        QIODevice::ReadWrite
    );

    if (!file)
        return;
    QByteArray data = file->read(1024*16);
    int pos = data.indexOf(QnSignHelper::getSignMagic());
    if (pos == -1) {
        delete file;
        return; // no signature found
    }
    file->seek(pos);
    file->write(QnSignHelper::getSignFromDigest(getSignature()));
    delete file;
}

void QnStreamRecorder::close()
{
    for (size_t i = 0; i < m_recordingContextVector.size(); ++i)
    {
        if (m_packetWrited)
            av_write_trailer(m_recordingContextVector[i].formatCtx);


        qint64 fileSize = 0;
        if (m_recordingContextVector[i].formatCtx)
        {
            if (m_startDateTime != qint64(AV_NOPTS_VALUE))
                fileSize = QnFfmpegHelper::getFileSizeByIOContext(m_recordingContextVector[i].formatCtx->pb);

            QnFfmpegHelper::closeFfmpegIOContext(m_recordingContextVector[i].formatCtx->pb);
#ifndef SIGN_FRAME_ENABLED
            if (m_needCalcSignature)
                updateSignatureAttr(i);
#endif
            m_recordingContextVector[i].formatCtx->pb = 0;
            avformat_close_input(&m_recordingContextVector[i].formatCtx);
        }
        m_recordingContextVector[i].formatCtx = 0;

        if (m_startDateTime != qint64(AV_NOPTS_VALUE))
        {
            qint64 fileDuration = m_startDateTime !=
                qint64(AV_NOPTS_VALUE)  ? m_endDateTime/1000 - m_startDateTime/1000 : 0; // bug was here! rounded sum is not same as rounded summand!

            fileFinished(
                fileDuration,
                m_recordingContextVector[i].fileName,
                m_mediaProvider,
                fileSize
            );
        }
    }

    for (int i = 0; i < CL_MAX_CHANNELS; ++i) {
        if (m_motionFileList[i])
            m_motionFileList[i]->close();
    }

    m_packetWrited = false;
    m_endDateTime = m_startDateTime = AV_NOPTS_VALUE;

    markNeedKeyData();
    m_firstTime = true;
    m_prevAudioFormat.reset();

    if (m_recordingFinished) {
        // close may be called multiple times, so we have to reset flag m_recordingFinished
        m_recordingFinished = false;
        emit recordingFinished(m_lastError, QString());
    }
}

void QnStreamRecorder::markNeedKeyData()
{
    for (int i = 0; i < CL_MAX_CHANNELS; ++i)
        m_gotKeyFrame[i] = false;
}

void QnStreamRecorder::flushPrebuffer()
{
    while (!m_prebuffer.isEmpty())
    {
        QnConstAbstractMediaDataPtr d;
        m_prebuffer.pop(d);
        if (needSaveData(d))
            saveData(d);
        else
            markNeedKeyData();
    }
    m_nextIFrameTime = AV_NOPTS_VALUE;
}

qint64 QnStreamRecorder::findNextIFrame(qint64 baseTime)
{
    for (int i = 0; i < m_prebuffer.size(); ++i)
    {
        const QnConstAbstractMediaDataPtr& media = m_prebuffer.at(i);
        if (media->dataType == QnAbstractMediaData::VIDEO && media->timestamp > baseTime && (media->flags & AV_PKT_FLAG_KEY))
            return media->timestamp;
    }
    return AV_NOPTS_VALUE;
}

bool QnStreamRecorder::processData(const QnAbstractDataPacketPtr& nonConstData)
{
    if (m_needReopen)
    {
        m_needReopen = false;
        close();
    }

    QnConstAbstractMediaDataPtr md = std::dynamic_pointer_cast<const QnAbstractMediaData>(nonConstData);
    if (!md)
        return true; // skip unknown data

    if (m_EofDateTime != qint64(AV_NOPTS_VALUE) && md->timestamp > m_EofDateTime)
    {
        if (!m_endOfData)
        {
            bool isOk = true;
            if (m_needCalcSignature && !m_firstTime)
                isOk = addSignatureFrame();

            if (isOk)
                m_lastError = ErrorStruct(
                    NoError,
                    QnStorageResourcePtr()
                );

            m_recordingFinished = true;
            m_endOfData = true;
        }

        pleaseStop();
        return true;
    }

    if (md->dataType == QnAbstractMediaData::META_V1)
    {
        if (needSaveData(md))
            saveData(md);
    }
    else {
        m_prebuffer.push(md);
        if (m_prebufferingUsec == 0)
        {
            m_nextIFrameTime = AV_NOPTS_VALUE;
            while (!m_prebuffer.isEmpty())
            {
                QnConstAbstractMediaDataPtr d;
                m_prebuffer.pop(d);
                if (needSaveData(d))
                    saveData(d);
                else if (md->dataType == QnAbstractMediaData::VIDEO)
                    markNeedKeyData();
            }
        }
        else
        {
            bool isKeyFrame = md->dataType == QnAbstractMediaData::VIDEO && (md->flags & AV_PKT_FLAG_KEY);
            if (m_nextIFrameTime == (qint64)AV_NOPTS_VALUE && isKeyFrame)
                m_nextIFrameTime = md->timestamp;

            if (m_nextIFrameTime != (qint64)AV_NOPTS_VALUE && md->timestamp - m_nextIFrameTime >= m_prebufferingUsec)
            {
                while (!m_prebuffer.isEmpty() && m_prebuffer.front()->timestamp < m_nextIFrameTime)
                {
                    QnConstAbstractMediaDataPtr d;
                    m_prebuffer.pop(d);
                    if (needSaveData(d))
                        saveData(d);
                    else if (md->dataType == QnAbstractMediaData::VIDEO) {
                        markNeedKeyData();
                    }
                }
                m_nextIFrameTime = findNextIFrame(m_nextIFrameTime);
            }
        }
    }

    if (m_waitEOF && m_dataQueue.size() == 0) {
        close();
        m_waitEOF = false;
    }

    if (m_EofDateTime != qint64(AV_NOPTS_VALUE) && m_EofDateTime > m_startDateTime)
    {
        int progress = ((md->timestamp - m_startDateTime)*100ll) /(m_EofDateTime - m_startDateTime);
        if (progress != m_lastProgress) {
            emit recordingProgress(progress);
            m_lastProgress = progress;
        }
    }

    return true;
}

void QnStreamRecorder::cleanFfmpegContexts()
{
    for (size_t i = 0; i < m_recordingContextVector.size(); ++i)
    {
        if (m_recordingContextVector[i].formatCtx)
        {
            QnFfmpegHelper::closeFfmpegIOContext(m_recordingContextVector[i].formatCtx->pb);
            m_recordingContextVector[i].formatCtx->pb = 0;
            avformat_close_input(&m_recordingContextVector[i].formatCtx);
        }
    }
}

bool QnStreamRecorder::saveData(const QnConstAbstractMediaDataPtr& md)
{
    if (md->dataType == QnAbstractMediaData::META_V1)
        return saveMotion(std::dynamic_pointer_cast<const QnMetaDataV1>(md));

    if (m_endDateTime != qint64(AV_NOPTS_VALUE) && md->timestamp - m_endDateTime > MAX_FRAME_DURATION*2*1000ll && m_truncateInterval > 0) {
        // if multifile recording allowed, recreate file if recording hole is detected
        qDebug() << "Data hole detected for camera" << m_device->getUniqueId() << ". Diff between packets=" << (md->timestamp - m_endDateTime)/1000 << "ms";
        close();
    }
    else if (m_startDateTime != qint64(AV_NOPTS_VALUE)) {
        if (md->timestamp - m_startDateTime > m_truncateInterval*3 && m_truncateInterval > 0) {
            // if multifile recording allowed, recreate file if recording hole is detected
            qDebug() << "Too long time when no I-frame detected (file length exceed " << (md->timestamp - m_startDateTime)/1000000 << "sec. Close file";
            close();
        }
        else if (md->timestamp < m_startDateTime - 1000ll*1000) {
            qDebug() << "Time translated into the past for " << (md->timestamp - m_startDateTime)/1000000 << "sec. Close file";
            close();
        }
    }

    if (md->dataType == QnAbstractMediaData::AUDIO && m_truncateInterval > 0)
    {
        // TODO: m_firstTime should not be used to guard comparison with m_prevAudioFormat.
        QnCodecAudioFormat audioFormat(md->context);
        if (!m_prevAudioFormat.is_initialized())
            m_prevAudioFormat = audioFormat;
        else if (m_prevAudioFormat != audioFormat)
            close(); // restart recording file if audio format is changed
    }

    QnConstCompressedVideoDataPtr vd = std::dynamic_pointer_cast<const QnCompressedVideoData>(md);
    //if (!vd)
    //    return true; // ignore audio data

    if (vd && !m_gotKeyFrame[vd->channelNumber] && !(vd->flags & AV_PKT_FLAG_KEY))
        return true; // skip data

    const QnMediaResource* mediaDev = dynamic_cast<const QnMediaResource*>(m_device.data());
    if (m_firstTime)
    {
        if (vd == 0 &&  mediaDev->hasVideo(md->dataProvider))
            return true; // skip audio packets before first video packet
        if (!initFfmpegContainer(md))
        {
            if (!m_recordingContextVector.empty())
                m_recordingFinished = true;

            // clear formatCtx and ioCtx
            cleanFfmpegContexts();

            if (m_stopOnWriteError)
            {
                m_needStop = true;
                return false;
            }
            else {
                return true; // ignore data
            }
        }

        m_firstTime = false;
        emit recordingStarted();
    }

    int channel = md->channelNumber;

    if (md->flags & AV_PKT_FLAG_KEY)
        m_gotKeyFrame[channel] = true;
    if ((md->flags & AV_PKT_FLAG_KEY) || !mediaDev->hasVideo(m_mediaProvider))
    {
        if (m_truncateInterval > 0 && md->timestamp - m_startDateTime > (m_truncateInterval+m_truncateIntervalEps))
        {
            m_endDateTime = md->timestamp;
            close();
            m_endDateTime = m_startDateTime = md->timestamp;

            return saveData(md);
        }
    }

    int streamIndex = channel;
    if (md->dataType == QnAbstractMediaData::VIDEO && m_videoTranscoder)
        streamIndex = 0;

    if ((uint)streamIndex >= m_recordingContextVector[0].formatCtx->nb_streams)
        return true; // skip packet

    m_endDateTime = md->timestamp;

    if (md->dataType == QnAbstractMediaData::AUDIO && m_audioTranscoder)
    {
        QnAbstractMediaDataPtr result;
        bool inputDataDepleted = false;
        do {
            m_audioTranscoder->transcodePacket(inputDataDepleted ? QnConstAbstractMediaDataPtr() : md, &result);
            if (result && result->dataSize() > 0)
                writeData(result, streamIndex);
            inputDataDepleted = true;
        } while (result);
    }
    else if (md->dataType == QnAbstractMediaData::VIDEO && m_videoTranscoder)
    {
        QnAbstractMediaDataPtr result;
        m_videoTranscoder->transcodePacket(md, &result);
        if (result && result->dataSize() > 0)
            writeData(result, streamIndex);
    }
    else {
        writeData(md, streamIndex);
    }

    return true;
}

void QnStreamRecorder::writeData(const QnConstAbstractMediaDataPtr& md, int streamIndex)
{
    AVRational srcRate = {1, 1000000};

    for (size_t i = 0; i < m_recordingContextVector.size(); ++i)
    {
#if 0 // for storage balancing algorithm test
        if (md && m_recordingContextVector[i].storage)
            m_recordingContextVector[i].storage->addWrited(md->dataSize());
#endif
        AVStream* stream = m_recordingContextVector[i].formatCtx->streams[streamIndex];
        NX_ASSERT(stream->time_base.num && stream->time_base.den);

        NX_ASSERT(md->timestamp >= 0);

        AVPacket avPkt;
        av_init_packet(&avPkt);

        qint64 dts = av_rescale_q(md->timestamp-m_startDateTime, srcRate, stream->time_base);
        if (stream->cur_dts > 0)
            avPkt.dts = qMax((qint64)stream->cur_dts+1, dts);
        else
            avPkt.dts = dts;
        const QnCompressedVideoData* video = dynamic_cast<const QnCompressedVideoData*>(md.get());
        if (video && (quint64)video->pts != AV_NOPTS_VALUE)
            avPkt.pts = av_rescale_q(video->pts-m_startDateTime, srcRate, stream->time_base) + (avPkt.dts-dts);
        else
            avPkt.pts = avPkt.dts;

        if(md->flags & AV_PKT_FLAG_KEY)
            avPkt.flags |= AV_PKT_FLAG_KEY;
        avPkt.data = const_cast<quint8*>((const quint8*)md->data());    //const_cast is here because av_write_frame accepts non-const pointer, but does not modify object
        avPkt.size = static_cast<int>(md->dataSize());
        avPkt.stream_index= streamIndex;

        if (avPkt.pts < avPkt.dts)
        {
            avPkt.pts = avPkt.dts;
            NX_LOG(QLatin1String("Timestamp error: PTS < DTS. Fixed."), cl_logWARNING);
        }

        auto startWriteTime = std::chrono::high_resolution_clock::now();
        int ret = av_write_frame(
            m_recordingContextVector[i].formatCtx,
            &avPkt
        );
        auto endWriteTime = std::chrono::high_resolution_clock::now();

        m_recordingContextVector[i].totalWriteTimeNs +=
            std::chrono::duration_cast<std::chrono::nanoseconds>(
                endWriteTime - startWriteTime
            ).count();

        if (m_recordingContextVector[i].formatCtx->pb->error == -1)
        {   // pb->error == -1 means that pb->write_data returned -1
            // (see libavformat::aviobuf.c writeout() function)
            // that in order means that ffmpegHelper::ffmpegWritePacket returned -1
            // that in order means that QIOdevice::writeData() implementation for example
            // in QnBufferedFile or QnLayoutFile returned -1
            // that in order means that disk write operation failed.
            m_recordingFinished = true;
            m_lastError = ErrorStruct(
                FileWriteError,
                m_recordingContextVector[i].storage
            );
            m_needStop = true;
            return;
        }

        if (ret < 0)
        {
            NX_LOG(QLatin1String("AV packet write error"), cl_logWARNING);
        }
        else {
            m_packetWrited = true;
            if (m_needCalcSignature)
            {
                if (md->dataType == QnAbstractMediaData::VIDEO && (md->flags & AV_PKT_FLAG_KEY))
                    m_lastIFrame = std::dynamic_pointer_cast<const QnCompressedVideoData>(md);
                AVCodecContext* srcCodec = m_recordingContextVector[i].formatCtx->streams[streamIndex]->codec;
                QnSignHelper::updateDigest(srcCodec, m_mdctx, avPkt.data, avPkt.size);
                //EVP_DigestUpdate(m_mdctx, (const char*)avPkt.data, avPkt.size);
            }
        }
    }
}

void QnStreamRecorder::endOfRun()
{
    close();
}

bool QnStreamRecorder::initFfmpegContainer(const QnConstAbstractMediaDataPtr& mediaData)
{
    m_mediaProvider = dynamic_cast<QnAbstractMediaStreamDataProvider*> (mediaData->dataProvider);
    NX_ASSERT(m_mediaProvider);
    //NX_ASSERT(mediaData->flags & AV_PKT_FLAG_KEY);

    m_endDateTime = m_startDateTime = mediaData->timestamp;

    //QnResourcePtr resource = mediaData->dataProvider->getResource();
    // allocate container
    AVOutputFormat * outputCtx = av_guess_format(m_container.toLatin1().data(), NULL, NULL);
    if (outputCtx == 0)
    {
        m_lastError = ErrorStruct(
            ContainerNotFoundError,
            QnStorageResourcePtr()
        );
        NX_LOG(lit("No %1 container in FFMPEG library.").arg(m_container), cl_logERROR);
        return false;
    }

    m_currentTimeZone = currentTimeZone()/60;
    QString fileExt = QString(QLatin1String(outputCtx->extensions)).split(QLatin1Char(','))[0];

    // get recording context list
    getStoragesAndFileNames(m_mediaProvider);
    if (m_recordingContextVector.empty() ||
        m_recordingContextVector[0].fileName.isEmpty())
    {
        return false;
    }

    QString dFileExt = QLatin1Char('.') + fileExt;

    for (size_t i = 0; i < m_recordingContextVector.size(); ++i)
    {
        if (!m_recordingContextVector[i].fileName.endsWith(dFileExt, Qt::CaseInsensitive))
            m_recordingContextVector[i].fileName += dFileExt;
        QString url = m_recordingContextVector[i].fileName;

        int err = avformat_alloc_output_context2(
            &m_recordingContextVector[i].formatCtx,
            outputCtx,
            0,
            url.toUtf8().constData()
        );

        if (err < 0) {
            m_lastError = ErrorStruct(
                FileCreateError,
                m_recordingContextVector[i].storage
            );
            NX_LOG(lit("Can't create output file '%1' for video recording.")
                .arg(m_recordingContextVector[i].fileName), cl_logERROR);

            msleep(500); // avoid createFile flood
            return false;
        }

        const QnMediaResource* mediaDev = dynamic_cast<const QnMediaResource*>(m_device.data());

        // m_forceDefaultCtx: for server archive, if file is recreated - we need to use default context.
        // for exporting AVI files we must use original context, so need to reset "force" for exporting purpose
        bool isTranscode = !m_extraTranscodeParams.isEmpty() || (m_dstVideoCodec != AV_CODEC_ID_NONE && m_dstVideoCodec != mediaData->compressionType);

        const QnConstResourceVideoLayoutPtr& layout = mediaDev->getVideoLayout(m_mediaProvider);
        QString layoutStr = QnArchiveStreamReader::serializeLayout(layout.data());
        {
            if (!isTranscode)
                av_dict_set(
                    &m_recordingContextVector[i].formatCtx->metadata,
                    QnAviArchiveDelegate::getTagName(
                        QnAviArchiveDelegate::LayoutInfoTag,
                        fileExt
                    ),
                    layoutStr.toLatin1().data(),
                    0
                );

            qint64 startTime = m_startOffset+mediaData->timestamp/1000;
            av_dict_set(
                &m_recordingContextVector[i].formatCtx->metadata,
                QnAviArchiveDelegate::getTagName(
                    QnAviArchiveDelegate::StartTimeTag,
                    fileExt
                ),
                QString::number(startTime).toLatin1().data(),
                0
            );

            av_dict_set(
                &m_recordingContextVector[i].formatCtx->metadata,
                QnAviArchiveDelegate::getTagName(
                    QnAviArchiveDelegate::SoftwareTag,
                    fileExt
                ),
                "Network Optix",
                0
            );

            QnMediaDewarpingParams mediaDewarpingParams = mediaDev->getDewarpingParams();
            if (mediaDewarpingParams.enabled && !isTranscode) {
                // dewarping exists in resource and not activated now. Allow dewarping for saved file
                av_dict_set(
                    &m_recordingContextVector[i].formatCtx->metadata,
                    QnAviArchiveDelegate::getTagName(
                        QnAviArchiveDelegate::DewarpingTag,
                        fileExt
                    ),
                    QJson::serialized<QnMediaDewarpingParams>(mediaDewarpingParams),
                    0
                );
            }

            if (!isTranscode) {
                QnAviArchiveCustomData customData;
                customData.overridenAr = mediaDev->customAspectRatio();
                av_dict_set(
                    &m_recordingContextVector[i].formatCtx->metadata,
                    QnAviArchiveDelegate::getTagName(
                        QnAviArchiveDelegate::CustomTag,
                        fileExt
                    ),
                    QJson::serialized<QnAviArchiveCustomData>(customData),
                    0
                );
            }

    #ifndef SIGN_FRAME_ENABLED
            if (m_needCalcSignature) {
                QByteArray signPattern = QnSignHelper::getSignPattern();
                if (m_serverTimeZoneMs != Qn::InvalidUtcOffset)
                    signPattern.append(QByteArray::number(m_serverTimeZoneMs)); // add server timeZone as one more column to sign pattern
                while (signPattern.size() < QnSignHelper::getMaxSignSize())
                    signPattern.append(" ");
                signPattern = signPattern.mid(0, QnSignHelper::getMaxSignSize());

                av_dict_set(
                    &m_recordingContextVector[i].formatCtx->metadata,
                    QnAviArchiveDelegate::getTagName(
                        QnAviArchiveDelegate::SignatureTag,
                        fileExt
                    ),
                    signPattern.data(),
                    0
                );
            }
    #endif

            m_recordingContextVector[i].formatCtx->start_time = mediaData->timestamp;


            int videoChannels = isTranscode ? 1 : layout->channelCount();
            QnConstCompressedVideoDataPtr vd =
                std::dynamic_pointer_cast<const QnCompressedVideoData>(
                    mediaData
                );
            for (int j = 0; j < videoChannels && vd; ++j)
            {
                AVStream* videoStream = avformat_new_stream(
                    m_recordingContextVector[i].formatCtx,
                    nullptr
                );

                if (videoStream == 0) {
                    m_lastError = ErrorStruct(
                        VideoStreamAllocationError,
                        m_recordingContextVector[i].storage
                    );
                    NX_LOG(lit("Can't allocate output stream for recording."), cl_logERROR);
                    return false;
                }

                videoStream->id = DEFAULT_VIDEO_STREAM_ID + j;
                AVCodecContext* videoCodecCtx = videoStream->codec;
                videoCodecCtx->codec_id = mediaData->compressionType;
                videoCodecCtx->codec_type = AVMEDIA_TYPE_VIDEO;
                if (mediaData->compressionType == AV_CODEC_ID_MJPEG)
                    videoCodecCtx->pix_fmt = AV_PIX_FMT_YUVJ420P;
                else
                    videoCodecCtx->pix_fmt = AV_PIX_FMT_YUV420P;

                if (isTranscode)
                {
                    // transcode video
                    if (m_dstVideoCodec == AV_CODEC_ID_NONE)
                        m_dstVideoCodec = AV_CODEC_ID_MPEG4; // default value
                    m_videoTranscoder = new QnFfmpegVideoTranscoder(m_dstVideoCodec);
                    m_videoTranscoder->setMTMode(true);

                    m_videoTranscoder->open(vd);
                    m_videoTranscoder->setFilterList(m_extraTranscodeParams.createFilterChain(m_videoTranscoder->getResolution()));
                    m_videoTranscoder->setQuality(Qn::QualityHighest);
                    m_videoTranscoder->open(vd); // reopen again for new size

                    avcodec_copy_context(videoStream->codec, m_videoTranscoder->getCodecContext());
                }
                else if (!m_forceDefaultCtx && mediaData->context && mediaData->context->getWidth() > 0)
                {
                    QnFfmpegHelper::mediaContextToAvCodecContext(videoCodecCtx, mediaData->context);
                }
                else if (m_role == Role_FileExport || m_role == Role_FileExportWithEmptyContext)
                {
                    // determine real width and height
                    QSharedPointer<CLVideoDecoderOutput> outFrame( new CLVideoDecoderOutput() );
                    QnFfmpegVideoDecoder decoder(mediaData->compressionType, vd, false);
                    decoder.decode(vd, &outFrame);
                    if (m_role == Role_FileExport)
                    {
                        avcodec_copy_context(videoStream->codec, decoder.getContext());
                    }
                    else {
                        videoCodecCtx->width = decoder.getWidth();
                        videoCodecCtx->height = decoder.getHeight();
                    }
                }
                else {
                    videoCodecCtx->width = qMax(8,vd->width);
                    videoCodecCtx->height = qMax(8,vd->height);
                }

                videoCodecCtx->bit_rate = 1000000 * 6;
                videoCodecCtx->flags |= CODEC_FLAG_GLOBAL_HEADER;
                AVRational defaultFrameRate = {1, 60};
                videoCodecCtx->time_base = defaultFrameRate;

                videoCodecCtx->sample_aspect_ratio.num = 1;
                videoCodecCtx->sample_aspect_ratio.den = 1;

                videoStream->sample_aspect_ratio = videoCodecCtx->sample_aspect_ratio;
                videoStream->first_dts = 0;
            }

            QnConstResourceAudioLayoutPtr audioLayout = mediaDev->getAudioLayout(m_mediaProvider);
            m_isAudioPresent = false;
            for (int j = 0; j < audioLayout->channelCount(); ++j)
            {
                m_isAudioPresent = true;
                AVStream* audioStream = avformat_new_stream(
                    m_recordingContextVector[i].formatCtx,
                    nullptr
                );

                if (!audioStream) {
                    m_lastError = ErrorStruct(
                        AudioStreamAllocationError,
                        m_recordingContextVector[i].storage
                    );
                    NX_LOG(lit("Can't allocate output audio stream."), cl_logERROR);
                    return false;
                }

                audioStream->id = DEFAULT_AUDIO_STREAM_ID + j;
                AVCodecID srcAudioCodec = AV_CODEC_ID_NONE;
                QnConstMediaContextPtr mediaContext = audioLayout->getAudioTrackInfo(j).codecContext;
                if (!mediaContext) {
                    m_lastError = ErrorStruct(
                        InvalidAudioCodecError,
                        m_recordingContextVector[i].storage
                    );
                    NX_LOG(lit("Invalid audio codec information."), cl_logERROR);
                    return false;
                }

                srcAudioCodec = mediaContext->getCodecId();

                if (m_dstAudioCodec == AV_CODEC_ID_NONE || m_dstAudioCodec == srcAudioCodec)
                {
                    QnFfmpegHelper::mediaContextToAvCodecContext(audioStream->codec, mediaContext);

                    // avoid FFMPEG bug for MP3 mono. block_align hardcoded inside ffmpeg for stereo channels and it is cause problem
<<<<<<< HEAD
                    if (srcAudioCodec == AV_CODEC_ID_MP3 && audioStream->codec->channels == 1)
                        audioStream->codec->block_align = 0; 
=======
                    if (srcAudioCodec == CODEC_ID_MP3 && audioStream->codec->channels == 1)
                        audioStream->codec->block_align = 0;
>>>>>>> fdc3d73c
                }
                else {
                    // transcode audio
                    m_audioTranscoder = new QnFfmpegAudioTranscoder(m_dstAudioCodec);
                    m_audioTranscoder->open(mediaContext);
                    avcodec_copy_context(audioStream->codec, m_audioTranscoder->getCodecContext());
                }
                audioStream->codec->flags |= CODEC_FLAG_GLOBAL_HEADER;
                audioStream->first_dts = 0;
            }

            m_recordingContextVector[i].formatCtx->pb = QnFfmpegHelper::createFfmpegIOContext(
                m_recordingContextVector[i].storage,
                url,
                QIODevice::WriteOnly
            );

            if (m_recordingContextVector[i].formatCtx->pb == 0)
            {
                avformat_close_input(&m_recordingContextVector[i].formatCtx);
                m_lastError = ErrorStruct(
                    FileCreateError,
                    m_recordingContextVector[i].storage
                );
                NX_LOG(lit("Can't create output file '%1'.").arg(url), cl_logERROR);
                msleep(500); // avoid createFile flood
                return false;
            }

            int rez = avformat_write_header(m_recordingContextVector[i].formatCtx, 0);
            if (rez < 0)
            {
                QnFfmpegHelper::closeFfmpegIOContext(m_recordingContextVector[i].formatCtx->pb);
                m_recordingContextVector[i].formatCtx->pb = nullptr;
                avformat_close_input(&m_recordingContextVector[i].formatCtx);
                m_lastError = ErrorStruct(
                    IncompatibleCodecError,
                    m_recordingContextVector[i].storage
                );
                NX_LOG(lit("Video or audio codec is incompatible with %1 format. Try another format. Ffmpeg error: %2").
                    arg(m_container).arg(QnFfmpegHelper::getErrorStr(rez)), cl_logERROR);
                return false;
            }
        }
        fileStarted(
            m_startDateTime/1000,
            m_currentTimeZone,
            m_recordingContextVector[i].fileName,
            m_mediaProvider
        );

        if (m_truncateInterval > 0)
        {
            std::uniform_int_distribution<qint64> dis(1, m_truncateInterval / 4);

            if (m_truncateInterval > 4000000ll)
                m_truncateIntervalEps = dis(m_gen);
        }
        else
            m_truncateIntervalEps = 0;

    } // for each storage

    return true;
}

void QnStreamRecorder::setTruncateInterval(int seconds)
{
    m_truncateInterval = seconds * 1000000ll;
}

void QnStreamRecorder::addRecordingContext(
    const QString               &fileName,
    const QnStorageResourcePtr  &storage
)
{
    m_fixedFileName = true;
    m_recordingContextVector.emplace_back(
        fileName,
        storage
    );
}

bool QnStreamRecorder::addRecordingContext(const QString &fileName)
{
    m_fixedFileName = true;
    auto storage = QnStorageResourcePtr(
        QnStoragePluginFactory::instance()->createStorage(
            fileName
        )
    );

    if (storage)
    {
        m_recordingContextVector.emplace_back(
            fileName,
            storage
        );
        return true;
    }
    return false;
}

void QnStreamRecorder::setMotionFileList(QSharedPointer<QBuffer> motionFileList[CL_MAX_CHANNELS])
{
    for (int i = 0; i < CL_MAX_CHANNELS; ++i)
        m_motionFileList[i] = motionFileList[i];
}

void QnStreamRecorder::setStartOffset(qint64 value)
{
    m_startOffset = value;
}

void QnStreamRecorder::setPrebufferingUsec(int value)
{
    m_prebufferingUsec = value;
}

int QnStreamRecorder::getPrebufferingUsec() const
{
    return m_prebufferingUsec;
}


bool QnStreamRecorder::needSaveData(const QnConstAbstractMediaDataPtr& media)
{
    Q_UNUSED(media)
    return true;
}

bool QnStreamRecorder::saveMotion(const QnConstMetaDataV1Ptr& motion)
{
    if (motion && !motion->isEmpty() && m_motionFileList[motion->channelNumber])
        motion->serialize(m_motionFileList[motion->channelNumber].data());
    return true;
}

void QnStreamRecorder::getStoragesAndFileNames(QnAbstractMediaStreamDataProvider* provider)
{
    NX_ASSERT(!m_recordingContextVector.empty());  // if you are here check that you've called
    Q_UNUSED(provider);                         // addRecordingContext() before.
}

QString QnStreamRecorder::fixedFileName() const
{
    return m_fixedFileName ? m_recordingContextVector[0].fileName : lit("");
}

void QnStreamRecorder::setEofDateTime(qint64 value)
{
    m_endOfData = false;
    m_EofDateTime = value;
    m_lastProgress = -1;
}

void QnStreamRecorder::setNeedCalcSignature(bool value)
{
    if (m_needCalcSignature == value)
        return;

    m_needCalcSignature = value;

    if (value) {
        m_mdctx.reset();
        m_mdctx.addData(EXPORT_SIGN_MAGIC, sizeof(EXPORT_SIGN_MAGIC));
    }
}

QByteArray QnStreamRecorder::getSignature() const
{
    return m_mdctx.result();
}

bool QnStreamRecorder::addSignatureFrame() {
#ifndef SIGN_FRAME_ENABLED
    QByteArray signText = QnSignHelper::getSignPattern();
    if (m_serverTimeZoneMs != Qn::InvalidUtcOffset)
        signText.append(QByteArray::number(m_serverTimeZoneMs)); // I've included server timezone to sign to prevent modification this attribute
    QnSignHelper::updateDigest(nullptr, m_mdctx, (const quint8*) signText.data(), signText.size());
#else
    AVCodecContext* srcCodec = m_formatCtx->streams[0]->codec;
    QnSignHelper signHelper;
    signHelper.setLogo(QPixmap::fromImage(m_logo));
    signHelper.setSign(getSignature());
    QnCompressedVideoDataPtr generatedFrame = signHelper.createSignatureFrame(srcCodec, m_lastIFrame);

    if (generatedFrame == 0)
    {
        m_lastErrMessage = tr("Error during watermark generation for file '%1'.").arg(m_fileName);
        qWarning() << m_lastErrMessage;
        return false;
    }

    generatedFrame->timestamp = m_endDateTime + 100 * 1000ll;
    m_needCalcSignature = false; // prevent recursive calls
    //for (int i = 0; i < 2; ++i) // 2 - work, 1 - work at VLC
    {
        saveData(generatedFrame);
        generatedFrame->timestamp += 100 * 1000ll;
    }
    m_needCalcSignature = true;
#endif

    return true;
}

void QnStreamRecorder::setRole(Role role)
{
    m_role = role;
    m_forceDefaultCtx = m_role == Role_ServerRecording || m_role == Role_FileExportWithEmptyContext;
}

#ifdef SIGN_FRAME_ENABLED
void QnStreamRecorder::setSignLogo(const QImage& logo)
{
    m_logo = logo;
}
#endif

//void QnStreamRecorder::setStorage(const QnStorageResourcePtr& storage)
//{
//    m_storage = storage;
//}

void QnStreamRecorder::setContainer(const QString& container)
{
    m_container = container;
    // convert short file ext to ffmpeg container name
    if (m_container == QLatin1String("mkv"))
        m_container = QLatin1String("matroska");
}

void QnStreamRecorder::setNeedReopen()
{
    m_needReopen = true;
}

bool QnStreamRecorder::isAudioPresent() const
{
    return m_isAudioPresent;
}

void QnStreamRecorder::setAudioCodec(AVCodecID codec)
{
    m_dstAudioCodec = codec;
}

void QnStreamRecorder::setServerTimeZoneMs(qint64 value)
{
    m_serverTimeZoneMs = value;
}

void QnStreamRecorder::disconnectFromResource()
{
    stop();
    QnResourceConsumer::disconnectFromResource();
}

void QnStreamRecorder::setExtraTranscodeParams(const QnImageFilterHelper& extraParams)
{
    m_extraTranscodeParams = extraParams;
}

#endif // ENABLE_DATA_PROVIDERS<|MERGE_RESOLUTION|>--- conflicted
+++ resolved
@@ -813,13 +813,8 @@
                     QnFfmpegHelper::mediaContextToAvCodecContext(audioStream->codec, mediaContext);
 
                     // avoid FFMPEG bug for MP3 mono. block_align hardcoded inside ffmpeg for stereo channels and it is cause problem
-<<<<<<< HEAD
                     if (srcAudioCodec == AV_CODEC_ID_MP3 && audioStream->codec->channels == 1)
-                        audioStream->codec->block_align = 0; 
-=======
-                    if (srcAudioCodec == CODEC_ID_MP3 && audioStream->codec->channels == 1)
                         audioStream->codec->block_align = 0;
->>>>>>> fdc3d73c
                 }
                 else {
                     // transcode audio
