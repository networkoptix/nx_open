#include <chrono>
#include "stream_recorder.h"

#ifdef ENABLE_DATA_PROVIDERS

#include <utils/common/util.h>
#include <utils/common/log.h>
#include <utils/common/model_functions.h>

#include <core/resource/resource_consumer.h>
#include <core/resource/resource.h>
#include <core/resource/storage_resource.h>
#include <core/resource/media_resource.h>
#include <core/resource/storage_plugin_factory.h>
#include <core/resource/security_cam_resource.h>

#include <nx/streaming/abstract_data_packet.h>
#include <nx/streaming/media_data_packet.h>
#include <nx/streaming/abstract_media_stream_data_provider.h>

#include <plugins/resource/avi/avi_archive_delegate.h>
#include <plugins/resource/avi/avi_archive_custom_data.h>
#include <nx/streaming/archive_stream_reader.h>

#include "transcoding/ffmpeg_audio_transcoder.h"
#include "transcoding/ffmpeg_video_transcoder.h"
#include "transcoding/filters/contrast_image_filter.h"
#include "transcoding/filters/time_image_filter.h"
#include "transcoding/filters/fisheye_image_filter.h"
#include "transcoding/filters/rotate_image_filter.h"
#include "transcoding/filters/crop_image_filter.h"
#include "transcoding/filters/tiled_image_filter.h"

#include "decoders/video/ffmpeg_video_decoder.h"
#include "export/sign_helper.h"
#include "transcoding/filters/scale_image_filter.h"

static const int DEFAULT_VIDEO_STREAM_ID = 4113;
static const int DEFAULT_AUDIO_STREAM_ID = 4352;

static const int STORE_QUEUE_SIZE = 50;

#if 0
static QRectF cwiseMul(const QRectF &l, const QSizeF &r) 
{
    return QRectF(
        l.left()   * r.width(),
        l.top()    * r.height(),
        l.width()  * r.width(),
        l.height() * r.height()
        );
}
#endif

QString QnStreamRecorder::errorString(int errCode) {
    switch (errCode) {
    case NoError:                       return QString();
    case ContainerNotFoundError:        return tr("Corresponding container in FFMPEG library was not found.");
    case FileCreateError:               return tr("Could not create output file for video recording.");
    case VideoStreamAllocationError:    return tr("Could not allocate output stream for recording.");
    case AudioStreamAllocationError:    return tr("Could not allocate output audio stream.");
    case InvalidAudioCodecError:        return tr("Invalid audio codec information.");
    case IncompatibleCodecError:        return tr("Video or audio codec is incompatible with the selected format.");
    case FileWriteError:                return tr("File write error. Not enough free space.");
    default:                            return QString();
    }
}

QnStreamRecorder::QnStreamRecorder(const QnResourcePtr& dev):
    QnAbstractDataConsumer(STORE_QUEUE_SIZE),
    QnResourceConsumer(dev),
    m_device(dev),
    m_firstTime(true),
    m_truncateInterval(0),
    m_fixedFileName(false),
    m_endDateTime(AV_NOPTS_VALUE),
    m_startDateTime(AV_NOPTS_VALUE),
    m_stopOnWriteError(true),
    m_currentTimeZone(-1),
    m_waitEOF(false),
    m_forceDefaultCtx(true),
    m_packetWrited(false),
    m_currentChunkLen(0),
    m_startOffset(0),
    m_prebufferingUsec(0),
    m_EofDateTime(AV_NOPTS_VALUE),
    m_endOfData(false),
    m_lastProgress(-1),
    m_needCalcSignature(false),
    m_mediaProvider(0),
    m_mdctx(EXPORT_SIGN_METHOD),
    m_container(QLatin1String("matroska")),
    m_needReopen(false),
    m_isAudioPresent(false),
    m_audioTranscoder(0),
    m_videoTranscoder(0),
    m_dstAudioCodec(CODEC_ID_NONE),
    m_dstVideoCodec(CODEC_ID_NONE),
    m_serverTimeZoneMs(Qn::InvalidUtcOffset),
    m_nextIFrameTime(AV_NOPTS_VALUE),
    m_truncateIntervalEps(0),
    m_recordingFinished(false),
    m_role(Role_ServerRecording)
{
    srand(QDateTime::currentMSecsSinceEpoch());
    memset(m_gotKeyFrame, 0, sizeof(m_gotKeyFrame)); // false
    memset(m_motionFileList, 0, sizeof(m_motionFileList));
}

QnStreamRecorder::~QnStreamRecorder()
{
    stop();
    close();
    delete m_audioTranscoder;
    delete m_videoTranscoder;
}

/* It is impossible to write avi/mkv attribute in the end
*  So, write magic on startup, then update it
*/
void QnStreamRecorder::updateSignatureAttr(size_t i)
{
    QIODevice* file = m_recordingContextVector[i].storage->open(
        m_recordingContextVector[i].fileName, 
        QIODevice::ReadWrite
    );

    if (!file)
        return;
    QByteArray data = file->read(1024*16);
    int pos = data.indexOf(QnSignHelper::getSignMagic());
    if (pos == -1) {
        delete file;
        return; // no signature found
    }
    file->seek(pos);
    file->write(QnSignHelper::getSignFromDigest(getSignature()));
    delete file;
}

void QnStreamRecorder::close()
{
    for (size_t i = 0; i < m_recordingContextVector.size(); ++i) 
    {
        if (m_packetWrited)
            av_write_trailer(m_recordingContextVector[i].formatCtx);


        auto fileSize = 
            (m_startDateTime != qint64(AV_NOPTS_VALUE) && m_recordingContextVector[i].formatCtx) ? 
                QnFfmpegHelper::getFileSizeByIOContext(
                    m_recordingContextVector[i].formatCtx->pb
                ) : 0;

        if (m_recordingContextVector[i].formatCtx)
        {
            QnFfmpegHelper::closeFfmpegIOContext(m_recordingContextVector[i].formatCtx->pb);
#ifndef SIGN_FRAME_ENABLED
            if (m_needCalcSignature)
                updateSignatureAttr(i);
#endif
            m_recordingContextVector[i].formatCtx->pb = 0;
            avformat_close_input(&m_recordingContextVector[i].formatCtx);
        }
        m_recordingContextVector[i].formatCtx = 0;

        if (m_startDateTime != qint64(AV_NOPTS_VALUE))
        {
            qint64 fileDuration = m_startDateTime != 
                qint64(AV_NOPTS_VALUE)  ? m_endDateTime/1000 - m_startDateTime/1000 : 0; // bug was here! rounded sum is not same as rounded summand!

            fileFinished(
                fileDuration, 
                m_recordingContextVector[i].fileName, 
                m_mediaProvider, 
                fileSize
            );
        }
    }

    for (int i = 0; i < CL_MAX_CHANNELS; ++i) {
        if (m_motionFileList[i])
            m_motionFileList[i]->close();
    }

    m_packetWrited = false;
    m_endDateTime = m_startDateTime = AV_NOPTS_VALUE;

    markNeedKeyData();
    m_firstTime = true;
    m_prevAudioFormat.reset();

    if (m_recordingFinished) {
        // close may be called multiple times, so we have to reset flag m_recordingFinished
        m_recordingFinished = false;
        emit recordingFinished(m_lastError, QString());
    }
}

void QnStreamRecorder::markNeedKeyData()
{
    for (int i = 0; i < CL_MAX_CHANNELS; ++i)
        m_gotKeyFrame[i] = false;
}

void QnStreamRecorder::flushPrebuffer()
{
    while (!m_prebuffer.isEmpty())
    {
        QnConstAbstractMediaDataPtr d;
        m_prebuffer.pop(d);
        if (needSaveData(d))
            saveData(d);
        else
            markNeedKeyData();
    }
    m_nextIFrameTime = AV_NOPTS_VALUE;
}

qint64 QnStreamRecorder::findNextIFrame(qint64 baseTime)
{
    for (int i = 0; i < m_prebuffer.size(); ++i)
    {
        const QnConstAbstractMediaDataPtr& media = m_prebuffer.at(i);
        if (media->dataType == QnAbstractMediaData::VIDEO && media->timestamp > baseTime && (media->flags & AV_PKT_FLAG_KEY))
            return media->timestamp;
    }
    return AV_NOPTS_VALUE;
}

bool QnStreamRecorder::processData(const QnAbstractDataPacketPtr& nonConstData)
{
    if (m_needReopen)
    {
        m_needReopen = false;
        close();
    }

    QnConstAbstractMediaDataPtr md = std::dynamic_pointer_cast<const QnAbstractMediaData>(nonConstData);
    if (!md)
        return true; // skip unknown data

    if (m_EofDateTime != qint64(AV_NOPTS_VALUE) && md->timestamp > m_EofDateTime)
    {
        if (!m_endOfData) 
        {
            bool isOk = true;
            if (m_needCalcSignature && !m_firstTime)
                isOk = addSignatureFrame();

            if (isOk)
                m_lastError = ErrorStruct(
                    NoError,
                    QnStorageResourcePtr()
                );

            m_recordingFinished = true;
            m_endOfData = true;
        }

        pleaseStop();
        return true;
    }

    if (md->dataType == QnAbstractMediaData::META_V1)
    {
        if (needSaveData(md))
            saveData(md);
    }
    else {
        m_prebuffer.push(md);
        if (m_prebufferingUsec == 0) 
        {
            m_nextIFrameTime = AV_NOPTS_VALUE;
            while (!m_prebuffer.isEmpty())
            {
                QnConstAbstractMediaDataPtr d;
                m_prebuffer.pop(d);
                if (needSaveData(d))
                    saveData(d);
                else if (md->dataType == QnAbstractMediaData::VIDEO)
                    markNeedKeyData();
            }
        }
        else 
        {
            bool isKeyFrame = md->dataType == QnAbstractMediaData::VIDEO && (md->flags & AV_PKT_FLAG_KEY);
            if (m_nextIFrameTime == (qint64)AV_NOPTS_VALUE && isKeyFrame)
                m_nextIFrameTime = md->timestamp;

            if (m_nextIFrameTime != (qint64)AV_NOPTS_VALUE && md->timestamp - m_nextIFrameTime >= m_prebufferingUsec)
            {
                while (!m_prebuffer.isEmpty() && m_prebuffer.front()->timestamp < m_nextIFrameTime)
                {
                    QnConstAbstractMediaDataPtr d;
                    m_prebuffer.pop(d);
                    if (needSaveData(d))
                        saveData(d);
                    else if (md->dataType == QnAbstractMediaData::VIDEO) {
                        markNeedKeyData();
                    }
                }
                m_nextIFrameTime = findNextIFrame(m_nextIFrameTime);
            }
        }
    }

    if (m_waitEOF && m_dataQueue.size() == 0) {
        close();
        m_waitEOF = false;
    }

    if (m_EofDateTime != qint64(AV_NOPTS_VALUE) && m_EofDateTime > m_startDateTime)
    {
        int progress = ((md->timestamp - m_startDateTime)*100ll) /(m_EofDateTime - m_startDateTime);
        if (progress != m_lastProgress) {
            emit recordingProgress(progress);
            m_lastProgress = progress;
        }
    }

    return true;
}

bool QnStreamRecorder::saveData(const QnConstAbstractMediaDataPtr& md)
{
    if (md->dataType == QnAbstractMediaData::META_V1)
        return saveMotion(std::dynamic_pointer_cast<const QnMetaDataV1>(md));

    if (m_endDateTime != qint64(AV_NOPTS_VALUE) && md->timestamp - m_endDateTime > MAX_FRAME_DURATION*2*1000ll && m_truncateInterval > 0) {
        // if multifile recording allowed, recreate file if recording hole is detected
        qDebug() << "Data hole detected for camera" << m_device->getUniqueId() << ". Diff between packets=" << (md->timestamp - m_endDateTime)/1000 << "ms";
        close();
    }
    else if (m_startDateTime != qint64(AV_NOPTS_VALUE)) {
        if (md->timestamp - m_startDateTime > m_truncateInterval*3 && m_truncateInterval > 0) {
            // if multifile recording allowed, recreate file if recording hole is detected
            qDebug() << "Too long time when no I-frame detected (file length exceed " << (md->timestamp - m_startDateTime)/1000000 << "sec. Close file";
            close();
        }
        else if (md->timestamp < m_startDateTime - 1000ll*1000) {
            qDebug() << "Time translated into the past for " << (md->timestamp - m_startDateTime)/1000000 << "sec. Close file";
            close();
        }
    }

    if (md->dataType == QnAbstractMediaData::AUDIO && m_truncateInterval > 0)
    {
        // TODO: m_firstTime should not be used to guard comparison with m_prevAudioFormat.
        QnCodecAudioFormat audioFormat(md->context);
        if (!m_prevAudioFormat.is_initialized())
            m_prevAudioFormat = audioFormat;
        else if (m_prevAudioFormat != audioFormat)
            close(); // restart recording file if audio format is changed
    }
    
    QnConstCompressedVideoDataPtr vd = std::dynamic_pointer_cast<const QnCompressedVideoData>(md);
    //if (!vd)
    //    return true; // ignore audio data

    if (vd && !m_gotKeyFrame[vd->channelNumber] && !(vd->flags & AV_PKT_FLAG_KEY))
        return true; // skip data

    const QnMediaResource* mediaDev = dynamic_cast<const QnMediaResource*>(m_device.data());
    if (m_firstTime)
    {
        if (vd == 0 &&  mediaDev->hasVideo(md->dataProvider))
            return true; // skip audio packets before first video packet
        if (!initFfmpegContainer(md))
        {
            if (!m_recordingContextVector.empty())
                m_recordingFinished = true;

            if (m_stopOnWriteError)
            {
                m_needStop = true;
                return false;
            }
            else {
                return true; // ignore data
            }
        }

        m_firstTime = false;
        emit recordingStarted();
    }

    int channel = md->channelNumber;

    if (md->flags & AV_PKT_FLAG_KEY)
        m_gotKeyFrame[channel] = true;
    if ((md->flags & AV_PKT_FLAG_KEY) || !mediaDev->hasVideo(m_mediaProvider))
    {
        if (m_truncateInterval > 0 && md->timestamp - m_startDateTime > (m_truncateInterval+m_truncateIntervalEps))
        {
            m_endDateTime = md->timestamp;
            close();
            m_endDateTime = m_startDateTime = md->timestamp;

            return saveData(md);
        }
    }

    int streamIndex = channel;
    if (md->dataType == QnAbstractMediaData::VIDEO && m_videoTranscoder)
        streamIndex = 0;

    if ((uint)streamIndex >= m_recordingContextVector[0].formatCtx->nb_streams)
        return true; // skip packet

    m_endDateTime = md->timestamp;

    if (md->dataType == QnAbstractMediaData::AUDIO && m_audioTranscoder)
    {
        QnAbstractMediaDataPtr result;
        bool inputDataDepleted = false;
        do {
            m_audioTranscoder->transcodePacket(inputDataDepleted ? QnConstAbstractMediaDataPtr() : md, &result);
            if (result && result->dataSize() > 0)
                writeData(result, streamIndex);
            inputDataDepleted = true;
        } while (result);
    }
    else if (md->dataType == QnAbstractMediaData::VIDEO && m_videoTranscoder)
    {
        QnAbstractMediaDataPtr result;
        m_videoTranscoder->transcodePacket(md, &result);
        if (result && result->dataSize() > 0)
            writeData(result, streamIndex);
    }
    else {
        writeData(md, streamIndex);
    }

    return true;
}

void QnStreamRecorder::writeData(const QnConstAbstractMediaDataPtr& md, int streamIndex)
{
    AVRational srcRate = {1, 1000000};

    for (size_t i = 0; i < m_recordingContextVector.size(); ++i)
    {
        AVStream* stream = m_recordingContextVector[i].formatCtx->streams[streamIndex];
        Q_ASSERT(stream->time_base.num && stream->time_base.den);

        Q_ASSERT(md->timestamp >= 0);

        AVPacket avPkt;
        av_init_packet(&avPkt);

        qint64 dts = av_rescale_q(md->timestamp-m_startDateTime, srcRate, stream->time_base);
        if (stream->cur_dts > 0)
            avPkt.dts = qMax((qint64)stream->cur_dts+1, dts);
        else
            avPkt.dts = dts;
        const QnCompressedVideoData* video = dynamic_cast<const QnCompressedVideoData*>(md.get());
        if (video && (quint64)video->pts != AV_NOPTS_VALUE)
            avPkt.pts = av_rescale_q(video->pts-m_startDateTime, srcRate, stream->time_base) + (avPkt.dts-dts);
        else
            avPkt.pts = avPkt.dts;

        if(md->flags & AV_PKT_FLAG_KEY)
            avPkt.flags |= AV_PKT_FLAG_KEY;
        avPkt.data = const_cast<quint8*>((const quint8*)md->data());    //const_cast is here because av_write_frame accepts non-const pointer, but does not modify object
        avPkt.size = static_cast<int>(md->dataSize());
        avPkt.stream_index= streamIndex;

        if (avPkt.pts < avPkt.dts)
        {
            avPkt.pts = avPkt.dts;
            NX_LOG(QLatin1String("Timestamp error: PTS < DTS. Fixed."), cl_logWARNING);
        }

        auto startWriteTime = std::chrono::high_resolution_clock::now();
        int ret = av_write_frame(
            m_recordingContextVector[i].formatCtx,
            &avPkt
        );
        auto endWriteTime = std::chrono::high_resolution_clock::now();

        m_recordingContextVector[i].totalWriteTimeNs += 
            std::chrono::duration_cast<std::chrono::nanoseconds>(
                endWriteTime - startWriteTime
            ).count();

        if (m_recordingContextVector[i].formatCtx->pb->error == -1)
        {   // pb->error == -1 means that pb->write_data returned -1
            // (see libavformat::aviobuf.c writeout() function)
            // that in order means that ffmpegHelper::ffmpegWritePacket returned -1
            // that in order means that QIOdevice::writeData() implementation for example
            // in QnBufferedFile or QnLayoutFile returned -1
            // that in order means that disk write operation failed.
            m_recordingFinished = true;
            m_lastError = ErrorStruct(
                FileWriteError,
                m_recordingContextVector[i].storage
            );
            m_needStop = true;
            return; 
        }

        if (ret < 0)  
        {
            NX_LOG(QLatin1String("AV packet write error"), cl_logWARNING);
        }
        else {
            m_packetWrited = true;
            if (m_needCalcSignature) 
            {
                if (md->dataType == QnAbstractMediaData::VIDEO && (md->flags & AV_PKT_FLAG_KEY))
                    m_lastIFrame = std::dynamic_pointer_cast<const QnCompressedVideoData>(md);
                AVCodecContext* srcCodec = m_recordingContextVector[i].formatCtx->streams[streamIndex]->codec;
                QnSignHelper::updateDigest(srcCodec, m_mdctx, avPkt.data, avPkt.size);
                //EVP_DigestUpdate(m_mdctx, (const char*)avPkt.data, avPkt.size);
            }
        }
    }
}

void QnStreamRecorder::endOfRun()
{
    close();
}

bool QnStreamRecorder::initFfmpegContainer(const QnConstAbstractMediaDataPtr& mediaData)
{
    m_mediaProvider = dynamic_cast<QnAbstractMediaStreamDataProvider*> (mediaData->dataProvider);
    Q_ASSERT(m_mediaProvider);
    //Q_ASSERT(mediaData->flags & AV_PKT_FLAG_KEY);

    m_endDateTime = m_startDateTime = mediaData->timestamp;

    //QnResourcePtr resource = mediaData->dataProvider->getResource();
    // allocate container
    AVOutputFormat * outputCtx = av_guess_format(m_container.toLatin1().data(), NULL, NULL);
    if (outputCtx == 0)
    {
        m_lastError = ErrorStruct(
            ContainerNotFoundError,
            QnStorageResourcePtr()
        );
        NX_LOG(lit("No %1 container in FFMPEG library.").arg(m_container), cl_logERROR);
        return false;
    }

    m_currentTimeZone = currentTimeZone()/60;
    QString fileExt = QString(QLatin1String(outputCtx->extensions)).split(QLatin1Char(','))[0];

    // get recording context list
    getStoragesAndFileNames(m_mediaProvider);
    if (m_recordingContextVector.empty() || 
        m_recordingContextVector[0].fileName.isEmpty())
    {
        return false;
    }

    QString dFileExt = QLatin1Char('.') + fileExt;

    for (size_t i = 0; i < m_recordingContextVector.size(); ++i)
    {
        if (!m_recordingContextVector[i].fileName.endsWith(dFileExt, Qt::CaseInsensitive))
            m_recordingContextVector[i].fileName += dFileExt;
        QString url = m_recordingContextVector[i].fileName; 

        int err = avformat_alloc_output_context2(
            &m_recordingContextVector[i].formatCtx, 
            outputCtx, 
            0, 
            url.toUtf8().constData()
        );

        if (err < 0) {
            m_lastError = ErrorStruct(
                FileCreateError,
                m_recordingContextVector[i].storage
            );            
            NX_LOG(lit("Can't create output file '%1' for video recording.")
                .arg(m_recordingContextVector[i].fileName), cl_logERROR);

            msleep(500); // avoid createFile flood
            return false;
        }

        const QnMediaResource* mediaDev = dynamic_cast<const QnMediaResource*>(m_device.data());

        // m_forceDefaultCtx: for server archive, if file is recreated - we need to use default context.
        // for exporting AVI files we must use original context, so need to reset "force" for exporting purpose
        bool isTranscode = !m_extraTranscodeParams.isEmpty() || (m_dstVideoCodec != CODEC_ID_NONE && m_dstVideoCodec != mediaData->compressionType);

        const QnConstResourceVideoLayoutPtr& layout = mediaDev->getVideoLayout(m_mediaProvider);
        QString layoutStr = QnArchiveStreamReader::serializeLayout(layout.data());
        {
            if (!isTranscode)
                av_dict_set(
                    &m_recordingContextVector[i].formatCtx->metadata, 
                    QnAviArchiveDelegate::getTagName(
                        QnAviArchiveDelegate::LayoutInfoTag, 
                        fileExt
                    ), 
                    layoutStr.toLatin1().data(), 
                    0
                );

            qint64 startTime = m_startOffset+mediaData->timestamp/1000;
            av_dict_set(
                &m_recordingContextVector[i].formatCtx->metadata, 
                QnAviArchiveDelegate::getTagName(
                    QnAviArchiveDelegate::StartTimeTag, 
                    fileExt
                ), 
                QString::number(startTime).toLatin1().data(), 
                0
            );

            av_dict_set(
                &m_recordingContextVector[i].formatCtx->metadata, 
                QnAviArchiveDelegate::getTagName(
                    QnAviArchiveDelegate::SoftwareTag, 
                    fileExt
                ), 
                "Network Optix", 
                0
            );

            QnMediaDewarpingParams mediaDewarpingParams = mediaDev->getDewarpingParams();
            if (mediaDewarpingParams.enabled && !isTranscode) {
                // dewarping exists in resource and not activated now. Allow dewarping for saved file
                av_dict_set(
                    &m_recordingContextVector[i].formatCtx->metadata,
                    QnAviArchiveDelegate::getTagName(
                        QnAviArchiveDelegate::DewarpingTag, 
                        fileExt
                    ),
                    QJson::serialized<QnMediaDewarpingParams>(mediaDewarpingParams), 
                    0
                );
            }

            if (!isTranscode) {
                QnAviArchiveCustomData customData;
                customData.overridenAr = mediaDev->customAspectRatio();
                av_dict_set(
                    &m_recordingContextVector[i].formatCtx->metadata,
                    QnAviArchiveDelegate::getTagName(
                        QnAviArchiveDelegate::CustomTag, 
                        fileExt
                    ),
                    QJson::serialized<QnAviArchiveCustomData>(customData), 
                    0
                );
            }        

    #ifndef SIGN_FRAME_ENABLED
            if (m_needCalcSignature) {
                QByteArray signPattern = QnSignHelper::getSignPattern();
                if (m_serverTimeZoneMs != Qn::InvalidUtcOffset)
                    signPattern.append(QByteArray::number(m_serverTimeZoneMs)); // add server timeZone as one more column to sign pattern
                while (signPattern.size() < QnSignHelper::getMaxSignSize())
                    signPattern.append(" ");
                signPattern = signPattern.mid(0, QnSignHelper::getMaxSignSize());
                
                av_dict_set(
                    &m_recordingContextVector[i].formatCtx->metadata, 
                    QnAviArchiveDelegate::getTagName(
                        QnAviArchiveDelegate::SignatureTag, 
                        fileExt
                    ), 
                    signPattern.data(), 
                    0
                );
            }
    #endif

            m_recordingContextVector[i].formatCtx->start_time = mediaData->timestamp;


            int videoChannels = isTranscode ? 1 : layout->channelCount();
            QnConstCompressedVideoDataPtr vd = 
                std::dynamic_pointer_cast<const QnCompressedVideoData>(
                    mediaData
                );
            for (int j = 0; j < videoChannels && vd; ++j) 
            {
                AVStream* videoStream = avformat_new_stream(
                    m_recordingContextVector[i].formatCtx, 
                    nullptr
                );

                if (videoStream == 0) {
                    m_lastError = ErrorStruct(
                        VideoStreamAllocationError,
                        m_recordingContextVector[i].storage
                    );
                    NX_LOG(lit("Can't allocate output stream for recording."), cl_logERROR);
                    return false;
                }

                videoStream->id = DEFAULT_VIDEO_STREAM_ID + j;
                AVCodecContext* videoCodecCtx = videoStream->codec;
                videoCodecCtx->codec_id = mediaData->compressionType;
                videoCodecCtx->codec_type = AVMEDIA_TYPE_VIDEO;
                if (mediaData->compressionType == CODEC_ID_MJPEG)
                    videoCodecCtx->pix_fmt = PIX_FMT_YUVJ420P;
                else
                    videoCodecCtx->pix_fmt = PIX_FMT_YUV420P;

                if (isTranscode)
                {
                    // transcode video
                    if (m_dstVideoCodec == CODEC_ID_NONE)
                        m_dstVideoCodec = CODEC_ID_MPEG4; // default value
                    m_videoTranscoder = new QnFfmpegVideoTranscoder(m_dstVideoCodec);
                    m_videoTranscoder->setMTMode(true);

                    m_videoTranscoder->open(vd);
                    m_videoTranscoder->setFilterList(m_extraTranscodeParams.createFilterChain(m_videoTranscoder->getResolution()));
                    m_videoTranscoder->setQuality(Qn::QualityHighest);
                    m_videoTranscoder->open(vd); // reopen again for new size

                    avcodec_copy_context(videoStream->codec, m_videoTranscoder->getCodecContext());
                }
                else if (!m_forceDefaultCtx && mediaData->context && mediaData->context->getWidth() > 0)
                {
                    QnFfmpegHelper::mediaContextToAvCodecContext(videoCodecCtx, mediaData->context);
                }
                else if (m_role == Role_FileExport || m_role == Role_FileExportWithEmptyContext)
                {
                    // determine real width and height
                    QSharedPointer<CLVideoDecoderOutput> outFrame( new CLVideoDecoderOutput() );
                    QnFfmpegVideoDecoder decoder(mediaData->compressionType, vd, false);
                    decoder.decode(vd, &outFrame);
                    if (m_role == Role_FileExport) 
                    {
                        avcodec_copy_context(videoStream->codec, decoder.getContext());
                    }
                    else {
                        videoCodecCtx->width = decoder.getWidth();
                        videoCodecCtx->height = decoder.getHeight();
                    }
                }
                else {
                    videoCodecCtx->width = qMax(8,vd->width);
                    videoCodecCtx->height = qMax(8,vd->height);
                }

                videoCodecCtx->bit_rate = 1000000 * 6;
                videoCodecCtx->flags |= CODEC_FLAG_GLOBAL_HEADER;
                AVRational defaultFrameRate = {1, 60};
                videoCodecCtx->time_base = defaultFrameRate;

                videoCodecCtx->sample_aspect_ratio.num = 1;
                videoCodecCtx->sample_aspect_ratio.den = 1;

                videoStream->sample_aspect_ratio = videoCodecCtx->sample_aspect_ratio;
                videoStream->first_dts = 0;
            }

            QnConstResourceAudioLayoutPtr audioLayout = mediaDev->getAudioLayout(m_mediaProvider);
            m_isAudioPresent = false;
            for (int j = 0; j < audioLayout->channelCount(); ++j) 
            {
                m_isAudioPresent = true;
                AVStream* audioStream = avformat_new_stream(
                    m_recordingContextVector[i].formatCtx, 
                    nullptr
                );

                if (!audioStream) {
                    m_lastError = ErrorStruct(
                        AudioStreamAllocationError,
                        m_recordingContextVector[i].storage
                    );
                    NX_LOG(lit("Can't allocate output audio stream."), cl_logERROR);
                    return false;
                }

                audioStream->id = DEFAULT_AUDIO_STREAM_ID + j;
                CodecID srcAudioCodec = CODEC_ID_NONE;
                QnConstMediaContextPtr mediaContext = audioLayout->getAudioTrackInfo(j).codecContext;
                if (!mediaContext) {
                    m_lastError = ErrorStruct(
                        InvalidAudioCodecError,
                        m_recordingContextVector[i].storage
                    );
                    NX_LOG(lit("Invalid audio codec information."), cl_logERROR);
                    return false;
                }

                srcAudioCodec = mediaContext->getCodecId();

                if (m_dstAudioCodec == CODEC_ID_NONE || m_dstAudioCodec == srcAudioCodec)
                {
                    QnFfmpegHelper::mediaContextToAvCodecContext(audioStream->codec, mediaContext);

                    // avoid FFMPEG bug for MP3 mono. block_align hardcoded inside ffmpeg for stereo channels and it is cause problem
                    if (srcAudioCodec == CODEC_ID_MP3 && audioStream->codec->channels == 1)
                        audioStream->codec->block_align = 0; 
                }
                else {
                    // transcode audio
                    m_audioTranscoder = new QnFfmpegAudioTranscoder(m_dstAudioCodec);
                    m_audioTranscoder->open(mediaContext);
                    avcodec_copy_context(audioStream->codec, m_audioTranscoder->getCodecContext());
                }
                audioStream->codec->flags |= CODEC_FLAG_GLOBAL_HEADER;
                audioStream->first_dts = 0;
            }

            m_recordingContextVector[i].formatCtx->pb = QnFfmpegHelper::createFfmpegIOContext(
                m_recordingContextVector[i].storage, 
                url, 
                QIODevice::WriteOnly
            );

            if (m_recordingContextVector[i].formatCtx->pb == 0)
            {
                avformat_close_input(&m_recordingContextVector[i].formatCtx);
                m_lastError = ErrorStruct(
                    FileCreateError,
                    m_recordingContextVector[i].storage
                );
                NX_LOG(lit("Can't create output file '%1'.").arg(url), cl_logERROR);
                msleep(500); // avoid createFile flood
                return false;
            }

            int rez = avformat_write_header(m_recordingContextVector[i].formatCtx, 0);
            if (rez < 0) 
            {
                QnFfmpegHelper::closeFfmpegIOContext(m_recordingContextVector[i].formatCtx->pb);
                m_recordingContextVector[i].formatCtx->pb = nullptr;
                avformat_close_input(&m_recordingContextVector[i].formatCtx);
<<<<<<< HEAD
                m_lastError = IncompatibleCodecError;
                NX_LOG(lit("Video or audio codec is incompatible with %1 format. Try another format. Ffmpeg error: %2").
                    arg(m_container).arg(QnFfmpegHelper::getErrorStr(rez)), cl_logERROR);
=======
                m_lastError = ErrorStruct(
                    IncompatibleCodecError,
                    m_recordingContextVector[i].storage
                );
                NX_LOG(lit("Video or audio codec is incompatible with %1 format. Try another format.").arg(m_container), cl_logERROR);
>>>>>>> 6bf217f2
                return false;
            }
        }
        fileStarted(
            m_startDateTime/1000, 
            m_currentTimeZone, 
            m_recordingContextVector[i].fileName, 
            m_mediaProvider
        );

        if (m_truncateInterval > 4000000ll)
            m_truncateIntervalEps = (qrand() % (m_truncateInterval/4000000ll)) * 1000000ll;
    } // for each storage

    return true;
}

void QnStreamRecorder::setTruncateInterval(int seconds)
{
    m_truncateInterval = seconds * 1000000ll;
}

void QnStreamRecorder::addRecordingContext(
    const QString               &fileName, 
    const QnStorageResourcePtr  &storage
)
{
    m_fixedFileName = true;
    m_recordingContextVector.emplace_back(
        fileName, 
        storage
    );
}

bool QnStreamRecorder::addRecordingContext(const QString &fileName)
{
    m_fixedFileName = true;
    auto storage = QnStorageResourcePtr(
        QnStoragePluginFactory::instance()->createStorage(
            fileName
        )
    );

    if (storage)
    {
        m_recordingContextVector.emplace_back(
            fileName,
            storage
        );
        return true;
    }
    return false;
}

void QnStreamRecorder::setMotionFileList(QSharedPointer<QBuffer> motionFileList[CL_MAX_CHANNELS])
{
    for (int i = 0; i < CL_MAX_CHANNELS; ++i)
        m_motionFileList[i] = motionFileList[i];
}

void QnStreamRecorder::setStartOffset(qint64 value)
{
    m_startOffset = value;
}

void QnStreamRecorder::setPrebufferingUsec(int value)
{
    m_prebufferingUsec = value;
}

int QnStreamRecorder::getPrebufferingUsec() const
{
    return m_prebufferingUsec;
}


bool QnStreamRecorder::needSaveData(const QnConstAbstractMediaDataPtr& media)
{
    Q_UNUSED(media)
    return true;
}

bool QnStreamRecorder::saveMotion(const QnConstMetaDataV1Ptr& motion)
{
    if (motion && !motion->isEmpty() && m_motionFileList[motion->channelNumber])
        motion->serialize(m_motionFileList[motion->channelNumber].data());
    return true;
}

void QnStreamRecorder::getStoragesAndFileNames(QnAbstractMediaStreamDataProvider* provider)
{
    assert(!m_recordingContextVector.empty());  // if you are here check that you've called 
    Q_UNUSED(provider);                         // addRecordingContext() before.
}

QString QnStreamRecorder::fixedFileName() const
{
    return m_fixedFileName ? m_recordingContextVector[0].fileName : lit("");
}

void QnStreamRecorder::setEofDateTime(qint64 value)
{
    m_endOfData = false;
    m_EofDateTime = value;
    m_lastProgress = -1;
}

void QnStreamRecorder::setNeedCalcSignature(bool value)
{
    if (m_needCalcSignature == value)
        return;

    m_needCalcSignature = value;

    if (value) {
        m_mdctx.reset();
        m_mdctx.addData(EXPORT_SIGN_MAGIC, sizeof(EXPORT_SIGN_MAGIC));
    }
}

QByteArray QnStreamRecorder::getSignature() const
{
    return m_mdctx.result();
}

bool QnStreamRecorder::addSignatureFrame() {
#ifndef SIGN_FRAME_ENABLED
    QByteArray signText = QnSignHelper::getSignPattern();
    if (m_serverTimeZoneMs != Qn::InvalidUtcOffset)
        signText.append(QByteArray::number(m_serverTimeZoneMs)); // I've included server timezone to sign to prevent modification this attribute
    QnSignHelper::updateDigest(nullptr, m_mdctx, (const quint8*) signText.data(), signText.size());
#else
    AVCodecContext* srcCodec = m_formatCtx->streams[0]->codec;
    QnSignHelper signHelper;
    signHelper.setLogo(QPixmap::fromImage(m_logo));
    signHelper.setSign(getSignature());
    QnCompressedVideoDataPtr generatedFrame = signHelper.createSignatureFrame(srcCodec, m_lastIFrame);

    if (generatedFrame == 0)
    {
        m_lastErrMessage = tr("Error during watermark generation for file '%1'.").arg(m_fileName);
        qWarning() << m_lastErrMessage;
        return false;
    }

    generatedFrame->timestamp = m_endDateTime + 100 * 1000ll;
    m_needCalcSignature = false; // prevent recursive calls
    //for (int i = 0; i < 2; ++i) // 2 - work, 1 - work at VLC
    {
        saveData(generatedFrame);
        generatedFrame->timestamp += 100 * 1000ll;
    }
    m_needCalcSignature = true;
#endif

    return true;
}

void QnStreamRecorder::setRole(Role role)
{
    m_role = role;
    m_forceDefaultCtx = m_role == Role_ServerRecording || m_role == Role_FileExportWithEmptyContext;
}

#ifdef SIGN_FRAME_ENABLED
void QnStreamRecorder::setSignLogo(const QImage& logo)
{
    m_logo = logo;
}
#endif

//void QnStreamRecorder::setStorage(const QnStorageResourcePtr& storage)
//{
//    m_storage = storage;
//}

void QnStreamRecorder::setContainer(const QString& container)
{
    m_container = container;
    // convert short file ext to ffmpeg container name
    if (m_container == QLatin1String("mkv"))
        m_container = QLatin1String("matroska");
}

void QnStreamRecorder::setNeedReopen()
{
    m_needReopen = true;
}

bool QnStreamRecorder::isAudioPresent() const
{
    return m_isAudioPresent;
}

void QnStreamRecorder::setAudioCodec(CodecID codec)
{
    m_dstAudioCodec = codec;
}

void QnStreamRecorder::setServerTimeZoneMs(qint64 value)
{
    m_serverTimeZoneMs = value;
}

void QnStreamRecorder::disconnectFromResource()
{
    stop();
    QnResourceConsumer::disconnectFromResource();
}

void QnStreamRecorder::setExtraTranscodeParams(const QnImageFilterHelper& extraParams)
{
    m_extraTranscodeParams = extraParams;
}

#endif // ENABLE_DATA_PROVIDERS<|MERGE_RESOLUTION|>--- conflicted
+++ resolved
@@ -1,4 +1,3 @@
-#include <chrono>
 #include "stream_recorder.h"
 
 #ifdef ENABLE_DATA_PROVIDERS
@@ -32,6 +31,7 @@
 #include "transcoding/filters/tiled_image_filter.h"
 
 #include "decoders/video/ffmpeg_video_decoder.h"
+#include "decoders/video/ffmpeg.h"
 #include "export/sign_helper.h"
 #include "transcoding/filters/scale_image_filter.h"
 
@@ -831,17 +831,12 @@
                 QnFfmpegHelper::closeFfmpegIOContext(m_recordingContextVector[i].formatCtx->pb);
                 m_recordingContextVector[i].formatCtx->pb = nullptr;
                 avformat_close_input(&m_recordingContextVector[i].formatCtx);
-<<<<<<< HEAD
-                m_lastError = IncompatibleCodecError;
-                NX_LOG(lit("Video or audio codec is incompatible with %1 format. Try another format. Ffmpeg error: %2").
-                    arg(m_container).arg(QnFfmpegHelper::getErrorStr(rez)), cl_logERROR);
-=======
                 m_lastError = ErrorStruct(
                     IncompatibleCodecError,
                     m_recordingContextVector[i].storage
                 );
-                NX_LOG(lit("Video or audio codec is incompatible with %1 format. Try another format.").arg(m_container), cl_logERROR);
->>>>>>> 6bf217f2
+                NX_LOG(lit("Video or audio codec is incompatible with %1 format. Try another format. Ffmpeg error: %2").
+                    arg(m_container).arg(QnFfmpegHelper::getErrorStr(rez)), cl_logERROR);
                 return false;
             }
         }
