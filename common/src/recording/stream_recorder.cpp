--- conflicted
+++ resolved
@@ -49,14 +49,9 @@
     m_onscreenDateOffset(0),
     m_role(Role_ServerRecording),
     m_currentTimeZone(-1),
-<<<<<<< HEAD
-    m_serverTimeZoneMs(Qn::InvalidUtcOffset)
-=======
-    m_onscreenDateOffset(0),
     m_serverTimeZoneMs(Qn::InvalidUtcOffset),
     m_nextIFrameTime(AV_NOPTS_VALUE),
     m_truncateIntervalEps(0)
->>>>>>> 4c29a4bb
 {
     srand(QDateTime::currentMSecsSinceEpoch());
     memset(m_gotKeyFrame, 0, sizeof(m_gotKeyFrame)); // false
