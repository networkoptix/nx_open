--- conflicted
+++ resolved
@@ -743,8 +743,10 @@
             }
         }
 
-<<<<<<< HEAD
-        QnConstResourceAudioLayoutPtr audioLayout = mediaDev->getAudioLayout(m_mediaProvider);
+        QnConstResourceAudioLayoutPtr audioLayout = m_forcedAudioLayout 
+                ? m_forcedAudioLayout.dynamicCast<const QnResourceAudioLayout>()
+                : mediaDev->getAudioLayout(m_mediaProvider);
+
         m_isAudioPresent = audioLayout->channelCount() > 0;
         for (int j = 0; j < audioLayout->channelCount(); ++j)
         {
@@ -752,67 +754,6 @@
                 m_recordingContextVector[i].formatCtx,
                 nullptr
             );
-=======
-            QnConstResourceAudioLayoutPtr audioLayout = m_forcedAudioLayout 
-                ? m_forcedAudioLayout.dynamicCast<const QnResourceAudioLayout>()
-                : mediaDev->getAudioLayout(m_mediaProvider);
-
-            m_isAudioPresent = false;
-            for (int j = 0; j < audioLayout->channelCount(); ++j)
-            {
-                m_isAudioPresent = true;
-                AVStream* audioStream = avformat_new_stream(
-                    m_recordingContextVector[i].formatCtx,
-                    nullptr
-                );
-
-                if (!audioStream) {
-                    m_lastError = StreamRecorderErrorStruct(
-                        StreamRecorderError::audioStreamAllocation,
-                        m_recordingContextVector[i].storage
-                    );
-                    NX_LOG(lit("Can't allocate output audio stream."), cl_logERROR);
-                    return false;
-                }
-
-                audioStream->id = DEFAULT_AUDIO_STREAM_ID + j;
-                AVCodecID srcAudioCodec = AV_CODEC_ID_NONE;
-                QnConstMediaContextPtr mediaContext = audioLayout->getAudioTrackInfo(j).codecContext;
-                if (!mediaContext) {
-                    m_lastError = StreamRecorderErrorStruct(
-                        StreamRecorderError::invalidAudioCodec,
-                        m_recordingContextVector[i].storage
-                    );
-                    NX_LOG(lit("Invalid audio codec information."), cl_logERROR);
-                    return false;
-                }
-
-                srcAudioCodec = mediaContext->getCodecId();
-
-                if (m_dstAudioCodec == AV_CODEC_ID_NONE || m_dstAudioCodec == srcAudioCodec)
-                {
-                    QnFfmpegHelper::mediaContextToAvCodecContext(audioStream->codec, mediaContext);
-
-                    // avoid FFMPEG bug for MP3 mono. block_align hardcoded inside ffmpeg for stereo channels and it is cause problem
-                    if (srcAudioCodec == AV_CODEC_ID_MP3 && audioStream->codec->channels == 1)
-                        audioStream->codec->block_align = 0;
-                }
-                else
-                {
-                    // transcode audio
-                    m_audioTranscoder = new QnFfmpegAudioTranscoder(m_dstAudioCodec);
-                    m_audioTranscoder->open(mediaContext);
-                    QnFfmpegHelper::copyAvCodecContex(audioStream->codec, m_audioTranscoder->getCodecContext());
-                }
-                audioStream->codec->flags |= CODEC_FLAG_GLOBAL_HEADER;
-                audioStream->first_dts = 0;
-            }
-
-            initIoContext(
-                m_recordingContextVector[i].storage,
-                m_recordingContextVector[i].fileName,
-                &m_recordingContextVector[i].formatCtx->pb);
->>>>>>> c4c4c790
 
             if (!audioStream)
             {
@@ -858,7 +799,6 @@
             audioStream->first_dts = 0;
         }
 
-<<<<<<< HEAD
         initIoContext(
             m_recordingContextVector[i].storage,
             m_recordingContextVector[i].fileName,
@@ -890,13 +830,6 @@
             return false;
         }
 
-        fileStarted(
-            m_startDateTime/1000,
-            m_currentTimeZone,
-            m_recordingContextVector[i].fileName,
-            m_mediaProvider
-        );
-=======
         if (!m_disableRegisterFile)
             fileStarted(
                 m_startDateTime/1000,
@@ -904,7 +837,6 @@
                 m_recordingContextVector[i].fileName,
                 m_mediaProvider
             );
->>>>>>> c4c4c790
 
         if (m_truncateInterval > 0)
         {
