--- conflicted
+++ resolved
@@ -341,16 +341,11 @@
 
     if (md->dataType == QnAbstractMediaData::AUDIO && m_truncateInterval > 0)
     {
-<<<<<<< HEAD
         // TODO: m_firstTime should not be used to guard comparison with m_prevAudioFormat.
-        QnCodecAudioFormat audioFormat(md->context);
-        if (!m_firstTime && audioFormat != m_prevAudioFormat) {
-=======
         QnCodecAudioFormat audioFormat(md->context);
         if (!m_prevAudioFormat.is_initialized())
             m_prevAudioFormat = audioFormat;
         else if (m_prevAudioFormat != audioFormat)
->>>>>>> 409b2163
             close(); // restart recording file if audio format is changed
     }
     
