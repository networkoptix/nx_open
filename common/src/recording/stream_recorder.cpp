#include "stream_recorder.h"

#ifdef ENABLE_DATA_PROVIDERS

#include <utils/common/util.h>
#include <utils/common/log.h>
#include <utils/common/model_functions.h>

#include <core/resource/resource_consumer.h>
#include <core/resource/resource.h>
#include <core/resource/storage_resource.h>
#include <core/resource/media_resource.h>
#include <core/resource/storage_plugin_factory.h>
#include <core/resource/security_cam_resource.h>

#include <nx/streaming/abstract_data_packet.h>
#include <nx/streaming/media_data_packet.h>
#include <nx/streaming/abstract_media_stream_data_provider.h>

#include <plugins/resource/avi/avi_archive_delegate.h>
#include <plugins/resource/avi/avi_archive_custom_data.h>
#include <nx/streaming/archive_stream_reader.h>

#include "transcoding/ffmpeg_audio_transcoder.h"
#include "transcoding/ffmpeg_video_transcoder.h"
#include "transcoding/filters/contrast_image_filter.h"
#include "transcoding/filters/time_image_filter.h"
#include "transcoding/filters/fisheye_image_filter.h"
#include "transcoding/filters/rotate_image_filter.h"
#include "transcoding/filters/crop_image_filter.h"
#include "transcoding/filters/tiled_image_filter.h"

#include "decoders/video/ffmpeg_video_decoder.h"
#include "export/sign_helper.h"
#include "transcoding/filters/scale_image_filter.h"

static const int DEFAULT_VIDEO_STREAM_ID = 4113;
static const int DEFAULT_AUDIO_STREAM_ID = 4352;

static const int STORE_QUEUE_SIZE = 50;

#if 0
static QRectF cwiseMul(const QRectF &l, const QSizeF &r) 
{
    return QRectF(
        l.left()   * r.width(),
        l.top()    * r.height(),
        l.width()  * r.width(),
        l.height() * r.height()
        );
}
#endif

QString QnStreamRecorder::errorString(int errCode) {
    switch (errCode) {
    case NoError:                       return QString();
    case ContainerNotFoundError:        return tr("Corresponding container in FFMPEG library was not found.");
    case FileCreateError:               return tr("Could not create output file for video recording.");
    case VideoStreamAllocationError:    return tr("Could not allocate output stream for recording.");
    case AudioStreamAllocationError:    return tr("Could not allocate output audio stream.");
    case InvalidAudioCodecError:        return tr("Invalid audio codec information.");
    case IncompatibleCodecError:        return tr("Video or audio codec is incompatible with the selected format.");
    case FileWriteError:                return tr("File write error. Not enough free space.");
    default:                            return QString();
    }
}

QnStreamRecorder::QnStreamRecorder(const QnResourcePtr& dev):
    QnAbstractDataConsumer(STORE_QUEUE_SIZE),
    QnResourceConsumer(dev),
    m_device(dev),
    m_firstTime(true),
    m_truncateInterval(0),
    m_fixedFileName(false),
    m_endDateTime(AV_NOPTS_VALUE),
    m_startDateTime(AV_NOPTS_VALUE),
    m_stopOnWriteError(true),
    m_currentTimeZone(-1),
    m_waitEOF(false),
    m_forceDefaultCtx(true),
    m_packetWrited(false),
    m_currentChunkLen(0),
    m_startOffset(0),
    m_prebufferingUsec(0),
    m_EofDateTime(AV_NOPTS_VALUE),
    m_endOfData(false),
    m_lastProgress(-1),
    m_needCalcSignature(false),
    m_mediaProvider(0),
    m_mdctx(EXPORT_SIGN_METHOD),
    m_container(QLatin1String("matroska")),
    m_needReopen(false),
    m_isAudioPresent(false),
    m_audioTranscoder(0),
    m_videoTranscoder(0),
    m_dstAudioCodec(CODEC_ID_NONE),
    m_dstVideoCodec(CODEC_ID_NONE),
    m_serverTimeZoneMs(Qn::InvalidUtcOffset),
    m_nextIFrameTime(AV_NOPTS_VALUE),
    m_truncateIntervalEps(0),
    m_recordingFinished(false),
    m_role(Role_ServerRecording)
{
    srand(QDateTime::currentMSecsSinceEpoch());
    memset(m_gotKeyFrame, 0, sizeof(m_gotKeyFrame)); // false
    memset(m_motionFileList, 0, sizeof(m_motionFileList));
}

QnStreamRecorder::~QnStreamRecorder()
{
    stop();
    close();
    delete m_audioTranscoder;
    delete m_videoTranscoder;
}

/* It is impossible to write avi/mkv attribute in the end
*  So, write magic on startup, then update it
*/
void QnStreamRecorder::updateSignatureAttr(size_t i)
{
    QIODevice* file = m_recordingContextVector[i].storage->open(
        m_recordingContextVector[i].fileName, 
        QIODevice::ReadWrite
    );

    if (!file)
        return;
    QByteArray data = file->read(1024*16);
    int pos = data.indexOf(QnSignHelper::getSignMagic());
    if (pos == -1) {
        delete file;
        return; // no signature found
    }
    file->seek(pos);
    file->write(QnSignHelper::getSignFromDigest(getSignature()));
    delete file;
}

void QnStreamRecorder::close()
{
    for (size_t i = 0; i < m_recordingContextVector.size(); ++i) 
    {
        if (m_packetWrited)
            av_write_trailer(m_recordingContextVector[i].formatCtx);


        auto fileSize = 
            (m_startDateTime != qint64(AV_NOPTS_VALUE) && m_recordingContextVector[i].formatCtx) ? 
                QnFfmpegHelper::getFileSizeByIOContext(
                    m_recordingContextVector[i].formatCtx->pb
                ) : 0;

        if (m_recordingContextVector[i].formatCtx)
        {
            QnFfmpegHelper::closeFfmpegIOContext(m_recordingContextVector[i].formatCtx->pb);
#ifndef SIGN_FRAME_ENABLED
            if (m_needCalcSignature)
                updateSignatureAttr(i);
#endif
            m_recordingContextVector[i].formatCtx->pb = 0;
            avformat_close_input(&m_recordingContextVector[i].formatCtx);
        }
        m_recordingContextVector[i].formatCtx = 0;

        if (m_startDateTime != qint64(AV_NOPTS_VALUE))
        {
            qint64 fileDuration = m_startDateTime != 
                qint64(AV_NOPTS_VALUE)  ? m_endDateTime/1000 - m_startDateTime/1000 : 0; // bug was here! rounded sum is not same as rounded summand!

            fileFinished(
                fileDuration, 
                m_recordingContextVector[i].fileName, 
                m_mediaProvider, 
                fileSize
            );
        }
    }

    for (int i = 0; i < CL_MAX_CHANNELS; ++i) {
        if (m_motionFileList[i])
            m_motionFileList[i]->close();
    }

    m_packetWrited = false;
    m_endDateTime = m_startDateTime = AV_NOPTS_VALUE;

    markNeedKeyData();
    m_firstTime = true;
    m_prevAudioFormat.reset();

    if (m_recordingFinished) {
        // close may be called multiple times, so we have to reset flag m_recordingFinished
        m_recordingFinished = false;
        emit recordingFinished(m_lastError, QString());
    }
}

void QnStreamRecorder::markNeedKeyData()
{
    for (int i = 0; i < CL_MAX_CHANNELS; ++i)
        m_gotKeyFrame[i] = false;
}

void QnStreamRecorder::flushPrebuffer()
{
    while (!m_prebuffer.isEmpty())
    {
        QnConstAbstractMediaDataPtr d;
        m_prebuffer.pop(d);
        if (needSaveData(d))
            saveData(d);
        else
            markNeedKeyData();
    }
    m_nextIFrameTime = AV_NOPTS_VALUE;
}

qint64 QnStreamRecorder::findNextIFrame(qint64 baseTime)
{
    for (int i = 0; i < m_prebuffer.size(); ++i)
    {
        const QnConstAbstractMediaDataPtr& media = m_prebuffer.at(i);
        if (media->dataType == QnAbstractMediaData::VIDEO && media->timestamp > baseTime && (media->flags & AV_PKT_FLAG_KEY))
            return media->timestamp;
    }
    return AV_NOPTS_VALUE;
}

bool QnStreamRecorder::processData(const QnAbstractDataPacketPtr& nonConstData)
{
    if (m_needReopen)
    {
        m_needReopen = false;
        close();
    }

    QnConstAbstractMediaDataPtr md = std::dynamic_pointer_cast<const QnAbstractMediaData>(nonConstData);
    if (!md)
        return true; // skip unknown data

    if (m_EofDateTime != qint64(AV_NOPTS_VALUE) && md->timestamp > m_EofDateTime)
    {
        if (!m_endOfData) 
        {
            bool isOk = true;
            if (m_needCalcSignature && !m_firstTime)
                isOk = addSignatureFrame();

            if (isOk)
                m_lastError = ErrorStruct(
                    NoError,
                    QnStorageResourcePtr()
                );

            m_recordingFinished = true;
            m_endOfData = true;
        }

        pleaseStop();
        return true;
    }

    if (md->dataType == QnAbstractMediaData::META_V1)
    {
        if (needSaveData(md))
            saveData(md);
    }
    else {
        m_prebuffer.push(md);
        if (m_prebufferingUsec == 0) 
        {
            m_nextIFrameTime = AV_NOPTS_VALUE;
            while (!m_prebuffer.isEmpty())
            {
                QnConstAbstractMediaDataPtr d;
                m_prebuffer.pop(d);
                if (needSaveData(d))
                    saveData(d);
                else if (md->dataType == QnAbstractMediaData::VIDEO)
                    markNeedKeyData();
            }
        }
        else 
        {
            bool isKeyFrame = md->dataType == QnAbstractMediaData::VIDEO && (md->flags & AV_PKT_FLAG_KEY);
            if (m_nextIFrameTime == (qint64)AV_NOPTS_VALUE && isKeyFrame)
                m_nextIFrameTime = md->timestamp;

            if (m_nextIFrameTime != (qint64)AV_NOPTS_VALUE && md->timestamp - m_nextIFrameTime >= m_prebufferingUsec)
            {
                while (!m_prebuffer.isEmpty() && m_prebuffer.front()->timestamp < m_nextIFrameTime)
                {
                    QnConstAbstractMediaDataPtr d;
                    m_prebuffer.pop(d);
                    if (needSaveData(d))
                        saveData(d);
                    else if (md->dataType == QnAbstractMediaData::VIDEO) {
                        markNeedKeyData();
                    }
                }
                m_nextIFrameTime = findNextIFrame(m_nextIFrameTime);
            }
        }
    }

    if (m_waitEOF && m_dataQueue.size() == 0) {
        close();
        m_waitEOF = false;
    }

    if (m_EofDateTime != qint64(AV_NOPTS_VALUE) && m_EofDateTime > m_startDateTime)
    {
        int progress = ((md->timestamp - m_startDateTime)*100ll) /(m_EofDateTime - m_startDateTime);
        if (progress != m_lastProgress) {
            emit recordingProgress(progress);
            m_lastProgress = progress;
        }
    }

    return true;
}

bool QnStreamRecorder::saveData(const QnConstAbstractMediaDataPtr& md)
{
    if (md->dataType == QnAbstractMediaData::META_V1)
        return saveMotion(std::dynamic_pointer_cast<const QnMetaDataV1>(md));

    if (m_endDateTime != qint64(AV_NOPTS_VALUE) && md->timestamp - m_endDateTime > MAX_FRAME_DURATION*2*1000ll && m_truncateInterval > 0) {
        // if multifile recording allowed, recreate file if recording hole is detected
        qDebug() << "Data hole detected for camera" << m_device->getUniqueId() << ". Diff between packets=" << (md->timestamp - m_endDateTime)/1000 << "ms";
        close();
    }
    else if (m_startDateTime != qint64(AV_NOPTS_VALUE)) {
        if (md->timestamp - m_startDateTime > m_truncateInterval*3 && m_truncateInterval > 0) {
            // if multifile recording allowed, recreate file if recording hole is detected
            qDebug() << "Too long time when no I-frame detected (file length exceed " << (md->timestamp - m_startDateTime)/1000000 << "sec. Close file";
            close();
        }
        else if (md->timestamp < m_startDateTime - 1000ll*1000) {
            qDebug() << "Time translated into the past for " << (md->timestamp - m_startDateTime)/1000000 << "sec. Close file";
            close();
        }
    }

    if (md->dataType == QnAbstractMediaData::AUDIO && m_truncateInterval > 0)
    {
        // TODO: m_firstTime should not be used to guard comparison with m_prevAudioFormat.
        QnCodecAudioFormat audioFormat(md->context);
        if (!m_prevAudioFormat.is_initialized())
            m_prevAudioFormat = audioFormat;
        else if (m_prevAudioFormat != audioFormat)
            close(); // restart recording file if audio format is changed
    }
    
    QnConstCompressedVideoDataPtr vd = std::dynamic_pointer_cast<const QnCompressedVideoData>(md);
    //if (!vd)
    //    return true; // ignore audio data

    if (vd && !m_gotKeyFrame[vd->channelNumber] && !(vd->flags & AV_PKT_FLAG_KEY))
        return true; // skip data

    const QnMediaResource* mediaDev = dynamic_cast<const QnMediaResource*>(m_device.data());
    if (m_firstTime)
    {
        if (vd == 0 &&  mediaDev->hasVideo(md->dataProvider))
            return true; // skip audio packets before first video packet
        if (!initFfmpegContainer(md))
        {
            if (!m_recordingContextVector.empty())
                m_recordingFinished = true;

            if (m_stopOnWriteError)
            {
                m_needStop = true;
                return false;
            }
            else {
                return true; // ignore data
            }
        }

        m_firstTime = false;
        emit recordingStarted();
    }

    int channel = md->channelNumber;

    if (md->flags & AV_PKT_FLAG_KEY)
        m_gotKeyFrame[channel] = true;
    if ((md->flags & AV_PKT_FLAG_KEY) || !mediaDev->hasVideo(m_mediaProvider))
    {
        if (m_truncateInterval > 0 && md->timestamp - m_startDateTime > (m_truncateInterval+m_truncateIntervalEps))
        {
            m_endDateTime = md->timestamp;
            close();
            m_endDateTime = m_startDateTime = md->timestamp;

            return saveData(md);
        }
    }

    int streamIndex = channel;
    if (md->dataType == QnAbstractMediaData::VIDEO && m_videoTranscoder)
        streamIndex = 0;

    if ((uint)streamIndex >= m_recordingContextVector[0].formatCtx->nb_streams)
        return true; // skip packet

    m_endDateTime = md->timestamp;

    if (md->dataType == QnAbstractMediaData::AUDIO && m_audioTranscoder)
    {
        QnAbstractMediaDataPtr result;
        bool inputDataDepleted = false;
        do {
            m_audioTranscoder->transcodePacket(inputDataDepleted ? QnConstAbstractMediaDataPtr() : md, &result);
            if (result && result->dataSize() > 0)
                writeData(result, streamIndex);
            inputDataDepleted = true;
        } while (result);
    }
    else if (md->dataType == QnAbstractMediaData::VIDEO && m_videoTranscoder)
    {
        QnAbstractMediaDataPtr result;
        m_videoTranscoder->transcodePacket(md, &result);
        if (result && result->dataSize() > 0)
            writeData(result, streamIndex);
    }
    else {
        writeData(md, streamIndex);
    }

    return true;
}

void QnStreamRecorder::writeData(const QnConstAbstractMediaDataPtr& md, int streamIndex)
{
    AVRational srcRate = {1, 1000000};

    for (size_t i = 0; i < m_recordingContextVector.size(); ++i)
    {
        AVStream* stream = m_recordingContextVector[i].formatCtx->streams[streamIndex];
        Q_ASSERT(stream->time_base.num && stream->time_base.den);

        Q_ASSERT(md->timestamp >= 0);

        AVPacket avPkt;
        av_init_packet(&avPkt);

        qint64 dts = av_rescale_q(md->timestamp-m_startDateTime, srcRate, stream->time_base);
        if (stream->cur_dts > 0)
            avPkt.dts = qMax((qint64)stream->cur_dts+1, dts);
        else
            avPkt.dts = dts;
        const QnCompressedVideoData* video = dynamic_cast<const QnCompressedVideoData*>(md.get());
        if (video && (quint64)video->pts != AV_NOPTS_VALUE)
            avPkt.pts = av_rescale_q(video->pts-m_startDateTime, srcRate, stream->time_base) + (avPkt.dts-dts);
        else
            avPkt.pts = avPkt.dts;

        if(md->flags & AV_PKT_FLAG_KEY)
            avPkt.flags |= AV_PKT_FLAG_KEY;
        avPkt.data = const_cast<quint8*>((const quint8*)md->data());    //const_cast is here because av_write_frame accepts non-const pointer, but does not modify object
        avPkt.size = static_cast<int>(md->dataSize());
        avPkt.stream_index= streamIndex;

        if (avPkt.pts < avPkt.dts)
        {
            avPkt.pts = avPkt.dts;
            NX_LOG(QLatin1String("Timestamp error: PTS < DTS. Fixed."), cl_logWARNING);
        }

        auto startWriteTime = std::chrono::high_resolution_clock::now();
        int ret = av_write_frame(
            m_recordingContextVector[i].formatCtx,
            &avPkt
        );
        auto endWriteTime = std::chrono::high_resolution_clock::now();

        m_recordingContextVector[i].totalWriteTimeNs += 
            std::chrono::duration_cast<std::chrono::nanoseconds>(
                endWriteTime - startWriteTime
            ).count();

        if (m_recordingContextVector[i].formatCtx->pb->error == -1)
        {   // pb->error == -1 means that pb->write_data returned -1
            // (see libavformat::aviobuf.c writeout() function)
            // that in order means that ffmpegHelper::ffmpegWritePacket returned -1
            // that in order means that QIOdevice::writeData() implementation for example
            // in QnBufferedFile or QnLayoutFile returned -1
            // that in order means that disk write operation failed.
            m_recordingFinished = true;
            m_lastError = ErrorStruct(
                FileWriteError,
                m_recordingContextVector[i].storage
            );
            m_needStop = true;
            return; 
        }

        if (ret < 0)  
        {
            NX_LOG(QLatin1String("AV packet write error"), cl_logWARNING);
        }
        else {
            m_packetWrited = true;
            if (m_needCalcSignature) 
            {
                if (md->dataType == QnAbstractMediaData::VIDEO && (md->flags & AV_PKT_FLAG_KEY))
                    m_lastIFrame = std::dynamic_pointer_cast<const QnCompressedVideoData>(md);
                AVCodecContext* srcCodec = m_recordingContextVector[i].formatCtx->streams[streamIndex]->codec;
                QnSignHelper::updateDigest(srcCodec, m_mdctx, avPkt.data, avPkt.size);
                //EVP_DigestUpdate(m_mdctx, (const char*)avPkt.data, avPkt.size);
            }
        }
    }
}

void QnStreamRecorder::endOfRun()
{
    close();
}

bool QnStreamRecorder::initFfmpegContainer(const QnConstAbstractMediaDataPtr& mediaData)
{
    m_mediaProvider = dynamic_cast<QnAbstractMediaStreamDataProvider*> (mediaData->dataProvider);
    Q_ASSERT(m_mediaProvider);
    //Q_ASSERT(mediaData->flags & AV_PKT_FLAG_KEY);

    m_endDateTime = m_startDateTime = mediaData->timestamp;

    //QnResourcePtr resource = mediaData->dataProvider->getResource();
    // allocate container
    AVOutputFormat * outputCtx = av_guess_format(m_container.toLatin1().data(), NULL, NULL);
    if (outputCtx == 0)
    {
        m_lastError = ErrorStruct(
            ContainerNotFoundError,
            QnStorageResourcePtr()
        );
        NX_LOG(lit("No %1 container in FFMPEG library.").arg(m_container), cl_logERROR);
        return false;
    }

    m_currentTimeZone = currentTimeZone()/60;
    QString fileExt = QString(QLatin1String(outputCtx->extensions)).split(QLatin1Char(','))[0];

    // get recording context list
    getStoragesAndFileNames(m_mediaProvider);
    if (m_recordingContextVector.empty() || 
        m_recordingContextVector[0].fileName.isEmpty())
    {
        return false;
    }

    QString dFileExt = QLatin1Char('.') + fileExt;

    for (size_t i = 0; i < m_recordingContextVector.size(); ++i)
    {
        if (!m_recordingContextVector[i].fileName.endsWith(dFileExt, Qt::CaseInsensitive))
            m_recordingContextVector[i].fileName += dFileExt;
        QString url = m_recordingContextVector[i].fileName; 

        int err = avformat_alloc_output_context2(
            &m_recordingContextVector[i].formatCtx, 
            outputCtx, 
            0, 
            url.toUtf8().constData()
        );

        if (err < 0) {
            m_lastError = ErrorStruct(
                FileCreateError,
                m_recordingContextVector[i].storage
            );            
            NX_LOG(lit("Can't create output file '%1' for video recording.")
                .arg(m_recordingContextVector[i].fileName), cl_logERROR);

            msleep(500); // avoid createFile flood
            return false;
        }

        const QnMediaResource* mediaDev = dynamic_cast<const QnMediaResource*>(m_device.data());

        // m_forceDefaultCtx: for server archive, if file is recreated - we need to use default context.
        // for exporting AVI files we must use original context, so need to reset "force" for exporting purpose
        bool isTranscode = !m_extraTranscodeParams.isEmpty() || (m_dstVideoCodec != CODEC_ID_NONE && m_dstVideoCodec != mediaData->compressionType);

        const QnConstResourceVideoLayoutPtr& layout = mediaDev->getVideoLayout(m_mediaProvider);
        QString layoutStr = QnArchiveStreamReader::serializeLayout(layout.data());
        {
            if (!isTranscode)
                av_dict_set(
                    &m_recordingContextVector[i].formatCtx->metadata, 
                    QnAviArchiveDelegate::getTagName(
                        QnAviArchiveDelegate::LayoutInfoTag, 
                        fileExt
                    ), 
                    layoutStr.toLatin1().data(), 
                    0
                );

            qint64 startTime = m_startOffset+mediaData->timestamp/1000;
            av_dict_set(
                &m_recordingContextVector[i].formatCtx->metadata, 
                QnAviArchiveDelegate::getTagName(
                    QnAviArchiveDelegate::StartTimeTag, 
                    fileExt
                ), 
                QString::number(startTime).toLatin1().data(), 
                0
            );

            av_dict_set(
                &m_recordingContextVector[i].formatCtx->metadata, 
                QnAviArchiveDelegate::getTagName(
                    QnAviArchiveDelegate::SoftwareTag, 
                    fileExt
                ), 
                "Network Optix", 
                0
            );

            QnMediaDewarpingParams mediaDewarpingParams = mediaDev->getDewarpingParams();
            if (mediaDewarpingParams.enabled && !isTranscode) {
                // dewarping exists in resource and not activated now. Allow dewarping for saved file
                av_dict_set(
                    &m_recordingContextVector[i].formatCtx->metadata,
                    QnAviArchiveDelegate::getTagName(
                        QnAviArchiveDelegate::DewarpingTag, 
                        fileExt
                    ),
                    QJson::serialized<QnMediaDewarpingParams>(mediaDewarpingParams), 
                    0
                );
            }

            if (!isTranscode) {
                QnAviArchiveCustomData customData;
                customData.overridenAr = mediaDev->customAspectRatio();
                av_dict_set(
                    &m_recordingContextVector[i].formatCtx->metadata,
                    QnAviArchiveDelegate::getTagName(
                        QnAviArchiveDelegate::CustomTag, 
                        fileExt
                    ),
                    QJson::serialized<QnAviArchiveCustomData>(customData), 
                    0
                );
            }        

    #ifndef SIGN_FRAME_ENABLED
            if (m_needCalcSignature) {
                QByteArray signPattern = QnSignHelper::getSignPattern();
                if (m_serverTimeZoneMs != Qn::InvalidUtcOffset)
                    signPattern.append(QByteArray::number(m_serverTimeZoneMs)); // add server timeZone as one more column to sign pattern
                while (signPattern.size() < QnSignHelper::getMaxSignSize())
                    signPattern.append(" ");
                signPattern = signPattern.mid(0, QnSignHelper::getMaxSignSize());
                
                av_dict_set(
                    &m_recordingContextVector[i].formatCtx->metadata, 
                    QnAviArchiveDelegate::getTagName(
                        QnAviArchiveDelegate::SignatureTag, 
                        fileExt
                    ), 
                    signPattern.data(), 
                    0
                );
            }
    #endif

            m_recordingContextVector[i].formatCtx->start_time = mediaData->timestamp;


            int videoChannels = isTranscode ? 1 : layout->channelCount();
            QnConstCompressedVideoDataPtr vd = 
                std::dynamic_pointer_cast<const QnCompressedVideoData>(
                    mediaData
                );
            for (int j = 0; j < videoChannels && vd; ++j) 
            {
                AVStream* videoStream = avformat_new_stream(
                    m_recordingContextVector[i].formatCtx, 
                    nullptr
                );

                if (videoStream == 0) {
                    m_lastError = ErrorStruct(
                        VideoStreamAllocationError,
                        m_recordingContextVector[i].storage
                    );
                    NX_LOG(lit("Can't allocate output stream for recording."), cl_logERROR);
                    return false;
                }

                videoStream->id = DEFAULT_VIDEO_STREAM_ID + j;
                AVCodecContext* videoCodecCtx = videoStream->codec;
                videoCodecCtx->codec_id = mediaData->compressionType;
                videoCodecCtx->codec_type = AVMEDIA_TYPE_VIDEO;
                if (mediaData->compressionType == CODEC_ID_MJPEG)
                    videoCodecCtx->pix_fmt = PIX_FMT_YUVJ420P;
                else
                    videoCodecCtx->pix_fmt = PIX_FMT_YUV420P;

                if (isTranscode)
                {
                    // transcode video
                    if (m_dstVideoCodec == CODEC_ID_NONE)
                        m_dstVideoCodec = CODEC_ID_MPEG4; // default value
                    m_videoTranscoder = new QnFfmpegVideoTranscoder(m_dstVideoCodec);
                    m_videoTranscoder->setMTMode(true);

                    m_videoTranscoder->open(vd);
                    m_videoTranscoder->setFilterList(m_extraTranscodeParams.createFilterChain(m_videoTranscoder->getResolution()));
                    m_videoTranscoder->setQuality(Qn::QualityHighest);
                    m_videoTranscoder->open(vd); // reopen again for new size

                    avcodec_copy_context(videoStream->codec, m_videoTranscoder->getCodecContext());
                }
                else if (!m_forceDefaultCtx && mediaData->context && mediaData->context->getWidth() > 0)
                {
                    QnFfmpegHelper::mediaContextToAvCodecContext(videoCodecCtx, mediaData->context);
                }
                else if (m_role == Role_FileExport || m_role == Role_FileExportWithEmptyContext)
                {
                    // determine real width and height
                    QSharedPointer<CLVideoDecoderOutput> outFrame( new CLVideoDecoderOutput() );
                    QnFfmpegVideoDecoder decoder(mediaData->compressionType, vd, false);
                    decoder.decode(vd, &outFrame);
                    if (m_role == Role_FileExport) 
                    {
                        avcodec_copy_context(videoStream->codec, decoder.getContext());
                    }
                    else {
                        videoCodecCtx->width = decoder.getWidth();
                        videoCodecCtx->height = decoder.getHeight();
                    }
                }
                else {
                    videoCodecCtx->width = qMax(8,vd->width);
                    videoCodecCtx->height = qMax(8,vd->height);
                }

                videoCodecCtx->bit_rate = 1000000 * 6;
                videoCodecCtx->flags |= CODEC_FLAG_GLOBAL_HEADER;
                AVRational defaultFrameRate = {1, 60};
                videoCodecCtx->time_base = defaultFrameRate;

                videoCodecCtx->sample_aspect_ratio.num = 1;
                videoCodecCtx->sample_aspect_ratio.den = 1;

                videoStream->sample_aspect_ratio = videoCodecCtx->sample_aspect_ratio;
                videoStream->first_dts = 0;
            }

            QnConstResourceAudioLayoutPtr audioLayout = mediaDev->getAudioLayout(m_mediaProvider);
            m_isAudioPresent = false;
            for (int j = 0; j < audioLayout->channelCount(); ++j) 
            {
                m_isAudioPresent = true;
                AVStream* audioStream = avformat_new_stream(
                    m_recordingContextVector[i].formatCtx, 
                    nullptr
                );

                if (!audioStream) {
                    m_lastError = ErrorStruct(
                        AudioStreamAllocationError,
                        m_recordingContextVector[i].storage
                    );
                    NX_LOG(lit("Can't allocate output audio stream."), cl_logERROR);
                    return false;
                }

                audioStream->id = DEFAULT_AUDIO_STREAM_ID + j;
                CodecID srcAudioCodec = CODEC_ID_NONE;
                QnConstMediaContextPtr mediaContext = audioLayout->getAudioTrackInfo(j).codecContext;
                if (!mediaContext) {
                    m_lastError = ErrorStruct(
                        InvalidAudioCodecError,
                        m_recordingContextVector[i].storage
                    );
                    NX_LOG(lit("Invalid audio codec information."), cl_logERROR);
                    return false;
                }

                srcAudioCodec = mediaContext->getCodecId();

                if (m_dstAudioCodec == CODEC_ID_NONE || m_dstAudioCodec == srcAudioCodec)
                {
                    QnFfmpegHelper::mediaContextToAvCodecContext(audioStream->codec, mediaContext);

                    // avoid FFMPEG bug for MP3 mono. block_align hardcoded inside ffmpeg for stereo channels and it is cause problem
                    if (srcAudioCodec == CODEC_ID_MP3 && audioStream->codec->channels == 1)
                        audioStream->codec->block_align = 0; 
                }
                else {
                    // transcode audio
                    m_audioTranscoder = new QnFfmpegAudioTranscoder(m_dstAudioCodec);
                    m_audioTranscoder->open(mediaContext);
                    avcodec_copy_context(audioStream->codec, m_audioTranscoder->getCodecContext());
                }
                audioStream->codec->flags |= CODEC_FLAG_GLOBAL_HEADER;
                audioStream->first_dts = 0;
            }

            m_recordingContextVector[i].formatCtx->pb = QnFfmpegHelper::createFfmpegIOContext(
                m_recordingContextVector[i].storage, 
                url, 
                QIODevice::WriteOnly
            );

            if (m_recordingContextVector[i].formatCtx->pb == 0)
            {
                avformat_close_input(&m_recordingContextVector[i].formatCtx);
                m_lastError = ErrorStruct(
                    FileCreateError,
                    m_recordingContextVector[i].storage
                );
                NX_LOG(lit("Can't create output file '%1'.").arg(url), cl_logERROR);
                msleep(500); // avoid createFile flood
                return false;
            }

            int rez = avformat_write_header(m_recordingContextVector[i].formatCtx, 0);
            if (rez < 0) 
            {
                QnFfmpegHelper::closeFfmpegIOContext(m_recordingContextVector[i].formatCtx->pb);
                m_recordingContextVector[i].formatCtx->pb = nullptr;
                avformat_close_input(&m_recordingContextVector[i].formatCtx);
<<<<<<< HEAD
                m_lastError = IncompatibleCodecError;
=======
                m_lastError = ErrorStruct(
                    IncompatibleCodecError,
                    m_recordingContextVector[i].storage
                );
>>>>>>> 61b3be5c
                NX_LOG(lit("Video or audio codec is incompatible with %1 format. Try another format. Ffmpeg error: %2").
                    arg(m_container).arg(QnFfmpegHelper::getErrorStr(rez)), cl_logERROR);
                return false;
            }
        }
        fileStarted(
            m_startDateTime/1000, 
            m_currentTimeZone, 
            m_recordingContextVector[i].fileName, 
            m_mediaProvider
        );

        if (m_truncateInterval > 4000000ll)
            m_truncateIntervalEps = (qrand() % (m_truncateInterval/4000000ll)) * 1000000ll;
    } // for each storage

    return true;
}

void QnStreamRecorder::setTruncateInterval(int seconds)
{
    m_truncateInterval = seconds * 1000000ll;
}

void QnStreamRecorder::addRecordingContext(
    const QString               &fileName, 
    const QnStorageResourcePtr  &storage
)
{
    m_fixedFileName = true;
    m_recordingContextVector.emplace_back(
        fileName, 
        storage
    );
}

bool QnStreamRecorder::addRecordingContext(const QString &fileName)
{
    m_fixedFileName = true;
    auto storage = QnStorageResourcePtr(
        QnStoragePluginFactory::instance()->createStorage(
            fileName
        )
    );

    if (storage)
    {
        m_recordingContextVector.emplace_back(
            fileName,
            storage
        );
        return true;
    }
    return false;
}

void QnStreamRecorder::setMotionFileList(QSharedPointer<QBuffer> motionFileList[CL_MAX_CHANNELS])
{
    for (int i = 0; i < CL_MAX_CHANNELS; ++i)
        m_motionFileList[i] = motionFileList[i];
}

void QnStreamRecorder::setStartOffset(qint64 value)
{
    m_startOffset = value;
}

void QnStreamRecorder::setPrebufferingUsec(int value)
{
    m_prebufferingUsec = value;
}

int QnStreamRecorder::getPrebufferingUsec() const
{
    return m_prebufferingUsec;
}


bool QnStreamRecorder::needSaveData(const QnConstAbstractMediaDataPtr& media)
{
    Q_UNUSED(media)
    return true;
}

bool QnStreamRecorder::saveMotion(const QnConstMetaDataV1Ptr& motion)
{
    if (motion && !motion->isEmpty() && m_motionFileList[motion->channelNumber])
        motion->serialize(m_motionFileList[motion->channelNumber].data());
    return true;
}

void QnStreamRecorder::getStoragesAndFileNames(QnAbstractMediaStreamDataProvider* provider)
{
    assert(!m_recordingContextVector.empty());  // if you are here check that you've called 
    Q_UNUSED(provider);                         // addRecordingContext() before.
}

QString QnStreamRecorder::fixedFileName() const
{
    return m_fixedFileName ? m_recordingContextVector[0].fileName : lit("");
}

void QnStreamRecorder::setEofDateTime(qint64 value)
{
    m_endOfData = false;
    m_EofDateTime = value;
    m_lastProgress = -1;
}

void QnStreamRecorder::setNeedCalcSignature(bool value)
{
    if (m_needCalcSignature == value)
        return;

    m_needCalcSignature = value;

    if (value) {
        m_mdctx.reset();
        m_mdctx.addData(EXPORT_SIGN_MAGIC, sizeof(EXPORT_SIGN_MAGIC));
    }
}

QByteArray QnStreamRecorder::getSignature() const
{
    return m_mdctx.result();
}

bool QnStreamRecorder::addSignatureFrame() {
#ifndef SIGN_FRAME_ENABLED
    QByteArray signText = QnSignHelper::getSignPattern();
    if (m_serverTimeZoneMs != Qn::InvalidUtcOffset)
        signText.append(QByteArray::number(m_serverTimeZoneMs)); // I've included server timezone to sign to prevent modification this attribute
    QnSignHelper::updateDigest(nullptr, m_mdctx, (const quint8*) signText.data(), signText.size());
#else
    AVCodecContext* srcCodec = m_formatCtx->streams[0]->codec;
    QnSignHelper signHelper;
    signHelper.setLogo(QPixmap::fromImage(m_logo));
    signHelper.setSign(getSignature());
    QnCompressedVideoDataPtr generatedFrame = signHelper.createSignatureFrame(srcCodec, m_lastIFrame);

    if (generatedFrame == 0)
    {
        m_lastErrMessage = tr("Error during watermark generation for file '%1'.").arg(m_fileName);
        qWarning() << m_lastErrMessage;
        return false;
    }

    generatedFrame->timestamp = m_endDateTime + 100 * 1000ll;
    m_needCalcSignature = false; // prevent recursive calls
    //for (int i = 0; i < 2; ++i) // 2 - work, 1 - work at VLC
    {
        saveData(generatedFrame);
        generatedFrame->timestamp += 100 * 1000ll;
    }
    m_needCalcSignature = true;
#endif

    return true;
}

void QnStreamRecorder::setRole(Role role)
{
    m_role = role;
    m_forceDefaultCtx = m_role == Role_ServerRecording || m_role == Role_FileExportWithEmptyContext;
}

#ifdef SIGN_FRAME_ENABLED
void QnStreamRecorder::setSignLogo(const QImage& logo)
{
    m_logo = logo;
}
#endif

//void QnStreamRecorder::setStorage(const QnStorageResourcePtr& storage)
//{
//    m_storage = storage;
//}

void QnStreamRecorder::setContainer(const QString& container)
{
    m_container = container;
    // convert short file ext to ffmpeg container name
    if (m_container == QLatin1String("mkv"))
        m_container = QLatin1String("matroska");
}

void QnStreamRecorder::setNeedReopen()
{
    m_needReopen = true;
}

bool QnStreamRecorder::isAudioPresent() const
{
    return m_isAudioPresent;
}

void QnStreamRecorder::setAudioCodec(CodecID codec)
{
    m_dstAudioCodec = codec;
}

void QnStreamRecorder::setServerTimeZoneMs(qint64 value)
{
    m_serverTimeZoneMs = value;
}

void QnStreamRecorder::disconnectFromResource()
{
    stop();
    QnResourceConsumer::disconnectFromResource();
}

void QnStreamRecorder::setExtraTranscodeParams(const QnImageFilterHelper& extraParams)
{
    m_extraTranscodeParams = extraParams;
}

#endif // ENABLE_DATA_PROVIDERS<|MERGE_RESOLUTION|>--- conflicted
+++ resolved
@@ -830,14 +830,10 @@
                 QnFfmpegHelper::closeFfmpegIOContext(m_recordingContextVector[i].formatCtx->pb);
                 m_recordingContextVector[i].formatCtx->pb = nullptr;
                 avformat_close_input(&m_recordingContextVector[i].formatCtx);
-<<<<<<< HEAD
-                m_lastError = IncompatibleCodecError;
-=======
                 m_lastError = ErrorStruct(
                     IncompatibleCodecError,
                     m_recordingContextVector[i].storage
                 );
->>>>>>> 61b3be5c
                 NX_LOG(lit("Video or audio codec is incompatible with %1 format. Try another format. Ffmpeg error: %2").
                     arg(m_container).arg(QnFfmpegHelper::getErrorStr(rez)), cl_logERROR);
                 return false;
