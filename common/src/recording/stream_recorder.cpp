#include "stream_recorder.h"

#ifdef ENABLE_DATA_PROVIDERS

#include <common/common_module.h>

#include <core/resource/resource_consumer.h>
#include <core/resource/resource.h>
#include <core/resource/storage_resource.h>
#include <core/resource/media_resource.h>
#include <core/resource/storage_plugin_factory.h>
#include <core/resource/security_cam_resource.h>

#include <nx/streaming/abstract_data_packet.h>
#include <nx/streaming/media_data_packet.h>
#include <nx/streaming/abstract_media_stream_data_provider.h>
#include <nx/streaming/config.h>

#include <plugins/resource/avi/avi_archive_delegate.h>
#include <nx/streaming/archive_stream_reader.h>

#include "transcoding/ffmpeg_audio_transcoder.h"
#include "transcoding/ffmpeg_video_transcoder.h"

#include "decoders/video/ffmpeg_video_decoder.h"
#include "export/sign_helper.h"

#include <utils/common/util.h>

#include <nx/fusion/model_functions.h>
#include <nx/utils/log/log.h>

namespace {

static const int DEFAULT_VIDEO_STREAM_ID = 4113;
static const int DEFAULT_AUDIO_STREAM_ID = 4352;
static const int STORE_QUEUE_SIZE = 50;

// 16Kb ought to be enough for anybody.
static const int kMetadataSeekSizeBytes = 16 * 1024;

bool updateInFile(QIODevice* file,
    QnAviArchiveMetadata::Format fileFormat,
    const QByteArray& source,
    const QByteArray& target)
{
    NX_ASSERT(file);
    NX_ASSERT(source.size() == target.size());

    auto pos = -1;
    switch (fileFormat)
    {
        // Mp4 stores metadata at the end of file.
        case QnAviArchiveMetadata::Format::mp4:
        {
            const auto offset = file->size() - kMetadataSeekSizeBytes;
            file->seek(offset);
            const auto data = file->read(kMetadataSeekSizeBytes);
            pos = data.indexOf(source);
            if (pos >= 0)
                pos += offset;
            break;
        }
        default:
        {
            file->seek(0);
            const auto data = file->read(kMetadataSeekSizeBytes);
            pos = data.indexOf(source);
            break;
        }
    }

    if (pos < 0)
        return false;

    file->seek(pos);
    file->write(target);
    return true;
}

} // namespace


QnStreamRecorder::StreamRecorderContext::StreamRecorderContext(
    const QString& fileName,
    const QnStorageResourcePtr& storage)
    :
    fileName(fileName),
    storage(storage)
{
}

QString QnStreamRecorder::errorString(StreamRecorderError errCode)
{
    switch (errCode)
    {
        case StreamRecorderError::noError:
            return QString();
        case StreamRecorderError::containerNotFound:
            return tr("Corresponding container in FFMPEG library was not found.");
        case StreamRecorderError::fileCreate:
            return tr("Could not create output file for video recording.");
        case StreamRecorderError::videoStreamAllocation:
            return tr("Could not allocate output stream for recording.");
        case StreamRecorderError::audioStreamAllocation:
            return tr("Could not allocate output audio stream.");
        case StreamRecorderError::invalidAudioCodec:
            return tr("Invalid audio codec information.");
        case StreamRecorderError::incompatibleCodec:
            return tr("Video or audio codec is incompatible with the selected format.");
        case StreamRecorderError::fileWrite:
            return tr("File write error. Not enough free space.");
        case StreamRecorderError::invalidResourceType:
            return tr("Invalid resource type for data export.");
        case StreamRecorderError::dataNotFound:
            return tr("No data was exported.");
        default:
            return QString();
    }
}

QnStreamRecorder::QnStreamRecorder(const QnResourcePtr& dev):
    QnAbstractDataConsumer(STORE_QUEUE_SIZE),
    QnResourceConsumer(dev),
    QnCommonModuleAware(dev->commonModule()),
    m_device(dev),
    m_firstTime(true),
    m_truncateInterval(0),
    m_fixedFileName(false),
    m_endDateTime(AV_NOPTS_VALUE),
    m_startDateTime(AV_NOPTS_VALUE),
    m_currentTimeZone(-1),
    m_waitEOF(false),
    m_forceDefaultCtx(true),
    m_packetWrited(false),
    m_currentChunkLen(0),
    m_prebufferingUsec(0),
    m_EofDateTime(AV_NOPTS_VALUE),
    m_endOfData(false),
    m_lastProgress(-1),
    m_needCalcSignature(false),
    m_mediaProvider(0),
    m_mdctx(EXPORT_SIGN_METHOD),
    m_container(QLatin1String("matroska")),
    m_needReopen(false),
    m_isAudioPresent(false),
    m_audioTranscoder(0),
    m_videoTranscoder(0),
    m_dstAudioCodec(AV_CODEC_ID_NONE),
    m_dstVideoCodec(AV_CODEC_ID_NONE),
    m_serverTimeZoneMs(Qn::InvalidUtcOffset),
    m_nextIFrameTime(AV_NOPTS_VALUE),
    m_truncateIntervalEps(0),
    m_recordingFinished(false),
    m_role(StreamRecorderRole::serverRecording),
    m_gen(m_rd()),
    m_forcedAudioLayout(nullptr),
    m_disableRegisterFile(false)
{
    memset(m_gotKeyFrame, 0, sizeof(m_gotKeyFrame)); // false
    memset(m_motionFileList, 0, sizeof(m_motionFileList));
}

QnStreamRecorder::~QnStreamRecorder()
{
    stop();
    close();
    delete m_audioTranscoder;
    delete m_videoTranscoder;
}

void QnStreamRecorder::updateSignatureAttr(StreamRecorderContext* context)
{
    NX_VERBOSE(this) "SignVideo: update signature at" << context->fileName;
    QScopedPointer<QIODevice> file(context->storage->open(context->fileName, QIODevice::ReadWrite));
    if (!file)
    {
        NX_VERBOSE(this) "SignVideo: could not open the file";
        return;
    }

    // Placeholder start for actual signature. Really QnSignHelper::signSize() bytes written.
    const auto placeholder = QnSignHelper::getSignMagic();

    // Update old metadata (except mp4).
    if (context->fileFormat != QnAviArchiveMetadata::Format::mp4)
    {
        const bool tagUpdated = updateInFile(file.data(),
            context->fileFormat,
            placeholder,
            QnSignHelper::getSignFromDigest(getSignature()));
        NX_ASSERT(tagUpdated, "SignVideo: signature tag was not updated");
    }

    // Update new metadata.
    auto& metadata = context->metadata;
    QByteArray signPattern = metadata.signature;
    QByteArray signPlaceholder = signPattern;

    NX_ASSERT(signPattern.indexOf(placeholder) >= 0, "Sign magic must be present in metadata");
    signPattern.replace(QnSignHelper::getSignMagic(),
        QnSignHelper::getSignFromDigest(getSignature()));

    metadata.signature = QnSignHelper::makeSignature(signPattern);

    //New metadata is stored as json, so signature is written base64 - encoded.
    const bool metadataUpdated = updateInFile(file.data(),
        context->fileFormat,
        signPlaceholder.toBase64(),
        metadata.signature.toBase64());
    NX_ASSERT(metadataUpdated, "SignVideo: metadata tag was not updated");
}

void QnStreamRecorder::close()
{
    for (size_t i = 0; i < m_recordingContextVector.size(); ++i)
    {
        if (m_packetWrited)
            av_write_trailer(m_recordingContextVector[i].formatCtx);


        qint64 fileSize = 0;
        if (m_recordingContextVector[i].formatCtx)
        {
            if (m_startDateTime != qint64(AV_NOPTS_VALUE))
                fileSize = QnFfmpegHelper::getFileSizeByIOContext(m_recordingContextVector[i].formatCtx->pb);

            QnFfmpegHelper::closeFfmpegIOContext(m_recordingContextVector[i].formatCtx->pb);
#ifndef SIGN_FRAME_ENABLED
            if (m_needCalcSignature)
                updateSignatureAttr(&m_recordingContextVector[i]);
#endif
            m_recordingContextVector[i].formatCtx->pb = nullptr;
            avformat_close_input(&m_recordingContextVector[i].formatCtx);
        }
        m_recordingContextVector[i].formatCtx = 0;

        if (m_startDateTime != qint64(AV_NOPTS_VALUE))
        {
            qint64 fileDuration = m_startDateTime !=
                qint64(AV_NOPTS_VALUE) ? m_endDateTime / 1000 - m_startDateTime / 1000 : 0; // bug was here! rounded sum is not same as rounded summand!

            m_lastFileSize = fileSize;
            if (m_lastError.lastError != StreamRecorderError::fileCreate && !m_disableRegisterFile)
            {
                fileFinished(
                    fileDuration,
                    m_recordingContextVector[i].fileName,
                    m_mediaProvider,
                    fileSize);
            }
        }
        else
        {
            m_lastError.lastError = StreamRecorderError::dataNotFound;
        }
    }

    for (int i = 0; i < CL_MAX_CHANNELS; ++i)
    {
        if (m_motionFileList[i])
            m_motionFileList[i]->close();
    }

    m_packetWrited = false;
    m_endDateTime = m_startDateTime = AV_NOPTS_VALUE;

    markNeedKeyData();
    m_firstTime = true;
    m_prevAudioFormat.reset();

    if (m_recordingFinished)
    {
        // close may be called multiple times, so we have to reset flag m_recordingFinished
        m_recordingFinished = false;
        emit recordingFinished(m_lastError, QString());
    }
}

void QnStreamRecorder::markNeedKeyData()
{
    for (int i = 0; i < CL_MAX_CHANNELS; ++i)
        m_gotKeyFrame[i] = false;
}

void QnStreamRecorder::flushPrebuffer()
{
    while (!m_prebuffer.isEmpty())
    {
        QnConstAbstractMediaDataPtr d;
        m_prebuffer.pop(d);
        if (needSaveData(d))
            saveData(d);
        else
            markNeedKeyData();
    }
    m_nextIFrameTime = AV_NOPTS_VALUE;
}

qint64 QnStreamRecorder::findNextIFrame(qint64 baseTime)
{
    for (int i = 0; i < m_prebuffer.size(); ++i)
    {
        const QnConstAbstractMediaDataPtr& media = m_prebuffer.at(i);
        if (media->dataType == QnAbstractMediaData::VIDEO && media->timestamp > baseTime && (media->flags & AV_PKT_FLAG_KEY))
            return media->timestamp;
    }
    return AV_NOPTS_VALUE;
}

bool QnStreamRecorder::processData(const QnAbstractDataPacketPtr& nonConstData)
{
    #define VERBOSE(S) NX_VERBOSE(this, lm("%1 %2").args(__func__, (S)))

    if (m_needReopen)
    {
        m_needReopen = false;
        VERBOSE("EXIT: Reopening");
        close();
    }

    if (m_startRecordingBound != boost::none)
    {
        nonConstData->timestamp = std::max(
            nonConstData->timestamp,
            (decltype(nonConstData->timestamp))m_startRecordingBound->count());
    }

    if (m_endRecordingBound != boost::none)
    {
        if (nonConstData->timestamp > m_endRecordingBound->count())
        {
            if (m_endOfRecordingHandler)
                m_endOfRecordingHandler();

            return true;
        }
    }

    QnConstAbstractMediaDataPtr md =
        std::dynamic_pointer_cast<const QnAbstractMediaData>(nonConstData);
    if (!md)
    {
        VERBOSE("EXIT: Unknown data");
        return true; // skip unknown data
    }
    if (m_EofDateTime != qint64(AV_NOPTS_VALUE) && md->timestamp > m_EofDateTime)
    {
        if (!m_endOfData)
        {
            bool isOk = true;
            if (m_needCalcSignature && !m_firstTime)
                isOk = addSignatureFrame();

            if (isOk)
                m_lastError = StreamRecorderErrorStruct(
                    StreamRecorderError::noError,
                    QnStorageResourcePtr()
                );

            m_recordingFinished = true;
            m_endOfData = true;
            VERBOSE(lm("END: Stopping; m_endOfData: false; error: %1").arg(isOk ? "true" : "false"));
        }
        else
        {
            VERBOSE("END: Stopping; m_endOfData: true");
        }

        pleaseStop();
        return true;
    }

    if (md->dataType == QnAbstractMediaData::META_V1)
    {
        VERBOSE("META_V1");
        if (needSaveData(md))
            saveData(md);
    }
    else
    {
        m_prebuffer.push(md);
        if (m_prebufferingUsec == 0)
        {
            VERBOSE("no pre-buffering");
            m_nextIFrameTime = AV_NOPTS_VALUE;
            while (!m_prebuffer.isEmpty())
            {
                QnConstAbstractMediaDataPtr d;
                m_prebuffer.pop(d);
                if (needSaveData(d))
                    saveData(d);
                else if (md->dataType == QnAbstractMediaData::VIDEO)
                    markNeedKeyData();
            }
        }
        else
        {
            bool isKeyFrame = md->dataType == QnAbstractMediaData::VIDEO
                && (md->flags & AV_PKT_FLAG_KEY);
            if (m_nextIFrameTime == (qint64) AV_NOPTS_VALUE && isKeyFrame)
                m_nextIFrameTime = md->timestamp;
            VERBOSE(lm("isKeyFrame: %1 "
                "(dataType == VIDEO: %2; flags & VA_PKT_FLAG_KEY: %3)").args(
                    isKeyFrame ? "true" : "false",
                    md->dataType == QnAbstractMediaData::VIDEO ? "true" : "false",
                    md->flags & AV_PKT_FLAG_KEY ? "true" : "false"));

            if (m_nextIFrameTime != (qint64) AV_NOPTS_VALUE
                && md->timestamp - m_nextIFrameTime >= m_prebufferingUsec)
            {
                VERBOSE("find next I-Frame");
                while (!m_prebuffer.isEmpty() && m_prebuffer.front()->timestamp < m_nextIFrameTime)
                {
                    QnConstAbstractMediaDataPtr d;
                    m_prebuffer.pop(d);
                    if (needSaveData(d))
                        saveData(d);
                    else if (md->dataType == QnAbstractMediaData::VIDEO)
                    {
                        markNeedKeyData();
                    }
                }
                m_nextIFrameTime = findNextIFrame(m_nextIFrameTime);
            }
        }
    }

    if (m_waitEOF && m_dataQueue.size() == 0)
    {
        VERBOSE("closing");
        close();
        m_waitEOF = false;
    }

    if (m_EofDateTime != qint64(AV_NOPTS_VALUE) && m_EofDateTime > m_startDateTime)
    {
        const int progress =
            ((md->timestamp - m_startDateTime) * 100LL) / (m_EofDateTime - m_startDateTime);
        if (progress != m_lastProgress)
        {
            VERBOSE("progress");
            emit recordingProgress(progress);
            m_lastProgress = progress;
        }
    }

    VERBOSE("END");
    return true;

    #undef VERBOSE
}

void QnStreamRecorder::cleanFfmpegContexts()
{
    for (size_t i = 0; i < m_recordingContextVector.size(); ++i)
    {
        if (m_recordingContextVector[i].formatCtx)
        {
            QnFfmpegHelper::closeFfmpegIOContext(m_recordingContextVector[i].formatCtx->pb);
            m_recordingContextVector[i].formatCtx->pb = 0;
            avformat_close_input(&m_recordingContextVector[i].formatCtx);
        }
    }
}

bool QnStreamRecorder::saveData(const QnConstAbstractMediaDataPtr& md)
{
    if (md->dataType == QnAbstractMediaData::META_V1)
    {
        NX_VERBOSE(this, "saveData(): META_V1");
        return saveMotion(std::dynamic_pointer_cast<const QnMetaDataV1>(md));
    }

    if (m_endDateTime != qint64(AV_NOPTS_VALUE)
        && md->timestamp - m_endDateTime > MAX_FRAME_DURATION * 2 * 1000LL
        && m_truncateInterval > 0)
    {
        // If multifile recording is allowed, recreate the file if a recording hole is detected.
        NX_DEBUG(this, lm("Data hole detected for camera %1. Diff between packets: %2 ms")
            .arg(m_device->getUniqueId())
            .arg((md->timestamp - m_endDateTime) / 1000));
        close();
    }
    else if (m_startDateTime != qint64(AV_NOPTS_VALUE))
    {
        if (md->timestamp - m_startDateTime > m_truncateInterval * 3 && m_truncateInterval > 0)
        {
            // if multifile recording allowed, recreate file if recording hole is detected
            NX_DEBUG(this, lm(
                "Too long time when no I-frame detected (file length exceed %1 sec. Close file")
                .arg((md->timestamp - m_startDateTime) / 1000000));
            close();
        }
        else if (md->timestamp < m_startDateTime - 1000LL * 1000)
        {
            NX_DEBUG(this, lm("Time translated into the past for %1 s. Close file")
                .arg((md->timestamp - m_startDateTime) / 1000000));
            close();
        }
    }

    if (md->dataType == QnAbstractMediaData::AUDIO && m_truncateInterval > 0)
    {
        NX_VERBOSE(this, "saveData(): AUDIO");
        // TODO: m_firstTime should not be used to guard comparison with m_prevAudioFormat.
        QnCodecAudioFormat audioFormat(md->context);
        if (!m_prevAudioFormat.is_initialized())
            m_prevAudioFormat = audioFormat;
        else if (m_prevAudioFormat != audioFormat)
            close(); // restart recording file if audio format is changed
    }

    QnConstCompressedVideoDataPtr vd = std::dynamic_pointer_cast<const QnCompressedVideoData>(md);
    //if (!vd)
    //    return true; // ignore audio data

    if (vd && !m_gotKeyFrame[vd->channelNumber] && !(vd->flags & AV_PKT_FLAG_KEY))
    {
        NX_VERBOSE(this, "saveData(): VIDEO; skip data");
        return true; // skip data
    }

    const QnMediaResource* mediaDev = dynamic_cast<const QnMediaResource*>(m_device.data());
    if (m_firstTime)
    {
        if (vd == 0 && mediaDev->hasVideo(md->dataProvider))
        {
            NX_VERBOSE(this, "saveData(): AUDIO; skip audio packets before first video packet");
            return true; // skip audio packets before first video packet
        }
        if (!initFfmpegContainer(md))
        {
            if (!m_recordingContextVector.empty())
                m_recordingFinished = true;

            // clear formatCtx and ioCtx
            cleanFfmpegContexts();

            m_needStop = true;
            NX_VERBOSE(this, "saveData(): first time; initFfmpegContainer() failed");
            return false;
        }

        NX_VERBOSE(this, "saveData(): first time; recording started");
        m_firstTime = false;
        emit recordingStarted();
    }

    int channel = md->channelNumber;

    if (md->flags & AV_PKT_FLAG_KEY)
        m_gotKeyFrame[channel] = true;
    if ((md->flags & AV_PKT_FLAG_KEY) || !mediaDev->hasVideo(m_mediaProvider))
    {
        if (m_truncateInterval > 0
            && md->timestamp - m_startDateTime > (m_truncateInterval + m_truncateIntervalEps))
        {
            m_endDateTime = md->timestamp;
            close();
            m_endDateTime = m_startDateTime = md->timestamp;

            return saveData(md);
        }
    }

    int streamIndex = channel;
    if (md->dataType == QnAbstractMediaData::VIDEO && m_videoTranscoder)
        streamIndex = 0;

    if ((uint) streamIndex >= m_recordingContextVector[0].formatCtx->nb_streams)
    {
        NX_VERBOSE(this, "saveData(): skip packet");
        return true; // skip packet
    }

    m_endDateTime = md->timestamp;

    if (md->dataType == QnAbstractMediaData::AUDIO && m_audioTranscoder)
    {
        QnAbstractMediaDataPtr result;
        bool inputDataDepleted = false;
        do
        {
            m_audioTranscoder->transcodePacket(
                inputDataDepleted ? QnConstAbstractMediaDataPtr() : md, &result);
            if (result && result->dataSize() > 0)
                writeData(result, streamIndex);
            inputDataDepleted = true;
        } while (result);
    }
    else if (md->dataType == QnAbstractMediaData::VIDEO && m_videoTranscoder)
    {
        QnAbstractMediaDataPtr result;
        m_videoTranscoder->transcodePacket(md, &result);
        if (result && result->dataSize() > 0)
            writeData(result, streamIndex);
    }
    else
    {
        writeData(md, streamIndex);
    }

    return true;
}

qint64 QnStreamRecorder::getPacketTimeUsec(const QnConstAbstractMediaDataPtr& md)
{
    return md->timestamp - m_startDateTime;
}

int64_t QnStreamRecorder::lastFileSize() const
{
    return m_lastFileSize;
}

void QnStreamRecorder::writeData(const QnConstAbstractMediaDataPtr& md, int streamIndex)
{
    AVRational srcRate = {1, 1000000};

    for (size_t i = 0; i < m_recordingContextVector.size(); ++i)
    {
#if 0 // for storage balancing algorithm test
        if (md && m_recordingContextVector[i].storage)
            m_recordingContextVector[i].storage->addWrited(md->dataSize());
#endif
        AVStream* stream = m_recordingContextVector[i].formatCtx->streams[streamIndex];
        NX_ASSERT(stream->time_base.num && stream->time_base.den);

        NX_ASSERT(md->timestamp >= 0);

        QnFfmpegAvPacket avPkt;
        qint64 dts = av_rescale_q(getPacketTimeUsec(md), srcRate, stream->time_base);
        if (stream->cur_dts > 0)
            avPkt.dts = qMax((qint64)stream->cur_dts + 1, dts);
        else
            avPkt.dts = dts;
        const QnCompressedVideoData* video = dynamic_cast<const QnCompressedVideoData*>(md.get());
        if (video && video->pts != AV_NOPTS_VALUE)
            avPkt.pts = av_rescale_q(video->pts - m_startDateTime, srcRate, stream->time_base) + (avPkt.dts - dts);
        else
            avPkt.pts = avPkt.dts;

        if (md->flags & AV_PKT_FLAG_KEY)
            avPkt.flags |= AV_PKT_FLAG_KEY;
        avPkt.data = const_cast<quint8*>((const quint8*)md->data());    //const_cast is here because av_write_frame accepts non-const pointer, but does not modify object
        avPkt.size = static_cast<int>(md->dataSize());
        avPkt.stream_index = streamIndex;

        if (avPkt.pts < avPkt.dts)
        {
            avPkt.pts = avPkt.dts;
            NX_LOG(QLatin1String("Timestamp error: PTS < DTS. Fixed."), cl_logWARNING);
        }

        auto startWriteTime = std::chrono::high_resolution_clock::now();
        int ret = av_write_frame(
            m_recordingContextVector[i].formatCtx,
            &avPkt
        );
        auto endWriteTime = std::chrono::high_resolution_clock::now();

        m_recordingContextVector[i].totalWriteTimeNs +=
            std::chrono::duration_cast<std::chrono::nanoseconds>(
                endWriteTime - startWriteTime
                ).count();

        if (m_recordingContextVector[i].formatCtx->pb->error == -1)
        {   // pb->error == -1 means that pb->write_data returned -1
            // (see libavformat::aviobuf.c writeout() function)
            // that in order means that ffmpegHelper::ffmpegWritePacket returned -1
            // that in order means that QIOdevice::writeData() implementation for example
            // in QnBufferedFile or QnLayoutFile returned -1
            // that in order means that disk write operation failed.
            m_recordingFinished = true;
            m_lastError = StreamRecorderErrorStruct(
                StreamRecorderError::fileWrite,
                m_recordingContextVector[i].storage
            );
            m_needStop = true;
            return;
        }

        if (ret < 0)
        {
            NX_LOG(QLatin1String("AV packet write error"), cl_logWARNING);
        }
        else
        {
            m_packetWrited = true;
            if (m_needCalcSignature)
            {
                if (md->dataType == QnAbstractMediaData::VIDEO && (md->flags & AV_PKT_FLAG_KEY))
                    m_lastIFrame = std::dynamic_pointer_cast<const QnCompressedVideoData>(md);
                AVCodecContext* srcCodec = m_recordingContextVector[i].formatCtx->streams[streamIndex]->codec;
                NX_VERBOSE(this) "SignVideo: add video packet of size" << avPkt.size;
                QnSignHelper::updateDigest(srcCodec, m_mdctx, avPkt.data, avPkt.size);
                //EVP_DigestUpdate(m_mdctx, (const char*)avPkt.data, avPkt.size);
            }
        }
    }
}

void QnStreamRecorder::endOfRun()
{
    close();
}

bool QnStreamRecorder::initFfmpegContainer(const QnConstAbstractMediaDataPtr& mediaData)
{
    m_mediaProvider = dynamic_cast<QnAbstractMediaStreamDataProvider*> (mediaData->dataProvider);
    //NX_ASSERT(m_mediaProvider); //< Commented out since

    m_endDateTime = m_startDateTime = mediaData->timestamp;

    // allocate container
    AVOutputFormat * outputCtx = av_guess_format(m_container.toLatin1().data(), NULL, NULL);
    if (outputCtx == 0)
    {
        m_lastError = StreamRecorderErrorStruct(
            StreamRecorderError::containerNotFound,
            QnStorageResourcePtr()
        );
        NX_LOG(lit("No %1 container in FFMPEG library.").arg(m_container), cl_logERROR);
        return false;
    }

    m_currentTimeZone = currentTimeZone() / 60;
    QString fileExt = QString(QLatin1String(outputCtx->extensions)).split(QLatin1Char(','))[0];

    // get recording context list
    getStoragesAndFileNames(m_mediaProvider);
    if (m_recordingContextVector.empty() ||
        m_recordingContextVector[0].fileName.isEmpty())
    {
        return false;
    }

    QString dFileExt = QLatin1Char('.') + fileExt;

    for (size_t i = 0; i < m_recordingContextVector.size(); ++i)
    {
        auto& context = m_recordingContextVector[i];

        if (!context.fileName.endsWith(dFileExt, Qt::CaseInsensitive))
            context.fileName += dFileExt;
        QString url = context.fileName;

        int err = avformat_alloc_output_context2(
            &context.formatCtx,
            outputCtx,
            0,
            url.toUtf8().constData()
        );

        if (err < 0)
        {
            m_lastError = StreamRecorderErrorStruct(
                StreamRecorderError::fileCreate,
                context.storage
            );
            NX_LOG(lit("Can't create output file '%1' for video recording.")
                .arg(context.fileName), cl_logERROR);

            msleep(500); // avoid createFile flood
            return false;
        }

        const QnMediaResourcePtr mediaDev = m_device.dynamicCast<QnMediaResource>();

        // m_forceDefaultCtx: for server archive, if file is recreated - we need to use default context.
        // for exporting AVI files we must use original context, so need to reset "force" for exporting purpose
        const bool isTranscode =
            (m_transcodeFilters.is_initialized()
                && m_transcodeFilters->isTranscodingRequired(mediaDev))
            || (m_dstVideoCodec != AV_CODEC_ID_NONE
                && m_dstVideoCodec != mediaData->compressionType);

        const QnConstResourceVideoLayoutPtr& layout = mediaDev->getVideoLayout(m_mediaProvider);
        context.metadata.version = QnAviArchiveMetadata::kVersionBeforeTheIntegrityCheck;

        if (!isTranscode)
        {
            context.metadata.videoLayoutSize = layout->size();
            context.metadata.videoLayoutChannels = layout->getChannels();
            context.metadata.overridenAr = mediaDev->customAspectRatio();
        }

        if (isUtcOffsetAllowed())
            context.metadata.startTimeMs = mediaData->timestamp / 1000LL;

        context.metadata.dewarpingParams = mediaDev->getDewarpingParams();
        if (isTranscode)
            context.metadata.dewarpingParams.enabled = false;

        context.metadata.timeZoneOffset = m_serverTimeZoneMs;

#ifndef SIGN_FRAME_ENABLED
        if (m_needCalcSignature)
        {
            QByteArray signPattern = QnSignHelper::getSignPattern(licensePool());

            // Add server time zone as one more column to sign pattern.
            if (m_serverTimeZoneMs != Qn::InvalidUtcOffset)
                signPattern.append(QByteArray::number(m_serverTimeZoneMs));
            context.metadata.signature = QnSignHelper::makeSignature(signPattern);
        }
#endif

        if (fileExt == lit("avi"))
            context.fileFormat = QnAviArchiveMetadata::Format::avi;
        else if (fileExt == lit("mp4"))
            context.fileFormat = QnAviArchiveMetadata::Format::mp4;

        updateContainerMetadata(&context.metadata);
        context.metadata.saveToFile(context.formatCtx, context.fileFormat);

        context.formatCtx->start_time = mediaData->timestamp;

        if (auto videoData = std::dynamic_pointer_cast<const QnCompressedVideoData>(mediaData))
        {
            const int videoChannels = isTranscode ? 1 : layout->channelCount();
            for (int j = 0; j < videoChannels; ++j)
            {
                AVStream* videoStream = avformat_new_stream(
                    context.formatCtx,
                    nullptr
                );

                if (videoStream == 0)
                {
                    m_lastError = StreamRecorderErrorStruct(
                        StreamRecorderError::videoStreamAllocation,
                        context.storage
                    );
                    NX_LOG(lit("Can't allocate output stream for recording."), cl_logERROR);
                    return false;
                }

                videoStream->id = DEFAULT_VIDEO_STREAM_ID + j;
                AVCodecContext* videoCodecCtx = videoStream->codec;
                videoCodecCtx->codec_id = mediaData->compressionType;
                videoCodecCtx->codec_type = AVMEDIA_TYPE_VIDEO;
                if (mediaData->compressionType == AV_CODEC_ID_MJPEG)
                    videoCodecCtx->pix_fmt = AV_PIX_FMT_YUVJ420P;
                else
                    videoCodecCtx->pix_fmt = AV_PIX_FMT_YUV420P;

                if (isTranscode)
                {
                    // transcode video
                    if (m_dstVideoCodec == AV_CODEC_ID_NONE)
                        m_dstVideoCodec = AV_CODEC_ID_MPEG4; // default value
                    m_videoTranscoder = new QnFfmpegVideoTranscoder(m_dstVideoCodec);
                    m_videoTranscoder->setMTMode(true);

                    m_videoTranscoder->open(videoData);

                    m_transcodeFilters->prepare(mediaDev, m_videoTranscoder->getResolution());
                    m_videoTranscoder->setFilterList(*m_transcodeFilters);
                    m_videoTranscoder->setQuality(Qn::QualityHighest);
                    m_videoTranscoder->open(videoData); // reopen again for new size

                    QnFfmpegHelper::copyAvCodecContex(videoStream->codec, m_videoTranscoder->getCodecContext());
                }
                else if (!m_forceDefaultCtx && mediaData->context && mediaData->context->getWidth() > 0)
                {
                    QnFfmpegHelper::mediaContextToAvCodecContext(videoCodecCtx, mediaData->context);
                }
                else if (m_role == StreamRecorderRole::fileExport || m_role == StreamRecorderRole::fileExportWithEmptyContext)
                {
                    // determine real width and height
                    QSharedPointer<CLVideoDecoderOutput> outFrame(new CLVideoDecoderOutput());
                    QnFfmpegVideoDecoder decoder(mediaData->compressionType, videoData, false);
                    decoder.decode(videoData, &outFrame);
                    if (m_role == StreamRecorderRole::fileExport)
                    {
                        QnFfmpegHelper::copyAvCodecContex(videoStream->codec, decoder.getContext());
                    }
                    else
                    {
                        videoCodecCtx->width = decoder.getWidth();
                        videoCodecCtx->height = decoder.getHeight();
                    }
                }
                else
                {
                    videoCodecCtx->width = qMax(8, videoData->width);
                    videoCodecCtx->height = qMax(8, videoData->height);
                }

                videoCodecCtx->bit_rate = 1000000 * 6;
                videoCodecCtx->flags |= CODEC_FLAG_GLOBAL_HEADER;
                AVRational defaultFrameRate = {1, 60};
                videoCodecCtx->time_base = defaultFrameRate;

                videoCodecCtx->sample_aspect_ratio.num = 1;
                videoCodecCtx->sample_aspect_ratio.den = 1;

                videoStream->sample_aspect_ratio = videoCodecCtx->sample_aspect_ratio;
                videoStream->first_dts = 0;
            }
        }

        QnConstResourceAudioLayoutPtr audioLayout = m_forcedAudioLayout
            ? m_forcedAudioLayout.dynamicCast<const QnResourceAudioLayout>()
            : mediaDev->getAudioLayout(m_mediaProvider);

        m_isAudioPresent = audioLayout->channelCount() > 0;
        for (int j = 0; j < audioLayout->channelCount(); ++j)
        {
            AVStream* audioStream = avformat_new_stream(
                context.formatCtx,
                nullptr
            );

            if (!audioStream)
            {
                m_lastError = StreamRecorderErrorStruct(
                    StreamRecorderError::audioStreamAllocation,
                    context.storage
                );
                NX_LOG(lit("Can't allocate output audio stream."), cl_logERROR);
                return false;
            }

            audioStream->id = DEFAULT_AUDIO_STREAM_ID + j;
            AVCodecID srcAudioCodec = AV_CODEC_ID_NONE;
            QnConstMediaContextPtr mediaContext = audioLayout->getAudioTrackInfo(j).codecContext;
            if (!mediaContext)
            {
                m_lastError = StreamRecorderErrorStruct(
                    StreamRecorderError::invalidAudioCodec,
                    context.storage
                );
                NX_LOG(lit("Invalid audio codec information."), cl_logERROR);
                return false;
            }

            srcAudioCodec = mediaContext->getCodecId();

            if (m_dstAudioCodec == AV_CODEC_ID_NONE || m_dstAudioCodec == srcAudioCodec)
            {
                QnFfmpegHelper::mediaContextToAvCodecContext(audioStream->codec, mediaContext);

                // avoid FFMPEG bug for MP3 mono. block_align hardcoded inside ffmpeg for stereo channels and it is cause problem
                if (srcAudioCodec == AV_CODEC_ID_MP3 && audioStream->codec->channels == 1)
                    audioStream->codec->block_align = 0;
            }
            else
            {
                // transcode audio
                m_audioTranscoder = new QnFfmpegAudioTranscoder(m_dstAudioCodec);
                m_audioTranscoder->open(mediaContext);
                QnFfmpegHelper::copyAvCodecContex(audioStream->codec, m_audioTranscoder->getCodecContext());
            }
            audioStream->codec->flags |= CODEC_FLAG_GLOBAL_HEADER;
            audioStream->first_dts = 0;
        }

        initIoContext(
            context.storage,
            context.fileName,
            &context.formatCtx->pb);

        if (context.formatCtx->pb == 0)
        {
            avformat_close_input(&context.formatCtx);
            m_lastError = StreamRecorderErrorStruct(StreamRecorderError::fileCreate,
                context.storage);
            NX_LOG(lit("Can't create output file '%1'.").arg(url), cl_logERROR);
            m_recordingFinished = true;
            msleep(500); // avoid createFile flood
            return false;
        }

        int rez = avformat_write_header(context.formatCtx, 0);
        if (rez < 0)
        {
            QnFfmpegHelper::closeFfmpegIOContext(context.formatCtx->pb);
            context.formatCtx->pb = nullptr;
            avformat_close_input(&context.formatCtx);
            m_lastError = StreamRecorderErrorStruct(
                StreamRecorderError::incompatibleCodec,
                context.storage
            );
            NX_LOG(lit("Video or audio codec is incompatible with %1 format. Try another format. Ffmpeg error: %2").
                arg(m_container).arg(QnFfmpegHelper::getErrorStr(rez)), cl_logERROR);
            return false;
        }

        if (!m_disableRegisterFile)
            fileStarted(
                m_startDateTime / 1000,
                m_currentTimeZone,
                context.fileName,
                m_mediaProvider
            );

        if (m_truncateInterval > 0)
        {
            std::uniform_int_distribution<qint64> dis(1, m_truncateInterval / 4);

            if (m_truncateInterval > 4000000ll)
                m_truncateIntervalEps = dis(m_gen);
        }
        else
        {
            m_truncateIntervalEps = 0;
        }

    } // for each storage

    return true;
}

void QnStreamRecorder::initIoContext(
    const QnStorageResourcePtr& storage,
    const QString& url,
    AVIOContext** context)
{
    *context = QnFfmpegHelper::createFfmpegIOContext(
        storage,
        url,
        QIODevice::WriteOnly);
}

void QnStreamRecorder::setTruncateInterval(int seconds)
{
    m_truncateInterval = seconds * 1000000ll;
}

void QnStreamRecorder::addRecordingContext(
    const QString               &fileName,
    const QnStorageResourcePtr  &storage
)
{
    m_fixedFileName = true;
    m_recordingContextVector.emplace_back(
        fileName,
        storage
    );
}

bool QnStreamRecorder::addRecordingContext(const QString &fileName)
{
    m_fixedFileName = true;
    auto storage = QnStorageResourcePtr(
        QnStoragePluginFactory::instance()->createStorage(
            commonModule(),
            fileName
        )
    );

    if (storage)
    {
        m_recordingContextVector.emplace_back(
            fileName,
            storage
        );
        return true;
    }
    return false;
}

void QnStreamRecorder::setMotionFileList(QSharedPointer<QBuffer> motionFileList[CL_MAX_CHANNELS])
{
    for (int i = 0; i < CL_MAX_CHANNELS; ++i)
        m_motionFileList[i] = motionFileList[i];
}

void QnStreamRecorder::setPrebufferingUsec(int value)
{
    m_prebufferingUsec = value;
}

int QnStreamRecorder::getPrebufferingUsec() const
{
    return m_prebufferingUsec;
}


bool QnStreamRecorder::needSaveData(const QnConstAbstractMediaDataPtr& /*media*/)
{
    return true;
}

bool QnStreamRecorder::saveMotion(const QnConstMetaDataV1Ptr& motion)
{
    if (motion && !motion->isEmpty() && m_motionFileList[motion->channelNumber])
        motion->serialize(m_motionFileList[motion->channelNumber].data());
    return true;
}

void QnStreamRecorder::getStoragesAndFileNames(QnAbstractMediaStreamDataProvider* /*provider*/)
{
    NX_ASSERT(!m_recordingContextVector.empty(), "Make sure you've called addRecordingContext()");
}

QString QnStreamRecorder::fixedFileName() const
{
    if (m_fixedFileName)
    {
        Q_ASSERT(!m_recordingContextVector.empty());
        if (!m_recordingContextVector.empty())
            return m_recordingContextVector[0].fileName;
    }
    return QString();
}

void QnStreamRecorder::setEofDateTime(qint64 value)
{
    m_endOfData = false;
    m_EofDateTime = value;
    m_lastProgress = -1;
}

void QnStreamRecorder::setNeedCalcSignature(bool value)
{
    if (m_needCalcSignature == value)
        return;

    m_needCalcSignature = value;

    if (value)
    {
        m_mdctx.reset();
        m_mdctx.addData(EXPORT_SIGN_MAGIC, sizeof(EXPORT_SIGN_MAGIC));
        NX_VERBOSE(this) "SignVideo: init";
    }
}

QByteArray QnStreamRecorder::getSignature() const
{
    return m_mdctx.result();
}

bool QnStreamRecorder::addSignatureFrame()
{
#ifndef SIGN_FRAME_ENABLED
    QByteArray signText = QnSignHelper::getSignPattern(licensePool());
    if (m_serverTimeZoneMs != Qn::InvalidUtcOffset)
        signText.append(QByteArray::number(m_serverTimeZoneMs)); // I've included server timezone to sign to prevent modification this attribute
    NX_VERBOSE(this) "SignVideo: add signature";
    QnSignHelper::updateDigest(nullptr, m_mdctx, (const quint8*)signText.data(), signText.size());
#else
    AVCodecContext* srcCodec = m_formatCtx->streams[0]->codec;
    QnSignHelper signHelper;
    signHelper.setLogo(QPixmap::fromImage(m_logo));
    signHelper.setSign(getSignature());
    QnCompressedVideoDataPtr generatedFrame = signHelper.createSignatureFrame(srcCodec, m_lastIFrame);

    if (generatedFrame == 0)
    {
        m_lastErrMessage = lit("Error during watermark generation for file \"%1\".").arg(m_fileName);
        qWarning() << m_lastErrMessage;
        return false;
    }

    generatedFrame->timestamp = m_endDateTime + 100 * 1000ll;
    m_needCalcSignature = false; // prevent recursive calls
    //for (int i = 0; i < 2; ++i) // 2 - work, 1 - work at VLC
    {
        saveData(generatedFrame);
        generatedFrame->timestamp += 100 * 1000ll;
    }
    m_needCalcSignature = true;
#endif

    return true;
}

void QnStreamRecorder::setRole(StreamRecorderRole role)
{
    m_role = role;
    m_forceDefaultCtx =
        (m_role == StreamRecorderRole::serverRecording)
        || (m_role == StreamRecorderRole::fileExportWithEmptyContext);
}

#ifdef SIGN_FRAME_ENABLED
void QnStreamRecorder::setSignLogo(const QImage& logo)
{
    m_logo = logo;
}
#endif

//void QnStreamRecorder::setStorage(const QnStorageResourcePtr& storage)
//{
//    m_storage = storage;
//}

void QnStreamRecorder::setContainer(const QString& container)
{
    m_container = container;
    // convert short file ext to ffmpeg container name
    if (m_container == QLatin1String("mkv"))
        m_container = QLatin1String("matroska");
}

void QnStreamRecorder::setNeedReopen()
{
    m_needReopen = true;
}

bool QnStreamRecorder::isAudioPresent() const
{
    return m_isAudioPresent;
}

void QnStreamRecorder::setAudioCodec(AVCodecID codec)
{
    m_dstAudioCodec = codec;
}

void QnStreamRecorder::setServerTimeZoneMs(qint64 value)
{
    m_serverTimeZoneMs = value;
}

void QnStreamRecorder::disconnectFromResource()
{
    stop();
    QnResourceConsumer::disconnectFromResource();
}

void QnStreamRecorder::forceAudioLayout(const QnResourceAudioLayoutPtr& layout)
{
    m_forcedAudioLayout = layout;
}

void QnStreamRecorder::disableRegisterFile(bool disable)
{
    m_disableRegisterFile = disable;
}

<<<<<<< HEAD
void QnStreamRecorder::setSaveMotionHandler(MotionHandler handler)
{
    m_motionHandler = handler;
}

=======
>>>>>>> 0fab9f82
void QnStreamRecorder::setTranscodeFilters(const nx::core::transcoding::FilterChain& filters)
{
    m_transcodeFilters = filters;
}

void QnStreamRecorder::setRecordingBounds(
    const std::chrono::microseconds& startTime,
    const std::chrono::microseconds& endTime)
{
    m_startRecordingBound = startTime;
    m_endRecordingBound = endTime;
}

void QnStreamRecorder::setEndOfRecordingHandler(std::function<void()> endOfRecordingHandler)
{
    m_endOfRecordingHandler = endOfRecordingHandler;
}

#endif // ENABLE_DATA_PROVIDERS<|MERGE_RESOLUTION|>--- conflicted
+++ resolved
@@ -1234,14 +1234,6 @@
     m_disableRegisterFile = disable;
 }
 
-<<<<<<< HEAD
-void QnStreamRecorder::setSaveMotionHandler(MotionHandler handler)
-{
-    m_motionHandler = handler;
-}
-
-=======
->>>>>>> 0fab9f82
 void QnStreamRecorder::setTranscodeFilters(const nx::core::transcoding::FilterChain& filters)
 {
     m_transcodeFilters = filters;
