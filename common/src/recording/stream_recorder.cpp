--- conflicted
+++ resolved
@@ -93,10 +93,6 @@
     m_forceDefaultCtx(true),
     m_packetWrited(false),
     m_currentChunkLen(0),
-<<<<<<< HEAD
-=======
-    m_startOffsetMs(0),
->>>>>>> 489df44c
     m_prebufferingUsec(0),
     m_EofDateTime(AV_NOPTS_VALUE),
     m_endOfData(false),
@@ -620,27 +616,11 @@
 
         const QnConstResourceVideoLayoutPtr& layout = mediaDev->getVideoLayout(m_mediaProvider);
 
-<<<<<<< HEAD
-            if (isUtcOffsetAllowed())
-            {
-                qint64 startTimeMs = mediaData->timestamp/1000;
-                av_dict_set(
-                    &m_recordingContextVector[i].formatCtx->metadata,
-                    QnAviArchiveDelegate::getTagName(
-                        QnAviArchiveDelegate::StartTimeTag,
-                        fileExt
-                    ),
-                    QString::number(startTimeMs).toLatin1().data(),
-                    0
-                );
-            }
-=======
         QnAviArchiveMetadata::Format fileFormat = QnAviArchiveMetadata::Format::mkv;
         if (fileExt == lit("avi"))
             fileFormat = QnAviArchiveMetadata::Format::avi;
         else if (fileExt == lit("mp4"))
             fileFormat = QnAviArchiveMetadata::Format::mp4;
->>>>>>> 489df44c
 
         QnAviArchiveMetadata metadata;
         metadata.version = QnAviArchiveMetadata::kLatestVersion; // Always save with latest version
@@ -917,14 +897,6 @@
         m_motionFileList[i] = motionFileList[i];
 }
 
-<<<<<<< HEAD
-=======
-void QnStreamRecorder::setStartOffsetMs(qint64 value)
-{
-    m_startOffsetMs = value;
-}
-
->>>>>>> 489df44c
 void QnStreamRecorder::setPrebufferingUsec(int value)
 {
     m_prebufferingUsec = value;
