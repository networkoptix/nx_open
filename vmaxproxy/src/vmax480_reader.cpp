#include <QUrl>

#include "vmax480_reader.h"
#include "socket.h"
#include "acs_codec.h"

<<<<<<< HEAD
#include "nalconstructor.h"
=======
#include "plugins/resources/arecontvision/tools/nalconstructor.cpp"
>>>>>>> 40bc31c8

int create_vmax_sps_pps(
                   int frameWidth,
                   int frameHeight,
                   unsigned char* data, int max_datalen)
{
    bs_t stream;
    bs_init(&stream,data,max_datalen); // just stream init

    bs_write_startcode(&stream); // write start code

    //int header = ( 0x00 << 7 ) | ( i_ref_idc << 5 ) | i_type;
    //for sps header = 103 (0x67)

    bs_write(&stream,8,0x67); // header

    //======= sps main======
    bs_write( &stream, 8, 66 ); //i_profile_idc = 66

    bs_write( &stream, 1, 0 );
    bs_write( &stream, 1, 0 );
    bs_write( &stream, 1, 0 );
    bs_write( &stream, 1, 0 );

    bs_write( &stream, 4, 0 );    /* reserved_zero_4bits */

    bs_write( &stream, 8, 30 ); //i_level_idc = 32

    bs_write_ue( &stream, 0 ); //seq_parameter_set_id

    bs_write_ue( &stream, 5 ); //log2_max_frame_num_minus4 - 4 ????
    bs_write_ue( &stream, 0 ); //pic_order_cnt_type
    //if( pic_order_cnt_type == 0 )
    {
        bs_write_ue( &stream, 6 ); //log2_max_pic_order_cnt_lsb_minus4
    }

    bs_write_ue( &stream, 1 ); // num_ref_frames
    bs_write( &stream, 1, 0); //gaps_in_frame_num_value_allowed_flag

    int i_mb_width = frameWidth/16; // in first version we belive that width is devided on 16
    int i_mb_height = frameHeight/16; // in first version we belive that width is devided on 16

    bs_write_ue( &stream, i_mb_width - 1 );
    bs_write_ue( &stream, i_mb_height - 1);
    bs_write( &stream, 1, 1); //frame_mbs_only_flag

    bs_write( &stream, 1, 1); // direct_8x8_inference_flag

    bs_write( &stream, 1, 0 ); //frame_cropping_flag; in first version = 0;

    bs_write( &stream, 1, 0 ); //vui_parameters_present_flag

    bs_rbsp_trailing( &stream );
    //======= sps main======

    bs_write_startcode(&stream); // write start code
    //int header = ( 0x00 << 7 ) | ( i_ref_idc << 5 ) | i_type;
    //for sps header = 104 (0x68)
    bs_write(&stream,8,0x68); // header
    //=======pps main========

    bs_write_ue( &stream, 0); //pic_parameter_set_id
    bs_write_ue( &stream, 0); //seq_parameter_set_id
    bs_write( &stream, 1, 0 ); //cabac

    bs_write( &stream, 1, 0 ); //pic_order_present_flag
    bs_write_ue( &stream, 0 ); //num_slice_groups_minus1

    bs_write_ue( &stream, 0 ); //num_ref_idx_l0_active_minus1
    bs_write_ue( &stream, 0 ); //num_ref_idx_l1_active_minus1
    bs_write( &stream, 1, 0 ); //weighted_pred_flag
    bs_write( &stream, 2, 0 ); //weighted_bipred_idc

    bs_write_se( &stream, 0 ); //pic_init_qp_minus26
    bs_write_se( &stream, 0 ); //pic_init_qs_minus26
    bs_write_se( &stream, 2 ); //chroma_qp_index_offset

    bs_write( &stream, 1, 0 ); // no deblocking filter

    bs_write( &stream, 1, 1); //constrained_intra_pred_flag
    bs_write( &stream, 1, 0 ); //redundant_pic_cnt_present_flag

    bs_rbsp_trailing( &stream );
    //=======================

    return stream.p - stream.p_start;

}


// ----------------------------------- QnVMax480LiveProvider -----------------------

QnVMax480Provider::QnVMax480Provider(TCPSocket* socket):
    m_ACSStream(0),
    m_connected(false),
    m_spsPpsWidth(-1),
    m_spsPpsHeight(-1),
    m_spsPpsBufferLen(0),
    m_connectedInternal(false),
    m_socket(socket),
    m_channelNum(0),
    m_sequence(0)
{
}

QnVMax480Provider::~QnVMax480Provider()
{

}

void QnVMax480Provider::connect(VMaxParamList params, quint8 sequence)
{
    if (m_connected)
        return;

    create_acs_source(&m_ACSStream);

    m_ACSStream->setRecvAudioStreamCallback(receiveAudioStramCallback , (long long)this);
    m_ACSStream->setRecvVideoStreamCallback(receiveVideoStramCallback , (long long)this);
    m_ACSStream->setRecvResultCallback(receiveResultCallback , (long long)this);

    QUrl url(params.value("url"));
    m_channelNum = url.queryItemValue("channel").toInt();

    S_CONNECT_PARAM	connectParam;
    connectParam.mUrl	=	url.host().toStdWString();
    connectParam.mTcpPort	=	url.port(80);
    connectParam.mUserID	=	QString::fromUtf8(params.value("login")).toStdWString();
    connectParam.mUserPwd	=	QString::fromUtf8(params.value("password")).toStdWString();

    connectParam.mIsLive	=	true;

    //call connect function
    m_sequence = sequence;
    m_ACSStream->connect(&connectParam);

    m_connected = true;

    //m_ACSStream->checkAlive();
    //m_ACSStream->requestRecordDateTime();
    m_aliveTimer.restart();
}

void QnVMax480Provider::disconnect()
{
    if (!m_connected)
        return;


    QMutexLocker lock(&m_callbackMutex);

    if(m_ACSStream) {
        //m_ACSStream->closeChannel(1 << m_networkRes->getChannel());
        m_ACSStream->disconnect();
    }

    if (m_connectedInternal) {
        m_callbackCond.wait(&m_callbackMutex, 100);
        m_connectedInternal = false;
    }

    if(m_ACSStream) {
        m_ACSStream->close();
        destroy_acs_source(&m_ACSStream);
        m_ACSStream = 0;
        m_connected = false;
    }
}

bool QnVMax480Provider::isConnected() const
{
    return m_connected;
}

void QnVMax480Provider::receiveAudioStramCallback(PS_ACS_AUDIO_STREAM _stream, long long _user)
{
    QnVMax480Provider* object = (QnVMax480Provider*)_user;
    object->receiveAudioStream(_stream);
}

void QnVMax480Provider::receiveVideoStramCallback(PS_ACS_VIDEO_STREAM _stream, long long _user)
{
    QnVMax480Provider* object = (QnVMax480Provider*)_user;
    object->receiveVideoStream(_stream);
}
void QnVMax480Provider::receiveResultCallback(PS_ACS_RESULT _result, long long _user)
{
    QnVMax480Provider* object = (QnVMax480Provider*)_user;
    object->receiveResult(_result);
}

QDateTime QnVMax480Provider::fromNativeTimestamp(int mDate, int mTime, int mMillisec)
{
    int _year	= mDate / 10000;
    int _month  = (mDate % 10000) / 100;
    int _day	= (mDate % 10000) % 100;

    int hour	=	mTime /10000;
    int min		=	(mTime%10000)/100;
    int sec		=	(mTime%10000)%100;
    int milli	=	(mMillisec);

    return QDateTime(QDate(_year, _month, _day), QTime(hour, min, sec, milli));
}

void QnVMax480Provider::receiveVideoStream(S_ACS_VIDEO_STREAM* _stream)
{
    QMutexLocker lock(&m_callbackMutex);

    QString tempStr;

    if(!m_connected)
        return;

    QDateTime packetTimestamp = fromNativeTimestamp(_stream->mDate, _stream->mTime, _stream->mMillisec);

    if (_stream->mWidth != m_spsPpsWidth || _stream->mHeight != m_spsPpsHeight) {
        m_spsPpsBufferLen = create_vmax_sps_pps(_stream->mWidth, _stream->mHeight, m_spsPpsBuffer, sizeof(m_spsPpsBuffer));
        m_spsPpsWidth = _stream->mWidth;
        m_spsPpsHeight = _stream->mHeight;
    }
    bool isIFrame = _stream->mSrcSize >= 5 && (_stream->mSrc[4] & 0x1f) == 5;

    int dataSize = _stream->mSrcSize + (isIFrame ? m_spsPpsBufferLen : 0);

    quint8 VMaxHeader[16];
    VMaxHeader[0] = m_sequence;
    VMaxHeader[1] = VMAXDT_GotVideoPacket;
    VMaxHeader[2] = (quint8) _stream->mSrcType;
    VMaxHeader[3] = (quint8) isIFrame;
    *(quint32*)(VMaxHeader+4) = dataSize;
    //*(quint64*)(VMaxHeader+8) = QDateTime::currentDateTime().toMSecsSinceEpoch()*1000;
    *(quint64*)(VMaxHeader+8) = packetTimestamp.toMSecsSinceEpoch() * 1000;
    m_socket->send(VMaxHeader, sizeof(VMaxHeader));
    if (isIFrame)
        m_socket->send(m_spsPpsBuffer, m_spsPpsBufferLen);
    m_socket->send(_stream->mSrc, _stream->mSrcSize);

}

void QnVMax480Provider::receiveResult(S_ACS_RESULT* _result)
{
    QMutexLocker lock(&m_callbackMutex);

    int openChannel = 0;
    int recordInfoMonth;

    switch(_result->mType)
    {
    case RESULT_CONNECT:
            m_connectedInternal = true;
            break;
    case RESULT_LOGIN:
        {
            if( _result->mResult == true )
            {
                m_ACSStream->requestRecordDateTime();

                m_ACSStream->openChannel(1 << m_channelNum);
                m_ACSStream->openAudioChannel(1 << m_channelNum);
            }
            break;
        }

    case RESULT_ERROR:
        {
            if( _result->mData1 != NULL )
            {
                PS_ERROR_PARAM error = (PS_ERROR_PARAM)(_result->mData1);

                if( error->mErrorCode	== 0xE0000001 )
                    ; //OutputDebugString(_T("Unregister user\n"));
                if( error->mErrorCode	== 0xE0000002 )
                    ; //OutputDebugString(_T("Incorrect password\n"));
                if( error->mErrorCode	== 0xE0000003 )
                    ;
                if( error->mErrorCode	== 0xE0000004 )
                    ; //OutputDebugString(_T("Exceeded visitor\n"));
                if( error->mErrorCode	== 0xEFFFFFFF ) 
                {
                    m_callbackCond.wakeOne();
                    m_connectedInternal = false;
                }
            }
            break;
        }

    case RESULT_ALIVECHK:
        {
            if( _result->mResult == false )
            {
                //OutputDebugString(_T("Disconnected"));
                m_connected = false;
            }
            break;
        }
    case RESULT_SEARCH_PLAY:
        {
            //OutputDebugString(_T("Answer reqeustPlaymode from device.\n"));
            break;
        }
    case RESULT_REC_DATE_TIME :
        {
            if( _result->mResult == true )
            {
                int startDate , startTime, endDate, endTime;
                m_ACSStream->getRecordDateTime(startDate, startTime, endDate, endTime);

                QDateTime startDateTime = fromNativeTimestamp(startDate, startTime, 0);
                QDateTime endDateTime = fromNativeTimestamp(endDate, endTime, 0);

                quint8 vMaxHeader[16];
                vMaxHeader[0] = m_sequence;
                vMaxHeader[1] = VMAXDT_GotArchiveRange;
                
                vMaxHeader[2] = 0;
                vMaxHeader[3] = 0;
                *(quint32*)(vMaxHeader+4) = 0;
                *(quint32*)(vMaxHeader+8) = startDateTime.toMSecsSinceEpoch()/1000;
                *(quint32*)(vMaxHeader+12) = endDateTime.toMSecsSinceEpoch()/1000;
                m_socket->send(vMaxHeader, sizeof(vMaxHeader));

                if( m_ACSStream )
                {

                    //requestrandom_seek(int _eventChannel, ACS_stream_source::PLAYMODE _playmode, int _speed, int _date, int _time) = 0;
                    //mACSStream->openChannel(65535);
                    //m_ACSStream->requestPlayMode(ACS_stream_source::FORWARDPLAY, 1, startDate, startTime, false);
                    //mACSStream->requestrandom_seek(65535,ACS_stream_source::FORWARDPLAY, 1, startDate, startTime, false );
                }

            }
            break;
        }

    case  RESULT_REC_INFO_MONTH:
        {
            if (_result->mResult == true)
            {
                if( m_ACSStream )
                {
                    int gg = 4;
                    /*
                    SYSTEMTIME _stcurtime;
                    m_calendar.GetCurSel(&_stcurtime);
                    int searchDate = _stcurtime.wYear*10000 + _stcurtime.wMonth*100 + 1;
                    recordInfoMonth = m_ACSStream->getRecordMonth(searchDate);

                    OutputDebugString(L"get Days success!!\n");
                    setCalendarDate(recordInfoMonth);
                    */
                }

            }

            break;
        }

    case  RESULT_REC_TIME_TABLE:
        {
            if (_result->mResult == true)
            {
                int gg = 4;
                /*
                if (m_ACSStream)
                {
                    memset(&recordDisplayMode, 0, MAX_CH*(1440+60));
                    m_ACSStream->getRecordDayInfo(mRecDay, &recordDisplayMode[0][0]);
                    OutputDebugString(L"get TimeEvent  success!!\n");
                    setRecData();
                }
                */
            }


            break;
        }
    }
}

void QnVMax480Provider::receiveAudioStream(S_ACS_AUDIO_STREAM* _stream)
{
    QMutexLocker lock(&m_callbackMutex);

    ACS_audio_codec::A_CODEC_TYPE codec = (ACS_audio_codec::A_CODEC_TYPE) _stream->mSrcType;

    QDateTime packetTimestamp = fromNativeTimestamp(_stream->mDate, _stream->mTime, _stream->mMillisec);

    quint8 VMaxHeader[16];
    VMaxHeader[0] = m_sequence;
    VMaxHeader[1] = VMAXDT_GotAudioPacket;
    VMaxHeader[2] = (quint8) _stream->mSrcType;
    VMaxHeader[3] = 0;
    *(quint32*)(VMaxHeader+4) = _stream->mSrcSize;
    *(quint64*)(VMaxHeader+8) = packetTimestamp.toMSecsSinceEpoch() * 1000;
    
    quint8 VMaxAudioHeader[4];

    VMaxAudioHeader[0] = (quint8) _stream->mChannels;
    VMaxAudioHeader[1] = (quint8) _stream->mSamplingbits;
    *(quint16*)(VMaxAudioHeader+2) = (quint16) _stream->mSamplingrate;

    //m_socket->send(VMaxHeader, sizeof(VMaxHeader));
    //m_socket->send(VMaxAudioHeader, sizeof(VMaxAudioHeader));
    //m_socket->send(_stream->mSrc, _stream->mSrcSize);
}<|MERGE_RESOLUTION|>--- conflicted
+++ resolved
@@ -4,11 +4,6 @@
 #include "socket.h"
 #include "acs_codec.h"
 
-<<<<<<< HEAD
-#include "nalconstructor.h"
-=======
-#include "plugins/resources/arecontvision/tools/nalconstructor.cpp"
->>>>>>> 40bc31c8
 
 int create_vmax_sps_pps(
                    int frameWidth,
