#ifndef MOBILE_CLIENT_SETTINGS_H
#define MOBILE_CLIENT_SETTINGS_H

#include <utils/common/property_storage.h>
#include <nx/utils/singleton.h>
#include <mobile_client/mobile_client_meta_types.h>

class QnMobileClientSettings : public QnPropertyStorage, public Singleton<QnMobileClientSettings> {
    Q_OBJECT
    using base_type = QnPropertyStorage;

public:
    enum Variable {
        SavedSessions,
        LastUsedSessionId,
        SessionSettings,
        CamerasAspectRatios,
        ShowOfflineCameras,
        LastUsedQuality,
<<<<<<< HEAD
=======
        LiteMode,

        BasePath,

        // Depracated properties
        SavedSessions,
>>>>>>> 794c2ad9
        IsSettingsMigrated,
        LiteMode,
        VariableCount
    };

    explicit QnMobileClientSettings(QObject* parent = nullptr);

    void load();
    void save();

    bool isWritable() const;

protected:
    virtual void updateValuesFromSettings(
            QSettings* settings, const QList<int>& ids) override;
    virtual QVariant readValueFromSettings(
            QSettings* settings, int id, const QVariant& defaultValue) override;
    virtual void writeValueToSettings(
            QSettings* settings, int id, const QVariant& value) const override;
    virtual UpdateStatus updateValue(int id, const QVariant& value) override;

private:
    QN_BEGIN_PROPERTY_STORAGE(VariableCount)
        QN_DECLARE_RW_PROPERTY(QVariantList,                savedSessions,              setSavedSessions,           SavedSessions,              QVariantList())
        QN_DECLARE_RW_PROPERTY(QString,                     lastUsedSessionId,          setLastUsedSessionId,       LastUsedSessionId,          QString())
        QN_DECLARE_RW_PROPERTY(QVariantMap,                 sessionSettings,            setSessionSettings,         SessionSettings,            QVariantMap())
        QN_DECLARE_RW_PROPERTY(QnAspectRatioHash,           camerasAspectRatios,        setCamerasAspectRatios,     CamerasAspectRatios,        QnAspectRatioHash())
        QN_DECLARE_RW_PROPERTY(bool,                        showOfflineCameras,         setShowOfflineCameras,      ShowOfflineCameras,         true)
        QN_DECLARE_RW_PROPERTY(int,                         lastUsedQuality,            setLastUsedQuality,         LastUsedQuality,            0)
<<<<<<< HEAD
=======
        QN_DECLARE_RW_PROPERTY(int,                         liteMode,                   setLiteMode,                LiteMode,                   (int)LiteModeType::LiteModeAuto)

        QN_DECLARE_RW_PROPERTY(QString,                     basePath,                   setBasePath,                BasePath,                   lit("qrc:///"))

        // Deprecated properties
        QN_DECLARE_RW_PROPERTY(QString,                     lastUsedSessionId,          setLastUsedSessionId,       LastUsedSessionId,          QString())
>>>>>>> 794c2ad9
        QN_DECLARE_RW_PROPERTY(bool,                        isSettingsMigrated,         setSettingsMigrated,        IsSettingsMigrated,         false)
        QN_DECLARE_RW_PROPERTY(int,                         liteMode,                   setLiteMode,                LiteMode,                   (int)LiteModeType::LiteModeAuto)
    QN_END_PROPERTY_STORAGE()

private:
    QSettings* m_settings;
    bool m_loading;
};

#define qnSettings (QnMobileClientSettings::instance())

#endif // MOBILE_CLIENT_SETTINGS_H<|MERGE_RESOLUTION|>--- conflicted
+++ resolved
@@ -1,33 +1,32 @@
-#ifndef MOBILE_CLIENT_SETTINGS_H
-#define MOBILE_CLIENT_SETTINGS_H
+#pragma once
 
 #include <utils/common/property_storage.h>
 #include <nx/utils/singleton.h>
 #include <mobile_client/mobile_client_meta_types.h>
 
-class QnMobileClientSettings : public QnPropertyStorage, public Singleton<QnMobileClientSettings> {
+class QnMobileClientSettings : public QnPropertyStorage, public Singleton<QnMobileClientSettings>
+{
     Q_OBJECT
     using base_type = QnPropertyStorage;
 
 public:
-    enum Variable {
-        SavedSessions,
-        LastUsedSessionId,
-        SessionSettings,
+    enum Variable
+    {
+        SettingsVersion,
+
+        LastUsedSystemId,
+        LastUsedUrl,
         CamerasAspectRatios,
-        ShowOfflineCameras,
         LastUsedQuality,
-<<<<<<< HEAD
-=======
         LiteMode,
 
         BasePath,
 
         // Depracated properties
         SavedSessions,
->>>>>>> 794c2ad9
         IsSettingsMigrated,
-        LiteMode,
+        LastUsedSessionId,
+
         VariableCount
     };
 
@@ -49,23 +48,19 @@
 
 private:
     QN_BEGIN_PROPERTY_STORAGE(VariableCount)
+        QN_DECLARE_RW_PROPERTY(int,                         settingsVersion,            setSettingsVersion,         SettingsVersion,            0)
+        QN_DECLARE_RW_PROPERTY(QString,                     lastUsedSystemId,           setLastUsedSystemId,        LastUsedSystemId,           QString())
+        QN_DECLARE_RW_PROPERTY(QUrl,                        lastUsedUrl,                setLastUsedUrl,             LastUsedUrl,                QUrl())
         QN_DECLARE_RW_PROPERTY(QVariantList,                savedSessions,              setSavedSessions,           SavedSessions,              QVariantList())
-        QN_DECLARE_RW_PROPERTY(QString,                     lastUsedSessionId,          setLastUsedSessionId,       LastUsedSessionId,          QString())
-        QN_DECLARE_RW_PROPERTY(QVariantMap,                 sessionSettings,            setSessionSettings,         SessionSettings,            QVariantMap())
         QN_DECLARE_RW_PROPERTY(QnAspectRatioHash,           camerasAspectRatios,        setCamerasAspectRatios,     CamerasAspectRatios,        QnAspectRatioHash())
-        QN_DECLARE_RW_PROPERTY(bool,                        showOfflineCameras,         setShowOfflineCameras,      ShowOfflineCameras,         true)
         QN_DECLARE_RW_PROPERTY(int,                         lastUsedQuality,            setLastUsedQuality,         LastUsedQuality,            0)
-<<<<<<< HEAD
-=======
         QN_DECLARE_RW_PROPERTY(int,                         liteMode,                   setLiteMode,                LiteMode,                   (int)LiteModeType::LiteModeAuto)
 
         QN_DECLARE_RW_PROPERTY(QString,                     basePath,                   setBasePath,                BasePath,                   lit("qrc:///"))
 
         // Deprecated properties
         QN_DECLARE_RW_PROPERTY(QString,                     lastUsedSessionId,          setLastUsedSessionId,       LastUsedSessionId,          QString())
->>>>>>> 794c2ad9
         QN_DECLARE_RW_PROPERTY(bool,                        isSettingsMigrated,         setSettingsMigrated,        IsSettingsMigrated,         false)
-        QN_DECLARE_RW_PROPERTY(int,                         liteMode,                   setLiteMode,                LiteMode,                   (int)LiteModeType::LiteModeAuto)
     QN_END_PROPERTY_STORAGE()
 
 private:
@@ -73,6 +68,4 @@
     bool m_loading;
 };
 
-#define qnSettings (QnMobileClientSettings::instance())
-
-#endif // MOBILE_CLIENT_SETTINGS_H+#define qnSettings (QnMobileClientSettings::instance())