--- conflicted
+++ resolved
@@ -1,20 +1,17 @@
-<<<<<<< HEAD
-#include <time.h>
-
-=======
 #include <QtCore/QDir>
 #include <QtCore/QCommandLineParser>
->>>>>>> 794c2ad9
 #include <QtGui/QGuiApplication>
 #include <QtGui/QScreen>
 #include <QtGui/QFont>
 #include <QtGui/QOpenGLContext>
 #include <QtQml/QQmlEngine>
 #include <QtQml/QtQml>
+#include <QtQml/QQmlFileSelector>
 #include <QtQuick/QQuickWindow>
 
+#include <time.h>
+
 #include <nx/utils/log/log.h>
-
 #include <nx/utils/flag_config.h>
 
 namespace mobile_client {
@@ -23,7 +20,7 @@
 {
 public:
     using nx::utils::FlagConfig::FlagConfig;
-    NX_FLAG(0, enableEc2TranLog, "");
+    NX_FLAG(0, enableEc2TranLog);
 };
 FlagConfig conf("mobile_client");
 
@@ -78,16 +75,12 @@
     fileSelector.setExtraSelectors(selectors);
 
     QQmlEngine engine;
-<<<<<<< HEAD
-    engine.addImportPath(lit("qrc:///qml"));
-=======
     auto basePath = qnSettings->basePath();
     if (!basePath.startsWith(lit("qrc:")))
         basePath = lit("file://") + QDir(basePath).absolutePath() + lit("/");
     context.setLocalPrefix(basePath);
     engine.setBaseUrl(QUrl(basePath + lit("qml/")));
     engine.addImportPath(basePath + lit("qml"));
->>>>>>> 794c2ad9
     QQmlFileSelector qmlFileSelector(&engine);
     qmlFileSelector.setSelector(&fileSelector);
 
@@ -99,7 +92,7 @@
     engine.addImageProvider(lit("active"), activeCameraThumbnailProvider);
     engine.rootContext()->setContextObject(&context);
 
-    QQmlComponent mainComponent(&engine, QUrl(lit("qrc:///qml/main.qml")));
+    QQmlComponent mainComponent(&engine, QUrl(lit("main.qml")));
     QScopedPointer<QQuickWindow> mainWindow(qobject_cast<QQuickWindow*>(mainComponent.create()));
 
     QScopedPointer<QnTextureSizeHelper> textureSizeHelper(new QnTextureSizeHelper(mainWindow.data()));
