--- conflicted
+++ resolved
@@ -3,29 +3,21 @@
 #include <QtGui/QGuiApplication>
 #include <QtGui/QClipboard>
 
+#include <core/core_settings.h>
 #include "connection_manager.h"
 #include "utils/mobile_app_info.h"
 #include <utils/common/app_info.h>
 #include "camera/camera_thumbnail_cache.h"
-<<<<<<< HEAD
-#include "ui/resolution_util.h"
-#include "login_session_manager.h"
-=======
->>>>>>> 794c2ad9
 #include "context_settings.h"
 #include "ui/window_utils.h"
 #include "ui/texture_size_helper.h"
+#include <ui/models/recent_user_connections_model.h>
 #include <mobile_client/mobile_client_settings.h>
 #include <mobile_client/mobile_client_app_info.h>
 
 QnContext::QnContext(QObject *parent):
     base_type(parent),
     m_connectionManager(new QnConnectionManager(this)),
-<<<<<<< HEAD
-    m_loginSessionManager(new QnLoginSessionManager(this)),
-    m_colorTheme(new QnColorTheme(this)),
-=======
->>>>>>> 794c2ad9
     m_appInfo(new QnMobileAppInfo(this)),
     m_settings(new QnContextSettings(this))
 {
@@ -94,4 +86,71 @@
         break;
     }
     return false;
+}
+
+void QnContext::removeSavedConnection(const QString& systemName)
+{
+    auto lastConnections = qnCoreSettings->recentUserConnections();
+
+    auto connectionEqual = [systemName](const QnUserRecentConnectionData& connection)
+    {
+        return connection.systemName == systemName;
+    };
+    lastConnections.erase(std::remove_if(lastConnections.begin(), lastConnections.end(), connectionEqual),
+                          lastConnections.end());
+
+    qnCoreSettings->setRecentUserConnections(lastConnections);
+}
+
+void QnContext::setLastUsedConnection(const QString& systemId, const QUrl& url)
+{
+    qnSettings->setLastUsedSystemId(systemId);
+    QUrl clearedUrl = url;
+    clearedUrl.setPassword(QString());
+    qnSettings->setLastUsedUrl(clearedUrl);
+}
+
+void QnContext::clearLastUsedConnection()
+{
+    qnSettings->setLastUsedSystemId(QString());
+    qnSettings->setLastUsedUrl(QUrl());
+}
+
+QString QnContext::getLastUsedSystemId() const
+{
+    return qnSettings->lastUsedSystemId();
+}
+
+QString QnContext::getLastUsedUrl() const
+{
+    QUrl url = qnSettings->lastUsedUrl();
+    if (!url.isValid() || url.userName().isEmpty())
+        return QString();
+
+    QnRecentUserConnectionsModel connectionsModel;
+    connectionsModel.setSystemName(getLastUsedSystemId());
+    if (!connectionsModel.hasConnections())
+        return QString();
+
+    QString password = connectionsModel.getData(lit("password"), 0).toString();
+    if (password.isEmpty())
+        return QString();
+
+    url.setPassword(password);
+    return url.toString();
+}
+
+QString QnContext::lp(const QString& path) const
+{
+    if (path.isEmpty())
+        return path;
+
+    return m_localPrefix + path;
+}
+
+void QnContext::setLocalPrefix(const QString& prefix)
+{
+    m_localPrefix = prefix;
+    if (!m_localPrefix.endsWith(lit("/")))
+        m_localPrefix.append(lit("/"));
 }