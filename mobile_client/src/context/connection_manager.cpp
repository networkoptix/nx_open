#include "connection_manager.h"

#include <QtCore/QUrl>
#include <QtGui/QGuiApplication>
#include <QtCore/QMetaEnum>

#include <core/resource_management/resource_pool.h>
#include <api/abstract_connection.h>
#include <api/app_server_connection.h>
#include <api/session_manager.h>
#include <api/global_settings.h>
#include <api/runtime_info_manager.h>
#include <utils/common/synctime.h>
#include <utils/common/util.h>
#include <common/common_module.h>
#include <client_core/client_core_settings.h>
#include <mobile_client/mobile_client_message_processor.h>
#include <mobile_client/mobile_client_settings.h>
#include <watchers/user_watcher.h>
#include <nx_ec/data/api_videowall_data.h>
#include <nx_ec/data/api_conversion_functions.h>

#define OUTPUT_PREFIX "mobile_client[connection_manager]: "
#include <nx/utils/debug_utils.h>
#include <QtWidgets/QApplication>
#include <QtWidgets/QWidget>
#include <QtGui/QKeyEvent>

namespace {

    const QnSoftwareVersion minimalSupportedVersion(2, 5, 0, 0);
    const QString kCloudSystemScheme = lit("cloud");

    enum { kInvalidHandle = -1 };

    bool isCompatibleProducts(const QString &product1, const QString &product2) {
        return  product1.isEmpty() ||
                product2.isEmpty() ||
                product1.left(product1.indexOf(lit("_"))) == product2.left(product2.indexOf(lit("_")));
    }

    #define PARAM_KEY(KEY) const QLatin1String KEY##Key(BOOST_PP_STRINGIZE(KEY));
    PARAM_KEY(sequence)
    PARAM_KEY(pcUuid)
    PARAM_KEY(uuid)
    PARAM_KEY(zoomUuid)
    PARAM_KEY(resource)
    PARAM_KEY(value)
    PARAM_KEY(role)
    PARAM_KEY(position)
    PARAM_KEY(rotation)
    PARAM_KEY(speed)
    PARAM_KEY(geometry)
    PARAM_KEY(zoomRect)
    PARAM_KEY(checkedButtons)
}

class QnConnectionManagerPrivate : public Connective<QObject> {
    QnConnectionManager *q_ptr;
    Q_DECLARE_PUBLIC(QnConnectionManager)

    typedef Connective<QObject> base_type;

private:
    void handleVideowallMessage(
        const QnVideoWallControlMessage& message,
        const QnUuid& controllerUuid = QnUuid(),
        qint64 sequence = -1);

public:
    QnConnectionManagerPrivate(QnConnectionManager *parent);

    void at_applicationStateChanged(Qt::ApplicationState state);
    void at_videowallControlMessageReceived(const ec2::ApiVideowallControlMessageData& apiMessage);

    void suspend();
    void resume();

    void doConnect();
    void doDisconnect(bool force = false);

    void updateConnectionState();


    void setUrl(const QUrl& url);

    void storeConnection(
            const QString& systemName,
            const QUrl& url,
            bool storePassword);

public:
    QUrl url;
    bool suspended;
    QTimer *suspendTimer;
    int connectionHandle;
    QnConnectionManager::State connectionState;
    QnSoftwareVersion connectionVersion;
};

QnConnectionManager::QnConnectionManager(QObject *parent) :
    QObject(parent),
    d_ptr(new QnConnectionManagerPrivate(this))
{
    Q_D(QnConnectionManager);

    connect(qnCommon, &QnCommonModule::systemNameChanged, this, &QnConnectionManager::systemNameChanged);

    connect(qnClientMessageProcessor, &QnMobileClientMessageProcessor::initialResourcesReceived,
            this, &QnConnectionManager::initialResourcesReceived);
    connect(qnClientMessageProcessor, &QnClientMessageProcessor::connectionOpened,
            d, &QnConnectionManagerPrivate::updateConnectionState);
    connect(qnClientMessageProcessor, &QnClientMessageProcessor::connectionClosed,
            d, &QnConnectionManagerPrivate::updateConnectionState);

    connect(this, &QnConnectionManager::currentUrlChanged, this, &QnConnectionManager::currentLoginChanged);
<<<<<<< HEAD
=======
    connect(this, &QnConnectionManager::currentUrlChanged, this, &QnConnectionManager::currentPasswordChanged);
    connect(this, &QnConnectionManager::currentUrlChanged, this, &QnConnectionManager::isCloudSystemChanged);
>>>>>>> 9b30a156
    connect(this, &QnConnectionManager::connectionStateChanged, this, &QnConnectionManager::isOnlineChanged);
}

QnConnectionManager::~QnConnectionManager() {
}

QString QnConnectionManager::systemName() const {
    return qnCommon->localSystemName();
}

QnConnectionManager::State QnConnectionManager::connectionState() const
{
    Q_D(const QnConnectionManager);
    return d->connectionState;
}

bool QnConnectionManager::isOnline() const
{
    Q_D(const QnConnectionManager);
    return d->connectionState == Connected || d->connectionState == Suspended;
}

int QnConnectionManager::defaultServerPort() const {
    return DEFAULT_APPSERVER_PORT;
}

QUrl QnConnectionManager::currentUrl() const
{
    Q_D(const QnConnectionManager);
    return d->url.isValid() ? d->url : QUrl();
}

QUrl connectToServerReplacementUrl;

QString QnConnectionManager::currentHost() const
{
    Q_D(const QnConnectionManager);
    return d->url.isValid() ? lit("%1:%2").arg(d->url.host()).arg(d->url.port(defaultServerPort())) : QString();
}

QString QnConnectionManager::currentLogin() const
{
    Q_D(const QnConnectionManager);
    return d->url.isValid() ? d->url.userName() : QString();
}

QString QnConnectionManager::currentPassword() const
{
    Q_D(const QnConnectionManager);
    return d->url.isValid() ? d->url.password() : QString();
}

bool QnConnectionManager::isCloudSystem() const
{
    Q_D(const QnConnectionManager);
    return d->url.scheme() == kCloudSystemScheme;
}

QnSoftwareVersion QnConnectionManager::connectionVersion() const
{
    Q_D(const QnConnectionManager);
    return d->connectionVersion;
}

void QnConnectionManager::connectToServer(const QUrl &url)
{
    Q_D(QnConnectionManager);

    QUrl actualUrl = url;
    if (!connectToServerReplacementUrl.isEmpty())
    {
        actualUrl = connectToServerReplacementUrl;
        connectToServerReplacementUrl.clear();
        PRINT << "QnConnectionManager::connectToServer(): Using replacement url: "
            << actualUrl.toString();
    }
    else
    {
        PRINT << "QnConnectionManager::connectToServer(url: " << url.toString() << ")";
    }

    if (!actualUrl.isValid())
    {
        PRINT << "ERROR: connectToServer() cancelled because url is not valid: " << url.toString();
    }
    if (connectionState() != QnConnectionManager::Disconnected)
        disconnectFromServer(false);

    if (actualUrl.port() == -1)
        actualUrl.setPort(defaultServerPort());
    d->setUrl(actualUrl);
    d->doConnect();
}

void QnConnectionManager::disconnectFromServer(bool force) {
    Q_D(QnConnectionManager);

    if (d->connectionHandle != kInvalidHandle)
    {
        d->connectionHandle = kInvalidHandle;
        d->setUrl(QUrl());
        d->updateConnectionState();
        return;
    }

    if (d->connectionState == Disconnected || d->connectionState == Connecting)
        return;

    d->doDisconnect(force);

    d->setUrl(QUrl());
    QnAppServerConnectionFactory::setCurrentVersion(QnSoftwareVersion());
    qnCommon->instance<QnUserWatcher>()->setUserName(QString());

    // TODO: #dklychkov Move it to a better place
    QnResourceList remoteResources = qnResPool->getResourcesWithFlag(Qn::remote);
    qnResPool->removeResources(remoteResources);
}

QnConnectionManagerPrivate::QnConnectionManagerPrivate(QnConnectionManager *parent)
    : base_type(parent)
    , q_ptr(parent)
    , suspended(false)
    , suspendTimer(new QTimer(this))
    , connectionHandle(kInvalidHandle)
    , connectionState(QnConnectionManager::Disconnected)
{
    enum { suspendInterval = 2 * 60 * 1000 };
    suspendTimer->setInterval(suspendInterval);
    suspendTimer->setSingleShot(true);

    connect(suspendTimer, &QTimer::timeout, this, &QnConnectionManagerPrivate::suspend);
    connect(qApp, &QGuiApplication::applicationStateChanged, this, &QnConnectionManagerPrivate::at_applicationStateChanged);
}

void QnConnectionManagerPrivate::at_applicationStateChanged(Qt::ApplicationState state) {
    switch (state) {
    case Qt::ApplicationActive:
        resume();
        break;
    case Qt::ApplicationSuspended:
        if (!suspended)
            suspendTimer->start();
        break;
    default:
        break;
    }
}

void QnConnectionManagerPrivate::at_videowallControlMessageReceived(
    const ec2::ApiVideowallControlMessageData& apiMessage)
{
    if (apiMessage.instanceGuid !=
        QnRuntimeInfoManager::instance()->localInfo().data.videoWallInstanceGuid)
    {
        PRINT << "RECEIVED VideowallControlMessage for guid " << apiMessage.instanceGuid.toString()
            << "; ignored";
        return;
    }
    PRINT << "RECEIVED VideowallControlMessage, guid " << apiMessage.instanceGuid.toString();

    QnVideoWallControlMessage message;
    fromApiToResource(apiMessage, message);

    QnUuid controllerUuid = QnUuid(message[pcUuidKey]);
    qint64 sequence = message[sequenceKey].toULongLong();

    handleVideowallMessage(message, controllerUuid, sequence);
}

void QnConnectionManagerPrivate::handleVideowallMessage(
    const QnVideoWallControlMessage& message,
    const QnUuid& controllerUuid,
    qint64 sequence)
{
    Q_UNUSED(controllerUuid);
    Q_UNUSED(sequence);

    switch (static_cast<QnVideoWallControlMessage::Operation>(message.operation))
    {
        case QnVideoWallControlMessage::Exit:
        {
            PRINT << "RECEIVED VideowallControlMessage::Exit";
            QCoreApplication::exit();
            break;
        }

        case QnVideoWallControlMessage::EnterFullscreen:
        {
            PRINT << "RECEIVED VideowallControlMessage::EnterFullscreen";
            // TODO mike: Enter fullscreen.
            break;
        }

        case QnVideoWallControlMessage::ExitFullscreen:
        {
            PRINT << "RECEIVED VideowallControlMessage::ExitFullscreen";
            // TODO mike: Exit fullscreen.
            break;
        }

        default:
            break;
    }
}

void QnConnectionManagerPrivate::suspend() {
    if (suspended)
        return;

    suspended = true;

    doDisconnect();
}

void QnConnectionManagerPrivate::resume() {
    suspendTimer->stop();

    if (!suspended)
        return;

    suspended = false;

    doConnect();
}

void QnConnectionManagerPrivate::doConnect() {
    if (!url.isValid())
    {
        Q_Q(QnConnectionManager);
        updateConnectionState();
        emit q->connectionFailed(QnConnectionManager::NetworkError, QVariant());
        return;
    }

    qnCommon->updateRunningInstanceGuid();

    auto connectUrl = url;
    connectUrl.setScheme(lit("http"));

    QnEc2ConnectionRequestResult *result = new QnEc2ConnectionRequestResult(this);
    connectionHandle = QnAppServerConnectionFactory::ec2ConnectionFactory()->connect(
        connectUrl, ec2::ApiClientInfoData(), result, &QnEc2ConnectionRequestResult::processEc2Reply);

    updateConnectionState();

    connect(result, &QnEc2ConnectionRequestResult::replyProcessed,
            this, [this, result, connectUrl]()
    {
        result->deleteLater();

        if (connectionHandle != result->handle())
            return;

        connectionHandle = kInvalidHandle;

        ec2::ErrorCode errorCode = ec2::ErrorCode(result->status());

        QnConnectionInfo connectionInfo = result->reply<QnConnectionInfo>();
        auto status = QnConnectionManager::Success;
        QVariant infoParameter;

        if (errorCode == ec2::ErrorCode::unauthorized) {
            status = QnConnectionManager::Unauthorized;
        } else if (errorCode != ec2::ErrorCode::ok) {
            status = QnConnectionManager::NetworkError;
        } else if (!isCompatibleProducts(connectionInfo.brand, QnAppInfo::productNameShort())) {
            status = QnConnectionManager::InvalidServer;
        } else if (connectionInfo.version < minimalSupportedVersion) {
            status = QnConnectionManager::InvalidVersion;
            infoParameter = connectionInfo.version.toString(QnSoftwareVersion::BugfixFormat);
        }

        Q_Q(QnConnectionManager);

        if (status != QnConnectionManager::Success) {
            updateConnectionState();
            emit q->connectionFailed(status, infoParameter);
            return;
        }

        ec2::AbstractECConnectionPtr ec2Connection = result->connection();

        QnAppServerConnectionFactory::setUrl(connectUrl);
        QnAppServerConnectionFactory::setEc2Connection(ec2Connection);
        QnAppServerConnectionFactory::setCurrentVersion(connectionInfo.version);

        QnMobileClientMessageProcessor::instance()->init(ec2Connection);

        QnSessionManager::instance()->start();

        connect(QnRuntimeInfoManager::instance(), &QnRuntimeInfoManager::runtimeInfoChanged, this, [this, ec2Connection](const QnPeerRuntimeInfo &info) {
            if (info.uuid == qnCommon->moduleGUID())
                ec2Connection->sendRuntimeData(info.data);
        });

        connect(
            ec2Connection->getTimeNotificationManager().get(),
            &ec2::AbstractTimeNotificationManager::timeChanged,
            QnSyncTime::instance(),
            static_cast<void(QnSyncTime::*)(qint64)>(&QnSyncTime::updateTime));

        qnCommon->setLocalSystemName(connectionInfo.systemName);
        qnCommon->instance<QnUserWatcher>()->setUserName(url.userName());

        updateConnectionState();

        storeConnection(connectionInfo.systemName, url, true);
        qnSettings->setLastUsedSystemId(connectionInfo.systemName);
        url.setPassword(QString());
        qnSettings->setLastUsedUrl(url);

        connectionVersion = connectionInfo.version;
        emit q->connectionVersionChanged();
    });
}

void QnConnectionManagerPrivate::doDisconnect(bool force) {
    Q_Q(QnConnectionManager);

    if (!force)
        qnGlobalSettings->synchronizeNow();

    disconnect(QnRuntimeInfoManager::instance(), nullptr, this, nullptr);

    QnMobileClientMessageProcessor::instance()->init(NULL);
    QnAppServerConnectionFactory::setUrl(QUrl());
    QnAppServerConnectionFactory::setEc2Connection(NULL);
    QnSessionManager::instance()->stop();

    connectionVersion = QnSoftwareVersion();
    emit q->connectionVersionChanged();

    updateConnectionState();
}

void QnConnectionManagerPrivate::updateConnectionState()
{
    QnConnectionManager::State newState = connectionState;

    if (suspended)
    {
        newState = QnConnectionManager::Suspended;
    }
    else if (connectionHandle != kInvalidHandle)
    {
        newState = QnConnectionManager::Connecting;
    }
    else
    {
        switch (qnClientMessageProcessor->connectionState())
        {
        case QnConnectionState::Connecting:
        case QnConnectionState::Reconnecting:
            newState = QnConnectionManager::Connecting;
            break;
        case QnConnectionState::Connected:
        case QnConnectionState::Ready:
            newState = QnConnectionManager::Connected;
            break;
        default:
            newState = QnConnectionManager::Disconnected;
            break;
        }
    }

    if (newState == connectionState)
        return;

    connectionState = newState;

    Q_Q(QnConnectionManager);
    emit q->connectionStateChanged();
}

void QnConnectionManagerPrivate::setUrl(const QUrl& url)
{
    if (this->url == url)
        return;

    Q_Q(QnConnectionManager);
    this->url = url;
    emit q->currentUrlChanged();
}

void QnConnectionManagerPrivate::storeConnection(
        const QString& systemName,
        const QUrl& url,
        bool storePassword)
{
    auto lastConnections = qnClientCoreSettings->recentUserConnections();

    const auto password = storePassword ? url.password()
                                        : QString();
    const QnUserRecentConnectionData connectionInfo =
        { systemName, url.userName(), password, storePassword };

    auto connectionEqual = [connectionInfo](const QnUserRecentConnectionData& connection)
    {
        return connection.systemName == connectionInfo.systemName;
    };
    lastConnections.erase(std::remove_if(lastConnections.begin(), lastConnections.end(), connectionEqual),
                          lastConnections.end());
    lastConnections.prepend(connectionInfo);

    qnClientCoreSettings->setRecentUserConnections(lastConnections);
}<|MERGE_RESOLUTION|>--- conflicted
+++ resolved
@@ -81,7 +81,6 @@
 
     void updateConnectionState();
 
-
     void setUrl(const QUrl& url);
 
     void storeConnection(
@@ -113,12 +112,10 @@
     connect(qnClientMessageProcessor, &QnClientMessageProcessor::connectionClosed,
             d, &QnConnectionManagerPrivate::updateConnectionState);
 
+    connect(this, &QnConnectionManager::currentUrlChanged, this, &QnConnectionManager::currentHostChanged);
     connect(this, &QnConnectionManager::currentUrlChanged, this, &QnConnectionManager::currentLoginChanged);
-<<<<<<< HEAD
-=======
     connect(this, &QnConnectionManager::currentUrlChanged, this, &QnConnectionManager::currentPasswordChanged);
     connect(this, &QnConnectionManager::currentUrlChanged, this, &QnConnectionManager::isCloudSystemChanged);
->>>>>>> 9b30a156
     connect(this, &QnConnectionManager::connectionStateChanged, this, &QnConnectionManager::isOnlineChanged);
 }
 
