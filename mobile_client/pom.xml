<project xmlns="http://maven.apache.org/POM/4.0.0" xmlns:xsi="http://www.w3.org/2001/XMLSchema-instance" xsi:schemaLocation="http://maven.apache.org/POM/4.0.0 http://maven.apache.org/maven-v4_0_0.xsd">
    <parent>
        <artifactId>cpp</artifactId>
        <groupId>com.networkoptix.hdwitness</groupId>
        <version>2.6.0-SNAPSHOT</version>
        <relativePath>../cpp</relativePath>
    </parent>

    <groupId>com.networkoptix.hdwitness</groupId>
    <version>2.6.0-SNAPSHOT</version>
    <modelVersion>4.0.0</modelVersion>
    <artifactId>mobile_client</artifactId>
    <packaging>pom</packaging>
    <name>HD Witness Mobile Client</name>

    <properties>
        <guid>${mobile_client.guid}</guid>
        <product.title>${mobile_client.name}</product.title>
        <product.display.title>${client.display.name}</product.display.title>
        <template>app</template>
        <!--Global libs-->
        <ffmpeg.libs>-lavcodec -lavdevice -lavfilter -lavformat -lavutil -lswscale -lpostproc</ffmpeg.libs>
        <qt.libs>core qml quick concurrent network sql multimedia xml</qt.libs>
        <global.libs>-lclient.core -lnx_media -lnx_audio -lnx_streaming -lappserver2 -lcommon</global.libs>

        <!--Specific os libs used-->
        <windows.oslibs>DbgHelp.lib -lws2_32 -lIphlpapi -lwinmm -ld3d9 -lopenal32 -lssleay32 -llibeay32</windows.oslibs>
        <windows.oslibs.release/>
        <windows.oslibs.debug/>
<<<<<<< HEAD
        <linux.oslibs>${ffmpeg.libs} -lssl -lcrypto -lmp3lame -lz -lopenal -lX11 -lXfixes -lGL -lGLU -ltermcap -lsigar -lfaac -lquazip</linux.oslibs>
        <android.oslibs>-lssl -lcrypto -lturbojpeg</android.oslibs>
=======
        <linux.oslibs>${ffmpeg.libs} -lssl -lcrypto -lFestival -lestools -leststring -lestbase -lmp3lame -lz -lopenal -lX11 -lXfixes -lGL -lGLU -ltermcap -lfaac -lquazip</linux.oslibs>
        <android.oslibs>-lssl -lcrypto -lturbojpeg -lopenal</android.oslibs>
>>>>>>> 5912a9c0
        <ios.oslibs>-lssl -lcrypto -lturbojpeg</ios.oslibs>
        <!--Global defines-->
        <global.defines>CL_FORCE_LOGO</global.defines>
        <!--Specific os defines-->
        <windows.defines>EC2_LIB_API=__declspec(dllimport)</windows.defines>
        <linux.defines/>
        <mac.defines/>
        <android.defines/>
        <ios.defines/>

        <project.version.code>${buildNumber}</project.version.code>
        <project.version.name>${release.version}</project.version.name>
        <provisioning_profile>${customization.dir}/mobile_client/ios/provisioning_profiles/testing.mobileprovision</provisioning_profile>
        <provisioning_profile_id/>
    </properties>   


    <dependencies>
        <dependency>
            <groupId>${project.groupId}</groupId>
            <artifactId>client.core</artifactId>
            <version>${project.version}</version>
            <type>pom</type>
            <scope>system</scope>
            <systemPath>${root.dir}/client/pom.xml</systemPath>
        </dependency>
    </dependencies>

    <build>
        <plugins>      
            <plugin>
                <artifactId>maven-clean-plugin</artifactId>
                <version>2.5</version>
                <executions>
                    <execution>
                        <id>auto-clean</id>
                        <phase>initialize</phase>
                        <goals>
                            <goal>clean</goal>
                        </goals>
                        <configuration>
                            <excludeDefaultDirectories>true</excludeDefaultDirectories>
                            <filesets>
                                <fileset>
                                    <directory>${project.build.directory}</directory>
                                    <includes>
                                        <include>*.apk</include>
                                        <include>*.ipa</include>
                                    </includes>
                                </fileset>                                                                  
                            </filesets>
                            <skip>${clean-skip}</skip>							
                        </configuration>            
                    </execution>
                </executions>
            </plugin>    
        </plugins>    
    </build>
    
    <profiles>
        <profile>
            <id>nobeta</id>
            <activation>
                <property>
                    <name>beta</name>
                    <value>false</value>
                </property>
            </activation>
            <properties>
                <provisioning_profile>${customization.dir}/mobile_client/ios/provisioning_profiles/production.mobileprovision</provisioning_profile>
            </properties>
        </profile>

        <profile>
            <id>mobile-android</id>
            <activation>
                <activeByDefault>false</activeByDefault>
                <property>
                    <name>box</name>
                    <value>android</value>
                </property>
            </activation>
            <properties>
                <buildLib>staticlib</buildLib>
                <google.keystore>${customization.dir}/android-main/key.store</google.keystore>
                <google.storepass>${android.storepass}</google.storepass>
                <google.keypass>${android.keypass}</google.keypass>
                <google.alias>${namespace.additional}</google.alias>
            </properties>
            <build>
                <plugins>
                    <plugin>
                        <!-- Workaround for androiddeployqt bug! It can't handle correctly paths containing "/../". -->
                        <groupId>org.codehaus.mojo</groupId>
                        <artifactId>build-helper-maven-plugin</artifactId>
                        <version>1.7</version>
                        <executions>
                            <execution>
                                <id>regex-property</id>
                                <goals>
                                    <goal>regex-property</goal>
                                </goals>
                                <configuration>
                                    <name>qt.plaindir</name>
                                    <value>${basedir}</value>
                                    <regex>(.*)/[^/]+^{0,1}</regex>
                                    <replacement>$1/build_environment/target</replacement>
                                </configuration>
                            </execution>
                        </executions>
                    </plugin>
                    <plugin>
                        <artifactId>maven-antrun-plugin</artifactId>
                        <version>1.7</version>
                        <executions>
                            <execution>
                                <id>build-apk</id>
                                <phase>package</phase>
                                <goals>
                                    <goal>run</goal>
                                </goals>
                                <configuration>
                                    <target>
                                        <chmod file="${project.build.directory}/deploy-android.sh" perm="755"/>
                                        <exec dir="${project.build.directory}" executable="${project.build.directory}/deploy-android.sh" failifexecutionfails="true" />
                                    </target>
                                </configuration>
                            </execution>
                        </executions>
                    </plugin>
                </plugins>
            </build>
        </profile>
        <profile>
            <id>mobile-ios</id>
            <activation>
                <activeByDefault>false</activeByDefault>
                <os>
                    <family>mac</family>
                </os>                
                <property>
                    <name>box</name>
                    <value>ios</value>
                </property>
            </activation>
            <build>
                <plugins>
                    <plugin>
                        <groupId>org.codehaus.gmaven</groupId>
                        <artifactId>gmaven-plugin</artifactId>
                        <version>1.4</version>
                        <executions>
                            <execution>
                                <phase>initialize</phase>
                                <goals>
                                    <goal>execute</goal>
                                </goals>
                                <configuration>
                                    <properties>
                                        <provisioning_script>/bin/sh ${root.dir}/util/get_provisioning_id.sh ${provisioning_profile}</provisioning_script>
                                    </properties>
                                    <source>
                                        def command = project.properties.provisioning_script
                                        def process = command.execute()
                                        process.waitFor()
                                        project.properties.provisioning_profile_id = process.in.text.trim()
                                    </source>
                                </configuration>
                            </execution>
                        </executions>
                    </plugin>
                    <plugin>
                        <artifactId>maven-antrun-plugin</artifactId>
                        <version>1.7</version>
                        <executions>
                            <execution>
                                <id>build-ipa</id>
                                <phase>package</phase>
                                <goals>
                                    <goal>run</goal>
                                </goals>
                                <configuration>
                                    <target>
                                        <chmod file="${project.build.directory}/deploy-ios.sh" perm="755"/>
                                        <exec dir="${project.build.directory}" executable="${project.build.directory}/deploy-ios.sh" failifexecutionfails="true" />
                                    </target>
                                </configuration>
                            </execution>
                        </executions>
                    </plugin>
                </plugins>
            </build>
        </profile>
    </profiles>
</project><|MERGE_RESOLUTION|>--- conflicted
+++ resolved
@@ -27,13 +27,8 @@
         <windows.oslibs>DbgHelp.lib -lws2_32 -lIphlpapi -lwinmm -ld3d9 -lopenal32 -lssleay32 -llibeay32</windows.oslibs>
         <windows.oslibs.release/>
         <windows.oslibs.debug/>
-<<<<<<< HEAD
         <linux.oslibs>${ffmpeg.libs} -lssl -lcrypto -lmp3lame -lz -lopenal -lX11 -lXfixes -lGL -lGLU -ltermcap -lsigar -lfaac -lquazip</linux.oslibs>
-        <android.oslibs>-lssl -lcrypto -lturbojpeg</android.oslibs>
-=======
-        <linux.oslibs>${ffmpeg.libs} -lssl -lcrypto -lFestival -lestools -leststring -lestbase -lmp3lame -lz -lopenal -lX11 -lXfixes -lGL -lGLU -ltermcap -lfaac -lquazip</linux.oslibs>
         <android.oslibs>-lssl -lcrypto -lturbojpeg -lopenal</android.oslibs>
->>>>>>> 5912a9c0
         <ios.oslibs>-lssl -lcrypto -lturbojpeg</ios.oslibs>
         <!--Global defines-->
         <global.defines>CL_FORCE_LOGO</global.defines>
