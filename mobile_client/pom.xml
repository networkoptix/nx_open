<project xmlns="http://maven.apache.org/POM/4.0.0" xmlns:xsi="http://www.w3.org/2001/XMLSchema-instance" xsi:schemaLocation="http://maven.apache.org/POM/4.0.0 http://maven.apache.org/maven-v4_0_0.xsd">
    <parent>
        <artifactId>cpp</artifactId>
        <groupId>com.networkoptix.hdwitness</groupId>
        <version>2.6.0-SNAPSHOT</version>
        <relativePath>../cpp</relativePath>
    </parent>

    <groupId>com.networkoptix.hdwitness</groupId>
    <version>2.6.0-SNAPSHOT</version>
    <modelVersion>4.0.0</modelVersion>
    <artifactId>mobile_client</artifactId>
    <packaging>pom</packaging>
    <name>HD Witness Mobile Client</name>

    <properties>
        <guid>${mobile_client.guid}</guid>
        <product.title>${mobile_client.name}</product.title>
        <product.display.title>${client.display.name}</product.display.title>
        <template>app</template>
        <!--Global libs-->
        <ffmpeg.libs>-lavcodec -lavdevice -lavfilter -lavformat -lavutil -lswscale -lpostproc</ffmpeg.libs>
        <qt.libs>core qml quick concurrent network sql multimedia xml</qt.libs>
<<<<<<< HEAD
        <global.libs>-lappserver2 -lnx_streaming -lcommon -lclient.core</global.libs>
=======
        <global.libs>-lappserver2 -lcommon -lnx_streaming -lclient.core</global.libs>
>>>>>>> 61b3be5c

        <!--Specific os libs used-->
        <windows.oslibs>DbgHelp.lib -lws2_32 -lIphlpapi -lwinmm -lDxErr -ld3d9 -lopenal32 -lssleay32 -llibeay32 -lsigar</windows.oslibs>
        <windows.oslibs.release/>
        <windows.oslibs.debug/>
        <linux.oslibs>${ffmpeg.libs} -lssl -lcrypto -lFestival -lestools -leststring -lestbase -lmp3lame -lz -lopenal -lX11 -lXfixes -lGL -lGLU -ltermcap -lsigar -lfaac -lquazip</linux.oslibs>
        <android.oslibs>-lssl -lcrypto -lturbojpeg</android.oslibs>
        <ios.oslibs>-lssl -lcrypto -lturbojpeg</ios.oslibs>
        <!--Global defines-->
        <global.defines>CL_FORCE_LOGO</global.defines>
        <!--Specific os defines-->
        <windows.defines>EC2_LIB_API=__declspec(dllimport)</windows.defines>
        <linux.defines/>
        <mac.defines/>
        <android.defines/>
        <ios.defines/>

        <project.version.code>${buildNumber}</project.version.code>
        <project.version.name>${release.version}</project.version.name>
        <provisioning_profile>${customization.dir}/mobile_client/ios/provisioning_profiles/testing.mobileprovision</provisioning_profile>
        <provisioning_profile_id/>
    </properties>   


    <dependencies>
        <dependency>
            <groupId>${project.groupId}</groupId>
            <artifactId>client.core</artifactId>
            <version>${project.version}</version>
            <type>pom</type>
            <scope>system</scope>
            <systemPath>${root.dir}/client/pom.xml</systemPath>
        </dependency>
    </dependencies>

    <build>
        <plugins>      
            <plugin>
                <artifactId>maven-clean-plugin</artifactId>
                <version>2.5</version>
                <executions>
                    <execution>
                        <id>auto-clean</id>
                        <phase>initialize</phase>
                        <goals>
                            <goal>clean</goal>
                        </goals>
                        <configuration>
                            <excludeDefaultDirectories>true</excludeDefaultDirectories>
                            <filesets>
                                <fileset>
                                    <directory>${project.build.directory}</directory>
                                    <includes>
                                        <include>*.apk</include>
                                        <include>*.ipa</include>
                                    </includes>
                                </fileset>                                                                  
                            </filesets>
                            <skip>${clean-skip}</skip>							
                        </configuration>            
                    </execution>
                </executions>
            </plugin>    
        </plugins>    
    </build>
    
    <profiles>
        <profile>
            <id>nobeta</id>
            <activation>
                <property>
                    <name>beta</name>
                    <value>false</value>
                </property>
            </activation>
            <properties>
                <provisioning_profile>${customization.dir}/mobile_client/ios/provisioning_profiles/production.mobileprovision</provisioning_profile>
            </properties>
        </profile>

        <profile>
            <id>mobile-android</id>
            <activation>
                <activeByDefault>false</activeByDefault>
                <property>
                    <name>box</name>
                    <value>android</value>
                </property>
            </activation>
            <properties>
                <buildLib>staticlib</buildLib>
                <google.keystore>${customization.dir}/android-main/key.store</google.keystore>
                <google.storepass>${android.storepass}</google.storepass>
                <google.keypass>${android.keypass}</google.keypass>
                <google.alias>${namespace.additional}</google.alias>
            </properties>
            <build>
                <plugins>
                    <plugin>
                        <!-- Workaround for androiddeployqt bug! It can't handle correctly paths containing "/../". -->
                        <groupId>org.codehaus.mojo</groupId>
                        <artifactId>build-helper-maven-plugin</artifactId>
                        <version>1.7</version>
                        <executions>
                            <execution>
                                <id>regex-property</id>
                                <goals>
                                    <goal>regex-property</goal>
                                </goals>
                                <configuration>
                                    <name>qt.plaindir</name>
                                    <value>${basedir}</value>
                                    <regex>(.*)/[^/]+^{0,1}</regex>
                                    <replacement>$1/build_environment/target</replacement>
                                </configuration>
                            </execution>
                        </executions>
                    </plugin>
                    <plugin>
                        <artifactId>maven-antrun-plugin</artifactId>
                        <version>1.7</version>
                        <executions>
                            <execution>
                                <id>build-apk</id>
                                <phase>package</phase>
                                <goals>
                                    <goal>run</goal>
                                </goals>
                                <configuration>
                                    <target>
                                        <chmod file="${project.build.directory}/deploy-android.sh" perm="755"/>
                                        <exec dir="${project.build.directory}" executable="${project.build.directory}/deploy-android.sh" failifexecutionfails="true" />
                                    </target>
                                </configuration>
                            </execution>
                        </executions>
                    </plugin>
                </plugins>
            </build>
        </profile>
        <profile>
            <id>mobile-ios</id>
            <activation>
                <activeByDefault>false</activeByDefault>
                <os>
                    <family>mac</family>
                </os>                
                <property>
                    <name>box</name>
                    <value>ios</value>
                </property>
            </activation>
            <build>
                <plugins>
                    <plugin>
                        <groupId>org.codehaus.gmaven</groupId>
                        <artifactId>gmaven-plugin</artifactId>
                        <version>1.4</version>
                        <executions>
                            <execution>
                                <phase>initialize</phase>
                                <goals>
                                    <goal>execute</goal>
                                </goals>
                                <configuration>
                                    <properties>
                                        <provisioning_script>/bin/sh ${root.dir}/util/get_provisioning_id.sh ${provisioning_profile}</provisioning_script>
                                    </properties>
                                    <source>
                                        def command = project.properties.provisioning_script
                                        def process = command.execute()
                                        process.waitFor()
                                        project.properties.provisioning_profile_id = process.in.text.trim()
                                    </source>
                                </configuration>
                            </execution>
                        </executions>
                    </plugin>
                    <plugin>
                        <artifactId>maven-antrun-plugin</artifactId>
                        <version>1.7</version>
                        <executions>
                            <execution>
                                <id>build-ipa</id>
                                <phase>package</phase>
                                <goals>
                                    <goal>run</goal>
                                </goals>
                                <configuration>
                                    <target>
                                        <chmod file="${project.build.directory}/deploy-ios.sh" perm="755"/>
                                        <exec dir="${project.build.directory}" executable="${project.build.directory}/deploy-ios.sh" failifexecutionfails="true" />
                                    </target>
                                </configuration>
                            </execution>
                        </executions>
                    </plugin>
                </plugins>
            </build>
        </profile>
    </profiles>
</project><|MERGE_RESOLUTION|>--- conflicted
+++ resolved
@@ -21,11 +21,7 @@
         <!--Global libs-->
         <ffmpeg.libs>-lavcodec -lavdevice -lavfilter -lavformat -lavutil -lswscale -lpostproc</ffmpeg.libs>
         <qt.libs>core qml quick concurrent network sql multimedia xml</qt.libs>
-<<<<<<< HEAD
         <global.libs>-lappserver2 -lnx_streaming -lcommon -lclient.core</global.libs>
-=======
-        <global.libs>-lappserver2 -lcommon -lnx_streaming -lclient.core</global.libs>
->>>>>>> 61b3be5c
 
         <!--Specific os libs used-->
         <windows.oslibs>DbgHelp.lib -lws2_32 -lIphlpapi -lwinmm -lDxErr -ld3d9 -lopenal32 -lssleay32 -llibeay32 -lsigar</windows.oslibs>
