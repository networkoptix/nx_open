<project xmlns="http://maven.apache.org/POM/4.0.0" xmlns:xsi="http://www.w3.org/2001/XMLSchema-instance" xsi:schemaLocation="http://maven.apache.org/POM/4.0.0 http://maven.apache.org/maven-v4_0_0.xsd">
    <parent>
        <artifactId>cpp</artifactId>
        <groupId>com.networkoptix.hdwitness</groupId>
        <version>3.0.0-SNAPSHOT</version>
        <relativePath>../cpp</relativePath>
    </parent>

    <groupId>com.networkoptix.hdwitness</groupId>
    <version>3.0.0-SNAPSHOT</version>
    <modelVersion>4.0.0</modelVersion>
    <artifactId>mobile_client</artifactId>
    <packaging>pom</packaging>
    <name>Nx Witness Mobile Client</name>

    <properties>
        <guid>${mobile_client.guid}</guid>
        <product.title>${mobile_client.name}</product.title>
        <product.display.title>${mobile_client.display.name}</product.display.title>
        <template>app</template>

        <qt.libs>core qml quick quick-private concurrent network sql multimedia xml</qt.libs>
        <global.libs>-lclient.core -lnx_media -lnx_audio -lnx_streaming -lcloud_db_client -lappserver2 -lcommon -lnx_network -lnx_fusion -lnx_utils -ludt</global.libs>
        <windows.oslibs>DbgHelp.lib -lws2_32 -lIphlpapi -lwinmm -ld3d9</windows.oslibs>
        <linux.oslibs>-lz -lopenal -lX11 -lXfixes -lGL -lGLU</linux.oslibs>
        <android.oslibs>-lturbojpeg</android.oslibs>
        <ios.oslibs>-lturbojpeg -framework OpenAL</ios.oslibs>

        <windows.defines>EC2_LIB_API=__declspec(dllimport)</windows.defines>

        <rdep.packages>openssl ffmpeg roboto-ttf</rdep.packages>
        <rdep.windows.packages>quazip openal</rdep.windows.packages>
        <rdep.linux.packages>quazip</rdep.linux.packages>
        <rdep.android.packages>openal libjpeg-turbo</rdep.android.packages>
        <rdep.ios.packages>libjpeg-turbo</rdep.ios.packages>

        <project.version.code>${buildNumber}</project.version.code>
        <project.version.name>${release.version}</project.version.name>
        <provisioning_profile>${static.customization.dir}/mobile_client/ios/provisioning_profiles/testing.mobileprovision</provisioning_profile>
<<<<<<< HEAD
=======
        <mobile_client_entitlements>mobile_client-beta.entitlements</mobile_client_entitlements>
>>>>>>> eb49d502
        <provisioning_profile_id/>
    </properties>   


    <dependencies>
        <dependency>
            <groupId>${project.groupId}</groupId>
            <artifactId>client.core</artifactId>
            <version>${project.version}</version>
            <type>pom</type>
            <scope>system</scope>
            <systemPath>${root.dir}/client/pom.xml</systemPath>
        </dependency>
        <dependency>
            <groupId>${project.groupId}</groupId>
            <artifactId>nx_audio</artifactId>
            <version>${project.version}</version>
            <type>pom</type> 
            <scope>system</scope>
            <systemPath>${root.dir}/common_libs/nx_audio/pom.xml</systemPath>
        </dependency>   
        <dependency>
            <groupId>${project.groupId}</groupId>
            <artifactId>nx_media</artifactId>
            <version>${project.version}</version>
            <type>pom</type> 
            <scope>system</scope>
            <systemPath>${root.dir}/common_libs/nx_media/pom.xml</systemPath>
        </dependency>           
    </dependencies>

    <build>
        <plugins>      
            <plugin>
                <artifactId>maven-clean-plugin</artifactId>
                <version>2.5</version>
                <executions>
                    <execution>
                        <id>auto-clean</id>
                        <phase>initialize</phase>
                        <goals>
                            <goal>clean</goal>
                        </goals>
                        <configuration>
                            <excludeDefaultDirectories>true</excludeDefaultDirectories>
                            <filesets>
                                <fileset>
                                    <directory>${project.build.directory}</directory>
                                    <includes>
                                        <include>*.apk</include>
                                        <include>*.ipa</include>
                                    </includes>
                                </fileset>                                                                  
                            </filesets>
                            <skip>${clean-skip}</skip>							
                        </configuration>            
                    </execution>
                </executions>
            </plugin>    
            <plugin>
                <groupId>org.codehaus.mojo</groupId>
                <artifactId>exec-maven-plugin</artifactId>
                <version>1.1.1</version>
                <executions>
                    <execution>
                        <id>additional-build-steps</id>
                        <phase>generate-sources</phase>
                        <goals>
                            <goal>exec</goal>
                        </goals>
                        <configuration>
                            <executable>${init.python.dir}/${python.executable}</executable>
                            <arguments>
                                <argument>pre-build.py</argument>
                            </arguments>
                            <workingDirectory>${project.build.directory}</workingDirectory>     
                        </configuration>
                    </execution>                   
                </executions>
            </plugin>               
        </plugins>    
    </build>
    
    <profiles>
        <profile>
            <id>nobeta</id>
            <activation>
                <property>
                    <name>beta</name>
                    <value>false</value>
                </property>
            </activation>
            <properties>
                <provisioning_profile>${static.customization.dir}/mobile_client/ios/provisioning_profiles/production.mobileprovision</provisioning_profile>
<<<<<<< HEAD
=======
                <mobile_client_entitlements>mobile_client-release.entitlements</mobile_client_entitlements>
>>>>>>> eb49d502
            </properties>
        </profile>

        <profile>
            <id>mobile-android</id>
            <activation>
                <activeByDefault>false</activeByDefault>
                <property>
                    <name>box</name>
                    <value>android</value>
                </property>
            </activation>
            <properties>
                <buildLib>staticlib</buildLib>
                <google.keystore>${customization.dir}/mobile_client/key.store</google.keystore>
                <google.storepass>${android.storepass}</google.storepass>
                <google.keypass>${android.keypass}</google.keypass>
                <google.alias>${namespace.additional}</google.alias>
                <!-- Exclude roboto-ttf package because the font is present on the every android device. -->
                <rdep.packages>openssl ffmpeg</rdep.packages>
            </properties>
            <build>
                <plugins>
                    <plugin>
                        <artifactId>maven-antrun-plugin</artifactId>
                        <version>1.7</version>
                        <executions>
                            <execution>
                                <id>build-apk</id>
                                <phase>package</phase>
                                <goals>
                                    <goal>run</goal>
                                </goals>
                                <configuration>
                                    <target>
                                        <chmod file="${project.build.directory}/deploy-android.sh" perm="755"/>
                                        <exec dir="${project.build.directory}" executable="${project.build.directory}/deploy-android.sh" failifexecutionfails="true" />
                                    </target>
                                </configuration>
                            </execution>
                        </executions>
                    </plugin>
                </plugins>
            </build>
        </profile>
        <profile>
            <id>mobile-ios</id>
            <activation>
                <activeByDefault>false</activeByDefault>
                <os>
                    <family>mac</family>
                </os>                
                <property>
                    <name>box</name>
                    <value>ios</value>
                </property>
            </activation>
            <properties>
                <ios.defines>DISABLE_FFMPEG</ios.defines>
            </properties>
            <build>
                <plugins>
                    <plugin>
                        <groupId>org.codehaus.gmaven</groupId>
                        <artifactId>gmaven-plugin</artifactId>
                        <version>1.4</version>
                        <executions>
                            <execution>
                                <phase>initialize</phase>
                                <goals>
                                    <goal>execute</goal>
                                </goals>
                                <configuration>
                                    <properties>
                                        <provisioning_script>${root.dir}/build_utils/shell/get_provisioning_id.sh ${provisioning_profile}</provisioning_script>
                                    </properties>
                                    <source>
                                        def command = project.properties.provisioning_script
                                        def process = command.execute()
                                        process.waitFor()
                                        project.properties.provisioning_profile_id = process.in.text.trim()
                                    </source>
                                </configuration>
                            </execution>
                        </executions>
                    </plugin>
                    <plugin>
                        <artifactId>maven-antrun-plugin</artifactId>
                        <version>1.7</version>
                        <executions>
                            <execution>
                                <id>build-ipa</id>
                                <phase>package</phase>
                                <goals>
                                    <goal>run</goal>
                                </goals>
                                <configuration>
                                    <target>
                                        <chmod file="${project.build.directory}/deploy-ios.sh" perm="755"/>
                                        <exec dir="${project.build.directory}" executable="${project.build.directory}/deploy-ios.sh" failifexecutionfails="true" />
                                    </target>
                                </configuration>
                            </execution>
                        </executions>
                    </plugin>
                </plugins>
            </build>
        </profile>

        <profile>
            <id>linux-arm-bpi</id>
            <activation>
                <activeByDefault>false</activeByDefault>
                <os>
                    <family>unix</family>
                    <name>linux</name>
                </os>
                <property>
                    <name>box</name>
                    <value>bpi</value>
                </property>
            </activation>
            <properties>
                <rdep.linux.packages>quazip opengl-es-mali openal</rdep.linux.packages>
                <linux.oslibs>-lz</linux.oslibs>
            </properties>
        </profile>
    </profiles>
</project><|MERGE_RESOLUTION|>--- conflicted
+++ resolved
@@ -37,10 +37,7 @@
         <project.version.code>${buildNumber}</project.version.code>
         <project.version.name>${release.version}</project.version.name>
         <provisioning_profile>${static.customization.dir}/mobile_client/ios/provisioning_profiles/testing.mobileprovision</provisioning_profile>
-<<<<<<< HEAD
-=======
         <mobile_client_entitlements>mobile_client-beta.entitlements</mobile_client_entitlements>
->>>>>>> eb49d502
         <provisioning_profile_id/>
     </properties>   
 
@@ -135,10 +132,7 @@
             </activation>
             <properties>
                 <provisioning_profile>${static.customization.dir}/mobile_client/ios/provisioning_profiles/production.mobileprovision</provisioning_profile>
-<<<<<<< HEAD
-=======
                 <mobile_client_entitlements>mobile_client-release.entitlements</mobile_client_entitlements>
->>>>>>> eb49d502
             </properties>
         </profile>
 
