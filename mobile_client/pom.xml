<project xmlns="http://maven.apache.org/POM/4.0.0" xmlns:xsi="http://www.w3.org/2001/XMLSchema-instance" xsi:schemaLocation="http://maven.apache.org/POM/4.0.0 http://maven.apache.org/maven-v4_0_0.xsd">
    <parent>
        <artifactId>cpp</artifactId>
        <groupId>com.networkoptix.hdwitness</groupId>
        <version>3.0.0-SNAPSHOT</version>
        <relativePath>../cpp</relativePath>
    </parent>

    <groupId>com.networkoptix.hdwitness</groupId>
    <version>3.0.0-SNAPSHOT</version>
    <modelVersion>4.0.0</modelVersion>
    <artifactId>mobile_client</artifactId>
    <packaging>pom</packaging>
    <name>Nx Witness Mobile Client</name>

    <properties>
        <guid>${mobile_client.guid}</guid>
        <product.title>${mobile_client.name}</product.title>
        <product.display.title>${mobile_client.display.name}</product.display.title>
        <template>app</template>

<<<<<<< HEAD
        <qt.libs>core qml quick concurrent network sql multimedia xml</qt.libs>
        <global.libs>-lclient.core -lnx_media -lnx_audio -lnx_streaming -lcloud_db_client -lappserver2 -lcommon -lnx_network -lnx_utils -ludt</global.libs>
=======
        <qt.libs>core qml quick quick-private concurrent network sql multimedia xml</qt.libs>
        <global.libs>-lclient.core -lnx_media -lnx_audio -lnx_streaming -lcloud_db_client -lappserver2 -lcommon -lnx_streaming -lnx_network -lcommon -lnx_utils -ludt</global.libs>
>>>>>>> d320da4e
        <windows.oslibs>DbgHelp.lib -lws2_32 -lIphlpapi -lwinmm -ld3d9</windows.oslibs>
        <linux.oslibs>-lz -lopenal -lX11 -lXfixes -lGL -lGLU</linux.oslibs>
        <android.oslibs>-lturbojpeg</android.oslibs>
        <ios.oslibs>-lturbojpeg -framework OpenAL</ios.oslibs>

        <windows.defines>EC2_LIB_API=__declspec(dllimport)</windows.defines>

        <rdep.packages>openssl ffmpeg roboto-ttf</rdep.packages>
        <rdep.windows.packages>quazip openal</rdep.windows.packages>
        <rdep.linux.packages>quazip</rdep.linux.packages>
        <rdep.android.packages>openal libjpeg-turbo</rdep.android.packages>
        <rdep.ios.packages>libjpeg-turbo</rdep.ios.packages>

        <project.version.code>${buildNumber}</project.version.code>
        <project.version.name>${release.version}</project.version.name>
        <provisioning_profile>${customization.dir}/mobile_client/ios/provisioning_profiles/testing.mobileprovision</provisioning_profile>
        <provisioning_profile_id/>
    </properties>   


    <dependencies>
        <dependency>
            <groupId>${project.groupId}</groupId>
            <artifactId>client.core</artifactId>
            <version>${project.version}</version>
            <type>pom</type>
            <scope>system</scope>
            <systemPath>${root.dir}/client/pom.xml</systemPath>
        </dependency>
        <dependency>
            <groupId>${project.groupId}</groupId>
            <artifactId>nx_audio</artifactId>
            <version>${project.version}</version>
            <type>pom</type> 
            <scope>system</scope>
            <systemPath>${root.dir}/common_libs/nx_audio/pom.xml</systemPath>
        </dependency>   
        <dependency>
            <groupId>${project.groupId}</groupId>
            <artifactId>nx_media</artifactId>
            <version>${project.version}</version>
            <type>pom</type> 
            <scope>system</scope>
            <systemPath>${root.dir}/common_libs/nx_media/pom.xml</systemPath>
        </dependency>           
    </dependencies>

    <build>
        <plugins>      
            <plugin>
                <artifactId>maven-clean-plugin</artifactId>
                <version>2.5</version>
                <executions>
                    <execution>
                        <id>auto-clean</id>
                        <phase>initialize</phase>
                        <goals>
                            <goal>clean</goal>
                        </goals>
                        <configuration>
                            <excludeDefaultDirectories>true</excludeDefaultDirectories>
                            <filesets>
                                <fileset>
                                    <directory>${project.build.directory}</directory>
                                    <includes>
                                        <include>*.apk</include>
                                        <include>*.ipa</include>
                                    </includes>
                                </fileset>                                                                  
                            </filesets>
                            <skip>${clean-skip}</skip>							
                        </configuration>            
                    </execution>
                </executions>
            </plugin>    
            <plugin>
                <groupId>org.codehaus.mojo</groupId>
                <artifactId>exec-maven-plugin</artifactId>
                <version>1.1.1</version>
                <executions>
                    <execution>
                        <id>additional-build-steps</id>
                        <phase>generate-sources</phase>
                        <goals>
                            <goal>exec</goal>
                        </goals>
                        <configuration>
                            <executable>${init.python.dir}/${python.executable}</executable>
                            <arguments>
                                <argument>pre-build.py</argument>
                            </arguments>
                            <workingDirectory>${project.build.directory}</workingDirectory>     
                        </configuration>
                    </execution>                   
                </executions>
            </plugin>               
        </plugins>    
    </build>
    
    <profiles>
        <profile>
            <id>nobeta</id>
            <activation>
                <property>
                    <name>beta</name>
                    <value>false</value>
                </property>
            </activation>
            <properties>
                <provisioning_profile>${customization.dir}/mobile_client/ios/provisioning_profiles/production.mobileprovision</provisioning_profile>
            </properties>
        </profile>

        <profile>
            <id>mobile-android</id>
            <activation>
                <activeByDefault>false</activeByDefault>
                <property>
                    <name>box</name>
                    <value>android</value>
                </property>
            </activation>
            <properties>
                <buildLib>staticlib</buildLib>
                <google.keystore>${customization.dir}/mobile_client/key.store</google.keystore>
                <google.storepass>${android.storepass}</google.storepass>
                <google.keypass>${android.keypass}</google.keypass>
                <google.alias>${namespace.additional}</google.alias>
                <!-- Exclude roboto-ttf package because the font is present on the every android device. -->
                <rdep.packages>openssl ffmpeg</rdep.packages>
            </properties>
            <build>
                <plugins>
                    <plugin>
                        <artifactId>maven-antrun-plugin</artifactId>
                        <version>1.7</version>
                        <executions>
                            <execution>
                                <id>build-apk</id>
                                <phase>package</phase>
                                <goals>
                                    <goal>run</goal>
                                </goals>
                                <configuration>
                                    <target>
                                        <chmod file="${project.build.directory}/deploy-android.sh" perm="755"/>
                                        <exec dir="${project.build.directory}" executable="${project.build.directory}/deploy-android.sh" failifexecutionfails="true" />
                                    </target>
                                </configuration>
                            </execution>
                        </executions>
                    </plugin>
                </plugins>
            </build>
        </profile>
        <profile>
            <id>mobile-ios</id>
            <activation>
                <activeByDefault>false</activeByDefault>
                <os>
                    <family>mac</family>
                </os>                
                <property>
                    <name>box</name>
                    <value>ios</value>
                </property>
            </activation>
            <properties>
                <ios.defines>DISABLE_FFMPEG</ios.defines>
            </properties>
            <build>
                <plugins>
                    <plugin>
                        <groupId>org.codehaus.gmaven</groupId>
                        <artifactId>gmaven-plugin</artifactId>
                        <version>1.4</version>
                        <executions>
                            <execution>
                                <phase>initialize</phase>
                                <goals>
                                    <goal>execute</goal>
                                </goals>
                                <configuration>
                                    <properties>
                                        <provisioning_script>${root.dir}/build_utils/shell/get_provisioning_id.sh ${provisioning_profile}</provisioning_script>
                                    </properties>
                                    <source>
                                        def command = project.properties.provisioning_script
                                        def process = command.execute()
                                        process.waitFor()
                                        project.properties.provisioning_profile_id = process.in.text.trim()
                                    </source>
                                </configuration>
                            </execution>
                        </executions>
                    </plugin>
                    <plugin>
                        <artifactId>maven-antrun-plugin</artifactId>
                        <version>1.7</version>
                        <executions>
                            <execution>
                                <id>build-ipa</id>
                                <phase>package</phase>
                                <goals>
                                    <goal>run</goal>
                                </goals>
                                <configuration>
                                    <target>
                                        <chmod file="${project.build.directory}/deploy-ios.sh" perm="755"/>
                                        <exec dir="${project.build.directory}" executable="${project.build.directory}/deploy-ios.sh" failifexecutionfails="true" />
                                    </target>
                                </configuration>
                            </execution>
                        </executions>
                    </plugin>
                </plugins>
            </build>
        </profile>

        <profile>
            <id>linux-arm-bpi</id>
            <activation>
                <activeByDefault>false</activeByDefault>
                <os>
                    <family>unix</family>
                    <name>linux</name>
                </os>
                <property>
                    <name>box</name>
                    <value>bpi</value>
                </property>
            </activation>
            <properties>
                <rdep.linux.packages>quazip opengl-es-mali openal</rdep.linux.packages>
                <linux.oslibs>-lz</linux.oslibs>
            </properties>
        </profile>
    </profiles>
</project><|MERGE_RESOLUTION|>--- conflicted
+++ resolved
@@ -19,13 +19,8 @@
         <product.display.title>${mobile_client.display.name}</product.display.title>
         <template>app</template>
 
-<<<<<<< HEAD
-        <qt.libs>core qml quick concurrent network sql multimedia xml</qt.libs>
+        <qt.libs>core qml quick quick-private concurrent network sql multimedia xml</qt.libs>
         <global.libs>-lclient.core -lnx_media -lnx_audio -lnx_streaming -lcloud_db_client -lappserver2 -lcommon -lnx_network -lnx_utils -ludt</global.libs>
-=======
-        <qt.libs>core qml quick quick-private concurrent network sql multimedia xml</qt.libs>
-        <global.libs>-lclient.core -lnx_media -lnx_audio -lnx_streaming -lcloud_db_client -lappserver2 -lcommon -lnx_streaming -lnx_network -lcommon -lnx_utils -ludt</global.libs>
->>>>>>> d320da4e
         <windows.oslibs>DbgHelp.lib -lws2_32 -lIphlpapi -lwinmm -ld3d9</windows.oslibs>
         <linux.oslibs>-lz -lopenal -lX11 -lXfixes -lGL -lGLU</linux.oslibs>
         <android.oslibs>-lturbojpeg</android.oslibs>
