import QtQuick 2.4

import com.networkoptix.qml 1.0
import QtMultimedia 5.5

import "../controls"
import "../icons"
import "../items"

Item {
    id: cameraItem

    property alias text: label.text
    property string thumbnail
    property int status
    property string resourceId
    property bool useVideo: false
<<<<<<< HEAD
=======
    property bool paused: false
>>>>>>> 0d1c4876

    signal clicked
    signal pressAndHold
    signal thumbnailRefreshRequested

    QtObject {
        id: d

        property bool hidden: false
        property bool offline: status == QnCameraListModel.Offline || status == QnCameraListModel.NotDefined || status == QnCameraListModel.Unauthorized
        property bool unauthorized: status == QnCameraListModel.Unauthorized

        onHiddenChanged: {
            if (hidden)
                return

            content.x = 0
        }
    }

    Rectangle {
        id: content

        anchors.fill: parent
        color: QnTheme.windowBackground

        Rectangle
        {
            id: thumbnailContainer

            width: parent.width
            height: parent.height - informationRow.height - dp(8)

            color: d.offline ? QnTheme.cameraOfflineBackground : QnTheme.cameraBackground

            Loader {
                id: thumbnailContentLoader

                anchors.centerIn: parent

                sourceComponent: {
                    if (d.offline || d.unauthorized)
                        return thumbnailDummyComponent
                    else if (useVideo)
                        return videoComponent
                    else if (!cameraItem.thumbnail)
                        return thumbnailPreloaderComponent
                    else
                        return thumbnailComponent
                }
            }
        }

        Row {
            id: informationRow

            width: parent.width
            anchors.bottom: parent.bottom
            spacing: dp(8)

            QnStatusIndicator {
                id: statusIndicator
                status: cameraItem.status
                y: dp(4)
            }

            Text {
                id: label
                width: parent.width - x - parent.spacing
                height: dp(24)
                maximumLineCount: 1
                font.pixelSize: sp(16)
                font.weight: d.offline ? Font.DemiBold : Font.Normal
                elide: Text.ElideRight
                wrapMode: Text.Wrap
                color: d.offline ? QnTheme.cameraOfflineText : QnTheme.cameraText
            }
        }

        Behavior on x { NumberAnimation { duration: 200 } }
    }

    Component {
        id: thumbnailDummyComponent

        Column {
            width: thumbnailContainer.width - dp(16)

            Image {
                anchors.horizontalCenter: parent.horizontalCenter
                source: d.unauthorized ? "image://icon/camera_locked.png" : "image://icon/camera_offline.png"
                width: dp(64)
                height: dp(64)
            }

            Text {
                anchors.horizontalCenter: parent.horizontalCenter
                width: parent.width
                height: dp(32)
                horizontalAlignment: Text.AlignHCenter
                verticalAlignment: Text.AlignVCenter

                text: d.unauthorized ? qsTr("Authentication\nrequired") : qsTr("Offline")
                wrapMode: Text.WordWrap
                maximumLineCount: 2
                font.pixelSize: sp(14)
                font.weight: Font.Normal
                color: QnTheme.cameraText
            }
        }
    }

    Component {
        id: thumbnailPreloaderComponent

        QnThreeDotPreloader {}
    }

    Component {
        id: thumbnailComponent

        Image {
            source: cameraItem.thumbnail
            width: thumbnailContainer.width
            height: thumbnailContainer.height
            fillMode: Qt.KeepAspectRatio
        }
    }

    Component
    {
        id: videoComponent

        Item
        {
            width: thumbnailContainer.width
            height: thumbnailContainer.height

            VideoOutput
            {
                anchors.fill: parent
                source: player
            }

            QnMediaPlayer
            {
                id: player

                resourceId: cameraItem.resourceId
                Component.onCompleted: playLive()
<<<<<<< HEAD
=======
                videoQuality: QnPlayer.Low
            }

            Connections
            {
                target: cameraItem
                onPausedChanged:
                {
                    if (cameraItem.paused)
                        player.stop()
                    else
                        player.play()
                }
>>>>>>> 0d1c4876
            }
        }
    }

    QnMaterialSurface {
        id: materialSurface

        anchors.fill: parent

        onClicked: cameraItem.clicked()
        onPressAndHold: cameraItem.pressAndHold()
    }

    Timer {
        id: refreshTimer

        readonly property int initialLoadDelay: 400
        readonly property int reloadDelay: 60 * 1000

        interval: initialLoadDelay
        repeat: true
        running: connectionManager.connectionState == QnConnectionManager.Connected

        onTriggered: {
            interval = reloadDelay
            cameraItem.thumbnailRefreshRequested()
        }

        onRunningChanged: {
            if (!running)
                interval = initialLoadDelay
        }
    }
}<|MERGE_RESOLUTION|>--- conflicted
+++ resolved
@@ -15,10 +15,7 @@
     property int status
     property string resourceId
     property bool useVideo: false
-<<<<<<< HEAD
-=======
     property bool paused: false
->>>>>>> 0d1c4876
 
     signal clicked
     signal pressAndHold
@@ -169,8 +166,6 @@
 
                 resourceId: cameraItem.resourceId
                 Component.onCompleted: playLive()
-<<<<<<< HEAD
-=======
                 videoQuality: QnPlayer.Low
             }
 
@@ -184,7 +179,6 @@
                     else
                         player.play()
                 }
->>>>>>> 0d1c4876
             }
         }
     }
