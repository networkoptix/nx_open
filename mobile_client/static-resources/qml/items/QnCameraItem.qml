--- conflicted
+++ resolved
@@ -171,13 +171,9 @@
                 if (active)
                     return
 
-<<<<<<< HEAD
-                if (Math.abs(speed) < 500 && Math.abs(content.x) < content.width * 0.85)
-=======
                 var dx = Math.abs(content.x)
 
                 if ((Math.abs(speed) < dp(800) && dx < content.width * 0.85) || dx < content.width * 0.25)
->>>>>>> 0ea934a7
                 {
                     content.x = 0
                     return
