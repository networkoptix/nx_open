<resources> 
    <oem name = "Axis">
        <resource name = "AXISP7216Group1" public = "AXIS_ENCODER">
            <params>
                <param name = "channelsAmount" default_value = "4"/>
                <param name = "MaxFPS" default_value = "30"/>
            </params>
        </resource>
        <resource name = "AXISP7216Group2" public = "AXISP7216Group1"/>
        <resource name = "AXISP7216Group3" public = "AXISP7216Group1"/>
        <resource name = "AXISP7216Group4" public = "AXISP7216Group1"/>        
        <resource name = "AXISP1428E" public = "AXIS_COMMON">
            <params>
                <param name = "MaxFPS"
                default_value ="25"/>
            </params>
        </resource>
        <resource name = "AXISP1427E" public = "AXISP1428E"/>
        <resource name = "AXISP1427LE" public = "AXISP1428E"/>
        <resource name = "AXISP1425E" public = "AXISP1428E"/>
        <resource name = "AXISP1425LE" public = "AXISP1428E"/>    
        <resource name = "AXISP1405E" public = "AXISP1428E"/>
        <resource name = "AXISP1405LE" public = "AXISP1428E"/>        
        <resource name = "AXISQ7404" public = "AXIS_ENCODER"/>
        <resource name = "AXISQ7224" public = "AXIS_ENCODER"/>
        <resource name = "AXISQ7424" public = "AXIS_ENCODER"/>
        <resource name = "AXISQ7414" public = "AXIS_ENCODER"/>
        <resource name = "AXISQ1755" public = "AXIS_COMMON">
            <params>
                <param name = "MaxFPS"
                default_value ="25"/>
            </params>
        </resource>        
        <resource name = "AXISQ1775" public = "AXIS_COMMON">
            <params>
                <param name = "MaxFPS"
                default_value ="60"/>
            </params>
        </resource>   
        <resource name = "AXISP1364" public = "AXISQ1755"/>
        <resource name = "AXISQ3505" public = "AXIS_COMMON">
            <params>
                <param name = "MaxFPS"
                default_value ="60"/>
            </params>
        </resource>
        <resource name = "AXISQ6044" public = "AXIS_COMMON">
            <params>
                <param name = "MaxFPS"
                default_value ="30"/>
            </params>
        </resource>
        <resource name = "AXISQ8414" public = "AXIS_COMMON">
            <params>
                <param name = "MaxFPS"
                default_value ="25"/>
            </params>
        </resource>   
        <resource name = "AXISQ7406" public = "AXIS_ENCODER"/>
        <resource name = "AXISQ7436" public = "AXIS_ENCODER"/>
        <resource name = "AXISQ7436Channel1" public = "AXISQ7436"/>
        <resource name = "AXISQ7436Channel2" public = "AXISQ7436Channel1"/>
        <resource name = "AXISQ7436Channel3" public = "AXISQ7436Channel1"/>
        <resource name = "AXISQ7436Channel4" public = "AXISQ7436Channel1"/>
        <resource name = "AXISQ7436Channel5" public = "AXISQ7436Channel1"/>
        <resource name = "AXISQ7436Channel6" public = "AXISQ7436Channel1"/>
        <resource name = "AXISP1311" public = "AXISM1103"/>
        <resource name = "AXISP3214" public = "AXIS_COMMON">
            <params>
                <param name = "MaxFPS"
                default_value ="30"/>
            </params>
        </resource>
        <resource name = "AXISP3215" public = "AXISP3214"/>
        <resource name = "AXISP8535" public = "AXIS_COMMON">
            <params>
                <param name = "MaxFPS"
                default_value ="30"/>
            </params>
        </resource>
        <resource name = "AXISP3225" public = "AXISP3215"/>
        <resource name = "AXISP3224" public = "AXISP3214"/>
        <resource name = "AXISP8514" public = "AXISP8535"/>
        <resource name = "AXISP1224" public = "AXIS_COMMON">
            <params>
                <param name = "MaxFPS"
                default_value ="25"/>
            </params>
        </resource>
        <resource name = "AXISQ1635" public = "AXIS_COMMON">
            <params>
                <param name = "MaxFPS"
                default_value ="60"/>
            </params>
        </resource>
        <resource name = "AXISF41" public = "AXIS_COMMON">
            <params>
                <param name = "MaxFPS"
                default_value ="60"/>
            </params>
        </resource>
        <resource name = "AXISF44" public = "AXIS_COMMON">
            <params>
                <param name = "MaxFPS"
                default_value ="15"/>
                <param name = "channelsAmount"
                default_value = "4"/>                
            </params>
        </resource>
        <resource name = "AXISQ1615" public = "AXISQ1602">
            <params>
                <param name = "MaxFPS"
                default_value = "60"/>
            </params>
        </resource>
        <resource name = "AXISQ1614" public = "AXISQ1602"/>         
        <resource name = "AXISM1004" public = "AXISM1011"/>        
        <resource name = "AXISM3026" public = "AXISM3004"/>
        <resource name = "AXISM3027" public = "AXISM3004"/>     
        <resource name = "AXISM3024" public = "AXISM3004"/>       
        <resource name = "AXISP3915" public = "AXISM3004"/>     
        <resource name = "AXISP5414" public = "AXISM3004"/> 
        <resource name = "AXISP5415" public = "AXISM3004"/>    
        <resource name = "AXISQ1765" public = "AXISQ1755"/>       
        <resource name = "AXISP1357" public = "AXIS_COMMON">
            <params>
                <param name = "MaxFPS"
                default_value = "30"/>
            </params>
        </resource>        
        <resource name = "AXISP3904" public = "AXIS_COMMON">
        <params>
            <param name = "MaxFPS"
                   default_value ="30"/>
        </params>
        </resource> 
        <resource name = "AXISP3905" public = "AXISP3904"/> 
        <resource name = "AXISM1025" public = "AXISM1011"/>         
        <resource name = "AXISQ6045" public = "AXISQ6032">   
            <params>    
		<param name = "MaxFPS"
                default_value = "60"/>
            </params>
        </resource>   	
        <resource name = "AXISQ6042" public = "AXISQ6032"/>        
        <resource name = "AXISQ1932" public = "AXISQ1921"/> 
        <resource name = "AXISQ1931" public = "AXISQ1921"/>        
        <resource name = "AXISP3365" public = "AXISP3301"/>
        <resource name = "AXISM1145" public = "AXISM1103"/>
        <resource name = "AXISP8524" public = "AXIS_COMMON">
            <params>
                <param name = "MaxFPS"
                    default_value ="30"/>
            </params> 
        </resource>
        <resource name = "AXISQ6000" public = "AXIS_COMMON">
            <params>
                <param name = "channelsAmount" default_value = "4"/>
                <param name = "MaxFPS" default_value ="30"/>  
            </params>        
        </resource>
        <resource name = "AXISV5914" public = "AXIS_COMMON">
            <params>
                <param name = "MaxFPS"
                    default_value ="60"/>
            </params>       
        </resource>
        <resource name = "AXISV5915" public = "AXIS_COMMON">
            <params>
                <param name = "MaxFPS"
                    default_value ="60"/>
            </params>       
        </resource>
        <resource name = "AXISP5635" public = "AXIS_COMMON">
            <params>
                <param name = "MaxFPS"
                    default_value ="30"/>
            </params>       
        </resource>
        <resource name = "AXISQ3709" public = "AXIS_COMMON"/>
        <resource name = "AXISP5624" public = "AXISP5635"/>
        <resource name = "AXISP1365" public = "AXIS_COMMON">
            <params>
                <param name = "MaxFPS"
                    default_value ="60"/>
            </params>       
        </resource>   
        <resource name = "AXISQ6115" public = "AXISP1365"/>
        <resource name = "AXISQ6114" public = "AXISQ6115"/>
        <resource name = "AXISP8221" public = "AXIS_COMMON">
            <params>
                <param name = "ioConfigCapability" default_value ="1"/>
                <param name = "ioDisplayName" default_value ="A1,A2,A3,A4,B1,B2,B3,B4"/>  
                <param name = "noVideoSupport" default_value ="1"/>
                <param name = "forcedAudioStream" default_value ="1"/>
                <param name = "hasDualStreaming" default_value ="0"/>
            </params>
        </resource> 
        <resource name = "AXISM1124" public = "AXIS_COMMON">
            <params>
                <param name = "MaxFPS"
                    default_value ="30"/>
            </params>       
        </resource>  
        <resource name = "AXISP5514" public = "AXIS_COMMON"/>
        <resource name = "AXISP5515" public = "AXISP5514"/>
        <resource name = "AXISM1125" public = "AXISM1124"/>
        <resource name = "AXISM3037" public = "AXISM3006">
            <params>
                <param name = "MaxFPS"
                    default_value = "12"/>
            </params>
        </resource>                
        <resource name = "AXISM7011" public = "AXIS_ENCODER"/>      
        <resource name = "AXISP1435" public = "AXISP1365"/>        
        <resource name = "AXISQ8665" public = "AXISM1124"/>       
        <resource name = "AXISQ2901" public = "AXIS_COMMON">
            <params>
                <param name = "MaxFPS"
                    default_value = "8"/>
            </params>
        </resource>        
        <resource name = "AXISQ6128" public = "AXISP1365"/>      
        <resource name = "AXISP5515" public = "AXISM1124"/>          
        <resource name = "AXISQ8632" public = "AXISM1124"/>    
        <resource name = "AXISQ8631" public = "AXISM1124"/>        
        <resource name = "AXISP12/M20" public = "AXISP1224"/>
        <resource name = "AXISC3003E" public = "AXIS_COMMON">
            <params>
                <param name = "noVideoSupport" default_value ="1"/>
                <param name = "forcedAudioStream" default_value ="1"/>
            </params>
        </resource>
        <resource name = "AXISA8004VE" public = "AXIS_COMMON"/>
        <resource name = "AXISM3104" public = "AXISM3004">
            <params>
                <param name = "MaxFPS"
                    default_value ="30"/>
            </params>               
        </resource>
        <resource name = "AXISM3105" public = "AXISM3104"/>
        <resource name = "AXISM3106" public = "AXISM3104"/>
        <resource name = "AXISQ3708" public = "AXIS_COMMON">
            <params>
                <param name = "MaxFPS"
                default_value ="20"/>
                <param name = "channelsAmount"
                default_value = "3"/>                
            </params>
        </resource>
        <resource name = "AXISP1264" public = "AXISM3104"/>
        <resource name = "AXISP1254" public = "AXISM3104"/>
        <resource name = "AXISM1065" public = "AXISM3104"/>
        <resource name = "AXISP3707" public = "AXISF44"/>
        <resource name = "AXISP1244" public = "AXISM3104"/>
        <resource name = "AXISQ3615" public = "AXISQ3505"/>
        <resource name = "AXISC2005" public = "AXISC3003E"/>
        <resource name = "AXISM1054" public = "AXISM3104"/>
        <resource name = "AXISQ1941" public = "AXISQ1921"/>
        <resource name = "AXISQ6155" public = "AXISM3104"/>
        <resource name = "AXISQ3617" public = "AXISM3104">
            <params>
                <param name = "MaxFPS"
                default_value ="20"/>    
            </params>
        </resource>
        <resource name = "AXISM3045" public = "AXISM3104"/>
        <resource name = "AXISM3044" public = "AXISM3104"/>
        <resource name = "AXISM3046" public = "AXISM3104"/>
        <resource name = "AXISQ6055" public = "AXISM3104"/>
        <resource name = "AXISM2025" public = "AXISM3104"/>
        <resource name = "AXISM2026" public = "AXISM3104"/>
        <resource name = "AXISQ6052" public = "AXISP1365"/>
        <resource name = "AXISC1004" public = "AXISC3003E"/>
        <resource name = "AXISM1045" public = "AXISM3004"/>
        <resource name = "AXISQ6054" public = "AXISM3004"/>
        <resource name = "AXISQ1659" public = "AXIS_COMMON">
            <params>
                <param name = "MaxFPS" default_value = "8"/>
            </params>
        </resource>
        <resource name = "AXISP3227" public = "AXISM3104"/>
        <resource name = "AXISP3228" public = "AXISM3104"/>
        <resource name = "AXISQ1942" public = "AXIS_COMMON">
            <params>
                <param name = "MaxFPS" default_value = "30"/>
            </params>
        </resource>
        <resource name = "AXISA8105" public = "AXIS_COMMON">
            <params>
                <param name = "MaxFPS" default_value = "50"/>
            </params>
        </resource>        
        <resource name = "AXISP7210" public = "AXISP7210Group1">
        </resource>      
        <resource name = "AXISM3047" public = "AXISM3104"/>
        <resource name = "AXISP1367" public = "AXISM3104"/>
        <resource name = "AXISP1368" public = "AXISM3104"/>
        <resource name = "AXISXF40-Q1765" public = "AXISM3104"/>
        <resource name = "AXISXP40-Q1765" public = "AXISM3104"/>
        <resource name = "AXISFA54" public = "AXISM3104">
            <params>
                <param name = "channelsAmount" default_value = "4"/>
            </params>
        </resource>    
        <resource name = "AXISM5525" public = "AXISM3104"/>
        <resource name = "AXISQ8742" public = "AXISM3104">
            <params>
                <param name = "channelsAmount" default_value = "2"/>
            </params>
        </resource>         
        <resource name = "AXISP1275" public = "AXISM3104"/>
        <resource name = "AXISQ8741" public = "AXISQ8742"/>
        <resource name = "AXISFA1105" public = "AXISM3104"/>
        <resource name = "AXISP1265" public = "AXISM3104"/>
        <resource name = "AXISF1004" public = "AXISM3104"/>
        <resource name = "AXISM3048" public = "AXISM3104"/>
        <resource name = "AXISXF60-Q1765" public = "AXISM3104"/>
        <resource name = "AXISP1245" public = "AXISM3104"/>
        <resource name = "AXISFA4115" public = "AXISM3104"/>
        <resource name = "AXISF34" public = "AXISFA54"/>
        <resource name = "AXISF8804" public = "AXISQ8742"/>
        <resource name = "AXISP3375" public = "AXISQ1615"/>
        <resource name = "AXISF4005" public = "AXISQ1615"/>
        <resource name = "AXISF1025" public = "AXISQ1615"/>
        <resource name = "AXISF1005" public = "AXISQ1615"/>
        <resource name = "AXISQ3517" public = "AXISQ1615"/>
        <resource name = "AXISQ8685" public = "AXISQ1615"/>
        <resource name = "AXISP3374" public = "AXISQ1615"/>
        <resource name = "AXISFA1125" public = "AXISQ1615">
            <params>
                <param name = "channelsAmount" default_value = "2"/>
            </params>
        </resource>           
        <resource name = "AXISF1015" public = "AXISQ1615"/>
        <resource name = "AXISF1035" public = "AXISQ1615"/>
        <resource name = "AXISQ3504" public = "AXISQ1615"/>
        <resource name = "AXISQ8642" public = "AXISQ1659"/>
        <resource name = "AXISQ8641" public = "AXISQ1659"/>
        <resource name = "AXISXF60-Q2901" public = "AXISQ1659"/>
        <resource name = "AXISXP40-Q1942" public = "AXISQ1659"/>
        <resource name = "AXISXF40-Q2901" public = "AXISQ1659"/>
        <resource name = "AXISQ6124" public = "AXISP1365"/>
        <resource name = "AXISM5054" public = "AXISQ6044"/>
        <resource name = "AXISD2050" public = "AXISQ1942"/>
        <resource name = "AXISP12MkII" public = "AXISP1428E"/>
        <resource name = "AXISP1447" public = "AXISM3104"/>
        <resource name = "AXISQ3515" public = "AXISP1365"/>        
        <resource name = "AXISM5065" public = "AXISM3104"/>
        <resource name = "AXISM3058" public = "AXISM3104"/>
        <resource name = "AXISM3015" public = "AXISM3104"/>
        <resource name = "AXISP1290" public = "AXISQ1659"/>
        <resource name = "AXISQ6125" public = "AXISP1365"/>    
        <resource name = "AXISM3057" public = "AXISP1365"/> 
        <resource name = "AXISQ1645" public = "AXISP1365"/> 
        <resource name = "AXISQ1647" public = "AXISP1365"/> 
        <resource name = "AXISM5055" public = "AXISM3104"/>
        <resource name = "AXISM3016" public = "AXISM3104"/>
        <resource name = "AXISP1280" public = "AXISQ1659"/>                
        <resource name = "AXISA9161" public = "AXIS_COMMON">
            <params>
                <param name = "ioConfigCapability" default_value ="1"/>
                <param name = "ioDisplayName" default_value ="I/O 1,I/O 2,I/O 3,I/O 4,I/O 5,I/O 6,Relay 1"/>  
                <param name = "noVideoSupport" default_value ="1"/>
                <param name = "hasDualStreaming" default_value ="0"/>
            </params>
        </resource> 
<<<<<<< HEAD
=======
        <resource name = "AXISP1448" public = "AXISP1447"/>
>>>>>>> 606ab1e4
    </oem>
</resources><|MERGE_RESOLUTION|>--- conflicted
+++ resolved
@@ -365,9 +365,6 @@
                 <param name = "hasDualStreaming" default_value ="0"/>
             </params>
         </resource> 
-<<<<<<< HEAD
-=======
         <resource name = "AXISP1448" public = "AXISP1447"/>
->>>>>>> 606ab1e4
     </oem>
 </resources>