#ifndef __DB_MANAGER_H_
#define __DB_MANAGER_H_

#include "nx_ec/ec_api.h"
#include "transaction/transaction.h"
#include <nx_ec/data/api_lock_data.h>
#include "nx_ec/data/api_fwd.h"
#include "utils/db/db_helper.h"
#include "transaction/transaction_log.h"
#include "nx_ec/data/api_runtime_data.h"

namespace ec2
{
    class LicenseManagerImpl;

    enum ApiOjectType
    {
        ApiObject_NotDefined,
        ApiObject_Resource,
        ApiObject_Server,
        ApiObject_Camera,
        ApiObject_User,
        ApiObject_Layout,
        ApiObject_Videowall,
        ApiObject_BusinessRule,
        ApiObject_Dummy
    };
    struct ApiObjectInfo
    {
        ApiObjectInfo() {}
        ApiObjectInfo(const ApiOjectType& type, const QnId& id): type(type), id(id) {}

        ApiOjectType type;
        QnId id;
    };
    class ApiObjectInfoList: public std::vector<ApiObjectInfo>
    {
    public:
        std::vector<ApiIdData> toIdList() 
        {
            std::vector<ApiIdData> result;
            for (size_t i = 0; i < size(); ++i) {
                ApiIdData data;
                data.id = at(i).id;
                result.push_back(data);
            }
            return result;
        }
    };

    class QnDbManager;

    class QnDbManager: public QnDbHelper
    {
    public:

        QnDbManager(
            QnResourceFactory* factory,
            LicenseManagerImpl* const licenseManagerImpl,
            const QString& dbFileName );
        virtual ~QnDbManager();


        class Locker
        {
        public:
            Locker(QnDbManager* db);
            ~Locker();
            void beginTran();
            void commit();
        private:
            bool m_inTran;
            QnDbManager* m_db;
        };

        bool init();

        static QnDbManager* instance();
        
        template <class T>
        ErrorCode executeTransactionNoLock(const QnTransaction<T>& tran, const QByteArray& serializedTran)
        {
            ErrorCode result = executeTransactionInternal(tran);
            if (result != ErrorCode::ok)
                return result;
            return transactionLog->saveTransaction( tran, serializedTran);
        }


        template <class T>
        ErrorCode executeTransaction(const QnTransaction<T>& tran, const QByteArray& serializedTran)
        {
            QnDbTransactionLocker lock(&m_tran);
            ErrorCode result = executeTransactionInternal(tran);
            if (result != ErrorCode::ok)
                return result;

            result = transactionLog->saveTransaction( tran, serializedTran);
            if (result == ErrorCode::ok)
                lock.commit();
            return result;
        }


        // --------- get methods ---------------------

        template <class T1, class T2>
        ErrorCode doQuery(const T1& t1, T2& t2)
        {
            QReadLocker lock(&m_mutex);
            return doQueryNoLock(t1, t2);
        }

        //getCurrentTime
        ErrorCode doQuery(const std::nullptr_t& /*dummy*/, ApiTimeData& currentTime);

        //listDirectory
        ErrorCode doQueryNoLock(const ApiStoredFilePath& path, ApiStoredDirContents& data);
        //getStorageData
        ErrorCode doQueryNoLock(const ApiStoredFilePath& path, ApiStoredFileData& data);

        //getResourceTypes
        ErrorCode doQueryNoLock(const std::nullptr_t& /*dummy*/, ApiResourceTypeDataList& resourceTypeList);

        //getCameras
        ErrorCode doQueryNoLock(const QnId& mServerId, ApiCameraDataList& cameraList);

        //getServers
        ErrorCode doQueryNoLock(const std::nullptr_t& /*dummy*/, ApiMediaServerDataList& serverList);

        //getCameraServerItems
        ErrorCode doQueryNoLock(const std::nullptr_t& /*dummy*/, ApiCameraServerItemDataList& historyList);

        //getCameraBookmarkTags
        ErrorCode doQueryNoLock(const std::nullptr_t& /*dummy*/, ApiCameraBookmarkTagDataList& tags);

        //getUserList
        ErrorCode doQueryNoLock(const std::nullptr_t& /*dummy*/, ApiUserDataList& userList);

        //getVideowallList
        ErrorCode doQueryNoLock(const std::nullptr_t& /*dummy*/, ApiVideowallDataList& videowallList);

        //getBusinessRuleList
        ErrorCode doQueryNoLock(const std::nullptr_t& /*dummy*/, ApiBusinessRuleDataList& userList);

        //getBusinessRuleList
        ErrorCode doQueryNoLock(const std::nullptr_t& /*dummy*/, ApiLayoutDataList& layoutList);

        //getResourceParams
        ErrorCode doQueryNoLock(const QnId& resourceId, ApiResourceParamsData& params);

        // ApiFullInfo
        ErrorCode doQueryNoLock(const std::nullptr_t& /*dummy*/, ApiFullInfoData& data);

        //getLicenses
        ErrorCode doQueryNoLock(const std::nullptr_t& /*dummy*/, ec2::ApiLicenseDataList& data);

        //getParams
        ErrorCode doQueryNoLock(const std::nullptr_t& /*dummy*/, ec2::ApiResourceParamDataList& data);

<<<<<<< HEAD
        // ApiDiscoveryDataList
        ErrorCode doQueryNoLock(const std::nullptr_t& /*dummy*/, ec2::ApiDiscoveryDataList& data);

        //getHelp
        ErrorCode doQueryNoLock(const QString& group, ec2::ApiHelpGroupDataList& data);

=======
>>>>>>> c5aef098
		// --------- misc -----------------------------
        bool markLicenseOverflow(bool value, qint64 time);
        QUuid getID() const;

        ApiOjectType getObjectType(const QnId& objectId);
        ApiObjectInfoList getNestedObjects(const ApiObjectInfo& parentObject);
    private:
        friend class QnTransactionLog;
        QSqlDatabase& getDB() { return m_sdb; }
        QReadWriteLock& getMutex() { return m_mutex; }

        // ------------ transactions --------------------------------------

        ErrorCode executeTransactionInternal(const QnTransaction<ApiCameraData>& tran);
        ErrorCode executeTransactionInternal(const QnTransaction<ApiCameraDataList>& tran);
        ErrorCode executeTransactionInternal(const QnTransaction<ApiMediaServerData>& tran);
        ErrorCode executeTransactionInternal(const QnTransaction<ApiLayoutData>& tran);
        ErrorCode executeTransactionInternal(const QnTransaction<ApiLayoutDataList>& tran);
        ErrorCode executeTransactionInternal(const QnTransaction<ApiSetResourceStatusData>& tran);
        ErrorCode executeTransactionInternal(const QnTransaction<ApiResourceParamsData>& tran);
        ErrorCode executeTransactionInternal(const QnTransaction<ApiCameraServerItemData>& tran);
        ErrorCode executeTransactionInternal(const QnTransaction<ApiPanicModeData>& tran);
        ErrorCode executeTransactionInternal(const QnTransaction<ApiStoredFileData>& tran);
        ErrorCode executeTransactionInternal(const QnTransaction<ApiStoredFilePath> &tran);
        ErrorCode executeTransactionInternal(const QnTransaction<ApiResourceData>& tran);
        ErrorCode executeTransactionInternal(const QnTransaction<ApiBusinessRuleData>& tran);
        ErrorCode executeTransactionInternal(const QnTransaction<ApiUserData>& tran);
        ErrorCode executeTransactionInternal(const QnTransaction<ApiResetBusinessRuleData>& tran); //reset business rules
        ErrorCode executeTransactionInternal(const QnTransaction<ApiResourceParamDataList>& tran); // save settings
        ErrorCode executeTransactionInternal(const QnTransaction<ApiVideowallData>& tran);
        ErrorCode executeTransactionInternal(const QnTransaction<ApiUpdateUploadResponceData>& tran);
        ErrorCode executeTransactionInternal(const QnTransaction<ApiVideowallDataList>& tran);
        ErrorCode executeTransactionInternal(const QnTransaction<ApiDiscoveryDataList> &tran);

        // delete camera, server, layout, any resource, etc.
        ErrorCode executeTransactionInternal(const QnTransaction<ApiIdData>& tran);

        ErrorCode executeTransactionInternal(const QnTransaction<ApiLicenseDataList>& tran);
        ErrorCode executeTransactionInternal(const QnTransaction<ApiLicenseData>& tran);

        /* Add or remove camera bookmark tags */
        ErrorCode executeTransactionInternal(const QnTransaction<ApiCameraBookmarkTagDataList>& tran);

        ErrorCode executeTransactionInternal(const QnTransaction<ApiEmailSettingsData>&) {
            Q_ASSERT_X(0, Q_FUNC_INFO, "This is a non persistent transaction!"); // we MUSTN'T be here
            return ErrorCode::notImplemented;
        }
        ErrorCode executeTransactionInternal(const QnTransaction<ApiEmailData>&) {
            Q_ASSERT_X(0, Q_FUNC_INFO, "This is a non persistent transaction!"); // we MUSTN'T be here
            return ErrorCode::notImplemented;
        }
        ErrorCode executeTransactionInternal(const QnTransaction<ApiFullInfoData>&) {
            Q_ASSERT_X(0, Q_FUNC_INFO, "This is a non persistent transaction!"); // we MUSTN'T be here
            return ErrorCode::notImplemented;
        }
        ErrorCode executeTransactionInternal(const QnTransaction<ApiBusinessActionData>&) {
            Q_ASSERT_X(0, Q_FUNC_INFO, "This is a non persistent transaction!"); // we MUSTN'T be here
            return ErrorCode::notImplemented;
        }

        ErrorCode executeTransactionInternal(const QnTransaction<ApiVideowallControlMessageData> &) {
            Q_ASSERT_X(0, Q_FUNC_INFO, "This is a non persistent transaction!"); // we MUSTN'T be here
            return ErrorCode::notImplemented;
        }

        ErrorCode executeTransactionInternal(const QnTransaction<ApiVideowallInstanceStatusData> &) {
            Q_ASSERT_X(0, Q_FUNC_INFO, "This is a non persistent transaction!"); // we MUSTN'T be here
            return ErrorCode::notImplemented;
        }

        ErrorCode executeTransactionInternal(const QnTransaction<ApiUpdateUploadData> &) {
            Q_ASSERT_X(0, Q_FUNC_INFO, "This is a non persistent transaction!"); // we MUSTN'T be here
            return ErrorCode::notImplemented;
        }

        ErrorCode executeTransactionInternal(const QnTransaction<ApiModuleData> &) {
            Q_ASSERT_X(0, Q_FUNC_INFO, "This is a non persistent transaction!"); // we MUSTN'T be here
            return ErrorCode::notImplemented;
        }

        ErrorCode executeTransactionInternal(const QnTransaction<ApiModuleDataList> &) {
            Q_ASSERT_X(0, Q_FUNC_INFO, "This is a non persistent transaction!"); // we MUSTN'T be here
            return ErrorCode::notImplemented;
        }

        ErrorCode executeTransactionInternal(const QnTransaction<ApiDiscoverPeerData> &) {
            Q_ASSERT_X(0, Q_FUNC_INFO, "This is a non persistent transaction!"); // we MUSTN'T be here
            return ErrorCode::notImplemented;
        }

        ErrorCode executeTransactionInternal(const QnTransaction<ApiConnectionData> &) {
            Q_ASSERT_X(0, Q_FUNC_INFO, "This is a non persistent transaction!"); // we MUSTN'T be here
            return ErrorCode::notImplemented;
        }

        ErrorCode executeTransactionInternal(const QnTransaction<ApiConnectionDataList> &) {
            Q_ASSERT_X(0, Q_FUNC_INFO, "This is a non persistent transaction!"); // we MUSTN'T be here
            return ErrorCode::notImplemented;
        }

        ErrorCode executeTransactionInternal(const QnTransaction<ApiLockData> &) {
           Q_ASSERT_X(0, Q_FUNC_INFO, "This is a non persistent transaction!"); // we MUSTN'T be here
            return ErrorCode::notImplemented;
        }

        ErrorCode executeTransactionInternal(const QnTransaction<ApiRuntimeData> &) {
            Q_ASSERT_X(0, Q_FUNC_INFO, "This is a non persistent transaction!"); // we MUSTN'T be here
            return ErrorCode::notImplemented;
        }

        ErrorCode executeTransactionInternal(const QnTransaction<ApiPeerAliveData> &) {
            Q_ASSERT_X(0, Q_FUNC_INFO, "This is a non persistent transaction!"); // we MUSTN'T be here
            return ErrorCode::notImplemented;
        }

        ErrorCode executeTransactionInternal(const QnTransaction<ApiUpdateInstallData> &) {
            Q_ASSERT_X(0, Q_FUNC_INFO, "This is a non persistent transaction!"); // we MUSTN'T be here
            return ErrorCode::notImplemented;
        }

        ErrorCode executeTransactionInternal(const QnTransaction<QnTranState> &) {
            Q_ASSERT_X(0, Q_FUNC_INFO, "This is a non persistent transaction!"); // we MUSTN'T be here
            return ErrorCode::notImplemented;
        }

        ErrorCode executeTransactionInternal(const QnTransaction<QnTranStateResponse> &) {
            Q_ASSERT_X(0, Q_FUNC_INFO, "This is a non persistent transaction!"); // we MUSTN'T be here
            return ErrorCode::notImplemented;
        }

        ErrorCode deleteTableRecord(const QnId& id, const QString& tableName, const QString& fieldName);
        ErrorCode deleteTableRecord(const qint32& internalId, const QString& tableName, const QString& fieldName);

        ErrorCode updateResource(const ApiResourceData& data, qint32 internalId);
        ErrorCode insertResource(const ApiResourceData& data, qint32* internalId);
        ErrorCode insertOrReplaceResource(const ApiResourceData& data, qint32* internalId);
        //ErrorCode insertOrReplaceResource(const ApiResourceData& data);
        ErrorCode deleteRecordFromResourceTable(const qint32 id);
        ErrorCode removeObject(const ApiObjectInfo& apiObject);

        ErrorCode insertAddParams(const std::vector<ApiResourceParamData>& params, qint32 internalId);
        ErrorCode deleteAddParams(qint32 resourceId);

        ErrorCode saveCamera(const ApiCameraData& params);
        ErrorCode insertOrReplaceCamera(const ApiCameraData& data, qint32 internalId);
        ErrorCode updateCameraSchedule(const ApiCameraData& data, qint32 internalId);
        ErrorCode removeCameraSchedule(qint32 internalId);
        ErrorCode removeCamera(const QnId& guid);
        ErrorCode deleteCameraServerItemTable(qint32 id);

        ErrorCode insertOrReplaceMediaServer(const ApiMediaServerData& data, qint32 internalId);
        ErrorCode updateStorages(const ApiMediaServerData&);
        ErrorCode removeServer(const QnId& guid);
        ErrorCode removeStoragesByServer(const QnId& serverGUID);

        ErrorCode removeLayout(const QnId& id);
        ErrorCode removeLayoutInternal(const QnId& id, const qint32 &internalId);
        ErrorCode saveLayout(const ApiLayoutData& params);
        ErrorCode insertOrReplaceLayout(const ApiLayoutData& data, qint32 internalId);
        ErrorCode updateLayoutItems(const ApiLayoutData& data, qint32 internalLayoutId);
        ErrorCode removeLayoutItems(qint32 id);

        ErrorCode deleteUserProfileTable(const qint32 id);
        ErrorCode removeUser( const QnId& guid );
        ErrorCode insertOrReplaceUser(const ApiUserData& data, qint32 internalId);

        ErrorCode saveVideowall(const ApiVideowallData& params);
        ErrorCode removeVideowall(const QnId& id);
        ErrorCode insertOrReplaceVideowall(const ApiVideowallData& data, qint32 internalId);
        ErrorCode deleteVideowallPcs(const QnId &videowall_guid);
        ErrorCode deleteVideowallItems(const QnId &videowall_guid);
        ErrorCode updateVideowallItems(const ApiVideowallData& data);
        ErrorCode updateVideowallScreens(const ApiVideowallData& data);
        ErrorCode removeLayoutFromVideowallItems(const QnId &layout_id);
        ErrorCode deleteVideowallMatrices(const QnId &videowall_guid);
        ErrorCode updateVideowallMatrices(const ApiVideowallData &data);

        ErrorCode insertOrReplaceBusinessRuleTable( const ApiBusinessRuleData& businessRule);
        ErrorCode insertBRuleResource(const QString& tableName, const QnId& ruleGuid, const QnId& resourceGuid);
        ErrorCode removeBusinessRule( const QnId& id );
        ErrorCode updateBusinessRule(const ApiBusinessRuleData& rule);

        ErrorCode saveLicense(const ApiLicenseData& license);

        ErrorCode addCameraBookmarkTag(const ApiCameraBookmarkTagData &tag);
        ErrorCode removeCameraBookmarkTag(const ApiCameraBookmarkTagData &tag);

        bool createDatabase(bool *dbJustCreated);
        bool migrateBusinessEvents();
        bool doRemap(int id, int newVal, const QString& fieldName);
        
        qint32 getResourceInternalId( const QnId& guid );
        QnId getResourceGuid(const qint32 &internalId);
        qint32 getBusinessRuleInternalId( const QnId& guid );

        void beginTran();
        void commit();
        void rollback();
    private:
        QMap<int, QnId> getGuidList(const QString& request);
        bool updateTableGuids(const QString& tableName, const QString& fieldName, const QMap<int, QnId>& guids);
        bool updateGuids();
        QnId getType(const QString& typeName);
    private:
        QnResourceFactory* m_resourceFactory;
        LicenseManagerImpl* const m_licenseManagerImpl;
        QnId m_storageTypeId;
        QnId m_serverTypeId;
        QnId m_cameraTypeId;
        QnId m_adminUserID;
        int m_adminUserInternalID;
        ApiResourceTypeDataList m_cachedResTypes;
        bool m_licenseOverflowMarked;
        qint64 m_licenseOverflowTime;
        QUuid m_dbInstanceId;
    };
};

#define dbManager QnDbManager::instance()

#endif // __DB_MANAGER_H_<|MERGE_RESOLUTION|>--- conflicted
+++ resolved
@@ -158,15 +158,9 @@
         //getParams
         ErrorCode doQueryNoLock(const std::nullptr_t& /*dummy*/, ec2::ApiResourceParamDataList& data);
 
-<<<<<<< HEAD
         // ApiDiscoveryDataList
         ErrorCode doQueryNoLock(const std::nullptr_t& /*dummy*/, ec2::ApiDiscoveryDataList& data);
 
-        //getHelp
-        ErrorCode doQueryNoLock(const QString& group, ec2::ApiHelpGroupDataList& data);
-
-=======
->>>>>>> c5aef098
 		// --------- misc -----------------------------
         bool markLicenseOverflow(bool value, qint64 time);
         QUuid getID() const;
