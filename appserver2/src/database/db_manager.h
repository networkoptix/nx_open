#ifndef __DB_MANAGER_H_
#define __DB_MANAGER_H_

#include "nx_ec/ec_api.h"
#include "transaction/transaction.h"
#include <nx_ec/data/api_lock_data.h>
#include "nx_ec/data/api_fwd.h"
#include "utils/db/db_helper.h"
#include "transaction/transaction_log.h"


namespace ec2
{
    class LicenseManagerImpl;

    enum ApiOjectType
    {
        ApiObject_NotDefined,
        ApiObject_Resource,
        ApiObject_Server,
        ApiObject_Camera,
        ApiObject_User,
        ApiObject_Layout,
        ApiObject_Videowall,
        ApiObject_BusinessRule,
        ApiObject_Dummy
    };
    struct ApiObjectInfo
    {
        ApiObjectInfo() {}
        ApiObjectInfo(const ApiOjectType& type, const QnId& id): type(type), id(id) {}

        ApiOjectType type;
        QnId id;
    };
    class ApiObjectInfoList: public std::vector<ApiObjectInfo>
    {
    public:
        std::vector<ApiIdData> toIdList() 
        {
            std::vector<ApiIdData> result;
            for (size_t i = 0; i < size(); ++i) {
                ApiIdData data;
                data.id = at(i).id;
                result.push_back(data);
            }
            return result;
        }
    };

    class QnDbManager;

    class QnDbManager: public QnDbHelper
    {
    public:

        QnDbManager(
            QnResourceFactory* factory,
            LicenseManagerImpl* const licenseManagerImpl,
            const QString& dbFileName );
        virtual ~QnDbManager();


        class Locker
        {
        public:
            Locker(QnDbManager* db);
            ~Locker();
            void beginTran();
            void commit();
        private:
            bool m_inTran;
            QnDbManager* m_db;
        };

        bool init();

        static QnDbManager* instance();
        
        template <class T>
        ErrorCode executeTransactionNoLock(const QnTransaction<T>& tran, const QByteArray& serializedTran)
        {
            ErrorCode result = executeTransactionInternal(tran);
            if (result != ErrorCode::ok)
                return result;
            return transactionLog->saveTransaction( tran, serializedTran);
        }


        template <class T>
        ErrorCode executeTransaction(const QnTransaction<T>& tran, const QByteArray& serializedTran)
        {
            QnDbTransactionLocker lock(&m_tran);
            ErrorCode result = executeTransactionInternal(tran);
            if (result != ErrorCode::ok)
                return result;

            result = transactionLog->saveTransaction( tran, serializedTran);
            if (result == ErrorCode::ok)
                lock.commit();
            return result;
        }


        // --------- get methods ---------------------

        template <class T1, class T2>
        ErrorCode doQuery(const T1& t1, T2& t2)
        {
            QReadLocker lock(&m_mutex);
            return doQueryNoLock(t1, t2);
        }

        //getCurrentTime
        ErrorCode doQuery(const std::nullptr_t& /*dummy*/, qint64& currentTime);

        //getStoragePath
        ErrorCode doQueryNoLock(const ApiStoredFilePath& path, ApiStoredDirContents& data);
        //getStorageData
        ErrorCode doQueryNoLock(const ApiStoredFilePath& path, ApiStoredFileData& data);

        //getResourceTypes
        ErrorCode doQueryNoLock(const std::nullptr_t& /*dummy*/, ApiResourceTypeDataList& resourceTypeList);

        //getCameras
        ErrorCode doQueryNoLock(const QnId& mServerId, ApiCameraDataList& cameraList);

        //getServers
        ErrorCode doQueryNoLock(const std::nullptr_t& /*dummy*/, ApiMediaServerDataList& serverList);

        //getCameraServerItems
        ErrorCode doQueryNoLock(const std::nullptr_t& /*dummy*/, ApiCameraServerItemDataList& historyList);

        //getCameraBookmarkTags
        ErrorCode doQueryNoLock(const std::nullptr_t& /*dummy*/, ApiCameraBookmarkTagDataList& tags);

        //getUserList
        ErrorCode doQueryNoLock(const std::nullptr_t& /*dummy*/, ApiUserDataList& userList);

        //getVideowallList
        ErrorCode doQueryNoLock(const std::nullptr_t& /*dummy*/, ApiVideowallDataList& videowallList);

        //getBusinessRuleList
        ErrorCode doQueryNoLock(const std::nullptr_t& /*dummy*/, ApiBusinessRuleDataList& userList);

        //getBusinessRuleList
        ErrorCode doQueryNoLock(const std::nullptr_t& /*dummy*/, ApiLayoutDataList& layoutList);

        //getResourceParams
        ErrorCode doQueryNoLock(const QnId& resourceId, ApiResourceParamsData& params);

        // ApiFullInfo
        ErrorCode doQueryNoLock(const std::nullptr_t& /*dummy*/, ApiFullInfoData& data);

        //getLicenses
        ErrorCode doQueryNoLock(const std::nullptr_t& /*dummy*/, ec2::ApiLicenseDataList& data);

        //getParams
        ErrorCode doQueryNoLock(const std::nullptr_t& /*dummy*/, ec2::ApiResourceParamDataList& data);

        // ApiDiscoveryDataList
        ErrorCode doQueryNoLock(const std::nullptr_t& /*dummy*/, ec2::ApiDiscoveryDataList& data);

        //getHelp
        ErrorCode doQueryNoLock(const QString& group, ec2::ApiHelpGroupDataList& data);

		// --------- misc -----------------------------
        bool markLicenseOverflow(bool value, qint64 time);
        qint64 licenseOverflowTime() const;
        QUuid getID() const;

        ApiOjectType getObjectType(const QnId& objectId);
        ApiObjectInfoList getNestedObjects(const ApiObjectInfo& parentObject);
    private:
        friend class QnTransactionLog;
        QSqlDatabase& getDB() { return m_sdb; }
        QReadWriteLock& getMutex() { return m_mutex; }

        // ------------ transactions --------------------------------------

        ErrorCode executeTransactionInternal(const QnTransaction<ApiCameraData>& tran);
        ErrorCode executeTransactionInternal(const QnTransaction<ApiCameraDataList>& tran);
        ErrorCode executeTransactionInternal(const QnTransaction<ApiMediaServerData>& tran);
        ErrorCode executeTransactionInternal(const QnTransaction<ApiLayoutData>& tran);
        ErrorCode executeTransactionInternal(const QnTransaction<ApiLayoutDataList>& tran);
        ErrorCode executeTransactionInternal(const QnTransaction<ApiSetResourceStatusData>& tran);
        //ErrorCode executeTransactionInternal(const QnTransaction<ApiSetResourceDisabledData>& tran);
        ErrorCode executeTransactionInternal(const QnTransaction<ApiResourceParamsData>& tran);
        ErrorCode executeTransactionInternal(const QnTransaction<ApiCameraServerItemData>& tran);
        ErrorCode executeTransactionInternal(const QnTransaction<ApiPanicModeData>& tran);
        ErrorCode executeTransactionInternal(const QnTransaction<ApiStoredFileData>& tran);
        ErrorCode executeTransactionInternal(const QnTransaction<QString> &tran);
        ErrorCode executeTransactionInternal(const QnTransaction<ApiResourceData>& tran);
        ErrorCode executeTransactionInternal(const QnTransaction<ApiBusinessRuleData>& tran);
        ErrorCode executeTransactionInternal(const QnTransaction<ApiUserData>& tran);
        ErrorCode executeTransactionInternal(const QnTransaction<ApiResetBusinessRuleData>& tran); //reset business rules
        ErrorCode executeTransactionInternal(const QnTransaction<ApiResourceParamDataList>& tran); // save settings
        ErrorCode executeTransactionInternal(const QnTransaction<ApiVideowallData>& tran);
        ErrorCode executeTransactionInternal(const QnTransaction<ApiUpdateUploadResponceData>& tran);
        ErrorCode executeTransactionInternal(const QnTransaction<ApiVideowallDataList>& tran);
        ErrorCode executeTransactionInternal(const QnTransaction<ApiDiscoveryDataList> &tran);

        // delete camera, server, layout, any resource, etc.
        ErrorCode executeTransactionInternal(const QnTransaction<ApiIdData>& tran);

        ErrorCode executeTransactionInternal(const QnTransaction<ApiLicenseDataList>& tran);
        ErrorCode executeTransactionInternal(const QnTransaction<ApiLicenseData>& tran);

        /* Add or remove camera bookmark tags */
        ErrorCode executeTransactionInternal(const QnTransaction<ApiCameraBookmarkTagDataList>& tran);

        ErrorCode executeTransactionInternal(const QnTransaction<ApiEmailSettingsData>&) {
            Q_ASSERT_X(0, Q_FUNC_INFO, "This is a non persistent transaction!"); // we MUSTN'T be here
            return ErrorCode::notImplemented;
        }
        ErrorCode executeTransactionInternal(const QnTransaction<ApiEmailData>&) {
            Q_ASSERT_X(0, Q_FUNC_INFO, "This is a non persistent transaction!"); // we MUSTN'T be here
            return ErrorCode::notImplemented;
        }
        ErrorCode executeTransactionInternal(const QnTransaction<ApiFullInfoData>&) {
            Q_ASSERT_X(0, Q_FUNC_INFO, "This is a non persistent transaction!"); // we MUSTN'T be here
            return ErrorCode::notImplemented;
        }
        ErrorCode executeTransactionInternal(const QnTransaction<ApiBusinessActionData>&) {
            Q_ASSERT_X(0, Q_FUNC_INFO, "This is a non persistent transaction!"); // we MUSTN'T be here
            return ErrorCode::notImplemented;
        }

        ErrorCode executeTransactionInternal(const QnTransaction<ApiVideowallControlMessageData> &) {
            Q_ASSERT_X(0, Q_FUNC_INFO, "This is a non persistent transaction!"); // we MUSTN'T be here
            return ErrorCode::notImplemented;
        }

        ErrorCode executeTransactionInternal(const QnTransaction<ApiVideowallInstanceStatusData> &) {
            Q_ASSERT_X(0, Q_FUNC_INFO, "This is a non persistent transaction!"); // we MUSTN'T be here
            return ErrorCode::notImplemented;
        }

        ErrorCode executeTransactionInternal(const QnTransaction<ApiUpdateUploadData> &) {
            Q_ASSERT_X(0, Q_FUNC_INFO, "This is a non persistent transaction!"); // we MUSTN'T be here
            return ErrorCode::notImplemented;
        }

<<<<<<< HEAD
        ErrorCode executeTransactionInternal(const QnTransaction<ApiModuleData> &) {
            Q_ASSERT_X(0, Q_FUNC_INFO, "This is a non persistent transaction!"); // we MUSTN'T be here
            return ErrorCode::notImplemented;
        }

        ErrorCode executeTransactionInternal(const QnTransaction<ApiDiscoverPeerData> &) {
=======
        ErrorCode executeTransactionInternal(const QnTransaction<ApiLockData> &) {
           Q_ASSERT_X(0, Q_FUNC_INFO, "This is a non persistent transaction!"); // we MUSTN'T be here
            return ErrorCode::notImplemented;
        }

        ErrorCode executeTransactionInternal(const QnTransaction<ApiPeerAliveData> &) {
>>>>>>> 74ef8c43
            Q_ASSERT_X(0, Q_FUNC_INFO, "This is a non persistent transaction!"); // we MUSTN'T be here
            return ErrorCode::notImplemented;
        }

<<<<<<< HEAD
        ErrorCode executeTransactionInternal(const QnTransaction<ApiConnectionData> &) {
=======
        ErrorCode executeTransactionInternal(const QnTransaction<QnTranState> &) {
>>>>>>> 74ef8c43
            Q_ASSERT_X(0, Q_FUNC_INFO, "This is a non persistent transaction!"); // we MUSTN'T be here
            return ErrorCode::notImplemented;
        }

<<<<<<< HEAD
        ErrorCode executeTransactionInternal(const QnTransaction<ApiConnectionDataList> &) {
=======
        ErrorCode executeTransactionInternal(const QnTransaction<int> &) {
>>>>>>> 74ef8c43
            Q_ASSERT_X(0, Q_FUNC_INFO, "This is a non persistent transaction!"); // we MUSTN'T be here
            return ErrorCode::notImplemented;
        }

        ErrorCode deleteTableRecord(const QnId& id, const QString& tableName, const QString& fieldName);
        ErrorCode deleteTableRecord(const qint32& internalId, const QString& tableName, const QString& fieldName);

        ErrorCode updateResource(const ApiResourceData& data, qint32 internalId);
        ErrorCode insertResource(const ApiResourceData& data, qint32* internalId);
        ErrorCode insertOrReplaceResource(const ApiResourceData& data, qint32* internalId);
        //ErrorCode insertOrReplaceResource(const ApiResourceData& data);
        ErrorCode deleteRecordFromResourceTable(const qint32 id);
        ErrorCode removeObject(const ApiObjectInfo& apiObject);

        ErrorCode insertAddParams(const std::vector<ApiResourceParamData>& params, qint32 internalId);
        ErrorCode deleteAddParams(qint32 resourceId);

        ErrorCode saveCamera(const ApiCameraData& params);
        ErrorCode insertOrReplaceCamera(const ApiCameraData& data, qint32 internalId);
        ErrorCode updateCameraSchedule(const ApiCameraData& data, qint32 internalId);
        ErrorCode removeCameraSchedule(qint32 internalId);
        ErrorCode removeCamera(const QnId& guid);
        ErrorCode deleteCameraServerItemTable(qint32 id);

        ErrorCode insertOrReplaceMediaServer(const ApiMediaServerData& data, qint32 internalId);
        ErrorCode updateStorages(const ApiMediaServerData&);
        ErrorCode removeServer(const QnId& guid);
        ErrorCode removeStoragesByServer(const QnId& serverGUID);

        ErrorCode removeLayout(const QnId& id);
        ErrorCode removeLayoutInternal(const QnId& id, const qint32 &internalId);
        ErrorCode saveLayout(const ApiLayoutData& params);
        ErrorCode insertOrReplaceLayout(const ApiLayoutData& data, qint32 internalId);
        ErrorCode updateLayoutItems(const ApiLayoutData& data, qint32 internalLayoutId);
        ErrorCode removeLayoutItems(qint32 id);

        ErrorCode deleteUserProfileTable(const qint32 id);
        ErrorCode removeUser( const QnId& guid );
        ErrorCode insertOrReplaceUser(const ApiUserData& data, qint32 internalId);

        ErrorCode saveVideowall(const ApiVideowallData& params);
        ErrorCode removeVideowall(const QnId& id);
        ErrorCode insertOrReplaceVideowall(const ApiVideowallData& data, qint32 internalId);
        ErrorCode deleteVideowallItems(const QnId &videowall_guid);
        ErrorCode updateVideowallItems(const ApiVideowallData& data);
        ErrorCode updateVideowallScreens(const ApiVideowallData& data);
        ErrorCode removeLayoutFromVideowallItems(const QnId &layout_id);
        ErrorCode deleteVideowallMatrices(const QnId &videowall_guid);
        ErrorCode updateVideowallMatrices(const ApiVideowallData &data);

        ErrorCode insertOrReplaceBusinessRuleTable( const ApiBusinessRuleData& businessRule);
        ErrorCode insertBRuleResource(const QString& tableName, const QnId& ruleGuid, const QnId& resourceGuid);
        ErrorCode removeBusinessRule( const QnId& id );
        ErrorCode updateBusinessRule(const ApiBusinessRuleData& rule);

        ErrorCode saveLicense(const ApiLicenseData& license);

        ErrorCode addCameraBookmarkTag(const ApiCameraBookmarkTagData &tag);
        ErrorCode removeCameraBookmarkTag(const ApiCameraBookmarkTagData &tag);

        bool createDatabase(bool *dbJustCreated);
        bool migrateBusinessEvents();
        bool doRemap(int id, int newVal, const QString& fieldName);
        
        qint32 getResourceInternalId( const QnId& guid );
        QnId getResourceGuid(const qint32 &internalId);
        qint32 getBusinessRuleInternalId( const QnId& guid );

        void beginTran();
        void commit();
        void rollback();
    private:
        QMap<int, QnId> getGuidList(const QString& request);
        bool updateTableGuids(const QString& tableName, const QString& fieldName, const QMap<int, QnId>& guids);
        bool updateGuids();
        QnId getType(const QString& typeName);
        bool loadHelpData(const QString& fileName);
        void fillServerInfo( ApiServerInfoData* const serverInfo );
    private:
        QnResourceFactory* m_resourceFactory;
        LicenseManagerImpl* const m_licenseManagerImpl;
        QnId m_storageTypeId;
        QnId m_serverTypeId;
        QnId m_cameraTypeId;
        QnId m_adminUserID;
        int m_adminUserInternalID;
        ApiResourceTypeDataList m_cachedResTypes;
        bool m_licenseOverflowMarked;
        qint64 m_licenseOverflowTime;
        QUuid m_dbInstanceId;
        ApiHelpGroupDataList* m_helpData;
    };
};

#define dbManager QnDbManager::instance()

#endif // __DB_MANAGER_H_<|MERGE_RESOLUTION|>--- conflicted
+++ resolved
@@ -241,39 +241,42 @@
             return ErrorCode::notImplemented;
         }
 
-<<<<<<< HEAD
         ErrorCode executeTransactionInternal(const QnTransaction<ApiModuleData> &) {
             Q_ASSERT_X(0, Q_FUNC_INFO, "This is a non persistent transaction!"); // we MUSTN'T be here
             return ErrorCode::notImplemented;
         }
 
         ErrorCode executeTransactionInternal(const QnTransaction<ApiDiscoverPeerData> &) {
-=======
+            Q_ASSERT_X(0, Q_FUNC_INFO, "This is a non persistent transaction!"); // we MUSTN'T be here
+            return ErrorCode::notImplemented;
+        }
+
+        ErrorCode executeTransactionInternal(const QnTransaction<ApiConnectionData> &) {
+            Q_ASSERT_X(0, Q_FUNC_INFO, "This is a non persistent transaction!"); // we MUSTN'T be here
+            return ErrorCode::notImplemented;
+        }
+
+        ErrorCode executeTransactionInternal(const QnTransaction<ApiConnectionDataList> &) {
+            Q_ASSERT_X(0, Q_FUNC_INFO, "This is a non persistent transaction!"); // we MUSTN'T be here
+            return ErrorCode::notImplemented;
+        }
+
         ErrorCode executeTransactionInternal(const QnTransaction<ApiLockData> &) {
            Q_ASSERT_X(0, Q_FUNC_INFO, "This is a non persistent transaction!"); // we MUSTN'T be here
             return ErrorCode::notImplemented;
         }
 
         ErrorCode executeTransactionInternal(const QnTransaction<ApiPeerAliveData> &) {
->>>>>>> 74ef8c43
-            Q_ASSERT_X(0, Q_FUNC_INFO, "This is a non persistent transaction!"); // we MUSTN'T be here
-            return ErrorCode::notImplemented;
-        }
-
-<<<<<<< HEAD
-        ErrorCode executeTransactionInternal(const QnTransaction<ApiConnectionData> &) {
-=======
+            Q_ASSERT_X(0, Q_FUNC_INFO, "This is a non persistent transaction!"); // we MUSTN'T be here
+            return ErrorCode::notImplemented;
+        }
+
         ErrorCode executeTransactionInternal(const QnTransaction<QnTranState> &) {
->>>>>>> 74ef8c43
-            Q_ASSERT_X(0, Q_FUNC_INFO, "This is a non persistent transaction!"); // we MUSTN'T be here
-            return ErrorCode::notImplemented;
-        }
-
-<<<<<<< HEAD
-        ErrorCode executeTransactionInternal(const QnTransaction<ApiConnectionDataList> &) {
-=======
+            Q_ASSERT_X(0, Q_FUNC_INFO, "This is a non persistent transaction!"); // we MUSTN'T be here
+            return ErrorCode::notImplemented;
+        }
+
         ErrorCode executeTransactionInternal(const QnTransaction<int> &) {
->>>>>>> 74ef8c43
             Q_ASSERT_X(0, Q_FUNC_INFO, "This is a non persistent transaction!"); // we MUSTN'T be here
             return ErrorCode::notImplemented;
         }
