#ifndef __DB_MANAGER_H_
#define __DB_MANAGER_H_

#include <memory>

#include <QtSql/QSqlError>

#include "nx_ec/ec_api.h"
#include "transaction/transaction.h"
#include <nx_ec/data/api_lock_data.h>
#include "nx_ec/data/api_fwd.h"
#include "nx_ec/data/api_misc_data.h"
#include "utils/db/db_helper.h"
#include "transaction/transaction_log.h"
#include "nx_ec/data/api_runtime_data.h"
#include <nx/utils/log/log.h>
#include <utils/common/unused.h>
#include <nx/utils/singleton.h>
#include "nx/utils/type_utils.h"
#include "core/resource_access/user_access_data.h"
#include "core/resource_access/resource_access_manager.h"
#include "core/resource/user_resource.h"


namespace ec2
{

class LicenseManagerImpl;

enum ApiObjectType
{
    ApiObject_NotDefined,
    ApiObject_Server,
    ApiObject_Camera,
    ApiObject_User,
    ApiObject_Layout,
    ApiObject_Videowall,
    ApiObject_BusinessRule,
    ApiObject_Storage,
    ApiObject_WebPage,
};
struct ApiObjectInfo
{
    ApiObjectInfo() {}
    ApiObjectInfo(const ApiObjectType& type, const QnUuid& id): type(type), id(id) {}

    ApiObjectType type;
    QnUuid id;
};
class ApiObjectInfoList: public std::vector<ApiObjectInfo>
{
public:
    std::vector<ApiIdData> toIdList() const
    {
        std::vector<ApiIdData> result;
        result.reserve(size());
        for (size_t i = 0; i < size(); ++i)
            result.push_back(ApiIdData(at(i).id));
        return result;
    }
};

class QnDbManagerAccess;

namespace detail
{
    class QnDbManager
    :
        public QObject,
        public QnDbHelper,
        public Singleton<QnDbManager>
    {
        Q_OBJECT

        friend class ::ec2::QnDbManagerAccess;
    public:
        QnDbManager();
        virtual ~QnDbManager();

        bool init(const QUrl& dbUrl);
        bool isInitialized() const;

        template <class T>
        ErrorCode executeTransactionNoLock(const QnTransaction<T>& tran, const QByteArray& serializedTran)
        {
            NX_ASSERT(!tran.persistentInfo.isNull(), Q_FUNC_INFO, "You must register transaction command in persistent command list!");
            if (!tran.isLocal()) {
                QnTransactionLog::ContainsReason isContains = transactionLog->contains(tran);
                if (isContains == QnTransactionLog::Reason_Timestamp)
                    return ErrorCode::containsBecauseTimestamp;
                else if (isContains == QnTransactionLog::Reason_Sequence)
                    return ErrorCode::containsBecauseSequence;
            }
            ErrorCode result = executeTransactionInternal(tran);
            if (result != ErrorCode::ok)
                return result;
            if (tran.isLocal())
                return ErrorCode::ok;
            return transactionLog->saveTransaction( tran, serializedTran);
        }

        ErrorCode executeTransactionNoLock(const QnTransaction<ApiDatabaseDumpData>& tran, const QByteArray& /*serializedTran*/)
        {
            return executeTransactionInternal(tran);
        }

        template <class T>
        ErrorCode executeTransaction(const QnTransaction<T>& tran, const QByteArray& serializedTran)
        {
            NX_ASSERT(!tran.persistentInfo.isNull(), Q_FUNC_INFO, "You must register transaction command in persistent command list!");
            QnDbTransactionLocker lock(getTransaction());
            ErrorCode result = executeTransactionNoLock(tran, serializedTran);
            if (result == ErrorCode::ok) {
                if (!lock.commit())
                {
                    NX_LOG( QnLog::EC2_TRAN_LOG, lit("Commit error while executing transaction %1: %2").
                        arg(toString(result)).arg(m_sdb.lastError().text()), cl_logWARNING );
                    return ErrorCode::dbError;
                }
            }
            return result;
        }


        // --------- get methods ---------------------

        template <class T1, class T2>
        ErrorCode doQuery(const T1& t1, T2& t2)
        {
            QnWriteLocker lock(&m_mutex);
            return doQueryNoLock(t1, t2);
        }

        //getCurrentTime
        ErrorCode doQuery(const nullptr_t& /*dummy*/, ApiTimeData& currentTime);

        //dumpDatabase
        ErrorCode doQuery(const nullptr_t& /*dummy*/, ApiDatabaseDumpData& data);
        ErrorCode doQuery(const ApiStoredFilePath& path, ApiDatabaseDumpToFileData& dumpFileSize);

        // --------- misc -----------------------------
        QnUuid getID() const;
        bool updateId();

        ApiObjectType getObjectType(const QnUuid& objectId)
        {
            QnWriteLocker lock( &m_mutex );
            return getObjectTypeNoLock( objectId );
        }
        /*!
            \note This overload should be called within transaction
        */
        ApiObjectType getObjectTypeNoLock(const QnUuid& objectId);
        ApiObjectInfoList getNestedObjectsNoLock(const ApiObjectInfo& parentObject);
        ApiObjectInfoList getObjectsNoLock(const ApiObjectType& objectType);

        bool readMiscParam( const QByteArray& name, QByteArray* value );

        //!Reads settings (properties of user 'admin')

        virtual QnDbTransaction* getTransaction() override;

    signals:
        //!Emitted after \a QnDbManager::init was successfully executed
        void initialized();

    private:
        enum FilterType
        {
            RES_ID_FIELD,
            RES_TYPE_FIELD,
            RES_PARENT_ID_FIELD
        };

        //!query filter
        class QnQueryFilter
        {
        public:
            //filtered field,
            QMap<int, QVariant> fields;
        };


        friend class ::ec2::QnTransactionLog;
        QSqlDatabase& getDB() { return m_sdb; }
        QnReadWriteLock& getMutex() { return m_mutex; }

        // ------------ data retrieval --------------------------------------
        ErrorCode doQueryNoLock(nullptr_t /*dummy*/, ApiResourceParamDataList& data);

        //listDirectory
        ErrorCode doQueryNoLock(const ApiStoredFilePath& path, ApiStoredDirContents& data);
        //getStorageData
        ErrorCode doQueryNoLock(const ApiStoredFilePath& path, ApiStoredFileData& data);

        //getStoredFiles
        ErrorCode doQueryNoLock(const ApiStoredFilePath& path, ApiStoredFileDataList& data);
        ErrorCode doQueryNoLock(const nullptr_t&, ApiStoredFileDataList& data) { return doQueryNoLock(ApiStoredFilePath(), data); }

        ErrorCode doQueryNoLock(const QByteArray &paramName, ApiMiscData& miscData);
        //getResourceTypes
        ErrorCode doQueryNoLock(const nullptr_t& /*dummy*/, ApiResourceTypeDataList& resourceTypeList);

        //getCameras
        ErrorCode doQueryNoLock(const QnUuid& id, ApiCameraDataList& cameraList);

        //getStorages
        ErrorCode doQueryNoLock(const QnUuid& mServerId, ApiStorageDataList& cameraList);

        //get resource status
        ErrorCode doQueryNoLock(const QnUuid& resId, ApiResourceStatusDataList& statusList);

        //getCameraUserAttributesList
        ErrorCode doQueryNoLock(const QnUuid& cameraId, ApiCameraAttributesDataList& cameraUserAttributesList);

        //getCamerasEx
        ErrorCode doQueryNoLock(const QnUuid& id, ApiCameraDataExList& cameraList);

        //getServers
        ErrorCode doQueryNoLock(const QnUuid& id, ApiMediaServerDataList& serverList);

        //getServersEx
        ErrorCode doQueryNoLock(const QnUuid& id, ApiMediaServerDataExList& serverList);

        //getCameraServerItems
        ErrorCode doQueryNoLock(const nullptr_t& /*dummy*/, ApiServerFootageDataList& historyList);

        //getUserList
        ErrorCode doQueryNoLock(const QnUuid& id, ApiUserDataList& userList);

        //getUserGroupList
        ErrorCode doQueryNoLock(const QnUuid& id, ApiUserGroupDataList& groupList);

        //getPredefinedRoles
        ErrorCode doQueryNoLock(const nullptr_t& /*dummy*/, ApiPredefinedRoleDataList& rolesList);

        //getAccessRights
        ErrorCode doQueryNoLock(const nullptr_t& /*dummy*/, ApiAccessRightsDataList& accessRightsList);

        //getVideowallList
        ErrorCode doQueryNoLock(const QnUuid& id, ApiVideowallDataList& videowallList);

        //getWebPageList
        ErrorCode doQueryNoLock(const QnUuid& id, ApiWebPageDataList& webPageList);

        //getBusinessRuleList
        ErrorCode doQueryNoLock(const QnUuid& id, ApiBusinessRuleDataList& userList);

        //getBusinessRuleList
        ErrorCode doQueryNoLock(const QnUuid& id, ApiLayoutDataList& layoutList);

        //getResourceParams
        ErrorCode doQueryNoLock(const QnUuid& resourceId, ApiResourceParamWithRefDataList& params);

        // ApiFullInfo
        ErrorCode doQueryNoLock(const nullptr_t& /*dummy*/, ApiFullInfoData& data);

        //getLicenses
        ErrorCode doQueryNoLock(const nullptr_t& /*dummy*/, ApiLicenseDataList& data);

        // ApiDiscoveryDataList
        ErrorCode doQueryNoLock(const QnUuid& id, ApiDiscoveryDataList& data);

        //getMediaServerUserAttributesList
        ErrorCode doQueryNoLock(const QnUuid& mServerId, ApiMediaServerUserAttributesDataList& serverAttrsList);

        //getTransactionLog
        ErrorCode doQueryNoLock(const ApiTranLogFilter&, ApiTransactionDataList& tranList);

        //getClientInfoList
        ErrorCode doQueryNoLock(const QnUuid& clientId, ApiClientInfoDataList& data);

        // Stub - acts as if nothing is found in the database. Needed for merge algorithm.
        ErrorCode doQueryNoLock(const QnUuid& /*id*/, ApiUpdateUploadResponceDataList& data)
        {
            data.clear();
            return ErrorCode::ok;
        }

        // ------------ transactions --------------------------------------

        template<typename T>
        ErrorCode executeTransactionInternal(const QnTransaction<T>&)
        {
            NX_ASSERT(0, "This function should be explicitely specialized");
            return ErrorCode::notImplemented;
        }

        ErrorCode executeTransactionInternal(const QnTransaction<ApiCameraData>& tran);
        ErrorCode executeTransactionInternal(const QnTransaction<ApiCameraAttributesData>& tran);
        ErrorCode executeTransactionInternal(const QnTransaction<ApiCameraAttributesDataList>& tran);
        ErrorCode executeTransactionInternal(const QnTransaction<ApiMediaServerData>& tran);
        ErrorCode executeTransactionInternal(const QnTransaction<ApiStorageData>& tran);
        ErrorCode executeTransactionInternal(const QnTransaction<ApiMediaServerUserAttributesData>& tran);
        ErrorCode executeTransactionInternal(const QnTransaction<ApiLayoutData>& tran);
        ErrorCode executeTransactionInternal(const QnTransaction<ApiLayoutDataList>& tran);
        ErrorCode executeTransactionInternal(const QnTransaction<ApiResourceStatusData>& tran);
        ErrorCode executeTransactionInternal(const QnTransaction<ApiResourceParamWithRefData>& tran);
        ErrorCode executeTransactionInternal(const QnTransaction<ApiServerFootageData>& tran);
        ErrorCode executeTransactionInternal(const QnTransaction<ApiStoredFileData>& tran);
        ErrorCode executeTransactionInternal(const QnTransaction<ApiStoredFilePath> &tran);
        ErrorCode executeTransactionInternal(const QnTransaction<ApiBusinessRuleData>& tran);
        ErrorCode executeTransactionInternal(const QnTransaction<ApiUserData>& tran);
        ErrorCode executeTransactionInternal(const QnTransaction<ApiUserGroupData>& tran);
        ErrorCode executeTransactionInternal(const QnTransaction<ApiAccessRightsData>& tran);
        ErrorCode executeTransactionInternal(const QnTransaction<ApiResetBusinessRuleData>& /*tran*/) {
            NX_ASSERT(0, Q_FUNC_INFO, "This transaction can't be executed directly!"); // we MUSTN'T be here
            return ErrorCode::notImplemented;
        }
        ErrorCode executeTransactionInternal(const QnTransaction<ApiVideowallData>& tran);
        ErrorCode executeTransactionInternal(const QnTransaction<ApiUpdateUploadResponceData>& tran);
        ErrorCode executeTransactionInternal(const QnTransaction<ApiVideowallDataList>& tran);
        ErrorCode executeTransactionInternal(const QnTransaction<ApiWebPageData>& tran);
        ErrorCode executeTransactionInternal(const QnTransaction<ApiWebPageDataList>& tran);
        ErrorCode executeTransactionInternal(const QnTransaction<ApiDiscoveryData> &tran);
        ErrorCode executeTransactionInternal(const QnTransaction<ApiDatabaseDumpData>& tran);
        ErrorCode executeTransactionInternal(const QnTransaction<ApiClientInfoData>& tran);
        ErrorCode executeTransactionInternal(const QnTransaction<ApiMiscData>& tran);

        // delete camera, server, layout, any resource, etc.
        ErrorCode executeTransactionInternal(const QnTransaction<ApiIdData>& tran);

        ErrorCode executeTransactionInternal(const QnTransaction<ApiLicenseDataList>& tran);
        ErrorCode executeTransactionInternal(const QnTransaction<ApiLicenseData>& tran);

        ErrorCode executeTransactionInternal(const QnTransaction<ApiIdDataList>& /*tran*/)
        {
            NX_ASSERT(0, Q_FUNC_INFO, "This is a non persistent transaction!"); // we MUSTN'T be here
            return ErrorCode::notImplemented;
        }

        ErrorCode executeTransactionInternal(const QnTransaction<ApiMediaServerUserAttributesDataList>& /*tran*/)
        {
            NX_ASSERT(0, Q_FUNC_INFO, "This is a non persistent transaction!"); // we MUSTN'T be here
            return ErrorCode::notImplemented;
        }

        ErrorCode executeTransactionInternal(const QnTransaction<ApiCameraDataList>& /*tran*/)
        {
            NX_ASSERT(0, Q_FUNC_INFO, "This is a non persistent transaction!"); // we MUSTN'T be here
            return ErrorCode::notImplemented;
        }

        ErrorCode executeTransactionInternal(const QnTransaction<ApiStorageDataList>& /*tran*/)
        {
            NX_ASSERT(0, Q_FUNC_INFO, "This is a non persistent transaction!"); // we MUSTN'T be here
            return ErrorCode::notImplemented;
        }

        ErrorCode executeTransactionInternal(const QnTransaction<ApiResourceParamDataList>& /*tran*/)
        {
            NX_ASSERT(0, Q_FUNC_INFO, "This is a non persistent transaction!"); // we MUSTN'T be here
            return ErrorCode::notImplemented;
        }

        ErrorCode executeTransactionInternal(const QnTransaction<ApiResourceParamWithRefDataList>& /*tran*/)
        {
            NX_ASSERT(0, Q_FUNC_INFO, "This is a non persistent transaction!"); // we MUSTN'T be here
            return ErrorCode::notImplemented;
        }

        ErrorCode executeTransactionInternal(const QnTransaction<ApiEmailSettingsData>&) {
            NX_ASSERT(0, Q_FUNC_INFO, "This is a non persistent transaction!"); // we MUSTN'T be here
            return ErrorCode::notImplemented;
        }
        ErrorCode executeTransactionInternal(const QnTransaction<ApiEmailData>&) {
            NX_ASSERT(0, Q_FUNC_INFO, "This is a non persistent transaction!"); // we MUSTN'T be here
            return ErrorCode::notImplemented;
        }
        ErrorCode executeTransactionInternal(const QnTransaction<ApiFullInfoData>&) {
            NX_ASSERT(0, Q_FUNC_INFO, "This is a non persistent transaction!"); // we MUSTN'T be here
            return ErrorCode::notImplemented;
        }
        ErrorCode executeTransactionInternal(const QnTransaction<ApiBusinessActionData>&) {
            NX_ASSERT(0, Q_FUNC_INFO, "This is a non persistent transaction!"); // we MUSTN'T be here
            return ErrorCode::notImplemented;
        }

        ErrorCode executeTransactionInternal(const QnTransaction<ApiVideowallControlMessageData> &) {
            NX_ASSERT(0, Q_FUNC_INFO, "This is a non persistent transaction!"); // we MUSTN'T be here
            return ErrorCode::notImplemented;
        }

        ErrorCode executeTransactionInternal(const QnTransaction<ApiUpdateUploadData> &) {
            NX_ASSERT(0, Q_FUNC_INFO, "This is a non persistent transaction!"); // we MUSTN'T be here
            return ErrorCode::notImplemented;
        }

        ErrorCode executeTransactionInternal(const QnTransaction<ApiDiscoveredServerData> &) {
            NX_ASSERT(0, Q_FUNC_INFO, "This is a non persistent transaction!"); // we MUSTN'T be here
            return ErrorCode::notImplemented;
        }

        ErrorCode executeTransactionInternal(const QnTransaction<ApiDiscoveredServerDataList> &) {
            NX_ASSERT(0, Q_FUNC_INFO, "This is a non persistent transaction!"); // we MUSTN'T be here
            return ErrorCode::notImplemented;
        }

        ErrorCode executeTransactionInternal(const QnTransaction<ApiDiscoverPeerData> &) {
            NX_ASSERT(0, Q_FUNC_INFO, "This is a non persistent transaction!"); // we MUSTN'T be here
            return ErrorCode::notImplemented;
        }

        ErrorCode executeTransactionInternal(const QnTransaction<ApiSystemIdData> &) {
            NX_ASSERT(0, Q_FUNC_INFO, "This is a non persistent transaction!"); // we MUSTN'T be here
            return ErrorCode::notImplemented;
        }

        ErrorCode executeTransactionInternal(const QnTransaction<ApiLockData> &) {
           NX_ASSERT(0, Q_FUNC_INFO, "This is a non persistent transaction!"); // we MUSTN'T be here
            return ErrorCode::notImplemented;
        }

        ErrorCode executeTransactionInternal(const QnTransaction<ApiRuntimeData> &) {
            NX_ASSERT(0, Q_FUNC_INFO, "This is a non persistent transaction!"); // we MUSTN'T be here
            return ErrorCode::notImplemented;
        }

        ErrorCode executeTransactionInternal(const QnTransaction<ApiPeerAliveData> &) {
            NX_ASSERT(0, Q_FUNC_INFO, "This is a non persistent transaction!"); // we MUSTN'T be here
            return ErrorCode::notImplemented;
        }

        ErrorCode executeTransactionInternal(const QnTransaction<ApiUpdateInstallData> &) {
            NX_ASSERT(0, Q_FUNC_INFO, "This is a non persistent transaction!"); // we MUSTN'T be here
            return ErrorCode::notImplemented;
        }

        ErrorCode executeTransactionInternal(const QnTransaction<ApiSyncRequestData> &) {
            NX_ASSERT(0, Q_FUNC_INFO, "This is a non persistent transaction!"); // we MUSTN'T be here
            return ErrorCode::notImplemented;
        }

        ErrorCode executeTransactionInternal(const QnTransaction<QnTranStateResponse> &) {
            NX_ASSERT(0, Q_FUNC_INFO, "This is a non persistent transaction!"); // we MUSTN'T be here
            return ErrorCode::notImplemented;
        }

        ErrorCode executeTransactionInternal(const QnTransaction<ApiPeerSystemTimeData> &) {
            NX_ASSERT(0, Q_FUNC_INFO, "This is a non persistent transaction!"); // we MUSTN'T be here
            return ErrorCode::notImplemented;
        }

        ErrorCode executeTransactionInternal(const QnTransaction<ApiPeerSystemTimeDataList> &) {
            NX_ASSERT(0, Q_FUNC_INFO, "This is a non persistent transaction!"); // we MUSTN'T be here
            return ErrorCode::notImplemented;
        }

        ErrorCode executeTransactionInternal(const QnTransaction<ApiLicenseOverflowData> &);
        ErrorCode executeTransactionInternal(const QnTransaction<ApiCleanupDatabaseData>& tran);

        ErrorCode executeTransactionInternal(const QnTransaction<ApiUpdateSequenceData> &) {
            NX_ASSERT(0, Q_FUNC_INFO, "This is a non persistent transaction!"); // we MUSTN'T be here
            return ErrorCode::notImplemented;
        }

        ErrorCode executeTransactionInternal(const QnTransaction<ApiTranSyncDoneData> &) {
            NX_ASSERT(0, Q_FUNC_INFO, "This is a non persistent transaction!"); // we MUSTN'T be here
            return ErrorCode::notImplemented;
        }

        ErrorCode executeTransactionInternal(const QnTransaction<ApiDiscoveryDataList> &) {
            NX_ASSERT(0, Q_FUNC_INFO, "This is a non persistent transaction!"); // we MUSTN'T be here
            return ErrorCode::notImplemented;
        }

        ErrorCode executeTransactionInternal(const QnTransaction<ApiReverseConnectionData> &) {
            NX_ASSERT(0, Q_FUNC_INFO, "This is a non persistent transaction!"); // we MUSTN'T be here
            return ErrorCode::notImplemented;
        }

        ErrorCode deleteTableRecord(const QnUuid& id, const QString& tableName, const QString& fieldName);
        ErrorCode deleteTableRecord(const qint32& internalId, const QString& tableName, const QString& fieldName);

        ErrorCode saveMiscParam(const ApiMiscData &params);
        ErrorCode readSettings(ApiResourceParamDataList& settings);

        ErrorCode insertOrReplaceResource(const ApiResourceData& data, qint32* internalId);
        ErrorCode deleteRecordFromResourceTable(const qint32 id);
        ErrorCode removeObject(const ApiObjectInfo& apiObject);

        ErrorCode insertAddParam(const ApiResourceParamWithRefData& param);
        ErrorCode fetchResourceParams( const QnQueryFilter& filter, ApiResourceParamWithRefDataList& params );

        ErrorCode saveCamera(const ApiCameraData& params);
        ErrorCode insertOrReplaceCamera(const ApiCameraData& data, qint32 internalId);
        ErrorCode saveCameraUserAttributes( const ApiCameraAttributesData& attrs );
        ErrorCode insertOrReplaceCameraAttributes(const ApiCameraAttributesData& data, qint32* const internalId);
        ErrorCode removeCameraAttributes(const QnUuid& id);
        ErrorCode removeResourceAccessRights(const QnUuid& id);
        ErrorCode removeResourceStatus(const QnUuid& id);
        ErrorCode updateCameraSchedule(const std::vector<ApiScheduleTaskData>& scheduleTasks, qint32 internalId);
        ErrorCode removeCameraSchedule(qint32 internalId);
        ErrorCode removeCamera(const QnUuid& guid);
        ErrorCode removeStorage(const QnUuid& guid);
        ErrorCode removeParam(const ApiResourceParamWithRefData& data);
        ErrorCode deleteCameraServerItemTable(qint32 id);

        ErrorCode insertOrReplaceMediaServer(const ApiMediaServerData& data, qint32 internalId);
        ErrorCode insertOrReplaceMediaServerUserAttributes(const ApiMediaServerUserAttributesData& attrs);
        ErrorCode removeServer(const QnUuid& guid);
        ErrorCode removeMediaServerUserAttributes(const QnUuid& guid);

        ErrorCode removeLayout(const QnUuid& id);
        ErrorCode removeLayoutInternal(const QnUuid& id, const qint32 &internalId);
        ErrorCode saveLayout(const ApiLayoutData& params);
        ErrorCode insertOrReplaceLayout(const ApiLayoutData& data, qint32 internalId);
        ErrorCode updateLayoutItems(const ApiLayoutData& data, qint32 internalLayoutId);
        ErrorCode removeLayoutItems(qint32 id);

        ErrorCode deleteUserProfileTable(const qint32 id);
        ErrorCode removeUser( const QnUuid& guid );
        ErrorCode insertOrReplaceUser(const ApiUserData& data, qint32 internalId);
        ErrorCode checkExistingUser(const QString &name, qint32 internalId);
        ErrorCode insertOrReplaceUserGroup(const ApiUserGroupData& data);
        ErrorCode removeUserGroup( const QnUuid& guid );
        ErrorCode setAccessRights(const ApiAccessRightsData& data);
        ErrorCode cleanAccessRights(const QnUuid& userOrGroupId);

        ErrorCode saveVideowall(const ApiVideowallData& params);
        ErrorCode removeVideowall(const QnUuid& id);
        ErrorCode insertOrReplaceVideowall(const ApiVideowallData& data, qint32 internalId);
        ErrorCode deleteVideowallPcs(const QnUuid &videowall_guid);
        ErrorCode deleteVideowallItems(const QnUuid &videowall_guid);
        ErrorCode updateVideowallItems(const ApiVideowallData& data);
        ErrorCode updateVideowallScreens(const ApiVideowallData& data);
        ErrorCode removeLayoutFromVideowallItems(const QnUuid &layout_id);
        ErrorCode deleteVideowallMatrices(const QnUuid &videowall_guid);
        ErrorCode updateVideowallMatrices(const ApiVideowallData &data);

        ErrorCode saveWebPage(const ApiWebPageData &params);
        ErrorCode removeWebPage(const QnUuid &id);
        ErrorCode insertOrReplaceWebPage(const ApiWebPageData &data, qint32 internalId);

        ErrorCode insertOrReplaceBusinessRuleTable( const ApiBusinessRuleData& businessRule);
        ErrorCode insertBRuleResource(const QString& tableName, const QnUuid& ruleGuid, const QnUuid& resourceGuid);
        ErrorCode removeBusinessRule( const QnUuid& id );
        ErrorCode updateBusinessRule(const ApiBusinessRuleData& rule);

        ErrorCode saveLicense(const ApiLicenseData& license);
        ErrorCode saveLicense(const ApiLicenseData& license, QSqlDatabase& database);
        ErrorCode removeLicense(const ApiLicenseData& license);
        ErrorCode removeLicense(const ApiLicenseData& license, QSqlDatabase& database);

        ErrorCode insertOrReplaceStoredFile(const QString &fileName, const QByteArray &fileContents);

        bool createDatabase();

        qint32 getResourceInternalId( const QnUuid& guid );
        QnUuid getResourceGuid(const qint32 &internalId);
        qint32 getBusinessRuleInternalId( const QnUuid& guid );

        bool isReadOnly() const { return m_dbReadOnly; }

    private:
        class QnDbTransactionExt: public QnDbTransaction
        {
        public:
            QnDbTransactionExt(QSqlDatabase& database, QnReadWriteLock& mutex): QnDbTransaction(database, mutex) {}

            virtual bool beginTran() override;
            virtual void rollback() override;
            virtual bool commit() override;
        };

        enum GuidConversionMethod {CM_Default, CM_Binary, CM_MakeHash, CM_String, CM_INT};

        QMap<int, QnUuid> getGuidList(const QString& request, GuidConversionMethod method, const QByteArray& intHashPostfix = QByteArray());

        bool updateTableGuids(const QString& tableName, const QString& fieldName, const QMap<int, QnUuid>& guids);
        bool updateResourceTypeGuids();
        bool updateGuids();
        bool updateBusinessActionParameters();
        QnUuid getType(const QString& typeName);
        bool resyncTransactionLog();
        bool addStoredFiles(const QString& baseDirectoryName, int* count = 0);

        template <class ObjectType, class ObjectListType>
        bool fillTransactionLogInternal(ApiCommand::Value command, std::function<bool (ObjectType& data)> updater = nullptr);

        template <class ObjectListType>
        bool queryObjects(ObjectListType& objects);

        virtual bool beforeInstallUpdate(const QString& updateName) override;
        virtual bool afterInstallUpdate(const QString& updateName) override;

        ErrorCode addCameraHistory(const ApiServerFootageData& params);
        ErrorCode removeCameraHistory(const QnUuid& serverId);
        ErrorCode getScheduleTasks(std::vector<ApiScheduleTaskWithRefData>& scheduleTaskList);
        void addResourceTypesFromXML(ApiResourceTypeDataList& data);
        void loadResourceTypeXML(const QString& fileName, ApiResourceTypeDataList& data);
        bool removeServerStatusFromTransactionLog();
        bool removeEmptyLayoutsFromTransactionLog();
        bool tuneDBAfterOpen();
        bool removeOldCameraHistory();
        bool migrateServerGUID(const QString& table, const QString& field);
        bool removeWrongSupportedMotionTypeForONVIF();
        bool cleanupDanglingDbObjects();
        bool fixBusinessRules();
        bool syncLicensesBetweenDB();
        bool upgradeSerializedTransactionsToV2();
        bool encryptKvPairs();
        bool upgradeSerializedTransactionsToV3();
        ErrorCode getLicenses(ApiLicenseDataList& data, QSqlDatabase& database);
    private:
        QnUuid m_storageTypeId;
        QnUuid m_serverTypeId;
        QnUuid m_cameraTypeId;
        QnUuid m_adminUserID;
        int m_adminUserInternalID;
        ApiResourceTypeDataList m_cachedResTypes;
        bool m_licenseOverflowMarked;
        QnUuid m_dbInstanceId;
        bool m_initialized;
        /*
        * Database for static or very rare modified data. Be careful! It's not supported DB transactions for static DB
        * So, only atomic SQL updates are allowed. m_mutexStatic is used for createDB only. Common mutex/transaction is sharing for both DB
        */
        QSqlDatabase m_sdbStatic;
        QnDbTransactionExt m_tran;
        QnDbTransaction m_tranStatic;
        mutable QnReadWriteLock m_mutexStatic;
<<<<<<< HEAD

        // todo: move this variables to QFlag
=======
        bool m_needClearLog;
>>>>>>> e96d7cbc
        bool m_needResyncLog;
        bool m_needResyncLicenses;
        bool m_needResyncFiles;
        bool m_needResyncCameraUserAttributes;
        bool m_needResyncServerUserAttributes;
        bool m_needResyncMediaServers;
        bool m_dbJustCreated;
        bool m_isBackupRestore;
        bool m_needResyncLayout;
        bool m_needResyncbRules;
        bool m_needResyncUsers;
        bool m_needResyncStorages;
        bool m_needResyncClientInfoData;

        bool m_dbReadOnly;
    };
} // namespace detail

class QnDbManagerAccess
{
public:
    QnDbManagerAccess(const Qn::UserAccessData &userAccessData);
    ApiObjectType getObjectType(const QnUuid& objectId);

    template <typename T1>
    ErrorCode doQuery(const T1& t1, ApiFullInfoData& data)
    {
        ErrorCode errorCode = detail::QnDbManager::instance()->doQuery(t1, data);
        if (errorCode != ErrorCode::ok)
            return errorCode;

        readData(data.resourceTypes);
        readData(data.servers);
        readData(data.serversUserAttributesList);
        readData(data.cameras);
        readData(data.cameraUserAttributesList);
        readData(data.users);
        readData(data.userGroups);
        readData(data.userGroups);
        readData(data.accessRights);
        readData(data.layouts);
        readData(data.videowalls);
        readData(data.rules);
        readData(data.cameraHistory);
        readData(data.licenses);
        readData(data.discoveryData);
        readData(data.allProperties);
        readData(data.storages);
        readData(data.resStatusList);
        readData(data.webPages);

        return errorCode;
    }

    QnDbHelper::QnDbTransaction* getTransaction();
    ApiObjectType getObjectTypeNoLock(const QnUuid& objectId);
    ApiObjectInfoList getNestedObjectsNoLock(const ApiObjectInfo& parentObject);
    ApiObjectInfoList getObjectsNoLock(const ApiObjectType& objectType);
    void getResourceParamsNoLock(const QnUuid& resourceId, ApiResourceParamWithRefDataList& resourceParams);

    template <typename T1, typename T2>
    ErrorCode doQuery(const T1 &t1, T2 &t2)
    {
        ErrorCode errorCode = detail::QnDbManager::instance()->doQuery(t1, t2);
        if (errorCode != ErrorCode::ok)
            return errorCode;

        if (!getTransactionDescriptorByParam<T2>()->checkReadPermissionFunc(m_userAccessData, t2))
        {
            errorCode = ErrorCode::forbidden;
            t2 = T2();
        }
        return errorCode;
    }

    template<typename T1, template<typename, typename> class Cont, typename T2, typename A>
    ErrorCode doQuery(const T1 &inParam, Cont<T2,A>& outParam)
    {
        ErrorCode errorCode = detail::QnDbManager::instance()->doQuery(inParam, outParam);
        if (errorCode != ErrorCode::ok)
            return errorCode;

        getTransactionDescriptorByParam<Cont<T2,A>>()->filterByReadPermissionFunc(m_userAccessData, outParam);
        return errorCode;
    }

    bool isTranAllowed(const QnAbstractTransaction& tran) const;

    template <typename Param, typename SerializedTransaction>
    ErrorCode executeTransactionNoLock(const QnTransaction<Param> &tran, SerializedTransaction &&serializedTran)
    {
        if (!isTranAllowed(tran))
            return ErrorCode::forbidden;
        if (!getTransactionDescriptorByTransaction(tran)->checkSavePermissionFunc(m_userAccessData, tran.params))
            return ErrorCode::forbidden;
        return detail::QnDbManager::instance()->executeTransactionNoLock(tran, std::forward<SerializedTransaction>(serializedTran));
    }

    template <template<typename, typename> class Cont, typename Param, typename A, typename SerializedTransaction>
    ErrorCode executeTransactionNoLock(const QnTransaction<Cont<Param,A>> &tran, SerializedTransaction &&serializedTran)
    {
        if (!isTranAllowed(tran))
            return ErrorCode::forbidden;
        auto outParamContainer = tran.params;
        getTransactionDescriptorByTransaction(tran)->filterBySavePermissionFunc(m_userAccessData, outParamContainer);
        if (outParamContainer.size() != tran.params.size())
            return ErrorCode::forbidden;

        return detail::QnDbManager::instance()->executeTransactionNoLock(tran, std::forward<SerializedTransaction>(serializedTran));
    }

    template <class Param, class SerializedTransaction>
    ErrorCode executeTransaction(const QnTransaction<Param> &tran, SerializedTransaction &&serializedTran)
    {
        if (!isTranAllowed(tran))
            return ErrorCode::forbidden;
        if (!getTransactionDescriptorByTransaction(tran)->checkSavePermissionFunc(m_userAccessData, tran.params))
            return ErrorCode::forbidden;
        return detail::QnDbManager::instance()->executeTransaction(tran, std::forward<SerializedTransaction>(serializedTran));
    }

    template <template<typename, typename> class Cont, typename Param, typename A, typename SerializedTransaction>
    ErrorCode executeTransaction(const QnTransaction<Cont<Param,A>> &tran, SerializedTransaction &&serializedTran)
    {
        if (!isTranAllowed(tran))
            return ErrorCode::forbidden;
        Cont<Param,A> paramCopy = tran.params;
        getTransactionDescriptorByTransaction(tran)->filterBySavePermissionFunc(m_userAccessData, paramCopy);
        if (paramCopy.size() != tran.params.size())
            return ErrorCode::forbidden;

        return detail::QnDbManager::instance()->executeTransaction(tran, std::forward<SerializedTransaction>(serializedTran));
    }

private:
    template<typename T>
    void readData(T& target)
    {
        getTransactionDescriptorByParam<T>()->filterByReadPermissionFunc(m_userAccessData, target);
    }

    Qn::UserAccessData m_userAccessData;
};

} // namespace ec2

#define dbManager(userAccessData) QnDbManagerAccess(userAccessData)

#endif // __DB_MANAGER_H_<|MERGE_RESOLUTION|>--- conflicted
+++ resolved
@@ -620,12 +620,8 @@
         QnDbTransactionExt m_tran;
         QnDbTransaction m_tranStatic;
         mutable QnReadWriteLock m_mutexStatic;
-<<<<<<< HEAD
-
         // todo: move this variables to QFlag
-=======
         bool m_needClearLog;
->>>>>>> e96d7cbc
         bool m_needResyncLog;
         bool m_needResyncLicenses;
         bool m_needResyncFiles;
