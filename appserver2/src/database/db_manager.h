#ifndef __DB_MANAGER_H_
#define __DB_MANAGER_H_

#include "nx_ec/ec_api.h"
#include "transaction/transaction.h"
#include <nx_ec/data/api_lock_data.h>
#include "nx_ec/data/api_fwd.h"
#include "utils/db/db_helper.h"
#include "transaction/transaction_log.h"
#include "nx_ec/data/api_runtime_data.h"

namespace ec2
{
    class LicenseManagerImpl;

    enum ApiOjectType
    {
        ApiObject_NotDefined,
        ApiObject_Resource,
        ApiObject_Server,
        ApiObject_Camera,
        ApiObject_User,
        ApiObject_Layout,
        ApiObject_Videowall,
        ApiObject_BusinessRule,
        ApiObject_Dummy
    };
    struct ApiObjectInfo
    {
        ApiObjectInfo() {}
        ApiObjectInfo(const ApiOjectType& type, const QnId& id): type(type), id(id) {}

        ApiOjectType type;
        QnId id;
    };
    class ApiObjectInfoList: public std::vector<ApiObjectInfo>
    {
    public:
        std::vector<ApiIdData> toIdList() 
        {
            std::vector<ApiIdData> result;
            for (size_t i = 0; i < size(); ++i) {
                ApiIdData data;
                data.id = at(i).id;
                result.push_back(data);
            }
            return result;
        }
    };

    class QnDbManager;

    class QnDbManager: public QnDbHelper
    {
    public:

        QnDbManager(
            QnResourceFactory* factory,
            LicenseManagerImpl* const licenseManagerImpl,
            const QString& dbFilePath,
            const QString& dbFilePathStatic);
        virtual ~QnDbManager();


        class Locker
        {
        public:
            Locker(QnDbManager* db);
            ~Locker();
            void beginTran();
            void commit();
        private:
            bool m_inTran;
            QnDbManager* m_db;
        };

        bool init();

        static QnDbManager* instance();
        
        template <class T>
        ErrorCode executeTransactionNoLock(const QnTransaction<T>& tran, const QByteArray& serializedTran)
        {
            ErrorCode result = executeTransactionInternal(tran);
            if (result != ErrorCode::ok)
                return result;
            return transactionLog->saveTransaction( tran, serializedTran);
        }


        template <class T>
        ErrorCode executeTransaction(const QnTransaction<T>& tran, const QByteArray& serializedTran)
        {
            QnDbTransactionLocker lock(&m_tran);
            ErrorCode result = executeTransactionInternal(tran);
            if (result != ErrorCode::ok)
                return result;

            result = transactionLog->saveTransaction( tran, serializedTran);
            if (result == ErrorCode::ok)
                lock.commit();
            return result;
        }


        // --------- get methods ---------------------

        template <class T1, class T2>
        ErrorCode doQuery(const T1& t1, T2& t2)
        {
            QReadLocker lock(&m_mutex);
            return doQueryNoLock(t1, t2);
        }

        //getCurrentTime
        ErrorCode doQuery(const std::nullptr_t& /*dummy*/, ApiTimeData& currentTime);

        //listDirectory
        ErrorCode doQueryNoLock(const ApiStoredFilePath& path, ApiStoredDirContents& data);
        //getStorageData
        ErrorCode doQueryNoLock(const ApiStoredFilePath& path, ApiStoredFileData& data);

        //getResourceTypes
        ErrorCode doQueryNoLock(const std::nullptr_t& /*dummy*/, ApiResourceTypeDataList& resourceTypeList);

        //getCameras
        ErrorCode doQueryNoLock(const QnId& mServerId, ApiCameraDataList& cameraList);

        //getServers
        ErrorCode doQueryNoLock(const std::nullptr_t& /*dummy*/, ApiMediaServerDataList& serverList);

        //getCameraServerItems
        ErrorCode doQueryNoLock(const std::nullptr_t& /*dummy*/, ApiCameraServerItemDataList& historyList);

        //getCameraBookmarkTags
        ErrorCode doQueryNoLock(const std::nullptr_t& /*dummy*/, ApiCameraBookmarkTagDataList& tags);

        //getUserList
        ErrorCode doQueryNoLock(const std::nullptr_t& /*dummy*/, ApiUserDataList& userList);

        //getVideowallList
        ErrorCode doQueryNoLock(const std::nullptr_t& /*dummy*/, ApiVideowallDataList& videowallList);

        //getBusinessRuleList
        ErrorCode doQueryNoLock(const std::nullptr_t& /*dummy*/, ApiBusinessRuleDataList& userList);

        //getBusinessRuleList
        ErrorCode doQueryNoLock(const std::nullptr_t& /*dummy*/, ApiLayoutDataList& layoutList);

        //getResourceParams
        ErrorCode doQueryNoLock(const QnId& resourceId, ApiResourceParamsData& params);

        // ApiFullInfo
        ErrorCode doQueryNoLock(const std::nullptr_t& /*dummy*/, ApiFullInfoData& data);

        //getLicenses
        ErrorCode doQueryNoLock(const std::nullptr_t& /*dummy*/, ec2::ApiLicenseDataList& data);

        //getParams
        ErrorCode doQueryNoLock(const std::nullptr_t& /*dummy*/, ec2::ApiResourceParamDataList& data);

		// --------- misc -----------------------------
        bool markLicenseOverflow(bool value, qint64 time);
        QUuid getID() const;

        ApiOjectType getObjectType(const QnId& objectId);
        ApiObjectInfoList getNestedObjects(const ApiObjectInfo& parentObject);
    private:
        friend class QnTransactionLog;
        QSqlDatabase& getDB() { return m_sdb; }
        QReadWriteLock& getMutex() { return m_mutex; }

        // ------------ transactions --------------------------------------

        ErrorCode executeTransactionInternal(const QnTransaction<ApiCameraData>& tran);
        ErrorCode executeTransactionInternal(const QnTransaction<ApiCameraDataList>& tran);
        ErrorCode executeTransactionInternal(const QnTransaction<ApiMediaServerData>& tran);
        ErrorCode executeTransactionInternal(const QnTransaction<ApiLayoutData>& tran);
        ErrorCode executeTransactionInternal(const QnTransaction<ApiLayoutDataList>& tran);
        ErrorCode executeTransactionInternal(const QnTransaction<ApiSetResourceStatusData>& tran);
        ErrorCode executeTransactionInternal(const QnTransaction<ApiResourceParamsData>& tran);
        ErrorCode executeTransactionInternal(const QnTransaction<ApiCameraServerItemData>& tran);
        ErrorCode executeTransactionInternal(const QnTransaction<ApiPanicModeData>& tran);
        ErrorCode executeTransactionInternal(const QnTransaction<ApiStoredFileData>& tran);
        ErrorCode executeTransactionInternal(const QnTransaction<ApiStoredFilePath> &tran);
        ErrorCode executeTransactionInternal(const QnTransaction<ApiResourceData>& tran);
        ErrorCode executeTransactionInternal(const QnTransaction<ApiBusinessRuleData>& tran);
        ErrorCode executeTransactionInternal(const QnTransaction<ApiUserData>& tran);
        ErrorCode executeTransactionInternal(const QnTransaction<ApiResetBusinessRuleData>& tran); //reset business rules
        ErrorCode executeTransactionInternal(const QnTransaction<ApiResourceParamDataList>& tran); // save settings
        ErrorCode executeTransactionInternal(const QnTransaction<ApiVideowallData>& tran);
        ErrorCode executeTransactionInternal(const QnTransaction<ApiUpdateUploadResponceData>& tran);
        ErrorCode executeTransactionInternal(const QnTransaction<ApiVideowallDataList>& tran);

        // delete camera, server, layout, any resource, etc.
        ErrorCode executeTransactionInternal(const QnTransaction<ApiIdData>& tran);

        ErrorCode executeTransactionInternal(const QnTransaction<ApiLicenseDataList>& tran);
        ErrorCode executeTransactionInternal(const QnTransaction<ApiLicenseData>& tran);

        /* Add or remove camera bookmark tags */
        ErrorCode executeTransactionInternal(const QnTransaction<ApiCameraBookmarkTagDataList>& tran);

        ErrorCode executeTransactionInternal(const QnTransaction<ApiEmailSettingsData>&) {
            Q_ASSERT_X(0, Q_FUNC_INFO, "This is a non persistent transaction!"); // we MUSTN'T be here
            return ErrorCode::notImplemented;
        }
        ErrorCode executeTransactionInternal(const QnTransaction<ApiEmailData>&) {
            Q_ASSERT_X(0, Q_FUNC_INFO, "This is a non persistent transaction!"); // we MUSTN'T be here
            return ErrorCode::notImplemented;
        }
        ErrorCode executeTransactionInternal(const QnTransaction<ApiFullInfoData>&) {
            Q_ASSERT_X(0, Q_FUNC_INFO, "This is a non persistent transaction!"); // we MUSTN'T be here
            return ErrorCode::notImplemented;
        }
        ErrorCode executeTransactionInternal(const QnTransaction<ApiBusinessActionData>&) {
            Q_ASSERT_X(0, Q_FUNC_INFO, "This is a non persistent transaction!"); // we MUSTN'T be here
            return ErrorCode::notImplemented;
        }

        ErrorCode executeTransactionInternal(const QnTransaction<ApiVideowallControlMessageData> &) {
            Q_ASSERT_X(0, Q_FUNC_INFO, "This is a non persistent transaction!"); // we MUSTN'T be here
            return ErrorCode::notImplemented;
        }

        ErrorCode executeTransactionInternal(const QnTransaction<ApiVideowallInstanceStatusData> &) {
            Q_ASSERT_X(0, Q_FUNC_INFO, "This is a non persistent transaction!"); // we MUSTN'T be here
            return ErrorCode::notImplemented;
        }

        ErrorCode executeTransactionInternal(const QnTransaction<ApiUpdateUploadData> &) {
            Q_ASSERT_X(0, Q_FUNC_INFO, "This is a non persistent transaction!"); // we MUSTN'T be here
            return ErrorCode::notImplemented;
        }

        ErrorCode executeTransactionInternal(const QnTransaction<ApiLockData> &) {
           Q_ASSERT_X(0, Q_FUNC_INFO, "This is a non persistent transaction!"); // we MUSTN'T be here
            return ErrorCode::notImplemented;
        }

        ErrorCode executeTransactionInternal(const QnTransaction<ApiRuntimeData> &) {
            Q_ASSERT_X(0, Q_FUNC_INFO, "This is a non persistent transaction!"); // we MUSTN'T be here
            return ErrorCode::notImplemented;
        }

        ErrorCode executeTransactionInternal(const QnTransaction<ApiPeerAliveData> &) {
            Q_ASSERT_X(0, Q_FUNC_INFO, "This is a non persistent transaction!"); // we MUSTN'T be here
            return ErrorCode::notImplemented;
        }

        ErrorCode executeTransactionInternal(const QnTransaction<ApiUpdateInstallData> &) {
            Q_ASSERT_X(0, Q_FUNC_INFO, "This is a non persistent transaction!"); // we MUSTN'T be here
            return ErrorCode::notImplemented;
        }

        ErrorCode executeTransactionInternal(const QnTransaction<QnTranState> &) {
            Q_ASSERT_X(0, Q_FUNC_INFO, "This is a non persistent transaction!"); // we MUSTN'T be here
            return ErrorCode::notImplemented;
        }

        ErrorCode executeTransactionInternal(const QnTransaction<QnTranStateResponse> &) {
            Q_ASSERT_X(0, Q_FUNC_INFO, "This is a non persistent transaction!"); // we MUSTN'T be here
            return ErrorCode::notImplemented;
        }

        ErrorCode deleteTableRecord(const QnId& id, const QString& tableName, const QString& fieldName);
        ErrorCode deleteTableRecord(const qint32& internalId, const QString& tableName, const QString& fieldName);

        ErrorCode updateResource(const ApiResourceData& data, qint32 internalId);
        ErrorCode insertResource(const ApiResourceData& data, qint32* internalId);
        ErrorCode insertOrReplaceResource(const ApiResourceData& data, qint32* internalId);
        //ErrorCode insertOrReplaceResource(const ApiResourceData& data);
        ErrorCode deleteRecordFromResourceTable(const qint32 id);
        ErrorCode removeObject(const ApiObjectInfo& apiObject);

        ErrorCode insertAddParams(const std::vector<ApiResourceParamData>& params, qint32 internalId);
        ErrorCode deleteAddParams(qint32 resourceId);

        ErrorCode saveCamera(const ApiCameraData& params);
        ErrorCode insertOrReplaceCamera(const ApiCameraData& data, qint32 internalId);
        ErrorCode updateCameraSchedule(const ApiCameraData& data, qint32 internalId);
        ErrorCode removeCameraSchedule(qint32 internalId);
        ErrorCode removeCamera(const QnId& guid);
        ErrorCode deleteCameraServerItemTable(qint32 id);

        ErrorCode insertOrReplaceMediaServer(const ApiMediaServerData& data, qint32 internalId);
        ErrorCode updateStorages(const ApiMediaServerData&);
        ErrorCode removeServer(const QnId& guid);
        ErrorCode removeStoragesByServer(const QnId& serverGUID);

        ErrorCode removeLayout(const QnId& id);
        ErrorCode removeLayoutInternal(const QnId& id, const qint32 &internalId);
        ErrorCode saveLayout(const ApiLayoutData& params);
        ErrorCode insertOrReplaceLayout(const ApiLayoutData& data, qint32 internalId);
        ErrorCode updateLayoutItems(const ApiLayoutData& data, qint32 internalLayoutId);
        ErrorCode removeLayoutItems(qint32 id);

        ErrorCode deleteUserProfileTable(const qint32 id);
        ErrorCode removeUser( const QnId& guid );
        ErrorCode insertOrReplaceUser(const ApiUserData& data, qint32 internalId);

        ErrorCode saveVideowall(const ApiVideowallData& params);
        ErrorCode removeVideowall(const QnId& id);
        ErrorCode insertOrReplaceVideowall(const ApiVideowallData& data, qint32 internalId);
        ErrorCode deleteVideowallPcs(const QnId &videowall_guid);
        ErrorCode deleteVideowallItems(const QnId &videowall_guid);
        ErrorCode updateVideowallItems(const ApiVideowallData& data);
        ErrorCode updateVideowallScreens(const ApiVideowallData& data);
        ErrorCode removeLayoutFromVideowallItems(const QnId &layout_id);
        ErrorCode deleteVideowallMatrices(const QnId &videowall_guid);
        ErrorCode updateVideowallMatrices(const ApiVideowallData &data);

        ErrorCode insertOrReplaceBusinessRuleTable( const ApiBusinessRuleData& businessRule);
        ErrorCode insertBRuleResource(const QString& tableName, const QnId& ruleGuid, const QnId& resourceGuid);
        ErrorCode removeBusinessRule( const QnId& id );
        ErrorCode updateBusinessRule(const ApiBusinessRuleData& rule);

        ErrorCode saveLicense(const ApiLicenseData& license);

        ErrorCode addCameraBookmarkTag(const ApiCameraBookmarkTagData &tag);
        ErrorCode removeCameraBookmarkTag(const ApiCameraBookmarkTagData &tag);

        bool createDatabase(bool *dbJustCreated);
        bool migrateBusinessEvents();
        bool doRemap(int id, int newVal, const QString& fieldName);
        
        qint32 getResourceInternalId( const QnId& guid );
        QnId getResourceGuid(const qint32 &internalId);
        qint32 getBusinessRuleInternalId( const QnId& guid );

        void beginTran();
        void commit();
        void rollback();
    private:
        QMap<int, QnId> getGuidList(const QString& request);
        bool updateTableGuids(const QString& tableName, const QString& fieldName, const QMap<int, QnId>& guids);
        bool updateGuids();
        QnId getType(const QString& typeName);
    private:
        QnResourceFactory* m_resourceFactory;
        LicenseManagerImpl* const m_licenseManagerImpl;
        QnId m_storageTypeId;
        QnId m_serverTypeId;
        QnId m_cameraTypeId;
        QnId m_adminUserID;
        int m_adminUserInternalID;
        ApiResourceTypeDataList m_cachedResTypes;
        bool m_licenseOverflowMarked;
        qint64 m_licenseOverflowTime;
        QUuid m_dbInstanceId;
<<<<<<< HEAD
        ApiHelpGroupDataList* m_helpData;
        
        /*
        * Database for static or very rare modified data. Be carefull! It's not supported DB transactions for static DB
        * So, only atomic SQL updates are allowed. m_mutexStatic is used for createDB only. Common mutex/transaction is sharing for both DB
        */
        QSqlDatabase m_sdbStatic;
        QnDbTransaction m_tranStatic;
        mutable QReadWriteLock m_mutexStatic;
=======
>>>>>>> c5aef098
    };
};

#define dbManager QnDbManager::instance()

#endif // __DB_MANAGER_H_<|MERGE_RESOLUTION|>--- conflicted
+++ resolved
@@ -348,8 +348,6 @@
         bool m_licenseOverflowMarked;
         qint64 m_licenseOverflowTime;
         QUuid m_dbInstanceId;
-<<<<<<< HEAD
-        ApiHelpGroupDataList* m_helpData;
         
         /*
         * Database for static or very rare modified data. Be carefull! It's not supported DB transactions for static DB
@@ -358,8 +356,6 @@
         QSqlDatabase m_sdbStatic;
         QnDbTransaction m_tranStatic;
         mutable QReadWriteLock m_mutexStatic;
-=======
->>>>>>> c5aef098
     };
 };
 
