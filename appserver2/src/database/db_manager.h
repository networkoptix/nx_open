#ifndef __DB_MANAGER_H_
#define __DB_MANAGER_H_

#include "nx_ec/ec_api.h"
#include "transaction/transaction.h"
#include "nx_ec/data/api_fwd.h"
#include "utils/db/db_helper.h"
#include "transaction/transaction_log.h"


namespace ec2
{
    class LicenseManagerImpl;

    enum ApiOjectType
    {
        ApiObject_NotDefined,
        ApiObject_Resource,
        ApiObject_Server,
        ApiObject_Camera,
        ApiObject_User,
        ApiObject_Layout,
        ApiObject_Videowall,
        ApiObject_BusinessRule,
        ApiObject_Dummy
    };
    struct ApiObjectInfo
    {
        ApiObjectInfo() {}
        ApiObjectInfo(const ApiOjectType& type, const QnId& id): type(type), id(id) {}

        ApiOjectType type;
        QnId id;
    };
    class ApiObjectInfoList: public std::vector<ApiObjectInfo>
    {
    public:
        std::vector<ApiIdData> toIdList() 
        {
            std::vector<ApiIdData> result;
            for (size_t i = 0; i < size(); ++i) {
                ApiIdData data;
                data.id = at(i).id;
                result.push_back(data);
            }
            return result;
        }
    };

    class QnDbManager;

    class QnDbManager: public QnDbHelper
    {
    public:

        QnDbManager(
            QnResourceFactory* factory,
            LicenseManagerImpl* const licenseManagerImpl,
            const QString& dbFileName );
        virtual ~QnDbManager();


        class Locker
        {
        public:
            Locker(QnDbManager* db);
            ~Locker();
            void beginTran();
            void commit();
        private:
            bool m_inTran;
            QnDbManager* m_db;
        };

        bool init();

        static QnDbManager* instance();
        
        template <class T>
        ErrorCode executeTransactionNoLock(const QnTransaction<T>& tran, const QByteArray& serializedTran)
        {
            ErrorCode result = executeTransactionInternal(tran);
            if (result != ErrorCode::ok)
                return result;
            return transactionLog->saveTransaction( tran, serializedTran);
        }


        template <class T>
        ErrorCode executeTransaction(const QnTransaction<T>& tran, const QByteArray& serializedTran)
        {
            QnDbTransactionLocker lock(&m_tran);
            ErrorCode result = executeTransactionInternal(tran);
            if (result != ErrorCode::ok)
                return result;

            result = transactionLog->saveTransaction( tran, serializedTran);
            if (result == ErrorCode::ok)
                lock.commit();
            return result;
        }


        // --------- get methods ---------------------

        template <class T1, class T2>
        ErrorCode doQuery(const T1& t1, T2& t2)
        {
            QReadLocker lock(&m_mutex);
            return doQueryNoLock(t1, t2);
        }

        //getCurrentTime
        ErrorCode doQuery(const std::nullptr_t& /*dummy*/, qint64& currentTime);

        //getStoragePath
        ErrorCode doQueryNoLock(const ApiStoredFilePath& path, ApiStoredDirContents& data);
        //getStorageData
        ErrorCode doQueryNoLock(const ApiStoredFilePath& path, ApiStoredFileData& data);

        //getResourceTypes
        ErrorCode doQueryNoLock(const std::nullptr_t& /*dummy*/, ApiResourceTypeDataList& resourceTypeList);

        //getCameras
        ErrorCode doQueryNoLock(const QnId& mServerId, ApiCameraDataList& cameraList);

        //getServers
        ErrorCode doQueryNoLock(const std::nullptr_t& /*dummy*/, ApiMediaServerDataList& serverList);

        //getCameraServerItems
        ErrorCode doQueryNoLock(const std::nullptr_t& /*dummy*/, ApiCameraServerItemDataList& historyList);

        //getCameraBookmarkTags
        ErrorCode doQueryNoLock(const std::nullptr_t& /*dummy*/, ApiCameraBookmarkTagDataList& tags);

        //getUserList
        ErrorCode doQueryNoLock(const std::nullptr_t& /*dummy*/, ApiUserDataList& userList);

        //getVideowallList
        ErrorCode doQueryNoLock(const std::nullptr_t& /*dummy*/, ApiVideowallDataList& videowallList);

        //getBusinessRuleList
        ErrorCode doQueryNoLock(const std::nullptr_t& /*dummy*/, ApiBusinessRuleDataList& userList);

        //getBusinessRuleList
        ErrorCode doQueryNoLock(const std::nullptr_t& /*dummy*/, ApiLayoutDataList& layoutList);

        //getResourceParams
        ErrorCode doQueryNoLock(const QnId& resourceId, ApiResourceParamsData& params);

        // ApiFullInfo
        ErrorCode doQueryNoLock(const std::nullptr_t& /*dummy*/, ApiFullInfoData& data);

        //getLicenses
        ErrorCode doQueryNoLock(const std::nullptr_t& /*dummy*/, ec2::ApiLicenseDataList& data);

        //getParams
        ErrorCode doQueryNoLock(const std::nullptr_t& /*dummy*/, ec2::ApiResourceParamDataList& data);

        // ApiDiscoveryDataList
        ErrorCode doQueryNoLock(const std::nullptr_t& /*dummy*/, ec2::ApiDiscoveryDataList& data);

        //getHelp
        ErrorCode doQueryNoLock(const QString& group, ec2::ApiHelpGroupDataList& data);

		// --------- misc -----------------------------
        bool markLicenseOverflow(bool value, qint64 time);
        qint64 licenseOverflowTime() const;
        QUuid getID() const;

        ApiOjectType getObjectType(const QnId& objectId);
        ApiObjectInfoList getNestedObjects(const ApiObjectInfo& parentObject);
    private:
        friend class QnTransactionLog;
        QSqlDatabase& getDB() { return m_sdb; }
        QReadWriteLock& getMutex() { return m_mutex; }

        // ------------ transactions --------------------------------------

        ErrorCode executeTransactionInternal(const QnTransaction<ApiCameraData>& tran);
        ErrorCode executeTransactionInternal(const QnTransaction<ApiCameraDataList>& tran);
        ErrorCode executeTransactionInternal(const QnTransaction<ApiMediaServerData>& tran);
        ErrorCode executeTransactionInternal(const QnTransaction<ApiLayoutData>& tran);
        ErrorCode executeTransactionInternal(const QnTransaction<ApiLayoutDataList>& tran);
        ErrorCode executeTransactionInternal(const QnTransaction<ApiSetResourceStatusData>& tran);
        //ErrorCode executeTransactionInternal(const QnTransaction<ApiSetResourceDisabledData>& tran);
        ErrorCode executeTransactionInternal(const QnTransaction<ApiResourceParamsData>& tran);
        ErrorCode executeTransactionInternal(const QnTransaction<ApiCameraServerItemData>& tran);
        ErrorCode executeTransactionInternal(const QnTransaction<ApiPanicModeData>& tran);
        ErrorCode executeTransactionInternal(const QnTransaction<ApiStoredFileData>& tran);
        ErrorCode executeTransactionInternal(const QnTransaction<QString> &tran);
        ErrorCode executeTransactionInternal(const QnTransaction<ApiResourceData>& tran);
        ErrorCode executeTransactionInternal(const QnTransaction<ApiBusinessRuleData>& tran);
        ErrorCode executeTransactionInternal(const QnTransaction<ApiUserData>& tran);
        ErrorCode executeTransactionInternal(const QnTransaction<ApiResetBusinessRuleData>& tran); //reset business rules
        ErrorCode executeTransactionInternal(const QnTransaction<ApiResourceParamDataList>& tran); // save settings
        ErrorCode executeTransactionInternal(const QnTransaction<ApiVideowallData>& tran);
        ErrorCode executeTransactionInternal(const QnTransaction<ApiUpdateUploadResponceData>& tran);
        ErrorCode executeTransactionInternal(const QnTransaction<ApiVideowallDataList>& tran);
        ErrorCode executeTransactionInternal(const QnTransaction<ApiDiscoveryDataList> &tran);

        // delete camera, server, layout, any resource, etc.
        ErrorCode executeTransactionInternal(const QnTransaction<ApiIdData>& tran);

        ErrorCode executeTransactionInternal(const QnTransaction<ApiLicenseDataList>& tran);
        ErrorCode executeTransactionInternal(const QnTransaction<ApiLicenseData>& tran);

        /* Add or remove camera bookmark tags */
        ErrorCode executeTransactionInternal(const QnTransaction<ApiCameraBookmarkTagDataList>& tran);

        ErrorCode executeTransactionInternal(const QnTransaction<ApiEmailSettingsData>&) {
            Q_ASSERT_X(0, Q_FUNC_INFO, "This is a non persistent transaction!"); // we MUSTN'T be here
            return ErrorCode::notImplemented;
        }
        ErrorCode executeTransactionInternal(const QnTransaction<ApiEmailData>&) {
            Q_ASSERT_X(0, Q_FUNC_INFO, "This is a non persistent transaction!"); // we MUSTN'T be here
            return ErrorCode::notImplemented;
        }
        ErrorCode executeTransactionInternal(const QnTransaction<ApiFullInfoData>&) {
            Q_ASSERT_X(0, Q_FUNC_INFO, "This is a non persistent transaction!"); // we MUSTN'T be here
            return ErrorCode::notImplemented;
        }
        ErrorCode executeTransactionInternal(const QnTransaction<ApiBusinessActionData>&) {
            Q_ASSERT_X(0, Q_FUNC_INFO, "This is a non persistent transaction!"); // we MUSTN'T be here
            return ErrorCode::notImplemented;
        }

        ErrorCode executeTransactionInternal(const QnTransaction<ApiVideowallControlMessageData> &) {
            Q_ASSERT_X(0, Q_FUNC_INFO, "This is a non persistent transaction!"); // we MUSTN'T be here
            return ErrorCode::notImplemented;
        }

        ErrorCode executeTransactionInternal(const QnTransaction<ApiUpdateUploadData> &) {
            Q_ASSERT_X(0, Q_FUNC_INFO, "This is a non persistent transaction!"); // we MUSTN'T be here
            return ErrorCode::notImplemented;
        }

        ErrorCode executeTransactionInternal(const QnTransaction<ApiModuleData> &) {
            Q_ASSERT_X(0, Q_FUNC_INFO, "This is a non persistent transaction!"); // we MUSTN'T be here
            return ErrorCode::notImplemented;
        }

<<<<<<< HEAD
        ErrorCode executeTransactionInternal(const QnTransaction<ApiVideowallInstanceStatusData> &) {
=======
        ErrorCode executeTransactionInternal(const QnTransaction<ApiDiscoverPeerData> &) {
>>>>>>> a274a0be
            Q_ASSERT_X(0, Q_FUNC_INFO, "This is a non persistent transaction!"); // we MUSTN'T be here
            return ErrorCode::notImplemented;
        }

        ErrorCode deleteTableRecord(const QnId& id, const QString& tableName, const QString& fieldName);
        ErrorCode deleteTableRecord(const qint32& internalId, const QString& tableName, const QString& fieldName);

        ErrorCode updateResource(const ApiResourceData& data, qint32 internalId);
        ErrorCode insertResource(const ApiResourceData& data, qint32* internalId);
        ErrorCode insertOrReplaceResource(const ApiResourceData& data, qint32* internalId);
        //ErrorCode insertOrReplaceResource(const ApiResourceData& data);
        ErrorCode deleteRecordFromResourceTable(const qint32 id);
        ErrorCode removeObject(const ApiObjectInfo& apiObject);

        ErrorCode insertAddParams(const std::vector<ApiResourceParamData>& params, qint32 internalId);
        ErrorCode deleteAddParams(qint32 resourceId);

        ErrorCode saveCamera(const ApiCameraData& params);
        ErrorCode insertOrReplaceCamera(const ApiCameraData& data, qint32 internalId);
        ErrorCode updateCameraSchedule(const ApiCameraData& data, qint32 internalId);
        ErrorCode removeCameraSchedule(qint32 internalId);
        ErrorCode removeCamera(const QnId& guid);
        ErrorCode deleteCameraServerItemTable(qint32 id);

        ErrorCode insertOrReplaceMediaServer(const ApiMediaServerData& data, qint32 internalId);
        ErrorCode updateStorages(const ApiMediaServerData&);
        ErrorCode removeServer(const QnId& guid);
        ErrorCode removeStoragesByServer(const QnId& serverGUID);

        ErrorCode removeLayout(const QnId& id);
        ErrorCode removeLayoutInternal(const QnId& id, const qint32 &internalId);
        ErrorCode saveLayout(const ApiLayoutData& params);
        ErrorCode insertOrReplaceLayout(const ApiLayoutData& data, qint32 internalId);
        ErrorCode updateLayoutItems(const ApiLayoutData& data, qint32 internalLayoutId);
        ErrorCode removeLayoutItems(qint32 id);

        ErrorCode deleteUserProfileTable(const qint32 id);
        ErrorCode removeUser( const QnId& guid );
        ErrorCode insertOrReplaceUser(const ApiUserData& data, qint32 internalId);

        ErrorCode saveVideowall(const ApiVideowallData& params);
        ErrorCode removeVideowall(const QnId& id);
        ErrorCode insertOrReplaceVideowall(const ApiVideowallData& data, qint32 internalId);
        ErrorCode deleteVideowallItems(const QnId &videowall_guid);
        ErrorCode updateVideowallItems(const ApiVideowallData& data);
        ErrorCode updateVideowallScreens(const ApiVideowallData& data);
        ErrorCode removeLayoutFromVideowallItems(const QnId &layout_id);
        ErrorCode deleteVideowallMatrices(const QnId &videowall_guid);
        ErrorCode updateVideowallMatrices(const ApiVideowallData &data);

        ErrorCode insertOrReplaceBusinessRuleTable( const ApiBusinessRuleData& businessRule);
        ErrorCode insertBRuleResource(const QString& tableName, const QnId& ruleGuid, const QnId& resourceGuid);
        ErrorCode removeBusinessRule( const QnId& id );
        ErrorCode updateBusinessRule(const ApiBusinessRuleData& rule);

        ErrorCode saveLicense(const ApiLicenseData& license);

        ErrorCode addCameraBookmarkTag(const ApiCameraBookmarkTagData &tag);
        ErrorCode removeCameraBookmarkTag(const ApiCameraBookmarkTagData &tag);

        bool createDatabase(bool *dbJustCreated);
        bool migrateBusinessEvents();
        bool doRemap(int id, int newVal, const QString& fieldName);
        
        qint32 getResourceInternalId( const QnId& guid );
        QnId getResourceGuid(const qint32 &internalId);
        qint32 getBusinessRuleInternalId( const QnId& guid );

        void beginTran();
        void commit();
        void rollback();
    private:
        QMap<int, QnId> getGuidList(const QString& request);
        bool updateTableGuids(const QString& tableName, const QString& fieldName, const QMap<int, QnId>& guids);
        bool updateGuids();
        QnId getType(const QString& typeName);
        bool loadHelpData(const QString& fileName);
        void fillServerInfo( ApiServerInfoData* const serverInfo );
    private:
        QnResourceFactory* m_resourceFactory;
        LicenseManagerImpl* const m_licenseManagerImpl;
        QnId m_storageTypeId;
        QnId m_serverTypeId;
        QnId m_cameraTypeId;
        QnId m_adminUserID;
        int m_adminUserInternalID;
        ApiResourceTypeDataList m_cachedResTypes;
        bool m_licenseOverflowMarked;
        qint64 m_licenseOverflowTime;
        QUuid m_dbInstanceId;
        ApiHelpGroupDataList* m_helpData;
    };
};

#define dbManager QnDbManager::instance()

#endif // __DB_MANAGER_H_<|MERGE_RESOLUTION|>--- conflicted
+++ resolved
@@ -230,6 +230,11 @@
             return ErrorCode::notImplemented;
         }
 
+        ErrorCode executeTransactionInternal(const QnTransaction<ApiVideowallInstanceStatusData> &) {
+            Q_ASSERT_X(0, Q_FUNC_INFO, "This is a non persistent transaction!"); // we MUSTN'T be here
+            return ErrorCode::notImplemented;
+        }
+
         ErrorCode executeTransactionInternal(const QnTransaction<ApiUpdateUploadData> &) {
             Q_ASSERT_X(0, Q_FUNC_INFO, "This is a non persistent transaction!"); // we MUSTN'T be here
             return ErrorCode::notImplemented;
@@ -240,11 +245,7 @@
             return ErrorCode::notImplemented;
         }
 
-<<<<<<< HEAD
-        ErrorCode executeTransactionInternal(const QnTransaction<ApiVideowallInstanceStatusData> &) {
-=======
         ErrorCode executeTransactionInternal(const QnTransaction<ApiDiscoverPeerData> &) {
->>>>>>> a274a0be
             Q_ASSERT_X(0, Q_FUNC_INFO, "This is a non persistent transaction!"); // we MUSTN'T be here
             return ErrorCode::notImplemented;
         }
