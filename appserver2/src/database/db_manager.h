--- conflicted
+++ resolved
@@ -331,31 +331,17 @@
         void commit();
         void rollback();
     private:
-<<<<<<< HEAD
-        enum GuidConversionMethod {CM_Default, CM_Binary, CM_MakeHash, CM_INT};
-
-        QMap<int, QnId> getGuidList(const QString& request, GuidConversionMethod method, const QByteArray& intHashPostfix = QByteArray());
-=======
         enum GuidConversionMethod {CM_Default, CM_Binary, CM_MakeHash};
 
         QMap<int, QnId> getGuidList(const QString& request, const QByteArray& tableName, GuidConversionMethod method = CM_Default);
->>>>>>> ea423ec9
+
         bool updateTableGuids(const QString& tableName, const QString& fieldName, const QMap<int, QnId>& guids);
         bool updateGuids();
         QnId getType(const QString& typeName);
         bool resyncTransactionLog();
-<<<<<<< HEAD
-
         template <class ObjectType, class ObjectListType> 
         bool fillTransactionLogInternal(ApiCommand::Value command);
         bool addTransactionForGeneralSettings();
-=======
-        
-        template <class ObjectType, class ObjectListType> 
-        bool fillTransactionLogInternal(ApiCommand::Value command);
-        template <class ObjectType>
-        bool fillTransactionLogInternal(ApiCommand::Value command);
->>>>>>> ea423ec9
     private:
         QnResourceFactory* m_resourceFactory;
         LicenseManagerImpl* const m_licenseManagerImpl;
