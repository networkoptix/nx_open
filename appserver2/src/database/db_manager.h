--- conflicted
+++ resolved
@@ -471,10 +471,7 @@
         QnUuid getResourceGuid(const qint32 &internalId);
         qint32 getBusinessRuleInternalId( const QnUuid& guid );
     protected: 
-<<<<<<< HEAD
-=======
         virtual bool beforeInstallUpdate(const QString& updateName) override;
->>>>>>> ec37fe02
         virtual bool afterInstallUpdate(const QString& updateName) override;
 
     private:
@@ -503,10 +500,6 @@
         template <class ObjectType, class ObjectListType> 
         bool fillTransactionLogInternal(ApiCommand::Value command);
 
-<<<<<<< HEAD
-        bool beforeInstallUpdate(const QString& updateName);
-=======
->>>>>>> ec37fe02
         ErrorCode addCameraHistory(const ApiCameraServerItemData& params);
         ErrorCode removeCameraHistory(const ApiCameraServerItemData& params);
         ErrorCode getScheduleTasks(const QnUuid& serverId, std::vector<ApiScheduleTaskWithRefData>& scheduleTaskList);
