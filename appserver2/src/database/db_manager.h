--- conflicted
+++ resolved
@@ -543,13 +543,8 @@
         bool resyncTransactionLog();
         bool addStoredFiles(const QString& baseDirectoryName, int* count = 0);
 
-<<<<<<< HEAD
         template <class ObjectType, class ObjectListType>
-        bool fillTransactionLogInternal(ApiCommand::Value command);
-=======
-        template <class ObjectType, class ObjectListType> 
         bool fillTransactionLogInternal(ApiCommand::Value command, std::function<bool (ObjectType& data)> updater = nullptr);
->>>>>>> 2c51f128
 
         template <class ObjectListType>
         bool queryObjects(ObjectListType& objects);
