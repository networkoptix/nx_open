--- conflicted
+++ resolved
@@ -278,16 +278,12 @@
             return ErrorCode::notImplemented;
         }
 
-<<<<<<< HEAD
         ErrorCode executeTransactionInternal(const QnTransaction<ApiPeerSystemTimeData> &) {
             Q_ASSERT_X(0, Q_FUNC_INFO, "This is a non persistent transaction!"); // we MUSTN'T be here
             return ErrorCode::notImplemented;
         }
 
-        ErrorCode deleteTableRecord(const QnId& id, const QString& tableName, const QString& fieldName);
-=======
-        ErrorCode deleteTableRecord(const QUuid& id, const QString& tableName, const QString& fieldName);
->>>>>>> 6ef3795c
+        ErrorCode deleteTableRecord(const QUuid>& id, const QString& tableName, const QString& fieldName);
         ErrorCode deleteTableRecord(const qint32& internalId, const QString& tableName, const QString& fieldName);
 
         ErrorCode updateResource(const ApiResourceData& data, qint32 internalId);
@@ -372,18 +368,10 @@
         bool addTransactionForGeneralSettings();
     private:
         QnResourceFactory* m_resourceFactory;
-<<<<<<< HEAD
-        QnId m_storageTypeId;
-        QnId m_serverTypeId;
-        QnId m_cameraTypeId;
-        QnId m_adminUserID;
-=======
-        LicenseManagerImpl* const m_licenseManagerImpl;
         QUuid m_storageTypeId;
         QUuid m_serverTypeId;
         QUuid m_cameraTypeId;
         QUuid m_adminUserID;
->>>>>>> 6ef3795c
         int m_adminUserInternalID;
         ApiResourceTypeDataList m_cachedResTypes;
         bool m_licenseOverflowMarked;
