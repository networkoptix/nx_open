--- conflicted
+++ resolved
@@ -231,11 +231,12 @@
             return ErrorCode::notImplemented;
         }
 
-<<<<<<< HEAD
         ErrorCode executeTransactionInternal(const QnTransaction<ApiModuleData> &) {
-=======
+            Q_ASSERT_X(0, Q_FUNC_INFO, "This is a non persistent transaction!"); // we MUSTN'T be here
+            return ErrorCode::notImplemented;
+        }
+
         ErrorCode executeTransactionInternal(const QnTransaction<ApiVideowallInstanceStatusData> &) {
->>>>>>> b880bfc7
             Q_ASSERT_X(0, Q_FUNC_INFO, "This is a non persistent transaction!"); // we MUSTN'T be here
             return ErrorCode::notImplemented;
         }
