#ifndef __DB_MANAGER_H_
#define __DB_MANAGER_H_

#include <memory>

#include <QtSql/QSqlError>

#include "nx_ec/ec_api.h"
#include "transaction/transaction.h"
#include <nx_ec/data/api_lock_data.h>
#include "nx_ec/data/api_fwd.h"
#include "nx_ec/data/api_misc_data.h"
#include "utils/db/db_helper.h"
#include "transaction/transaction_log.h"
#include "nx_ec/data/api_runtime_data.h"
#include <nx/utils/log/log.h>
#include <utils/common/unused.h>
#include <nx/utils/singleton.h>
#include "nx/utils/type_utils.h"
#include "core/resource_management/user_access_data.h"
#include "core/resource_management/resource_access_manager.h"
#include "core/resource/user_resource.h"


namespace ec2
{

class LicenseManagerImpl;

enum ApiObjectType
{
    ApiObject_NotDefined,
    ApiObject_Server,
    ApiObject_Camera,
    ApiObject_User,
    ApiObject_Layout,
    ApiObject_Videowall,
    ApiObject_BusinessRule,
    ApiObject_Storage,
    ApiObject_WebPage,
};
struct ApiObjectInfo
{
    ApiObjectInfo() {}
    ApiObjectInfo(const ApiObjectType& type, const QnUuid& id): type(type), id(id) {}

    ApiObjectType type;
    QnUuid id;
};
class ApiObjectInfoList: public std::vector<ApiObjectInfo>
{
public:
    std::vector<ApiIdData> toIdList() const
    {
        std::vector<ApiIdData> result;
        result.reserve(size());
        for (size_t i = 0; i < size(); ++i)
            result.push_back(ApiIdData(at(i).id));
        return result;
    }
};

class QnDbManagerAccess;

namespace detail
{
    class QnDbManager
    :
        public QObject,
        public QnDbHelper,
        public Singleton<QnDbManager>
    {
        Q_OBJECT

        friend class ::ec2::QnDbManagerAccess;
    public:
        QnDbManager();
        virtual ~QnDbManager();

        bool init(const QUrl& dbUrl);
        bool isInitialized() const;

        template <class T>
        ErrorCode executeTransactionNoLock(const QnTransaction<T>& tran, const QByteArray& serializedTran)
        {
            NX_ASSERT(!tran.persistentInfo.isNull(), Q_FUNC_INFO, "You must register transaction command in persistent command list!");
            if (!tran.isLocal()) {
                QnTransactionLog::ContainsReason isContains = transactionLog->contains(tran);
                if (isContains == QnTransactionLog::Reason_Timestamp)
                    return ErrorCode::containsBecauseTimestamp;
                else if (isContains == QnTransactionLog::Reason_Sequence)
                    return ErrorCode::containsBecauseSequence;
            }
            ErrorCode result = executeTransactionInternal(tran);
            if (result != ErrorCode::ok)
                return result;
            if (tran.isLocal())
                return ErrorCode::ok;
            return transactionLog->saveTransaction( tran, serializedTran);
        }

        ErrorCode executeTransactionNoLock(const QnTransaction<ApiDatabaseDumpData>& tran, const QByteArray& /*serializedTran*/)
        {
            return executeTransactionInternal(tran);
        }

        template <class T>
        ErrorCode executeTransaction(const QnTransaction<T>& tran, const QByteArray& serializedTran)
        {
            NX_ASSERT(!tran.persistentInfo.isNull(), Q_FUNC_INFO, "You must register transaction command in persistent command list!");
            QnDbTransactionLocker lock(getTransaction());
            ErrorCode result = executeTransactionNoLock(tran, serializedTran);
            if (result == ErrorCode::ok) {
                if (!lock.commit())
                {
                    NX_LOG( QnLog::EC2_TRAN_LOG, lit("Commit error while executing transaction %1: %2").
                        arg(toString(result)).arg(m_sdb.lastError().text()), cl_logWARNING );
                    return ErrorCode::dbError;
                }
            }
            return result;
        }


        // --------- get methods ---------------------

        template <class T1, class T2>
        ErrorCode doQuery(const T1& t1, T2& t2)
        {
            QnWriteLocker lock(&m_mutex);
            return doQueryNoLock(t1, t2);
        }

        //getCurrentTime
        ErrorCode doQuery(const nullptr_t& /*dummy*/, ApiTimeData& currentTime);

        //dumpDatabase
        ErrorCode doQuery(const nullptr_t& /*dummy*/, ApiDatabaseDumpData& data);
        ErrorCode doQuery(const ApiStoredFilePath& path, ApiDatabaseDumpToFileData& dumpFileSize);

        // --------- misc -----------------------------
        QnUuid getID() const;
        bool updateId();

        ApiObjectType getObjectType(const QnUuid& objectId)
        {
            QnWriteLocker lock( &m_mutex );
            return getObjectTypeNoLock( objectId );
        }
        /*!
            \note This overload should be called within transaction
        */
        ApiObjectType getObjectTypeNoLock(const QnUuid& objectId);
        ApiObjectInfoList getNestedObjectsNoLock(const ApiObjectInfo& parentObject);
        ApiObjectInfoList getObjectsNoLock(const ApiObjectType& objectType);

        bool readMiscParam( const QByteArray& name, QByteArray* value );

        //!Reads settings (properties of user 'admin')

        virtual QnDbTransaction* getTransaction() override;

    signals:
        //!Emitted after \a QnDbManager::init was successfully executed
        void initialized();

    private:
        enum FilterType
        {
            RES_ID_FIELD,
            RES_TYPE_FIELD,
            RES_PARENT_ID_FIELD
        };

        //!query filter
        class QnQueryFilter
        {
        public:
            //filtered field,
            QMap<int, QVariant> fields;
        };


        friend class ::ec2::QnTransactionLog;
        QSqlDatabase& getDB() { return m_sdb; }
        QnReadWriteLock& getMutex() { return m_mutex; }

        // ------------ data retrieval --------------------------------------
        ErrorCode doQueryNoLock(nullptr_t /*dummy*/, ApiResourceParamDataList& data);

        //listDirectory
        ErrorCode doQueryNoLock(const ApiStoredFilePath& path, ApiStoredDirContents& data);
        //getStorageData
        ErrorCode doQueryNoLock(const ApiStoredFilePath& path, ApiStoredFileData& data);

        //getStoredFiles
        ErrorCode doQueryNoLock(const ApiStoredFilePath& path, ApiStoredFileDataList& data);
        ErrorCode doQueryNoLock(const nullptr_t&, ApiStoredFileDataList& data) { return doQueryNoLock(ApiStoredFilePath(), data); }

        ErrorCode doQueryNoLock(const QByteArray &paramName, ApiMiscData& miscData);
        //getResourceTypes
        ErrorCode doQueryNoLock(const nullptr_t& /*dummy*/, ApiResourceTypeDataList& resourceTypeList);

        //getCameras
        ErrorCode doQueryNoLock(const nullptr_t& /*dummy*/, ApiCameraDataList& cameraList);

        //getStorages
        ErrorCode doQueryNoLock(const QnUuid& mServerId, ApiStorageDataList& cameraList);

        //get resource status
        ErrorCode doQueryNoLock(const QnUuid& resId, ApiResourceStatusDataList& statusList);

        //getCameraUserAttributesList
        ErrorCode doQueryNoLock(const QnUuid& cameraId, ApiCameraAttributesDataList& cameraUserAttributesList);

        //getCamerasEx
        ErrorCode doQueryNoLock(const nullptr_t& /*dummy*/, ApiCameraDataExList& cameraList);

        //getServers
        ErrorCode doQueryNoLock(const nullptr_t& /*dummy*/, ApiMediaServerDataList& serverList);

        //getServersEx
        ErrorCode doQueryNoLock(const nullptr_t& /*dummy*/, ApiMediaServerDataExList& serverList);

        //getCameraServerItems
        ErrorCode doQueryNoLock(const nullptr_t& /*dummy*/, ApiServerFootageDataList& historyList);

        //getUserList
        ErrorCode doQueryNoLock(const nullptr_t& /*dummy*/, ApiUserDataList& userList);

        //getUserGroupList
        ErrorCode doQueryNoLock(const QnUuid& id, ApiUserGroupDataList& groupList);

        //getPredefinedRoles
        ErrorCode doQueryNoLock(const nullptr_t& /*dummy*/, ApiPredefinedRoleDataList& rolesList);

        //getAccessRights
        ErrorCode doQueryNoLock(const nullptr_t& /*dummy*/, ApiAccessRightsDataList& accessRightsList);

        //getVideowallList
        ErrorCode doQueryNoLock(const nullptr_t& /*dummy*/, ApiVideowallDataList& videowallList);

        //getWebPageList
        ErrorCode doQueryNoLock(const nullptr_t& /*dummy*/, ApiWebPageDataList& webPageList);

        //getBusinessRuleList
        ErrorCode doQueryNoLock(const nullptr_t& /*dummy*/, ApiBusinessRuleDataList& userList);

        //getBusinessRuleList
        ErrorCode doQueryNoLock(const nullptr_t& /*dummy*/, ApiLayoutDataList& layoutList);

        //getResourceParams
        ErrorCode doQueryNoLock(const QnUuid& resourceId, ApiResourceParamWithRefDataList& params);

        // ApiFullInfo
        ErrorCode doQueryNoLock(const nullptr_t& /*dummy*/, ApiFullInfoData& data);

        //getLicenses
        ErrorCode doQueryNoLock(const nullptr_t& /*dummy*/, ApiLicenseDataList& data);

        // ApiDiscoveryDataList
        ErrorCode doQueryNoLock(const QnUuid& id, ApiDiscoveryDataList& data);

        //getMediaServerUserAttributesList
        ErrorCode doQueryNoLock(const QnUuid& mServerId, ApiMediaServerUserAttributesDataList& serverAttrsList);

        //getTransactionLog
        ErrorCode doQueryNoLock(const ApiTranLogFilter&, ApiTransactionDataList& tranList);

        //getClientInfoList
        ErrorCode doQueryNoLock(const QnUuid& clientId, ApiClientInfoDataList& data);

        // Stub - acts as if nothing is found in the database. Needed for merge algorithm.
        ErrorCode doQueryNoLock(const QnUuid& /*id*/, ApiUpdateUploadResponceDataList& data)
        {
            data.clear();
            return ErrorCode::ok;
        }

        // ------------ transactions --------------------------------------

        template<typename T>
        ErrorCode executeTransactionInternal(const QnTransaction<T>&)
        {
            NX_ASSERT(0, "This function should be explicitely specialized");
            return ErrorCode::notImplemented;
        }

        ErrorCode executeTransactionInternal(const QnTransaction<ApiCameraData>& tran);
        ErrorCode executeTransactionInternal(const QnTransaction<ApiCameraAttributesData>& tran);
        ErrorCode executeTransactionInternal(const QnTransaction<ApiCameraAttributesDataList>& tran);
        ErrorCode executeTransactionInternal(const QnTransaction<ApiMediaServerData>& tran);
        ErrorCode executeTransactionInternal(const QnTransaction<ApiStorageData>& tran);
        ErrorCode executeTransactionInternal(const QnTransaction<ApiMediaServerUserAttributesData>& tran);
        ErrorCode executeTransactionInternal(const QnTransaction<ApiLayoutData>& tran);
        ErrorCode executeTransactionInternal(const QnTransaction<ApiLayoutDataList>& tran);
        ErrorCode executeTransactionInternal(const QnTransaction<ApiResourceStatusData>& tran);
        ErrorCode executeTransactionInternal(const QnTransaction<ApiResourceParamWithRefData>& tran);
        ErrorCode executeTransactionInternal(const QnTransaction<ApiServerFootageData>& tran);
        ErrorCode executeTransactionInternal(const QnTransaction<ApiStoredFileData>& tran);
        ErrorCode executeTransactionInternal(const QnTransaction<ApiStoredFilePath> &tran);
        ErrorCode executeTransactionInternal(const QnTransaction<ApiBusinessRuleData>& tran);
        ErrorCode executeTransactionInternal(const QnTransaction<ApiUserData>& tran);
        ErrorCode executeTransactionInternal(const QnTransaction<ApiUserGroupData>& tran);
        ErrorCode executeTransactionInternal(const QnTransaction<ApiAccessRightsData>& tran);
        ErrorCode executeTransactionInternal(const QnTransaction<ApiResetBusinessRuleData>& /*tran*/) {
            NX_ASSERT(0, Q_FUNC_INFO, "This transaction can't be executed directly!"); // we MUSTN'T be here
            return ErrorCode::notImplemented;
        }
        ErrorCode executeTransactionInternal(const QnTransaction<ApiVideowallData>& tran);
        ErrorCode executeTransactionInternal(const QnTransaction<ApiUpdateUploadResponceData>& tran);
        ErrorCode executeTransactionInternal(const QnTransaction<ApiVideowallDataList>& tran);
        ErrorCode executeTransactionInternal(const QnTransaction<ApiWebPageData>& tran);
        ErrorCode executeTransactionInternal(const QnTransaction<ApiWebPageDataList>& tran);
        ErrorCode executeTransactionInternal(const QnTransaction<ApiDiscoveryData> &tran);
        ErrorCode executeTransactionInternal(const QnTransaction<ApiDatabaseDumpData>& tran);
        ErrorCode executeTransactionInternal(const QnTransaction<ApiClientInfoData>& tran);
        ErrorCode executeTransactionInternal(const QnTransaction<ApiMiscData>& tran);

        // delete camera, server, layout, any resource, etc.
        ErrorCode executeTransactionInternal(const QnTransaction<ApiIdData>& tran);

        ErrorCode executeTransactionInternal(const QnTransaction<ApiLicenseDataList>& tran);
        ErrorCode executeTransactionInternal(const QnTransaction<ApiLicenseData>& tran);

        ErrorCode executeTransactionInternal(const QnTransaction<ApiIdDataList>& /*tran*/)
        {
            NX_ASSERT(0, Q_FUNC_INFO, "This is a non persistent transaction!"); // we MUSTN'T be here
            return ErrorCode::notImplemented;
        }

        ErrorCode executeTransactionInternal(const QnTransaction<ApiMediaServerUserAttributesDataList>& /*tran*/)
        {
            NX_ASSERT(0, Q_FUNC_INFO, "This is a non persistent transaction!"); // we MUSTN'T be here
            return ErrorCode::notImplemented;
        }

        ErrorCode executeTransactionInternal(const QnTransaction<ApiCameraDataList>& /*tran*/)
        {
            NX_ASSERT(0, Q_FUNC_INFO, "This is a non persistent transaction!"); // we MUSTN'T be here
            return ErrorCode::notImplemented;
        }

        ErrorCode executeTransactionInternal(const QnTransaction<ApiStorageDataList>& /*tran*/)
        {
            NX_ASSERT(0, Q_FUNC_INFO, "This is a non persistent transaction!"); // we MUSTN'T be here
            return ErrorCode::notImplemented;
        }

        ErrorCode executeTransactionInternal(const QnTransaction<ApiResourceParamDataList>& /*tran*/)
        {
            NX_ASSERT(0, Q_FUNC_INFO, "This is a non persistent transaction!"); // we MUSTN'T be here
            return ErrorCode::notImplemented;
        }

        ErrorCode executeTransactionInternal(const QnTransaction<ApiResourceParamWithRefDataList>& /*tran*/)
        {
            NX_ASSERT(0, Q_FUNC_INFO, "This is a non persistent transaction!"); // we MUSTN'T be here
            return ErrorCode::notImplemented;
        }

        ErrorCode executeTransactionInternal(const QnTransaction<ApiEmailSettingsData>&) {
            NX_ASSERT(0, Q_FUNC_INFO, "This is a non persistent transaction!"); // we MUSTN'T be here
            return ErrorCode::notImplemented;
        }
        ErrorCode executeTransactionInternal(const QnTransaction<ApiEmailData>&) {
            NX_ASSERT(0, Q_FUNC_INFO, "This is a non persistent transaction!"); // we MUSTN'T be here
            return ErrorCode::notImplemented;
        }
        ErrorCode executeTransactionInternal(const QnTransaction<ApiFullInfoData>&) {
            NX_ASSERT(0, Q_FUNC_INFO, "This is a non persistent transaction!"); // we MUSTN'T be here
            return ErrorCode::notImplemented;
        }
        ErrorCode executeTransactionInternal(const QnTransaction<ApiBusinessActionData>&) {
            NX_ASSERT(0, Q_FUNC_INFO, "This is a non persistent transaction!"); // we MUSTN'T be here
            return ErrorCode::notImplemented;
        }

        ErrorCode executeTransactionInternal(const QnTransaction<ApiVideowallControlMessageData> &) {
            NX_ASSERT(0, Q_FUNC_INFO, "This is a non persistent transaction!"); // we MUSTN'T be here
            return ErrorCode::notImplemented;
        }

        ErrorCode executeTransactionInternal(const QnTransaction<ApiUpdateUploadData> &) {
            NX_ASSERT(0, Q_FUNC_INFO, "This is a non persistent transaction!"); // we MUSTN'T be here
            return ErrorCode::notImplemented;
        }

        ErrorCode executeTransactionInternal(const QnTransaction<ApiDiscoveredServerData> &) {
            NX_ASSERT(0, Q_FUNC_INFO, "This is a non persistent transaction!"); // we MUSTN'T be here
            return ErrorCode::notImplemented;
        }

        ErrorCode executeTransactionInternal(const QnTransaction<ApiDiscoveredServerDataList> &) {
            NX_ASSERT(0, Q_FUNC_INFO, "This is a non persistent transaction!"); // we MUSTN'T be here
            return ErrorCode::notImplemented;
        }

        ErrorCode executeTransactionInternal(const QnTransaction<ApiDiscoverPeerData> &) {
            NX_ASSERT(0, Q_FUNC_INFO, "This is a non persistent transaction!"); // we MUSTN'T be here
            return ErrorCode::notImplemented;
        }

        ErrorCode executeTransactionInternal(const QnTransaction<ApiSystemNameData> &) {
            NX_ASSERT(0, Q_FUNC_INFO, "This is a non persistent transaction!"); // we MUSTN'T be here
            return ErrorCode::notImplemented;
        }

        ErrorCode executeTransactionInternal(const QnTransaction<ApiLockData> &) {
           NX_ASSERT(0, Q_FUNC_INFO, "This is a non persistent transaction!"); // we MUSTN'T be here
            return ErrorCode::notImplemented;
        }

        ErrorCode executeTransactionInternal(const QnTransaction<ApiRuntimeData> &) {
            NX_ASSERT(0, Q_FUNC_INFO, "This is a non persistent transaction!"); // we MUSTN'T be here
            return ErrorCode::notImplemented;
        }

        ErrorCode executeTransactionInternal(const QnTransaction<ApiPeerAliveData> &) {
            NX_ASSERT(0, Q_FUNC_INFO, "This is a non persistent transaction!"); // we MUSTN'T be here
            return ErrorCode::notImplemented;
        }

        ErrorCode executeTransactionInternal(const QnTransaction<ApiUpdateInstallData> &) {
            NX_ASSERT(0, Q_FUNC_INFO, "This is a non persistent transaction!"); // we MUSTN'T be here
            return ErrorCode::notImplemented;
        }

        ErrorCode executeTransactionInternal(const QnTransaction<ApiSyncRequestData> &) {
            NX_ASSERT(0, Q_FUNC_INFO, "This is a non persistent transaction!"); // we MUSTN'T be here
            return ErrorCode::notImplemented;
        }

        ErrorCode executeTransactionInternal(const QnTransaction<QnTranStateResponse> &) {
            NX_ASSERT(0, Q_FUNC_INFO, "This is a non persistent transaction!"); // we MUSTN'T be here
            return ErrorCode::notImplemented;
        }

        ErrorCode executeTransactionInternal(const QnTransaction<ApiPeerSystemTimeData> &) {
            NX_ASSERT(0, Q_FUNC_INFO, "This is a non persistent transaction!"); // we MUSTN'T be here
            return ErrorCode::notImplemented;
        }

        ErrorCode executeTransactionInternal(const QnTransaction<ApiPeerSystemTimeDataList> &) {
            NX_ASSERT(0, Q_FUNC_INFO, "This is a non persistent transaction!"); // we MUSTN'T be here
            return ErrorCode::notImplemented;
        }

        ErrorCode executeTransactionInternal(const QnTransaction<ApiLicenseOverflowData> &);
        ErrorCode executeTransactionInternal(const QnTransaction<ApiRebuildTransactionLogData>& tran);

        ErrorCode executeTransactionInternal(const QnTransaction<ApiUpdateSequenceData> &) {
            NX_ASSERT(0, Q_FUNC_INFO, "This is a non persistent transaction!"); // we MUSTN'T be here
            return ErrorCode::notImplemented;
        }

        ErrorCode executeTransactionInternal(const QnTransaction<ApiTranSyncDoneData> &) {
            NX_ASSERT(0, Q_FUNC_INFO, "This is a non persistent transaction!"); // we MUSTN'T be here
            return ErrorCode::notImplemented;
        }

        ErrorCode executeTransactionInternal(const QnTransaction<ApiDiscoveryDataList> &) {
            NX_ASSERT(0, Q_FUNC_INFO, "This is a non persistent transaction!"); // we MUSTN'T be here
            return ErrorCode::notImplemented;
        }

        ErrorCode executeTransactionInternal(const QnTransaction<ApiReverseConnectionData> &) {
            NX_ASSERT(0, Q_FUNC_INFO, "This is a non persistent transaction!"); // we MUSTN'T be here
            return ErrorCode::notImplemented;
        }

        ErrorCode deleteTableRecord(const QnUuid& id, const QString& tableName, const QString& fieldName);
        ErrorCode deleteTableRecord(const qint32& internalId, const QString& tableName, const QString& fieldName);

        ErrorCode saveMiscParam(const ApiMiscData &params);
        ErrorCode readSettings(ApiResourceParamDataList& settings);

        ErrorCode insertOrReplaceResource(const ApiResourceData& data, qint32* internalId);
        ErrorCode deleteRecordFromResourceTable(const qint32 id);
        ErrorCode removeObject(const ApiObjectInfo& apiObject);

        ErrorCode insertAddParam(const ApiResourceParamWithRefData& param);
        ErrorCode fetchResourceParams( const QnQueryFilter& filter, ApiResourceParamWithRefDataList& params );

        ErrorCode saveCamera(const ApiCameraData& params);
        ErrorCode insertOrReplaceCamera(const ApiCameraData& data, qint32 internalId);
        ErrorCode saveCameraUserAttributes( const ApiCameraAttributesData& attrs );
        ErrorCode insertOrReplaceCameraAttributes(const ApiCameraAttributesData& data, qint32* const internalId);
        ErrorCode removeCameraAttributes(const QnUuid& id);
        ErrorCode removeResourceAccessRights(const QnUuid& id);
        ErrorCode removeResourceStatus(const QnUuid& id);
        ErrorCode updateCameraSchedule(const std::vector<ApiScheduleTaskData>& scheduleTasks, qint32 internalId);
        ErrorCode removeCameraSchedule(qint32 internalId);
        ErrorCode removeCamera(const QnUuid& guid);
        ErrorCode removeStorage(const QnUuid& guid);
        ErrorCode removeParam(const ApiResourceParamWithRefData& data);
        ErrorCode deleteCameraServerItemTable(qint32 id);

        ErrorCode insertOrReplaceMediaServer(const ApiMediaServerData& data, qint32 internalId);
        ErrorCode insertOrReplaceMediaServerUserAttributes(const ApiMediaServerUserAttributesData& attrs);
        ErrorCode removeServer(const QnUuid& guid);
        ErrorCode removeMediaServerUserAttributes(const QnUuid& guid);

        ErrorCode removeLayout(const QnUuid& id);
        ErrorCode removeLayoutInternal(const QnUuid& id, const qint32 &internalId);
        ErrorCode saveLayout(const ApiLayoutData& params);
        ErrorCode insertOrReplaceLayout(const ApiLayoutData& data, qint32 internalId);
        ErrorCode updateLayoutItems(const ApiLayoutData& data, qint32 internalLayoutId);
        ErrorCode removeLayoutItems(qint32 id);

        ErrorCode deleteUserProfileTable(const qint32 id);
        ErrorCode removeUser( const QnUuid& guid );
        ErrorCode insertOrReplaceUser(const ApiUserData& data, qint32 internalId);
        ErrorCode checkExistingUser(const QString &name, qint32 internalId);
        ErrorCode insertOrReplaceUserGroup(const ApiUserGroupData& data);
        ErrorCode removeUserGroup( const QnUuid& guid );
        ErrorCode setAccessRights(const ApiAccessRightsData& data);
        ErrorCode cleanAccessRights(const QnUuid& userOrGroupId);

        ErrorCode saveVideowall(const ApiVideowallData& params);
        ErrorCode removeVideowall(const QnUuid& id);
        ErrorCode insertOrReplaceVideowall(const ApiVideowallData& data, qint32 internalId);
        ErrorCode deleteVideowallPcs(const QnUuid &videowall_guid);
        ErrorCode deleteVideowallItems(const QnUuid &videowall_guid);
        ErrorCode updateVideowallItems(const ApiVideowallData& data);
        ErrorCode updateVideowallScreens(const ApiVideowallData& data);
        ErrorCode removeLayoutFromVideowallItems(const QnUuid &layout_id);
        ErrorCode deleteVideowallMatrices(const QnUuid &videowall_guid);
        ErrorCode updateVideowallMatrices(const ApiVideowallData &data);

        ErrorCode saveWebPage(const ApiWebPageData &params);
        ErrorCode removeWebPage(const QnUuid &id);
        ErrorCode insertOrReplaceWebPage(const ApiWebPageData &data, qint32 internalId);

        ErrorCode insertOrReplaceBusinessRuleTable( const ApiBusinessRuleData& businessRule);
        ErrorCode insertBRuleResource(const QString& tableName, const QnUuid& ruleGuid, const QnUuid& resourceGuid);
        ErrorCode removeBusinessRule( const QnUuid& id );
        ErrorCode updateBusinessRule(const ApiBusinessRuleData& rule);

        ErrorCode saveLicense(const ApiLicenseData& license);
        ErrorCode saveLicense(const ApiLicenseData& license, QSqlDatabase& database);
        ErrorCode removeLicense(const ApiLicenseData& license);
        ErrorCode removeLicense(const ApiLicenseData& license, QSqlDatabase& database);

        ErrorCode insertOrReplaceStoredFile(const QString &fileName, const QByteArray &fileContents);

        bool createDatabase();

        qint32 getResourceInternalId( const QnUuid& guid );
        QnUuid getResourceGuid(const qint32 &internalId);
        qint32 getBusinessRuleInternalId( const QnUuid& guid );

        bool isReadOnly() const { return m_dbReadOnly; }

    private:
        class QnDbTransactionExt: public QnDbTransaction
        {
        public:
            QnDbTransactionExt(QSqlDatabase& database, QnReadWriteLock& mutex): QnDbTransaction(database, mutex) {}

            virtual bool beginTran() override;
            virtual void rollback() override;
            virtual bool commit() override;
        };

        enum GuidConversionMethod {CM_Default, CM_Binary, CM_MakeHash, CM_String, CM_INT};

        QMap<int, QnUuid> getGuidList(const QString& request, GuidConversionMethod method, const QByteArray& intHashPostfix = QByteArray());

        bool updateTableGuids(const QString& tableName, const QString& fieldName, const QMap<int, QnUuid>& guids);
        bool updateResourceTypeGuids();
        bool updateGuids();
        bool updateBusinessActionParameters();
        QnUuid getType(const QString& typeName);
        bool resyncTransactionLog();
        bool addStoredFiles(const QString& baseDirectoryName, int* count = 0);

        template <class ObjectType, class ObjectListType>
        bool fillTransactionLogInternal(ApiCommand::Value command, std::function<bool (ObjectType& data)> updater = nullptr);

        template <class ObjectListType>
        bool queryObjects(ObjectListType& objects);

        virtual bool beforeInstallUpdate(const QString& updateName) override;
        virtual bool afterInstallUpdate(const QString& updateName) override;
        virtual bool afterAllUpdateActions() override;

        ErrorCode addCameraHistory(const ApiServerFootageData& params);
        ErrorCode removeCameraHistory(const QnUuid& serverId);
        ErrorCode getScheduleTasks(std::vector<ApiScheduleTaskWithRefData>& scheduleTaskList);
        void addResourceTypesFromXML(ApiResourceTypeDataList& data);
        void loadResourceTypeXML(const QString& fileName, ApiResourceTypeDataList& data);
        bool removeServerStatusFromTransactionLog();
        bool removeEmptyLayoutsFromTransactionLog();
        bool tuneDBAfterOpen();
        bool removeOldCameraHistory();
        bool migrateServerGUID(const QString& table, const QString& field);
        bool removeWrongSupportedMotionTypeForONVIF();
        bool fixBusinessRules();
        bool syncLicensesBetweenDB();
<<<<<<< HEAD
        bool upgradeSerializedTransactions();
        bool encryptKvPairs();
=======
        bool upgradeSerializedTransactionsToV2();
        bool upgradeSerializedTransactionsToV3();
>>>>>>> 34100ce0
        ErrorCode getLicenses(ApiLicenseDataList& data, QSqlDatabase& database);
    private:
        QnUuid m_storageTypeId;
        QnUuid m_serverTypeId;
        QnUuid m_cameraTypeId;
        QnUuid m_adminUserID;
        int m_adminUserInternalID;
        ApiResourceTypeDataList m_cachedResTypes;
        bool m_licenseOverflowMarked;
        QnUuid m_dbInstanceId;
        bool m_initialized;
        /*
        * Database for static or very rare modified data. Be careful! It's not supported DB transactions for static DB
        * So, only atomic SQL updates are allowed. m_mutexStatic is used for createDB only. Common mutex/transaction is sharing for both DB
        */
        QSqlDatabase m_sdbStatic;
        QnDbTransactionExt m_tran;
        QnDbTransaction m_tranStatic;
        mutable QnReadWriteLock m_mutexStatic;
        bool m_needResyncLog;
        bool m_needResyncLicenses;
        bool m_needResyncFiles;
        bool m_needResyncCameraUserAttributes;
        bool m_needResyncServerUserAttributes;
        bool m_dbJustCreated;
        bool m_isBackupRestore;
        bool m_needResyncLayout;
        bool m_needResyncbRules;
        bool m_needResyncUsers;
        bool m_needResyncStorages;
        bool m_needResyncClientInfoData;
        bool m_dbReadOnly;
    };
} // namespace detail

class QnDbManagerAccess
{
public:
    QnDbManagerAccess(const Qn::UserAccessData &userAccessData);
    ApiObjectType getObjectType(const QnUuid& objectId);

    template <typename T1>
    ErrorCode doQuery(const T1& t1, ApiFullInfoData& data)
    {
        ErrorCode errorCode = detail::QnDbManager::instance()->doQuery(t1, data);
        if (errorCode != ErrorCode::ok)
            return errorCode;

        readData(data.resourceTypes);
        readData(data.servers);
        readData(data.serversUserAttributesList);
        readData(data.cameras);
        readData(data.cameraUserAttributesList);
        readData(data.users);
        readData(data.userGroups);
        readData(data.userGroups);
        readData(data.accessRights);
        readData(data.layouts);
        readData(data.videowalls);
        readData(data.rules);
        readData(data.cameraHistory);
        readData(data.licenses);
        readData(data.discoveryData);
        readData(data.allProperties);
        readData(data.storages);
        readData(data.resStatusList);
        readData(data.webPages);

        return errorCode;
    }

    QnDbHelper::QnDbTransaction* getTransaction();
    ApiObjectType getObjectTypeNoLock(const QnUuid& objectId);
    ApiObjectInfoList getNestedObjectsNoLock(const ApiObjectInfo& parentObject);
    ApiObjectInfoList getObjectsNoLock(const ApiObjectType& objectType);
    void getResourceParamsNoLock(const QnUuid& resourceId, ApiResourceParamWithRefDataList& resourceParams);

    template <typename T1, typename T2>
    ErrorCode doQuery(const T1 &t1, T2 &t2)
    {
        ErrorCode errorCode = detail::QnDbManager::instance()->doQuery(t1, t2);
        if (errorCode != ErrorCode::ok)
            return errorCode;

        if (!getTransactionDescriptorByParam<T2>()->checkReadPermissionFunc(m_userAccessData, t2))
        {
            errorCode = ErrorCode::forbidden;
            t2 = T2();
        }
        return errorCode;
    }

    template<typename T1, template<typename, typename> class Cont, typename T2, typename A>
    ErrorCode doQuery(const T1 &inParam, Cont<T2,A>& outParam)
    {
        ErrorCode errorCode = detail::QnDbManager::instance()->doQuery(inParam, outParam);
        if (errorCode != ErrorCode::ok)
            return errorCode;

        getTransactionDescriptorByParam<Cont<T2,A>>()->filterByReadPermissionFunc(m_userAccessData, outParam);
        return errorCode;
    }

    bool isTranAllowed(const QnAbstractTransaction& tran) const;

    template <typename Param, typename SerializedTransaction>
    ErrorCode executeTransactionNoLock(const QnTransaction<Param> &tran, SerializedTransaction &&serializedTran)
    {
        if (!isTranAllowed(tran))
            return ErrorCode::forbidden;
        if (!getTransactionDescriptorByTransaction(tran)->checkSavePermissionFunc(m_userAccessData, tran.params))
            return ErrorCode::forbidden;
        return detail::QnDbManager::instance()->executeTransactionNoLock(tran, std::forward<SerializedTransaction>(serializedTran));
    }

    template <template<typename, typename> class Cont, typename Param, typename A, typename SerializedTransaction>
    ErrorCode executeTransactionNoLock(const QnTransaction<Cont<Param,A>> &tran, SerializedTransaction &&serializedTran)
    {
        if (!isTranAllowed(tran))
            return ErrorCode::forbidden;
        auto outParamContainer = tran.params;
        getTransactionDescriptorByTransaction(tran)->filterBySavePermissionFunc(m_userAccessData, outParamContainer);
        if (outParamContainer.size() != tran.params.size())
            return ErrorCode::forbidden;

        return detail::QnDbManager::instance()->executeTransactionNoLock(tran, std::forward<SerializedTransaction>(serializedTran));
    }

    template <class Param, class SerializedTransaction>
    ErrorCode executeTransaction(const QnTransaction<Param> &tran, SerializedTransaction &&serializedTran)
    {
        if (!isTranAllowed(tran))
            return ErrorCode::forbidden;
        if (!getTransactionDescriptorByTransaction(tran)->checkSavePermissionFunc(m_userAccessData, tran.params))
            return ErrorCode::forbidden;
        return detail::QnDbManager::instance()->executeTransaction(tran, std::forward<SerializedTransaction>(serializedTran));
    }

    template <template<typename, typename> class Cont, typename Param, typename A, typename SerializedTransaction>
    ErrorCode executeTransaction(const QnTransaction<Cont<Param,A>> &tran, SerializedTransaction &&serializedTran)
    {
        if (!isTranAllowed(tran))
            return ErrorCode::forbidden;
        Cont<Param,A> paramCopy = tran.params;
        getTransactionDescriptorByTransaction(tran)->filterBySavePermissionFunc(m_userAccessData, paramCopy);
        if (paramCopy.size() != tran.params.size())
            return ErrorCode::forbidden;

        return detail::QnDbManager::instance()->executeTransaction(tran, std::forward<SerializedTransaction>(serializedTran));
    }

private:
    template<typename T>
    void readData(T& target)
    {
        getTransactionDescriptorByParam<T>()->filterByReadPermissionFunc(m_userAccessData, target);
    }

    Qn::UserAccessData m_userAccessData;
};

} // namespace ec2

#define dbManager(userAccessData) QnDbManagerAccess(userAccessData)

#endif // __DB_MANAGER_H_<|MERGE_RESOLUTION|>--- conflicted
+++ resolved
@@ -598,13 +598,9 @@
         bool removeWrongSupportedMotionTypeForONVIF();
         bool fixBusinessRules();
         bool syncLicensesBetweenDB();
-<<<<<<< HEAD
-        bool upgradeSerializedTransactions();
+        bool upgradeSerializedTransactionsToV2();
         bool encryptKvPairs();
-=======
-        bool upgradeSerializedTransactionsToV2();
         bool upgradeSerializedTransactionsToV3();
->>>>>>> 34100ce0
         ErrorCode getLicenses(ApiLicenseDataList& data, QSqlDatabase& database);
     private:
         QnUuid m_storageTypeId;
