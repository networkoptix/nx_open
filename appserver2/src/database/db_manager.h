#ifndef __DB_MANAGER_H_
#define __DB_MANAGER_H_

#include "nx_ec/ec_api.h"
#include "transaction/transaction.h"
#include <nx_ec/data/api_lock_data.h>
#include "nx_ec/data/api_fwd.h"
#include "utils/db/db_helper.h"
#include "transaction/transaction_log.h"
#include "nx_ec/data/api_runtime_data.h"

namespace ec2
{
    class LicenseManagerImpl;

    enum ApiOjectType
    {
        ApiObject_NotDefined,
        ApiObject_Resource,
        ApiObject_Server,
        ApiObject_Camera,
        ApiObject_User,
        ApiObject_Layout,
        ApiObject_Videowall,
        ApiObject_BusinessRule,
        ApiObject_Dummy
    };
    struct ApiObjectInfo
    {
        ApiObjectInfo() {}
        ApiObjectInfo(const ApiOjectType& type, const QnId& id): type(type), id(id) {}

        ApiOjectType type;
        QnId id;
    };
    class ApiObjectInfoList: public std::vector<ApiObjectInfo>
    {
    public:
        std::vector<ApiIdData> toIdList() 
        {
            std::vector<ApiIdData> result;
            for (size_t i = 0; i < size(); ++i) {
                ApiIdData data;
                data.id = at(i).id;
                result.push_back(data);
            }
            return result;
        }
    };

    class QnDbManager;

    class QnDbManager: public QnDbHelper
    {
    public:

        QnDbManager(
            QnResourceFactory* factory,
            LicenseManagerImpl* const licenseManagerImpl,
            const QString& dbFileName );
        virtual ~QnDbManager();


        class Locker
        {
        public:
            Locker(QnDbManager* db);
            ~Locker();
            void beginTran();
            void commit();
        private:
            bool m_inTran;
            QnDbManager* m_db;
        };

        bool init();

        static QnDbManager* instance();
        
        template <class T>
        ErrorCode executeTransactionNoLock(const QnTransaction<T>& tran, const QByteArray& serializedTran)
        {
            ErrorCode result = executeTransactionInternal(tran);
            if (result != ErrorCode::ok)
                return result;
            return transactionLog->saveTransaction( tran, serializedTran);
        }


        template <class T>
        ErrorCode executeTransaction(const QnTransaction<T>& tran, const QByteArray& serializedTran)
        {
            QnDbTransactionLocker lock(&m_tran);
            ErrorCode result = executeTransactionInternal(tran);
            if (result != ErrorCode::ok)
                return result;

            result = transactionLog->saveTransaction( tran, serializedTran);
            if (result == ErrorCode::ok)
                lock.commit();
            return result;
        }


        // --------- get methods ---------------------

        template <class T1, class T2>
        ErrorCode doQuery(const T1& t1, T2& t2)
        {
            QReadLocker lock(&m_mutex);
            return doQueryNoLock(t1, t2);
        }

        //getCurrentTime
        ErrorCode doQuery(const std::nullptr_t& /*dummy*/, ApiTimeData& currentTime);

        //listDirectory
        ErrorCode doQueryNoLock(const ApiStoredFilePath& path, ApiStoredDirContents& data);
        //getStorageData
        ErrorCode doQueryNoLock(const ApiStoredFilePath& path, ApiStoredFileData& data);

        //getResourceTypes
        ErrorCode doQueryNoLock(const std::nullptr_t& /*dummy*/, ApiResourceTypeDataList& resourceTypeList);

        //getCameras
        ErrorCode doQueryNoLock(const QnId& mServerId, ApiCameraDataList& cameraList);

        //getServers
        ErrorCode doQueryNoLock(const std::nullptr_t& /*dummy*/, ApiMediaServerDataList& serverList);

        //getCameraServerItems
        ErrorCode doQueryNoLock(const std::nullptr_t& /*dummy*/, ApiCameraServerItemDataList& historyList);

        //getCameraBookmarkTags
        ErrorCode doQueryNoLock(const std::nullptr_t& /*dummy*/, ApiCameraBookmarkTagDataList& tags);

        //getUserList
        ErrorCode doQueryNoLock(const std::nullptr_t& /*dummy*/, ApiUserDataList& userList);

        //getVideowallList
        ErrorCode doQueryNoLock(const std::nullptr_t& /*dummy*/, ApiVideowallDataList& videowallList);

        //getBusinessRuleList
        ErrorCode doQueryNoLock(const std::nullptr_t& /*dummy*/, ApiBusinessRuleDataList& userList);

        //getBusinessRuleList
        ErrorCode doQueryNoLock(const std::nullptr_t& /*dummy*/, ApiLayoutDataList& layoutList);

        //getResourceParams
        ErrorCode doQueryNoLock(const QnId& resourceId, ApiResourceParamsData& params);

        // ApiFullInfo
        ErrorCode doQueryNoLock(const std::nullptr_t& /*dummy*/, ApiFullInfoData& data);

        //getLicenses
        ErrorCode doQueryNoLock(const std::nullptr_t& /*dummy*/, ec2::ApiLicenseDataList& data);

        //getParams
        ErrorCode doQueryNoLock(const std::nullptr_t& /*dummy*/, ec2::ApiResourceParamDataList& data);

        //getHelp
        ErrorCode doQueryNoLock(const QString& group, ec2::ApiHelpGroupDataList& data);

		// --------- misc -----------------------------
        bool markLicenseOverflow(bool value, qint64 time);
        QUuid getID() const;

        ApiOjectType getObjectType(const QnId& objectId);
        ApiObjectInfoList getNestedObjects(const ApiObjectInfo& parentObject);
    private:
        friend class QnTransactionLog;
        QSqlDatabase& getDB() { return m_sdb; }
        QReadWriteLock& getMutex() { return m_mutex; }

        // ------------ transactions --------------------------------------

        ErrorCode executeTransactionInternal(const QnTransaction<ApiCameraData>& tran);
        ErrorCode executeTransactionInternal(const QnTransaction<ApiCameraDataList>& tran);
        ErrorCode executeTransactionInternal(const QnTransaction<ApiMediaServerData>& tran);
        ErrorCode executeTransactionInternal(const QnTransaction<ApiLayoutData>& tran);
        ErrorCode executeTransactionInternal(const QnTransaction<ApiLayoutDataList>& tran);
        ErrorCode executeTransactionInternal(const QnTransaction<ApiSetResourceStatusData>& tran);
        ErrorCode executeTransactionInternal(const QnTransaction<ApiResourceParamsData>& tran);
        ErrorCode executeTransactionInternal(const QnTransaction<ApiCameraServerItemData>& tran);
        ErrorCode executeTransactionInternal(const QnTransaction<ApiPanicModeData>& tran);
        ErrorCode executeTransactionInternal(const QnTransaction<ApiStoredFileData>& tran);
        ErrorCode executeTransactionInternal(const QnTransaction<ApiStoredFilePath> &tran);
        ErrorCode executeTransactionInternal(const QnTransaction<ApiResourceData>& tran);
        ErrorCode executeTransactionInternal(const QnTransaction<ApiBusinessRuleData>& tran);
        ErrorCode executeTransactionInternal(const QnTransaction<ApiUserData>& tran);
        ErrorCode executeTransactionInternal(const QnTransaction<ApiResetBusinessRuleData>& tran); //reset business rules
        ErrorCode executeTransactionInternal(const QnTransaction<ApiResourceParamDataList>& tran); // save settings
        ErrorCode executeTransactionInternal(const QnTransaction<ApiVideowallData>& tran);
        ErrorCode executeTransactionInternal(const QnTransaction<ApiUpdateUploadResponceData>& tran);
        ErrorCode executeTransactionInternal(const QnTransaction<ApiVideowallDataList>& tran);

        // delete camera, server, layout, any resource, etc.
        ErrorCode executeTransactionInternal(const QnTransaction<ApiIdData>& tran);

        ErrorCode executeTransactionInternal(const QnTransaction<ApiLicenseDataList>& tran);
        ErrorCode executeTransactionInternal(const QnTransaction<ApiLicenseData>& tran);

        /* Add or remove camera bookmark tags */
        ErrorCode executeTransactionInternal(const QnTransaction<ApiCameraBookmarkTagDataList>& tran);

        ErrorCode executeTransactionInternal(const QnTransaction<ApiEmailSettingsData>&) {
            Q_ASSERT_X(0, Q_FUNC_INFO, "This is a non persistent transaction!"); // we MUSTN'T be here
            return ErrorCode::notImplemented;
        }
        ErrorCode executeTransactionInternal(const QnTransaction<ApiEmailData>&) {
            Q_ASSERT_X(0, Q_FUNC_INFO, "This is a non persistent transaction!"); // we MUSTN'T be here
            return ErrorCode::notImplemented;
        }
        ErrorCode executeTransactionInternal(const QnTransaction<ApiFullInfoData>&) {
            Q_ASSERT_X(0, Q_FUNC_INFO, "This is a non persistent transaction!"); // we MUSTN'T be here
            return ErrorCode::notImplemented;
        }
        ErrorCode executeTransactionInternal(const QnTransaction<ApiBusinessActionData>&) {
            Q_ASSERT_X(0, Q_FUNC_INFO, "This is a non persistent transaction!"); // we MUSTN'T be here
            return ErrorCode::notImplemented;
        }

        ErrorCode executeTransactionInternal(const QnTransaction<ApiVideowallControlMessageData> &) {
            Q_ASSERT_X(0, Q_FUNC_INFO, "This is a non persistent transaction!"); // we MUSTN'T be here
            return ErrorCode::notImplemented;
        }

        ErrorCode executeTransactionInternal(const QnTransaction<ApiVideowallInstanceStatusData> &) {
            Q_ASSERT_X(0, Q_FUNC_INFO, "This is a non persistent transaction!"); // we MUSTN'T be here
            return ErrorCode::notImplemented;
        }

        ErrorCode executeTransactionInternal(const QnTransaction<ApiUpdateUploadData> &) {
            Q_ASSERT_X(0, Q_FUNC_INFO, "This is a non persistent transaction!"); // we MUSTN'T be here
            return ErrorCode::notImplemented;
        }

        ErrorCode executeTransactionInternal(const QnTransaction<ApiLockData> &) {
           Q_ASSERT_X(0, Q_FUNC_INFO, "This is a non persistent transaction!"); // we MUSTN'T be here
            return ErrorCode::notImplemented;
        }

        ErrorCode executeTransactionInternal(const QnTransaction<ApiRuntimeData> &) {
            Q_ASSERT_X(0, Q_FUNC_INFO, "This is a non persistent transaction!"); // we MUSTN'T be here
            return ErrorCode::notImplemented;
        }

        ErrorCode executeTransactionInternal(const QnTransaction<ApiPeerAliveData> &) {
            Q_ASSERT_X(0, Q_FUNC_INFO, "This is a non persistent transaction!"); // we MUSTN'T be here
            return ErrorCode::notImplemented;
        }

        ErrorCode executeTransactionInternal(const QnTransaction<ApiUpdateInstallData> &) {
            Q_ASSERT_X(0, Q_FUNC_INFO, "This is a non persistent transaction!"); // we MUSTN'T be here
            return ErrorCode::notImplemented;
        }

        ErrorCode executeTransactionInternal(const QnTransaction<QnTranState> &) {
            Q_ASSERT_X(0, Q_FUNC_INFO, "This is a non persistent transaction!"); // we MUSTN'T be here
            return ErrorCode::notImplemented;
        }

        ErrorCode executeTransactionInternal(const QnTransaction<QnTranStateResponse> &) {
            Q_ASSERT_X(0, Q_FUNC_INFO, "This is a non persistent transaction!"); // we MUSTN'T be here
            return ErrorCode::notImplemented;
        }

        ErrorCode deleteTableRecord(const QnId& id, const QString& tableName, const QString& fieldName);
        ErrorCode deleteTableRecord(const qint32& internalId, const QString& tableName, const QString& fieldName);

        ErrorCode updateResource(const ApiResourceData& data, qint32 internalId);
        ErrorCode insertResource(const ApiResourceData& data, qint32* internalId);
        ErrorCode insertOrReplaceResource(const ApiResourceData& data, qint32* internalId);
        //ErrorCode insertOrReplaceResource(const ApiResourceData& data);
        ErrorCode deleteRecordFromResourceTable(const qint32 id);
        ErrorCode removeObject(const ApiObjectInfo& apiObject);

        ErrorCode insertAddParams(const std::vector<ApiResourceParamData>& params, qint32 internalId);
        ErrorCode deleteAddParams(qint32 resourceId);

        ErrorCode saveCamera(const ApiCameraData& params);
        ErrorCode insertOrReplaceCamera(const ApiCameraData& data, qint32 internalId);
        ErrorCode updateCameraSchedule(const ApiCameraData& data, qint32 internalId);
        ErrorCode removeCameraSchedule(qint32 internalId);
        ErrorCode removeCamera(const QnId& guid);
        ErrorCode deleteCameraServerItemTable(qint32 id);

        ErrorCode insertOrReplaceMediaServer(const ApiMediaServerData& data, qint32 internalId);
        ErrorCode updateStorages(const ApiMediaServerData&);
        ErrorCode removeServer(const QnId& guid);
        ErrorCode removeStoragesByServer(const QnId& serverGUID);

        ErrorCode removeLayout(const QnId& id);
        ErrorCode removeLayoutInternal(const QnId& id, const qint32 &internalId);
        ErrorCode saveLayout(const ApiLayoutData& params);
        ErrorCode insertOrReplaceLayout(const ApiLayoutData& data, qint32 internalId);
        ErrorCode updateLayoutItems(const ApiLayoutData& data, qint32 internalLayoutId);
        ErrorCode removeLayoutItems(qint32 id);

        ErrorCode deleteUserProfileTable(const qint32 id);
        ErrorCode removeUser( const QnId& guid );
        ErrorCode insertOrReplaceUser(const ApiUserData& data, qint32 internalId);

        ErrorCode saveVideowall(const ApiVideowallData& params);
        ErrorCode removeVideowall(const QnId& id);
        ErrorCode insertOrReplaceVideowall(const ApiVideowallData& data, qint32 internalId);
        ErrorCode deleteVideowallPcs(const QnId &videowall_guid);
        ErrorCode deleteVideowallItems(const QnId &videowall_guid);
        ErrorCode updateVideowallItems(const ApiVideowallData& data);
        ErrorCode updateVideowallScreens(const ApiVideowallData& data);
        ErrorCode removeLayoutFromVideowallItems(const QnId &layout_id);
        ErrorCode deleteVideowallMatrices(const QnId &videowall_guid);
        ErrorCode updateVideowallMatrices(const ApiVideowallData &data);

        ErrorCode insertOrReplaceBusinessRuleTable( const ApiBusinessRuleData& businessRule);
        ErrorCode insertBRuleResource(const QString& tableName, const QnId& ruleGuid, const QnId& resourceGuid);
        ErrorCode removeBusinessRule( const QnId& id );
        ErrorCode updateBusinessRule(const ApiBusinessRuleData& rule);

        ErrorCode saveLicense(const ApiLicenseData& license);

        ErrorCode addCameraBookmarkTag(const ApiCameraBookmarkTagData &tag);
        ErrorCode removeCameraBookmarkTag(const ApiCameraBookmarkTagData &tag);

        bool createDatabase(bool *dbJustCreated, bool *isMigrationFrom2_2);
        bool migrateBusinessEvents();
        bool doRemap(int id, int newVal, const QString& fieldName);
        
        qint32 getResourceInternalId( const QnId& guid );
        QnId getResourceGuid(const qint32 &internalId);
        qint32 getBusinessRuleInternalId( const QnId& guid );

        void beginTran();
        void commit();
        void rollback();
    private:
        QMap<int, QnId> getGuidList(const QString& request, const QByteArray& tableName, bool isBinaryGUID = false);
        bool updateTableGuids(const QString& tableName, const QString& fieldName, const QMap<int, QnId>& guids);
        bool updateGuids();
        QnId getType(const QString& typeName);
        bool loadHelpData(const QString& fileName);
<<<<<<< HEAD
        void fillServerInfo( ApiServerInfoData* const serverInfo );
        bool resyncTransactionLog();
        
        template <class ObjectType, class ObjectListType> 
        bool fillTransactionLogInternal(ApiCommand::Value command);
        template <class ObjectType>
        bool fillTransactionLogInternal(ApiCommand::Value command);
=======
>>>>>>> 73ede32b
    private:
        QnResourceFactory* m_resourceFactory;
        LicenseManagerImpl* const m_licenseManagerImpl;
        QnId m_storageTypeId;
        QnId m_serverTypeId;
        QnId m_cameraTypeId;
        QnId m_adminUserID;
        int m_adminUserInternalID;
        ApiResourceTypeDataList m_cachedResTypes;
        bool m_licenseOverflowMarked;
        qint64 m_licenseOverflowTime;
        QUuid m_dbInstanceId;
        ApiHelpGroupDataList* m_helpData;
    };
};

#define dbManager QnDbManager::instance()

#endif // __DB_MANAGER_H_<|MERGE_RESOLUTION|>--- conflicted
+++ resolved
@@ -339,16 +339,12 @@
         bool updateGuids();
         QnId getType(const QString& typeName);
         bool loadHelpData(const QString& fileName);
-<<<<<<< HEAD
-        void fillServerInfo( ApiServerInfoData* const serverInfo );
         bool resyncTransactionLog();
         
         template <class ObjectType, class ObjectListType> 
         bool fillTransactionLogInternal(ApiCommand::Value command);
         template <class ObjectType>
         bool fillTransactionLogInternal(ApiCommand::Value command);
-=======
->>>>>>> 73ede32b
     private:
         QnResourceFactory* m_resourceFactory;
         LicenseManagerImpl* const m_licenseManagerImpl;
