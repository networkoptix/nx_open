#ifndef __DB_MANAGER_H_
#define __DB_MANAGER_H_

#include "nx_ec/ec_api.h"
#include "transaction/transaction.h"
#include <nx_ec/data/api_lock_data.h>
#include "nx_ec/data/api_fwd.h"
#include "utils/db/db_helper.h"
#include "transaction/transaction_log.h"
#include "nx_ec/data/api_runtime_data.h"

namespace ec2
{
    class LicenseManagerImpl;

    enum ApiOjectType
    {
        ApiObject_NotDefined,
        ApiObject_Resource,
        ApiObject_Server,
        ApiObject_Camera,
        ApiObject_User,
        ApiObject_Layout,
        ApiObject_Videowall,
        ApiObject_BusinessRule,
        ApiObject_Dummy
    };
    struct ApiObjectInfo
    {
        ApiObjectInfo() {}
        ApiObjectInfo(const ApiOjectType& type, const QnUuid& id): type(type), id(id) {}

        ApiOjectType type;
        QnUuid id;
    };
    class ApiObjectInfoList: public std::vector<ApiObjectInfo>
    {
    public:
        std::vector<ApiIdData> toIdList() 
        {
            std::vector<ApiIdData> result;
            for (size_t i = 0; i < size(); ++i) {
                ApiIdData data;
                data.id = at(i).id;
                result.push_back(data);
            }
            return result;
        }
    };

    class QnDbManager
    :
        public QObject,
        public QnDbHelper
    {
        Q_OBJECT

    public:
        QnDbManager();
        virtual ~QnDbManager();


        class Locker
        {
        public:
            Locker(QnDbManager* db);
            ~Locker();
            void commit();

        private:
            QnDbManager* m_db;
            QnDbHelper::QnDbTransactionLocker m_scopedTran;
        };

        bool init(
            QnResourceFactory* factory,
            const QString& dbFilePath,
            const QString& dbFilePathStatic );
        bool isInitialized() const;

        static QnDbManager* instance();
        
        template <class T>
        ErrorCode executeTransactionNoLock(const QnTransaction<T>& tran, const QByteArray& serializedTran)
        {
            Q_ASSERT_X(!tran.persistentInfo.isNull(), Q_FUNC_INFO, "You must register transaction command in persistent command list!");
            if (!tran.isLocal) {
                QnTransactionLog::ContainsReason isContains = transactionLog->contains(tran);
                if (isContains == QnTransactionLog::Reason_Timestamp)
                    return ErrorCode::containsBecauseTimestamp;
                else if (isContains == QnTransactionLog::Reason_Sequence)
                    return ErrorCode::containsBecauseSequence;
            }
            ErrorCode result = executeTransactionInternal(tran);
            if (result != ErrorCode::ok)
                return result;
            if (tran.isLocal)
                return ErrorCode::ok;
            return transactionLog->saveTransaction( tran, serializedTran);
        }

        ErrorCode executeTransactionNoLock(const QnTransaction<ApiDatabaseDumpData>& tran, const QByteArray& /*serializedTran*/)
        {
            return executeTransactionInternal(tran);
        }

        template <class T>
        ErrorCode executeTransaction(const QnTransaction<T>& tran, const QByteArray& serializedTran)
        {
            Q_ASSERT_X(!tran.persistentInfo.isNull(), Q_FUNC_INFO, "You must register transaction command in persistent command list!");
            Locker lock(this);
            ErrorCode result = executeTransactionNoLock(tran, serializedTran);
            if (result == ErrorCode::ok)
                lock.commit();
            return result;
        }


        // --------- get methods ---------------------

        template <class T1, class T2>
        ErrorCode doQuery(const T1& t1, T2& t2)
        {
            QReadLocker lock(&m_mutex);
            return doQueryNoLock(t1, t2);
        }

        //getCurrentTime
        ErrorCode doQuery(const std::nullptr_t& /*dummy*/, ApiTimeData& currentTime);

        //dumpDatabase
        ErrorCode doQuery(const std::nullptr_t& /*dummy*/, ApiDatabaseDumpData& data);

        //listDirectory
        ErrorCode doQueryNoLock(const ApiStoredFilePath& path, ApiStoredDirContents& data);
        //getStorageData
        ErrorCode doQueryNoLock(const ApiStoredFilePath& path, ApiStoredFileData& data);

        //getResourceTypes
        ErrorCode doQueryNoLock(const std::nullptr_t& /*dummy*/, ApiResourceTypeDataList& resourceTypeList);

        //getCameras
        ErrorCode doQueryNoLock(const QnUuid& mServerId, ApiCameraDataList& cameraList);

        //getServers
        ErrorCode doQueryNoLock(const QnUuid& mServerId, ApiMediaServerDataList& serverList);

        //getCameraServerItems
        ErrorCode doQueryNoLock(const std::nullptr_t& /*dummy*/, ApiCameraServerItemDataList& historyList);

        //getCameraBookmarkTags
        ErrorCode doQueryNoLock(const std::nullptr_t& /*dummy*/, ApiCameraBookmarkTagDataList& tags);

        //getUserList
        ErrorCode doQueryNoLock(const std::nullptr_t& /*dummy*/, ApiUserDataList& userList);

        //getVideowallList
        ErrorCode doQueryNoLock(const std::nullptr_t& /*dummy*/, ApiVideowallDataList& videowallList);

        //getBusinessRuleList
        ErrorCode doQueryNoLock(const std::nullptr_t& /*dummy*/, ApiBusinessRuleDataList& userList);

        //getBusinessRuleList
        ErrorCode doQueryNoLock(const std::nullptr_t& /*dummy*/, ApiLayoutDataList& layoutList);

        //getResourceParams
        ErrorCode doQueryNoLock(const QnUuid& resourceId, ApiResourceParamsData& params);

        // ApiFullInfo
        ErrorCode doQueryNoLock(const std::nullptr_t& /*dummy*/, ApiFullInfoData& data);

        //getLicenses
        ErrorCode doQueryNoLock(const std::nullptr_t& /*dummy*/, ec2::ApiLicenseDataList& data);

        //getParams
        ErrorCode doQueryNoLock(const std::nullptr_t& /*dummy*/, ec2::ApiResourceParamDataList& data);

        // ApiDiscoveryDataList
        ErrorCode doQueryNoLock(const std::nullptr_t& /*dummy*/, ec2::ApiDiscoveryDataList& data);

		// --------- misc -----------------------------
        QnUuid getID() const;

        ApiOjectType getObjectType(const QnUuid& objectId);
        ApiObjectInfoList getNestedObjects(const ApiObjectInfo& parentObject);

        bool saveMiscParam( const QByteArray& name, const QByteArray& value );
        bool readMiscParam( const QByteArray& name, QByteArray* value );

    signals:
        //!Emitted after \a QnDbManager::init was successfully executed
        void initialized();

    private:
        friend class QnTransactionLog;
        QSqlDatabase& getDB() { return m_sdb; }
        QReadWriteLock& getMutex() { return m_mutex; }

        // ------------ transactions --------------------------------------

        ErrorCode executeTransactionInternal(const QnTransaction<ApiCameraData>& tran);
        ErrorCode executeTransactionInternal(const QnTransaction<ApiCameraDataList>& tran);
        ErrorCode executeTransactionInternal(const QnTransaction<ApiMediaServerData>& tran);
        ErrorCode executeTransactionInternal(const QnTransaction<ApiLayoutData>& tran);
        ErrorCode executeTransactionInternal(const QnTransaction<ApiLayoutDataList>& tran);
        ErrorCode executeTransactionInternal(const QnTransaction<ApiSetResourceStatusData>& tran);
        ErrorCode executeTransactionInternal(const QnTransaction<ApiResourceParamsData>& tran);
        ErrorCode executeTransactionInternal(const QnTransaction<ApiCameraServerItemData>& tran);
        ErrorCode executeTransactionInternal(const QnTransaction<ApiPanicModeData>& tran);
        ErrorCode executeTransactionInternal(const QnTransaction<ApiStoredFileData>& tran);
        ErrorCode executeTransactionInternal(const QnTransaction<ApiStoredFilePath> &tran);
        ErrorCode executeTransactionInternal(const QnTransaction<ApiResourceData>& tran);
        ErrorCode executeTransactionInternal(const QnTransaction<ApiBusinessRuleData>& tran);
        ErrorCode executeTransactionInternal(const QnTransaction<ApiUserData>& tran);
        ErrorCode executeTransactionInternal(const QnTransaction<ApiResetBusinessRuleData>& tran); //reset business rules
        ErrorCode executeTransactionInternal(const QnTransaction<ApiResourceParamDataList>& tran); // save settings
        ErrorCode executeTransactionInternal(const QnTransaction<ApiVideowallData>& tran);
        ErrorCode executeTransactionInternal(const QnTransaction<ApiUpdateUploadResponceData>& tran);
        ErrorCode executeTransactionInternal(const QnTransaction<ApiVideowallDataList>& tran);
        ErrorCode executeTransactionInternal(const QnTransaction<ApiDiscoveryDataList> &tran);
        ErrorCode executeTransactionInternal(const QnTransaction<ApiDatabaseDumpData>& tran);

        // delete camera, server, layout, any resource, etc.
        ErrorCode executeTransactionInternal(const QnTransaction<ApiIdData>& tran);

        ErrorCode executeTransactionInternal(const QnTransaction<ApiLicenseDataList>& tran);
        ErrorCode executeTransactionInternal(const QnTransaction<ApiLicenseData>& tran);

        /* Add or remove camera bookmark tags */
        ErrorCode executeTransactionInternal(const QnTransaction<ApiCameraBookmarkTagDataList>& tran);

        ErrorCode executeTransactionInternal(const QnTransaction<ApiEmailSettingsData>&) {
            Q_ASSERT_X(0, Q_FUNC_INFO, "This is a non persistent transaction!"); // we MUSTN'T be here
            return ErrorCode::notImplemented;
        }
        ErrorCode executeTransactionInternal(const QnTransaction<ApiEmailData>&) {
            Q_ASSERT_X(0, Q_FUNC_INFO, "This is a non persistent transaction!"); // we MUSTN'T be here
            return ErrorCode::notImplemented;
        }
        ErrorCode executeTransactionInternal(const QnTransaction<ApiFullInfoData>&) {
            Q_ASSERT_X(0, Q_FUNC_INFO, "This is a non persistent transaction!"); // we MUSTN'T be here
            return ErrorCode::notImplemented;
        }
        ErrorCode executeTransactionInternal(const QnTransaction<ApiBusinessActionData>&) {
            Q_ASSERT_X(0, Q_FUNC_INFO, "This is a non persistent transaction!"); // we MUSTN'T be here
            return ErrorCode::notImplemented;
        }

        ErrorCode executeTransactionInternal(const QnTransaction<ApiVideowallControlMessageData> &) {
            Q_ASSERT_X(0, Q_FUNC_INFO, "This is a non persistent transaction!"); // we MUSTN'T be here
            return ErrorCode::notImplemented;
        }

        ErrorCode executeTransactionInternal(const QnTransaction<ApiUpdateUploadData> &) {
            Q_ASSERT_X(0, Q_FUNC_INFO, "This is a non persistent transaction!"); // we MUSTN'T be here
            return ErrorCode::notImplemented;
        }

        ErrorCode executeTransactionInternal(const QnTransaction<ApiModuleData> &) {
            Q_ASSERT_X(0, Q_FUNC_INFO, "This is a non persistent transaction!"); // we MUSTN'T be here
            return ErrorCode::notImplemented;
        }

        ErrorCode executeTransactionInternal(const QnTransaction<ApiModuleDataList> &) {
            Q_ASSERT_X(0, Q_FUNC_INFO, "This is a non persistent transaction!"); // we MUSTN'T be here
            return ErrorCode::notImplemented;
        }

        ErrorCode executeTransactionInternal(const QnTransaction<ApiDiscoverPeerData> &) {
            Q_ASSERT_X(0, Q_FUNC_INFO, "This is a non persistent transaction!"); // we MUSTN'T be here
            return ErrorCode::notImplemented;
        }

        ErrorCode executeTransactionInternal(const QnTransaction<ApiSystemNameData> &) {
            Q_ASSERT_X(0, Q_FUNC_INFO, "This is a non persistent transaction!"); // we MUSTN'T be here
            return ErrorCode::notImplemented;
        }

        ErrorCode executeTransactionInternal(const QnTransaction<ApiLockData> &) {
           Q_ASSERT_X(0, Q_FUNC_INFO, "This is a non persistent transaction!"); // we MUSTN'T be here
            return ErrorCode::notImplemented;
        }

        ErrorCode executeTransactionInternal(const QnTransaction<ApiRuntimeData> &) {
            Q_ASSERT_X(0, Q_FUNC_INFO, "This is a non persistent transaction!"); // we MUSTN'T be here
            return ErrorCode::notImplemented;
        }

        ErrorCode executeTransactionInternal(const QnTransaction<ApiPeerAliveData> &) {
            Q_ASSERT_X(0, Q_FUNC_INFO, "This is a non persistent transaction!"); // we MUSTN'T be here
            return ErrorCode::notImplemented;
        }

        ErrorCode executeTransactionInternal(const QnTransaction<ApiUpdateInstallData> &) {
            Q_ASSERT_X(0, Q_FUNC_INFO, "This is a non persistent transaction!"); // we MUSTN'T be here
            return ErrorCode::notImplemented;
        }

        ErrorCode executeTransactionInternal(const QnTransaction<ApiSyncRequestData> &) {
            Q_ASSERT_X(0, Q_FUNC_INFO, "This is a non persistent transaction!"); // we MUSTN'T be here
            return ErrorCode::notImplemented;
        }

        ErrorCode executeTransactionInternal(const QnTransaction<QnTranStateResponse> &) {
            Q_ASSERT_X(0, Q_FUNC_INFO, "This is a non persistent transaction!"); // we MUSTN'T be here
            return ErrorCode::notImplemented;
        }

        ErrorCode executeTransactionInternal(const QnTransaction<ApiPeerSystemTimeData> &) {
            Q_ASSERT_X(0, Q_FUNC_INFO, "This is a non persistent transaction!"); // we MUSTN'T be here
            return ErrorCode::notImplemented;
        }

        ErrorCode executeTransactionInternal(const QnTransaction<ApiPeerSystemTimeDataList> &) {
            Q_ASSERT_X(0, Q_FUNC_INFO, "This is a non persistent transaction!"); // we MUSTN'T be here
            return ErrorCode::notImplemented;
        }

        ErrorCode executeTransactionInternal(const QnTransaction<ApiLicenseOverflowData> &);

        ErrorCode executeTransactionInternal(const QnTransaction<ApiUpdateSequenceData> &) {
            Q_ASSERT_X(0, Q_FUNC_INFO, "This is a non persistent transaction!"); // we MUSTN'T be here
            return ErrorCode::notImplemented;
        }
        
        ErrorCode executeTransactionInternal(const QnTransaction<ApiTranSyncDoneData> &) {
            Q_ASSERT_X(0, Q_FUNC_INFO, "This is a non persistent transaction!"); // we MUSTN'T be here
            return ErrorCode::notImplemented;
        }

        ErrorCode deleteTableRecord(const QnUuid& id, const QString& tableName, const QString& fieldName);
        ErrorCode deleteTableRecord(const qint32& internalId, const QString& tableName, const QString& fieldName);

        ErrorCode updateResource(const ApiResourceData& data, qint32 internalId);
        ErrorCode insertResource(const ApiResourceData& data, qint32* internalId);
        ErrorCode insertOrReplaceResource(const ApiResourceData& data, qint32* internalId);
        //ErrorCode insertOrReplaceResource(const ApiResourceData& data);
        ErrorCode deleteRecordFromResourceTable(const qint32 id);
        ErrorCode removeObject(const ApiObjectInfo& apiObject);

        ErrorCode insertAddParams(const std::vector<ApiResourceParamData>& params, qint32 internalId);
        ErrorCode deleteAddParams(qint32 resourceId);

        ErrorCode saveCamera(const ApiCameraData& params);
        ErrorCode insertOrReplaceCamera(const ApiCameraData& data, qint32 internalId);
        ErrorCode updateCameraSchedule(const ApiCameraData& data, qint32 internalId);
        ErrorCode removeCameraSchedule(qint32 internalId);
        ErrorCode removeCamera(const QnUuid& guid);
        ErrorCode deleteCameraServerItemTable(qint32 id);

        ErrorCode insertOrReplaceMediaServer(const ApiMediaServerData& data, qint32 internalId);
        ErrorCode updateStorages(const ApiMediaServerData&);
        ErrorCode removeServer(const QnUuid& guid);
        ErrorCode removeStoragesByServer(const QnUuid& serverGUID);

        ErrorCode removeLayout(const QnUuid& id);
        ErrorCode removeLayoutInternal(const QnUuid& id, const qint32 &internalId);
        ErrorCode saveLayout(const ApiLayoutData& params);
        ErrorCode insertOrReplaceLayout(const ApiLayoutData& data, qint32 internalId);
        ErrorCode updateLayoutItems(const ApiLayoutData& data, qint32 internalLayoutId);
        ErrorCode removeLayoutItems(qint32 id);

        ErrorCode deleteUserProfileTable(const qint32 id);
        ErrorCode removeUser( const QnUuid& guid );
        ErrorCode insertOrReplaceUser(const ApiUserData& data, qint32 internalId);
        ErrorCode checkExistingUser(const QString &name, qint32 internalId);

        ErrorCode saveVideowall(const ApiVideowallData& params);
        ErrorCode removeVideowall(const QnUuid& id);
        ErrorCode insertOrReplaceVideowall(const ApiVideowallData& data, qint32 internalId);
        ErrorCode deleteVideowallPcs(const QnUuid &videowall_guid);
        ErrorCode deleteVideowallItems(const QnUuid &videowall_guid);
        ErrorCode updateVideowallItems(const ApiVideowallData& data);
        ErrorCode updateVideowallScreens(const ApiVideowallData& data);
        ErrorCode removeLayoutFromVideowallItems(const QnUuid &layout_id);
        ErrorCode deleteVideowallMatrices(const QnUuid &videowall_guid);
        ErrorCode updateVideowallMatrices(const ApiVideowallData &data);

        ErrorCode insertOrReplaceBusinessRuleTable( const ApiBusinessRuleData& businessRule);
        ErrorCode insertBRuleResource(const QString& tableName, const QnUuid& ruleGuid, const QnUuid& resourceGuid);
        ErrorCode removeBusinessRule( const QnUuid& id );
        ErrorCode updateBusinessRule(const ApiBusinessRuleData& rule);

        ErrorCode saveLicense(const ApiLicenseData& license);
        ErrorCode removeLicense(const ApiLicenseData& license);

        ErrorCode addCameraBookmarkTag(const ApiCameraBookmarkTagData &tag);
        ErrorCode removeCameraBookmarkTag(const ApiCameraBookmarkTagData &tag);

        bool createDatabase(bool *dbJustCreated, bool *isMigrationFrom2_2);
        bool migrateBusinessEvents();
        bool doRemap(int id, int newVal, const QString& fieldName);
        
        qint32 getResourceInternalId( const QnUuid& guid );
        QnUuid getResourceGuid(const qint32 &internalId);
        qint32 getBusinessRuleInternalId( const QnUuid& guid );

        //void beginTran();
        //void commit();
        //void rollback();
    private:
        enum GuidConversionMethod {CM_Default, CM_Binary, CM_MakeHash, CM_INT};

        QMap<int, QnUuid> getGuidList(const QString& request, GuidConversionMethod method, const QByteArray& intHashPostfix = QByteArray());

<<<<<<< HEAD
        bool updateTableGuids(const QString& tableName, const QString& fieldName, const QMap<int, QUuid>& guids);
        bool updateResourceTypeGuids();
=======
        bool updateTableGuids(const QString& tableName, const QString& fieldName, const QMap<int, QnUuid>& guids);
>>>>>>> 0a670cdd
        bool updateGuids();
        QnUuid getType(const QString& typeName);
        bool resyncTransactionLog();

        template <class ObjectType, class ObjectListType> 
        bool fillTransactionLogInternal(ApiCommand::Value command);
        bool addTransactionForGeneralSettings();
        bool applyUpdates();

        bool beforeInstallUpdate(const QString& updateName);
        bool afterInstallUpdate(const QString& updateName);
        ErrorCode addCameraHistory(const ApiCameraServerItemData& params);
        ErrorCode removeCameraHistory(const ApiCameraServerItemData& params);
    private:
        QnResourceFactory* m_resourceFactory;
        QnUuid m_storageTypeId;
        QnUuid m_serverTypeId;
        QnUuid m_cameraTypeId;
        QnUuid m_adminUserID;
        int m_adminUserInternalID;
        ApiResourceTypeDataList m_cachedResTypes;
        bool m_licenseOverflowMarked;
        QnUuid m_dbInstanceId;
        bool m_initialized;
        /*
        * Database for static or very rare modified data. Be carefull! It's not supported DB transactions for static DB
        * So, only atomic SQL updates are allowed. m_mutexStatic is used for createDB only. Common mutex/transaction is sharing for both DB
        */
        QSqlDatabase m_sdbStatic;
        QnDbTransaction m_tranStatic;
        mutable QReadWriteLock m_mutexStatic;
        bool m_needResyncLog;
    };
};

#define dbManager QnDbManager::instance()

#endif // __DB_MANAGER_H_<|MERGE_RESOLUTION|>--- conflicted
+++ resolved
@@ -403,12 +403,8 @@
 
         QMap<int, QnUuid> getGuidList(const QString& request, GuidConversionMethod method, const QByteArray& intHashPostfix = QByteArray());
 
-<<<<<<< HEAD
-        bool updateTableGuids(const QString& tableName, const QString& fieldName, const QMap<int, QUuid>& guids);
+        bool updateTableGuids(const QString& tableName, const QString& fieldName, const QMap<int, QnUuid>& guids);
         bool updateResourceTypeGuids();
-=======
-        bool updateTableGuids(const QString& tableName, const QString& fieldName, const QMap<int, QnUuid>& guids);
->>>>>>> 0a670cdd
         bool updateGuids();
         QnUuid getType(const QString& typeName);
         bool resyncTransactionLog();
