#ifndef __DB_MANAGER_H_
#define __DB_MANAGER_H_

#include "nx_ec/ec_api.h"
#include "transaction/transaction.h"
#include <nx_ec/data/api_lock_data.h>
#include "nx_ec/data/api_fwd.h"
#include "utils/db/db_helper.h"
#include "transaction/transaction_log.h"
#include "nx_ec/data/api_runtime_data.h"

namespace ec2
{
    class LicenseManagerImpl;

    enum ApiOjectType
    {
        ApiObject_NotDefined,
        ApiObject_Resource,
        ApiObject_Server,
        ApiObject_Camera,
        ApiObject_User,
        ApiObject_Layout,
        ApiObject_Videowall,
        ApiObject_BusinessRule,
        ApiObject_Storage,
        ApiObject_Dummy
    };
    struct ApiObjectInfo
    {
        ApiObjectInfo() {}
        ApiObjectInfo(const ApiOjectType& type, const QnUuid& id): type(type), id(id) {}

        ApiOjectType type;
        QnUuid id;
    };
    class ApiObjectInfoList: public std::vector<ApiObjectInfo>
    {
    public:
        std::vector<ApiIdData> toIdList() const
        {
            std::vector<ApiIdData> result;
            result.reserve(size());
            for (size_t i = 0; i < size(); ++i)
                result.push_back(ApiIdData(at(i).id));
            return result;
        }
    };

    class QnDbManager
    :
        public QObject,
        public QnDbHelper
    {
        Q_OBJECT

    public:
        QnDbManager();
        virtual ~QnDbManager();

        bool init(
            QnResourceFactory* factory,
            const QString& dbFilePath,
            const QString& dbFilePathStatic );
        bool isInitialized() const;

        static QnDbManager* instance();
        
        template <class T>
        ErrorCode executeTransactionNoLock(const QnTransaction<T>& tran, const QByteArray& serializedTran)
        {
            Q_ASSERT_X(!tran.persistentInfo.isNull(), Q_FUNC_INFO, "You must register transaction command in persistent command list!");
            if (!tran.isLocal) {
                QnTransactionLog::ContainsReason isContains = transactionLog->contains(tran);
                if (isContains == QnTransactionLog::Reason_Timestamp)
                    return ErrorCode::containsBecauseTimestamp;
                else if (isContains == QnTransactionLog::Reason_Sequence)
                    return ErrorCode::containsBecauseSequence;
            }
            ErrorCode result = executeTransactionInternal(tran);
            if (result != ErrorCode::ok)
                return result;
            if (tran.isLocal)
                return ErrorCode::ok;
            return transactionLog->saveTransaction( tran, serializedTran);
        }

        ErrorCode executeTransactionNoLock(const QnTransaction<ApiDatabaseDumpData>& tran, const QByteArray& /*serializedTran*/)
        {
            return executeTransactionInternal(tran);
        }

        template <class T>
        ErrorCode executeTransaction(const QnTransaction<T>& tran, const QByteArray& serializedTran)
        {
            Q_ASSERT_X(!tran.persistentInfo.isNull(), Q_FUNC_INFO, "You must register transaction command in persistent command list!");
            QnDbTransactionLocker lock(getTransaction());
            ErrorCode result = executeTransactionNoLock(tran, serializedTran);
            if (result == ErrorCode::ok) {
                if (!lock.commit())
                    return ErrorCode::dbError;
            }
            return result;
        }


        // --------- get methods ---------------------

        template <class T1, class T2>
        ErrorCode doQuery(const T1& t1, T2& t2)
        {
            QReadLocker lock(&m_mutex);
            return doQueryNoLock(t1, t2);
        }

        //getCurrentTime
        ErrorCode doQuery(const std::nullptr_t& /*dummy*/, ApiTimeData& currentTime);

        //dumpDatabase
        ErrorCode doQuery(const std::nullptr_t& /*dummy*/, ApiDatabaseDumpData& data);
        ErrorCode doQuery(const ApiStoredFilePath& path, qint64& dumpFileSize);

        //listDirectory
        ErrorCode doQueryNoLock(const ApiStoredFilePath& path, ApiStoredDirContents& data);
        //getStorageData
        ErrorCode doQueryNoLock(const ApiStoredFilePath& path, ApiStoredFileData& data);

        //getStoredFiles
        ErrorCode doQueryNoLock(const ApiStoredFilePath& path, ApiStoredFileDataList& data);
        ErrorCode doQueryNoLock(const std::nullptr_t&, ApiStoredFileDataList& data) { return doQueryNoLock(ApiStoredFilePath(), data); }

        //getResourceTypes
        ErrorCode doQueryNoLock(const std::nullptr_t& /*dummy*/, ApiResourceTypeDataList& resourceTypeList);

        //getCameras
        ErrorCode doQueryNoLock(const QnUuid& mServerId, ApiCameraDataList& cameraList);

        //getStorages
        ErrorCode doQueryNoLock(const QnUuid& mServerId, ApiStorageDataList& cameraList);

        //get resource status
        ErrorCode doQueryNoLock(const QnUuid& resId, ApiResourceStatusDataList& statusList);

        //getCameraUserAttributes
        ErrorCode doQueryNoLock(const QnUuid& cameraId, ApiCameraAttributesDataList& cameraUserAttributesList);

        //getCamerasEx
        ErrorCode doQueryNoLock(const QnUuid& cameraId, ApiCameraDataExList& cameraList);

        //getServers
        ErrorCode doQueryNoLock(const QnUuid& mServerId, ApiMediaServerDataList& serverList);

        //getServersEx
        ErrorCode doQueryNoLock(const QnUuid& mServerId, ApiMediaServerDataExList& cameraList);

        //getCameraServerItems
        ErrorCode doQueryNoLock(const std::nullptr_t& /*dummy*/, ApiCameraServerItemDataList& historyList);

        //getCameraBookmarkTags
        ErrorCode doQueryNoLock(const std::nullptr_t& /*dummy*/, ApiCameraBookmarkTagDataList& tags);

        //getUserList
        ErrorCode doQueryNoLock(const QnUuid& userId, ApiUserDataList& userList);

        //getVideowallList
        ErrorCode doQueryNoLock(const std::nullptr_t& /*dummy*/, ApiVideowallDataList& videowallList);

        //getBusinessRuleList
        ErrorCode doQueryNoLock(const std::nullptr_t& /*dummy*/, ApiBusinessRuleDataList& userList);

        //getBusinessRuleList
        ErrorCode doQueryNoLock(const std::nullptr_t& /*dummy*/, ApiLayoutDataList& layoutList);

        //getResourceParams
        ErrorCode doQueryNoLock(const QnUuid& resourceId, ApiResourceParamWithRefDataList& params);

        // ApiFullInfo
        ErrorCode doQueryNoLock(const std::nullptr_t& /*dummy*/, ApiFullInfoData& data);

        //getLicenses
        ErrorCode doQueryNoLock(const std::nullptr_t& /*dummy*/, ec2::ApiLicenseDataList& data);

        // ApiDiscoveryDataList
        ErrorCode doQueryNoLock(const std::nullptr_t& /*dummy*/, ec2::ApiDiscoveryDataList& data);

        //getServerUserAttributes
        ErrorCode doQueryNoLock(const QnUuid& mServerId, ApiMediaServerUserAttributesDataList& serverAttrsList);

        //getTransactionLog
        ErrorCode doQueryNoLock(const std::nullptr_t&, ApiTransactionDataList& tranList);

		// --------- misc -----------------------------
        QnUuid getID() const;

        ApiOjectType getObjectType(const QnUuid& objectId);
        ApiObjectInfoList getNestedObjects(const ApiObjectInfo& parentObject);

        bool saveMiscParam( const QByteArray& name, const QByteArray& value );
        bool readMiscParam( const QByteArray& name, QByteArray* value );

        //!Reads settings (properties of user 'admin')
        ErrorCode readSettings(ApiResourceParamDataList& settings);

        virtual QnDbTransaction* getTransaction() override;
    signals:
        //!Emitted after \a QnDbManager::init was successfully executed
        void initialized();

    private:
        enum FilterType
        {
            RES_ID_FIELD,
            RES_TYPE_FIELD
        };

        //!query filter
        class QnQueryFilter
        {
        public:
            //filtered field, 
            QMap<int, QVariant> fields;
        };


        friend class QnTransactionLog;
        QSqlDatabase& getDB() { return m_sdb; }
        QReadWriteLock& getMutex() { return m_mutex; }

        // ------------ transactions --------------------------------------

        ErrorCode executeTransactionInternal(const QnTransaction<ApiCameraData>& tran);
        ErrorCode executeTransactionInternal(const QnTransaction<ApiCameraAttributesData>& tran);
        ErrorCode executeTransactionInternal(const QnTransaction<ApiCameraAttributesDataList>& tran);
        ErrorCode executeTransactionInternal(const QnTransaction<ApiMediaServerData>& tran);
        ErrorCode executeTransactionInternal(const QnTransaction<ApiStorageData>& tran);
        ErrorCode executeTransactionInternal(const QnTransaction<ApiMediaServerUserAttributesData>& tran);
        ErrorCode executeTransactionInternal(const QnTransaction<ApiLayoutData>& tran);
        ErrorCode executeTransactionInternal(const QnTransaction<ApiLayoutDataList>& tran);
        ErrorCode executeTransactionInternal(const QnTransaction<ApiResourceStatusData>& tran);
        ErrorCode executeTransactionInternal(const QnTransaction<ApiResourceParamWithRefData>& tran);
        ErrorCode executeTransactionInternal(const QnTransaction<ApiCameraServerItemData>& tran);
        ErrorCode executeTransactionInternal(const QnTransaction<ApiStoredFileData>& tran);
        ErrorCode executeTransactionInternal(const QnTransaction<ApiStoredFilePath> &tran);
        ErrorCode executeTransactionInternal(const QnTransaction<ApiResourceData>& tran);
        ErrorCode executeTransactionInternal(const QnTransaction<ApiBusinessRuleData>& tran);
        ErrorCode executeTransactionInternal(const QnTransaction<ApiUserData>& tran);
        ErrorCode executeTransactionInternal(const QnTransaction<ApiResetBusinessRuleData>& tran); //reset business rules
        ErrorCode executeTransactionInternal(const QnTransaction<ApiVideowallData>& tran);
        ErrorCode executeTransactionInternal(const QnTransaction<ApiUpdateUploadResponceData>& tran);
        ErrorCode executeTransactionInternal(const QnTransaction<ApiVideowallDataList>& tran);
        ErrorCode executeTransactionInternal(const QnTransaction<ApiDiscoveryData> &tran);
        ErrorCode executeTransactionInternal(const QnTransaction<ApiDatabaseDumpData>& tran);

        // delete camera, server, layout, any resource, etc.
        ErrorCode executeTransactionInternal(const QnTransaction<ApiIdData>& tran);

        ErrorCode executeTransactionInternal(const QnTransaction<ApiLicenseDataList>& tran);
        ErrorCode executeTransactionInternal(const QnTransaction<ApiLicenseData>& tran);

        /* Add or remove camera bookmark tags */
        ErrorCode executeTransactionInternal(const QnTransaction<ApiCameraBookmarkTagDataList>& tran);

        ErrorCode executeTransactionInternal(const QnTransaction<ApiIdDataList>& /*tran*/)
        {
            Q_ASSERT_X(0, Q_FUNC_INFO, "This is a non persistent transaction!"); // we MUSTN'T be here
            return ErrorCode::notImplemented;
        }

        ErrorCode executeTransactionInternal(const QnTransaction<ApiMediaServerUserAttributesDataList>& /*tran*/)
        {
            Q_ASSERT_X(0, Q_FUNC_INFO, "This is a non persistent transaction!"); // we MUSTN'T be here
            return ErrorCode::notImplemented;
        }

        ErrorCode executeTransactionInternal(const QnTransaction<ApiCameraDataList>& /*tran*/)
        {
            Q_ASSERT_X(0, Q_FUNC_INFO, "This is a non persistent transaction!"); // we MUSTN'T be here
            return ErrorCode::notImplemented;
        }

        ErrorCode executeTransactionInternal(const QnTransaction<ApiStorageDataList>& /*tran*/)
        {
            Q_ASSERT_X(0, Q_FUNC_INFO, "This is a non persistent transaction!"); // we MUSTN'T be here
            return ErrorCode::notImplemented;
        }

        ErrorCode executeTransactionInternal(const QnTransaction<ApiResourceParamDataList>& /*tran*/)
        {
            Q_ASSERT_X(0, Q_FUNC_INFO, "This is a non persistent transaction!"); // we MUSTN'T be here
            return ErrorCode::notImplemented;
        }

        ErrorCode executeTransactionInternal(const QnTransaction<ApiResourceParamWithRefDataList>& /*tran*/)
        {
            Q_ASSERT_X(0, Q_FUNC_INFO, "This is a non persistent transaction!"); // we MUSTN'T be here
            return ErrorCode::notImplemented;
        }

        ErrorCode executeTransactionInternal(const QnTransaction<ApiEmailSettingsData>&) {
            Q_ASSERT_X(0, Q_FUNC_INFO, "This is a non persistent transaction!"); // we MUSTN'T be here
            return ErrorCode::notImplemented;
        }
        ErrorCode executeTransactionInternal(const QnTransaction<ApiEmailData>&) {
            Q_ASSERT_X(0, Q_FUNC_INFO, "This is a non persistent transaction!"); // we MUSTN'T be here
            return ErrorCode::notImplemented;
        }
        ErrorCode executeTransactionInternal(const QnTransaction<ApiFullInfoData>&) {
            Q_ASSERT_X(0, Q_FUNC_INFO, "This is a non persistent transaction!"); // we MUSTN'T be here
            return ErrorCode::notImplemented;
        }
        ErrorCode executeTransactionInternal(const QnTransaction<ApiBusinessActionData>&) {
            Q_ASSERT_X(0, Q_FUNC_INFO, "This is a non persistent transaction!"); // we MUSTN'T be here
            return ErrorCode::notImplemented;
        }

        ErrorCode executeTransactionInternal(const QnTransaction<ApiVideowallControlMessageData> &) {
            Q_ASSERT_X(0, Q_FUNC_INFO, "This is a non persistent transaction!"); // we MUSTN'T be here
            return ErrorCode::notImplemented;
        }

        ErrorCode executeTransactionInternal(const QnTransaction<ApiUpdateUploadData> &) {
            Q_ASSERT_X(0, Q_FUNC_INFO, "This is a non persistent transaction!"); // we MUSTN'T be here
            return ErrorCode::notImplemented;
        }

        ErrorCode executeTransactionInternal(const QnTransaction<ApiModuleData> &) {
            Q_ASSERT_X(0, Q_FUNC_INFO, "This is a non persistent transaction!"); // we MUSTN'T be here
            return ErrorCode::notImplemented;
        }

        ErrorCode executeTransactionInternal(const QnTransaction<ApiModuleDataList> &) {
            Q_ASSERT_X(0, Q_FUNC_INFO, "This is a non persistent transaction!"); // we MUSTN'T be here
            return ErrorCode::notImplemented;
        }

        ErrorCode executeTransactionInternal(const QnTransaction<ApiDiscoverPeerData> &) {
            Q_ASSERT_X(0, Q_FUNC_INFO, "This is a non persistent transaction!"); // we MUSTN'T be here
            return ErrorCode::notImplemented;
        }

        ErrorCode executeTransactionInternal(const QnTransaction<ApiSystemNameData> &) {
            Q_ASSERT_X(0, Q_FUNC_INFO, "This is a non persistent transaction!"); // we MUSTN'T be here
            return ErrorCode::notImplemented;
        }

        ErrorCode executeTransactionInternal(const QnTransaction<ApiLockData> &) {
           Q_ASSERT_X(0, Q_FUNC_INFO, "This is a non persistent transaction!"); // we MUSTN'T be here
            return ErrorCode::notImplemented;
        }

        ErrorCode executeTransactionInternal(const QnTransaction<ApiRuntimeData> &) {
            Q_ASSERT_X(0, Q_FUNC_INFO, "This is a non persistent transaction!"); // we MUSTN'T be here
            return ErrorCode::notImplemented;
        }

        ErrorCode executeTransactionInternal(const QnTransaction<ApiPeerAliveData> &) {
            Q_ASSERT_X(0, Q_FUNC_INFO, "This is a non persistent transaction!"); // we MUSTN'T be here
            return ErrorCode::notImplemented;
        }

        ErrorCode executeTransactionInternal(const QnTransaction<ApiUpdateInstallData> &) {
            Q_ASSERT_X(0, Q_FUNC_INFO, "This is a non persistent transaction!"); // we MUSTN'T be here
            return ErrorCode::notImplemented;
        }

        ErrorCode executeTransactionInternal(const QnTransaction<ApiSyncRequestData> &) {
            Q_ASSERT_X(0, Q_FUNC_INFO, "This is a non persistent transaction!"); // we MUSTN'T be here
            return ErrorCode::notImplemented;
        }

        ErrorCode executeTransactionInternal(const QnTransaction<QnTranStateResponse> &) {
            Q_ASSERT_X(0, Q_FUNC_INFO, "This is a non persistent transaction!"); // we MUSTN'T be here
            return ErrorCode::notImplemented;
        }

        ErrorCode executeTransactionInternal(const QnTransaction<ApiPeerSystemTimeData> &) {
            Q_ASSERT_X(0, Q_FUNC_INFO, "This is a non persistent transaction!"); // we MUSTN'T be here
            return ErrorCode::notImplemented;
        }

        ErrorCode executeTransactionInternal(const QnTransaction<ApiPeerSystemTimeDataList> &) {
            Q_ASSERT_X(0, Q_FUNC_INFO, "This is a non persistent transaction!"); // we MUSTN'T be here
            return ErrorCode::notImplemented;
        }

        ErrorCode executeTransactionInternal(const QnTransaction<ApiLicenseOverflowData> &);

        ErrorCode executeTransactionInternal(const QnTransaction<ApiUpdateSequenceData> &) {
            Q_ASSERT_X(0, Q_FUNC_INFO, "This is a non persistent transaction!"); // we MUSTN'T be here
            return ErrorCode::notImplemented;
        }
        
        ErrorCode executeTransactionInternal(const QnTransaction<ApiTranSyncDoneData> &) {
            Q_ASSERT_X(0, Q_FUNC_INFO, "This is a non persistent transaction!"); // we MUSTN'T be here
            return ErrorCode::notImplemented;
        }

        ErrorCode executeTransactionInternal(const QnTransaction<ApiDiscoveryDataList> &) {
            Q_ASSERT_X(0, Q_FUNC_INFO, "This is a non persistent transaction!"); // we MUSTN'T be here
            return ErrorCode::notImplemented;
        }

        ErrorCode deleteTableRecord(const QnUuid& id, const QString& tableName, const QString& fieldName);
        ErrorCode deleteTableRecord(const qint32& internalId, const QString& tableName, const QString& fieldName);

        ErrorCode insertOrReplaceResource(const ApiResourceData& data, qint32* internalId);
        //ErrorCode insertOrReplaceResource(const ApiResourceData& data);
        ErrorCode deleteRecordFromResourceTable(const qint32 id);
        ErrorCode removeObject(const ApiObjectInfo& apiObject);

        ErrorCode insertAddParam(const ApiResourceParamWithRefData& param);
        ErrorCode fetchResourceParams( const QnQueryFilter& filter, ApiResourceParamWithRefDataList& params );
        //ErrorCode deleteAddParams(qint32 resourceId);

        ErrorCode saveCamera(const ApiCameraData& params);
        ErrorCode insertOrReplaceCamera(const ApiCameraData& data, qint32 internalId);
        ErrorCode saveCameraUserAttributes( const ApiCameraAttributesData& attrs );
        ErrorCode insertOrReplaceCameraAttributes(const ApiCameraAttributesData& data, qint32* const internalId);
        ErrorCode updateCameraSchedule(const std::vector<ApiScheduleTaskData>& scheduleTasks, qint32 internalId);
        ErrorCode removeCameraSchedule(qint32 internalId);
        ErrorCode removeCamera(const QnUuid& guid);
        ErrorCode removeStorage(const QnUuid& guid);
        ErrorCode deleteCameraServerItemTable(qint32 id);

        ErrorCode insertOrReplaceMediaServer(const ApiMediaServerData& data, qint32 internalId);
        ErrorCode insertOrReplaceMediaServerUserAttributes(const ApiMediaServerUserAttributesData& attrs);
        //ErrorCode updateStorages(const ApiMediaServerData&);
        ErrorCode removeServer(const QnUuid& guid);
        ErrorCode removeMediaServerUserAttributes(const QnUuid& guid);
        //ErrorCode removeStoragesByServer(const QnUuid& serverGUID);

        ErrorCode removeLayout(const QnUuid& id);
        ErrorCode removeLayoutInternal(const QnUuid& id, const qint32 &internalId);
        ErrorCode saveLayout(const ApiLayoutData& params);
        ErrorCode insertOrReplaceLayout(const ApiLayoutData& data, qint32 internalId);
        ErrorCode updateLayoutItems(const ApiLayoutData& data, qint32 internalLayoutId);
        ErrorCode removeLayoutItems(qint32 id);

        ErrorCode deleteUserProfileTable(const qint32 id);
        ErrorCode removeUser( const QnUuid& guid );
        ErrorCode insertOrReplaceUser(const ApiUserData& data, qint32 internalId);
        ErrorCode checkExistingUser(const QString &name, qint32 internalId);

        ErrorCode saveVideowall(const ApiVideowallData& params);
        ErrorCode removeVideowall(const QnUuid& id);
        ErrorCode insertOrReplaceVideowall(const ApiVideowallData& data, qint32 internalId);
        ErrorCode deleteVideowallPcs(const QnUuid &videowall_guid);
        ErrorCode deleteVideowallItems(const QnUuid &videowall_guid);
        ErrorCode updateVideowallItems(const ApiVideowallData& data);
        ErrorCode updateVideowallScreens(const ApiVideowallData& data);
        ErrorCode removeLayoutFromVideowallItems(const QnUuid &layout_id);
        ErrorCode deleteVideowallMatrices(const QnUuid &videowall_guid);
        ErrorCode updateVideowallMatrices(const ApiVideowallData &data);

        ErrorCode insertOrReplaceBusinessRuleTable( const ApiBusinessRuleData& businessRule);
        ErrorCode insertBRuleResource(const QString& tableName, const QnUuid& ruleGuid, const QnUuid& resourceGuid);
        ErrorCode removeBusinessRule( const QnUuid& id );
        ErrorCode updateBusinessRule(const ApiBusinessRuleData& rule);

        ErrorCode saveLicense(const ApiLicenseData& license);
        ErrorCode removeLicense(const ApiLicenseData& license);

        ErrorCode addCameraBookmarkTag(const ApiCameraBookmarkTagData &tag);
        ErrorCode removeCameraBookmarkTag(const ApiCameraBookmarkTagData &tag);

        ErrorCode insertOrReplaceStoredFile(const QString &fileName, const QByteArray &fileContents);

        bool createDatabase();
        bool migrateBusinessEvents();
        bool doRemap(int id, int newVal, const QString& fieldName);
        
        qint32 getResourceInternalId( const QnUuid& guid );
        QnUuid getResourceGuid(const qint32 &internalId);
        qint32 getBusinessRuleInternalId( const QnUuid& guid );
<<<<<<< HEAD

        //void beginTran();
        //void commit();
        //void rollback();
    protected: 
        virtual bool afterInstallUpdate(const QString& updateName) override;

=======
>>>>>>> d43546f8
    private:
        class QnDbTransactionExt: public QnDbTransaction
        {
        public:
            QnDbTransactionExt(QSqlDatabase& database, QReadWriteLock& mutex): QnDbTransaction(database, mutex) {}

            virtual bool beginTran() override;
            virtual void rollback() override;
            virtual bool commit() override;
        };

        enum GuidConversionMethod {CM_Default, CM_Binary, CM_MakeHash, CM_String, CM_INT};

        QMap<int, QnUuid> getGuidList(const QString& request, GuidConversionMethod method, const QByteArray& intHashPostfix = QByteArray());

        bool updateTableGuids(const QString& tableName, const QString& fieldName, const QMap<int, QnUuid>& guids);
        bool updateResourceTypeGuids();
        bool updateGuids();
        bool updateBusinessActionParameters();
        QnUuid getType(const QString& typeName);
        bool resyncTransactionLog();
        bool addStoredFiles(const QString& baseDirectoryName, int* count = 0);

        template <class ObjectType, class ObjectListType> 
        bool fillTransactionLogInternal(ApiCommand::Value command);

        ErrorCode addCameraHistory(const ApiCameraServerItemData& params);
        ErrorCode removeCameraHistory(const ApiCameraServerItemData& params);
        ErrorCode getScheduleTasks(const QnUuid& cameraId, std::vector<ApiScheduleTaskWithRefData>& scheduleTaskList);
        void addResourceTypesFromXML(ApiResourceTypeDataList& data);
        void loadResourceTypeXML(const QString& fileName, ApiResourceTypeDataList& data);
        bool removeServerStatusFromTransactionLog();
        bool tuneDBAfterOpen();
    private:
        QnResourceFactory* m_resourceFactory;
        QnUuid m_storageTypeId;
        QnUuid m_serverTypeId;
        QnUuid m_cameraTypeId;
        QnUuid m_adminUserID;
        int m_adminUserInternalID;
        ApiResourceTypeDataList m_cachedResTypes;
        bool m_licenseOverflowMarked;
        QnUuid m_dbInstanceId;
        bool m_initialized;
        /*
        * Database for static or very rare modified data. Be carefull! It's not supported DB transactions for static DB
        * So, only atomic SQL updates are allowed. m_mutexStatic is used for createDB only. Common mutex/transaction is sharing for both DB
        */
        QSqlDatabase m_sdbStatic;
        QnDbTransactionExt m_tran;
        QnDbTransaction m_tranStatic;
        mutable QReadWriteLock m_mutexStatic;
        bool m_needResyncLog;
        bool m_needResyncLicenses;
        bool m_needResyncFiles;
        bool m_dbJustCreated;
    };
};

#define dbManager QnDbManager::instance()

#endif // __DB_MANAGER_H_<|MERGE_RESOLUTION|>--- conflicted
+++ resolved
@@ -472,16 +472,9 @@
         qint32 getResourceInternalId( const QnUuid& guid );
         QnUuid getResourceGuid(const qint32 &internalId);
         qint32 getBusinessRuleInternalId( const QnUuid& guid );
-<<<<<<< HEAD
-
-        //void beginTran();
-        //void commit();
-        //void rollback();
     protected: 
         virtual bool afterInstallUpdate(const QString& updateName) override;
 
-=======
->>>>>>> d43546f8
     private:
         class QnDbTransactionExt: public QnDbTransaction
         {
