#ifndef __DB_MANAGER_H_
#define __DB_MANAGER_H_

#include "nx_ec/ec_api.h"
#include "transaction/transaction.h"
#include <nx_ec/data/api_lock_data.h>
#include "nx_ec/data/api_fwd.h"
#include "utils/db/db_helper.h"
#include "transaction/transaction_log.h"
#include "nx_ec/data/api_runtime_data.h"

namespace ec2
{
    class LicenseManagerImpl;

    enum ApiOjectType
    {
        ApiObject_NotDefined,
        ApiObject_Resource,
        ApiObject_Server,
        ApiObject_Camera,
        ApiObject_User,
        ApiObject_Layout,
        ApiObject_Videowall,
        ApiObject_BusinessRule,
        ApiObject_Dummy
    };
    struct ApiObjectInfo
    {
        ApiObjectInfo() {}
        ApiObjectInfo(const ApiOjectType& type, const QUuid& id): type(type), id(id) {}

        ApiOjectType type;
        QUuid id;
    };
    class ApiObjectInfoList: public std::vector<ApiObjectInfo>
    {
    public:
        std::vector<ApiIdData> toIdList() 
        {
            std::vector<ApiIdData> result;
            for (size_t i = 0; i < size(); ++i) {
                ApiIdData data;
                data.id = at(i).id;
                result.push_back(data);
            }
            return result;
        }
    };

    class QnDbManager;

    class QnDbManager: public QnDbHelper
    {
    public:

        QnDbManager(
            QnResourceFactory* factory,
            LicenseManagerImpl* const licenseManagerImpl,
            const QString& dbFilePath,
            const QString& dbFilePathStatic);
        virtual ~QnDbManager();


        class Locker
        {
        public:
            Locker(QnDbManager* db);
            ~Locker();
            void beginTran();
            void commit();
        private:
            bool m_inTran;
            QnDbManager* m_db;
        };

        bool init();

        static QnDbManager* instance();
        
        template <class T>
        ErrorCode executeTransactionNoLock(const QnTransaction<T>& tran, const QByteArray& serializedTran)
        {
            Q_ASSERT_X(!tran.persistentInfo.isNull(), Q_FUNC_INFO, "You must register transaction command in persistent command list!");
            ErrorCode result = executeTransactionInternal(tran);
            if (result != ErrorCode::ok)
                return result;
            return transactionLog->saveTransaction( tran, serializedTran);
        }

        ErrorCode executeTransactionNoLock(const QnTransaction<ApiDatabaseDumpData>& tran, const QByteArray& /*serializedTran*/)
        {
            return executeTransactionInternal(tran);
        }

        template <class T>
        ErrorCode executeTransaction(const QnTransaction<T>& tran, const QByteArray& serializedTran)
        {
            Q_ASSERT_X(!tran.persistentInfo.isNull(), Q_FUNC_INFO, "You must register transaction command in persistent command list!");
            QnDbTransactionLocker lock(&m_tran);
            ErrorCode result = executeTransactionInternal(tran);
            if (result != ErrorCode::ok)
                return result;

            result = transactionLog->saveTransaction( tran, serializedTran);
            if (result == ErrorCode::ok)
                lock.commit();
            return result;
        }


        // --------- get methods ---------------------

        template <class T1, class T2>
        ErrorCode doQuery(const T1& t1, T2& t2)
        {
            QReadLocker lock(&m_mutex);
            return doQueryNoLock(t1, t2);
        }

        //getCurrentTime
        ErrorCode doQuery(const std::nullptr_t& /*dummy*/, ApiTimeData& currentTime);

        //dumpDatabase
        ErrorCode doQuery(const std::nullptr_t& /*dummy*/, ApiDatabaseDumpData& data);

        //listDirectory
        ErrorCode doQueryNoLock(const ApiStoredFilePath& path, ApiStoredDirContents& data);
        //getStorageData
        ErrorCode doQueryNoLock(const ApiStoredFilePath& path, ApiStoredFileData& data);

        //getResourceTypes
        ErrorCode doQueryNoLock(const std::nullptr_t& /*dummy*/, ApiResourceTypeDataList& resourceTypeList);

        //getCameras
        ErrorCode doQueryNoLock(const QUuid& mServerId, ApiCameraDataList& cameraList);

        //getServers
        ErrorCode doQueryNoLock(const std::nullptr_t& /*dummy*/, ApiMediaServerDataList& serverList);

        //getCameraServerItems
        ErrorCode doQueryNoLock(const std::nullptr_t& /*dummy*/, ApiCameraServerItemDataList& historyList);

        //getCameraBookmarkTags
        ErrorCode doQueryNoLock(const std::nullptr_t& /*dummy*/, ApiCameraBookmarkTagDataList& tags);

        //getUserList
        ErrorCode doQueryNoLock(const std::nullptr_t& /*dummy*/, ApiUserDataList& userList);

        //getVideowallList
        ErrorCode doQueryNoLock(const std::nullptr_t& /*dummy*/, ApiVideowallDataList& videowallList);

        //getBusinessRuleList
        ErrorCode doQueryNoLock(const std::nullptr_t& /*dummy*/, ApiBusinessRuleDataList& userList);

        //getBusinessRuleList
        ErrorCode doQueryNoLock(const std::nullptr_t& /*dummy*/, ApiLayoutDataList& layoutList);

        //getResourceParams
        ErrorCode doQueryNoLock(const QUuid& resourceId, ApiResourceParamsData& params);

        // ApiFullInfo
        ErrorCode doQueryNoLock(const std::nullptr_t& /*dummy*/, ApiFullInfoData& data);

        //getLicenses
        ErrorCode doQueryNoLock(const std::nullptr_t& /*dummy*/, ec2::ApiLicenseDataList& data);

        //getParams
        ErrorCode doQueryNoLock(const std::nullptr_t& /*dummy*/, ec2::ApiResourceParamDataList& data);

        // ApiDiscoveryDataList
        ErrorCode doQueryNoLock(const std::nullptr_t& /*dummy*/, ec2::ApiDiscoveryDataList& data);

		// --------- misc -----------------------------
        bool markLicenseOverflow(bool value, qint64 time);
        QUuid getID() const;

        ApiOjectType getObjectType(const QUuid& objectId);
        ApiObjectInfoList getNestedObjects(const ApiObjectInfo& parentObject);
    private:
        friend class QnTransactionLog;
        QSqlDatabase& getDB() { return m_sdb; }
        QReadWriteLock& getMutex() { return m_mutex; }

        // ------------ transactions --------------------------------------

        ErrorCode executeTransactionInternal(const QnTransaction<ApiCameraData>& tran);
        ErrorCode executeTransactionInternal(const QnTransaction<ApiCameraDataList>& tran);
        ErrorCode executeTransactionInternal(const QnTransaction<ApiMediaServerData>& tran);
        ErrorCode executeTransactionInternal(const QnTransaction<ApiLayoutData>& tran);
        ErrorCode executeTransactionInternal(const QnTransaction<ApiLayoutDataList>& tran);
        ErrorCode executeTransactionInternal(const QnTransaction<ApiSetResourceStatusData>& tran);
        ErrorCode executeTransactionInternal(const QnTransaction<ApiResourceParamsData>& tran);
        ErrorCode executeTransactionInternal(const QnTransaction<ApiCameraServerItemData>& tran);
        ErrorCode executeTransactionInternal(const QnTransaction<ApiPanicModeData>& tran);
        ErrorCode executeTransactionInternal(const QnTransaction<ApiStoredFileData>& tran);
        ErrorCode executeTransactionInternal(const QnTransaction<ApiStoredFilePath> &tran);
        ErrorCode executeTransactionInternal(const QnTransaction<ApiResourceData>& tran);
        ErrorCode executeTransactionInternal(const QnTransaction<ApiBusinessRuleData>& tran);
        ErrorCode executeTransactionInternal(const QnTransaction<ApiUserData>& tran);
        ErrorCode executeTransactionInternal(const QnTransaction<ApiResetBusinessRuleData>& tran); //reset business rules
        ErrorCode executeTransactionInternal(const QnTransaction<ApiResourceParamDataList>& tran); // save settings
        ErrorCode executeTransactionInternal(const QnTransaction<ApiVideowallData>& tran);
        ErrorCode executeTransactionInternal(const QnTransaction<ApiUpdateUploadResponceData>& tran);
        ErrorCode executeTransactionInternal(const QnTransaction<ApiVideowallDataList>& tran);
<<<<<<< HEAD
        ErrorCode executeTransactionInternal(const QnTransaction<ApiDiscoveryDataList> &tran);
=======
        ErrorCode executeTransactionInternal(const QnTransaction<ApiDatabaseDumpData>& tran);
>>>>>>> 5a7bbaea

        // delete camera, server, layout, any resource, etc.
        ErrorCode executeTransactionInternal(const QnTransaction<ApiIdData>& tran);

        ErrorCode executeTransactionInternal(const QnTransaction<ApiLicenseDataList>& tran);
        ErrorCode executeTransactionInternal(const QnTransaction<ApiLicenseData>& tran);

        /* Add or remove camera bookmark tags */
        ErrorCode executeTransactionInternal(const QnTransaction<ApiCameraBookmarkTagDataList>& tran);

        ErrorCode executeTransactionInternal(const QnTransaction<ApiEmailSettingsData>&) {
            Q_ASSERT_X(0, Q_FUNC_INFO, "This is a non persistent transaction!"); // we MUSTN'T be here
            return ErrorCode::notImplemented;
        }
        ErrorCode executeTransactionInternal(const QnTransaction<ApiEmailData>&) {
            Q_ASSERT_X(0, Q_FUNC_INFO, "This is a non persistent transaction!"); // we MUSTN'T be here
            return ErrorCode::notImplemented;
        }
        ErrorCode executeTransactionInternal(const QnTransaction<ApiFullInfoData>&) {
            Q_ASSERT_X(0, Q_FUNC_INFO, "This is a non persistent transaction!"); // we MUSTN'T be here
            return ErrorCode::notImplemented;
        }
        ErrorCode executeTransactionInternal(const QnTransaction<ApiBusinessActionData>&) {
            Q_ASSERT_X(0, Q_FUNC_INFO, "This is a non persistent transaction!"); // we MUSTN'T be here
            return ErrorCode::notImplemented;
        }

        ErrorCode executeTransactionInternal(const QnTransaction<ApiVideowallControlMessageData> &) {
            Q_ASSERT_X(0, Q_FUNC_INFO, "This is a non persistent transaction!"); // we MUSTN'T be here
            return ErrorCode::notImplemented;
        }

        ErrorCode executeTransactionInternal(const QnTransaction<ApiUpdateUploadData> &) {
            Q_ASSERT_X(0, Q_FUNC_INFO, "This is a non persistent transaction!"); // we MUSTN'T be here
            return ErrorCode::notImplemented;
        }

        ErrorCode executeTransactionInternal(const QnTransaction<ApiModuleData> &) {
            Q_ASSERT_X(0, Q_FUNC_INFO, "This is a non persistent transaction!"); // we MUSTN'T be here
            return ErrorCode::notImplemented;
        }

        ErrorCode executeTransactionInternal(const QnTransaction<ApiModuleDataList> &) {
            Q_ASSERT_X(0, Q_FUNC_INFO, "This is a non persistent transaction!"); // we MUSTN'T be here
            return ErrorCode::notImplemented;
        }

        ErrorCode executeTransactionInternal(const QnTransaction<ApiDiscoverPeerData> &) {
            Q_ASSERT_X(0, Q_FUNC_INFO, "This is a non persistent transaction!"); // we MUSTN'T be here
            return ErrorCode::notImplemented;
        }

        ErrorCode executeTransactionInternal(const QnTransaction<ApiConnectionData> &) {
            Q_ASSERT_X(0, Q_FUNC_INFO, "This is a non persistent transaction!"); // we MUSTN'T be here
            return ErrorCode::notImplemented;
        }

        ErrorCode executeTransactionInternal(const QnTransaction<ApiConnectionDataList> &) {
            Q_ASSERT_X(0, Q_FUNC_INFO, "This is a non persistent transaction!"); // we MUSTN'T be here
            return ErrorCode::notImplemented;
        }

        ErrorCode executeTransactionInternal(const QnTransaction<ApiSystemNameData> &) {
            Q_ASSERT_X(0, Q_FUNC_INFO, "This is a non persistent transaction!"); // we MUSTN'T be here
            return ErrorCode::notImplemented;
        }

        ErrorCode executeTransactionInternal(const QnTransaction<ApiLockData> &) {
           Q_ASSERT_X(0, Q_FUNC_INFO, "This is a non persistent transaction!"); // we MUSTN'T be here
            return ErrorCode::notImplemented;
        }

        ErrorCode executeTransactionInternal(const QnTransaction<ApiRuntimeData> &) {
            Q_ASSERT_X(0, Q_FUNC_INFO, "This is a non persistent transaction!"); // we MUSTN'T be here
            return ErrorCode::notImplemented;
        }

        ErrorCode executeTransactionInternal(const QnTransaction<ApiPeerAliveData> &) {
            Q_ASSERT_X(0, Q_FUNC_INFO, "This is a non persistent transaction!"); // we MUSTN'T be here
            return ErrorCode::notImplemented;
        }

        ErrorCode executeTransactionInternal(const QnTransaction<ApiUpdateInstallData> &) {
            Q_ASSERT_X(0, Q_FUNC_INFO, "This is a non persistent transaction!"); // we MUSTN'T be here
            return ErrorCode::notImplemented;
        }

        ErrorCode executeTransactionInternal(const QnTransaction<QnTranState> &) {
            Q_ASSERT_X(0, Q_FUNC_INFO, "This is a non persistent transaction!"); // we MUSTN'T be here
            return ErrorCode::notImplemented;
        }

        ErrorCode executeTransactionInternal(const QnTransaction<QnTranStateResponse> &) {
            Q_ASSERT_X(0, Q_FUNC_INFO, "This is a non persistent transaction!"); // we MUSTN'T be here
            return ErrorCode::notImplemented;
        }

        ErrorCode deleteTableRecord(const QUuid& id, const QString& tableName, const QString& fieldName);
        ErrorCode deleteTableRecord(const qint32& internalId, const QString& tableName, const QString& fieldName);

        ErrorCode updateResource(const ApiResourceData& data, qint32 internalId);
        ErrorCode insertResource(const ApiResourceData& data, qint32* internalId);
        ErrorCode insertOrReplaceResource(const ApiResourceData& data, qint32* internalId);
        //ErrorCode insertOrReplaceResource(const ApiResourceData& data);
        ErrorCode deleteRecordFromResourceTable(const qint32 id);
        ErrorCode removeObject(const ApiObjectInfo& apiObject);

        ErrorCode insertAddParams(const std::vector<ApiResourceParamData>& params, qint32 internalId);
        ErrorCode deleteAddParams(qint32 resourceId);

        ErrorCode saveCamera(const ApiCameraData& params);
        ErrorCode insertOrReplaceCamera(const ApiCameraData& data, qint32 internalId);
        ErrorCode updateCameraSchedule(const ApiCameraData& data, qint32 internalId);
        ErrorCode removeCameraSchedule(qint32 internalId);
        ErrorCode removeCamera(const QUuid& guid);
        ErrorCode deleteCameraServerItemTable(qint32 id);

        ErrorCode insertOrReplaceMediaServer(const ApiMediaServerData& data, qint32 internalId);
        ErrorCode updateStorages(const ApiMediaServerData&);
        ErrorCode removeServer(const QUuid& guid);
        ErrorCode removeStoragesByServer(const QUuid& serverGUID);

        ErrorCode removeLayout(const QUuid& id);
        ErrorCode removeLayoutInternal(const QUuid& id, const qint32 &internalId);
        ErrorCode saveLayout(const ApiLayoutData& params);
        ErrorCode insertOrReplaceLayout(const ApiLayoutData& data, qint32 internalId);
        ErrorCode updateLayoutItems(const ApiLayoutData& data, qint32 internalLayoutId);
        ErrorCode removeLayoutItems(qint32 id);

        ErrorCode deleteUserProfileTable(const qint32 id);
        ErrorCode removeUser( const QUuid& guid );
        ErrorCode insertOrReplaceUser(const ApiUserData& data, qint32 internalId);
        ErrorCode checkExistingUser(const QString &name, qint32 internalId);

        ErrorCode saveVideowall(const ApiVideowallData& params);
        ErrorCode removeVideowall(const QUuid& id);
        ErrorCode insertOrReplaceVideowall(const ApiVideowallData& data, qint32 internalId);
        ErrorCode deleteVideowallPcs(const QUuid &videowall_guid);
        ErrorCode deleteVideowallItems(const QUuid &videowall_guid);
        ErrorCode updateVideowallItems(const ApiVideowallData& data);
        ErrorCode updateVideowallScreens(const ApiVideowallData& data);
        ErrorCode removeLayoutFromVideowallItems(const QUuid &layout_id);
        ErrorCode deleteVideowallMatrices(const QUuid &videowall_guid);
        ErrorCode updateVideowallMatrices(const ApiVideowallData &data);

        ErrorCode insertOrReplaceBusinessRuleTable( const ApiBusinessRuleData& businessRule);
        ErrorCode insertBRuleResource(const QString& tableName, const QUuid& ruleGuid, const QUuid& resourceGuid);
        ErrorCode removeBusinessRule( const QUuid& id );
        ErrorCode updateBusinessRule(const ApiBusinessRuleData& rule);

        ErrorCode saveLicense(const ApiLicenseData& license);
        ErrorCode removeLicense(const ApiLicenseData& license);

        ErrorCode addCameraBookmarkTag(const ApiCameraBookmarkTagData &tag);
        ErrorCode removeCameraBookmarkTag(const ApiCameraBookmarkTagData &tag);

        bool createDatabase(bool *dbJustCreated, bool *isMigrationFrom2_2);
        bool migrateBusinessEvents();
        bool doRemap(int id, int newVal, const QString& fieldName);
        
        qint32 getResourceInternalId( const QUuid& guid );
        QUuid getResourceGuid(const qint32 &internalId);
        qint32 getBusinessRuleInternalId( const QUuid& guid );

        void beginTran();
        void commit();
        void rollback();
    private:
        enum GuidConversionMethod {CM_Default, CM_Binary, CM_MakeHash, CM_INT};

        QMap<int, QUuid> getGuidList(const QString& request, GuidConversionMethod method, const QByteArray& intHashPostfix = QByteArray());

        bool updateTableGuids(const QString& tableName, const QString& fieldName, const QMap<int, QUuid>& guids);
        bool updateGuids();
        QUuid getType(const QString& typeName);
        bool resyncTransactionLog();

        template <class ObjectType, class ObjectListType> 
        bool fillTransactionLogInternal(ApiCommand::Value command);
        bool addTransactionForGeneralSettings();
    private:
        QnResourceFactory* m_resourceFactory;
        LicenseManagerImpl* const m_licenseManagerImpl;
        QUuid m_storageTypeId;
        QUuid m_serverTypeId;
        QUuid m_cameraTypeId;
        QUuid m_adminUserID;
        int m_adminUserInternalID;
        ApiResourceTypeDataList m_cachedResTypes;
        bool m_licenseOverflowMarked;
        qint64 m_licenseOverflowTime;
        QUuid m_dbInstanceId;
        
        /*
        * Database for static or very rare modified data. Be carefull! It's not supported DB transactions for static DB
        * So, only atomic SQL updates are allowed. m_mutexStatic is used for createDB only. Common mutex/transaction is sharing for both DB
        */
        QSqlDatabase m_sdbStatic;
        QnDbTransaction m_tranStatic;
        mutable QReadWriteLock m_mutexStatic;
        bool m_needResyncLog;
    };
};

#define dbManager QnDbManager::instance()

#endif // __DB_MANAGER_H_<|MERGE_RESOLUTION|>--- conflicted
+++ resolved
@@ -203,11 +203,8 @@
         ErrorCode executeTransactionInternal(const QnTransaction<ApiVideowallData>& tran);
         ErrorCode executeTransactionInternal(const QnTransaction<ApiUpdateUploadResponceData>& tran);
         ErrorCode executeTransactionInternal(const QnTransaction<ApiVideowallDataList>& tran);
-<<<<<<< HEAD
         ErrorCode executeTransactionInternal(const QnTransaction<ApiDiscoveryDataList> &tran);
-=======
         ErrorCode executeTransactionInternal(const QnTransaction<ApiDatabaseDumpData>& tran);
->>>>>>> 5a7bbaea
 
         // delete camera, server, layout, any resource, etc.
         ErrorCode executeTransactionInternal(const QnTransaction<ApiIdData>& tran);
