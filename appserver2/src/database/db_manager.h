--- conflicted
+++ resolved
@@ -317,14 +317,13 @@
             return ErrorCode::notImplemented;
         }
 
-<<<<<<< HEAD
         ErrorCode executeTransactionInternal(const QnTransaction<ApiPeerSystemTimeDataList> &) {
             Q_ASSERT_X(0, Q_FUNC_INFO, "This is a non persistent transaction!"); // we MUSTN'T be here
             return ErrorCode::notImplemented;
-=======
+        }
+
         ErrorCode executeTransactionInternal(const QnTransaction<ApiFillerData> &) {
             return ErrorCode::ok; // nothing to do
->>>>>>> d1a57a4b
         }
 
         ErrorCode deleteTableRecord(const QUuid& id, const QString& tableName, const QString& fieldName);
