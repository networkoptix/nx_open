--- conflicted
+++ resolved
@@ -1257,12 +1257,8 @@
         return ErrorCode::failure;
     }
 
-	data.loadFromQuery(queryTypes);
-<<<<<<< HEAD
-    mergeIdListData<ApiResourceType>(queryParents, data.data, &ApiResourceType::parentId);
-=======
+    data.loadFromQuery(queryTypes);
     mergeIdListData(queryParents, data.data, &ApiResourceType::parentId);
->>>>>>> 6f97a876
 
     std::vector<ApiPropertyType> allProperties;
     QN_QUERY_TO_DATA_OBJECT(queryProperty, ApiPropertyType, allProperties, ApiPropertyTypeFields);
