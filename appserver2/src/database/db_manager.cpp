--- conflicted
+++ resolved
@@ -1155,8 +1155,7 @@
     return ErrorCode::ok;
 }
 
-<<<<<<< HEAD
-ErrorCode QnDbManager::executeTransactionNoLock(const QnTransaction<ApiDiscoveryDataList> &tran) {
+ErrorCode QnDbManager::executeTransactionInternal(const QnTransaction<ApiDiscoveryDataList> &tran) {
     if (tran.command == ApiCommand::addDiscoveryInformation) {
         foreach (const ApiDiscoveryData &data, tran.params) {
             QSqlQuery query(m_sdb);
@@ -1182,10 +1181,7 @@
     return ErrorCode::ok;
 }
 
-ErrorCode QnDbManager::executeTransactionNoLock(const QnTransaction<ApiUpdateUploadResponceData>& /*tran*/) {
-=======
 ErrorCode QnDbManager::executeTransactionInternal(const QnTransaction<ApiUpdateUploadResponceData>& /*tran*/) {
->>>>>>> cdd91b3b
     return ErrorCode::ok;
 }
 
@@ -2101,7 +2097,6 @@
     return rez;
 }
 
-<<<<<<< HEAD
 ErrorCode QnDbManager::doQueryNoLock(const std::nullptr_t &, ApiDiscoveryDataList &data) {
     QSqlQuery query(m_sdb);
 
@@ -2119,10 +2114,7 @@
     return ErrorCode::ok;
 }
 
-ErrorCode QnDbManager::executeTransactionNoLock(const QnTransaction<ApiResetBusinessRuleData>& tran)
-=======
 ErrorCode QnDbManager::executeTransactionInternal(const QnTransaction<ApiResetBusinessRuleData>& tran)
->>>>>>> cdd91b3b
 {
     if (!execSQLQuery("DELETE FROM vms_businessrule_action_resources"))
         return ErrorCode::dbError;
