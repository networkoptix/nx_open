--- conflicted
+++ resolved
@@ -263,15 +263,9 @@
 
 bool QnDbManager::init()
 {
-<<<<<<< HEAD
     if (!m_sdb.open())
     {
-        qWarning() << "can't initialize EC sqlLite database "<<m_sdb.databaseName()<<". Error: "<<m_sdb.lastError().text();
-=======
-	if (!m_sdb.open())
-	{
         qWarning() << "can't initialize Server sqlLite database "<<m_sdb.databaseName()<<". Error: "<<m_sdb.lastError().text();
->>>>>>> 2d6648d9
         return false;
     }
 
@@ -288,7 +282,6 @@
         qWarning() << "can't create tables for sqlLite database!";
         return false;
     }
-
 
     if (!qnCommon->obsoleteServerGuid().isNull()) {
 		{
@@ -313,7 +306,6 @@
 			}
 		}
     }
-
     // updateDBVersion();
     QSqlQuery insVersionQuery(m_sdb);
     insVersionQuery.prepare("INSERT OR REPLACE INTO misc_data (key, data) values (?,?)");
