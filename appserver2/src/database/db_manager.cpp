#include "db_manager.h"

#include <utils/common/app_info.h>

#include <QtSql/QtSql>

#include "utils/common/util.h"
#include "common/common_module.h"
#include "managers/time_manager.h"
#include "nx_ec/data/api_business_rule_data.h"
#include "nx_ec/data/api_discovery_data.h"
#include "utils/serialization/binary_stream.h"
#include "utils/serialization/sql_functions.h"
#include "business/business_fwd.h"
#include "utils/common/synctime.h"
#include "utils/serialization/json.h"
#include "core/resource/user_resource.h"

#include "nx_ec/data/api_camera_data.h"
#include "nx_ec/data/api_resource_type_data.h"
#include "nx_ec/data/api_stored_file_data.h"
#include "nx_ec/data/api_user_data.h"
#include "nx_ec/data/api_layout_data.h"
#include "nx_ec/data/api_videowall_data.h"
#include "nx_ec/data/api_webpage_data.h"
#include "nx_ec/data/api_license_data.h"
#include "nx_ec/data/api_business_rule_data.h"
#include "nx_ec/data/api_full_info_data.h"
#include "nx_ec/data/api_camera_history_data.h"
#include "nx_ec/data/api_client_info_data.h"
#include "nx_ec/data/api_media_server_data.h"
#include "nx_ec/data/api_update_data.h"
#include <nx_ec/data/api_time_data.h>
#include "nx_ec/data/api_conversion_functions.h"
#include "nx_ec/data/api_client_info_data.h"
#include <nx_ec/data/api_access_rights_data.h>
#include "api/runtime_info_manager.h"
#include <nx/utils/log/log.h>
#include "nx_ec/data/api_camera_data_ex.h"
#include "restype_xml_parser.h"
#include "business/business_event_rule.h"
#include "settings.h"

using std::nullptr_t;

static const QString RES_TYPE_MSERVER = "mediaserver";
static const QString RES_TYPE_CAMERA = "camera";
static const QString RES_TYPE_STORAGE = "storage";

namespace ec2
{

static const char LICENSE_EXPIRED_TIME_KEY[] = "{4208502A-BD7F-47C2-B290-83017D83CDB7}";
static const char DB_INSTANCE_KEY[] = "DB_INSTANCE_ID";

static bool removeDirRecursive(const QString & dirName)
{
    bool result = true;
    QDir dir(dirName);

    if (dir.exists(dirName)) {
        for(const QFileInfo& info: dir.entryInfoList(QDir::NoDotAndDotDot | QDir::System | QDir::Hidden  | QDir::AllDirs | QDir::Files, QDir::DirsFirst))
        {
            if (info.isDir())
                result = removeDir(info.absoluteFilePath());
            else
                result = QFile::remove(info.absoluteFilePath());

            if (!result)
                return result;
        }
        result = dir.rmdir(dirName);
    }
    return result;
}

template <class T>
void assertSorted(std::vector<T> &data) {
#ifdef _DEBUG
    assertSorted(data, &T::id);
#else
    Q_UNUSED(data);
#endif // DEBUG
}

template <class T, class Field>
void assertSorted(std::vector<T> &data, QnUuid Field::*idField) {
#ifdef _DEBUG
    if (data.empty())
        return;

    QByteArray prev = (data[0].*idField).toRfc4122();
    for (size_t i = 1; i < data.size(); ++i) {
        QByteArray next = (data[i].*idField).toRfc4122();
        NX_ASSERT(next >= prev);
        prev = next;
    }
#else
    Q_UNUSED(data);
    Q_UNUSED(idField);
#endif // DEBUG
}

/**
 * Function merges sorted query into the sorted Data list. Data list contains placeholder
 * field for the data, that is contained in the query.
 * Data elements should have 'id' field and should be sorted by it.
 * Query should have 'id' and 'parentId' fields and should be sorted by 'id'.
 */
template <class MainData>
void mergeIdListData(QSqlQuery& query, std::vector<MainData>& data, std::vector<QnUuid> MainData::*subList)
{
    assertSorted(data);

    QSqlRecord rec = query.record();
    int idIdx = rec.indexOf("id");
    int parentIdIdx = rec.indexOf("parentId");
    NX_ASSERT(idIdx >=0 && parentIdIdx >= 0);

    bool eof = true;
    QnUuid id, parentId;
    QByteArray idRfc;

    auto step = [&eof, &id, &idRfc, &parentId, &query, idIdx, parentIdIdx]{
        eof = !query.next();
        if (eof)
            return;
        idRfc = query.value(idIdx).toByteArray();
        NX_ASSERT(idRfc == id.toRfc4122() || idRfc > id.toRfc4122());
        id = QnUuid::fromRfc4122(idRfc);
        parentId = QnUuid::fromRfc4122(query.value(parentIdIdx).toByteArray());
    };

    step();
    size_t i = 0;
    while (i < data.size() && !eof) {
        if (id == data[i].id) {
            (data[i].*subList).push_back(parentId);
            step();
        } else if (idRfc > data[i].id.toRfc4122()) {
            ++i;
        } else {
            step();
        }
    }
}

/**
 * Function merges two sorted lists. First of them (data) contains placeholder
 * field for the data, that is contained in the second (subData).
 * Data elements should have 'id' field and should be sorted by it.
 * SubData elements should be sorted by parentIdField.
 */
template <class MainData, class SubData, class MainSubData, class MainOrParentType, class IdType, class SubOrParentType>
void mergeObjectListData(std::vector<MainData>& data, std::vector<SubData>& subDataList, std::vector<MainSubData> MainOrParentType::*subDataListField, IdType SubOrParentType::*parentIdField)
{
    assertSorted(data);
    assertSorted(subDataList, parentIdField);

    size_t i = 0;
    size_t j = 0;
    while (i < data.size() && j < subDataList.size()) {
        if (subDataList[j].*parentIdField == data[i].id) {
            (data[i].*subDataListField).push_back(subDataList[j]);
            ++j;
        } else if ((subDataList[j].*parentIdField).toRfc4122() > data[i].id.toRfc4122()) {
            ++i;
        } else {
            ++j;
        }
    }
}

template <class MainData, class SubData, class MainOrParentType, class IdType, class SubOrParentType, class Handler>
void mergeObjectListData(
    std::vector<MainData>& data,
    std::vector<SubData>& subDataList,
    IdType MainOrParentType::*idField,
    IdType SubOrParentType::*parentIdField,
    Handler mergeHandler )
{
    assertSorted(data, idField);
    assertSorted(subDataList, parentIdField);

    size_t i = 0;
    size_t j = 0;

    while (i < data.size() && j < subDataList.size()) {
        if (subDataList[j].*parentIdField == data[i].*idField) {
            mergeHandler( data[i], subDataList[j] );
            ++j;
        } else if ((subDataList[j].*parentIdField).toRfc4122() > (data[i].*idField).toRfc4122()) {
            ++i;
        } else {
            ++j;
        }
    }
}

//!Same as above but does not require field "id" of type QnUuid
/**
 * Function merges two sorted lists. First of them (data) contains placeholder
 * field for the data, that is contained in the second (subData).
 * Data elements MUST be sorted by \a idField.
 * SubData elements should be sorted by parentIdField.
 * Types MainOrParentType1 and MainOrParentType2 are separated to allow \a subDataListField and \a idField to be pointers to fields of related types
 */
template <class MainData, class SubData, class MainSubData, class MainOrParentType1, class MainOrParentType2, class IdType, class SubOrParentType>
void mergeObjectListData(
    std::vector<MainData>& data,
    std::vector<SubData>& subDataList,
    std::vector<MainSubData> MainOrParentType1::*subDataListField,
    IdType MainOrParentType2::*idField,
    IdType SubOrParentType::*parentIdField )
{
    mergeObjectListData(
        data,
        subDataList,
        idField,
        parentIdField,
        [subDataListField]( MainData& mergeTo, SubData& mergeWhat ){ (mergeTo.*subDataListField).push_back(mergeWhat); } );
}

/** 
* Updaters are used to update object's fields, which are stored as a raw json string
* Returns true if object is updated
*/

bool businessRuleObjectUpdater(ApiBusinessRuleData& data)
{
    if (data.actionParams.size() <= 4) //< keep empty json
        return false;
    auto deserializedData = QJson::deserialized<QnBusinessActionParameters>(data.actionParams);
    data.actionParams = QJson::serialized(deserializedData);
    return true;
}


// --------------------------------------- QnDbTransactionExt -----------------------------------------

bool QnDbManager::QnDbTransactionExt::beginTran()
{
    if( !QnDbTransaction::beginTran() )
        return false;
    transactionLog->beginTran();
    return true;
}

void QnDbManager::QnDbTransactionExt::rollback()
{
    transactionLog->rollback();
    QnDbTransaction::rollback();
}

bool QnDbManager::QnDbTransactionExt::commit()
{
    const bool rez = m_database.commit();
    if (rez) {
        transactionLog->commit();
        m_mutex.unlock();
    }
    else {
        qWarning() << "Commit failed to database" << m_database.databaseName() << "error:"  << m_database.lastError(); // do not unlock mutex. Rollback is expected
    }
    return rez;
}

// --------------------------------------- QnDbManager -----------------------------------------

QnUuid QnDbManager::getType(const QString& typeName)
{
    QSqlQuery query(m_sdb);
    query.setForwardOnly(true);
    query.prepare("select guid from vms_resourcetype where name = ?");
    query.bindValue(0, typeName);
    if( !query.exec() )
    {
        NX_ASSERT(false);
    }
    if (query.next())
        return QnUuid::fromRfc4122(query.value("guid").toByteArray());
    return QnUuid();
}

QnDbManager::QnDbManager()
:
    m_licenseOverflowMarked(false),
    m_initialized(false),
    m_tran(m_sdb, m_mutex),
    m_tranStatic(m_sdbStatic, m_mutexStatic),
    m_needResyncLog(false),
    m_needResyncLicenses(false),
    m_needResyncFiles(false),
    m_needResyncCameraUserAttributes(false),
    m_needResyncServerUserAttributes(false),
    m_dbJustCreated(false),
    m_isBackupRestore(false),
    m_needResyncLayout(false),
    m_needResyncbRules(false),
    m_needResyncUsers(false),
    m_needResyncStorages(false),
    m_needResyncClientInfoData(false),
    m_dbReadOnly(false)
{
}

bool removeFile(const QString& fileName)
{
    if (QFile::exists(fileName) && !QFile::remove(fileName)) {
        qWarning() << "Can't remove database file" << fileName;
        return false;
    }
    return true;
}

bool QnDbManager::migrateServerGUID(const QString& table, const QString& field)
{
    QSqlQuery updateGuidQuery( m_sdb );
    updateGuidQuery.prepare(lit("UPDATE %1 SET %2=? WHERE %2=?").arg(table).arg(field) );
    updateGuidQuery.addBindValue( qnCommon->moduleGUID().toRfc4122() );
    updateGuidQuery.addBindValue( qnCommon->obsoleteServerGuid().toRfc4122() );
    if( !updateGuidQuery.exec() )
    {
        qWarning() << "can't initialize sqlLite database!" << updateGuidQuery.lastError().text();
        return false;
    }
    return true;
}

static std::array<QString, 3> DB_POSTFIX_LIST =
{
    QLatin1String(""),
    QLatin1String("-shm"),
    QLatin1String("-wal")
};

bool removeDbFile(const QString& dbFileName)
{
    for(const QString& postfix: DB_POSTFIX_LIST) {
        if (!removeFile(dbFileName + postfix))
            return false;
    }
    return true;
}

bool createCorruptedDbBackup(const QString& dbFileName)
{
    QString newFileName = dbFileName.left(dbFileName.lastIndexOf(L'.') + 1) + lit("corrupted.sqlite");
    if (!removeDbFile(newFileName))
        return false;
    for(const QString& postfix: DB_POSTFIX_LIST)
    {
        if (QFile::exists(dbFileName + postfix) && !QFile::copy(dbFileName + postfix, newFileName + postfix))
            return false;
    }

    return true;
}

bool QnDbManager::init(const QUrl& dbUrl)
{
    const QString dbFilePath = dbUrl.toLocalFile();
    const QString dbFilePathStatic = QUrlQuery(dbUrl.query()).queryItemValue("staticdb_path");

    QString dbFileName = closeDirPath(dbFilePath) + QString::fromLatin1("ecs.sqlite");
    addDatabase(dbFileName, "QnDbManager");

    QString backupDbFileName = dbFileName + QString::fromLatin1(".backup");
    bool needCleanup = QUrlQuery(dbUrl.query()).hasQueryItem("cleanupDb");
    if (QFile::exists(backupDbFileName) || needCleanup)
    {
        if (!removeDbFile(dbFileName))
            return false;
        if (QFile::exists(backupDbFileName))
        {
            m_needResyncLog = true;
            m_isBackupRestore = true;
            if (!QFile::rename(backupDbFileName, dbFileName)) {
                qWarning() << "Can't rename database file from" << backupDbFileName << "to" << dbFileName << "Database restore operation canceled";
                return false;
            }
        }
    }

    m_sdbStatic = QSqlDatabase::addDatabase("QSQLITE", "QnDbManagerStatic");
    QString path2 = dbFilePathStatic.isEmpty() ? dbFilePath : dbFilePathStatic;
    m_sdbStatic.setDatabaseName( closeDirPath(path2) + QString::fromLatin1("ecs_static.sqlite"));

    if( !m_sdb.open() )
    {
        qWarning() << "can't initialize Server sqlLite database " << m_sdb.databaseName() << ". Error: " << m_sdb.lastError().text();
        return false;
    }


    QSqlQuery identityTimeQuery(m_sdb);
    identityTimeQuery.setForwardOnly(true);
    identityTimeQuery.prepare("SELECT data FROM misc_data WHERE key = ?");
    identityTimeQuery.addBindValue("gotDbDumpTime");
    if (identityTimeQuery.exec() && identityTimeQuery.next())
    {
        qint64 dbRestoreTime = identityTimeQuery.value(0).toLongLong();
        if (dbRestoreTime)
        {
            identityTimeQuery.prepare("DELETE FROM misc_data WHERE key = ?");
            identityTimeQuery.addBindValue("gotDbDumpTime");
            if (!identityTimeQuery.exec())
            {
                qWarning() << "can't initialize Server sqlLite database " << m_sdb.databaseName() << ". Error: " << m_sdb.lastError().text();
                return false;
            }

            qint64 currentIdentityTime = qnCommon->systemIdentityTime();
            qnCommon->setSystemIdentityTime(qMax(currentIdentityTime + 1, dbRestoreTime), qnCommon->moduleGUID());
        }
    }

    if( !m_sdbStatic.open() )
    {
        qWarning() << "can't initialize Server static sqlLite database " << m_sdbStatic.databaseName() << ". Error: " << m_sdbStatic.lastError().text();
        return false;
    }

    //tuning DB
    if( !tuneDBAfterOpen() )
    {
        m_sdb.close();
        qWarning() << "Corrupted database file " << m_sdb.databaseName() << "!";
        if (!createCorruptedDbBackup(dbFileName)) {
            qWarning() << "Can't create database backup before removing file";
            return false;
        }
        if (!removeDbFile(dbFileName))
            qWarning() << "Can't delete corrupted database file " << m_sdb.databaseName();
        return false;
    }

    if( !createDatabase() )
    {
        // create tables is DB is empty
        qWarning() << "can't create tables for sqlLite database!";
        return false;
    }

    QnDbManager::QnDbTransactionLocker locker( getTransaction() );

    if( !qnCommon->obsoleteServerGuid().isNull() )
    {
        if (!migrateServerGUID("vms_resource", "guid"))
            return false;
        if (!migrateServerGUID("vms_resource", "parent_guid"))
            return false;

        if (!migrateServerGUID("vms_businessrule_action_resources", "resource_guid"))
            return false;
        if (!migrateServerGUID("vms_businessrule_event_resources", "resource_guid"))
            return false;
        if (!migrateServerGUID("vms_kvpair", "resource_guid"))
            return false;
        if (!migrateServerGUID("vms_resource_status", "guid"))
            return false;
        if (!migrateServerGUID("vms_server_user_attributes", "server_guid"))
            return false;
    }

    QString storedFilesDir = closeDirPath(dbFilePath) + QString(lit("vms_storedfiles/"));
    int addedStoredFilesCnt = 0;
    addStoredFiles(storedFilesDir, &addedStoredFilesCnt);
    m_needResyncFiles = addedStoredFilesCnt > 0;
    removeDirRecursive(storedFilesDir);

    // updateDBVersion();
    QSqlQuery insVersionQuery( m_sdb );
    insVersionQuery.prepare( "INSERT OR REPLACE INTO misc_data (key, data) values (?,?)" );
    insVersionQuery.addBindValue( "VERSION" );
    insVersionQuery.addBindValue( QnAppInfo::applicationVersion() );
    if( !insVersionQuery.exec() )
    {
        qWarning() << "can't initialize sqlLite database!" << insVersionQuery.lastError().text();
        return false;
    }
    insVersionQuery.addBindValue( "BUILD" );
    insVersionQuery.addBindValue( QnAppInfo::applicationRevision() );
    if( !insVersionQuery.exec() )
    {
        qWarning() << "can't initialize sqlLite database!" << insVersionQuery.lastError().text();
        return false;
    }





    m_storageTypeId = getType( "Storage" );
    m_serverTypeId = getType( QnResourceTypePool::kServerTypeId );
    m_cameraTypeId = getType( "Camera" );

    QSqlQuery queryAdminUser( m_sdb );
    queryAdminUser.setForwardOnly( true );
    queryAdminUser.prepare( "SELECT r.guid, r.id FROM vms_resource r JOIN auth_user u on u.id = r.id and r.name = 'admin'" ); //TODO: #GDM check owner permission instead
    execSQLQuery(&queryAdminUser, Q_FUNC_INFO);
    if (queryAdminUser.next())
    {
        m_adminUserID = QnUuid::fromRfc4122( queryAdminUser.value( 0 ).toByteArray() );
        m_adminUserInternalID = queryAdminUser.value( 1 ).toInt();
    }
    NX_CRITICAL(!m_adminUserID.isNull());


    QSqlQuery queryServers(m_sdb);
    queryServers.prepare("UPDATE vms_resource_status set status = ? WHERE guid in (select guid from vms_resource where xtype_guid = ?)"); // todo: only mserver without DB?
    queryServers.bindValue(0, Qn::Offline);
    queryServers.bindValue(1, m_serverTypeId.toRfc4122());
    if( !queryServers.exec() )
    {
        qWarning() << Q_FUNC_INFO << __LINE__ << queryServers.lastError();
        NX_ASSERT( false );
        return false;
    }

    // read license overflow time
    QSqlQuery query( m_sdb );
    query.setForwardOnly(true);
    query.prepare( "SELECT data from misc_data where key = ?" );
    query.addBindValue( LICENSE_EXPIRED_TIME_KEY );
    qint64 licenseOverflowTime = 0;
    if( query.exec() && query.next() )
    {
        licenseOverflowTime = query.value( 0 ).toByteArray().toLongLong();
        m_licenseOverflowMarked = licenseOverflowTime > 0;
    }

    QnPeerRuntimeInfo localInfo = QnRuntimeInfoManager::instance()->localInfo();
    if( localInfo.data.prematureLicenseExperationDate != licenseOverflowTime )
    {
        localInfo.data.prematureLicenseExperationDate = licenseOverflowTime;
        QnRuntimeInfoManager::instance()->updateLocalItem( localInfo );
    }

    query.addBindValue( DB_INSTANCE_KEY );
    if(!m_needResyncLog && query.exec() && query.next())
    {
        m_dbInstanceId = QnUuid::fromRfc4122( query.value( 0 ).toByteArray() );
    }
    else
    {
        m_dbInstanceId = QnUuid::createUuid();
        QSqlQuery insQuery( m_sdb );
        insQuery.prepare( "INSERT OR REPLACE INTO misc_data (key, data) values (?,?)" );
        insQuery.addBindValue( DB_INSTANCE_KEY );
        insQuery.addBindValue( m_dbInstanceId.toRfc4122() );
        if( !insQuery.exec() )
        {
            qWarning() << "can't initialize sqlLite database!";
            return false;
        }
    }

    if( QnTransactionLog::instance() )
        if( !QnTransactionLog::instance()->init() )
        {
            qWarning() << "can't initialize transaction log!";
            return false;
        }

    if( m_needResyncLog ) {
        if (!resyncTransactionLog())
		    return false;
    }
    else
    {
        if (m_needResyncLicenses) {
            if (!fillTransactionLogInternal<ApiLicenseData, ApiLicenseDataList>(ApiCommand::addLicense))
                return false;
        }
        if (m_needResyncFiles) {
            if (!fillTransactionLogInternal<ApiStoredFileData, ApiStoredFileDataList>(ApiCommand::addStoredFile))
                return false;
        }
        if (m_needResyncCameraUserAttributes) {
            if (!fillTransactionLogInternal<ApiCameraAttributesData, ApiCameraAttributesDataList>(ApiCommand::saveCameraUserAttributes))
                return false;
        }
        if (m_needResyncServerUserAttributes) {
            if (!fillTransactionLogInternal<ApiMediaServerUserAttributesData, ApiMediaServerUserAttributesDataList>(ApiCommand::saveServerUserAttributes))
                return false;
        }
        if (m_needResyncLayout) {
            if (!fillTransactionLogInternal<ApiLayoutData, ApiLayoutDataList>(ApiCommand::saveLayout))
                return false;
        }
        if (m_needResyncbRules) {
            if (!fillTransactionLogInternal<ApiBusinessRuleData, ApiBusinessRuleDataList>(ApiCommand::saveBusinessRule, businessRuleObjectUpdater))
                return false;
        }
        if (m_needResyncUsers) {
            if (!fillTransactionLogInternal<ApiUserData, ApiUserDataList>(ApiCommand::saveUser))
                return false;
        }
        if (m_needResyncStorages) {
            if (!fillTransactionLogInternal<ApiStorageData, ApiStorageDataList>(ApiCommand::saveStorage))
                return false;
        }
        if(m_needResyncClientInfoData) {
            if (!fillTransactionLogInternal<ApiClientInfoData, ApiClientInfoDataList>(ApiCommand::saveClientInfo))
                return false;
        }

    }

    // Set admin user's password
    QnUserResourcePtr userResource;
    {
        ApiUserDataList users;
        ErrorCode errCode = doQueryNoLock(nullptr, users);
        if (errCode != ErrorCode::ok)
            return false;

        if (users.empty())
            return false;

        auto iter = std::find_if(users.cbegin(), users.cend(), [this](const ec2::ApiUserData& user)
        {
            return user.id == m_adminUserID;
        });

        NX_ASSERT(iter != users.cend(), Q_FUNC_INFO, "Admin must exist");
        if (iter == users.cend())
            return false;

        userResource.reset(new QnUserResource());
        fromApiToResource(*iter, userResource);
        NX_ASSERT(userResource->isOwner(), Q_FUNC_INFO, "Admin must be admin as it is found by name");
    }

    QByteArray md5Password;
    QByteArray digestPassword;
    qnCommon->adminPasswordData(&md5Password, &digestPassword);
    QString defaultAdminPassword = qnCommon->defaultAdminPassword();
    if( (userResource->getHash().isEmpty() || m_dbJustCreated) && defaultAdminPassword.isEmpty() ) {
        defaultAdminPassword = lit("admin");
        if (m_dbJustCreated)
            qnCommon->setUseLowPriorityAdminPasswordHach(true);
    }


    bool updateUserResource = false;
    if( !defaultAdminPassword.isEmpty() )
    {
        if (!userResource->checkPassword(defaultAdminPassword) || userResource->getRealm() != QnAppInfo::realm()) {
            userResource->setPassword( defaultAdminPassword );
            userResource->generateHash();
            updateUserResource = true;
        }
    }
    if (!md5Password.isEmpty() || !digestPassword.isEmpty()) {
        userResource->setHash(md5Password);
        userResource->setDigest(digestPassword);
        updateUserResource = true;
    }
    if (updateUserResource)
    {
        // admin user resource has been updated
        QnTransaction<ApiUserData> userTransaction( ApiCommand::saveUser );
        transactionLog->fillPersistentInfo(userTransaction);
        if (qnCommon->useLowPriorityAdminPasswordHach())
            userTransaction.persistentInfo.timestamp = 1; // use hack to declare this change with low proprity in case if admin has been changed in other system (keep other admin user fields unchanged)
        fromResourceToApi( userResource, userTransaction.params );
        executeTransactionNoLock( userTransaction, QnUbjson::serialized( userTransaction ) );
    }

    QSqlQuery queryCameras( m_sdb );
    // Update cameras status
    // select cameras from servers without DB and local cameras
    // In case of database backup restore, mark all cameras as offline (we are going to push our data to all other servers)
    queryCameras.setForwardOnly(true);
    QString serverCondition;
    if (!m_isBackupRestore)
         serverCondition = lit("AND ((s.flags & 2) or sr.guid = ?)");
    queryCameras.prepare(lit("SELECT r.guid FROM vms_resource r \
                         JOIN vms_resource_status rs on rs.guid = r.guid \
                         JOIN vms_camera c on c.resource_ptr_id = r.id \
                         JOIN vms_resource sr on sr.guid = r.parent_guid \
                         JOIN vms_server s on s.resource_ptr_id = sr.id \
                         WHERE coalesce(rs.status,0) != ? %1").arg(serverCondition));
    queryCameras.bindValue(0, Qn::Offline);
    if (!m_isBackupRestore)
        queryCameras.bindValue(1, qnCommon->moduleGUID().toRfc4122());
    if (!queryCameras.exec()) {
        qWarning() << Q_FUNC_INFO << __LINE__ << queryCameras.lastError();
        NX_ASSERT( 0 );
        return false;
    }
    while( queryCameras.next() )
    {
        QnTransaction<ApiResourceStatusData> tran( ApiCommand::setResourceStatus );
        transactionLog->fillPersistentInfo(tran);
        tran.params.id = QnUuid::fromRfc4122(queryCameras.value(0).toByteArray());
        tran.params.status = Qn::Offline;
        if (executeTransactionNoLock( tran, QnUbjson::serialized( tran ) ) != ErrorCode::ok)
            return false;
    }

    if (!locker.commit())
        return false;

    m_dbReadOnly = ec2::Settings::instance()->dbReadOnly();
    emit initialized();
    m_initialized = true;

    return true;
}

template <>
bool QnDbManager::queryObjects<ApiMediaServerUserAttributesDataList>(ApiMediaServerUserAttributesDataList& objects)
{
    ErrorCode errCode = doQueryNoLock(QnUuid(), objects);
    return errCode == ErrorCode::ok;
}

template <>
bool QnDbManager::queryObjects<ApiClientInfoDataList>(ApiClientInfoDataList& objects)
{
    ErrorCode errCode = doQueryNoLock(QnUuid(), objects);
    return errCode == ErrorCode::ok;
}

template <>
bool QnDbManager::queryObjects<ApiStorageDataList>(ApiStorageDataList& objects)
{
    ErrorCode errCode = doQueryNoLock(QnUuid(), objects);
    return errCode == ErrorCode::ok;
}

template <>
bool QnDbManager::queryObjects<ApiResourceParamWithRefDataList>(ApiResourceParamWithRefDataList& objects)
{
    ErrorCode errCode = doQueryNoLock(QnUuid(), objects);
    return errCode == ErrorCode::ok;
}

template <class ObjectListType>
bool QnDbManager::queryObjects(ObjectListType& objects)
{
    ErrorCode errCode = doQueryNoLock(nullptr, objects);
    return errCode == ErrorCode::ok;
}

template <class ObjectType, class ObjectListType>
bool QnDbManager::fillTransactionLogInternal(ApiCommand::Value command, std::function<bool (ObjectType& data)> updater)
{
    ObjectListType objects;
    if (!queryObjects<ObjectListType>(objects))
        return false;

    for(const ObjectType& object: objects)
    {
        QnTransaction<ObjectType> transaction(command, object);
        transactionLog->fillPersistentInfo(transaction);
        if (updater && updater(transaction.params))
        {
            if (executeTransactionInternal(transaction) != ErrorCode::ok)
                return false;
        }

        if (transactionLog->saveTransaction(transaction) != ErrorCode::ok)
            return false;
    }
    return true;
}

bool QnDbManager::resyncTransactionLog()
{
    if (!fillTransactionLogInternal<ApiUserData, ApiUserDataList>(ApiCommand::saveUser))
        return false;
    if (!fillTransactionLogInternal<ApiMediaServerData, ApiMediaServerDataList>(ApiCommand::saveMediaServer))
        return false;
    if (!fillTransactionLogInternal<ApiMediaServerUserAttributesData, ApiMediaServerUserAttributesDataList>(ApiCommand::saveServerUserAttributes))
        return false;
    if (!fillTransactionLogInternal<ApiCameraData, ApiCameraDataList>(ApiCommand::saveCamera))
        return false;
    if (!fillTransactionLogInternal<ApiCameraAttributesData, ApiCameraAttributesDataList>(ApiCommand::saveCameraUserAttributes))
        return false;
    if (!fillTransactionLogInternal<ApiLayoutData, ApiLayoutDataList>(ApiCommand::saveLayout))
        return false;
    if (!fillTransactionLogInternal<ApiBusinessRuleData, ApiBusinessRuleDataList>(ApiCommand::saveBusinessRule, businessRuleObjectUpdater))
        return false;
    if (!fillTransactionLogInternal<ApiResourceParamWithRefData, ApiResourceParamWithRefDataList>(ApiCommand::setResourceParam))
        return false;

    if (!fillTransactionLogInternal<ApiStorageData, ApiStorageDataList>(ApiCommand::saveStorage))
        return false;

    if (!fillTransactionLogInternal<ApiLicenseData, ApiLicenseDataList>(ApiCommand::addLicense))
        return false;

    if (!fillTransactionLogInternal<ApiStoredFileData, ApiStoredFileDataList>(ApiCommand::addStoredFile))
        return false;

    if (!fillTransactionLogInternal<ApiClientInfoData, ApiClientInfoDataList>(ApiCommand::saveClientInfo))
        return false;

    return true;
}

bool QnDbManager::isInitialized() const
{
    return m_initialized;
}

QMap<int, QnUuid> QnDbManager::getGuidList( const QString& request, GuidConversionMethod method, const QByteArray& intHashPostfix )
{
    QMap<int, QnUuid>  result;
    QSqlQuery query(m_sdb);
    query.setForwardOnly(true);
    query.prepare(request);
    if (!query.exec())
        return result;

    while (query.next())
    {
        qint32 id = query.value(0).toInt();
        QVariant data = query.value(1);
        switch (method)
        {
        case CM_Binary:
            result.insert(id, QnUuid::fromRfc4122(data.toByteArray()));
            break;
        case CM_MakeHash:
            {
                QCryptographicHash md5Hash( QCryptographicHash::Md5 );
                md5Hash.addData(data.toString().toUtf8());
                QByteArray ha2 = md5Hash.result();
                result.insert(id, QnUuid::fromRfc4122(ha2));
                break;
            }
        case CM_INT:
            result.insert(id, intToGuid(id, intHashPostfix));
            break;
        case CM_String:
            result.insert(id, QnUuid(data.toString()));
            break;
        default:
            {
                if (data.toString().isEmpty())
                    result.insert(id, intToGuid(id, intHashPostfix));
                else {
                    QnUuid guid(data.toString());
                    if (guid.isNull()) {
                        QCryptographicHash md5Hash( QCryptographicHash::Md5 );
                        md5Hash.addData(data.toString().toUtf8());
                        QByteArray ha2 = md5Hash.result();
                        guid = QnUuid::fromRfc4122(ha2);
                    }
                    result.insert(id, guid);
                }
            }
        }
    }

    return result;
}

bool QnDbManager::updateTableGuids(const QString& tableName, const QString& fieldName, const QMap<int, QnUuid>& guids)
{
#ifdef DB_DEBUG
    int n = guids.size();
    qDebug() << "updating table guids" << n << "commands queued";
    int i = 0;
#endif // DB_DEBUG
    for(QMap<int, QnUuid>::const_iterator itr = guids.begin(); itr != guids.end(); ++itr)
    {
#ifdef DB_DEBUG
        qDebug() << QString(QLatin1String("processing guid %1 of %2")).arg(++i).arg(n);
#endif // DB_DEBUG
        QSqlQuery query(m_sdb);
        query.prepare(QString("UPDATE %1 SET %2 = :guid WHERE id = :id").arg(tableName).arg(fieldName));
        query.bindValue(":id", itr.key());
        query.bindValue(":guid", itr.value().toRfc4122());
        if (!query.exec()) {
            qWarning() << Q_FUNC_INFO << query.lastError().text();
            return false;
        }
    }
    return true;
}

bool QnDbManager::updateResourceTypeGuids()
{
    QMap<int, QnUuid> guids =
        getGuidList("SELECT rt.id, rt.name || coalesce(m.name,'-') as guid from vms_resourcetype rt LEFT JOIN vms_manufacture m on m.id = rt.manufacture_id WHERE rt.guid is null", CM_MakeHash);
    return updateTableGuids("vms_resourcetype", "guid", guids);
}

bool QnDbManager::updateGuids()
{
    QMap<int, QnUuid> guids = getGuidList("SELECT id, guid from vms_resource_tmp order by id", CM_Default, QnUuid::createUuid().toByteArray());
    if (!updateTableGuids("vms_resource", "guid", guids))
        return false;

    guids = getGuidList("SELECT resource_ptr_id, physical_id from vms_camera order by resource_ptr_id", CM_MakeHash);
    if (!updateTableGuids("vms_resource", "guid", guids))
        return false;

    guids = getGuidList("SELECT li.id, r.guid FROM vms_layoutitem_tmp li JOIN vms_resource r on r.id = li.resource_id order by li.id", CM_Binary);
    if (!updateTableGuids("vms_layoutitem", "resource_guid", guids))
        return false;

    guids = getGuidList("SELECT li.id, li.uuid FROM vms_layoutitem_tmp li order by li.id", CM_String);
    if (!updateTableGuids("vms_layoutitem", "uuid", guids))
        return false;
    guids = getGuidList("SELECT li.id, li.zoom_target_uuid FROM vms_layoutitem_tmp li order by li.id", CM_String);
    if (!updateTableGuids("vms_layoutitem", "zoom_target_uuid", guids))
        return false;

    if (!updateResourceTypeGuids())
        return false;

    guids = getGuidList("SELECT r.id, r2.guid from vms_resource_tmp r JOIN vms_resource r2 on r2.id = r.parent_id order by r.id", CM_Binary);
    if (!updateTableGuids("vms_resource", "parent_guid", guids))
        return false;

    guids = getGuidList("SELECT r.id, rt.guid from vms_resource_tmp r JOIN vms_resourcetype rt on rt.id = r.xtype_id", CM_Binary);
    if (!updateTableGuids("vms_resource", "xtype_guid", guids))
        return false;

    // update default rules
    guids = getGuidList("SELECT id, id from vms_businessrule WHERE (id between 1 and 19) or (id between 10020 and 10023) ORDER BY id", CM_INT, "DEFAULT_BUSINESS_RULES");
    if (!updateTableGuids("vms_businessrule", "guid", guids))
        return false;

    // update user's rules
    guids = getGuidList("SELECT id, id from vms_businessrule WHERE guid is null ORDER BY id", CM_INT, QnUuid::createUuid().toByteArray());
    if (!updateTableGuids("vms_businessrule", "guid", guids))
        return false;

    return true;
}

bool QnDbManager::updateBusinessActionParameters() {
    QHash<QString, QString> remapTable;
    remapTable["quality"] = "streamQuality";
    remapTable["duration"] = "recordingDuration";
    remapTable["after"] = "recordAfter";
    remapTable["relayOutputID"] = "relayOutputId";

    QMap<int, QByteArray> remapData;

    { /* Reading data from the table. */
        QSqlQuery query(m_sdb);
        query.setForwardOnly(true);
        query.prepare(QString("SELECT id, action_params FROM vms_businessrule order by id"));
        if (!query.exec()) {
            qWarning() << Q_FUNC_INFO << query.lastError().text();
            return false;
        }

        while (query.next()) {
            qint32 id = query.value(0).toInt();
            QByteArray data = query.value(1).toByteArray();

            QJsonValue result;
            QJson::deserialize(data, &result);
            QJsonObject values = result.toObject(); /* Returns empty object in case of deserialization error. */
            if (values.isEmpty())
                continue;

            QJsonObject remappedValues;
            for (const QString &key: values.keys()) {
                QString remappedKey = remapTable.contains(key) ? remapTable[key] : key;
                remappedValues[remappedKey] = values[key];
            }

            QByteArray remappedData;
            QJson::serialize(remappedValues, &remappedData);
            remapData[id] = remappedData;
        }
    }


    for(auto iter = remapData.cbegin(); iter != remapData.cend(); ++iter) {
        QSqlQuery query(m_sdb);
        query.prepare("UPDATE vms_businessrule SET action_params = :value WHERE id = :id");
        query.bindValue(":id", iter.key());
        query.bindValue(":value", iter.value());
        if (!query.exec()) {
            qWarning() << Q_FUNC_INFO << query.lastError().text();
            return false;
        }
    }

    return true;
}

void scanDirectoryRecursive(const QString &directory, QStringList &result) {
    QDir sourceDirectory(directory);
    for(const QFileInfo& info: sourceDirectory.entryInfoList(QDir::NoDotAndDotDot | QDir::AllDirs | QDir::Files, QDir::DirsFirst)) {
        if (info.isDir())
            scanDirectoryRecursive(info.absoluteFilePath(), result);
        else
            result.append(info.absoluteFilePath());
    }
};

ErrorCode QnDbManager::insertOrReplaceStoredFile(const QString &fileName, const QByteArray &fileContents) {
    QSqlQuery query(m_sdb);
    query.prepare("INSERT OR REPLACE INTO vms_storedFiles (path, data) values (:path, :data)");
    query.bindValue(":path", fileName);
    query.bindValue(":data", fileContents);
    if (!query.exec()) {
        qWarning() << Q_FUNC_INFO << query.lastError().text();
        return ErrorCode::dbError;
    }
    return ErrorCode::ok;
}

/** Insert sample files into database. */
bool QnDbManager::addStoredFiles(const QString& baseDirectoryName, int* count)
{
    if (count)
        *count = 0;

    /* Directory name selected equal to the database table name. */

    /* Get all files from the base directory in the resources. Enter folders recursively. */
    QStringList files;
    scanDirectoryRecursive(baseDirectoryName, files);

    /* Add each file to database */
    QDir baseDir(baseDirectoryName);
    for(const QString &fileName: files) {
        QString relativeName = baseDir.relativeFilePath(fileName);
        QFile file(fileName);
        if (!file.open(QIODevice::ReadOnly))
            return false;
        QByteArray data = file.readAll();

        ErrorCode status = insertOrReplaceStoredFile(relativeName, data);
        if (status != ErrorCode::ok)
            return false;

        if (count)
            ++(*count);
    }
    return true;
}


namespace oldBusinessData // TODO: #Elric #EC2 sane naming
{
    enum BusinessEventType
    {
        NotDefinedEvent,
        Camera_Motion,
        Camera_Input,
        Camera_Disconnect,
        Storage_Failure,
        Network_Issue,
        Camera_Ip_Conflict,
        MediaServer_Failure,
        MediaServer_Conflict,
        MediaServer_Started
    };

    enum BusinessActionType
    {
        UndefinedAction,
        CameraOutput,
        Bookmark,
        CameraRecording,
        PanicRecording,
        SendMail,
        Diagnostics,
        ShowPopup,
        CameraOutputInstant,
        PlaySound,
        SayText,
        PlaySoundRepeated
    };
}

int EventRemapData[][2] =
{
    { oldBusinessData::Camera_Motion,        QnBusiness::CameraMotionEvent     },
    { oldBusinessData::Camera_Input,         QnBusiness::CameraInputEvent      },
    { oldBusinessData::Camera_Disconnect,    QnBusiness::CameraDisconnectEvent },
    { oldBusinessData::Storage_Failure,      QnBusiness::StorageFailureEvent   },
    { oldBusinessData::Network_Issue,        QnBusiness::NetworkIssueEvent     },
    { oldBusinessData::Camera_Ip_Conflict,   QnBusiness::CameraIpConflictEvent },
    { oldBusinessData::MediaServer_Failure,  QnBusiness::ServerFailureEvent    },
    { oldBusinessData::MediaServer_Conflict, QnBusiness::ServerConflictEvent   },
    { oldBusinessData::MediaServer_Started,  QnBusiness::ServerStartEvent      },
    { -1,                                    -1                                }
};

int ActionRemapData[][2] =
{
    { oldBusinessData::CameraOutput,        QnBusiness::CameraOutputAction     },
    { oldBusinessData::Bookmark,            QnBusiness::BookmarkAction         },
    { oldBusinessData::CameraRecording,     QnBusiness::CameraRecordingAction  },
    { oldBusinessData::PanicRecording,      QnBusiness::PanicRecordingAction   },
    { oldBusinessData::SendMail,            QnBusiness::SendMailAction         },
    { oldBusinessData::Diagnostics,         QnBusiness::DiagnosticsAction      },
    { oldBusinessData::ShowPopup,           QnBusiness::ShowPopupAction        },
    { oldBusinessData::CameraOutputInstant, QnBusiness::CameraOutputOnceAction },
    { oldBusinessData::PlaySound,           QnBusiness::PlaySoundOnceAction    },
    { oldBusinessData::SayText,             QnBusiness::SayTextAction          },
    { oldBusinessData::PlaySoundRepeated,   QnBusiness::PlaySoundAction        },
    { -1,                                   -1                                 }
};

int remapValue(int oldVal, const int remapData[][2])
{
    for (int i = 0; remapData[i][0] >= 0; ++i)
    {
        if (remapData[i][0] == oldVal)
            return remapData[i][1];
    }
    return oldVal;
}

bool QnDbManager::doRemap(int id, int newVal, const QString& fieldName)
{
    QSqlQuery query(m_sdb);
    query.setForwardOnly(true);
    QString sqlText = QString(lit("UPDATE vms_businessrule set %1 = ? where id = ?")).arg(fieldName);
    query.prepare(sqlText);
    query.addBindValue(newVal);
    query.addBindValue(id);
    return query.exec();
}

struct BeRemapData
{
    BeRemapData(): id(0), eventType(0), actionType(0) {}

    int id;
    int eventType;
    int actionType;
};

bool QnDbManager::migrateBusinessEvents()
{
    QSqlQuery query(m_sdb);
    query.setForwardOnly(true);
    query.prepare("SELECT id,event_type, action_type from vms_businessrule");
    if (!query.exec())
        return false;

    QVector<BeRemapData> oldData;
    while (query.next())
    {
        BeRemapData data;
        data.id = query.value("id").toInt();
        data.eventType = query.value("event_type").toInt();
        data.actionType = query.value("action_type").toInt();
        oldData << data;
    }

    for(const BeRemapData& remapData: oldData)
    {
        if (!doRemap(remapData.id, remapValue(remapData.eventType, EventRemapData), "event_type"))
            return false;
        if (!doRemap(remapData.id, remapValue(remapData.actionType, ActionRemapData), "action_type"))
            return false;
    }

    return true;
}

bool QnDbManager::beforeInstallUpdate(const QString& updateName)
{
    if (updateName == lit(":/updates/29_update_history_guid.sql")) {
        ; //return updateCameraHistoryGuids(); // perform string->guid conversion before SQL update because of reducing field size to 16 bytes. Probably data would lost if moved it to afterInstallUpdate
    }
    else if (updateName == lit(":/updates/30_update_history_guid.sql")) {
        return removeOldCameraHistory();
    }
    else if (updateName == lit(":/updates/33_history_refactor_dummy.sql")) {
        return removeOldCameraHistory();
    }

    return true;
}

bool QnDbManager::removeServerStatusFromTransactionLog()
{
    QSqlQuery query(m_sdb);
    query.setForwardOnly(true);
    query.prepare("SELECT r.guid from vms_server s JOIN vms_resource r on r.id = s.resource_ptr_id");
    if (!query.exec()) {
        qWarning() << Q_FUNC_INFO << __LINE__ << query.lastError();
        return false;
    }
    QSqlQuery delQuery(m_sdb);
    delQuery.prepare("DELETE from transaction_log WHERE tran_guid = ?");
    while (query.next()) {
        ApiResourceStatusData data;
        data.id = QnUuid::fromRfc4122(query.value(0).toByteArray());
        QnUuid hash = transactionLog->transactionHash(data);
        delQuery.bindValue(0, QnSql::serialized_field(hash));
        if (!delQuery.exec()) {
            qWarning() << Q_FUNC_INFO << __LINE__ << delQuery.lastError();
            return false;
        }
    }

    return true;
}

bool QnDbManager::removeEmptyLayoutsFromTransactionLog()
{
    QSqlQuery query(m_sdb);
    query.setForwardOnly(true);
    query.prepare("SELECT r.guid from vms_layout l JOIN vms_resource r on r.id = l.resource_ptr_id WHERE NOT EXISTS(SELECT 1 FROM vms_layoutitem li WHERE li.layout_id = l.resource_ptr_id)");
    if (!query.exec()) {
        qWarning() << Q_FUNC_INFO << __LINE__ << query.lastError();
        return false;
    }
    QSqlQuery delQuery(m_sdb);
    delQuery.prepare("DELETE FROM transaction_log WHERE tran_guid = ?");
    while (query.next()) {
        QnUuid id = QnSql::deserialized_field<QnUuid>(query.value(0));
        delQuery.bindValue(0, QnSql::serialized_field(id));
        if (!delQuery.exec()) {
            qWarning() << Q_FUNC_INFO << __LINE__ << delQuery.lastError();
            return false;
        }
        if (removeLayout(id) != ErrorCode::ok)
            return false;
    }

    return true;
}

bool QnDbManager::tuneDBAfterOpen()
{
    QSqlQuery enableWalQuery(m_sdb);
    enableWalQuery.prepare("PRAGMA journal_mode = WAL");
    if( !enableWalQuery.exec() )
    {
        qWarning() << "Failed to enable WAL mode on sqlLite database!" << enableWalQuery.lastError().text();
        return false;
    }

    QSqlQuery enableFKQuery(m_sdb);
    enableFKQuery.prepare("PRAGMA foreign_keys = ON");
    if( !enableFKQuery.exec() )
    {
        qWarning() << "Failed to enable FK support on sqlLite database!" << enableFKQuery.lastError().text();
        return false;
    }

    return true;
}

bool QnDbManager::removeOldCameraHistory()
{
    // migrate transaction log
    QSqlQuery query(m_sdb);
    query.setForwardOnly(true);
    query.prepare(QString("SELECT tran_guid, tran_data from transaction_log"));
    if (!query.exec()) {
        qWarning() << Q_FUNC_INFO << query.lastError().text();
        return false;
    }

    QSqlQuery updQuery(m_sdb);
    updQuery.prepare(QString("DELETE FROM transaction_log WHERE tran_guid = ?"));

    while (query.next()) {
        QnAbstractTransaction abstractTran;
        QnUuid tranGuid = QnSql::deserialized_field<QnUuid>(query.value(0));
        QByteArray srcData = query.value(1).toByteArray();
        QnUbjsonReader<QByteArray> stream(&srcData);
        if (!QnUbjson::deserialize(&stream, &abstractTran)) {
            qWarning() << Q_FUNC_INFO << "Can' deserialize transaction from transaction log";
            return false;
        }
        if (abstractTran.command != ApiCommand::addCameraHistoryItem)
            continue;

        updQuery.addBindValue(QnSql::serialized_field(tranGuid));
        if (!updQuery.exec()) {
            qWarning() << Q_FUNC_INFO << query.lastError().text();
            return false;
        }
    }

    return true;
}

bool QnDbManager::removeWrongSupportedMotionTypeForONVIF()
{
    QSqlQuery query(m_sdb);
    query.setForwardOnly(true);
    query.prepare(QString("SELECT tran_guid, tran_data from transaction_log"));
    if (!query.exec()) {
        qWarning() << Q_FUNC_INFO << query.lastError().text();
        return false;
    }

    QSqlQuery updQuery(m_sdb);
    updQuery.prepare(QString("DELETE FROM transaction_log WHERE tran_guid = ?"));

    while (query.next()) {
        QnAbstractTransaction abstractTran;
        QnUuid tranGuid = QnSql::deserialized_field<QnUuid>(query.value(0));
        QByteArray srcData = query.value(1).toByteArray();
        QnUbjsonReader<QByteArray> stream(&srcData);
        if (!QnUbjson::deserialize(&stream, &abstractTran)) {
            qWarning() << Q_FUNC_INFO << "Can' deserialize transaction from transaction log";
            return false;
        }
        if (abstractTran.command != ApiCommand::setResourceParam)
            continue;
        ApiResourceParamWithRefData data;
        if (!QnUbjson::deserialize(&stream, &data))
        {
            qWarning() << Q_FUNC_INFO << "Can' deserialize transaction from transaction log";
            return false;
        }
        if (data.name == lit("supportedMotion") && data.value.isEmpty())
        {
            updQuery.addBindValue(QnSql::serialized_field(tranGuid));
            if (!updQuery.exec()) {
                qWarning() << Q_FUNC_INFO << query.lastError().text();
                return false;
            }
        }
    }

    return true;
}

bool QnDbManager::fixBusinessRules()
{
    QSqlQuery query(m_sdb);
    query.setForwardOnly(true);
    query.prepare(QString("SELECT tran_guid, tran_data from transaction_log"));
    if (!query.exec()) {
        qWarning() << Q_FUNC_INFO << query.lastError().text();
        return false;
    }

    QSqlQuery delQuery(m_sdb);
    delQuery.prepare(QString("DELETE FROM transaction_log WHERE tran_guid = ?"));

    while (query.next()) {
        QnAbstractTransaction abstractTran;
        QnUuid tranGuid = QnSql::deserialized_field<QnUuid>(query.value(0));
        QByteArray srcData = query.value(1).toByteArray();
        QnUbjsonReader<QByteArray> stream(&srcData);
        if (!QnUbjson::deserialize(&stream, &abstractTran)) {
            qWarning() << Q_FUNC_INFO << "Can' deserialize transaction from transaction log";
            return false;
        }
        if (abstractTran.command == ApiCommand::resetBusinessRules || abstractTran.command == ApiCommand::saveBusinessRule)
        {
            delQuery.addBindValue(QnSql::serialized_field(tranGuid));
            if (!delQuery.exec()) {
                qWarning() << Q_FUNC_INFO << query.lastError().text();
                return false;
            }
        }
    }
    if (!m_dbJustCreated)
        m_needResyncbRules = true;
    return true;
}

bool QnDbManager::isTranAllowed(const QnAbstractTransaction& tran) const
{
    if( !m_dbReadOnly )
        return true;

    switch( tran.command )
    {
        case ApiCommand::addLicense:
        case ApiCommand::addLicenses:
        case ApiCommand::removeLicense:
            return true;

        case ApiCommand::saveMediaServer:
        case ApiCommand::saveStorage:
        case ApiCommand::saveStorages:
        case ApiCommand::saveServerUserAttributes:
        case ApiCommand::saveServerUserAttributesList:
        case ApiCommand::setResourceStatus:
        case ApiCommand::setResourceParam:
        case ApiCommand::setResourceParams:
            //allowing minimum set of transactions required for local server to function properly
            return tran.deliveryInfo.originatorType == QnTranDeliveryInformation::localServer;

        default:
            return false;
    }
}

bool QnDbManager::afterInstallUpdate(const QString& updateName)
{
    if (updateName == lit(":/updates/07_videowall.sql"))
    {
        QMap<int, QnUuid> guids = getGuidList("SELECT rt.id, rt.name || '-' as guid from vms_resourcetype rt WHERE rt.name == 'Videowall'", CM_MakeHash);
        if (!updateTableGuids("vms_resourcetype", "guid", guids))
            return false;
    }
    else if (updateName == lit(":/updates/17_add_isd_cam.sql")) {
        updateResourceTypeGuids();
    }
    else if (updateName == lit(":/updates/20_adding_camera_user_attributes.sql")) {
        if (!m_dbJustCreated)
            m_needResyncLog = true;
    }
    else if (updateName == lit(":/updates/21_business_action_parameters.sql")) {
        updateBusinessActionParameters();
    }
    else if (updateName == lit(":/updates/21_new_dw_cam.sql")) {
        updateResourceTypeGuids();
    }
    else if (updateName == lit(":/updates/24_insert_default_stored_files.sql")) {
        addStoredFiles(lit(":/vms_storedfiles/"));
    }
    else if (updateName == lit(":/updates/27_remove_server_status.sql")) {
        return removeServerStatusFromTransactionLog();
    }
    else if (updateName == lit(":/updates/31_move_group_name_to_user_attrs.sql")) {
        if (!m_dbJustCreated)
            m_needResyncCameraUserAttributes = true;
    }
    else if (updateName == lit(":/updates/32_default_business_rules.sql")) {
        for(const auto& bRule: QnBusinessEventRule::getSystemRules())
        {
            ApiBusinessRuleData bRuleData;
            fromResourceToApi(bRule, bRuleData);
            if (updateBusinessRule(bRuleData) != ErrorCode::ok)
                return false;
        }
    }
    else if (updateName == lit(":/updates/33_resync_layout.sql")) {
        if (!m_dbJustCreated)
            m_needResyncLayout = true;
    }
    else if (updateName == lit(":/updates/35_fix_onvif_mt.sql")) {
        return removeWrongSupportedMotionTypeForONVIF();
    }
    else if (updateName == lit(":/updates/36_fix_brules.sql")) {
        return fixBusinessRules();
    }
    else if (updateName == lit(":/updates/37_remove_empty_layouts.sql")) {
        return removeEmptyLayoutsFromTransactionLog();
    }
    else if (updateName == lit(":/updates/41_resync_tran_log.sql"))
    {
        if (!m_dbJustCreated) {
            m_needResyncUsers = true;
            m_needResyncStorages = true;
        }
    }
    else if (updateName == lit(":/updates/42_add_license_to_user_attr.sql")) {
        if (!m_dbJustCreated)
            m_needResyncCameraUserAttributes = true;
    }
    else if (updateName == lit(":/updates/43_add_business_rules.sql")) {
        for(const auto& bRule: QnBusinessEventRule::getRulesUpd43())
        {
            ApiBusinessRuleData bRuleData;
            fromResourceToApi(bRule, bRuleData);
            if (updateBusinessRule(bRuleData) != ErrorCode::ok)
                return false;
        }
    }
    else if (updateName == lit(":/updates/48_add_business_rules.sql")) {
        for(const auto& bRule: QnBusinessEventRule::getRulesUpd48())
        {
            ApiBusinessRuleData bRuleData;
            fromResourceToApi(bRule, bRuleData);
            if (updateBusinessRule(bRuleData) != ErrorCode::ok)
                return false;
        }
    }
    else if (updateName == lit(":/updates/43_resync_client_info_data.sql")) {
        if (!m_dbJustCreated)
            m_needResyncClientInfoData = true;
    }
    else if (updateName == lit(":/updates/44_upd_brule_format.sql")) {
        if (!m_dbJustCreated)
            m_needResyncbRules = true;
    }
    else if (updateName == lit(":/updates/49_fix_migration.sql")) {
        if (!m_dbJustCreated)
        {
            m_needResyncCameraUserAttributes = true;
            m_needResyncServerUserAttributes = true;
        }
    }
<<<<<<< HEAD
    else if (updateName == lit(":/updates/49_add_webpage_table.sql"))
    {
        QMap<int, QnUuid> guids = getGuidList("SELECT rt.id, rt.name || '-' as guid from vms_resourcetype rt WHERE rt.name == 'WebPage'", CM_MakeHash);
        if (!updateTableGuids("vms_resourcetype", "guid", guids))
            return false;
    }
    else if (updateName == lit(":/updates/50_add_access_rights.sql"))
    {
        if (!m_dbJustCreated)
        {
            m_needResyncUsers = true;
        }
    }
=======
    else if (updateName == lit(":/updates/50_fix_migration.sql")) {
        if (!m_dbJustCreated)
        {
            m_needResyncbRules = true;
            m_needResyncUsers = true;
        }
    }

>>>>>>> 2c51f128
    return true;
}

bool QnDbManager::createDatabase()
{
    QnDbTransactionLocker lock(&m_tran);

    m_dbJustCreated = false;

    if (!isObjectExists(lit("table"), lit("vms_resource"), m_sdb))
    {
        NX_LOG(QString("Create new database"), cl_logINFO);

        m_dbJustCreated = true;

        if (!execSQLFile(lit(":/01_createdb.sql"), m_sdb))
            return false;

        if (!execSQLFile(lit(":/02_insert_all_vendors.sql"), m_sdb))
            return false;
    }

    if (!isObjectExists(lit("table"), lit("transaction_log"), m_sdb))
    {
		NX_LOG(QString("Update database to v 2.3"), cl_logINFO);

        if (!execSQLFile(lit(":/00_update_2.2_stage0.sql"), m_sdb))
            return false;

        if (!migrateBusinessEvents())
            return false;
        if (!m_dbJustCreated) {
            m_needResyncLog = true;
            if (!execSQLFile(lit(":/02_migration_from_2_2.sql"), m_sdb))
                return false;
        }

        if (!execSQLFile(lit(":/03_update_2.2_stage1.sql"), m_sdb))
            return false;
        if (!updateGuids())
            return false;
        if (!execSQLFile(lit(":/04_update_2.2_stage2.sql"), m_sdb))
            return false;
    }

    QnDbTransactionLocker lockStatic(&m_tranStatic);

    if (!isObjectExists(lit("table"), lit("vms_license"), m_sdbStatic))
    {
        if (!execSQLFile(lit(":/05_staticdb_add_license_table.sql"), m_sdbStatic))
            return false;
    }
    else if (m_dbJustCreated)
        m_needResyncLicenses = true;

    // move license table to static DB
    ec2::ApiLicenseDataList licenses;
    QSqlQuery query(m_sdb);
    query.setForwardOnly(true);
    query.prepare(lit("SELECT license_key as key, license_block as licenseBlock from vms_license"));
    if (!query.exec())
    {
        qWarning() << Q_FUNC_INFO << __LINE__ << query.lastError();
        return false;
    }
    QnSql::fetch_many(query, &licenses);

    for(const ApiLicenseData& data: licenses)
    {
        if (saveLicense(data) != ErrorCode::ok)
            return false;
        m_needResyncLicenses = true;
    }
    if (!execSQLQuery("DELETE FROM vms_license", m_sdb, Q_FUNC_INFO))
        return false;


    if (!applyUpdates(":/updates"))
        return false;

    if (!lockStatic.commit())
        return false;
#ifdef DB_DEBUG
    qDebug() << "database created successfully";
#endif // DB_DEBUG
    return lock.commit();
}

QnDbManager::~QnDbManager()
{
}

ErrorCode QnDbManager::insertAddParam(const ApiResourceParamWithRefData& param)
{
    QSqlQuery insQuery(m_sdb);
    insQuery.prepare("INSERT OR REPLACE INTO vms_kvpair(resource_guid, name, value) VALUES(?, ?, ?)");

    insQuery.bindValue(0, QnSql::serialized_field(param.resourceId));
    insQuery.bindValue(1, QnSql::serialized_field(param.name));
    insQuery.bindValue(2, QnSql::serialized_field(param.value));
    if (!insQuery.exec()) {
        qWarning() << Q_FUNC_INFO << insQuery.lastError().text();
        return ErrorCode::dbError;
    }
    return ErrorCode::ok;
}

ErrorCode QnDbManager::fetchResourceParams( const QnQueryFilter& filter, ApiResourceParamWithRefDataList& params )
{
    const QnUuid resID = filter.fields.value( RES_ID_FIELD ).value<QnUuid>();
    const QnUuid resParentID = resID.isNull() ? filter.fields.value( RES_PARENT_ID_FIELD ).value<QnUuid>() : QnUuid();
    const QByteArray resType = filter.fields.value( RES_TYPE_FIELD ).toByteArray();

    QSqlQuery query(m_sdb);
    query.setForwardOnly(true);
    QString queryStr = "\
            SELECT kv.resource_guid as resourceId, kv.value, kv.name \
            FROM vms_kvpair kv ";
    if( !resType.isEmpty() || !resParentID.isNull())
    {
        queryStr +=
           "JOIN vms_resource r on r.guid = kv.resource_guid ";
        if( resType == RES_TYPE_MSERVER )
            queryStr +=
           "JOIN vms_server s on s.resource_ptr_id = r.id ";
        else if( resType == RES_TYPE_CAMERA )
            queryStr +=
           "JOIN vms_camera c on c.resource_ptr_id = r.id ";
    }
    if( !resID.isNull() )
        queryStr += "\
            WHERE kv.resource_guid = :guid ";
    if( !resParentID.isNull() )
        queryStr += "\
                    WHERE r.parent_guid = :parentGuid ";
    queryStr +=
           "ORDER BY kv.resource_guid ";

    if( !query.prepare( queryStr ) )
    {
        NX_LOG( lit("Could not prepare query %1: %2").arg(queryStr).arg(query.lastError().text()), cl_logWARNING );
        return ErrorCode::dbError;
    }

    if( !resID.isNull() )
        query.bindValue(QLatin1String(":guid"), resID.toRfc4122());
    if( !resParentID.isNull() )
        query.bindValue(QLatin1String(":parentGuid"), resParentID.toRfc4122());
    if (!query.exec())
    {
        NX_LOG( lit("DB error at %1: %2").arg(Q_FUNC_INFO).arg(query.lastError().text()), cl_logWARNING );
        return ErrorCode::dbError;
    }

    QnSql::fetch_many(query, &params);

    return ErrorCode::ok;
}

/*
ErrorCode QnDbManager::deleteAddParams(qint32 resourceId)
{
    QSqlQuery insQuery(m_sdb);
    insQuery.prepare("DELETE FROM vms_kvpair WHERE resource_id = ?");
    insQuery.addBindValue(resourceId);
    if (insQuery.exec()) {
        return ErrorCode::ok;
    }
    else {
        qWarning() << Q_FUNC_INFO << insQuery.lastError().text();
        return ErrorCode::dbError;
    }
}
*/

qint32 QnDbManager::getResourceInternalId( const QnUuid& guid ) {
    QSqlQuery query(m_sdb);
    query.setForwardOnly(true);
    query.prepare("SELECT id from vms_resource where guid = ?");
    query.bindValue(0, guid.toRfc4122());
    if (!query.exec() || !query.next())
        return 0;
    return query.value(0).toInt();
}

QnUuid QnDbManager::getResourceGuid(const qint32 &internalId) {
    QSqlQuery query(m_sdb);
    query.setForwardOnly(true);
    query.prepare("SELECT guid from vms_resource where id = ?");
    query.bindValue(0, internalId);
    if (!query.exec() || !query.next())
        return QnUuid();
    return QnUuid::fromRfc4122(query.value(0).toByteArray());
}

ErrorCode QnDbManager::insertOrReplaceResource(const ApiResourceData& data, qint32* internalId)
{
    *internalId = getResourceInternalId(data.id);

    //NX_ASSERT(data.status == Qn::NotDefined, Q_FUNC_INFO, "Status MUST be unchanged for resource modification. Use setStatus instead to modify it!");

    QSqlQuery query(m_sdb);
    if (*internalId) {
        query.prepare("UPDATE vms_resource SET guid = :id, xtype_guid = :typeId, parent_guid = :parentId, name = :name, url = :url WHERE id = :internalId");
        query.bindValue(":internalId", *internalId);
    }
    else {
        query.prepare("INSERT INTO vms_resource (guid, xtype_guid, parent_guid, name, url) VALUES(:id, :typeId, :parentId, :name, :url)");
    }
    QnSql::bind(data, &query);

    if (!query.exec()) {
        qWarning() << Q_FUNC_INFO << query.lastError().text();
        return ErrorCode::dbError;
    }
    if (*internalId == 0)
        *internalId = query.lastInsertId().toInt();

    return ErrorCode::ok;
}

ErrorCode QnDbManager::insertOrReplaceUser(const ApiUserData& data, qint32 internalId)
{
    {
        const QString authQueryStr = data.hash.isEmpty()
            ? "UPDATE auth_user SET is_superuser=:isAdmin, email=:email where username=:name"
            : R"(
                INSERT OR REPLACE
                INTO auth_user
                (id, username, is_superuser, email, password, is_staff, is_active, last_login, date_joined, first_name, last_name)
                VALUES
                (:internalId, :name, :isAdmin, :email, :hash, 1, 1, '', '', '', '')
            )";


        QSqlQuery authQuery(m_sdb);
        if (!prepareSQLQuery(&authQuery, authQueryStr, Q_FUNC_INFO))
            return ErrorCode::dbError;
        QnSql::bind(data, &authQuery);
        authQuery.bindValue(":internalId", internalId);
        if (!execSQLQuery(&authQuery, Q_FUNC_INFO))
            return ErrorCode::dbError;
    }

    {
        const QString profileQueryStr = R"(
            INSERT OR REPLACE
            INTO vms_userprofile
            (user_id, resource_ptr_id, digest, crypt_sha512_hash, realm, rights, is_ldap, is_enabled, group_guid, is_cloud)
            VALUES
            (:internalId, :internalId, :digest, :cryptSha512Hash, :realm, :permissions, :isLdap, :isEnabled, :groupId, :isCloud)
        )";

        QSqlQuery profileQuery(m_sdb);
        if (!prepareSQLQuery(&profileQuery, profileQueryStr, Q_FUNC_INFO))
            return ErrorCode::dbError;
        QnSql::bind(data, &profileQuery);

        if (data.digest.isEmpty() && !data.isLdap)
        {
            // keep current digest value if exists
            QSqlQuery digestQuery(m_sdb);
            digestQuery.setForwardOnly(true);
            if (!prepareSQLQuery(&digestQuery, "SELECT digest, crypt_sha512_hash FROM vms_userprofile WHERE user_id = ?", Q_FUNC_INFO))
                return ErrorCode::dbError;
            digestQuery.addBindValue(internalId);
            if (!execSQLQuery(&digestQuery, Q_FUNC_INFO))
                return ErrorCode::dbError;
            if (digestQuery.next())
            {
                profileQuery.bindValue(":digest", digestQuery.value(0).toByteArray());
                profileQuery.bindValue(":cryptSha512Hash", digestQuery.value(1).toByteArray());
            }
        }
        profileQuery.bindValue(":internalId", internalId);
        if (!execSQLQuery(&profileQuery, Q_FUNC_INFO))
            return ErrorCode::dbError;
    }

    return ErrorCode::ok;
}

ErrorCode QnDbManager::insertOrReplaceUserGroup(const ApiUserGroupData& data)
{
    QSqlQuery query(m_sdb);
    const QString queryStr = R"(
        INSERT OR REPLACE INTO vms_user_groups
        (id, name, permissions)
        VALUES
        (:id, :name, :permissions)
    )";
    if (!prepareSQLQuery(&query, queryStr, Q_FUNC_INFO))
        return ErrorCode::dbError;

    QnSql::bind(data, &query);
    if (!execSQLQuery(&query, Q_FUNC_INFO))
        return ErrorCode::dbError;

    return ErrorCode::ok;
}

ErrorCode QnDbManager::insertOrReplaceCamera(const ApiCameraData& data, qint32 internalId)
{
    QSqlQuery insQuery(m_sdb);
    insQuery.prepare("\
        INSERT OR REPLACE INTO vms_camera (vendor, manually_added, resource_ptr_id, group_name, group_id,\
        mac, model, status_flags, physical_id) VALUES\
        (:vendor, :manuallyAdded, :internalId, :groupName, :groupId, :mac, :model, :statusFlags, :physicalId)\
    ");
    QnSql::bind(data, &insQuery);
    insQuery.bindValue(":internalId", internalId);
    if (insQuery.exec()) {
        return ErrorCode::ok;
    }
    else {
        qWarning() << Q_FUNC_INFO << insQuery.lastError().text();
        return ErrorCode::dbError;
    }
}

ErrorCode QnDbManager::insertOrReplaceCameraAttributes(const ApiCameraAttributesData& data, qint32* const internalId)
{
    //TODO #ak if record already exists have to find id first?

    QSqlQuery insQuery(m_sdb);
    insQuery.prepare("\
        INSERT OR REPLACE INTO vms_camera_user_attributes ( \
            camera_guid,                    \
            camera_name,                    \
            group_name,                     \
            audio_enabled,                  \
            control_enabled,                \
            region,                         \
            schedule_enabled,               \
            motion_type,                    \
            secondary_quality,              \
            dewarping_params,               \
            min_archive_days,               \
            max_archive_days,               \
            prefered_server_id,             \
            license_used,                   \
            failover_priority,              \
            backup_type                     \
            )                               \
         VALUES (                           \
            :cameraID,                      \
            :cameraName,                    \
            :userDefinedGroupName,          \
            :audioEnabled,                  \
            :controlEnabled,                \
            :motionMask,                    \
            :scheduleEnabled,               \
            :motionType,                    \
            :secondaryStreamQuality,        \
            :dewarpingParams,               \
            :minArchiveDays,                \
            :maxArchiveDays,                \
            :preferedServerId,              \
            :licenseUsed,                   \
            :failoverPriority,              \
            :backupType                     \
            )                               \
        ");
    QnSql::bind(data, &insQuery);
    if( !insQuery.exec() )
    {
        NX_LOG( lit("DB error in %1: %2").arg(Q_FUNC_INFO).arg(insQuery.lastError().text()), cl_logWARNING );
        return ErrorCode::dbError;
    }

    *internalId = insQuery.lastInsertId().toInt();
#if 0
    QSqlQuery renameQuery(m_sdb);
    renameQuery.prepare("UPDATE vms_resource set name = ? WHERE guid = ?");
    renameQuery.addBindValue(data.cameraName);
    renameQuery.addBindValue(QnSql::serialized_field(data.cameraID));
    if( !renameQuery.exec() )
    {
        NX_LOG( lit("DB error in %1: %2").arg(Q_FUNC_INFO).arg(renameQuery.lastError().text()), cl_logWARNING );
        return ErrorCode::dbError;
    }
#endif
    return ErrorCode::ok;
}

ErrorCode QnDbManager::insertOrReplaceMediaServer(const ApiMediaServerData& data, qint32 internalId)
{
    QSqlQuery insQuery(m_sdb);
    insQuery.prepare("\
        INSERT OR REPLACE INTO vms_server (api_url, auth_key, version, net_addr_list, system_info, flags, system_name, resource_ptr_id, panic_mode) \
        VALUES (:apiUrl, :authKey, :version, :networkAddresses, :systemInfo, :flags, :systemName, :internalId, 0)\
    ");
    QnSql::bind(data, &insQuery);

    if (data.authKey.isEmpty())
    {
        QSqlQuery selQuery(m_sdb);
        selQuery.setForwardOnly(true);
        selQuery.prepare("SELECT auth_key from vms_server where resource_ptr_id = ?");
        selQuery.addBindValue(internalId);
        if (selQuery.exec() && selQuery.next())
            insQuery.bindValue(":authKey", selQuery.value(0).toString());
    }

    insQuery.bindValue(":internalId", internalId);
    if (insQuery.exec()) {
        return ErrorCode::ok;
    }
    else {
        qWarning() << Q_FUNC_INFO << insQuery.lastError().text();
        return ErrorCode::dbError;
    }
}


ErrorCode QnDbManager::insertOrReplaceLayout(const ApiLayoutData& data, qint32 internalId)
{
    QSqlQuery insQuery(m_sdb);
    insQuery.prepare("\
        INSERT OR REPLACE INTO vms_layout \
        (user_can_edit, cell_spacing_height, locked, \
        cell_aspect_ratio, background_width, \
        background_image_filename, background_height, \
        cell_spacing_width, background_opacity, resource_ptr_id) \
        \
        VALUES (:editable, :verticalSpacing, :locked, \
        :cellAspectRatio, :backgroundWidth, \
        :backgroundImageFilename, :backgroundHeight, \
        :horizontalSpacing, :backgroundOpacity, :internalId)\
    ");
    QnSql::bind(data, &insQuery);
    insQuery.bindValue(":internalId", internalId);
    if (insQuery.exec()) {
        return ErrorCode::ok;
    }
    else {
        qWarning() << Q_FUNC_INFO << insQuery.lastError().text();
        return ErrorCode::dbError;
    }
}

ErrorCode QnDbManager::removeStorage(const QnUuid& guid)
{
    qint32 id = getResourceInternalId(guid);

    ErrorCode err = deleteTableRecord(id, "vms_storage", "resource_ptr_id");
    if (err != ErrorCode::ok)
        return err;

    err = deleteRecordFromResourceTable(id);
    if (err != ErrorCode::ok)
        return err;

    return ErrorCode::ok;
}

ErrorCode QnDbManager::executeTransactionInternal(const QnTransaction<ApiStorageData>& tran)
{
    qint32 internalId;
    ErrorCode result = insertOrReplaceResource(tran.params, &internalId);
    if (result != ErrorCode::ok)
        return result;

    QSqlQuery insQuery(m_sdb);
    insQuery.prepare("\
        INSERT OR REPLACE INTO vms_storage ( \
            space_limit, \
            used_for_writing, \
            storage_type, \
            backup, \
            resource_ptr_id) \
        VALUES ( \
            :spaceLimit, \
            :usedForWriting, \
            :storageType, \
            :isBackup, \
            :internalId) \
    ");
    QnSql::bind(tran.params, &insQuery);
    insQuery.bindValue(":internalId", internalId);

    if (!insQuery.exec()) {
        qWarning() << Q_FUNC_INFO << insQuery.lastError().text();
        return ErrorCode::dbError;
    }

    return ErrorCode::ok;
}

ErrorCode QnDbManager::removeCameraSchedule(qint32 internalId)
{
    QSqlQuery delQuery(m_sdb);
    delQuery.prepare("DELETE FROM vms_scheduletask where camera_attrs_id = ?");
    delQuery.addBindValue(internalId);
    if (!delQuery.exec()) {
        qWarning() << Q_FUNC_INFO << delQuery.lastError().text();
        return ErrorCode::dbError;
    }
    return ErrorCode::ok;
}

ErrorCode QnDbManager::updateCameraSchedule(const std::vector<ApiScheduleTaskData>& scheduleTasks, qint32 internalId)
{
    ErrorCode errCode = removeCameraSchedule(internalId);
    if (errCode != ErrorCode::ok)
        return errCode;

    QSqlQuery insQuery(m_sdb);
    insQuery.prepare("INSERT INTO vms_scheduletask ("
        "camera_attrs_id, start_time, end_time, do_record_audio, record_type,"
        "day_of_week, before_threshold, after_threshold, stream_quality, fps"
    ") VALUES ("
        ":internalId, :startTime, :endTime, :recordAudio, :recordingType,"
        ":dayOfWeek, :beforeThreshold, :afterThreshold, :streamQuality, :fps"
    ")");

    insQuery.bindValue(":internalId", internalId);
    for(const ApiScheduleTaskData& task: scheduleTasks) {
        QnSql::bind(task, &insQuery);
        if (!insQuery.exec()) {
            qWarning() << Q_FUNC_INFO << insQuery.lastError().text();
            return ErrorCode::dbError;
        }
    }
    return ErrorCode::ok;
}

ErrorCode QnDbManager::executeTransactionInternal(const QnTransaction<ApiDatabaseDumpData>& tran)
{
    QFile f(m_sdb.databaseName() + QString(lit(".backup")));
    if (!f.open(QFile::WriteOnly))
        return ErrorCode::failure;
    f.write(tran.params.data);
    f.close();

    QSqlDatabase testDB = QSqlDatabase::addDatabase("QSQLITE", "QnDbManagerTmp");
    testDB.setDatabaseName( f.fileName());
    if (!testDB.open() || !isObjectExists(lit("table"), lit("transaction_log"), testDB)) {
        QFile::remove(f.fileName());
        qWarning() << "Skipping bad database dump file";
        return ErrorCode::dbError; // invalid back file
    }
    QSqlQuery testDbQuery(testDB);
    testDbQuery.prepare("INSERT OR REPLACE INTO misc_data (key, data) VALUES (?, ?)");
    testDbQuery.addBindValue("gotDbDumpTime");
    testDbQuery.addBindValue(qnSyncTime->currentMSecsSinceEpoch());
    if (!testDbQuery.exec()) {
        qWarning() << "Skipping bad database dump file";
        return ErrorCode::dbError; // invalid back file
    }
    testDB.close();
    return ErrorCode::ok;
}

ErrorCode QnDbManager::executeTransactionInternal(const QnTransaction<ApiClientInfoData>& tran)
{
    QSqlQuery query(m_sdb);
    query.prepare("INSERT OR REPLACE INTO vms_client_infos VALUES ("
        ":id, :parentId, :skin, :systemInfo, :cpuArchitecture, :cpuModelName,"
        ":phisicalMemory, :openGLVersion, :openGLVendor, :openGLRenderer,"
        ":fullVersion, :systemRuntime)");

    QnSql::bind(tran.params, &query);
    if (!query.exec()) {
        qWarning() << Q_FUNC_INFO << query.lastError().text();
        return ErrorCode::dbError;
    }
    return ErrorCode::ok;
}

ErrorCode QnDbManager::executeTransactionInternal(const QnTransaction<ApiResourceStatusData>& tran)
{
    QSqlQuery query(m_sdb);
    query.prepare("INSERT OR REPLACE INTO vms_resource_status values (?, ?)");
    query.addBindValue(tran.params.id.toRfc4122());
    query.addBindValue(tran.params.status);
    if (!query.exec()) {
        qWarning() << Q_FUNC_INFO << query.lastError().text();
        return ErrorCode::dbError;
    }
    return ErrorCode::ok;
}

/*
ErrorCode QnDbManager::executeTransactionInternal(const QnTransaction<ApiSetResourceDisabledData>& tran)
{
    QSqlQuery query(m_sdb);
    query.prepare("UPDATE vms_resource set disabled = :disabled where guid = :guid");
    query.bindValue(":disabled", tran.params.disabled);
    query.bindValue(":guid", tran.params.id.toRfc4122());
    if (!query.exec()) {
        qWarning() << Q_FUNC_INFO << query.lastError().text();
        return ErrorCode::dbError;
    }
    return ErrorCode::ok;
}
*/

ErrorCode QnDbManager::saveCamera(const ApiCameraData& params)
{
    qint32 internalId;
    ErrorCode result = insertOrReplaceResource(params, &internalId);
    if (result != ErrorCode::ok)
        return result;

    return insertOrReplaceCamera(params, internalId);
}

ErrorCode QnDbManager::executeTransactionInternal(const QnTransaction<ApiCameraData>& tran)
{
    return saveCamera(tran.params);
}

ErrorCode QnDbManager::executeTransactionInternal(const QnTransaction<ApiCameraAttributesData>& tran)
{
    return saveCameraUserAttributes(tran.params);
}

ErrorCode QnDbManager::executeTransactionInternal(const QnTransaction<ApiCameraAttributesDataList>& tran)
{
    for(const ApiCameraAttributesData& attrs: tran.params)
    {
        const ErrorCode result = saveCameraUserAttributes(attrs);
        if (result != ErrorCode::ok)
            return result;
    }
    return ErrorCode::ok;
}

ErrorCode QnDbManager::saveCameraUserAttributes( const ApiCameraAttributesData& attrs )
{
    qint32 internalId = 0;
    ErrorCode result = insertOrReplaceCameraAttributes(attrs, &internalId);
    if (result != ErrorCode::ok)
        return result;

    return updateCameraSchedule(attrs.scheduleTasks, internalId);
}

ErrorCode QnDbManager::insertBRuleResource(const QString& tableName, const QnUuid& ruleGuid, const QnUuid& resourceGuid)
{
    QSqlQuery query(m_sdb);
    query.prepare(QString("INSERT INTO %1 (businessrule_guid, resource_guid) VALUES (:ruleGuid, :resourceGuid)").arg(tableName));
    query.bindValue(":ruleGuid", ruleGuid.toRfc4122());
    query.bindValue(":resourceGuid", resourceGuid.toRfc4122());
    if (query.exec()) {
        return ErrorCode::ok;
    }
    else {
        qWarning() << Q_FUNC_INFO << query.lastError().text();
        return ErrorCode::dbError;
    }
}

ErrorCode QnDbManager::updateBusinessRule(const ApiBusinessRuleData& rule)
{
    ErrorCode rez = insertOrReplaceBusinessRuleTable(rule);
    if (rez != ErrorCode::ok)
        return rez;

    ErrorCode err = deleteTableRecord(rule.id, "vms_businessrule_action_resources", "businessrule_guid");
    if (err != ErrorCode::ok)
        return err;

    err = deleteTableRecord(rule.id, "vms_businessrule_event_resources", "businessrule_guid");
    if (err != ErrorCode::ok)
        return err;

    for(const QnUuid& resourceId: rule.eventResourceIds) {
        err = insertBRuleResource("vms_businessrule_event_resources", rule.id, resourceId);
        if (err != ErrorCode::ok)
            return err;
    }

    for(const QnUuid& resourceId: rule.actionResourceIds) {
        err = insertBRuleResource("vms_businessrule_action_resources", rule.id, resourceId);
        if (err != ErrorCode::ok)
            return err;
    }

    return ErrorCode::ok;
}

ErrorCode QnDbManager::executeTransactionInternal(const QnTransaction<ApiBusinessRuleData>& tran)
{
    return updateBusinessRule(tran.params);
}

ErrorCode QnDbManager::executeTransactionInternal(const QnTransaction<ApiMediaServerData>& tran)
{
    ErrorCode result;
    qint32 internalId;

    result = insertOrReplaceResource(tran.params, &internalId);
    if (result !=ErrorCode::ok)
        return result;

    result = insertOrReplaceMediaServer(tran.params, internalId);
    if (result !=ErrorCode::ok)
        return result;

    /*
    if (result !=ErrorCode::ok)
        return result;
    result = updateStorages(tran.params);
    */

    return result;
}

ErrorCode QnDbManager::executeTransactionInternal(const QnTransaction<ApiMediaServerUserAttributesData>& tran)
{
    return insertOrReplaceMediaServerUserAttributes( tran.params );
}

ErrorCode QnDbManager::insertOrReplaceMediaServerUserAttributes(const ApiMediaServerUserAttributesData& data)
{
    QSqlQuery insQuery(m_sdb);
    insQuery.prepare("                                           \
        INSERT OR REPLACE INTO vms_server_user_attributes (      \
            server_guid,                                         \
            server_name,                                         \
            max_cameras,                                         \
            redundancy,                                          \
            backup_type,                                         \
            backup_days_of_the_week,                             \
            backup_start,                                        \
            backup_duration,                                     \
            backup_bitrate                                       \
        )                                                        \
        VALUES(                                                  \
            :serverID,                                           \
            :serverName,                                         \
            :maxCameras,                                         \
            :allowAutoRedundancy,                                \
            :backupType,                                         \
            :backupDaysOfTheWeek,                                \
            :backupStart,                                        \
            :backupDuration,                                     \
            :backupBitrate                                       \
        )                                                        \
        ");
    QnSql::bind(data, &insQuery);

    if( !insQuery.exec() )
    {
        NX_LOG( lit("DB Error at %1: %2").arg(Q_FUNC_INFO).arg(insQuery.lastError().text()), cl_logWARNING );
        return ErrorCode::dbError;
    }

    return ErrorCode::ok;
}

ErrorCode QnDbManager::removeMediaServerUserAttributes(const QnUuid& guid)
{
    QSqlQuery query(m_sdb);
    query.prepare("DELETE FROM vms_server_user_attributes WHERE server_guid = :guid");
    query.bindValue(":guid", guid.toRfc4122());
    if( !query.exec() )
    {
        NX_LOG( lit("DB Error at %1: %2").arg(Q_FUNC_INFO).arg(query.lastError().text()), cl_logWARNING );
        return ErrorCode::dbError;
    }

    return ErrorCode::ok;
}

ErrorCode QnDbManager::removeLayoutItems(qint32 id)
{
    QSqlQuery delQuery(m_sdb);
    delQuery.prepare("DELETE FROM vms_layoutitem WHERE layout_id = :id");
    delQuery.bindValue(":id", id);
    if (!delQuery.exec()) {
        qWarning() << Q_FUNC_INFO << delQuery.lastError().text();
        return ErrorCode::dbError;
    }

    return ErrorCode::ok;
}

ErrorCode QnDbManager::updateLayoutItems(const ApiLayoutData& data, qint32 internalLayoutId)
{
    ErrorCode result = removeLayoutItems(internalLayoutId);
    if (result != ErrorCode::ok)
        return result;

    QSqlQuery insQuery(m_sdb);
    insQuery.prepare("\
        INSERT INTO vms_layoutitem (zoom_bottom, right, uuid, zoom_left, resource_guid, \
        zoom_right, top, layout_id, bottom, zoom_top, \
        zoom_target_uuid, flags, contrast_params, rotation, \
        dewarping_params, left, display_info \
        ) VALUES \
        (:zoomBottom, :right, :id, :zoomLeft, :resourceId, \
        :zoomRight, :top, :layoutId, :bottom, :zoomTop, \
        :zoomTargetId, :flags, :contrastParams, :rotation, \
        :dewarpingParams, :left, :displayInfo \
        )\
    ");
    for(const ApiLayoutItemData& item: data.items)
    {
        QnSql::bind(item, &insQuery);
        insQuery.bindValue(":layoutId", internalLayoutId);

        if (!insQuery.exec()) {
            qWarning() << Q_FUNC_INFO << insQuery.lastError().text();
            return ErrorCode::dbError;
        }
    }
    return ErrorCode::ok;
}

ErrorCode QnDbManager::deleteUserProfileTable(const qint32 id)
{
    QSqlQuery delQuery(m_sdb);
    delQuery.prepare("DELETE FROM vms_userprofile where user_id = :id");
    delQuery.bindValue(QLatin1String(":id"), id);
    if (delQuery.exec()) {
        return ErrorCode::ok;
    }
    else {
        qWarning() << Q_FUNC_INFO << delQuery.lastError().text();
        return ErrorCode::dbError;
    }
}

qint32 QnDbManager::getBusinessRuleInternalId( const QnUuid& guid )
{
    QSqlQuery query(m_sdb);
    query.setForwardOnly(true);
    query.prepare("SELECT id from vms_businessrule where guid = :guid");
    query.bindValue(":guid", guid.toRfc4122());
    if (!query.exec() || !query.next())
        return 0;
    return query.value("id").toInt();
}

ErrorCode QnDbManager::removeUser( const QnUuid& guid )
{
    qint32 internalId = getResourceInternalId(guid);

    ErrorCode err = ErrorCode::ok;

    //err = deleteAddParams(internalId);
    //if (err != ErrorCode::ok)
    //    return err;

    err = deleteUserProfileTable(internalId);
    if (err != ErrorCode::ok)
        return err;

    err = deleteTableRecord(internalId, "auth_user", "id");
    if (err != ErrorCode::ok)
        return err;

    err = deleteRecordFromResourceTable(internalId);
    if (err != ErrorCode::ok)
        return err;

    return ErrorCode::ok;
}

ErrorCode QnDbManager::removeUserGroup(const QnUuid& guid)
{
    /* Cleanup all users, belonging to this group. */
    {
        QSqlQuery query(m_sdb);
        const QString queryStr("UPDATE vms_userprofile SET group = NULL WHERE group = :groupId");
        if (!prepareSQLQuery(&query, queryStr, Q_FUNC_INFO))
            return ErrorCode::dbError;

        query.bindValue(":groupId", guid.toRfc4122());
        if (!execSQLQuery(&query, Q_FUNC_INFO))
            return ErrorCode::dbError;
    }

    return deleteTableRecord(guid, "vms_user_groups", "id");
}

ErrorCode QnDbManager::insertOrReplaceBusinessRuleTable( const ApiBusinessRuleData& businessRule)
{
    QSqlQuery query(m_sdb);
    query.prepare(QString("\
        INSERT OR REPLACE INTO vms_businessrule (guid, event_type, event_condition, event_state, action_type, \
        action_params, aggregation_period, disabled, comments, schedule, system) VALUES \
        (:id, :eventType, :eventCondition, :eventState, :actionType, \
        :actionParams, :aggregationPeriod, :disabled, :comment, :schedule, :system)\
    "));
    QnSql::bind(businessRule, &query);
    if (query.exec()) {
        return ErrorCode::ok;
    }
    else {
        qWarning() << Q_FUNC_INFO << query.lastError().text();
        return ErrorCode::dbError;
    }
}

ErrorCode QnDbManager::removeBusinessRule( const QnUuid& guid )
{
    ErrorCode err = deleteTableRecord(guid, "vms_businessrule_action_resources", "businessrule_guid");
    if (err != ErrorCode::ok)
        return err;

    err = deleteTableRecord(guid, "vms_businessrule_event_resources", "businessrule_guid");
    if (err != ErrorCode::ok)
        return err;

    err = deleteTableRecord(guid, "vms_businessrule", "guid");
    if (err != ErrorCode::ok)
        return err;

    return ErrorCode::ok;
}


ErrorCode QnDbManager::saveLayout(const ApiLayoutData& params)
{
    qint32 internalId;

    ErrorCode result = insertOrReplaceResource(params, &internalId);
    if (result !=ErrorCode::ok)
        return result;

    result = insertOrReplaceLayout(params, internalId);
    if (result !=ErrorCode::ok)
        return result;

    result = updateLayoutItems(params, internalId);
    return result;
}

ErrorCode QnDbManager::executeTransactionInternal(const QnTransaction<ApiLayoutData>& tran)
{
    ErrorCode result = saveLayout(tran.params);
    return result;
}

ErrorCode QnDbManager::executeTransactionInternal(const QnTransaction<ApiLayoutDataList>& tran)
{
    for(const ApiLayoutData& layout: tran.params)
    {
        ErrorCode err = saveLayout(layout);
        if (err != ErrorCode::ok)
            return err;
    }
    return ErrorCode::ok;
}

ErrorCode QnDbManager::executeTransactionInternal(const QnTransaction<ApiVideowallData>& tran) {
    ErrorCode result = saveVideowall(tran.params);
    return result;
}

ErrorCode QnDbManager::executeTransactionInternal(const QnTransaction<ApiVideowallDataList>& tran) {
    for(const ApiVideowallData& videowall: tran.params)
    {
        ErrorCode err = saveVideowall(videowall);
        if (err != ErrorCode::ok)
            return err;
    }
    return ErrorCode::ok;
}

ErrorCode QnDbManager::executeTransactionInternal(const QnTransaction<ApiWebPageData>& tran)
{
    ErrorCode result = saveWebPage(tran.params);
    return result;
}

ErrorCode QnDbManager::executeTransactionInternal(const QnTransaction<ApiWebPageDataList>& tran)
{
    for(const ApiWebPageData& webPage: tran.params)
    {
        ErrorCode err = saveWebPage(webPage);
        if (err != ErrorCode::ok)
            return err;
    }
    return ErrorCode::ok;
}

ErrorCode QnDbManager::executeTransactionInternal(const QnTransaction<ApiDiscoveryData> &tran)
{
    if (tran.command == ApiCommand::addDiscoveryInformation) {
        QSqlQuery query(m_sdb);
        query.prepare("INSERT OR REPLACE INTO vms_mserver_discovery (server_id, url, ignore) VALUES(:id, :url, :ignore)");
        QnSql::bind(tran.params, &query);
        if (!query.exec()) {
            qWarning() << Q_FUNC_INFO << query.lastError().text();
            return ErrorCode::dbError;
        }
    } else if (tran.command == ApiCommand::removeDiscoveryInformation)
    {
        QSqlQuery query(m_sdb);
        query.prepare("DELETE FROM vms_mserver_discovery WHERE server_id = :id AND url = :url");
        QnSql::bind(tran.params, &query);
        if (!query.exec()) {
            qWarning() << Q_FUNC_INFO << query.lastError().text();
            return ErrorCode::dbError;
        }
    }

    return ErrorCode::ok;
}

ErrorCode QnDbManager::executeTransactionInternal(const QnTransaction<ApiUpdateUploadResponceData>& /*tran*/) {
    return ErrorCode::ok;
}

ErrorCode QnDbManager::executeTransactionInternal(const QnTransaction<ApiResourceParamWithRefData>& tran)
{
    if (tran.command == ApiCommand::setResourceParam)
        return insertAddParam(tran.params);
    else if (tran.command == ApiCommand::removeResourceParam)
        return deleteTableRecord(tran.params.resourceId, "vms_kvpair", "resource_guid");
    else
        return ErrorCode::notImplemented;
}

ErrorCode QnDbManager::addCameraHistory(const ApiServerFootageData& params)
{
    QSqlQuery query(m_sdb);
    query.prepare("INSERT OR REPLACE INTO vms_used_cameras (server_guid, cameras) VALUES(?, ?)");
    query.addBindValue(QnSql::serialized_field(params.serverGuid));
    query.addBindValue(QnUbjson::serialized(params.archivedCameras));
    if (!query.exec()) {
        qWarning() << Q_FUNC_INFO << query.lastError().text();
        return ErrorCode::dbError;
    }

    return ErrorCode::ok;
}

ErrorCode QnDbManager::removeCameraHistory(const QnUuid& serverId)
{
    QSqlQuery query(m_sdb);
    query.prepare("DELETE FROM vms_usedCameras WHERE server_guid = ?");
    query.addBindValue(QnUbjson::serialized(serverId));
    if (!query.exec()) {
        qWarning() << Q_FUNC_INFO << query.lastError().text();
        return ErrorCode::dbError;
    }

    return ErrorCode::ok;
}

ErrorCode QnDbManager::executeTransactionInternal(const QnTransaction<ApiServerFootageData>& tran)
{
    if (tran.command == ApiCommand::addCameraHistoryItem)
        return addCameraHistory(tran.params);
    else {
        NX_ASSERT(1);
        return ErrorCode::unsupported;
    }
}

ErrorCode QnDbManager::deleteRecordFromResourceTable(const qint32 id)
{
    QSqlQuery delQuery(m_sdb);
    delQuery.prepare("DELETE FROM vms_resource where id = ?");
    delQuery.addBindValue(id);
    if (delQuery.exec()) {
        return ErrorCode::ok;
    }
    else {
        qWarning() << Q_FUNC_INFO << delQuery.lastError().text();
        return ErrorCode::dbError;
    }
}

ErrorCode QnDbManager::deleteCameraServerItemTable(qint32 /*id*/)
{
    return ErrorCode::ok;
}

ErrorCode QnDbManager::deleteTableRecord(const qint32& internalId, const QString& tableName, const QString& fieldName)
{
    QSqlQuery delQuery(m_sdb);
    delQuery.prepare(QString("DELETE FROM %1 where %2 = :id").arg(tableName).arg(fieldName));
    delQuery.bindValue(QLatin1String(":id"), internalId);
    if (delQuery.exec()) {
        return ErrorCode::ok;
    }
    else {
        qWarning() << Q_FUNC_INFO << delQuery.lastError().text();
        return ErrorCode::dbError;
    }
}

ErrorCode QnDbManager::deleteTableRecord(const QnUuid& id, const QString& tableName, const QString& fieldName)
{
    QSqlQuery delQuery(m_sdb);
    delQuery.prepare(QString("DELETE FROM %1 where %2 = :guid").arg(tableName).arg(fieldName));
    delQuery.bindValue(QLatin1String(":guid"), id.toRfc4122());
    if (delQuery.exec()) {
        return ErrorCode::ok;
    }
    else {
        qWarning() << Q_FUNC_INFO << delQuery.lastError().text();
        return ErrorCode::dbError;
    }
}

ErrorCode QnDbManager::removeCamera(const QnUuid& guid)
{
    qint32 id = getResourceInternalId(guid);

    // todo: #rvasilenko Do not delete references to the camera. All child object should be deleted with separated transactions
    // It's not big issue now because we keep a lot of camera data after deleting camera object. So, it should be refactored in 1.4 after we introduce full data cleanup
    // for removing camera
    /*
    ErrorCode err = deleteTableRecord(guid, "vms_businessrule_action_resources", "resource_guid");
    if (err != ErrorCode::ok)
        return err;

    err = deleteTableRecord(guid, "vms_businessrule_event_resources", "resource_guid");
    if (err != ErrorCode::ok)
        return err;

    err = deleteTableRecord(guid, "vms_layoutitem", "resource_guid");
    if (err != ErrorCode::ok)
        return err;

    err = deleteCameraServerItemTable(id);

    if (err != ErrorCode::ok)
        return err;
    */

    ErrorCode err = deleteTableRecord(id, "vms_camera", "resource_ptr_id");
    if (err != ErrorCode::ok)
        return err;

    err = deleteRecordFromResourceTable(id);
    if (err != ErrorCode::ok)
        return err;

    return ErrorCode::ok;
}

ErrorCode QnDbManager::removeServer(const QnUuid& guid)
{
    ErrorCode err;
    qint32 id = getResourceInternalId(guid);

    //err = deleteAddParams(id);
    //if (err != ErrorCode::ok)
    //    return err;

    //err = removeStoragesByServer(guid);
    //if (err != ErrorCode::ok)
    //    return err;

    err = deleteTableRecord(id, "vms_server", "resource_ptr_id");
    if (err != ErrorCode::ok)
        return err;

    // This data cannot be removed this way with the current architecture.
//    err = deleteTableRecord(guid, "vms_mserver_discovery", "server_id");
//    if (err != ErrorCode::ok)
//        return err;

    err = deleteRecordFromResourceTable(id);
    if (err != ErrorCode::ok)
        return err;

    return ErrorCode::ok;
}

ErrorCode QnDbManager::removeLayout(const QnUuid& id)
{
    return removeLayoutInternal(id, getResourceInternalId(id));
}

ErrorCode QnDbManager::removeLayoutInternal(const QnUuid& id, const qint32 &internalId)
{
    //ErrorCode err = deleteAddParams(internalId);
    //if (err != ErrorCode::ok)
    //    return err;

    ErrorCode err = removeLayoutItems(internalId);
    if (err != ErrorCode::ok)
        return err;

    err = removeLayoutFromVideowallItems(id);
    if (err != ErrorCode::ok)
        return err;

    err = deleteTableRecord(internalId, "vms_layout", "resource_ptr_id");
    if (err != ErrorCode::ok)
        return err;

    err = deleteRecordFromResourceTable(internalId);
    return err;
}

ErrorCode QnDbManager::executeTransactionInternal(const QnTransaction<ApiStoredFileData>& tran) {
    NX_ASSERT( tran.command == ApiCommand::addStoredFile || tran.command == ApiCommand::updateStoredFile );
    return insertOrReplaceStoredFile(tran.params.path, tran.params.data);
}

ErrorCode QnDbManager::executeTransactionInternal(const QnTransaction<ApiStoredFilePath>& tran)
{
    NX_ASSERT(tran.command == ApiCommand::removeStoredFile);

    QSqlQuery query(m_sdb);
    query.prepare("DELETE FROM vms_storedFiles WHERE path = :path");
    query.bindValue(":path", tran.params.path);
    if (!query.exec()) {
        qWarning() << Q_FUNC_INFO << query.lastError().text();
        return ErrorCode::dbError;
    }
    return ErrorCode::ok;
}

ErrorCode QnDbManager::checkExistingUser(const QString &name, qint32 internalId) {
    QSqlQuery query(m_sdb);
    query.setForwardOnly(true);
    query.prepare("SELECT r.id\
                  FROM vms_resource r \
                  JOIN vms_userprofile p on p.resource_ptr_id = r.id \
                  WHERE p.resource_ptr_id != :id and r.name = :name");


    query.bindValue(":id", internalId);
    query.bindValue(":name", name);
    if (!query.exec()) {
        qWarning() << Q_FUNC_INFO << query.lastError().text();
        return ErrorCode::dbError;
    }
    if(query.next())
    {
        qWarning() << Q_FUNC_INFO << "Duplicate user with name "<<name<<" found";
        return ErrorCode::failure;  // another user with same name already exists
    }
    return ErrorCode::ok;
}

ErrorCode QnDbManager::setAccessRights(const ApiAccessRightsData& data)
{
    const QByteArray userOrGroupId = data.userId.toRfc4122();

    /* Get list of resources, user already has access to. */
    QSet<qint32> accessibleResources;

    {
        QString selectQueryString = R"(
            SELECT resource_ptr_id
            FROM vms_access_rights
            WHERE guid = :userOrGroupId
        )";

        QSqlQuery selectQuery(m_sdb);
        selectQuery.setForwardOnly(true);
        if (!prepareSQLQuery(&selectQuery, selectQueryString, Q_FUNC_INFO))
            return ErrorCode::dbError;

        selectQuery.bindValue(":userOrGroupId", userOrGroupId);
        if (!execSQLQuery(&selectQuery, Q_FUNC_INFO))
            return ErrorCode::dbError;

        while (selectQuery.next())
            accessibleResources.insert(selectQuery.value(0).toInt());
    }

    QSet<qint32> newAccessibleResources;
    for (const QnUuid& resourceId : data.resourceIds)
    {
        qint32 resource_ptr_id = getResourceInternalId(resourceId);
        if (resource_ptr_id <= 0)
            return ErrorCode::dbError;
        newAccessibleResources << resource_ptr_id;
    }

    QSet<qint32> resourcesToAdd = newAccessibleResources - accessibleResources;
    if (!resourcesToAdd.empty())
    {
        QString insertQueryString = R"(
            INSERT INTO vms_access_rights
            (guid, resource_ptr_id)
            VALUES
        )";

        QStringList values;

        for (const qint32& resource_ptr_id : resourcesToAdd)
             values << QString("(:userOrGroupId, %1)").arg(resource_ptr_id);
         insertQueryString.append(values.join(L',')).append(L';');

        QSqlQuery insertQuery(m_sdb);
        insertQuery.setForwardOnly(true);
        if (!prepareSQLQuery(&insertQuery, insertQueryString, Q_FUNC_INFO))
            return ErrorCode::dbError;
        insertQuery.bindValue(":userOrGroupId", userOrGroupId);

        if (!execSQLQuery(&insertQuery, Q_FUNC_INFO))
            return ErrorCode::dbError;
    }

    QSet<qint32> resourcesToRemove = accessibleResources - newAccessibleResources;
    if (!resourcesToRemove.empty())
    {
        QSqlQuery removeQuery(m_sdb);
        removeQuery.prepare(R"(
            DELETE FROM vms_access_rights
            WHERE guid = :userOrGroupId
            AND resource_ptr_id IN (:resources);
        )");
        removeQuery.bindValue(":userOrGroupId", userOrGroupId);

        QStringList values;
        for (const qint32& resource_ptr_id : resourcesToRemove)
            values << QString::number(resource_ptr_id);

        removeQuery.bindValue(":resources", values.join(L','));
        if (!execSQLQuery(&removeQuery, Q_FUNC_INFO))
            return ErrorCode::dbError;
    }
    return ErrorCode::ok;
}


ErrorCode QnDbManager::executeTransactionInternal(const QnTransaction<ApiUserData>& tran)
{
    /*
    qint32 internalId = getResourceInternalId(tran.params.id);
    ErrorCode result = checkExistingUser(tran.params.name, internalId);
    if (result !=ErrorCode::ok)
        return result;
    */
    qint32 internalId = 0;
    ErrorCode result = insertOrReplaceResource(tran.params, &internalId);
    if (result !=ErrorCode::ok)
        return result;

    return insertOrReplaceUser(tran.params, internalId);
}

ErrorCode QnDbManager::executeTransactionInternal(const QnTransaction<ApiUserGroupData>& tran)
{
    NX_ASSERT(tran.command == ApiCommand::saveUserGroup, Q_FUNC_INFO, "Unsupported transaction");
    if (tran.command != ApiCommand::saveUserGroup)
        return ec2::ErrorCode::serverError;
    return insertOrReplaceUserGroup(tran.params);
}

ErrorCode QnDbManager::executeTransactionInternal(const QnTransaction<ApiAccessRightsData>& tran)
{
    NX_ASSERT(tran.command == ApiCommand::setAccessRights, Q_FUNC_INFO, "Unsupported transaction");
    if (tran.command != ApiCommand::setAccessRights)
        return ec2::ErrorCode::serverError;

    return setAccessRights(tran.params);
}

ApiObjectType QnDbManager::getObjectTypeNoLock(const QnUuid& objectId)
{
    QSqlQuery query(m_sdb);
    query.setForwardOnly(true);
    query.prepare("\
        SELECT \
        (CASE WHEN c.resource_ptr_id is null then rt.name else 'Camera' end) as name\
        FROM vms_resource r\
        LEFT JOIN vms_resourcetype rt on rt.guid = r.xtype_guid\
        LEFT JOIN vms_camera c on c.resource_ptr_id = r.id\
        WHERE r.guid = :guid\
    ");
    query.bindValue(":guid", objectId.toRfc4122());
    if (!query.exec())
        return ApiObject_NotDefined;
    if( !query.next() )
        return ApiObject_NotDefined;   //Record already deleted. That's exactly what we wanted
    QString objectType = query.value("name").toString();
    if (objectType == "Camera")
        return ApiObject_Camera;
    else if (objectType == QnResourceTypePool::kStorageTypeId)
        return ApiObject_Storage;
    else if (objectType == QnResourceTypePool::kServerTypeId)
        return ApiObject_Server;
    else if (objectType == QnResourceTypePool::kUserTypeId)
        return ApiObject_User;
    else if (objectType == QnResourceTypePool::kLayoutTypeId)
        return ApiObject_Layout;
    else if (objectType == QnResourceTypePool::kVideoWallTypeId)
        return ApiObject_Videowall;
    else if (objectType == QnResourceTypePool::kWebPageTypeId)
        return ApiObject_WebPage;
    else
    {
        NX_ASSERT(false, "Unknown object type", Q_FUNC_INFO);
        return ApiObject_NotDefined;
    }
}

ApiObjectInfoList QnDbManager::getNestedObjectsNoLock(const ApiObjectInfo& parentObject)
{
    ApiObjectInfoList result;

    QSqlQuery query(m_sdb);
    query.setForwardOnly(true);

    switch(parentObject.type)
    {
        case ApiObject_Server:
            query.prepare("\
                SELECT :cameraObjType, r.guid from vms_camera c JOIN vms_resource r on r.id = c.resource_ptr_id WHERE r.parent_guid = :guid \
                UNION \
                SELECT :storageObjType, r.guid from vms_storage s JOIN vms_resource r on r.id = s.resource_ptr_id WHERE r.parent_guid = :guid \
            ");
            query.bindValue(":cameraObjType", (int)ApiObject_Camera);
            query.bindValue(":storageObjType", (int)ApiObject_Storage);
            break;
        case ApiObject_User:
            query.prepare( "SELECT :objType, r.guid FROM vms_resource r, vms_layout WHERE r.parent_guid = :guid AND r.id = vms_layout.resource_ptr_id" );
            query.bindValue(":objType", (int)ApiObject_Layout);
            break;
        default:
            //NX_ASSERT(0, "Not implemented!", Q_FUNC_INFO);
            return result;
    }
    query.bindValue(":guid", parentObject.id.toRfc4122());

    if (!query.exec()) {
        qWarning() << Q_FUNC_INFO << query.lastError().text();
        return result;
    }
    while(query.next()) {
        ApiObjectInfo info;
        info.type = (ApiObjectType) query.value(0).toInt();
        info.id = QnUuid::fromRfc4122(query.value(1).toByteArray());
        result.push_back(info);
    }

    return result;
}

ApiObjectInfoList QnDbManager::getObjectsNoLock(const ApiObjectType& objectType)
{
    ApiObjectInfoList result;

    QSqlQuery query(m_sdb);
    query.setForwardOnly(true);

    switch(objectType)
    {
    case ApiObject_BusinessRule:
        query.prepare("SELECT guid from vms_businessrule");
        break;
    default:
        NX_ASSERT(0, "Not implemented!", Q_FUNC_INFO);
        return result;
    }
    if (!query.exec()) {
        qWarning() << Q_FUNC_INFO << query.lastError().text();
        return result;
    }
    while(query.next()) {
        ApiObjectInfo info;
        info.type = objectType;
        info.id = QnSql::deserialized_field<QnUuid>(query.value(0));
        result.push_back(std::move(info));
    }

    return result;
}

bool QnDbManager::saveMiscParam( const QByteArray& name, const QByteArray& value )
{
    QnDbManager::QnDbTransactionLocker locker( getTransaction() );

    QSqlQuery insQuery(m_sdb);
    insQuery.prepare("INSERT OR REPLACE INTO misc_data (key, data) values (?,?)");
    insQuery.addBindValue( name );
    insQuery.addBindValue( value );
    if( !insQuery.exec() )
        return false;
    locker.commit();
    return true;
}

bool QnDbManager::readMiscParam( const QByteArray& name, QByteArray* value )
{
    QnWriteLocker lock( &m_mutex );   //locking it here since this method is public

    QSqlQuery query(m_sdb);
    query.setForwardOnly(true);
    query.prepare("SELECT data from misc_data where key = ?");
    query.addBindValue(name);
    if( query.exec() && query.next() ) {
        *value = query.value(0).toByteArray();
        return true;
    }
    return false;
}

ErrorCode QnDbManager::readSettings(ApiResourceParamDataList& settings)
{
    QnWriteLocker lock( &m_mutex );   //locking it here since this method is public

    ApiResourceParamWithRefDataList params;
    ErrorCode rez = doQueryNoLock(m_adminUserID, params);
    settings.reserve( params.size() );
    if (rez == ErrorCode::ok) {
        for(ec2::ApiResourceParamWithRefData& param: params)
            settings.push_back(ApiResourceParamData(std::move(param.name), std::move(param.value)));
    }
    return rez;
}

ErrorCode QnDbManager::executeTransactionInternal(const QnTransaction<ApiIdData>& tran)
{
    switch(tran.command)
    {
    case ApiCommand::removeCamera:
        return removeCamera(tran.params.id);
    case ApiCommand::removeStorage:
        return removeStorage(tran.params.id);
    case ApiCommand::removeMediaServer:
        return removeServer(tran.params.id);
    case ApiCommand::removeServerUserAttributes:
        return removeMediaServerUserAttributes(tran.params.id);
    case ApiCommand::removeLayout:
        return removeLayout(tran.params.id);
    case ApiCommand::removeBusinessRule:
        return removeBusinessRule(tran.params.id);
    case ApiCommand::removeUser:
        return removeUser(tran.params.id);
    case ApiCommand::removeUserGroup:
        return removeUserGroup(tran.params.id);
    case ApiCommand::removeVideowall:
        return removeVideowall(tran.params.id);
    case ApiCommand::removeWebPage:
        return removeWebPage(tran.params.id);
    default:
        return removeObject(ApiObjectInfo(getObjectTypeNoLock(tran.params.id), tran.params.id));
    }
}

ErrorCode QnDbManager::removeObject(const ApiObjectInfo& apiObject)
{
    ErrorCode result;
    switch (apiObject.type)
    {
    case ApiObject_Camera:
        result = removeCamera(apiObject.id);
        break;
    case ApiObject_Storage:
        result = removeStorage(apiObject.id);
        break;
    case ApiObject_Server:
        result = removeServer(apiObject.id);
        break;
    case ApiObject_Layout:
        result = removeLayout(apiObject.id);
        break;
    case ApiObject_BusinessRule:
        result = removeBusinessRule(apiObject.id);
        break;
    case ApiObject_User:
        result = removeUser(apiObject.id);
        break;
    case ApiObject_Videowall:
        result = removeVideowall(apiObject.id);
        break;
    case ApiObject_WebPage:
        result = removeWebPage(apiObject.id);
        break;
    case ApiObject_NotDefined:
        result = ErrorCode::ok; // object already removed
        break;
    default:
        qWarning() << "Remove operation is not implemented for object type" << apiObject.type;
        NX_ASSERT(0, "Remove operation is not implemented for command", Q_FUNC_INFO);
        return ErrorCode::unsupported;
    }

    return result;
}

/*
-------------------------------------------------------------
-------------------------- getters --------------------------
 ------------------------------------------------------------
*/

void QnDbManager::loadResourceTypeXML(const QString& fileName, ApiResourceTypeDataList& data)
{
    QFile f(fileName);
    if (!f.open(QFile::ReadOnly))
        return;
    QBuffer xmlData;
    xmlData.setData(f.readAll());
    ResTypeXmlParser parser(data);
    QXmlSimpleReader reader;
    reader.setContentHandler(&parser);
    QXmlInputSource xmlSrc( &xmlData );
    if(!reader.parse( &xmlSrc )) {
        qWarning() << "Can't parse XML file " << fileName << "with additional resource types. Check XML file syntax.";
        NX_ASSERT(0, Q_FUNC_INFO, "Can't parse XML file");
    }
}

void QnDbManager::addResourceTypesFromXML(ApiResourceTypeDataList& data)
{
    for(const QFileInfo& fi: QDir(":/resources").entryInfoList(QDir::Files))
        loadResourceTypeXML(fi.absoluteFilePath(), data);
    QDir dir2(QCoreApplication::applicationDirPath() + QString(lit("/resources")));
    for(const QFileInfo& fi: dir2.entryInfoList(QDir::Files))
        loadResourceTypeXML(fi.absoluteFilePath(), data);
}

ErrorCode QnDbManager::doQueryNoLock(const nullptr_t& /*dummy*/, ApiResourceTypeDataList& data)
{
    if (!m_cachedResTypes.empty())
    {
        data = m_cachedResTypes;
        return ErrorCode::ok;
    }

    QSqlQuery queryTypes(m_sdb);
    queryTypes.setForwardOnly(true);
    queryTypes.prepare("\
        SELECT rt.guid as id, rt.name, m.name as vendor \
        FROM vms_resourcetype rt \
        LEFT JOIN vms_manufacture m on m.id = rt.manufacture_id \
        ORDER BY rt.guid\
    ");
    if (!queryTypes.exec()) {
        qWarning() << Q_FUNC_INFO << queryTypes.lastError().text();
        return ErrorCode::dbError;
    }
    QnSql::fetch_many(queryTypes, &data);

    QSqlQuery queryParents(m_sdb);
    queryParents.setForwardOnly(true);
    queryParents.prepare("\
        SELECT t1.guid as id, t2.guid as parentId \
        FROM vms_resourcetype_parents p \
        JOIN vms_resourcetype t1 on t1.id = p.from_resourcetype_id \
        JOIN vms_resourcetype t2 on t2.id = p.to_resourcetype_id \
        ORDER BY t1.guid, p.to_resourcetype_id desc\
    ");
	if (!queryParents.exec()) {
        qWarning() << Q_FUNC_INFO << queryParents.lastError().text();
        return ErrorCode::dbError;
    }
    mergeIdListData<ApiResourceTypeData>(queryParents, data, &ApiResourceTypeData::parentId);

    QSqlQuery queryProperty(m_sdb);
    queryProperty.setForwardOnly(true);
    queryProperty.prepare("\
        SELECT rt.guid as resourceTypeId, pt.name, pt.default_value as defaultValue \
        FROM vms_propertytype pt \
        JOIN vms_resourcetype rt on rt.id = pt.resource_type_id ORDER BY rt.guid\
    ");
    if (!queryProperty.exec()) {
        qWarning() << Q_FUNC_INFO << queryProperty.lastError().text();
        return ErrorCode::dbError;
    }

    std::vector<ApiPropertyTypeData> allProperties;
    QnSql::fetch_many(queryProperty, &allProperties);
    mergeObjectListData(data, allProperties, &ApiResourceTypeData::propertyTypes, &ApiPropertyTypeData::resourceTypeId);

    addResourceTypesFromXML(data);

    m_cachedResTypes = data;

    return ErrorCode::ok;
}

// ----------- getLayouts --------------------

ErrorCode QnDbManager::doQueryNoLock(const nullptr_t& /*dummy*/, ApiLayoutDataList& layouts)
{
    QSqlQuery query(m_sdb);
    QString filter; // todo: add data filtering by user here
    query.setForwardOnly(true);
    query.prepare(QString("\
        SELECT r.guid as id, r.guid, r.xtype_guid as typeId, r.parent_guid as parentId, r.name, r.url, \
        l.user_can_edit as editable, l.cell_spacing_height as verticalSpacing, l.locked, \
        l.cell_aspect_ratio as cellAspectRatio, l.background_width as backgroundWidth, \
        l.background_image_filename as backgroundImageFilename, l.background_height as backgroundHeight, \
        l.cell_spacing_width as horizontalSpacing, l.background_opacity as backgroundOpacity, l.resource_ptr_id as id \
        FROM vms_layout l \
        JOIN vms_resource r on r.id = l.resource_ptr_id %1 ORDER BY r.guid\
    ").arg(filter));
    if (!query.exec()) {
        qWarning() << Q_FUNC_INFO << query.lastError().text();
        return ErrorCode::dbError;
    }

    QSqlQuery queryItems(m_sdb);
    queryItems.setForwardOnly(true);
    queryItems.prepare("\
        SELECT r.guid as layoutId, li.zoom_bottom as zoomBottom, li.right, li.uuid as id, li.zoom_left as zoomLeft, li.resource_guid as resourceId, \
        li.zoom_right as zoomRight, li.top, li.bottom, li.zoom_top as zoomTop, \
        li.zoom_target_uuid as zoomTargetId, li.flags, li.contrast_params as contrastParams, li.rotation, li.id, \
        li.dewarping_params as dewarpingParams, li.left, li.display_info as displayInfo \
        FROM vms_layoutitem li \
        JOIN vms_resource r on r.id = li.layout_id order by r.guid\
    ");

    if (!queryItems.exec()) {
        qWarning() << Q_FUNC_INFO << queryItems.lastError().text();
        return ErrorCode::dbError;
    }

    QnSql::fetch_many(query, &layouts);
    std::vector<ApiLayoutItemWithRefData> items;
    QnSql::fetch_many(queryItems, &items);
    mergeObjectListData(layouts, items, &ApiLayoutData::items, &ApiLayoutItemWithRefData::layoutId);

    return ErrorCode::ok;
}

// ----------- getCameras --------------------

ErrorCode QnDbManager::doQueryNoLock(const nullptr_t& /*dummy*/, ApiCameraDataList& cameraList)
{
    QSqlQuery queryCameras(m_sdb);
    queryCameras.setForwardOnly(true);
    queryCameras.prepare(QString("\
        SELECT r.guid as id, r.guid, r.xtype_guid as typeId, r.parent_guid as parentId, r.name, r.url, \
        c.vendor, c.manually_added as manuallyAdded, \
        c.group_name as groupName, c.group_id as groupId, c.mac, c.model, \
		c.status_flags as statusFlags, c.physical_id as physicalId \
        FROM vms_resource r \
        LEFT JOIN vms_resource_status rs on rs.guid = r.guid \
        JOIN vms_camera c on c.resource_ptr_id = r.id ORDER BY r.guid\
    "));


    if (!queryCameras.exec()) {
        qWarning() << Q_FUNC_INFO << queryCameras.lastError().text();
        return ErrorCode::dbError;
    }
    QnSql::fetch_many(queryCameras, &cameraList);

    return ErrorCode::ok;
}

// ----------- getResourceStatus --------------------

ErrorCode QnDbManager::doQueryNoLock(const QnUuid& resId, ApiResourceStatusDataList& statusList)
{
    QString filterStr;
    if (!resId.isNull())
        filterStr = QString("WHERE guid = %1").arg(guidToSqlString(resId));

    QSqlQuery query(m_sdb);
    query.setForwardOnly(true);
    query.prepare(QString("SELECT guid as id, status from vms_resource_status %1 ORDER BY guid").arg(filterStr));

    if (!query.exec()) {
        qWarning() << Q_FUNC_INFO << query.lastError().text();
        return ErrorCode::dbError;
    }

    QnSql::fetch_many(query, &statusList);

    return ErrorCode::ok;
}

ErrorCode QnDbManager::doQueryNoLock(const QnUuid& mServerId, ApiStorageDataList& storageList)
{
    QString filterStr;
    if (!mServerId.isNull())
        filterStr = QString("WHERE r.parent_guid = %1").arg(guidToSqlString(mServerId));

    QSqlQuery queryStorage(m_sdb);
    queryStorage.setForwardOnly(true);
    queryStorage.prepare(QString("\
        SELECT r.guid as id, r.guid, r.xtype_guid as typeId, r.parent_guid as parentId, r.name, r.url, \
        s.space_limit as spaceLimit, s.used_for_writing as usedForWriting, s.storage_type as storageType, \
        s.backup as isBackup \
        FROM vms_resource r \
        JOIN vms_storage s on s.resource_ptr_id = r.id \
        %1 \
        ORDER BY r.guid\
    ").arg(filterStr));

    if (!queryStorage.exec()) {
        qWarning() << Q_FUNC_INFO << queryStorage.lastError().text();
        return ErrorCode::dbError;
    }

    QnSql::fetch_many(queryStorage, &storageList);

    QnQueryFilter filter;
    filter.fields.insert( RES_TYPE_FIELD, RES_TYPE_STORAGE );

    ApiResourceParamWithRefDataList params;
    const auto result = fetchResourceParams( filter, params );
    if( result != ErrorCode::ok )
        return result;

    mergeObjectListData<ApiStorageData>(
        storageList, params,
        &ApiStorageData::addParams,
        &ApiResourceParamWithRefData::resourceId);

    // Storages are generally bound to MediaServers,
    // so it's required to be sorted by parent id
    std::sort(storageList.begin(), storageList.end(),
              [](const ApiStorageData& lhs, const ApiStorageData& rhs)
              { return lhs.parentId.toRfc4122() < rhs.parentId.toRfc4122(); });

    return ErrorCode::ok;
}

ErrorCode QnDbManager::getScheduleTasks(std::vector<ApiScheduleTaskWithRefData>& scheduleTaskList)
{
    //fetching recording schedule
    QSqlQuery queryScheduleTask(m_sdb);
    queryScheduleTask.setForwardOnly(true);
    queryScheduleTask.prepare(QString("\
        SELECT\
            r.camera_guid as sourceId,             \
            st.start_time as startTime,            \
            st.end_time as endTime,                \
            st.do_record_audio as recordAudio,     \
            st.record_type as recordingType,       \
            st.day_of_week as dayOfWeek,           \
            st.before_threshold as beforeThreshold,\
            st.after_threshold as afterThreshold,  \
            st.stream_quality as streamQuality,    \
            st.fps                                 \
        FROM vms_scheduletask st \
        JOIN vms_camera_user_attributes r on r.id = st.camera_attrs_id \
        LEFT JOIN vms_resource r2 on r2.guid = r.camera_guid \
        ORDER BY r.camera_guid\
    "));

    if (!queryScheduleTask.exec()) {
        NX_LOG( lit("Db error in %1: %2").arg(Q_FUNC_INFO).arg(queryScheduleTask.lastError().text()), cl_logWARNING );
        return ErrorCode::dbError;
    }

    QnSql::fetch_many(queryScheduleTask, &scheduleTaskList);
    return ErrorCode::ok;
}

ErrorCode QnDbManager::doQueryNoLock(const nullptr_t& /*dummy*/, ApiCameraAttributesDataList& cameraUserAttributesList)
{
    //fetching camera user attributes
    QSqlQuery queryCameras(m_sdb);
    queryCameras.setForwardOnly(true);

    queryCameras.prepare(lit("\
        SELECT                                           \
            camera_guid as cameraID,                     \
            camera_name as cameraName,                   \
            group_name as userDefinedGroupName,          \
            audio_enabled as audioEnabled,               \
            control_enabled as controlEnabled,           \
            region as motionMask,                        \
            schedule_enabled as scheduleEnabled,         \
            motion_type as motionType,                   \
            secondary_quality as secondaryStreamQuality, \
            dewarping_params as dewarpingParams,         \
            min_archive_days as minArchiveDays,          \
            max_archive_days as maxArchiveDays,          \
            prefered_server_id as preferedServerId,      \
            license_used as licenseUsed,                 \
            failover_priority as failoverPriority,       \
            backup_type as backupType                    \
         FROM vms_camera_user_attributes                 \
         LEFT JOIN vms_resource r on r.guid = camera_guid     \
         ORDER BY camera_guid                            \
        "));

    if (!queryCameras.exec()) {
        NX_LOG( lit("Db error in %1: %2").arg(Q_FUNC_INFO).arg(queryCameras.lastError().text()), cl_logWARNING );
        return ErrorCode::dbError;
    }

    QnSql::fetch_many(queryCameras, &cameraUserAttributesList);

    std::vector<ApiScheduleTaskWithRefData> scheduleTaskList;
    ErrorCode errCode = getScheduleTasks(scheduleTaskList);
    if (errCode != ErrorCode::ok)
        return errCode;

    //merging data
    mergeObjectListData(
        cameraUserAttributesList,
        scheduleTaskList,
        &ApiCameraAttributesData::scheduleTasks,
        &ApiCameraAttributesData::cameraID,
        &ApiScheduleTaskWithRefData::sourceId );

    return ErrorCode::ok;
}

ErrorCode QnDbManager::doQueryNoLock(const nullptr_t& /*dummy*/, ApiCameraDataExList& cameraExList)
{
    QSqlQuery queryCameras( m_sdb );
    queryCameras.setForwardOnly(true);

    queryCameras.prepare(QString("\
        SELECT r.guid as id, r.guid, r.xtype_guid as typeId, r.parent_guid as parentId, \
            coalesce(nullif(cu.camera_name, \"\"), r.name) as name, r.url, \
            coalesce(rs.status, 0) as status, \
            c.vendor, c.manually_added as manuallyAdded, \
            coalesce(nullif(cu.group_name, \"\"), c.group_name) as groupName, \
            c.group_id as groupId, c.mac, c.model, \
            c.status_flags as statusFlags, c.physical_id as physicalId, \
            cu.audio_enabled as audioEnabled,                  \
            cu.control_enabled as controlEnabled,              \
            cu.region as motionMask,                           \
            cu.schedule_enabled as scheduleEnabled,            \
            cu.motion_type as motionType,                      \
            cu.secondary_quality as secondaryStreamQuality,    \
            cu.dewarping_params as dewarpingParams,            \
            cu.min_archive_days as minArchiveDays,             \
            cu.max_archive_days as maxArchiveDays,             \
            cu.prefered_server_id as preferedServerId,         \
            cu.license_used as licenseUsed,                    \
            cu.failover_priority as failoverPriority,          \
            cu.backup_type as backupType                       \
        FROM vms_resource r \
        LEFT JOIN vms_resource_status rs on rs.guid = r.guid \
        JOIN vms_camera c on c.resource_ptr_id = r.id \
        LEFT JOIN vms_camera_user_attributes cu on cu.camera_guid = r.guid \
        ORDER BY r.guid \
    "));

    if (!queryCameras.exec()) {
        NX_LOG( lit("Db error in %1: %2").arg(Q_FUNC_INFO).arg(queryCameras.lastError().text()), cl_logWARNING );
        return ErrorCode::dbError;
    }
    QnSql::fetch_many(queryCameras, &cameraExList);

    //reading resource properties
    QnQueryFilter filter;
    filter.fields.insert( RES_TYPE_FIELD, RES_TYPE_CAMERA );
    ApiResourceParamWithRefDataList params;
    ErrorCode result = fetchResourceParams( filter, params );
    if( result != ErrorCode::ok )
        return result;
    mergeObjectListData<ApiCameraDataEx>(cameraExList, params, &ApiCameraDataEx::addParams, &ApiResourceParamWithRefData::resourceId);

    std::vector<ApiScheduleTaskWithRefData> scheduleTaskList;
    ErrorCode errCode = getScheduleTasks(scheduleTaskList);
    if (errCode != ErrorCode::ok)
        return errCode;

    mergeObjectListData(
        cameraExList,
        scheduleTaskList,
        &ApiCameraDataEx::scheduleTasks,
        &ApiCameraDataEx::id,
        &ApiScheduleTaskWithRefData::sourceId );


    return ErrorCode::ok;
}


// ----------- getServers --------------------


ErrorCode QnDbManager::doQueryNoLock(const nullptr_t& /*dummy*/, ApiMediaServerDataList& serverList)
{
    QSqlQuery query(m_sdb);
    query.setForwardOnly(true);

    query.prepare(QString("\
        SELECT r.guid as id, r.guid, r.xtype_guid as typeId, r.parent_guid as parentId, r.name, r.url, \
        s.api_url as apiUrl, s.auth_key as authKey, s.version, s.net_addr_list as networkAddresses, s.system_info as systemInfo, \
        s.flags, s.system_name as systemName \
        FROM vms_resource r \
        LEFT JOIN vms_resource_status rs on rs.guid = r.guid \
        JOIN vms_server s on s.resource_ptr_id = r.id ORDER BY r.guid\
    "));

    if (!query.exec()) {
        qWarning() << Q_FUNC_INFO << query.lastError().text();
        return ErrorCode::dbError;
    }

    QnSql::fetch_many(query, &serverList);

    return ErrorCode::ok;
}

ErrorCode QnDbManager::doQueryNoLock(const nullptr_t& /*dummy*/, ApiMediaServerDataExList& serverExList)
{
    {
        //fetching server data
        ApiMediaServerDataList serverList;
        ErrorCode result = doQueryNoLock(nullptr, serverList);
        if( result != ErrorCode::ok )
            return result;

        //moving server data to dataex
        serverExList.reserve( serverList.size() );
        for( ApiMediaServerDataList::size_type i = 0; i < serverList.size(); ++i )
            serverExList.push_back( ApiMediaServerDataEx(std::move(serverList[i])) );
    }

    {
        //fetching server attributes
        ApiMediaServerUserAttributesDataList serverAttrsList;
        ErrorCode result = doQueryNoLock(QnUuid(), serverAttrsList );
        if( result != ErrorCode::ok )
            return result;

        //merging data & attributes
        mergeObjectListData(
            serverExList,
            serverAttrsList,
            &ApiMediaServerDataEx::id,
            &ApiMediaServerUserAttributesData::serverID,
            []( ApiMediaServerDataEx& server, ApiMediaServerUserAttributesData& serverAttrs )
                {
                    ((ApiMediaServerUserAttributesData&)server) = std::move(serverAttrs);
                    if (!server.serverName.isEmpty())
                        server.name = server.serverName;
                });
    }

    //fetching storages
    ApiStorageDataList storages;
    ErrorCode result = doQueryNoLock(QnUuid(), storages );
    if( result != ErrorCode::ok )
        return result;
    //merging storages
    mergeObjectListData( serverExList, storages, &ApiMediaServerDataEx::storages, &ApiMediaServerDataEx::id, &ApiStorageData::parentId );

    //reading properties
    QnQueryFilter filter;
    filter.fields.insert( RES_TYPE_FIELD, RES_TYPE_MSERVER );
    ApiResourceParamWithRefDataList params;
    result = fetchResourceParams( filter, params );
    if( result != ErrorCode::ok )
        return result;
    mergeObjectListData<ApiMediaServerDataEx>(serverExList, params, &ApiMediaServerDataEx::addParams, &ApiResourceParamWithRefData::resourceId);

    //reading status info
    ApiResourceStatusDataList statusList;
    result = doQueryNoLock( QnUuid(), statusList );
    if( result != ErrorCode::ok )
        return result;

    mergeObjectListData(
        serverExList,
        statusList,
        &ApiMediaServerDataEx::id,
        &ApiResourceStatusData::id,
        []( ApiMediaServerDataEx& server, ApiResourceStatusData& statusData ) { server.status = statusData.status; } );

    return ErrorCode::ok;
}

ErrorCode QnDbManager::doQueryNoLock(const QnUuid& mServerId, ApiMediaServerUserAttributesDataList& serverAttrsList)
{
    QSqlQuery query(m_sdb);
    query.setForwardOnly(true);
    QString filterStr;
    if( !mServerId.isNull() )
        filterStr = QString("WHERE server_guid = %1").arg(guidToSqlString(mServerId));

    query.prepare( lit("\
        SELECT                                                      \
            server_guid as serverID,                                \
            server_name as serverName,                              \
            max_cameras as maxCameras,                              \
            redundancy as allowAutoRedundancy,                      \
            backup_type as backupType,                              \
            backup_days_of_the_week as backupDaysOfTheWeek,         \
            backup_start as backupStart,                            \
            backup_duration as backupDuration,                      \
            backup_bitrate as backupBitrate                         \
        FROM vms_server_user_attributes                             \
        %1                                                          \
        ORDER BY server_guid                                        \
    ").arg(filterStr));
    if( !query.exec() )
    {
        NX_LOG( lit("DB Error at %1: %2").arg(Q_FUNC_INFO).arg(query.lastError().text()), cl_logWARNING );
        return ErrorCode::dbError;
    }
    QnSql::fetch_many(query, &serverAttrsList);

    return ErrorCode::ok;
}

//getCameraHistoryItems
ErrorCode QnDbManager::doQueryNoLock(const nullptr_t& /*dummy*/, ApiServerFootageDataList& historyList)
{
    QSqlQuery query(m_sdb);
    query.setForwardOnly(true);
    query.prepare(QString("SELECT server_guid, cameras FROM vms_used_cameras ORDER BY server_guid"));
    if (!query.exec()) {
        qWarning() << Q_FUNC_INFO << query.lastError().text();
        return ErrorCode::dbError;
    }
    while (query.next()) {
        ApiServerFootageData data;
        data.serverGuid = QnUuid::fromRfc4122(query.value(0).toByteArray());
        data.archivedCameras = QnUbjson::deserialized<std::vector<QnUuid>>(query.value(1).toByteArray());
        historyList.push_back(std::move(data));
    }
    QnSql::fetch_many(query, &historyList);

    return ErrorCode::ok;
}

//getUsers
ErrorCode QnDbManager::doQueryNoLock(const std::nullptr_t& /*dummy*/, ApiUserDataList& userList)
{
    const QString queryStr = R"(
        SELECT r.guid as id, r.guid, r.xtype_guid as typeId, r.parent_guid as parentId, r.name, r.url,
        u.is_superuser as isAdmin, u.email,
        p.digest as digest, p.crypt_sha512_hash as cryptSha512Hash, p.realm as realm, u.password as hash, p.rights as permissions,
        p.is_ldap as isLdap, p.is_enabled as isEnabled, p.group_guid as groupId, p.is_cloud as isCloud
        FROM vms_resource r
        JOIN auth_user u on u.id = r.id
        JOIN vms_userprofile p on p.user_id = u.id
        ORDER BY r.guid
    )";

    QSqlQuery query(m_sdb);
    query.setForwardOnly(true);
    if (!prepareSQLQuery(&query, queryStr, Q_FUNC_INFO))
        return ErrorCode::dbError;
    if (!execSQLQuery(&query, Q_FUNC_INFO))
        return ErrorCode::dbError;

    QnSql::fetch_many(query, &userList);

    return ErrorCode::ok;
}

//getUserGroups
ErrorCode QnDbManager::doQueryNoLock(const std::nullptr_t& /*dummy*/, ApiUserGroupDataList& result)
{
    QSqlQuery query(m_sdb);
    query.setForwardOnly(true);
    const QString queryStr = R"(
        SELECT id, name, permissions
        FROM vms_user_groups
        ORDER BY id
    )";
    if (!prepareSQLQuery(&query, queryStr, Q_FUNC_INFO))
        return ErrorCode::dbError;

    if (!execSQLQuery(&query, Q_FUNC_INFO))
        return ErrorCode::dbError;

    QnSql::fetch_many(query, &result);
    return ErrorCode::ok;
}


ec2::ErrorCode QnDbManager::doQueryNoLock(const std::nullptr_t& /*dummy*/, ApiAccessRightsDataList& accessRightsList)
{
    QSqlQuery query(m_sdb);
    query.setForwardOnly(true);
    const QString queryStr = R"(
        SELECT rights.guid as userId, resource.guid as resourceId
        FROM vms_access_rights rights
        JOIN vms_resource resource on resource.id = rights.resource_ptr_id
        ORDER BY rights.guid
    )";

    if (!prepareSQLQuery(&query, queryStr, Q_FUNC_INFO))
        return ErrorCode::dbError;

    if (!execSQLQuery(&query, Q_FUNC_INFO))
        return ErrorCode::dbError;

    ApiAccessRightsData current;
    while (query.next())
    {
        QnUuid userId = QnUuid::fromRfc4122(query.value(0).toByteArray());
        if (userId != current.userId)
        {
            if (!current.userId.isNull())
                accessRightsList.push_back(current);

            current.userId = userId;
            current.resourceIds.clear();
        }

        QnUuid resourceId = QnUuid::fromRfc4122(query.value(1).toByteArray());
        current.resourceIds.push_back(resourceId);
    }
    if (!current.userId.isNull())
        accessRightsList.push_back(current);

    return ErrorCode::ok;
}


//getTransactionLog
ErrorCode QnDbManager::doQueryNoLock(const std::nullptr_t&, ApiTransactionDataList& tranList)
{
    QSqlQuery query(m_sdb);
    query.setForwardOnly(true);
    query.prepare(QString("SELECT tran_guid, tran_data from transaction_log order by peer_guid, db_guid, sequence"));
    if (!query.exec()) {
        qWarning() << Q_FUNC_INFO << query.lastError().text();
        return ErrorCode::dbError;
    }

    while (query.next()) {
        ApiTransactionData tran;
        tran.tranGuid = QnSql::deserialized_field<QnUuid>(query.value(0));
        QByteArray srcData = query.value(1).toByteArray();
        QnUbjsonReader<QByteArray> stream(&srcData);
        if (QnUbjson::deserialize(&stream, &tran.tran)) {
            tranList.push_back(std::move(tran));
        }
        else {
            qWarning() << "Can' deserialize transaction from transaction log";
            return ErrorCode::dbError;
        }
    }

    return ErrorCode::ok;
}

// getClientInfos
ErrorCode QnDbManager::doQueryNoLock(const std::nullptr_t&, ApiClientInfoDataList& data)
{
	return doQueryNoLock(QnUuid(), data);
}

ErrorCode QnDbManager::doQueryNoLock(const QnUuid& clientId, ApiClientInfoDataList& data)
{
	QString filterStr;
    if (!clientId.isNull())
        filterStr = QString("WHERE guid = %1").arg(guidToSqlString(clientId));

    QSqlQuery query(m_sdb);
    query.setForwardOnly(true);
    query.prepare(QString(
        "SELECT guid as id, parent_guid as parentId, skin, systemInfo,"
            "cpuArchitecture, cpuModelName, cpuModelName, phisicalMemory,"
            "openGLVersion, openGLVendor, openGLRenderer,"
            "full_version as fullVersion, systemRuntime "
        "FROM vms_client_infos %1 ORDER BY guid").arg(filterStr));

    if (!query.exec()) {
        qWarning() << Q_FUNC_INFO << query.lastError().text();
        return ErrorCode::dbError;
    }

    QnSql::fetch_many(query, &data);
    return ErrorCode::ok;
}

//getVideowallList
ErrorCode QnDbManager::doQueryNoLock(const nullptr_t& /*dummy*/, ApiVideowallDataList& videowallList) {
    QSqlQuery query(m_sdb);
    QString filter; // todo: add data filtering by user here
    query.setForwardOnly(true);
    query.prepare(QString("\
        SELECT r.guid as id, r.guid, r.xtype_guid as typeId, r.parent_guid as parentId, r.name, r.url, l.autorun \
        FROM vms_videowall l \
        JOIN vms_resource r on r.id = l.resource_ptr_id %1 ORDER BY r.guid\
    ").arg(filter));
    if (!query.exec()) {
        qWarning() << Q_FUNC_INFO << query.lastError().text();
        return ErrorCode::dbError;
    }
    QnSql::fetch_many(query, &videowallList);

    QSqlQuery queryItems(m_sdb);
    queryItems.setForwardOnly(true);
    queryItems.prepare("\
        SELECT \
            item.guid, item.pc_guid as pcGuid, item.layout_guid as layoutGuid, \
            item.videowall_guid as videowallGuid, item.name, \
            item.snap_left as snapLeft, item.snap_top as snapTop, item.snap_right as snapRight, item.snap_bottom as snapBottom \
        FROM vms_videowall_item item ORDER BY videowallGuid");
    if (!queryItems.exec()) {
        qWarning() << Q_FUNC_INFO << queryItems.lastError().text();
        return ErrorCode::dbError;
    }
    std::vector<ApiVideowallItemWithRefData> items;
    QnSql::fetch_many(queryItems, &items);

    mergeObjectListData(videowallList, items, &ApiVideowallData::items, &ApiVideowallItemWithRefData::videowallGuid);

    QSqlQuery queryScreens(m_sdb);
    queryScreens.setForwardOnly(true);

    queryScreens.prepare("\
        SELECT \
            pc.videowall_guid as videowallGuid, \
            screen.pc_guid as pcGuid, screen.pc_index as pcIndex, \
            screen.desktop_x as desktopLeft, screen.desktop_y as desktopTop, \
            screen.desktop_w as desktopWidth, screen.desktop_h as desktopHeight, \
            screen.layout_x as layoutLeft, screen.layout_y as layoutTop, \
            screen.layout_w as layoutWidth, screen.layout_h as layoutHeight \
        FROM vms_videowall_screen screen \
        JOIN vms_videowall_pcs pc on pc.pc_guid = screen.pc_guid ORDER BY videowallGuid");
    if (!queryScreens.exec()) {
        qWarning() << Q_FUNC_INFO << queryScreens.lastError().text();
        return ErrorCode::dbError;
    }
    std::vector<ApiVideowallScreenWithRefData> screens;
    QnSql::fetch_many(queryScreens, &screens);
    mergeObjectListData(videowallList, screens, &ApiVideowallData::screens, &ApiVideowallScreenWithRefData::videowallGuid);

    QSqlQuery queryMatrixItems(m_sdb);
    queryMatrixItems.setForwardOnly(true);
    queryMatrixItems.prepare("\
        SELECT \
            item.matrix_guid as matrixGuid, \
            item.item_guid as itemGuid, \
            item.layout_guid as layoutGuid, \
            matrix.videowall_guid \
        FROM vms_videowall_matrix_items item \
        JOIN vms_videowall_matrix matrix ON matrix.guid = item.matrix_guid \
        ORDER BY item.matrix_guid\
    ");
    if (!queryMatrixItems.exec()) {
        qWarning() << Q_FUNC_INFO << queryMatrixItems.lastError().text();
        return ErrorCode::dbError;
    }
    std::vector<ApiVideowallMatrixItemWithRefData> matrixItems;
    QnSql::fetch_many(queryMatrixItems, &matrixItems);

    QSqlQuery queryMatrices(m_sdb);
    queryMatrices.setForwardOnly(true);
    queryMatrices.prepare("\
        SELECT \
            matrix.guid as id, \
            matrix.name, \
            matrix.videowall_guid as videowallGuid \
        FROM vms_videowall_matrix matrix ORDER BY matrix.guid\
    ");
    if (!queryMatrices.exec()) {
        qWarning() << Q_FUNC_INFO << queryMatrices.lastError().text();
        return ErrorCode::dbError;
    }
    std::vector<ApiVideowallMatrixWithRefData> matrices;
    QnSql::fetch_many(queryMatrices, &matrices);
    mergeObjectListData(matrices, matrixItems, &ApiVideowallMatrixData::items, &ApiVideowallMatrixItemWithRefData::matrixGuid);
    std::sort(matrices.begin(), matrices.end(), [] (const ApiVideowallMatrixWithRefData& data1, const ApiVideowallMatrixWithRefData& data2) {
        return data1.videowallGuid.toRfc4122() < data2.videowallGuid.toRfc4122();
    });
    mergeObjectListData(videowallList, matrices, &ApiVideowallData::matrices, &ApiVideowallMatrixWithRefData::videowallGuid);

    return ErrorCode::ok;
}

//getWebPageList
ErrorCode QnDbManager::doQueryNoLock(const nullptr_t& /*dummy*/, ApiWebPageDataList& webPageList)
{
    QSqlQuery query(m_sdb);
    query.setForwardOnly(true);
    query.prepare(QString("\
                          SELECT r.guid as id, r.guid, r.xtype_guid as typeId, r.parent_guid as parentId, r.name, r.url \
                          FROM vms_webpage l \
                          JOIN vms_resource r on r.id = l.resource_ptr_id ORDER BY r.guid\
                          "));
    if (!query.exec())
    {
        qWarning() << Q_FUNC_INFO << query.lastError().text();
        return ErrorCode::dbError;
    }
    QnSql::fetch_many(query, &webPageList);

    return ErrorCode::ok;
}

//getBusinessRules
ErrorCode QnDbManager::doQueryNoLock(const nullptr_t& /*dummy*/, ApiBusinessRuleDataList& businessRuleList)
{
    QSqlQuery query(m_sdb);
    query.setForwardOnly(true);
    query.prepare(QString("\
        SELECT guid as id, event_type as eventType, event_condition as eventCondition, event_state as eventState, action_type as actionType, \
        action_params as actionParams, aggregation_period as aggregationPeriod, disabled, comments as comment, schedule, system \
        FROM vms_businessrule order by guid\
    "));
    if (!query.exec()) {
        qWarning() << Q_FUNC_INFO << query.lastError().text();
        return ErrorCode::dbError;
    }

    QSqlQuery queryRuleEventRes(m_sdb);
    queryRuleEventRes.setForwardOnly(true);
    queryRuleEventRes.prepare(QString("SELECT businessrule_guid as id, resource_guid as parentId from vms_businessrule_event_resources order by businessrule_guid"));
    if (!queryRuleEventRes.exec()) {
        qWarning() << Q_FUNC_INFO << queryRuleEventRes.lastError().text();
        return ErrorCode::dbError;
    }

    QSqlQuery queryRuleActionRes(m_sdb);
    queryRuleActionRes.setForwardOnly(true);
    queryRuleActionRes.prepare(QString("SELECT businessrule_guid as id, resource_guid as parentId from vms_businessrule_action_resources order by businessrule_guid"));
    if (!queryRuleActionRes.exec()) {
        qWarning() << Q_FUNC_INFO << queryRuleActionRes.lastError().text();
        return ErrorCode::dbError;
    }

    QnSql::fetch_many(query, &businessRuleList);

    // merge data

    mergeIdListData<ApiBusinessRuleData>(queryRuleEventRes, businessRuleList, &ApiBusinessRuleData::eventResourceIds);
    mergeIdListData<ApiBusinessRuleData>(queryRuleActionRes, businessRuleList, &ApiBusinessRuleData::actionResourceIds);

    return ErrorCode::ok;
}

// getKVPairs
ErrorCode QnDbManager::doQueryNoLock(const QnUuid& resourceId, ApiResourceParamWithRefDataList& params)
{
    QnQueryFilter filter;
    if( !resourceId.isNull() )
        filter.fields.insert( RES_ID_FIELD, QVariant::fromValue(resourceId) );
    return fetchResourceParams( filter, params );
}

// getCurrentTime
ErrorCode QnDbManager::doQuery(const nullptr_t& /*dummy*/, ApiTimeData& currentTime)
{
    currentTime = TimeSynchronizationManager::instance()->getTimeInfo();
    return ErrorCode::ok;
}

// dumpDatabase
ErrorCode QnDbManager::doQuery(const nullptr_t& /*dummy*/, ApiDatabaseDumpData& data)
{
    QnWriteLocker lock(&m_mutex);

    //have to close/open DB to dump journals to .db file
    m_sdb.close();
    m_sdbStatic.close();

    //creating dump
    QFile f(m_sdb.databaseName());
    if (!f.open(QFile::ReadOnly))
        return ErrorCode::ioError;
    data.data = f.readAll();

    //TODO #ak add license db to backup

    if( !m_sdb.open() )
    {
        NX_LOG( lit("Can't reopen ec2 DB (%1). Error %2").arg(m_sdb.databaseName()).arg(m_sdb.lastError().text()), cl_logWARNING );
        return ErrorCode::dbError;
    }

    if( !m_sdbStatic.open() )
    {
        NX_LOG( lit("Can't reopen ec2 license DB (%1). Error %2").arg(m_sdbStatic.databaseName()).arg(m_sdbStatic.lastError().text()), cl_logWARNING );
        return ErrorCode::dbError;
    }

    //tuning DB
    if( !tuneDBAfterOpen() )
        return ErrorCode::dbError;

    return ErrorCode::ok;
}

ErrorCode QnDbManager::doQuery(const ApiStoredFilePath& dumpFilePath, qint64& dumpFileSize)
{
    QnWriteLocker lock(&m_mutex);

    //have to close/open DB to dump journals to .db file
    m_sdb.close();
    m_sdbStatic.close();

    if( !QFile::copy( m_sdb.databaseName(), dumpFilePath.path ) )
        return ErrorCode::ioError;

    //TODO #ak add license db to backup

    QFileInfo dumpFileInfo( dumpFilePath.path );
    dumpFileSize = dumpFileInfo.size();

    if( !m_sdb.open() )
    {
        NX_LOG( lit("Can't reopen ec2 DB (%1). Error %2").arg(m_sdb.databaseName()).arg(m_sdb.lastError().text()), cl_logWARNING );
        return ErrorCode::dbError;
    }

    if( !m_sdbStatic.open() )
    {
        NX_LOG( lit("Can't reopen ec2 license DB (%1). Error %2").arg(m_sdbStatic.databaseName()).arg(m_sdbStatic.lastError().text()), cl_logWARNING );
        return ErrorCode::dbError;
    }

    //tuning DB
    if( !tuneDBAfterOpen() )
        return ErrorCode::dbError;

    return ErrorCode::ok;
}


// ApiFullInfo
ErrorCode QnDbManager::doQueryNoLock(const nullptr_t& dummy, ApiFullInfoData& data)
{
    ErrorCode status;

#define db_load(target)      { ErrorCode status = doQueryNoLock(dummy, target);     if (status != ErrorCode::ok) return status; }
#define db_load_uuid(target) { ErrorCode status = doQueryNoLock(QnUuid(), target);  if (status != ErrorCode::ok) return status; }

    db_load(data.resourceTypes);

    db_load(data.servers);
    db_load_uuid(data.serversUserAttributesList);
    db_load(data.cameras);
    db_load(data.cameraUserAttributesList);
    db_load(data.users);
    db_load(data.userGroups);
    db_load(data.layouts);
    db_load(data.videowalls);
    db_load(data.webPages);
    db_load(data.rules);
    db_load(data.cameraHistory);
    db_load(data.licenses);
    db_load(data.discoveryData);
    db_load_uuid(data.allProperties);
    db_load_uuid(data.storages);
    db_load_uuid(data.resStatusList);
    db_load(data.accessRights);

#undef db_load_uuid
#undef db_load

    return ErrorCode::ok;
}

ErrorCode QnDbManager::doQueryNoLock(const std::nullptr_t &, ApiDiscoveryDataList &data) {
    QSqlQuery query(m_sdb);

    QString q = QString(lit("SELECT server_id as id, url, ignore from vms_mserver_discovery"));
    query.setForwardOnly(true);
    query.prepare(q);

    if (!query.exec()) {
        qWarning() << Q_FUNC_INFO << __LINE__ << query.lastError();
        return ErrorCode::dbError;
    }

    QnSql::fetch_many(query, &data);

    return ErrorCode::ok;
}

ErrorCode QnDbManager::saveLicense(const ApiLicenseData& license) {
    QSqlQuery insQuery(m_sdbStatic);
    insQuery.prepare("INSERT OR REPLACE INTO vms_license (license_key, license_block) VALUES(:licenseKey, :licenseBlock)");
    insQuery.bindValue(":licenseKey", license.key);
    insQuery.bindValue(":licenseBlock", license.licenseBlock);
    if (insQuery.exec()) {
        return ErrorCode::ok;
    }
    else {
        qWarning() << Q_FUNC_INFO << insQuery.lastError().text();
        return ErrorCode::dbError;
    }
}

ErrorCode QnDbManager::removeLicense(const ApiLicenseData& license) {
    QSqlQuery delQuery(m_sdbStatic);
    delQuery.prepare("DELETE FROM vms_license WHERE license_key = ?");
    delQuery.addBindValue(license.key);
    if (delQuery.exec()) {
        return ErrorCode::ok;
    }
    else {
        qWarning() << Q_FUNC_INFO << delQuery.lastError().text();
        return ErrorCode::dbError;
    }
}

ErrorCode QnDbManager::executeTransactionInternal(const QnTransaction<ApiLicenseData>& tran)
{
    if (tran.command == ApiCommand::addLicense)
        return saveLicense(tran.params);
    else if (tran.command == ApiCommand::removeLicense)
        return removeLicense(tran.params);
    else {
        NX_ASSERT(1, Q_FUNC_INFO, "Unexpected command!");
        return ErrorCode::notImplemented;
    }
}

ErrorCode QnDbManager::executeTransactionInternal(const QnTransaction<ApiLicenseDataList>& tran)
{
    for (const ApiLicenseData& license: tran.params) {
        ErrorCode result = saveLicense(license);
        if (result != ErrorCode::ok) {
            return ErrorCode::dbError;
        }
    }

    return ErrorCode::ok;
}

ErrorCode QnDbManager::doQueryNoLock(const nullptr_t& /*dummy*/, ec2::ApiLicenseDataList& data)
{
    QSqlQuery query(m_sdbStatic);

    QString q = QString(lit("SELECT license_key as key, license_block as licenseBlock from vms_license"));
    query.setForwardOnly(true);
    query.prepare(q);

    if (!query.exec())
    {
        qWarning() << Q_FUNC_INFO << __LINE__ << query.lastError();
        return ErrorCode::dbError;
    }

    QnSql::fetch_many(query, &data);
    return ErrorCode::ok;
}

ErrorCode QnDbManager::doQueryNoLock(const ApiStoredFilePath& _path, ApiStoredDirContents& data)
{
    QSqlQuery query(m_sdb);
    QString path;
    if (!_path.path.isEmpty())
        path = closeDirPath(_path.path);

    QString pathFilter(lit("path"));
    if (!path.isEmpty())
        pathFilter = QString(lit("substr(path, %2)")).arg(path.length()+1);
    QString q = QString(lit("SELECT %1 FROM vms_storedFiles WHERE path LIKE '%2%' ")).arg(pathFilter).arg(path);
    if (!path.isEmpty())
        q += QString(lit("AND substr(path, %2) NOT LIKE '%/%' ")).arg(path.length()+1);

    query.setForwardOnly(true);
    query.prepare(q);
    if (!query.exec())
    {
        qWarning() << Q_FUNC_INFO << __LINE__ << query.lastError();
        return ErrorCode::dbError;
    }
    while (query.next())
        data.push_back(query.value(0).toString());

    return ErrorCode::ok;
}

ErrorCode QnDbManager::doQueryNoLock(const ApiStoredFilePath& path, ApiStoredFileData& data)
{
    QSqlQuery query(m_sdb);
    query.setForwardOnly(true);
    query.prepare("SELECT data FROM vms_storedFiles WHERE path = :path");
    query.bindValue(":path", path.path);
    if (!query.exec())
    {
        qWarning() << Q_FUNC_INFO << __LINE__ << query.lastError();
        return ErrorCode::dbError;
    }
    data.path = path.path;
    if (query.next())
        data.data = query.value(0).toByteArray();
    return ErrorCode::ok;
}

ErrorCode QnDbManager::doQueryNoLock(const ApiStoredFilePath& path, ApiStoredFileDataList& data)
{
    QString filter;
    if (!path.path.isEmpty())
        filter = QString("WHERE path = '%1'").arg(path.path);

    QSqlQuery query(m_sdb);
    query.setForwardOnly(true);
    query.prepare(QString("SELECT path, data FROM vms_storedFiles %1").arg(filter));
    if (!query.exec())
    {
        qWarning() << Q_FUNC_INFO << __LINE__ << query.lastError();
        return ErrorCode::dbError;
    }
    QnSql::fetch_many(query, &data);
    return ErrorCode::ok;
}

ErrorCode QnDbManager::saveVideowall(const ApiVideowallData& params) {
    qint32 internalId;

    ErrorCode result = insertOrReplaceResource(params, &internalId);
    if (result != ErrorCode::ok)
        return result;

    result = insertOrReplaceVideowall(params, internalId);
    if (result != ErrorCode::ok)
        return result;

    result = updateVideowallItems(params);
    if (result != ErrorCode::ok)
        return result;

    result = updateVideowallScreens(params);
    if (result != ErrorCode::ok)
        return result;

    result = updateVideowallMatrices(params);
    return result;
}

ErrorCode QnDbManager::updateVideowallItems(const ApiVideowallData& data) {
    ErrorCode result = deleteVideowallItems(data.id);
    if (result != ErrorCode::ok)
        return result;

    QSqlQuery insQuery(m_sdb);
    insQuery.prepare("INSERT INTO vms_videowall_item \
                     (guid, pc_guid, layout_guid, videowall_guid, name, snap_left, snap_top, snap_right, snap_bottom) \
                     VALUES \
                     (:guid, :pcGuid, :layoutGuid, :videowall_guid, :name, :snapLeft, :snapTop, :snapRight, :snapBottom)");
    for(const ApiVideowallItemData& item: data.items)
    {
        QnSql::bind(item, &insQuery);
        insQuery.bindValue(":videowall_guid", data.id.toRfc4122());

        if (!insQuery.exec()) {
            qWarning() << Q_FUNC_INFO << insQuery.lastError().text();
            return ErrorCode::dbError;
        }
    }
    return ErrorCode::ok;
}

ErrorCode QnDbManager::updateVideowallScreens(const ApiVideowallData& data) {
    if (data.screens.size() == 0)
        return ErrorCode::ok;

    QSet<QnUuid> pcUuids;

    {
        QSqlQuery query(m_sdb);
        query.prepare("INSERT OR REPLACE INTO vms_videowall_screen \
                      (pc_guid, pc_index, \
                      desktop_x, desktop_y, desktop_w, desktop_h, \
                      layout_x, layout_y, layout_w, layout_h) \
                      VALUES \
                      (:pcGuid, :pcIndex, \
                      :desktopLeft, :desktopTop, :desktopWidth, :desktopHeight, \
                      :layoutLeft, :layoutTop, :layoutWidth, :layoutHeight)");

        for(const ApiVideowallScreenData& screen: data.screens)
        {
            QnSql::bind(screen, &query);
            pcUuids << screen.pcGuid;
            if (!query.exec()) {
                qWarning() << Q_FUNC_INFO << query.lastError().text();
                return ErrorCode::dbError;
            }
        }
    }

    {
        QSqlQuery query(m_sdb);
        query.prepare("INSERT OR REPLACE INTO vms_videowall_pcs \
                      (videowall_guid, pc_guid) VALUES (:videowall_guid, :pc_guid)");
        for (const QnUuid &pcUuid: pcUuids) {
            query.bindValue(":videowall_guid", data.id.toRfc4122());
            query.bindValue(":pc_guid", pcUuid.toRfc4122());
            if (!query.exec()) {
                qWarning() << Q_FUNC_INFO << query.lastError().text();
                return ErrorCode::dbError;
            }
        }
    }
    return ErrorCode::ok;
}

ErrorCode QnDbManager::updateVideowallMatrices(const ApiVideowallData &data) {
    ErrorCode result = deleteVideowallMatrices(data.id);
    if (result != ErrorCode::ok)
        return result;

    QSqlQuery insQuery(m_sdb);
    insQuery.prepare("INSERT INTO vms_videowall_matrix \
                     (guid, videowall_guid, name) \
                     VALUES \
                     (:id, :videowall_guid, :name)");

    QSqlQuery insItemsQuery(m_sdb);
    insItemsQuery.prepare("INSERT INTO vms_videowall_matrix_items \
                     (matrix_guid, item_guid, layout_guid) \
                     VALUES \
                     (:matrix_guid, :itemGuid, :layoutGuid)");

    for(const ApiVideowallMatrixData &matrix: data.matrices) {
        QnSql::bind(matrix, &insQuery);
        insQuery.bindValue(":videowall_guid", data.id.toRfc4122());

        if (!insQuery.exec()) {
            qWarning() << Q_FUNC_INFO << insQuery.lastError().text();
            return ErrorCode::dbError;
        }

        insItemsQuery.bindValue(":matrix_guid", matrix.id.toRfc4122());
        for(const ApiVideowallMatrixItemData &item: matrix.items) {
            QnSql::bind(item, &insItemsQuery);
            if (!insItemsQuery.exec()) {
                qWarning() << Q_FUNC_INFO << insItemsQuery.lastError().text();
                return ErrorCode::dbError;
            }
        }
    }
    return ErrorCode::ok;
}

ErrorCode QnDbManager::deleteVideowallPcs(const QnUuid &videowall_guid) {
    return deleteTableRecord(videowall_guid, "vms_videowall_pcs", "videowall_guid");
}

ErrorCode QnDbManager::deleteVideowallItems(const QnUuid &videowall_guid) {
    ErrorCode err = deleteTableRecord(videowall_guid, "vms_videowall_item", "videowall_guid");
    if (err != ErrorCode::ok)
        return err;

    { // delete unused PC screens
        QSqlQuery delQuery(m_sdb);
        delQuery.prepare("DELETE FROM vms_videowall_screen WHERE pc_guid NOT IN (SELECT pc_guid from vms_videowall_item) ");
        if (!delQuery.exec()) {
            qWarning() << Q_FUNC_INFO << delQuery.lastError().text();
            return ErrorCode::dbError;
        }
    }

    { // delete unused PCs
        QSqlQuery delQuery(m_sdb);
        delQuery.prepare("DELETE FROM vms_videowall_pcs WHERE pc_guid NOT IN (SELECT pc_guid from vms_videowall_screen) ");
        if (!delQuery.exec()) {
            qWarning() << Q_FUNC_INFO << delQuery.lastError().text();
            return ErrorCode::dbError;
        }
    }

    return ErrorCode::ok;
}

ErrorCode QnDbManager::deleteVideowallMatrices(const QnUuid &videowall_guid) {
    ErrorCode err = deleteTableRecord(videowall_guid, "vms_videowall_matrix", "videowall_guid");
    if (err != ErrorCode::ok)
        return err;

    { // delete unused matrix items
        QSqlQuery delQuery(m_sdb);
        delQuery.prepare("DELETE FROM vms_videowall_matrix_items WHERE matrix_guid NOT IN (SELECT guid from vms_videowall_matrix) ");
        if (!delQuery.exec()) {
            qWarning() << Q_FUNC_INFO << delQuery.lastError().text();
            return ErrorCode::dbError;
        }
    }

    return ErrorCode::ok;
}

ErrorCode QnDbManager::removeVideowall(const QnUuid& guid) {
    qint32 id = getResourceInternalId(guid);

    //ErrorCode err = deleteAddParams(id);
    //if (err != ErrorCode::ok)
    //    return err;

    ErrorCode err = deleteVideowallMatrices(guid);
    if (err != ErrorCode::ok)
        return err;

    err = deleteVideowallPcs(guid);
    if (err != ErrorCode::ok)
        return err;

    err = deleteVideowallItems(guid);
    if (err != ErrorCode::ok)
        return err;

    err = deleteTableRecord(id, "vms_videowall", "resource_ptr_id");
    if (err != ErrorCode::ok)
        return err;

    err = deleteRecordFromResourceTable(id);
    if (err != ErrorCode::ok)
        return err;

    return ErrorCode::ok;
}

ErrorCode QnDbManager::insertOrReplaceVideowall(const ApiVideowallData& data, qint32 internalId) {
    QSqlQuery insQuery(m_sdb);
    insQuery.prepare("INSERT OR REPLACE INTO vms_videowall (autorun, resource_ptr_id) VALUES\
                     (:autorun, :internalId)");
    QnSql::bind(data, &insQuery);
    insQuery.bindValue(":internalId", internalId);
    if (insQuery.exec())
        return ErrorCode::ok;

    qWarning() << Q_FUNC_INFO << insQuery.lastError().text();
    return ErrorCode::dbError;
}

ErrorCode QnDbManager::removeLayoutFromVideowallItems(const QnUuid &layout_id) {
    QByteArray emptyId = QnUuid().toRfc4122();

    QSqlQuery query(m_sdb);
    query.prepare("UPDATE vms_videowall_item set layout_guid = :empty_id WHERE layout_guid = :layout_id");
    query.bindValue(":empty_id", emptyId);
    query.bindValue(":layout_id", layout_id.toRfc4122());
    if (query.exec())
        return ErrorCode::ok;

    qWarning() << Q_FUNC_INFO << query.lastError().text();
    return ErrorCode::dbError;
}

ErrorCode QnDbManager::saveWebPage(const ApiWebPageData& params)
{
    qint32 internalId;

    ErrorCode result = insertOrReplaceResource(params, &internalId);
    if (result != ErrorCode::ok)
        return result;

    result = insertOrReplaceWebPage(params, internalId);
    return result;
}


ErrorCode QnDbManager::removeWebPage(const QnUuid& guid)
{
    qint32 id = getResourceInternalId(guid);

    ErrorCode err = deleteTableRecord(id, "vms_webpage", "resource_ptr_id");
    if (err != ErrorCode::ok)
        return err;

    err = deleteRecordFromResourceTable(id);
    if (err != ErrorCode::ok)
        return err;

    return ErrorCode::ok;
}

ErrorCode QnDbManager::insertOrReplaceWebPage(const ApiWebPageData& data, qint32 internalId)
{
    QSqlQuery insQuery(m_sdb);
    insQuery.prepare("INSERT OR REPLACE INTO vms_webpage (resource_ptr_id) VALUES (:internalId)");
    QnSql::bind(data, &insQuery);
    insQuery.bindValue(":internalId", internalId);
    if (insQuery.exec())
        return ErrorCode::ok;

    qWarning() << Q_FUNC_INFO << insQuery.lastError().text();
    return ErrorCode::dbError;
}

ErrorCode QnDbManager::executeTransactionInternal(const QnTransaction<ApiLicenseOverflowData>& tran)
{
    if (m_licenseOverflowMarked == tran.params.value)
        return ErrorCode::ok;
    m_licenseOverflowMarked = tran.params.value;

    QSqlQuery query(m_sdb);
    query.prepare("INSERT OR REPLACE into misc_data (key, data) values(?, ?) ");
    query.addBindValue(LICENSE_EXPIRED_TIME_KEY);
    query.addBindValue(QByteArray::number(tran.params.time));
    if (!query.exec()) {
        qWarning() << Q_FUNC_INFO << query.lastError().text();
        return ErrorCode::failure;
    }

    QnPeerRuntimeInfo localInfo = QnRuntimeInfoManager::instance()->localInfo();
    if (localInfo.data.prematureLicenseExperationDate != tran.params.time) {
        localInfo.data.prematureLicenseExperationDate = tran.params.time;
        QnRuntimeInfoManager::instance()->updateLocalItem(localInfo);
    }

    return ErrorCode::ok;
}

QnUuid QnDbManager::getID() const
{
    return m_dbInstanceId;
}

QnDbManager::QnDbTransaction* QnDbManager::getTransaction()
{
    return &m_tran;
}

}<|MERGE_RESOLUTION|>--- conflicted
+++ resolved
@@ -1494,7 +1494,6 @@
             m_needResyncServerUserAttributes = true;
         }
     }
-<<<<<<< HEAD
     else if (updateName == lit(":/updates/49_add_webpage_table.sql"))
     {
         QMap<int, QnUuid> guids = getGuidList("SELECT rt.id, rt.name || '-' as guid from vms_resourcetype rt WHERE rt.name == 'WebPage'", CM_MakeHash);
@@ -1508,16 +1507,15 @@
             m_needResyncUsers = true;
         }
     }
-=======
-    else if (updateName == lit(":/updates/50_fix_migration.sql")) {
+    else if (updateName == lit(":/updates/50_fix_migration.sql")) 
+    {
         if (!m_dbJustCreated)
         {
             m_needResyncbRules = true;
             m_needResyncUsers = true;
         }
     }
-
->>>>>>> 2c51f128
+	
     return true;
 }
 
