--- conflicted
+++ resolved
@@ -1026,8 +1026,6 @@
     return true;
 }
 
-<<<<<<< HEAD
-=======
 bool QnDbManager::applyUpdates()
 {
     QSqlQuery existsUpdatesQuery(m_sdb);
@@ -1076,7 +1074,6 @@
     return true;
 }
 
->>>>>>> 8e116598
 bool QnDbManager::removeServerStatusFromTransactionLog()
 {
     QSqlQuery query(m_sdb);
