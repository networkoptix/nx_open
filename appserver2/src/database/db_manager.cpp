#include "db_manager.h"

#include "version.h"

#include <QtSql/QtSql>

#include "utils/common/util.h"
#include "common/common_module.h"
#include "managers/impl/license_manager_impl.h"
#include "nx_ec/data/api_business_rule_data.h"
#include "utils/serialization/binary_stream.h"
#include "utils/serialization/sql_functions.h"
#include "business/business_fwd.h"
#include "utils/common/synctime.h"
#include "utils/serialization/json.h"
#include "core/resource/user_resource.h"

#include "nx_ec/data/api_camera_data.h"
#include "nx_ec/data/api_resource_type_data.h"
#include "nx_ec/data/api_stored_file_data.h"
#include "nx_ec/data/api_user_data.h"
#include "nx_ec/data/api_layout_data.h"
#include "nx_ec/data/api_videowall_data.h"
#include "nx_ec/data/api_license_data.h"
#include "nx_ec/data/api_business_rule_data.h"
#include "nx_ec/data/api_full_info_data.h"
#include "nx_ec/data/api_camera_server_item_data.h"
#include "nx_ec/data/api_camera_bookmark_data.h"
#include "nx_ec/data/api_media_server_data.h"
#include "nx_ec/data/api_update_data.h"
#include <nx_ec/data/api_time_data.h>
#include "nx_ec/data/api_conversion_functions.h"
#include "api/runtime_info_manager.h"
#include "utils/common/log.h"

using std::nullptr_t;

namespace ec2
{

static QnDbManager* globalInstance = 0; // TODO: #Elric #EC2 use QnSingleton
static const char LICENSE_EXPIRED_TIME_KEY[] = "{4208502A-BD7F-47C2-B290-83017D83CDB7}";
static const char DB_INSTANCE_KEY[] = "DB_INSTANCE_ID";

template <class T>
void assertSorted(std::vector<T> &data) {
#ifdef _DEBUG
    assertSorted(data, &T::id);
#else
    Q_UNUSED(data);
#endif // DEBUG
}

template <class T, class Field>
void assertSorted(std::vector<T> &data, QnId Field::*idField) {
#ifdef _DEBUG
    if (data.empty())
        return;

    QByteArray prev = (data[0].*idField).toRfc4122();
    for (int i = 1; i < data.size(); ++i) {
        QByteArray next = (data[i].*idField).toRfc4122();
        assert(next >= prev);
        prev = next;
    }
#else
    Q_UNUSED(data);
    Q_UNUSED(idField);
#endif // DEBUG
}

/**
 * Function merges sorted query into the sorted Data list. Data list contains placeholder 
 * field for the data, that is contained in the query. 
 * Data elements should have 'id' field and should be sorted by it.
 * Query should have 'id' and 'parentId' fields and should be sorted by 'id'.
 */
template <class MainData>
void mergeIdListData(QSqlQuery& query, std::vector<MainData>& data, std::vector<QnId> MainData::*subList)
{
    assertSorted(data);

    QSqlRecord rec = query.record();
    int idIdx = rec.indexOf("id");
    int parentIdIdx = rec.indexOf("parentId");
    assert(idIdx >=0 && parentIdIdx >= 0);
  
    bool eof = true;
    QnId id, parentId;
    QByteArray idRfc;

    auto step = [&eof, &id, &idRfc, &parentId, &query, idIdx, parentIdIdx]{
        eof = !query.next();
        if (eof)
            return;
        idRfc = query.value(idIdx).toByteArray();
        assert(idRfc == id.toRfc4122() || idRfc > id.toRfc4122());
        id = QnId::fromRfc4122(idRfc);
        parentId = QnId::fromRfc4122(query.value(parentIdIdx).toByteArray());
    };

    step();
    size_t i = 0;
    while (i < data.size() && !eof) {
        if (id == data[i].id) {
            (data[i].*subList).push_back(parentId);
            step();
        } else if (idRfc > data[i].id.toRfc4122()) {
            ++i;
        } else {
            step();
        }
    }
}

/**
 * Function merges two sorted lists. First of them (data) contains placeholder 
 * field for the data, that is contained in the second (subData). 
 * Data elements should have 'id' field and should be sorted by it.
 * SubData elements should be sorted by parentIdField.
 */
template <class MainData, class SubData, class MainSubData, class MainOrParentType, class IdType, class SubOrParentType>
void mergeObjectListData(std::vector<MainData>& data, std::vector<SubData>& subDataList, std::vector<MainSubData> MainOrParentType::*subDataListField, IdType SubOrParentType::*parentIdField)
{
    assertSorted(data);
    assertSorted(subDataList, parentIdField);

    size_t i = 0;
    size_t j = 0;
    while (i < data.size() && j < subDataList.size()) {
        if (subDataList[j].*parentIdField == data[i].id) {
            (data[i].*subDataListField).push_back(subDataList[j]);
            ++j;
        } else if ((subDataList[j].*parentIdField).toRfc4122() > data[i].id.toRfc4122()) {
            ++i;
        } else {
            ++j;
        }
    }
}

QnDbManager::Locker::Locker(QnDbManager* db): 
    m_inTran(false), 
    m_db(db) 
{

}
QnDbManager::Locker::~Locker()
{
    if (m_inTran)
        m_db->rollback();
}

void QnDbManager::Locker::beginTran()
{
    if (!m_inTran) {
        m_db->beginTran();
        m_inTran = true;
    }
}

void QnDbManager::Locker::commit()
{
    if (m_inTran) {
        m_db->commit();
        m_inTran = false;
    }
}


// --------------------------------------- QnDbManager -----------------------------------------

QnId QnDbManager::getType(const QString& typeName)
{
    QSqlQuery query(m_sdb);
    query.setForwardOnly(true);
    query.prepare("select guid from vms_resourcetype where name = ?");
    query.bindValue(0, typeName);
    if( !query.exec() )
    {
        Q_ASSERT(false);
    }
    if (query.next())
        return QnId::fromRfc4122(query.value("guid").toByteArray());
    return QnId();
}

QnDbManager::QnDbManager(
    QnResourceFactory* factory,
    LicenseManagerImpl* const licenseManagerImpl,
    const QString& dbFilePath,
    const QString& dbFilePathStatic)
:
    QnDbHelper(),
    m_licenseManagerImpl( licenseManagerImpl ),
    m_licenseOverflowMarked(false),
    m_licenseOverflowTime(0),
    m_tranStatic(m_sdbStatic, m_mutexStatic)
{
    m_resourceFactory = factory;
    m_sdb = QSqlDatabase::addDatabase("QSQLITE", "QnDbManager");
    m_sdb.setDatabaseName( closeDirPath(dbFilePath) + QString::fromLatin1("ecs.sqlite"));

    m_sdbStatic = QSqlDatabase::addDatabase("QSQLITE", "QnDbManagerStatic");
    QString path2 = dbFilePathStatic.isEmpty() ? dbFilePath : dbFilePathStatic;
    m_sdbStatic.setDatabaseName( closeDirPath(path2) + QString::fromLatin1("ecs_static.sqlite"));

    Q_ASSERT(!globalInstance);
    globalInstance = this;
}

template <class ObjectType, class ObjectListType>
bool QnDbManager::fillTransactionLogInternal(ApiCommand::Value command)
{
    ObjectListType objects;
    ErrorCode errCode = doQueryNoLock(nullptr, objects);
    if (errCode != ErrorCode::ok)
        return false;

    foreach(const ObjectType& object, objects)
    {
        QnTransaction<ObjectType> transaction(command, true);
        transaction.fillSequence();
        transaction.params = object;
        if (transactionLog->saveTransaction(transaction) != ErrorCode::ok)
            return false;
    }
    return true;
}

bool QnDbManager::addTransactionForGeneralSettings()
{
    ApiResourceParamsData object;
    ErrorCode errCode = doQueryNoLock(m_adminUserID, object);
    if (errCode != ErrorCode::ok)
        return false;

    QnTransaction<ApiResourceParamsData> transaction(ApiCommand::setResourceParams, true);
    transaction.fillSequence();
    transaction.params = object;
    if (transactionLog->saveTransaction(transaction) != ErrorCode::ok)
        return false;
    return true;
}

bool QnDbManager::resyncTransactionLog()
{
    if (!fillTransactionLogInternal<ApiUserData, ApiUserDataList>(ApiCommand::saveUser))
        return false;
    if (!fillTransactionLogInternal<ApiMediaServerData, ApiMediaServerDataList>(ApiCommand::saveMediaServer))
        return false;
    if (!fillTransactionLogInternal<ApiCameraData, ApiCameraDataList>(ApiCommand::saveCamera))
        return false;
    if (!fillTransactionLogInternal<ApiLayoutData, ApiLayoutDataList>(ApiCommand::saveLayout))
        return false;
    if (!fillTransactionLogInternal<ApiBusinessRuleData, ApiBusinessRuleDataList>(ApiCommand::saveBusinessRule))
        return false;
    if (!addTransactionForGeneralSettings())
        return false;

    return true;
}

template <class ObjectType, class ObjectListType>
bool QnDbManager::fillTransactionLogInternal(ApiCommand::Value command)
{
    ObjectListType objects;
    ErrorCode errCode = doQueryNoLock(nullptr, objects);
    if (errCode != ErrorCode::ok)
        return false;

    foreach(const ObjectType& object, objects)
    {
        QnTransaction<ObjectType> transaction(command);
        transaction.fillPersistentInfo();
        transaction.params = object;
        if (transactionLog->saveTransaction(transaction) != ErrorCode::ok)
            return false;
    }
    return true;
}

template <class ObjectType>
bool QnDbManager::fillTransactionLogInternal(ApiCommand::Value command)
{
    ObjectType object;
    ErrorCode errCode = doQueryNoLock(nullptr, object);
    if (errCode != ErrorCode::ok)
        return false;

    QnTransaction<ObjectType> transaction(command);
    transaction.fillPersistentInfo();
    transaction.params = object;
    if (transactionLog->saveTransaction(transaction) != ErrorCode::ok)
        return false;
    return true;
}

bool QnDbManager::resyncTransactionLog()
{
    if (!fillTransactionLogInternal<ApiUserData, ApiUserDataList>(ApiCommand::saveUser))
        return false;
    if (!fillTransactionLogInternal<ApiMediaServerData, ApiMediaServerDataList>(ApiCommand::saveMediaServer))
        return false;
    if (!fillTransactionLogInternal<ApiCameraData, ApiCameraDataList>(ApiCommand::saveCamera))
        return false;
    if (!fillTransactionLogInternal<ApiLayoutData, ApiLayoutDataList>(ApiCommand::saveLayout))
        return false;
    if (!fillTransactionLogInternal<ApiBusinessRuleData, ApiBusinessRuleDataList>(ApiCommand::saveBusinessRule))
        return false;
    if (!fillTransactionLogInternal<ApiResourceParamDataList>(ApiCommand::setResourceParams))
        return false;

    return true;
}

bool QnDbManager::init()
{
<<<<<<< HEAD
    if (!m_sdb.open())
    {
        qWarning() << "can't initialize EC sqlLite database!";
=======
	if (!m_sdb.open())
	{
        qWarning() << "can't initialize EC sqlLite database "<<m_sdb.databaseName()<<". Error: "<<m_sdb.lastError().text();
>>>>>>> ea423ec9
        return false;
    }

    if (!m_sdbStatic.open())
    {
        qWarning() << "can't initialize EC static sqlLite database "<<m_sdbStatic.databaseName()<<". Error: "<<m_sdbStatic.lastError().text();
        return false;
    }

    bool dbJustCreated = false;
    bool isMigrationFrom2_2 = false;
<<<<<<< HEAD
    if (!createDatabase(&dbJustCreated, &isMigrationFrom2_2))  { 
=======
	if (!createDatabase(&dbJustCreated, &isMigrationFrom2_2))  { 
>>>>>>> ea423ec9
        // create tables is DB is empty
        qWarning() << "can't create tables for sqlLite database!";
        return false;
    }


    if (!qnCommon->obsoleteServerGuid().isNull()) {
		{
			QSqlQuery updateGuidQuery(m_sdb);
			updateGuidQuery.prepare("UPDATE vms_resource SET guid=? WHERE guid=?");
			updateGuidQuery.addBindValue(qnCommon->moduleGUID().toRfc4122());
			updateGuidQuery.addBindValue(qnCommon->obsoleteServerGuid().toRfc4122());
			if (!updateGuidQuery.exec()) {
				qWarning() << "can't initialize sqlLite database!" << updateGuidQuery.lastError().text();
				return false;
			}
		}

		{
			QSqlQuery updateGuidQuery(m_sdb);
			updateGuidQuery.prepare("UPDATE vms_resource SET parent_guid=? WHERE parent_guid=?");
			updateGuidQuery.addBindValue(qnCommon->moduleGUID().toRfc4122());
			updateGuidQuery.addBindValue(qnCommon->obsoleteServerGuid().toRfc4122());
			if (!updateGuidQuery.exec()) {
				qWarning() << "can't initialize sqlLite database!" << updateGuidQuery.lastError().text();
				return false;
			}
		}
    }

    // updateDBVersion();
    QSqlQuery insVersionQuery(m_sdb);
    insVersionQuery.prepare("INSERT OR REPLACE INTO misc_data (key, data) values (?,?)");
    insVersionQuery.addBindValue("VERSION");
    insVersionQuery.addBindValue(QN_APPLICATION_VERSION);
    if (!insVersionQuery.exec()) {
        qWarning() << "can't initialize sqlLite database!" << insVersionQuery.lastError().text();
        return false;
    }
    insVersionQuery.addBindValue("BUILD");
    insVersionQuery.addBindValue(QN_APPLICATION_REVISION);
    if (!insVersionQuery.exec()) {
        qWarning() << "can't initialize sqlLite database!" << insVersionQuery.lastError().text();
        return false;
    }

<<<<<<< HEAD
=======
    // updateDBVersion();
    QSqlQuery insVersionQuery(m_sdb);
    insVersionQuery.prepare("INSERT OR REPLACE INTO misc_data (key, data) values (?,?)");
    insVersionQuery.addBindValue("VERSION");
    insVersionQuery.addBindValue(QN_APPLICATION_VERSION);
    if (!insVersionQuery.exec()) {
        qWarning() << "can't initialize sqlLite database!" << insVersionQuery.lastError().text();
        return false;
    }
    insVersionQuery.addBindValue("BUILD");
    insVersionQuery.addBindValue(QN_APPLICATION_REVISION);
    if (!insVersionQuery.exec()) {
        qWarning() << "can't initialize sqlLite database!" << insVersionQuery.lastError().text();
        return false;
    }

>>>>>>> ea423ec9


    m_storageTypeId = getType("Storage");
    m_serverTypeId = getType("Server");
    m_cameraTypeId = getType("Camera");

    QSqlQuery queryAdminUser(m_sdb);
    queryAdminUser.setForwardOnly(true);
    queryAdminUser.prepare("SELECT r.guid, r.id FROM vms_resource r JOIN auth_user u on u.id = r.id and r.name = 'admin'");
    if( !queryAdminUser.exec() )
    {
        Q_ASSERT(false);
    }
    if (queryAdminUser.next()) {
        m_adminUserID = QnId::fromRfc4122(queryAdminUser.value(0).toByteArray());
        m_adminUserInternalID = queryAdminUser.value(1).toInt();
    }

    QSqlQuery queryServers(m_sdb);
    queryServers.prepare("UPDATE vms_resource set status = ? WHERE xtype_guid = ?"); // todo: only mserver without DB?
    queryServers.bindValue(0, QnResource::Offline);
    queryServers.bindValue(1, m_serverTypeId.toRfc4122());
    if( !queryServers.exec() )
    {
        Q_ASSERT(false);
    }

    // read license overflow time
    QSqlQuery query(m_sdb);
    query.prepare("SELECT data from misc_data where key = ?");
    query.addBindValue(LICENSE_EXPIRED_TIME_KEY);
    if (query.exec() && query.next()) {
        m_licenseOverflowTime = query.value(0).toByteArray().toLongLong();
        m_licenseOverflowMarked = m_licenseOverflowTime > 0;
    }

    QnPeerRuntimeInfo localInfo = QnRuntimeInfoManager::instance()->localInfo();
    if (localInfo.data.prematureLicenseExperationDate != m_licenseOverflowTime) {
        localInfo.data.prematureLicenseExperationDate = m_licenseOverflowTime;
        QnRuntimeInfoManager::instance()->items()->updateItem(localInfo.uuid, localInfo);
    }

    query.addBindValue(DB_INSTANCE_KEY);
    if (query.exec() && query.next()) {
        m_dbInstanceId = QUuid::fromRfc4122(query.value(0).toByteArray());
    }
    else {
        m_dbInstanceId = QUuid::createUuid();
        QSqlQuery insQuery(m_sdb);
        insQuery.prepare("INSERT INTO misc_data (key, data) values (?,?)");
        insQuery.addBindValue(DB_INSTANCE_KEY);
        insQuery.addBindValue(m_dbInstanceId.toRfc4122());
        if (!insQuery.exec()) {
            qWarning() << "can't initialize sqlLite database!";
            return false;
        }
    }

    if (QnTransactionLog::instance())
        QnTransactionLog::instance()->init();

    if (isMigrationFrom2_2)
        resyncTransactionLog();
<<<<<<< HEAD
=======
    
    if (dbJustCreated) {
        // Set admin user's password
        ApiUserDataList users;
        ErrorCode errCode = doQueryNoLock(nullptr, users);
        if (errCode != ErrorCode::ok) {
            return false;
        }
>>>>>>> ea423ec9

    // Set admin user's password
    ApiUserDataList users;
    ErrorCode errCode = doQueryNoLock(nullptr, users);
    if (errCode != ErrorCode::ok) {
        return false;
    }

    if (users.empty()) {
        return false;
    }

    if (!qnCommon->defaultAdminPassword().isEmpty()) {
        QnUserResourcePtr userResource(new QnUserResource());
        fromApiToResource(users[0], userResource);
        userResource->setPassword(qnCommon->defaultAdminPassword());

        QnTransaction<ApiUserData> userTransaction(ApiCommand::saveUser);
        userTransaction.fillPersistentInfo();
        fromResourceToApi(userResource, userTransaction.params);
        executeTransactionNoLock(userTransaction, QnUbjson::serialized(userTransaction));
    }
        
    QSqlQuery queryCameras(m_sdb);
    // Update cameras status
    // select cameras from media servers without DB and local cameras
    queryCameras.setForwardOnly(true);
    queryCameras.prepare("SELECT r.guid FROM vms_resource r \
                         JOIN vms_camera c on c.resource_ptr_id = r.id \
                         JOIN vms_resource sr on sr.guid = r.parent_guid \
                         JOIN vms_server s on s.resource_ptr_id = sr.id \
                         WHERE r.status != ? AND ((s.flags & 2) or sr.guid = ?)");
    queryCameras.bindValue(0, QnResource::Offline);
    queryCameras.bindValue(1, qnCommon->moduleGUID().toRfc4122());
    if (!queryCameras.exec()) {
        qWarning() << Q_FUNC_INFO << __LINE__ << queryCameras.lastError();
        Q_ASSERT(0);
    }
    while (queryCameras.next()) 
    {
        QnTransaction<ApiSetResourceStatusData> tran(ApiCommand::setResourceStatus);
        tran.fillPersistentInfo();
        tran.params.id = QnId::fromRfc4122(queryCameras.value(0).toByteArray());
        tran.params.status = QnResource::Offline;
        executeTransactionNoLock(tran, QnUbjson::serialized(tran));
    }


    return true;
}

<<<<<<< HEAD
QMap<int, QnId> QnDbManager::getGuidList(const QString& request, GuidConversionMethod method, const QByteArray& intHashPostfix)
=======
QMap<int, QnId> QnDbManager::getGuidList(const QString& request, const QByteArray& tableName, GuidConversionMethod method)
>>>>>>> ea423ec9
{
    QMap<int, QnId>  result;
    QSqlQuery query(m_sdb);
    query.setForwardOnly(true);
    query.prepare(request);
    if (!query.exec())
        return result;
    
    while (query.next())
    {
        qint32 id = query.value(0).toInt();
        QVariant data = query.value(1);
        switch (method)
        {
<<<<<<< HEAD
        case CM_Binary:
            result.insert(id, QnId::fromRfc4122(data.toByteArray()));
            break;
        case CM_MakeHash:
            {
                QCryptographicHash md5Hash( QCryptographicHash::Md5 );
                md5Hash.addData(data.toString().toUtf8());
                QByteArray ha2 = md5Hash.result();
                result.insert(id, QnId::fromRfc4122(ha2));
                break;
            }
        case CM_INT:
            result.insert(id, intToGuid(id, intHashPostfix));
            break;
        default:
            {
                if (data.isNull())
                    result.insert(id, intToGuid(id, intHashPostfix));
                else {
                    QnId guid(data.toString());
                    if (guid.isNull()) {
                        QCryptographicHash md5Hash( QCryptographicHash::Md5 );
                        md5Hash.addData(data.toString().toUtf8());
                        QByteArray ha2 = md5Hash.result();
                        guid = QnId::fromRfc4122(ha2);
                    }
                    result.insert(id, guid);
                }
            }
=======
            case CM_Binary:
                result.insert(id, QnId::fromRfc4122(data.toByteArray()));
                break;
            case CM_MakeHash:
                {
                    QCryptographicHash md5Hash( QCryptographicHash::Md5 );
                    md5Hash.addData(data.toString().toUtf8());
                    QByteArray ha2 = md5Hash.result();
                    result.insert(id, QnId::fromRfc4122(ha2));
                    break;
                }
            default:
                {
                    if (data.isNull())
                        result.insert(id, intToGuid(id, tableName));
                    else if (data.toString().length() <= 10 && data.toInt())
                        result.insert(id, intToGuid(data.toInt(), tableName));
                    else {
                        QnId guid(data.toString());
                        if (guid.isNull()) {
                            QCryptographicHash md5Hash( QCryptographicHash::Md5 );
                            md5Hash.addData(data.toString().toUtf8());
                            QByteArray ha2 = md5Hash.result();
                            guid = QnId::fromRfc4122(ha2);
                        }
                        result.insert(id, guid);
                    }
                }
>>>>>>> ea423ec9
        }
    }

    return result;
}

bool QnDbManager::updateTableGuids(const QString& tableName, const QString& fieldName, const QMap<int, QnId>& guids)
{
#ifdef DB_DEBUG
    int n = guids.size();
    qDebug() << "updating table guids" << n << "commands queued";
    int i = 0;
#endif // DB_DEBUG
    for(QMap<int, QnId>::const_iterator itr = guids.begin(); itr != guids.end(); ++itr)
    {
#ifdef DB_DEBUG
        qDebug() << QString(QLatin1String("processing guid %1 of %2")).arg(++i).arg(n);
#endif // DB_DEBUG
        QSqlQuery query(m_sdb);
        query.prepare(QString("UPDATE %1 SET %2 = :guid WHERE id = :id").arg(tableName).arg(fieldName));
        query.bindValue(":id", itr.key());
        query.bindValue(":guid", itr.value().toRfc4122());
        if (!query.exec()) {
            qWarning() << Q_FUNC_INFO << query.lastError().text();
            return false;
        }
    }
    return true;
}

bool QnDbManager::updateGuids()
{
<<<<<<< HEAD
    QMap<int, QnId> guids = getGuidList("SELECT id, guid from vms_resource_tmp order by id", CM_Default, QUuid::createUuid().toByteArray());
    if (!updateTableGuids("vms_resource", "guid", guids))
        return false;

    guids = getGuidList("SELECT resource_ptr_id, physical_id from vms_camera order by resource_ptr_id", CM_MakeHash);
    if (!updateTableGuids("vms_resource", "guid", guids))
        return false;

    guids = getGuidList("SELECT li.id, r.guid FROM vms_layoutitem_tmp li JOIN vms_resource r on r.id = li.resource_id order by li.id", CM_Binary);
    if (!updateTableGuids("vms_layoutitem", "resource_guid", guids))
        return false;

    guids = getGuidList("SELECT rt.id, rt.name || coalesce(m.name,'-') as guid from vms_resourcetype rt LEFT JOIN vms_manufacture m on m.id = rt.manufacture_id", CM_MakeHash);
    if (!updateTableGuids("vms_resourcetype", "guid", guids))
        return false;

    guids = getGuidList("SELECT r.id, r2.guid from vms_resource_tmp r JOIN vms_resource r2 on r2.id = r.parent_id order by r.id", CM_Binary);
    if (!updateTableGuids("vms_resource", "parent_guid", guids))
        return false;

    guids = getGuidList("SELECT r.id, rt.guid from vms_resource_tmp r JOIN vms_resourcetype rt on rt.id = r.xtype_id", CM_Binary);
    if (!updateTableGuids("vms_resource", "xtype_guid", guids))
        return false;

    guids = getGuidList("SELECT id, id from vms_businessrule ORDER BY id", CM_INT, QUuid::createUuid().toByteArray());
=======
    QMap<int, QnId> guids = getGuidList("SELECT id, guid from vms_resource_tmp order by id", "vms_resource");
    if (!updateTableGuids("vms_resource", "guid", guids))
        return false;

    guids = getGuidList("SELECT resource_ptr_id, physical_id from vms_camera order by resource_ptr_id", "vms_resource", CM_MakeHash);
    if (!updateTableGuids("vms_resource", "guid", guids))
        return false;

    guids = getGuidList("SELECT rt.id, rt.name || coalesce(m.name,'-') as guid from vms_resourcetype rt LEFT JOIN vms_manufacture m on m.id = rt.manufacture_id", "vms_resource");
    if (!updateTableGuids("vms_resourcetype", "guid", guids))
        return false;

    guids = getGuidList("SELECT r.id, r2.guid from vms_resource_tmp r JOIN vms_resource_tmp r2 on r2.id = r.parent_id order by r.id", "vms_resource");
    if (!updateTableGuids("vms_resource", "parent_guid", guids))
        return false;

    guids = getGuidList("SELECT r.id, rt.guid from vms_resource_tmp r JOIN vms_resourcetype rt on rt.id = r.xtype_id", "vms_resource", CM_Binary);
    if (!updateTableGuids("vms_resource", "xtype_guid", guids))
        return false;

    guids = getGuidList("SELECT id, id from vms_businessrule ORDER BY id", "vms_businessrule");
>>>>>>> ea423ec9
    if (!updateTableGuids("vms_businessrule", "guid", guids))
        return false;

    return true;
}

namespace oldBusinessData // TODO: #Elric #EC2 sane naming
{
    enum BusinessEventType
    {
        NotDefinedEvent,
        Camera_Motion,
        Camera_Input,
        Camera_Disconnect,
        Storage_Failure,
        Network_Issue,
        Camera_Ip_Conflict,
        MediaServer_Failure,
        MediaServer_Conflict,
        MediaServer_Started
    };

    enum BusinessActionType
    {
        UndefinedAction,
        CameraOutput,
        Bookmark,
        CameraRecording,
        PanicRecording,
        SendMail,
        Diagnostics,
        ShowPopup,
        CameraOutputInstant,
        PlaySound,
        SayText,
        PlaySoundRepeated
    };
}

int EventRemapData[][2] =
{
    { oldBusinessData::Camera_Motion,        QnBusiness::CameraMotionEvent     },
    { oldBusinessData::Camera_Input,         QnBusiness::CameraInputEvent      },
    { oldBusinessData::Camera_Disconnect,    QnBusiness::CameraDisconnectEvent },
    { oldBusinessData::Storage_Failure,      QnBusiness::StorageFailureEvent   },
    { oldBusinessData::Network_Issue,        QnBusiness::NetworkIssueEvent     },
    { oldBusinessData::Camera_Ip_Conflict,   QnBusiness::CameraIpConflictEvent },
    { oldBusinessData::MediaServer_Failure,  QnBusiness::ServerFailureEvent    },
    { oldBusinessData::MediaServer_Conflict, QnBusiness::ServerConflictEvent   },
    { oldBusinessData::MediaServer_Started,  QnBusiness::ServerStartEvent      },
    { -1,                                    -1                                }
};

int ActionRemapData[][2] =
{
    { oldBusinessData::CameraOutput,        QnBusiness::CameraOutputAction     },
    { oldBusinessData::Bookmark,            QnBusiness::BookmarkAction         },
    { oldBusinessData::CameraRecording,     QnBusiness::CameraRecordingAction  },
    { oldBusinessData::PanicRecording,      QnBusiness::PanicRecordingAction   },
    { oldBusinessData::SendMail,            QnBusiness::SendMailAction         },
    { oldBusinessData::Diagnostics,         QnBusiness::DiagnosticsAction      },
    { oldBusinessData::ShowPopup,           QnBusiness::ShowPopupAction        },
    { oldBusinessData::CameraOutputInstant, QnBusiness::CameraOutputOnceAction },
    { oldBusinessData::PlaySound,           QnBusiness::PlaySoundOnceAction    },
    { oldBusinessData::SayText,             QnBusiness::SayTextAction          },
    { oldBusinessData::PlaySoundRepeated,   QnBusiness::PlaySoundAction        },
    { -1,                                   -1                                 }
};

int remapValue(int oldVal, const int remapData[][2])
{
    for (int i = 0; remapData[i][0] >= 0; ++i) 
    {
        if (remapData[i][0] == oldVal)
            return remapData[i][1];
    }
    return oldVal;
}

bool QnDbManager::doRemap(int id, int newVal, const QString& fieldName)
{
    QSqlQuery query(m_sdb);
    query.setForwardOnly(true);
    QString sqlText = QString(lit("UPDATE vms_businessrule set %1 = ? where id = ?")).arg(fieldName);
    query.prepare(sqlText);
    query.addBindValue(newVal);
    query.addBindValue(id);
    return query.exec();
}

struct BeRemapData
{
    BeRemapData(): id(0), eventType(0), actionType(0) {}

    int id;
    int eventType;
    int actionType;
};

bool QnDbManager::migrateBusinessEvents()
{
    QSqlQuery query(m_sdb);
    query.setForwardOnly(true);
    query.prepare("SELECT id,event_type, action_type from vms_businessrule");
    if (!query.exec())
        return false;
    
    QVector<BeRemapData> oldData;
    while (query.next())
    {
        BeRemapData data;
        data.id = query.value("id").toInt();
        data.eventType = query.value("event_type").toInt();
        data.actionType = query.value("action_type").toInt();
        oldData << data;
    }

    foreach(const BeRemapData& remapData, oldData) 
    {
        if (!doRemap(remapData.id, remapValue(remapData.eventType, EventRemapData), "event_type"))
            return false;
        if (!doRemap(remapData.id, remapValue(remapData.actionType, ActionRemapData), "action_type"))
            return false;
    }

    return true;
}

bool QnDbManager::createDatabase(bool *dbJustCreated, bool *isMigrationFrom2_2)
{
    QnDbTransactionLocker lock(&m_tran);

    *dbJustCreated = false;
    *isMigrationFrom2_2 = false;

    if (!isObjectExists(lit("table"), lit("vms_resource"), m_sdb))
    {
        NX_LOG(QString("Create new database"), cl_logINFO);

        *dbJustCreated = true;

        if (!execSQLFile(lit(":/01_createdb.sql"), m_sdb))
            return false;

        //#ifdef EDGE_SERVER
        //        if (!execSQLFile(lit(":/02_insert_3thparty_vendor.sql")))
        //            return false;
        //#else
        if (!execSQLFile(lit(":/02_insert_all_vendors.sql"), m_sdb))
<<<<<<< HEAD
=======
            return false;
        //#endif

        if (!migrateBusinessEvents())
>>>>>>> ea423ec9
            return false;
        //#endif

    }

    if (!isObjectExists(lit("table"), lit("transaction_log"), m_sdb))
    {
<<<<<<< HEAD
        NX_LOG(QString("Update database to v 2.3"), cl_logINFO);

        if (!migrateBusinessEvents())
            return false;

        if (!(*dbJustCreated)) {
            *isMigrationFrom2_2 = true;
            if (!execSQLFile(lit(":/02_migration_from_2_2.sql"), m_sdb))
                return false;
=======
        if (!(*dbJustCreated)) {
            *isMigrationFrom2_2 = true;
            if (!execSQLFile(lit(":/02_migration_from_2_2.sql"), m_sdb))
                return false; // update admin user GUID e.t.c
>>>>>>> ea423ec9
        }

        if (!execSQLFile(lit(":/03_update_2.2_stage1.sql"), m_sdb))
            return false;
        if (!updateGuids())
            return false;
        if (!execSQLFile(lit(":/04_update_2.2_stage2.sql"), m_sdb))
            return false;

        { //Videowall-related scripts
            if (!execSQLFile(lit(":/05_videowall.sql"), m_sdb))
                return false;
<<<<<<< HEAD
            QMap<int, QnId> guids = getGuidList("SELECT rt.id, rt.name || '-' as guid from vms_resourcetype rt WHERE rt.name == 'Videowall'", CM_MakeHash);
=======
            QMap<int, QnId> guids = getGuidList("SELECT rt.id, rt.name || '-' as guid from vms_resourcetype rt WHERE rt.name == 'Videowall'", "vms_resourcetype");
>>>>>>> ea423ec9
            if (!updateTableGuids("vms_resourcetype", "guid", guids))
                return false;
        }

        if (!execSQLFile(lit(":/06_bookmarks.sql"), m_sdb))
            return false;

        if (!execSQLFile(lit(":/07_refactor_firmware.sql"), m_sdb))
            return false;

        if (!execSQLFile(lit(":/08_min_max_archive.sql"), m_sdb))
            return false;
    }

    QnDbTransactionLocker lockStatic(&m_tranStatic);

    if (!isObjectExists(lit("table"), lit("vms_license"), m_sdbStatic))
    {
        if (!execSQLFile(lit(":/09_staticdb_add_license_table.sql"), m_sdbStatic))
            return false;

        // move license table to static DB

        ec2::ApiLicenseDataList licenses;
        QSqlQuery query(m_sdb);
        query.prepare(lit("SELECT license_key as key, license_block as licenseBlock from vms_license"));
        if (!query.exec())
        {
            qWarning() << Q_FUNC_INFO << __LINE__ << query.lastError();
            return false;
        }
        QnSql::fetch_many(query, &licenses);

        foreach(const ApiLicenseData& data, licenses)
        {
            if (saveLicense(data) != ErrorCode::ok)
                return false;
        }
        //if (!execSQLQuery("drop table vms_license", m_sdb))
        //    return false;

    }
    lockStatic.commit();
    lock.commit();
#ifdef DB_DEBUG
    qDebug() << "database created successfully";
#endif // DB_DEBUG

    return true;
}

QnDbManager::~QnDbManager()
{
    globalInstance = 0;
}

QnDbManager* QnDbManager::instance()
{
    return globalInstance;
}

ErrorCode QnDbManager::insertAddParams(const std::vector<ApiResourceParamData>& params, qint32 internalId)
{
    QSqlQuery insQuery(m_sdb);
    //insQuery.prepare("INSERT INTO vms_kvpair (resource_id, name, value) VALUES(:resourceId, :name, :value)");
    //insQuery.prepare("INSERT OR REPLACE INTO vms_kvpair VALUES(?, NULL, ?, ?, ?)");
    insQuery.prepare("INSERT OR REPLACE INTO vms_kvpair(resource_id, name, value, isResTypeParam) VALUES(?, ?, ?, ?)");

    insQuery.bindValue(0, internalId);
    foreach(const ApiResourceParamData& param, params) {
        assert(!param.name.isEmpty());

        insQuery.bindValue(1, QnSql::serialized_field(param.name));
        insQuery.bindValue(2, QnSql::serialized_field(param.value));
        insQuery.bindValue(3, QnSql::serialized_field(param.predefinedParam));
        if (!insQuery.exec()) {
            qWarning() << Q_FUNC_INFO << insQuery.lastError().text();
            return ErrorCode::dbError;
        }        
    }
    return ErrorCode::ok;
}

ErrorCode QnDbManager::deleteAddParams(qint32 resourceId)
{
    QSqlQuery insQuery(m_sdb);
    insQuery.prepare("DELETE FROM vms_kvpair WHERE resource_id = ?");
    insQuery.addBindValue(resourceId);
    if (insQuery.exec()) {
        return ErrorCode::ok;
    }
    else {
        qWarning() << Q_FUNC_INFO << insQuery.lastError().text();
        return ErrorCode::dbError;
    }
}

ErrorCode QnDbManager::insertResource(const ApiResourceData& data, qint32* internalId)
{
    QSqlQuery insQuery(m_sdb);
    //insQuery.prepare("INSERT INTO vms_resource (guid, xtype_guid, parent_guid, name, url, status, disabled) VALUES(:id, :typeId, :parentId, :name, :url, :status, :disabled)");
    //data.autoBindValues(insQuery);
    //insQuery.prepare("INSERT INTO vms_resource VALUES(NULL, ?,?,?,?,?,?,?)");
    insQuery.prepare("INSERT INTO vms_resource(status, name, url, xtype_guid, parent_guid, guid) VALUES(?,?,?,?,?,?)");

    insQuery.bindValue(0, QnSql::serialized_field(data.status));
    insQuery.bindValue(1, QnSql::serialized_field(data.name));
    insQuery.bindValue(2, QnSql::serialized_field(data.url));
    insQuery.bindValue(3, QnSql::serialized_field(data.typeId));
    insQuery.bindValue(4, QnSql::serialized_field(data.parentId));
    insQuery.bindValue(5, QnSql::serialized_field(data.id));

    if (!insQuery.exec()) {
        qWarning() << Q_FUNC_INFO << insQuery.lastError().text();
        return ErrorCode::dbError;
    }
    *internalId = insQuery.lastInsertId().toInt();

    return insertAddParams(data.addParams, *internalId);
}

qint32 QnDbManager::getResourceInternalId( const QnId& guid ) {
    QSqlQuery query(m_sdb);
    query.setForwardOnly(true);
    query.prepare("SELECT id from vms_resource where guid = ?");
    query.bindValue(0, guid.toRfc4122());
    if (!query.exec() || !query.next())
        return 0;
    return query.value(0).toInt();
}

QnId QnDbManager::getResourceGuid(const qint32 &internalId) {
    QSqlQuery query(m_sdb);
    query.setForwardOnly(true);
    query.prepare("SELECT guid from vms_resource where id = ?");
    query.bindValue(0, internalId);
    if (!query.exec() || !query.next())
        return QnId();
    return QnId::fromRfc4122(query.value(0).toByteArray());
}

ErrorCode QnDbManager::insertOrReplaceResource(const ApiResourceData& data, qint32* internalId)
{
    *internalId = getResourceInternalId(data.id);

    QSqlQuery query(m_sdb);
    if (*internalId) {
        query.prepare("UPDATE vms_resource SET guid = :id, xtype_guid = :typeId, parent_guid = :parentId, name = :name, url = :url, status = :status WHERE id = :internalID");
        query.bindValue(":internalID", *internalId);
    }
    else {
        query.prepare("INSERT OR REPLACE INTO vms_resource (guid, xtype_guid, parent_guid, name, url, status) VALUES(:id, :typeId, :parentId, :name, :url, :status)");
    }
    QnSql::bind(data, &query);
    //data.autoBindValues(query);


    if (!query.exec()) {
        qWarning() << Q_FUNC_INFO << query.lastError().text();
        return ErrorCode::dbError;
    }
    if (*internalId == 0)
        *internalId = query.lastInsertId().toInt();

    if (!data.addParams.empty()) 
    {
        /*
        ErrorCode result = deleteAddParams(*internalId);
        if (result != ErrorCode::ok)
            return result;
        */
        ErrorCode result = insertAddParams(data.addParams, *internalId);
        if (result != ErrorCode::ok)
            return result;
    }

    return ErrorCode::ok;
}

ErrorCode QnDbManager::updateResource(const ApiResourceData& data, qint32 internalId)
{
<<<<<<< HEAD
    QSqlQuery insQuery(m_sdb);

    insQuery.prepare("UPDATE vms_resource SET xtype_guid = :typeId, parent_guid = :parentId, name = :name, url = :url, status = :status WHERE id = :internalId");
=======
    /* Check that we are updating really existing resource */
    Q_ASSERT(internalId != 0);
    ErrorCode result = checkExistingUser(data.name, internalId);
    if (result != ErrorCode::ok)
        return result;

	QSqlQuery insQuery(m_sdb);
	insQuery.prepare("UPDATE vms_resource SET xtype_guid = :typeId, parent_guid = :parentId, name = :name, url = :url, status = :status WHERE id = :internalId");
>>>>>>> ea423ec9
    QnSql::bind(data, &insQuery);
    insQuery.bindValue(":internalId", internalId);

    if (!insQuery.exec()) {
        qWarning() << Q_FUNC_INFO << insQuery.lastError().text();
        return ErrorCode::dbError;
    }

    if (!data.addParams.empty()) 
    {
        /*
        ErrorCode result = deleteAddParams(internalId);
        if (result != ErrorCode::ok)
            return result;
        */
        result = insertAddParams(data.addParams, internalId);
        if (result != ErrorCode::ok)
            return result;
    }
    return ErrorCode::ok;
}

ErrorCode QnDbManager::insertOrReplaceUser(const ApiUserData& data, qint32 internalId)
{
    QSqlQuery insQuery(m_sdb);
    if (!data.hash.isEmpty())
        insQuery.prepare("INSERT OR REPLACE INTO auth_user (id, username, is_superuser, email, password, is_staff, is_active, last_login, date_joined, first_name, last_name) \
                         VALUES (:internalId, :name, :isAdmin, :email, :hash, 1, 1, '', '', '', '')");
    else
        insQuery.prepare("UPDATE auth_user SET is_superuser=:isAdmin, email=:email where username=:name");
    QnSql::bind(data, &insQuery);
    insQuery.bindValue(":internalId", internalId);
    //insQuery.bindValue(":name", data.name);
    if (!insQuery.exec())
    {
        qWarning() << Q_FUNC_INFO << insQuery.lastError().text();
        return ErrorCode::dbError;
    }

    QSqlQuery insQuery2(m_sdb);
    if (!data.digest.isEmpty())
        insQuery2.prepare("INSERT OR REPLACE INTO vms_userprofile (user_id, resource_ptr_id, digest, rights) VALUES (:internalId, :internalId, :digest, :permissions)");
    else
        insQuery2.prepare("UPDATE vms_userprofile SET rights=:permissions WHERE user_id=:internalId");
    QnSql::bind(data, &insQuery2);
    insQuery2.bindValue(":internalId", internalId);
    if (!insQuery2.exec())
    {
        qWarning() << Q_FUNC_INFO << insQuery2.lastError().text();
        return ErrorCode::dbError;
    }

    return ErrorCode::ok;
}

ErrorCode QnDbManager::insertOrReplaceCamera(const ApiCameraData& data, qint32 internalId)
{
    QSqlQuery insQuery(m_sdb);
    insQuery.prepare("INSERT OR REPLACE INTO vms_camera (audio_enabled, control_enabled, vendor, manually_added, resource_ptr_id, region, schedule_enabled, motion_type, group_name, group_id,\
                     mac, model, secondary_quality, status_flags, physical_id, password, login, dewarping_params, resource_ptr_id, min_archive_days, max_archive_days) VALUES\
                     (:audioEnabled, :controlEnabled, :vendor, :manuallyAdded, :id, :motionMask, :scheduleEnabled, :motionType, :groupName, :groupId,\
                     :mac, :model, :secondaryStreamQuality, :statusFlags, :physicalId, :password, :login, :dewarpingParams, :internalId, :minArchiveDays, :maxArchiveDays)");
    QnSql::bind(data, &insQuery);
    insQuery.bindValue(":internalId", internalId);
    if (insQuery.exec()) {
        return ErrorCode::ok;
    }
    else {
        qWarning() << Q_FUNC_INFO << insQuery.lastError().text();
        return ErrorCode::dbError;
    }
}

ErrorCode QnDbManager::insertOrReplaceMediaServer(const ApiMediaServerData& data, qint32 internalId)
{
    QSqlQuery insQuery(m_sdb);
    insQuery.prepare("INSERT OR REPLACE INTO vms_server (api_url,  auth_key, version, net_addr_list, system_info, flags, panic_mode, max_cameras, redundancy, resource_ptr_id) VALUES\
                     (:apiUrl, :authKey, :version, :networkAddresses, :systemInfo, :flags, :panicMode, :maxCameras, :allowAutoRedundancy, :internalId)");
    QnSql::bind(data, &insQuery);

    if (data.authKey.isEmpty())
    {
        QSqlQuery selQuery(m_sdb);
        selQuery.prepare("SELECT auth_key from vms_server where resource_ptr_id = ?");
        selQuery.addBindValue(internalId);
        if (selQuery.exec() && selQuery.next())
            insQuery.bindValue(":authKey", selQuery.value(0).toString());
    }

    insQuery.bindValue(":internalId", internalId);
    if (insQuery.exec()) {
        return ErrorCode::ok;
    }
    else {
        qWarning() << Q_FUNC_INFO << insQuery.lastError().text();
        return ErrorCode::dbError;
    }
}


ErrorCode QnDbManager::insertOrReplaceLayout(const ApiLayoutData& data, qint32 internalId)
{
    QSqlQuery insQuery(m_sdb);
    insQuery.prepare("INSERT OR REPLACE INTO vms_layout \
                     (user_can_edit, cell_spacing_height, locked, \
                     cell_aspect_ratio, background_width, \
                     background_image_filename, background_height, \
                     cell_spacing_width, background_opacity, resource_ptr_id) \
                     \
                     VALUES (:editable, :verticalSpacing, :locked, \
                     :cellAspectRatio, :backgroundWidth, \
                     :backgroundImageFilename, :backgroundHeight, \
                     :horizontalSpacing, :backgroundOpacity, :internalId)");
    QnSql::bind(data, &insQuery);
    insQuery.bindValue(":internalId", internalId);
    if (insQuery.exec()) {
        return ErrorCode::ok;
    }
    else {
        qWarning() << Q_FUNC_INFO << insQuery.lastError().text();
        return ErrorCode::dbError;
    }
}

ErrorCode QnDbManager::removeStoragesByServer(const QnId& serverGuid)
{
    QSqlQuery delQuery(m_sdb);
    delQuery.prepare("DELETE FROM vms_storage WHERE resource_ptr_id in (select id from vms_resource where parent_guid = :guid and xtype_guid = :typeId)");
    delQuery.bindValue(":guid", serverGuid.toRfc4122());
    delQuery.bindValue(":typeId", m_storageTypeId.toRfc4122());
    if (!delQuery.exec()) {
        qWarning() << Q_FUNC_INFO << delQuery.lastError().text();
        return ErrorCode::dbError;
    }

    QSqlQuery delQuery2(m_sdb);
    delQuery2.prepare("DELETE FROM vms_resource WHERE parent_guid = :guid and xtype_guid=:typeId");
    delQuery2.bindValue(":guid", serverGuid.toRfc4122());
    delQuery2.bindValue(":typeId", m_storageTypeId.toRfc4122());
    if (!delQuery2.exec()) {
        qWarning() << Q_FUNC_INFO << delQuery.lastError().text();
        return ErrorCode::dbError;
    }
    return ErrorCode::ok;
}

ErrorCode QnDbManager::updateStorages(const ApiMediaServerData& data)
{
    ErrorCode result = removeStoragesByServer(data.id);
    if (result != ErrorCode::ok)
        return result;
    
    foreach(const ApiStorageData& storage, data.storages)
    {
        qint32 internalId;
        result = insertResource(storage, &internalId);
        if (result != ErrorCode::ok)
            return result;

        QSqlQuery insQuery(m_sdb);
        insQuery.prepare("INSERT INTO vms_storage (space_limit, used_for_writing, resource_ptr_id) VALUES\
                         (:spaceLimit, :usedForWriting, :internalId)");
        QnSql::bind(storage, &insQuery);
        insQuery.bindValue(":internalId", internalId);

        if (!insQuery.exec()) {
            qWarning() << Q_FUNC_INFO << insQuery.lastError().text();
            return ErrorCode::dbError;
        }
    }
    return ErrorCode::ok;
}

ErrorCode QnDbManager::removeCameraSchedule(qint32 internalId)
{
    QSqlQuery delQuery(m_sdb);
    delQuery.prepare("DELETE FROM vms_scheduletask where source_id = ?");
    delQuery.addBindValue(internalId);
    if (!delQuery.exec()) {
        qWarning() << Q_FUNC_INFO << delQuery.lastError().text();
        return ErrorCode::dbError;
    }
    return ErrorCode::ok;
}

ErrorCode QnDbManager::updateCameraSchedule(const ApiCameraData& data, qint32 internalId)
{
    ErrorCode errCode = removeCameraSchedule(internalId);
    if (errCode != ErrorCode::ok)
        return errCode;

    QSqlQuery insQuery(m_sdb);
    //insQuery.prepare("INSERT INTO vms_scheduletask (source_id, start_time, end_time, do_record_audio, record_type, day_of_week, before_threshold, after_threshold, stream_quality, fps) 
    //                  VALUES :sourceId, :startTime, :endTime, :doRecordAudio, :recordType, :dayOfWeek, :beforeThreshold, :afterThreshold, :streamQuality, :fps)");
    insQuery.prepare("INSERT INTO vms_scheduletask(source_id, start_time, end_time, do_record_audio, record_type, day_of_week, before_threshold, after_threshold, stream_quality, fps) VALUES (?,?,?,?,?,?,?,?,?,?)");

    insQuery.bindValue(0, internalId);
    foreach(const ApiScheduleTaskData& task, data.scheduleTasks) 
    {
        insQuery.bindValue(1, QnSql::serialized_field(task.startTime));
        insQuery.bindValue(2, QnSql::serialized_field(task.endTime));
        insQuery.bindValue(3, QnSql::serialized_field(task.recordAudio));
        insQuery.bindValue(4, QnSql::serialized_field(task.recordingType));
        insQuery.bindValue(5, QnSql::serialized_field(task.dayOfWeek));
        insQuery.bindValue(6, QnSql::serialized_field(task.beforeThreshold));
        insQuery.bindValue(7, QnSql::serialized_field(task.afterThreshold));
        insQuery.bindValue(8, QnSql::serialized_field(task.streamQuality));
        insQuery.bindValue(9, QnSql::serialized_field(task.fps));

        if (!insQuery.exec()) {
            qWarning() << Q_FUNC_INFO << insQuery.lastError().text();
            return ErrorCode::dbError;
        }
    }
    return ErrorCode::ok;
}

ErrorCode QnDbManager::executeTransactionInternal(const QnTransaction<ApiSetResourceStatusData>& tran)
{
    QSqlQuery query(m_sdb);
    query.prepare("UPDATE vms_resource set status = :status where guid = :guid");
    query.bindValue(":status", tran.params.status);
    query.bindValue(":guid", tran.params.id.toRfc4122());
    if (!query.exec()) {
        qWarning() << Q_FUNC_INFO << query.lastError().text();
        return ErrorCode::dbError;
    }
    return ErrorCode::ok;
}

/*
ErrorCode QnDbManager::executeTransactionInternal(const QnTransaction<ApiSetResourceDisabledData>& tran)
{
    QSqlQuery query(m_sdb);
    query.prepare("UPDATE vms_resource set disabled = :disabled where guid = :guid");
    query.bindValue(":disabled", tran.params.disabled);
    query.bindValue(":guid", tran.params.id.toRfc4122());
    if (!query.exec()) {
        qWarning() << Q_FUNC_INFO << query.lastError().text();
        return ErrorCode::dbError;
    }
    return ErrorCode::ok;
}
*/

ErrorCode QnDbManager::saveCamera(const ApiCameraData& params)
{
    qint32 internalId;
    ErrorCode result = insertOrReplaceResource(params, &internalId);
    if (result != ErrorCode::ok)
        return result;

    result = insertOrReplaceCamera(params, internalId);
    if (result != ErrorCode::ok)
        return result;

    result = updateCameraSchedule(params, internalId);
    return result;
}

ErrorCode QnDbManager::executeTransactionInternal(const QnTransaction<ApiCameraData>& tran)
{
    return saveCamera(tran.params);
}

ErrorCode QnDbManager::executeTransactionInternal(const QnTransaction<ApiCameraDataList>& tran)
{
    foreach(const ApiCameraData& camera, tran.params)
    {
        ErrorCode result = saveCamera(camera);
        if (result != ErrorCode::ok)
            return result;
    }
    return ErrorCode::ok;
}

ErrorCode QnDbManager::executeTransactionInternal(const QnTransaction<ApiResourceData>& tran)
{
    qint32 internalId = getResourceInternalId(tran.params.id);
    ErrorCode err = updateResource(tran.params, internalId);
    if (err != ErrorCode::ok)
        return err;

    return ErrorCode::ok;
}

ErrorCode QnDbManager::insertBRuleResource(const QString& tableName, const QnId& ruleGuid, const QnId& resourceGuid)
{
    QSqlQuery query(m_sdb);
    query.prepare(QString("INSERT INTO %1 (businessrule_guid, resource_guid) VALUES (:ruleGuid, :resourceGuid)").arg(tableName));
    query.bindValue(":ruleGuid", ruleGuid.toRfc4122());
    query.bindValue(":resourceGuid", resourceGuid.toRfc4122());
    if (query.exec()) {
        return ErrorCode::ok;
    }
    else {
        qWarning() << Q_FUNC_INFO << query.lastError().text();
        return ErrorCode::dbError;
    }
}

ErrorCode QnDbManager::updateBusinessRule(const ApiBusinessRuleData& rule)
{
    ErrorCode rez = insertOrReplaceBusinessRuleTable(rule);
    if (rez != ErrorCode::ok)
        return rez;

    ErrorCode err = deleteTableRecord(rule.id, "vms_businessrule_action_resources", "businessrule_guid");
    if (err != ErrorCode::ok)
        return err;

    err = deleteTableRecord(rule.id, "vms_businessrule_event_resources", "businessrule_guid");
    if (err != ErrorCode::ok)
        return err;

    foreach(const QnId& resourceId, rule.eventResourceIds) {
        err = insertBRuleResource("vms_businessrule_event_resources", rule.id, resourceId);
        if (err != ErrorCode::ok)
            return err;
    }

    foreach(const QnId& resourceId, rule.actionResourceIds) {
        err = insertBRuleResource("vms_businessrule_action_resources", rule.id, resourceId);
        if (err != ErrorCode::ok)
            return err;
    }

    return ErrorCode::ok;
}

ErrorCode QnDbManager::executeTransactionInternal(const QnTransaction<ApiBusinessRuleData>& tran)
{
    return updateBusinessRule(tran.params);
}

ErrorCode QnDbManager::executeTransactionInternal(const QnTransaction<ApiMediaServerData>& tran)
{
    ErrorCode result;
    qint32 internalId;

    result = insertOrReplaceResource(tran.params, &internalId);
    if (result !=ErrorCode::ok)
        return result;

    result = insertOrReplaceMediaServer(tran.params, internalId);
    if (result !=ErrorCode::ok)
        return result;

    if (result !=ErrorCode::ok)
        return result;
    result = updateStorages(tran.params);

    return result;
}

ErrorCode QnDbManager::removeLayoutItems(qint32 id)
{
    QSqlQuery delQuery(m_sdb);
    delQuery.prepare("DELETE FROM vms_layoutitem WHERE layout_id = :id");
    delQuery.bindValue(":id", id);
    if (!delQuery.exec()) {
        qWarning() << Q_FUNC_INFO << delQuery.lastError().text();
        return ErrorCode::dbError;
    }

    return ErrorCode::ok;
}

ErrorCode QnDbManager::updateLayoutItems(const ApiLayoutData& data, qint32 internalLayoutId)
{
    ErrorCode result = removeLayoutItems(internalLayoutId);
    if (result != ErrorCode::ok)
        return result;

    QSqlQuery insQuery(m_sdb);
    insQuery.prepare("INSERT INTO vms_layoutitem (zoom_bottom, right, uuid, zoom_left, resource_guid, \
                     zoom_right, top, layout_id, bottom, zoom_top, \
                     zoom_target_uuid, flags, contrast_params, rotation, \
                     dewarping_params, left) VALUES \
                     (:zoomBottom, :right, :id, :zoomLeft, :resourceId, \
                     :zoomRight, :top, :layoutId, :bottom, :zoomTop, \
                     :zoomTargetId, :flags, :contrastParams, :rotation, \
                     :dewarpingParams, :left)");
    foreach(const ApiLayoutItemData& item, data.items)
    {
        QnSql::bind(item, &insQuery);
        insQuery.bindValue(":layoutId", internalLayoutId);

        if (!insQuery.exec()) {
            qWarning() << Q_FUNC_INFO << insQuery.lastError().text();
            return ErrorCode::dbError;
        }
    }
    return ErrorCode::ok;
}

ErrorCode QnDbManager::deleteUserProfileTable(const qint32 id)
{
    QSqlQuery delQuery(m_sdb);
    delQuery.prepare("DELETE FROM vms_userprofile where user_id = :id");
    delQuery.bindValue(QLatin1String(":id"), id);
    if (delQuery.exec()) {
        return ErrorCode::ok;
    }
    else {
        qWarning() << Q_FUNC_INFO << delQuery.lastError().text();
        return ErrorCode::dbError;
    }
}

qint32 QnDbManager::getBusinessRuleInternalId( const QnId& guid )
{
    QSqlQuery query(m_sdb);
    query.setForwardOnly(true);
    query.prepare("SELECT id from vms_businessrule where guid = :guid");
    query.bindValue(":guid", guid.toRfc4122());
    if (!query.exec() || !query.next())
        return 0;
    return query.value("id").toInt();
}

ErrorCode QnDbManager::removeUser( const QnId& guid )
{
    qint32 internalId = getResourceInternalId(guid);

    ErrorCode err = ErrorCode::ok;

    err = deleteAddParams(internalId);
    if (err != ErrorCode::ok)
        return err;

    err = deleteUserProfileTable(internalId);
    if (err != ErrorCode::ok)
        return err;

    err = deleteTableRecord(internalId, "auth_user", "id");
    if (err != ErrorCode::ok)
        return err;

    err = deleteRecordFromResourceTable(internalId);
    if (err != ErrorCode::ok)
        return err;

    return ErrorCode::ok;
}

ErrorCode QnDbManager::insertOrReplaceBusinessRuleTable( const ApiBusinessRuleData& businessRule)
{
    QSqlQuery query(m_sdb);
    query.prepare(QString("INSERT OR REPLACE INTO vms_businessrule (guid, event_type, event_condition, event_state, action_type, \
                          action_params, aggregation_period, disabled, comments, schedule, system) VALUES \
                          (:id, :eventType, :eventCondition, :eventState, :actionType, \
                          :actionParams, :aggregationPeriod, :disabled, :comment, :schedule, :system)"));
    QnSql::bind(businessRule, &query);
    if (query.exec()) {
        return ErrorCode::ok;
    }
    else {
        qWarning() << Q_FUNC_INFO << query.lastError().text();
        return ErrorCode::dbError;
    }
}

ErrorCode QnDbManager::removeBusinessRule( const QnId& guid )
{
    ErrorCode err = deleteTableRecord(guid, "vms_businessrule_action_resources", "businessrule_guid");
    if (err != ErrorCode::ok)
        return err;

    err = deleteTableRecord(guid, "vms_businessrule_event_resources", "businessrule_guid");
    if (err != ErrorCode::ok)
        return err;

    err = deleteTableRecord(guid, "vms_businessrule", "guid");
    if (err != ErrorCode::ok)
        return err;

    return ErrorCode::ok;
}


ErrorCode QnDbManager::saveLayout(const ApiLayoutData& params)
{
    qint32 internalId;

    ErrorCode result = insertOrReplaceResource(params, &internalId);
    if (result !=ErrorCode::ok)
        return result;

    result = insertOrReplaceLayout(params, internalId);
    if (result !=ErrorCode::ok)
        return result;

    result = updateLayoutItems(params, internalId);
    return result;
}

ErrorCode QnDbManager::executeTransactionInternal(const QnTransaction<ApiLayoutData>& tran)
{
    ErrorCode result = saveLayout(tran.params);
    return result;
}

ErrorCode QnDbManager::executeTransactionInternal(const QnTransaction<ApiLayoutDataList>& tran)
{
    foreach(const ApiLayoutData& layout, tran.params)
    {
        ErrorCode err = saveLayout(layout);
        if (err != ErrorCode::ok)
            return err;
    }
    return ErrorCode::ok;
}

ErrorCode QnDbManager::executeTransactionInternal(const QnTransaction<ApiVideowallData>& tran) {
    ErrorCode result = saveVideowall(tran.params);
    return result;
}

ErrorCode QnDbManager::executeTransactionInternal(const QnTransaction<ApiVideowallDataList>& tran) {
    foreach(const ApiVideowallData& videowall, tran.params)
    {
        ErrorCode err = saveVideowall(videowall);
        if (err != ErrorCode::ok)
            return err;
    }
    return ErrorCode::ok;
}

ErrorCode QnDbManager::executeTransactionInternal(const QnTransaction<ApiUpdateUploadResponceData>& /*tran*/) {
    return ErrorCode::ok;
}

ErrorCode QnDbManager::executeTransactionInternal(const QnTransaction<ApiResourceParamsData>& tran)
{
    qint32 internalId = getResourceInternalId(tran.params.id);
    /*
    ErrorCode result = deleteAddParams(internalId);
    if (result != ErrorCode::ok)
        return result;
    */
    return insertAddParams(tran.params.params, internalId);
}

ErrorCode QnDbManager::executeTransactionInternal(const QnTransaction<ApiCameraServerItemData>& tran)
{
    QSqlQuery lastHistory(m_sdb);
    lastHistory.prepare("SELECT server_guid, max(timestamp) FROM vms_cameraserveritem WHERE physical_id = ? AND timestamp < ?");
    lastHistory.addBindValue(tran.params.physicalId);
    lastHistory.addBindValue(tran.params.timestamp);
    if (!lastHistory.exec()) {
        qWarning() << Q_FUNC_INFO << lastHistory.lastError().text();
        return ErrorCode::dbError;
    }
    if (lastHistory.next() && lastHistory.value(0).toString() == tran.params.serverId)
        return ErrorCode::skipped;

    QSqlQuery query(m_sdb);
    query.prepare("INSERT INTO vms_cameraserveritem (server_guid, timestamp, physical_id) VALUES(:serverId, :timestamp, :physicalId)");
    QnSql::bind(tran.params, &query);
    if (!query.exec()) {
        qWarning() << Q_FUNC_INFO << query.lastError().text();
        return ErrorCode::dbError;
    }

    return ErrorCode::ok;
}

ErrorCode QnDbManager::executeTransactionInternal(const QnTransaction<ApiPanicModeData>& tran)
{
    QSqlQuery query(m_sdb);
    query.prepare("UPDATE vms_server SET panic_mode = :mode");
    query.bindValue(QLatin1String(":mode"), (int) tran.params.mode);
    if (!query.exec()) {
        qWarning() << Q_FUNC_INFO << query.lastError().text();
        return ErrorCode::dbError;
    }

    return ErrorCode::ok;
}

ErrorCode QnDbManager::deleteRecordFromResourceTable(const qint32 id)
{
    QSqlQuery delQuery(m_sdb);
    delQuery.prepare("DELETE FROM vms_resource where id = ?");
    delQuery.addBindValue(id);
    if (delQuery.exec()) {
        return ErrorCode::ok;
    }
    else {
        qWarning() << Q_FUNC_INFO << delQuery.lastError().text();
        return ErrorCode::dbError;
    }
}

ErrorCode QnDbManager::deleteCameraServerItemTable(qint32 /*id*/)
{
#if 0
    QSqlQuery query(m_sdb);
    query.setForwardOnly(true);
    query.prepare("select c.physical_id , (select count(*) from vms_camera where physical_id = c.physical_id) as cnt \
                  FROM vms_camera c WHERE c.resource_ptr_id = :id");
    query.bindValue(QLatin1String(":id"), id);
    if (!query.exec()) {
        qWarning() << Q_FUNC_INFO << query.lastError().text();
        return ErrorCode::dbError;
    }
    if( !query.next() )
        return ErrorCode::ok;   //already deleted
    if (query.value("cnt").toInt() > 1)
        return ErrorCode::ok; // camera instance on a other media server still present


    // do not delete because of camera can be found in the future again but camera archive can be still accessible
    QSqlQuery delQuery(m_sdb);
    delQuery.prepare("DELETE FROM vms_cameraserveritem where physical_id = :physical_id");
    delQuery.bindValue(QLatin1String(":physical_id"), query.value("physical_id").toString());
    if (delQuery.exec()) {
        return ErrorCode::ok;
    }
    else {
        qWarning() << Q_FUNC_INFO << delQuery.lastError().text();
        return ErrorCode::dbError;
    }
#endif

    return ErrorCode::ok;
}

ErrorCode QnDbManager::deleteTableRecord(const qint32& internalId, const QString& tableName, const QString& fieldName)
{
    QSqlQuery delQuery(m_sdb);
    delQuery.prepare(QString("DELETE FROM %1 where %2 = :id").arg(tableName).arg(fieldName));
    delQuery.bindValue(QLatin1String(":id"), internalId);
    if (delQuery.exec()) {
        return ErrorCode::ok;
    }
    else {
        qWarning() << Q_FUNC_INFO << delQuery.lastError().text();
        return ErrorCode::dbError;
    }
}

ErrorCode QnDbManager::deleteTableRecord(const QnId& id, const QString& tableName, const QString& fieldName)
{
    QSqlQuery delQuery(m_sdb);
    delQuery.prepare(QString("DELETE FROM %1 where %2 = :guid").arg(tableName).arg(fieldName));
    delQuery.bindValue(QLatin1String(":guid"), id.toRfc4122());
    if (delQuery.exec()) {
        return ErrorCode::ok;
    }
    else {
        qWarning() << Q_FUNC_INFO << delQuery.lastError().text();
        return ErrorCode::dbError;
    }
}

ErrorCode QnDbManager::removeCamera(const QnId& guid)
{
    qint32 id = getResourceInternalId(guid);

    ErrorCode err = deleteAddParams(id);
    if (err != ErrorCode::ok)
        return err;

    err = removeCameraSchedule(id);
    if (err != ErrorCode::ok)
        return err;

    err = deleteTableRecord(guid, "vms_businessrule_action_resources", "resource_guid");
    if (err != ErrorCode::ok)
        return err;

    err = deleteTableRecord(guid, "vms_businessrule_event_resources", "resource_guid");
    if (err != ErrorCode::ok)
        return err;

    err = deleteTableRecord(guid, "vms_layoutitem", "resource_guid");
    if (err != ErrorCode::ok)
        return err;

    err = deleteCameraServerItemTable(id);
    if (err != ErrorCode::ok)
        return err;

    err = deleteTableRecord(id, "vms_camera", "resource_ptr_id");
    if (err != ErrorCode::ok)
        return err;

    err = deleteRecordFromResourceTable(id);
    if (err != ErrorCode::ok)
        return err;

    return ErrorCode::ok;
}

ErrorCode QnDbManager::removeServer(const QnId& guid)
{
    ErrorCode err;
    qint32 id = getResourceInternalId(guid);

    err = deleteAddParams(id);
    if (err != ErrorCode::ok)
        return err;

    err = removeStoragesByServer(guid);
    if (err != ErrorCode::ok)
        return err;

    err = deleteTableRecord(id, "vms_server", "resource_ptr_id");
    if (err != ErrorCode::ok)
        return err;

    err = deleteRecordFromResourceTable(id);
    if (err != ErrorCode::ok)
        return err;

    return ErrorCode::ok;
}

ErrorCode QnDbManager::removeLayout(const QnId& id)
{
    return removeLayoutInternal(id, getResourceInternalId(id));
}

ErrorCode QnDbManager::removeLayoutInternal(const QnId& id, const qint32 &internalId) {
    ErrorCode err = deleteAddParams(internalId);
    if (err != ErrorCode::ok)
        return err;

    err = removeLayoutItems(internalId);
    if (err != ErrorCode::ok)
        return err;

    err = removeLayoutFromVideowallItems(id);
    if (err != ErrorCode::ok)
        return err;

    err = deleteTableRecord(internalId, "vms_layout", "resource_ptr_id");
    if (err != ErrorCode::ok)
        return err;

    err = deleteRecordFromResourceTable(internalId);
    return err;
}

ErrorCode QnDbManager::executeTransactionInternal(const QnTransaction<ApiStoredFileData>& tran)
{
    assert( tran.command == ApiCommand::addStoredFile || tran.command == ApiCommand::updateStoredFile );

    QSqlQuery query(m_sdb);
    query.prepare("INSERT OR REPLACE INTO vms_storedFiles (path, data) values (:path, :data)");
    query.bindValue(":path", tran.params.path);
    query.bindValue(":data", tran.params.data);
    if (!query.exec()) {
        qWarning() << Q_FUNC_INFO << query.lastError().text();
        return ErrorCode::dbError;
    }
    
    return ErrorCode::ok;
}

ErrorCode QnDbManager::executeTransactionInternal(const QnTransaction<ApiStoredFilePath>& tran)
{
    assert(tran.command == ApiCommand::removeStoredFile);
  
    QSqlQuery query(m_sdb);
    query.prepare("DELETE FROM vms_storedFiles WHERE path = :path");
    query.bindValue(":path", tran.params.path);
    if (!query.exec()) {
        qWarning() << Q_FUNC_INFO << query.lastError().text();
        return ErrorCode::dbError;
    }
    return ErrorCode::ok;
}

ErrorCode QnDbManager::checkExistingUser(const QString &name, qint32 internalId) {
    QSqlQuery query(m_sdb);
    query.setForwardOnly(true);
    query.prepare("SELECT r.id\
                  FROM vms_resource r \
                  JOIN vms_userprofile p on p.resource_ptr_id = r.id \
                  WHERE p.resource_ptr_id != :id and r.name = :name");


    query.bindValue(":id", internalId);
    query.bindValue(":name", name);
    if (!query.exec()) {
        qWarning() << Q_FUNC_INFO << query.lastError().text();
        return ErrorCode::dbError;
    }
    if(query.next())
        return ErrorCode::failure;  // another user with same name already exists
    return ErrorCode::ok;
}

ErrorCode QnDbManager::executeTransactionInternal(const QnTransaction<ApiUserData>& tran)
{
    qint32 internalId = getResourceInternalId(tran.params.id);

    ErrorCode result = checkExistingUser(tran.params.name, internalId);
    if (result !=ErrorCode::ok)
        return result;

    result = insertOrReplaceResource(tran.params, &internalId);
    if (result !=ErrorCode::ok)
        return result;

    return insertOrReplaceUser(tran.params, internalId);
}

ApiOjectType QnDbManager::getObjectType(const QnId& objectId)
{
    QSqlQuery query(m_sdb);
    query.setForwardOnly(true);
    query.prepare("SELECT \
                  (CASE WHEN c.resource_ptr_id is null then rt.name else 'Camera' end) as name\
                  FROM vms_resource r\
                  JOIN vms_resourcetype rt on rt.guid = r.xtype_guid\
                  LEFT JOIN vms_camera c on c.resource_ptr_id = r.id\
                  WHERE r.guid = :guid");
    query.bindValue(":guid", objectId.toRfc4122());
    if (!query.exec())
        return ApiObject_NotDefined;
    if( !query.next() )
        return ApiObject_NotDefined;   //Record already deleted. That's exactly what we wanted
    QString objectType = query.value("name").toString();
    if (objectType == "Camera")
        return ApiObject_Camera;
    else if (objectType == "Server")
        return ApiObject_Server;
    else if (objectType == "User")
        return ApiObject_User;
    else if (objectType == "Layout")
        return ApiObject_Layout;
    else if (objectType == "Videowall")
        return ApiObject_Videowall;
    else 
    {
        Q_ASSERT_X(0, "Unknown object type", Q_FUNC_INFO);
        return ApiObject_NotDefined;
    }
}

ApiObjectInfoList QnDbManager::getNestedObjects(const ApiObjectInfo& parentObject)
{
    ApiObjectInfoList result;

    QSqlQuery query(m_sdb);
    query.setForwardOnly(true);

    switch(parentObject.type)
    {
        case ApiObject_Server:
            query.prepare("SELECT ?, r.guid from vms_camera c JOIN vms_resource r on r.id = c.resource_ptr_id WHERE r.parent_guid = ?");
            query.addBindValue((int) ApiObject_Camera);
            break;
        case ApiObject_User:
            query.prepare( "SELECT ?, r.guid FROM vms_resource r, vms_layout WHERE r.parent_guid = ? AND r.id = vms_layout.resource_ptr_id" );
            query.addBindValue((int) ApiObject_Layout);
            break;
        default:
            //Q_ASSERT_X(0, "Not implemented!", Q_FUNC_INFO);
            return result;
    }
    query.addBindValue(parentObject.id.toRfc4122());

    if (!query.exec()) {
        qWarning() << Q_FUNC_INFO << query.lastError().text();
        return result;
    }
    while(query.next()) {
        ApiObjectInfo info;
        info.type = (ApiOjectType) query.value(0).toInt();
        info.id = QnId::fromRfc4122(query.value(1).toByteArray());
        result.push_back(info);
    }

    return result;
}

ErrorCode QnDbManager::executeTransactionInternal(const QnTransaction<ApiIdData>& tran)
{
    switch(tran.command) {
        case ApiCommand::removeCamera:
            return removeObject(ApiObjectInfo(ApiObject_Camera, tran.params.id));
        case ApiCommand::removeMediaServer:
            return removeObject(ApiObjectInfo(ApiObject_Server, tran.params.id));
        case ApiCommand::removeLayout:
            return removeObject(ApiObjectInfo(ApiObject_Layout, tran.params.id));
        case ApiCommand::removeBusinessRule:
            return removeObject(ApiObjectInfo(ApiObject_BusinessRule, tran.params.id));
        case ApiCommand::removeUser:
            return removeObject(ApiObjectInfo(ApiObject_User, tran.params.id));
        case ApiCommand::removeVideowall:
            return removeObject(ApiObjectInfo(ApiObject_Videowall, tran.params.id));
        default:
            return removeObject(ApiObjectInfo(ApiObject_Resource, tran.params.id));
    }
}

ErrorCode QnDbManager::removeObject(const ApiObjectInfo& apiObject)
{
    ErrorCode result;
    
    ApiObjectInfoList nestedList = getNestedObjects(apiObject);
    foreach(const ApiObjectInfo& nestedObject, nestedList)
        removeObject(nestedObject);

    switch (apiObject.type)
    {
    case ApiObject_Camera:
        result = removeCamera(apiObject.id);
        break;
    case ApiObject_Server:
        result = removeServer(apiObject.id);
        break;
    case ApiObject_Layout:
        result = removeLayout(apiObject.id);
        break;
    case ApiObject_BusinessRule:
        result = removeBusinessRule(apiObject.id);
        break;
    case ApiObject_User:
        result = removeUser(apiObject.id);
        break;
    case ApiObject_Videowall:
        result = removeVideowall(apiObject.id);
        break;
    case ApiObject_Resource:
        result = removeObject(ApiObjectInfo(getObjectType(apiObject.id), apiObject.id));
        break;
    case ApiCommand::NotDefined:
        result = ErrorCode::ok; // object already removed
        break;
    default:
        qWarning() << "Remove operation is not implemented for object type" << apiObject.type;
        Q_ASSERT_X(0, "Remove operation is not implemented for command", Q_FUNC_INFO);
        return ErrorCode::unsupported;
    }

    return result;
}

/* 
-------------------------------------------------------------
-------------------------- getters --------------------------
 ------------------------------------------------------------
*/

ErrorCode QnDbManager::doQueryNoLock(const nullptr_t& /*dummy*/, ApiResourceTypeDataList& data)
{
    if (!m_cachedResTypes.empty())
    {
        data = m_cachedResTypes;
        return ErrorCode::ok;
    }

    QSqlQuery queryTypes(m_sdb);
    queryTypes.setForwardOnly(true);
    queryTypes.prepare("select rt.guid as id, rt.name, m.name as vendor \
                  from vms_resourcetype rt \
                  left join vms_manufacture m on m.id = rt.manufacture_id \
                  order by rt.guid");
    if (!queryTypes.exec()) {
        qWarning() << Q_FUNC_INFO << queryTypes.lastError().text();
        return ErrorCode::dbError;
    }
    QnSql::fetch_many(queryTypes, &data);

    QSqlQuery queryParents(m_sdb);
    queryParents.setForwardOnly(true);
    queryParents.prepare("select t1.guid as id, t2.guid as parentId \
                         from vms_resourcetype_parents p \
                         JOIN vms_resourcetype t1 on t1.id = p.from_resourcetype_id \
                         JOIN vms_resourcetype t2 on t2.id = p.to_resourcetype_id \
                         order by t1.guid, p.to_resourcetype_id desc");
	if (!queryParents.exec()) {
        qWarning() << Q_FUNC_INFO << queryParents.lastError().text();
        return ErrorCode::dbError;
    }
    mergeIdListData<ApiResourceTypeData>(queryParents, data, &ApiResourceTypeData::parentId);

    QSqlQuery queryProperty(m_sdb);
    queryProperty.setForwardOnly(true);
    queryProperty.prepare("SELECT rt.guid as resourceTypeId, pt.name, pt.type, pt.min, pt.max, pt.step, pt.[values], pt.ui_values as uiValues, pt.default_value as defaultValue, \
                          pt.netHelper as internalData, pt.[group], pt.sub_group as subGroup, pt.description, pt.ui, pt.readonly as readOnly \
                          FROM vms_propertytype pt \
                          JOIN vms_resourcetype rt on rt.id = pt.resource_type_id ORDER BY rt.guid");
    if (!queryProperty.exec()) {
        qWarning() << Q_FUNC_INFO << queryProperty.lastError().text();
        return ErrorCode::dbError;
    }

    std::vector<ApiPropertyTypeData> allProperties;
    QnSql::fetch_many(queryProperty, &allProperties);
    mergeObjectListData(data, allProperties, &ApiResourceTypeData::propertyTypes, &ApiPropertyTypeData::resourceTypeId);

    m_cachedResTypes = data;

    return ErrorCode::ok;
}

// ----------- getLayouts --------------------

ErrorCode QnDbManager::doQueryNoLock(const nullptr_t& /*dummy*/, ApiLayoutDataList& layouts)
{
    QSqlQuery query(m_sdb);
    QString filter; // todo: add data filtering by user here
    query.setForwardOnly(true);
    query.prepare(QString("SELECT r.guid as id, r.guid, r.xtype_guid as typeId, r.parent_guid as parentId, r.name, r.url, r.status, \
                  l.user_can_edit as editable, l.cell_spacing_height as verticalSpacing, l.locked, \
                  l.cell_aspect_ratio as cellAspectRatio, l.background_width as backgroundWidth, \
                  l.background_image_filename as backgroundImageFilename, l.background_height as backgroundHeight, \
                  l.cell_spacing_width as horizontalSpacing, l.background_opacity as backgroundOpacity, l.resource_ptr_id as id \
                  FROM vms_layout l \
                  JOIN vms_resource r on r.id = l.resource_ptr_id %1 ORDER BY r.guid").arg(filter));
    if (!query.exec()) {
        qWarning() << Q_FUNC_INFO << query.lastError().text();
        return ErrorCode::dbError;
    }

    QSqlQuery queryItems(m_sdb);
    queryItems.setForwardOnly(true);
    queryItems.prepare("SELECT r.guid as layoutId, li.zoom_bottom as zoomBottom, li.right, li.uuid as id, li.zoom_left as zoomLeft, li.resource_guid as resourceId, \
                       li.zoom_right as zoomRight, li.top, li.bottom, li.zoom_top as zoomTop, \
                       li.zoom_target_uuid as zoomTargetId, li.flags, li.contrast_params as contrastParams, li.rotation, li.id, \
                       li.dewarping_params as dewarpingParams, li.left FROM vms_layoutitem li \
                       JOIN vms_resource r on r.id = li.layout_id order by r.guid");

    if (!queryItems.exec()) {
        qWarning() << Q_FUNC_INFO << queryItems.lastError().text();
        return ErrorCode::dbError;
    }

    QnSql::fetch_many(query, &layouts);
    std::vector<ApiLayoutItemWithRefData> items;
    QnSql::fetch_many(queryItems, &items);
    mergeObjectListData(layouts, items, &ApiLayoutData::items, &ApiLayoutItemWithRefData::layoutId);

    return ErrorCode::ok;
}

// ----------- getCameras --------------------

ErrorCode QnDbManager::doQueryNoLock(const QnId& mServerId, ApiCameraDataList& cameraList)
{
    QSqlQuery queryCameras(m_sdb);
    QString filterStr;
    if (!mServerId.isNull()) {
        filterStr = QString("WHERE r.parent_guid = %1").arg(guidToSqlString(mServerId));
    }
    queryCameras.setForwardOnly(true);
    queryCameras.prepare(QString("SELECT r.guid as id, r.guid, r.xtype_guid as typeId, r.parent_guid as parentId, r.name, r.url, r.status, \
        c.audio_enabled as audioEnabled, c.control_enabled as controlEnabled, c.vendor, c.manually_added as manuallyAdded, \
        c.region as motionMask, c.schedule_enabled as scheduleEnabled, c.motion_type as motionType, \
        c.group_name as groupName, c.group_id as groupId, c.mac, c. model, c.secondary_quality as secondaryStreamQuality, \
		c.status_flags as statusFlags, c.physical_id as physicalId, c.password, login, c.dewarping_params as dewarpingParams, \
        c.min_archive_days as minArchiveDays, c.max_archive_days as maxArchiveDays \
        FROM vms_resource r \
        JOIN vms_camera c on c.resource_ptr_id = r.id %1 ORDER BY r.guid").arg(filterStr));


    QSqlQuery queryScheduleTask(m_sdb);
    
    queryScheduleTask.setForwardOnly(true);
    queryScheduleTask.prepare(QString("SELECT r.guid as sourceId, st.start_time as startTime, st.end_time as endTime, st.do_record_audio as recordAudio, \
                                       st.record_type as recordingType, st.day_of_week as dayOfWeek, st.before_threshold as beforeThreshold, st.after_threshold as afterThreshold, \
                                       st.stream_quality as streamQuality, st.fps \
                                       FROM vms_scheduletask st \
                                       JOIN vms_resource r on r.id = st.source_id %1 ORDER BY r.guid").arg(filterStr));

    QSqlQuery queryParams(m_sdb);
    queryParams.setForwardOnly(true);
    QString filterStr2;
    if (!mServerId.isNull())
        filterStr2 = QString("WHERE r.parent_guid = %1").arg(guidToSqlString(mServerId));
    queryParams.prepare(QString("SELECT r.guid as resourceId, kv.value, kv.name, kv.isResTypeParam as predefinedParam\
                                 FROM vms_kvpair kv \
                                 JOIN vms_camera c on c.resource_ptr_id = kv.resource_id \
                                 JOIN vms_resource r on r.id = kv.resource_id \
                                 %1 \
                                 ORDER BY r.guid").arg(filterStr2));

    if (!queryCameras.exec()) {
        qWarning() << Q_FUNC_INFO << queryCameras.lastError().text();
        return ErrorCode::dbError;
    }
    if (!queryScheduleTask.exec()) {
        qWarning() << Q_FUNC_INFO << queryScheduleTask.lastError().text();
        return ErrorCode::dbError;
    }

    if (!queryParams.exec()) {
        qWarning() << Q_FUNC_INFO << queryParams.lastError().text();
        return ErrorCode::dbError;
    }

    QnSql::fetch_many(queryCameras, &cameraList);

    std::vector<ApiScheduleTaskWithRefData> sheduleTaskList;
    QnSql::fetch_many(queryScheduleTask, &sheduleTaskList);
    mergeObjectListData(cameraList, sheduleTaskList, &ApiCameraData::scheduleTasks, &ApiScheduleTaskWithRefData::sourceId);

    std::vector<ApiResourceParamWithRefData> params;
    QnSql::fetch_many(queryParams, &params);
    mergeObjectListData<ApiCameraData>(cameraList, params, &ApiCameraData::addParams, &ApiResourceParamWithRefData::resourceId);

    return ErrorCode::ok;
}

// ----------- getServers --------------------


ErrorCode QnDbManager::doQueryNoLock(const nullptr_t& /*dummy*/, ApiMediaServerDataList& serverList)
{
    QSqlQuery query(m_sdb);
    query.setForwardOnly(true);
    query.prepare(QString("select r.guid as id, r.guid, r.xtype_guid as typeId, r.parent_guid as parentId, r.name, r.url, r.status, \
                          s.api_url as apiUrl, s.auth_key as authKey, s.version, s.net_addr_list as networkAddresses, s.system_info as systemInfo, \
                          s.flags, s.panic_mode as panicMode, s.max_cameras as maxCameras, s.redundancy as allowAutoRedundancy \
                          from vms_resource r \
                          join vms_server s on s.resource_ptr_id = r.id order by r.guid"));

    if (!query.exec()) {
        qWarning() << Q_FUNC_INFO << query.lastError().text();
        return ErrorCode::dbError;
    }

    QSqlQuery queryStorage(m_sdb);
    queryStorage.setForwardOnly(true);
    queryStorage.prepare(QString("select r.guid as id, r.guid, r.xtype_guid as typeId, r.parent_guid as parentId, r.name, r.url, r.status, \
                          s.space_limit as spaceLimit, s.used_for_writing as usedForWriting \
                          from vms_resource r \
                          join vms_storage s on s.resource_ptr_id = r.id order by r.parent_guid"));

    if (!queryStorage.exec()) {
        qWarning() << Q_FUNC_INFO << queryStorage.lastError().text();
        return ErrorCode::dbError;
    }

    QnSql::fetch_many(query, &serverList);

    ApiStorageDataList storageList;
    QnSql::fetch_many(queryStorage, &storageList);

    mergeObjectListData<ApiMediaServerData, ApiStorageData>(serverList, storageList, &ApiMediaServerData::storages, &ApiStorageData::parentId);

    return ErrorCode::ok;
}

//getCameraServerItems
ErrorCode QnDbManager::doQueryNoLock(const nullptr_t& /*dummy*/, ApiCameraServerItemDataList& historyList)
{
    QSqlQuery query(m_sdb);
    query.setForwardOnly(true);
    query.prepare(QString("select server_guid as serverId, timestamp, physical_id as physicalId from vms_cameraserveritem"));
    if (!query.exec()) {
        qWarning() << Q_FUNC_INFO << query.lastError().text();
        return ErrorCode::dbError;
    }

    QnSql::fetch_many(query, &historyList);

    return ErrorCode::ok;
}

ErrorCode QnDbManager::doQueryNoLock(const nullptr_t& /*dummy*/, ApiCameraBookmarkTagDataList& tags) {
    QSqlQuery query(m_sdb);
    query.setForwardOnly(true);
    query.prepare("SELECT name FROM vms_camera_bookmark_tag");
    if (!query.exec()) {
        qWarning() << Q_FUNC_INFO << query.lastError().text();
        return ErrorCode::dbError;
    }
    QnSql::fetch_many(query, &tags);

    return ErrorCode::ok;
}

//getUsers
ErrorCode QnDbManager::doQueryNoLock(const nullptr_t& /*dummy*/, ApiUserDataList& userList)
{
    //digest = md5('%s:%s:%s' % (self.user.username.lower(), 'NetworkOptix', password)).hexdigest()
    QSqlQuery query(m_sdb);
    query.setForwardOnly(true);
    query.prepare(QString("select r.guid as id, r.guid, r.xtype_guid as typeId, r.parent_guid as parentId, r.name, r.url, r.status, \
                          u.is_superuser as isAdmin, u.email, p.digest as digest, u.password as hash, p.rights as permissions \
                          from vms_resource r \
                          join auth_user u  on u.id = r.id\
                          join vms_userprofile p on p.user_id = u.id\
                          order by r.guid"));
    if (!query.exec()) {
        qWarning() << Q_FUNC_INFO << query.lastError().text();
        return ErrorCode::dbError;
    }

    QSqlQuery queryParams(m_sdb);
    queryParams.setForwardOnly(true);
    queryParams.prepare(QString("SELECT r.guid as resourceId, kv.value, kv.name, kv.isResTypeParam as predefinedParam\
                                FROM vms_kvpair kv \
                                JOIN auth_user u on u.id = kv.resource_id \
                                JOIN vms_resource r on r.id = kv.resource_id \
                                WHERE kv.isResTypeParam = 0 \
                                ORDER BY r.guid"));

    if (!queryParams.exec()) {
        qWarning() << Q_FUNC_INFO << queryParams.lastError().text();
        return ErrorCode::dbError;
    }

    QnSql::fetch_many(query, &userList);

    std::vector<ApiResourceParamWithRefData> params;
    QnSql::fetch_many(queryParams, &params);
    mergeObjectListData<ApiUserData>(userList, params, &ApiUserData::addParams, &ApiResourceParamWithRefData::resourceId);
    
    return ErrorCode::ok;
}

//getVideowallList
ErrorCode QnDbManager::doQueryNoLock(const nullptr_t& /*dummy*/, ApiVideowallDataList& videowallList) {
    QSqlQuery query(m_sdb);
    QString filter; // todo: add data filtering by user here
    query.setForwardOnly(true);
    query.prepare(QString("SELECT r.guid as id, r.guid, r.xtype_guid as typeId, r.parent_guid as parentId, r.name, r.url, r.status, \
                          l.autorun \
                          FROM vms_videowall l \
                          JOIN vms_resource r on r.id = l.resource_ptr_id %1 ORDER BY r.guid").arg(filter));
    if (!query.exec()) {
        qWarning() << Q_FUNC_INFO << query.lastError().text();
        return ErrorCode::dbError;
    }
    QnSql::fetch_many(query, &videowallList);

    QSqlQuery queryItems(m_sdb);
    queryItems.setForwardOnly(true);
    queryItems.prepare("SELECT \
                       item.guid, item.pc_guid as pcGuid, item.layout_guid as layoutGuid, \
                       item.videowall_guid as videowallGuid, item.name, \
                       item.snap_left as snapLeft, item.snap_top as snapTop, item.snap_right as snapRight, item.snap_bottom as snapBottom \
                       FROM vms_videowall_item item ORDER BY videowallGuid");
    if (!queryItems.exec()) {
        qWarning() << Q_FUNC_INFO << queryItems.lastError().text();
        return ErrorCode::dbError;
    }
    std::vector<ApiVideowallItemWithRefData> items;
    QnSql::fetch_many(queryItems, &items);

    mergeObjectListData(videowallList, items, &ApiVideowallData::items, &ApiVideowallItemWithRefData::videowallGuid);
    
    QSqlQuery queryScreens(m_sdb);
    queryScreens.setForwardOnly(true);

    queryScreens.prepare("SELECT \
                         pc.videowall_guid as videowallGuid, \
                         screen.pc_guid as pcGuid, screen.pc_index as pcIndex, \
                         screen.desktop_x as desktopLeft, screen.desktop_y as desktopTop, \
                         screen.desktop_w as desktopWidth, screen.desktop_h as desktopHeight, \
                         screen.layout_x as layoutLeft, screen.layout_y as layoutTop, \
                         screen.layout_w as layoutWidth, screen.layout_h as layoutHeight \
                         FROM vms_videowall_screen screen \
                         JOIN vms_videowall_pcs pc on pc.pc_guid = screen.pc_guid ORDER BY videowallGuid");
    if (!queryScreens.exec()) {
        qWarning() << Q_FUNC_INFO << queryScreens.lastError().text();
        return ErrorCode::dbError;
    }
    std::vector<ApiVideowallScreenWithRefData> screens;
    QnSql::fetch_many(queryScreens, &screens);
    mergeObjectListData(videowallList, screens, &ApiVideowallData::screens, &ApiVideowallScreenWithRefData::videowallGuid);

    QSqlQuery queryMatrixItems(m_sdb);
    queryMatrixItems.setForwardOnly(true);
    queryMatrixItems.prepare("SELECT \
                             item.matrix_guid as matrixGuid, \
                             item.item_guid as itemGuid, \
                             item.layout_guid as layoutGuid, \
                             matrix.videowall_guid \
                             FROM vms_videowall_matrix_items item \
                             JOIN vms_videowall_matrix matrix ON matrix.guid = item.matrix_guid \
                             ORDER BY matrix.videowall_guid");
    if (!queryMatrixItems.exec()) {
        qWarning() << Q_FUNC_INFO << queryMatrixItems.lastError().text();
        return ErrorCode::dbError;
    }
    std::vector<ApiVideowallMatrixItemWithRefData> matrixItems;
    QnSql::fetch_many(queryMatrixItems, &matrixItems);

    QSqlQuery queryMatrices(m_sdb);
    queryMatrices.setForwardOnly(true);
    queryMatrices.prepare("SELECT \
                          matrix.guid as id, \
                          matrix.name, \
                          matrix.videowall_guid as videowallGuid \
                          FROM vms_videowall_matrix matrix ORDER BY videowallGuid");
    if (!queryMatrices.exec()) {
        qWarning() << Q_FUNC_INFO << queryMatrices.lastError().text();
        return ErrorCode::dbError;
    }
    std::vector<ApiVideowallMatrixWithRefData> matrices;
    QnSql::fetch_many(queryMatrices, &matrices);
    mergeObjectListData(matrices, matrixItems, &ApiVideowallMatrixData::items, &ApiVideowallMatrixItemWithRefData::matrixGuid);

    mergeObjectListData(videowallList, matrices, &ApiVideowallData::matrices, &ApiVideowallMatrixWithRefData::videowallGuid);

    return ErrorCode::ok;
}

//getBusinessRules
ErrorCode QnDbManager::doQueryNoLock(const nullptr_t& /*dummy*/, ApiBusinessRuleDataList& businessRuleList)
{
    QSqlQuery query(m_sdb);
    query.setForwardOnly(true);
    query.prepare(QString("SELECT guid as id, event_type as eventType, event_condition as eventCondition, event_state as eventState, action_type as actionType, \
                          action_params as actionParams, aggregation_period as aggregationPeriod, disabled, comments as comment, schedule, system \
                          FROM vms_businessrule order by guid"));
    if (!query.exec()) {
        qWarning() << Q_FUNC_INFO << query.lastError().text();
        return ErrorCode::dbError;
    }

    QSqlQuery queryRuleEventRes(m_sdb);
    queryRuleEventRes.setForwardOnly(true);
    queryRuleEventRes.prepare(QString("SELECT businessrule_guid as id, resource_guid as parentId from vms_businessrule_event_resources order by businessrule_guid"));
    if (!queryRuleEventRes.exec()) {
        qWarning() << Q_FUNC_INFO << queryRuleEventRes.lastError().text();
        return ErrorCode::dbError;
    }

    QSqlQuery queryRuleActionRes(m_sdb);
    queryRuleActionRes.setForwardOnly(true);
    queryRuleActionRes.prepare(QString("SELECT businessrule_guid as id, resource_guid as parentId from vms_businessrule_action_resources order by businessrule_guid"));
    if (!queryRuleActionRes.exec()) {
        qWarning() << Q_FUNC_INFO << queryRuleActionRes.lastError().text();
        return ErrorCode::dbError;
    }

    QnSql::fetch_many(query, &businessRuleList);

    // merge data

    mergeIdListData<ApiBusinessRuleData>(queryRuleEventRes, businessRuleList, &ApiBusinessRuleData::eventResourceIds);
    mergeIdListData<ApiBusinessRuleData>(queryRuleActionRes, businessRuleList, &ApiBusinessRuleData::actionResourceIds);

    return ErrorCode::ok;
}

// getKVPairs
ErrorCode QnDbManager::doQueryNoLock(const QnId& resourceId, ApiResourceParamsData& params)
{
    QSqlQuery query(m_sdb);
    query.setForwardOnly(true);
    query.prepare(QString("SELECT kv.value, kv.name, kv.isResTypeParam as predefinedParam\
                                FROM vms_kvpair kv \
                                JOIN vms_resource r on r.id = kv.resource_id WHERE r.guid = :guid"));
    query.bindValue(QLatin1String(":guid"), resourceId.toRfc4122());
    if (!query.exec()) {
        qWarning() << Q_FUNC_INFO << query.lastError().text() << query.lastQuery();
        return ErrorCode::dbError;
    }

    QnSql::fetch_many(query, &params.params);

    params.id = resourceId;
    return ErrorCode::ok;
}

// getCurrentTime
ErrorCode QnDbManager::doQuery(const nullptr_t& /*dummy*/, ApiTimeData& currentTime)
{
    currentTime.value = QDateTime::currentMSecsSinceEpoch();
    return ErrorCode::ok;
}

// ApiFullInfo
ErrorCode QnDbManager::doQueryNoLock(const nullptr_t& dummy, ApiFullInfoData& data)
{
    ErrorCode err;

    if ((err = doQueryNoLock(dummy, data.resourceTypes)) != ErrorCode::ok)
        return err;

    if ((err = doQueryNoLock(dummy, data.servers)) != ErrorCode::ok)
        return err;

    if ((err = doQueryNoLock(QnId(), data.cameras)) != ErrorCode::ok)
        return err;

    if ((err = doQueryNoLock(dummy, data.users)) != ErrorCode::ok)
        return err;

    if ((err = doQueryNoLock(dummy, data.layouts)) != ErrorCode::ok)
        return err;

    if ((err = doQueryNoLock(dummy, data.videowalls)) != ErrorCode::ok)
        return err;

    if ((err = doQueryNoLock(dummy, data.rules)) != ErrorCode::ok)
        return err;

    if ((err = doQueryNoLock(dummy, data.cameraHistory)) != ErrorCode::ok)
        return err;

    if ((err = doQueryNoLock(dummy, data.licenses)) != ErrorCode::ok)
        return err;

    std::vector<ApiResourceParamWithRefData> kvPairs;
    QSqlQuery queryParams(m_sdb);
    queryParams.setForwardOnly(true);
    queryParams.prepare(QString("SELECT r.guid as resourceId, kv.value, kv.name, kv.isResTypeParam as predefinedParam\
                                FROM vms_kvpair kv \
                                JOIN vms_resource r on r.id = kv.resource_id \
                                ORDER BY r.guid"));
    if (!queryParams.exec())
        return ErrorCode::dbError;

    QnSql::fetch_many(queryParams, &kvPairs);

    mergeObjectListData<ApiMediaServerData>(data.servers,   kvPairs, &ApiMediaServerData::addParams, &ApiResourceParamWithRefData::resourceId);
    mergeObjectListData<ApiCameraData>(data.cameras,        kvPairs, &ApiCameraData::addParams,      &ApiResourceParamWithRefData::resourceId);
    mergeObjectListData<ApiUserData>(data.users,            kvPairs, &ApiUserData::addParams,        &ApiResourceParamWithRefData::resourceId);
    mergeObjectListData<ApiLayoutData>(data.layouts,        kvPairs, &ApiLayoutData::addParams,      &ApiResourceParamWithRefData::resourceId);
    mergeObjectListData<ApiVideowallData>(data.videowalls,  kvPairs, &ApiVideowallData::addParams,   &ApiResourceParamWithRefData::resourceId);

    return err;
}

//getParams
ErrorCode QnDbManager::doQueryNoLock(const nullptr_t& /*dummy*/, ec2::ApiResourceParamDataList& data)
{
    ApiResourceParamsData params;
    ErrorCode rez = doQueryNoLock(m_adminUserID, params);
    if (rez == ErrorCode::ok)
        data = params.params;
    return rez;
}

ErrorCode QnDbManager::executeTransactionInternal(const QnTransaction<ApiResetBusinessRuleData>& tran)
{
    if (!execSQLQuery("DELETE FROM vms_businessrule_action_resources", m_sdb))
        return ErrorCode::dbError;
    if (!execSQLQuery("DELETE FROM vms_businessrule_event_resources", m_sdb))
        return ErrorCode::dbError;
    if (!execSQLQuery("DELETE FROM vms_businessrule", m_sdb))
        return ErrorCode::dbError;

    foreach (const ApiBusinessRuleData& rule, tran.params.defaultRules)
    {
        ErrorCode rez = updateBusinessRule(rule);
        if (rez != ErrorCode::ok)
            return rez;
    }

    return ErrorCode::ok;
}

// save settings
ErrorCode QnDbManager::executeTransactionInternal(const QnTransaction<ApiResourceParamDataList>& tran)
{
    /*
    ErrorCode result = deleteAddParams(m_adminUserInternalID);
    if (result != ErrorCode::ok)
        return result;
    */
    return insertAddParams(tran.params, m_adminUserInternalID);
}


ErrorCode QnDbManager::saveLicense(const ApiLicenseData& license) {
    QSqlQuery insQuery(m_sdbStatic);
    insQuery.prepare("INSERT OR REPLACE INTO vms_license (license_key, license_block) VALUES(:licenseKey, :licenseBlock)");
    insQuery.bindValue(":licenseKey", license.key);
    insQuery.bindValue(":licenseBlock", license.licenseBlock);
    if (insQuery.exec()) {
        return ErrorCode::ok;
    }
    else {
        qWarning() << Q_FUNC_INFO << insQuery.lastError().text();
        return ErrorCode::dbError;
    }
}

ErrorCode QnDbManager::removeLicense(const ApiLicenseData& license) {
    QSqlQuery delQuery(m_sdbStatic);
    delQuery.prepare("DELETE FROM vms_license WHERE license_key = ?");
    delQuery.addBindValue(license.key);
    if (delQuery.exec()) {
        return ErrorCode::ok;
    }
    else {
        qWarning() << Q_FUNC_INFO << delQuery.lastError().text();
        return ErrorCode::dbError;
    }
}

ErrorCode QnDbManager::executeTransactionInternal(const QnTransaction<ApiLicenseData>& tran)
{
    if (tran.command == ApiCommand::addLicense)
        return saveLicense(tran.params);
    else if (tran.command == ApiCommand::removeLicense)
        return removeLicense(tran.params);
    else {
        Q_ASSERT_X(1, Q_FUNC_INFO, "Unexpected command!");
        return ErrorCode::notImplemented;
    }
}

ErrorCode QnDbManager::executeTransactionInternal(const QnTransaction<ApiLicenseDataList>& tran)
{
    foreach (const ApiLicenseData& license, tran.params) {
        ErrorCode result = saveLicense(license);
        if (result != ErrorCode::ok) {
            return ErrorCode::dbError;
        }
    }

    return ErrorCode::ok;

//    return m_licenseManagerImpl->addLicenses( tran.params );
}

ErrorCode QnDbManager::executeTransactionInternal(const QnTransaction<ApiCameraBookmarkTagDataList> &tran) {

    std::function<ec2::ErrorCode (const ApiCameraBookmarkTagData &)> processTag;

    switch (tran.command) {
    case ApiCommand::addCameraBookmarkTags:
        processTag = [this](const ApiCameraBookmarkTagData &tag) {return addCameraBookmarkTag(tag);};
        break;
    case ApiCommand::removeCameraBookmarkTags:
        processTag = [this](const ApiCameraBookmarkTagData &tag) {return removeCameraBookmarkTag(tag);};
        break;
    default:
        assert(false); //should never get here
        break;
    }

    for (const ApiCameraBookmarkTagData &tag: tran.params) {
        ErrorCode result = processTag(tag);
        if (result != ErrorCode::ok)
            return result;
    }
    return ErrorCode::ok;
}

ErrorCode QnDbManager::addCameraBookmarkTag(const ApiCameraBookmarkTagData &tag) {
    QSqlQuery insQuery(m_sdb);
    insQuery.prepare("INSERT OR REPLACE INTO vms_camera_bookmark_tag (name) VALUES (:name)");
    QnSql::bind(tag, &insQuery);
    if (insQuery.exec())
        return ErrorCode::ok;

    qWarning() << Q_FUNC_INFO << insQuery.lastError().text();
    return ErrorCode::dbError;
}

ErrorCode QnDbManager::removeCameraBookmarkTag(const ApiCameraBookmarkTagData &tag) {
    QSqlQuery delQuery(m_sdb);
    delQuery.prepare("DELETE FROM vms_camera_bookmark_tag WHERE name=:name");
    QnSql::bind(tag, &delQuery);
    if (delQuery.exec())
        return ErrorCode::ok;

    qWarning() << Q_FUNC_INFO << delQuery.lastError().text();
    return ErrorCode::dbError;
}

ErrorCode QnDbManager::doQueryNoLock(const nullptr_t& /*dummy*/, ec2::ApiLicenseDataList& data)
{
    QSqlQuery query(m_sdbStatic);

    QString q = QString(lit("SELECT license_key as key, license_block as licenseBlock from vms_license"));
    query.setForwardOnly(true);
    query.prepare(q);

    if (!query.exec())
    {
        qWarning() << Q_FUNC_INFO << __LINE__ << query.lastError();
        return ErrorCode::dbError;
    }

    //QnSql::fetch_many_if(query, &data, [&](const ec2::ApiLicenseData &license) { return m_licenseManagerImpl->validateLicense(license); });
    QnSql::fetch_many(query, &data);

    // m_licenseManagerImpl->getLicenses( &data );
    return ErrorCode::ok;
}

ErrorCode QnDbManager::doQueryNoLock(const ApiStoredFilePath& _path, ApiStoredDirContents& data)
{
    QSqlQuery query(m_sdb);
    QString path;
    if (!_path.path.isEmpty())
        path = closeDirPath(_path.path);
    
    QString pathFilter(lit("path"));
    if (!path.isEmpty())
        pathFilter = QString(lit("substr(path, %2)")).arg(path.length()+1);
    QString q = QString(lit("SELECT %1 FROM vms_storedFiles WHERE path LIKE '%2%' ")).arg(pathFilter).arg(path);
    if (!path.isEmpty())
        q += QString(lit("AND substr(path, %2) NOT LIKE '%/%' ")).arg(path.length()+1);

    query.setForwardOnly(true);
    query.prepare(q);
    if (!query.exec())
    {
        qWarning() << Q_FUNC_INFO << __LINE__ << query.lastError();
        return ErrorCode::dbError;
    }
    while (query.next()) 
        data.push_back(query.value(0).toString());
    
    return ErrorCode::ok;
}

ErrorCode QnDbManager::doQueryNoLock(const ApiStoredFilePath& path, ApiStoredFileData& data)
{
    QSqlQuery query(m_sdb);
    query.setForwardOnly(true);
    query.prepare("SELECT data FROM vms_storedFiles WHERE path = :path");
    query.bindValue(":path", path.path);
    if (!query.exec())
    {
        qWarning() << Q_FUNC_INFO << __LINE__ << query.lastError();
        return ErrorCode::dbError;
    }
    data.path = path.path;
    if (query.next())
        data.data = query.value(0).toByteArray();
    return ErrorCode::ok;
}

ErrorCode QnDbManager::saveVideowall(const ApiVideowallData& params) {
    qint32 internalId;

    ErrorCode result = insertOrReplaceResource(params, &internalId);
    if (result != ErrorCode::ok)
        return result;

    result = insertOrReplaceVideowall(params, internalId);
    if (result != ErrorCode::ok)
        return result;

    result = updateVideowallItems(params);
    if (result != ErrorCode::ok)
        return result;

    result = updateVideowallScreens(params);
    if (result != ErrorCode::ok)
        return result;

    result = updateVideowallMatrices(params);
    return result;
}

ErrorCode QnDbManager::updateVideowallItems(const ApiVideowallData& data) {
    ErrorCode result = deleteVideowallItems(data.id);
    if (result != ErrorCode::ok)
        return result;

    QSqlQuery insQuery(m_sdb);
    insQuery.prepare("INSERT INTO vms_videowall_item \
                     (guid, pc_guid, layout_guid, videowall_guid, name, snap_left, snap_top, snap_right, snap_bottom) \
                     VALUES \
                     (:guid, :pcGuid, :layoutGuid, :videowall_guid, :name, :snapLeft, :snapTop, :snapRight, :snapBottom)");
    foreach(const ApiVideowallItemData& item, data.items)
    {
        QnSql::bind(item, &insQuery);
        insQuery.bindValue(":videowall_guid", data.id.toRfc4122());

        if (!insQuery.exec()) {
            qWarning() << Q_FUNC_INFO << insQuery.lastError().text();
            return ErrorCode::dbError;
        }
    }
    return ErrorCode::ok;
}

ErrorCode QnDbManager::updateVideowallScreens(const ApiVideowallData& data) {
    if (data.screens.size() == 0)
        return ErrorCode::ok;

    QSet<QnId> pcUuids;

    {
        QSqlQuery query(m_sdb);
        query.prepare("INSERT OR REPLACE INTO vms_videowall_screen \
                      (pc_guid, pc_index, \
                      desktop_x, desktop_y, desktop_w, desktop_h, \
                      layout_x, layout_y, layout_w, layout_h) \
                      VALUES \
                      (:pcGuid, :pcIndex, \
                      :desktopLeft, :desktopTop, :desktopWidth, :desktopHeight, \
                      :layoutLeft, :layoutTop, :layoutWidth, :layoutHeight)");

        foreach(const ApiVideowallScreenData& screen, data.screens)
        {
            QnSql::bind(screen, &query);
            pcUuids << screen.pcGuid;
            if (!query.exec()) {
                qWarning() << Q_FUNC_INFO << query.lastError().text();
                return ErrorCode::dbError;
            }
        }
    }

    {
        QSqlQuery query(m_sdb);
        query.prepare("INSERT OR REPLACE INTO vms_videowall_pcs \
                      (videowall_guid, pc_guid) VALUES (:videowall_guid, :pc_guid)");
        foreach (const QnId &pcUuid, pcUuids) {
            query.bindValue(":videowall_guid", data.id.toRfc4122());
            query.bindValue(":pc_guid", pcUuid.toRfc4122());
            if (!query.exec()) {
                qWarning() << Q_FUNC_INFO << query.lastError().text();
                return ErrorCode::dbError;
            }
        }
    }
    return ErrorCode::ok;
}

ErrorCode QnDbManager::updateVideowallMatrices(const ApiVideowallData &data) {
    ErrorCode result = deleteVideowallMatrices(data.id);
    if (result != ErrorCode::ok)
        return result;

    QSqlQuery insQuery(m_sdb);
    insQuery.prepare("INSERT INTO vms_videowall_matrix \
                     (guid, videowall_guid, name) \
                     VALUES \
                     (:id, :videowall_guid, :name)");

    QSqlQuery insItemsQuery(m_sdb);
    insItemsQuery.prepare("INSERT INTO vms_videowall_matrix_items \
                     (matrix_guid, item_guid, layout_guid) \
                     VALUES \
                     (:matrix_guid, :itemGuid, :layoutGuid)");

    foreach(const ApiVideowallMatrixData &matrix, data.matrices) {
        QnSql::bind(matrix, &insQuery);
        insQuery.bindValue(":videowall_guid", data.id.toRfc4122());

        if (!insQuery.exec()) {
            qWarning() << Q_FUNC_INFO << insQuery.lastError().text();
            return ErrorCode::dbError;
        }

        insItemsQuery.bindValue(":matrix_guid", matrix.id.toRfc4122());
        foreach(const ApiVideowallMatrixItemData &item, matrix.items) {
            QnSql::bind(item, &insItemsQuery);
            if (!insItemsQuery.exec()) {
                qWarning() << Q_FUNC_INFO << insItemsQuery.lastError().text();
                return ErrorCode::dbError;
            }    
        }
    }
    return ErrorCode::ok;
}

ErrorCode QnDbManager::deleteVideowallPcs(const QnId &videowall_guid) {
    return deleteTableRecord(videowall_guid, "vms_videowall_pcs", "videowall_guid");
}

ErrorCode QnDbManager::deleteVideowallItems(const QnId &videowall_guid) {
    ErrorCode err = deleteTableRecord(videowall_guid, "vms_videowall_item", "videowall_guid");
    if (err != ErrorCode::ok)
        return err;

    { // delete unused PC screens
        QSqlQuery delQuery(m_sdb);
        delQuery.prepare("DELETE FROM vms_videowall_screen WHERE pc_guid NOT IN (SELECT pc_guid from vms_videowall_item) ");
        if (!delQuery.exec()) {
            qWarning() << Q_FUNC_INFO << delQuery.lastError().text();
            return ErrorCode::dbError;
        }
    }

    { // delete unused PCs
        QSqlQuery delQuery(m_sdb);
        delQuery.prepare("DELETE FROM vms_videowall_pcs WHERE pc_guid NOT IN (SELECT pc_guid from vms_videowall_screen) ");
        if (!delQuery.exec()) {
            qWarning() << Q_FUNC_INFO << delQuery.lastError().text();
            return ErrorCode::dbError;
        }
    }

    return ErrorCode::ok;
}

ErrorCode QnDbManager::deleteVideowallMatrices(const QnId &videowall_guid) {
    ErrorCode err = deleteTableRecord(videowall_guid, "vms_videowall_matrix", "videowall_guid");
    if (err != ErrorCode::ok)
        return err;

    { // delete unused matrix items
        QSqlQuery delQuery(m_sdb);
        delQuery.prepare("DELETE FROM vms_videowall_matrix_items WHERE matrix_guid NOT IN (SELECT guid from vms_videowall_matrix) ");
        if (!delQuery.exec()) {
            qWarning() << Q_FUNC_INFO << delQuery.lastError().text();
            return ErrorCode::dbError;
        }
    }

    return ErrorCode::ok;
}

ErrorCode QnDbManager::removeVideowall(const QnId& guid) {
    qint32 id = getResourceInternalId(guid);

    ErrorCode err = deleteAddParams(id);
    if (err != ErrorCode::ok)
        return err;

    err = deleteVideowallMatrices(guid);
    if (err != ErrorCode::ok)
        return err;

    err = deleteVideowallPcs(guid);
    if (err != ErrorCode::ok)
        return err;

    err = deleteVideowallItems(guid);
    if (err != ErrorCode::ok)
        return err;

    err = deleteTableRecord(id, "vms_videowall", "resource_ptr_id");
    if (err != ErrorCode::ok)
        return err;

    err = deleteRecordFromResourceTable(id);
    if (err != ErrorCode::ok)
        return err;

    return ErrorCode::ok;
}

ErrorCode QnDbManager::insertOrReplaceVideowall(const ApiVideowallData& data, qint32 internalId) {
    QSqlQuery insQuery(m_sdb);
    insQuery.prepare("INSERT OR REPLACE INTO vms_videowall (autorun, resource_ptr_id) VALUES\
                     (:autorun, :internalId)");
    QnSql::bind(data, &insQuery);
    insQuery.bindValue(":internalId", internalId);
    if (insQuery.exec())
        return ErrorCode::ok;
    
    qWarning() << Q_FUNC_INFO << insQuery.lastError().text();
    return ErrorCode::dbError;
}

ErrorCode QnDbManager::removeLayoutFromVideowallItems(const QnId &layout_id) {
    QByteArray emptyId = QUuid().toRfc4122();

    QSqlQuery query(m_sdb);
    query.prepare("UPDATE vms_videowall_item set layout_guid = :empty_id WHERE layout_guid = :layout_id");
    query.bindValue(":empty_id", emptyId);
    query.bindValue(":layout_id", layout_id.toRfc4122());
    if (query.exec())
        return ErrorCode::ok;

    qWarning() << Q_FUNC_INFO << query.lastError().text();
    return ErrorCode::dbError;
}

void QnDbManager::beginTran()
{
    m_tran.beginTran();
}

void QnDbManager::commit()
{
    m_tran.commit();
}

void QnDbManager::rollback()
{
    m_tran.rollback();
}

bool QnDbManager::markLicenseOverflow(bool value, qint64 time)
{
    if (m_licenseOverflowMarked == value)
        return true;
    m_licenseOverflowMarked = value;
    m_licenseOverflowTime = value ? time : 0;

    QSqlQuery query(m_sdb);
    query.prepare("INSERT OR REPLACE into misc_data (key, data) values(?, ?) ");
    query.addBindValue(LICENSE_EXPIRED_TIME_KEY);
    query.addBindValue(QByteArray::number(m_licenseOverflowTime));
    if (!query.exec()) {
        qWarning() << Q_FUNC_INFO << query.lastError().text();
        return false;
    }

    QnPeerRuntimeInfo localInfo = QnRuntimeInfoManager::instance()->localInfo();
    if (localInfo.data.prematureLicenseExperationDate != m_licenseOverflowTime) {
        localInfo.data.prematureLicenseExperationDate = m_licenseOverflowTime;
        QnRuntimeInfoManager::instance()->items()->updateItem(localInfo.uuid, localInfo);
    }
    
    return true;
}

QUuid QnDbManager::getID() const
{
    return m_dbInstanceId;
}

}<|MERGE_RESOLUTION|>--- conflicted
+++ resolved
@@ -219,8 +219,8 @@
 
     foreach(const ObjectType& object, objects)
     {
-        QnTransaction<ObjectType> transaction(command, true);
-        transaction.fillSequence();
+        QnTransaction<ObjectType> transaction(command);
+        transaction.fillPersistentInfo();
         transaction.params = object;
         if (transactionLog->saveTransaction(transaction) != ErrorCode::ok)
             return false;
@@ -235,8 +235,8 @@
     if (errCode != ErrorCode::ok)
         return false;
 
-    QnTransaction<ApiResourceParamsData> transaction(ApiCommand::setResourceParams, true);
-    transaction.fillSequence();
+    QnTransaction<ApiResourceParamsData> transaction(ApiCommand::setResourceParams);
+    transaction.fillPersistentInfo();
     transaction.params = object;
     if (transactionLog->saveTransaction(transaction) != ErrorCode::ok)
         return false;
@@ -261,70 +261,11 @@
     return true;
 }
 
-template <class ObjectType, class ObjectListType>
-bool QnDbManager::fillTransactionLogInternal(ApiCommand::Value command)
-{
-    ObjectListType objects;
-    ErrorCode errCode = doQueryNoLock(nullptr, objects);
-    if (errCode != ErrorCode::ok)
-        return false;
-
-    foreach(const ObjectType& object, objects)
-    {
-        QnTransaction<ObjectType> transaction(command);
-        transaction.fillPersistentInfo();
-        transaction.params = object;
-        if (transactionLog->saveTransaction(transaction) != ErrorCode::ok)
-            return false;
-    }
-    return true;
-}
-
-template <class ObjectType>
-bool QnDbManager::fillTransactionLogInternal(ApiCommand::Value command)
-{
-    ObjectType object;
-    ErrorCode errCode = doQueryNoLock(nullptr, object);
-    if (errCode != ErrorCode::ok)
-        return false;
-
-    QnTransaction<ObjectType> transaction(command);
-    transaction.fillPersistentInfo();
-    transaction.params = object;
-    if (transactionLog->saveTransaction(transaction) != ErrorCode::ok)
-        return false;
-    return true;
-}
-
-bool QnDbManager::resyncTransactionLog()
-{
-    if (!fillTransactionLogInternal<ApiUserData, ApiUserDataList>(ApiCommand::saveUser))
-        return false;
-    if (!fillTransactionLogInternal<ApiMediaServerData, ApiMediaServerDataList>(ApiCommand::saveMediaServer))
-        return false;
-    if (!fillTransactionLogInternal<ApiCameraData, ApiCameraDataList>(ApiCommand::saveCamera))
-        return false;
-    if (!fillTransactionLogInternal<ApiLayoutData, ApiLayoutDataList>(ApiCommand::saveLayout))
-        return false;
-    if (!fillTransactionLogInternal<ApiBusinessRuleData, ApiBusinessRuleDataList>(ApiCommand::saveBusinessRule))
-        return false;
-    if (!fillTransactionLogInternal<ApiResourceParamDataList>(ApiCommand::setResourceParams))
-        return false;
-
-    return true;
-}
-
 bool QnDbManager::init()
 {
-<<<<<<< HEAD
     if (!m_sdb.open())
     {
-        qWarning() << "can't initialize EC sqlLite database!";
-=======
-	if (!m_sdb.open())
-	{
         qWarning() << "can't initialize EC sqlLite database "<<m_sdb.databaseName()<<". Error: "<<m_sdb.lastError().text();
->>>>>>> ea423ec9
         return false;
     }
 
@@ -336,11 +277,7 @@
 
     bool dbJustCreated = false;
     bool isMigrationFrom2_2 = false;
-<<<<<<< HEAD
     if (!createDatabase(&dbJustCreated, &isMigrationFrom2_2))  { 
-=======
-	if (!createDatabase(&dbJustCreated, &isMigrationFrom2_2))  { 
->>>>>>> ea423ec9
         // create tables is DB is empty
         qWarning() << "can't create tables for sqlLite database!";
         return false;
@@ -387,25 +324,8 @@
         return false;
     }
 
-<<<<<<< HEAD
-=======
-    // updateDBVersion();
-    QSqlQuery insVersionQuery(m_sdb);
-    insVersionQuery.prepare("INSERT OR REPLACE INTO misc_data (key, data) values (?,?)");
-    insVersionQuery.addBindValue("VERSION");
-    insVersionQuery.addBindValue(QN_APPLICATION_VERSION);
-    if (!insVersionQuery.exec()) {
-        qWarning() << "can't initialize sqlLite database!" << insVersionQuery.lastError().text();
-        return false;
-    }
-    insVersionQuery.addBindValue("BUILD");
-    insVersionQuery.addBindValue(QN_APPLICATION_REVISION);
-    if (!insVersionQuery.exec()) {
-        qWarning() << "can't initialize sqlLite database!" << insVersionQuery.lastError().text();
-        return false;
-    }
-
->>>>>>> ea423ec9
+
+
 
 
     m_storageTypeId = getType("Storage");
@@ -469,17 +389,6 @@
 
     if (isMigrationFrom2_2)
         resyncTransactionLog();
-<<<<<<< HEAD
-=======
-    
-    if (dbJustCreated) {
-        // Set admin user's password
-        ApiUserDataList users;
-        ErrorCode errCode = doQueryNoLock(nullptr, users);
-        if (errCode != ErrorCode::ok) {
-            return false;
-        }
->>>>>>> ea423ec9
 
     // Set admin user's password
     ApiUserDataList users;
@@ -531,11 +440,7 @@
     return true;
 }
 
-<<<<<<< HEAD
 QMap<int, QnId> QnDbManager::getGuidList(const QString& request, GuidConversionMethod method, const QByteArray& intHashPostfix)
-=======
-QMap<int, QnId> QnDbManager::getGuidList(const QString& request, const QByteArray& tableName, GuidConversionMethod method)
->>>>>>> ea423ec9
 {
     QMap<int, QnId>  result;
     QSqlQuery query(m_sdb);
@@ -543,14 +448,13 @@
     query.prepare(request);
     if (!query.exec())
         return result;
-    
+
     while (query.next())
     {
         qint32 id = query.value(0).toInt();
         QVariant data = query.value(1);
         switch (method)
         {
-<<<<<<< HEAD
         case CM_Binary:
             result.insert(id, QnId::fromRfc4122(data.toByteArray()));
             break;
@@ -580,36 +484,6 @@
                     result.insert(id, guid);
                 }
             }
-=======
-            case CM_Binary:
-                result.insert(id, QnId::fromRfc4122(data.toByteArray()));
-                break;
-            case CM_MakeHash:
-                {
-                    QCryptographicHash md5Hash( QCryptographicHash::Md5 );
-                    md5Hash.addData(data.toString().toUtf8());
-                    QByteArray ha2 = md5Hash.result();
-                    result.insert(id, QnId::fromRfc4122(ha2));
-                    break;
-                }
-            default:
-                {
-                    if (data.isNull())
-                        result.insert(id, intToGuid(id, tableName));
-                    else if (data.toString().length() <= 10 && data.toInt())
-                        result.insert(id, intToGuid(data.toInt(), tableName));
-                    else {
-                        QnId guid(data.toString());
-                        if (guid.isNull()) {
-                            QCryptographicHash md5Hash( QCryptographicHash::Md5 );
-                            md5Hash.addData(data.toString().toUtf8());
-                            QByteArray ha2 = md5Hash.result();
-                            guid = QnId::fromRfc4122(ha2);
-                        }
-                        result.insert(id, guid);
-                    }
-                }
->>>>>>> ea423ec9
         }
     }
 
@@ -642,7 +516,6 @@
 
 bool QnDbManager::updateGuids()
 {
-<<<<<<< HEAD
     QMap<int, QnId> guids = getGuidList("SELECT id, guid from vms_resource_tmp order by id", CM_Default, QUuid::createUuid().toByteArray());
     if (!updateTableGuids("vms_resource", "guid", guids))
         return false;
@@ -668,29 +541,6 @@
         return false;
 
     guids = getGuidList("SELECT id, id from vms_businessrule ORDER BY id", CM_INT, QUuid::createUuid().toByteArray());
-=======
-    QMap<int, QnId> guids = getGuidList("SELECT id, guid from vms_resource_tmp order by id", "vms_resource");
-    if (!updateTableGuids("vms_resource", "guid", guids))
-        return false;
-
-    guids = getGuidList("SELECT resource_ptr_id, physical_id from vms_camera order by resource_ptr_id", "vms_resource", CM_MakeHash);
-    if (!updateTableGuids("vms_resource", "guid", guids))
-        return false;
-
-    guids = getGuidList("SELECT rt.id, rt.name || coalesce(m.name,'-') as guid from vms_resourcetype rt LEFT JOIN vms_manufacture m on m.id = rt.manufacture_id", "vms_resource");
-    if (!updateTableGuids("vms_resourcetype", "guid", guids))
-        return false;
-
-    guids = getGuidList("SELECT r.id, r2.guid from vms_resource_tmp r JOIN vms_resource_tmp r2 on r2.id = r.parent_id order by r.id", "vms_resource");
-    if (!updateTableGuids("vms_resource", "parent_guid", guids))
-        return false;
-
-    guids = getGuidList("SELECT r.id, rt.guid from vms_resource_tmp r JOIN vms_resourcetype rt on rt.id = r.xtype_id", "vms_resource", CM_Binary);
-    if (!updateTableGuids("vms_resource", "xtype_guid", guids))
-        return false;
-
-    guids = getGuidList("SELECT id, id from vms_businessrule ORDER BY id", "vms_businessrule");
->>>>>>> ea423ec9
     if (!updateTableGuids("vms_businessrule", "guid", guids))
         return false;
 
@@ -840,21 +690,14 @@
         //            return false;
         //#else
         if (!execSQLFile(lit(":/02_insert_all_vendors.sql"), m_sdb))
-<<<<<<< HEAD
-=======
             return false;
         //#endif
 
-        if (!migrateBusinessEvents())
->>>>>>> ea423ec9
-            return false;
-        //#endif
 
     }
 
     if (!isObjectExists(lit("table"), lit("transaction_log"), m_sdb))
     {
-<<<<<<< HEAD
         NX_LOG(QString("Update database to v 2.3"), cl_logINFO);
 
         if (!migrateBusinessEvents())
@@ -864,12 +707,6 @@
             *isMigrationFrom2_2 = true;
             if (!execSQLFile(lit(":/02_migration_from_2_2.sql"), m_sdb))
                 return false;
-=======
-        if (!(*dbJustCreated)) {
-            *isMigrationFrom2_2 = true;
-            if (!execSQLFile(lit(":/02_migration_from_2_2.sql"), m_sdb))
-                return false; // update admin user GUID e.t.c
->>>>>>> ea423ec9
         }
 
         if (!execSQLFile(lit(":/03_update_2.2_stage1.sql"), m_sdb))
@@ -882,11 +719,7 @@
         { //Videowall-related scripts
             if (!execSQLFile(lit(":/05_videowall.sql"), m_sdb))
                 return false;
-<<<<<<< HEAD
             QMap<int, QnId> guids = getGuidList("SELECT rt.id, rt.name || '-' as guid from vms_resourcetype rt WHERE rt.name == 'Videowall'", CM_MakeHash);
-=======
-            QMap<int, QnId> guids = getGuidList("SELECT rt.id, rt.name || '-' as guid from vms_resourcetype rt WHERE rt.name == 'Videowall'", "vms_resourcetype");
->>>>>>> ea423ec9
             if (!updateTableGuids("vms_resourcetype", "guid", guids))
                 return false;
         }
@@ -1068,20 +901,14 @@
 
 ErrorCode QnDbManager::updateResource(const ApiResourceData& data, qint32 internalId)
 {
-<<<<<<< HEAD
-    QSqlQuery insQuery(m_sdb);
-
-    insQuery.prepare("UPDATE vms_resource SET xtype_guid = :typeId, parent_guid = :parentId, name = :name, url = :url, status = :status WHERE id = :internalId");
-=======
     /* Check that we are updating really existing resource */
     Q_ASSERT(internalId != 0);
     ErrorCode result = checkExistingUser(data.name, internalId);
     if (result != ErrorCode::ok)
         return result;
 
-	QSqlQuery insQuery(m_sdb);
-	insQuery.prepare("UPDATE vms_resource SET xtype_guid = :typeId, parent_guid = :parentId, name = :name, url = :url, status = :status WHERE id = :internalId");
->>>>>>> ea423ec9
+    QSqlQuery insQuery(m_sdb);
+    insQuery.prepare("UPDATE vms_resource SET xtype_guid = :typeId, parent_guid = :parentId, name = :name, url = :url, status = :status WHERE id = :internalId");
     QnSql::bind(data, &insQuery);
     insQuery.bindValue(":internalId", internalId);
 
