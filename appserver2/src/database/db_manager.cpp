--- conflicted
+++ resolved
@@ -1576,10 +1576,6 @@
     if (updateName.endsWith(lit("/99_20170802_cleanup_client_info_list.sql")))
         return ec2::db::cleanupClientInfoList(m_sdb);
 
-<<<<<<< HEAD
-    if (updateName.endsWith(lit("/103_update_business_rules_guids.sql")))
-        return updateBusinessRulesGuids();
-=======
     if (updateName.endsWith(lit("/99_20170928_update_business_rules_guids.sql")))
     {
         return fixDefaultBusinessRuleGuids() && resyncIfNeeded(ResyncRules);
@@ -1587,7 +1583,6 @@
 
     if (updateName.endsWith(lit("/99_20170926_refactor_user_access_rights.sql")))
         return ec2::db::migrateAccessRightsToUbjsonFormat(m_sdb, this) && resyncIfNeeded(ResyncUserAccessRights);
->>>>>>> 4c7bcd70
 
     NX_LOG(lit("SQL update %1 does not require post-actions.").arg(updateName), cl_logDEBUG1);
     return true;
