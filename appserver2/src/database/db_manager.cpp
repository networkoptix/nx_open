--- conflicted
+++ resolved
@@ -300,28 +300,16 @@
     {
         Q_ASSERT( false );
     }
-<<<<<<< HEAD
     if( queryAdminUser.next() )
     {
-        m_adminUserID = QnId::fromRfc4122( queryAdminUser.value( 0 ).toByteArray() );
+        m_adminUserID = QUuid::fromRfc4122( queryAdminUser.value( 0 ).toByteArray() );
         m_adminUserInternalID = queryAdminUser.value( 1 ).toInt();
-    }
-
-    QSqlQuery queryServers( m_sdb );
-    queryServers.prepare( "UPDATE vms_resource set status = ? WHERE xtype_guid = ?" ); // todo: only mserver without DB?
-    queryServers.bindValue( 0, QnResource::Offline );
-    queryServers.bindValue( 1, m_serverTypeId.toRfc4122() );
-=======
-    if (queryAdminUser.next()) {
-        m_adminUserID = QUuid::fromRfc4122(queryAdminUser.value(0).toByteArray());
-        m_adminUserInternalID = queryAdminUser.value(1).toInt();
     }
 
     QSqlQuery queryServers(m_sdb);
     queryServers.prepare("UPDATE vms_resource set status = ? WHERE xtype_guid = ?"); // todo: only mserver without DB?
     queryServers.bindValue(0, Qn::Offline);
     queryServers.bindValue(1, m_serverTypeId.toRfc4122());
->>>>>>> 6ef3795c
     if( !queryServers.exec() )
     {
         Q_ASSERT( false );
@@ -397,18 +385,6 @@
     QSqlQuery queryCameras( m_sdb );
     // Update cameras status
     // select cameras from servers without DB and local cameras
-<<<<<<< HEAD
-    queryCameras.setForwardOnly( true );
-    queryCameras.prepare( "SELECT r.guid FROM vms_resource r \
-                                                   JOIN vms_camera c on c.resource_ptr_id = r.id \
-                                                                            JOIN vms_resource sr on sr.guid = r.parent_guid \
-                                                                                                     JOIN vms_server s on s.resource_ptr_id = sr.id \
-                                                                                                                              WHERE r.status != ? AND ((s.flags & 2) or sr.guid = ?)" );
-    queryCameras.bindValue( 0, QnResource::Offline );
-    queryCameras.bindValue( 1, qnCommon->moduleGUID().toRfc4122() );
-    if( !queryCameras.exec() )
-    {
-=======
     queryCameras.setForwardOnly(true);
     queryCameras.prepare("SELECT r.guid FROM vms_resource r \
                          JOIN vms_camera c on c.resource_ptr_id = r.id \
@@ -418,7 +394,6 @@
     queryCameras.bindValue(0, Qn::Offline);
     queryCameras.bindValue(1, qnCommon->moduleGUID().toRfc4122());
     if (!queryCameras.exec()) {
->>>>>>> 6ef3795c
         qWarning() << Q_FUNC_INFO << __LINE__ << queryCameras.lastError();
         Q_ASSERT( 0 );
     }
@@ -426,15 +401,9 @@
     {
         QnTransaction<ApiSetResourceStatusData> tran( ApiCommand::setResourceStatus );
         tran.fillPersistentInfo();
-<<<<<<< HEAD
-        tran.params.id = QnId::fromRfc4122( queryCameras.value( 0 ).toByteArray() );
-        tran.params.status = QnResource::Offline;
-        executeTransactionNoLock( tran, QnUbjson::serialized( tran ) );
-=======
         tran.params.id = QUuid::fromRfc4122(queryCameras.value(0).toByteArray());
         tran.params.status = Qn::Offline;
-        executeTransactionNoLock(tran, QnUbjson::serialized(tran));
->>>>>>> 6ef3795c
+        executeTransactionNoLock( tran, QnUbjson::serialized( tran ) );
     }
 
     emit initialized();
@@ -495,16 +464,12 @@
     return true;
 }
 
-<<<<<<< HEAD
 bool QnDbManager::isInitialized() const
 {
     return m_initialized;
 }
 
-QMap<int, QnId> QnDbManager::getGuidList( const QString& request, GuidConversionMethod method, const QByteArray& intHashPostfix )
-=======
-QMap<int, QUuid> QnDbManager::getGuidList(const QString& request, GuidConversionMethod method, const QByteArray& intHashPostfix)
->>>>>>> 6ef3795c
+QMap<int, QUuid>> QnDbManager::getGuidList( const QString& request, GuidConversionMethod method, const QByteArray& intHashPostfix )
 {
     QMap<int, QUuid>  result;
     QSqlQuery query(m_sdb);
