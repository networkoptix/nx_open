--- conflicted
+++ resolved
@@ -1574,13 +1574,8 @@
     }
 
     QSqlQuery insQuery2(m_sdb);
-<<<<<<< HEAD
-    insQuery2.prepare("INSERT OR REPLACE INTO vms_userprofile (user_id, resource_ptr_id, digest, crypt_sha512_hash, rights, is_ldap, is_enabled) "
-                      "VALUES (:internalId, :internalId, :digest, :cryptSha512Hash, :permissions, :isLdap, :isEnabled)");
-=======
-    insQuery2.prepare("INSERT OR REPLACE INTO vms_userprofile (user_id, resource_ptr_id, digest, crypt_sha512_hash, realm, rights) "
-                      "VALUES (:internalId, :internalId, :digest, :cryptSha512Hash, :realm, :permissions)");
->>>>>>> 4b9dc5fd
+    insQuery2.prepare("INSERT OR REPLACE INTO vms_userprofile (user_id, resource_ptr_id, digest, crypt_sha512_hash, realm, rights, is_ldap, is_enabled) "
+                      "VALUES (:internalId, :internalId, :digest, :cryptSha512Hash, :realm, :permissions, :isLdap, :isEnabled)");
     QnSql::bind(data, &insQuery2);
 	if (data.digest.isEmpty() && !data.isLdap)
     {
@@ -3314,12 +3309,8 @@
     query.setForwardOnly(true);
     query.prepare(QString("\
         SELECT r.guid as id, r.guid, r.xtype_guid as typeId, r.parent_guid as parentId, r.name, r.url, \
-<<<<<<< HEAD
-        u.is_superuser as isAdmin, u.email, p.digest as digest, p.crypt_sha512_hash as cryptSha512Hash, u.password as hash, p.rights as permissions, \
-		p.is_ldap as isLdap, p.is_enabled as isEnabled \
-=======
-        u.is_superuser as isAdmin, u.email, p.digest as digest, p.crypt_sha512_hash as cryptSha512Hash, p.realm as realm, u.password as hash, p.rights as permissions \
->>>>>>> 4b9dc5fd
+        u.is_superuser as isAdmin, u.email, p.digest as digest, p.crypt_sha512_hash as cryptSha512Hash, p.realm as realm, u.password as hash, p.rights as permissions, \
+        p.is_ldap as isLdap, p.is_enabled as isEnabled \
         FROM vms_resource r \
         JOIN auth_user u  on u.id = r.id\
         JOIN vms_userprofile p on p.user_id = u.id\
