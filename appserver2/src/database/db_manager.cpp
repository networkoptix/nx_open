#include "db_manager.h"

#include "version.h"

#include <QtSql/QtSql>

#include "utils/common/util.h"
#include "common/common_module.h"
#include "managers/impl/license_manager_impl.h"
#include "nx_ec/data/api_business_rule_data.h"
#include "utils/serialization/binary_stream.h"
#include "utils/serialization/sql_functions.h"
#include "business/business_fwd.h"
#include "utils/common/synctime.h"
#include "utils/serialization/json.h"
#include "core/resource/user_resource.h"

#include "nx_ec/data/api_camera_data.h"
#include "nx_ec/data/api_resource_type_data.h"
#include "nx_ec/data/api_stored_file_data.h"
#include "nx_ec/data/api_user_data.h"
#include "nx_ec/data/api_layout_data.h"
#include "nx_ec/data/api_videowall_data.h"
#include "nx_ec/data/api_license_data.h"
#include "nx_ec/data/api_business_rule_data.h"
#include "nx_ec/data/api_full_info_data.h"
#include "nx_ec/data/api_camera_server_item_data.h"
#include "nx_ec/data/api_camera_bookmark_data.h"
#include "nx_ec/data/api_media_server_data.h"
#include "nx_ec/data/api_update_data.h"
#include <nx_ec/data/api_time_data.h>
#include "nx_ec/data/api_conversion_functions.h"
#include "api/runtime_info_manager.h"

using std::nullptr_t;

namespace ec2
{

static QnDbManager* globalInstance = 0; // TODO: #Elric #EC2 use QnSingleton
static const char LICENSE_EXPIRED_TIME_KEY[] = "{4208502A-BD7F-47C2-B290-83017D83CDB7}";
static const char DB_INSTANCE_KEY[] = "DB_INSTANCE_ID";

template <class T>
void assertSorted(std::vector<T> &data) {
#ifdef _DEBUG
    assertSorted(data, &T::id);
#else
    Q_UNUSED(data);
#endif // DEBUG
}

template <class T, class Field>
void assertSorted(std::vector<T> &data, QnId Field::*idField) {
#ifdef _DEBUG
    if (data.empty())
        return;

    QByteArray prev = (data[0].*idField).toRfc4122();
    for (int i = 1; i < data.size(); ++i) {
        QByteArray next = (data[i].*idField).toRfc4122();
        assert(next >= prev);
        prev = next;
    }
#else
    Q_UNUSED(data);
    Q_UNUSED(idField);
#endif // DEBUG
}

/**
 * Function merges sorted query into the sorted Data list. Data list contains placeholder 
 * field for the data, that is contained in the query. 
 * Data elements should have 'id' field and should be sorted by it.
 * Query should have 'id' and 'parentId' fields and should be sorted by 'id'.
 */
template <class MainData>
void mergeIdListData(QSqlQuery& query, std::vector<MainData>& data, std::vector<QnId> MainData::*subList)
{
    assertSorted(data);

    QSqlRecord rec = query.record();
    int idIdx = rec.indexOf("id");
    int parentIdIdx = rec.indexOf("parentId");
    assert(idIdx >=0 && parentIdIdx >= 0);
  
    bool eof = true;
    QnId id, parentId;
    QByteArray idRfc;

    auto step = [&eof, &id, &idRfc, &parentId, &query, idIdx, parentIdIdx]{
        eof = !query.next();
        if (eof)
            return;
        idRfc = query.value(idIdx).toByteArray();
        assert(idRfc == id.toRfc4122() || idRfc > id.toRfc4122());
        id = QnId::fromRfc4122(idRfc);
        parentId = QnId::fromRfc4122(query.value(parentIdIdx).toByteArray());
    };

    step();
    size_t i = 0;
    while (i < data.size() && !eof) {
        if (id == data[i].id) {
            (data[i].*subList).push_back(parentId);
            step();
        } else if (idRfc > data[i].id.toRfc4122()) {
            ++i;
        } else {
            step();
        }
    }
}

/**
 * Function merges two sorted lists. First of them (data) contains placeholder 
 * field for the data, that is contained in the second (subData). 
 * Data elements should have 'id' field and should be sorted by it.
 * SubData elements should be sorted by parentIdField.
 */
template <class MainData, class SubData, class MainSubData, class MainOrParentType, class IdType, class SubOrParentType>
void mergeObjectListData(std::vector<MainData>& data, std::vector<SubData>& subDataList, std::vector<MainSubData> MainOrParentType::*subDataListField, IdType SubOrParentType::*parentIdField)
{
    assertSorted(data);
    assertSorted(subDataList, parentIdField);

    size_t i = 0;
    size_t j = 0;
    while (i < data.size() && j < subDataList.size()) {
        if (subDataList[j].*parentIdField == data[i].id) {
            (data[i].*subDataListField).push_back(subDataList[j]);
            ++j;
        } else if ((subDataList[j].*parentIdField).toRfc4122() > data[i].id.toRfc4122()) {
            ++i;
        } else {
            ++j;
        }
    }
}

QnDbManager::Locker::Locker(QnDbManager* db): 
    m_inTran(false), 
    m_db(db) 
{

}
QnDbManager::Locker::~Locker()
{
    if (m_inTran)
        m_db->rollback();
}

void QnDbManager::Locker::beginTran()
{
    if (!m_inTran) {
        m_db->beginTran();
        m_inTran = true;
    }
}

void QnDbManager::Locker::commit()
{
    if (m_inTran) {
        m_db->commit();
        m_inTran = false;
    }
}


// --------------------------------------- QnDbManager -----------------------------------------

QnId QnDbManager::getType(const QString& typeName)
{
    QSqlQuery query(m_sdb);
    query.setForwardOnly(true);
    query.prepare("select guid from vms_resourcetype where name = ?");
    query.bindValue(0, typeName);
    bool rez = query.exec();
    Q_ASSERT(rez);
    if (query.next())
        return QnId::fromRfc4122(query.value("guid").toByteArray());
    return QnId();
}

QnDbManager::QnDbManager(
    QnResourceFactory* factory,
    LicenseManagerImpl* const licenseManagerImpl,
    const QString& dbFilePath,
    const QString& dbFilePathStatic)
:
    QnDbHelper(),
    m_licenseManagerImpl( licenseManagerImpl ),
    m_licenseOverflowMarked(false),
<<<<<<< HEAD
    m_licenseOverflowTime(0),
    m_helpData(0),
    m_tranStatic(m_sdbStatic, m_mutexStatic)
=======
    m_licenseOverflowTime(0)
>>>>>>> c5aef098
{
    m_resourceFactory = factory;
	m_sdb = QSqlDatabase::addDatabase("QSQLITE", "QnDbManager");
    m_sdb.setDatabaseName( closeDirPath(dbFilePath) + QString::fromLatin1("ecs.sqlite"));
<<<<<<< HEAD

    m_sdbStatic = QSqlDatabase::addDatabase("QSQLITE", "QnDbManagerStatic");
    QString path2 = dbFilePathStatic.isEmpty() ? dbFilePath : dbFilePathStatic;
    m_sdbStatic.setDatabaseName( closeDirPath(path2) + QString::fromLatin1("ecs_static.sqlite"));

=======
    qDebug() << closeDirPath(dbFilePath) + QString::fromLatin1("ecs.sqlite");
>>>>>>> c5aef098
	Q_ASSERT(!globalInstance);
	globalInstance = this;
}

bool QnDbManager::init()
{
	if (!m_sdb.open())
	{
        qWarning() << "can't initialize EC sqlLite database!";
        return false;
    }

    if (!m_sdbStatic.open())
    {
        qWarning() << "can't initialize EC static sqlLite database!";
        return false;
    }

    bool dbJustCreated = false;
	if (!createDatabase(&dbJustCreated))  { 
        // create tables is DB is empty
		qWarning() << "can't create tables for sqlLite database!";
        return false;
    }

    m_storageTypeId = getType("Storage");
    m_serverTypeId = getType("Server");
    m_cameraTypeId = getType("Camera");

    QSqlQuery queryAdminUser(m_sdb);
    queryAdminUser.setForwardOnly(true);
    queryAdminUser.prepare("SELECT r.guid, r.id FROM vms_resource r JOIN auth_user u on u.id = r.id and r.name = 'admin'");
    bool execRez = queryAdminUser.exec();
    Q_ASSERT(execRez);
    if (queryAdminUser.next()) {
        m_adminUserID = QnId::fromRfc4122(queryAdminUser.value(0).toByteArray());
        m_adminUserInternalID = queryAdminUser.value(1).toInt();
    }

    QSqlQuery queryServers(m_sdb);
    queryServers.prepare("UPDATE vms_resource set status = ? WHERE xtype_guid = ?"); // todo: only mserver without DB?
    queryServers.bindValue(0, QnResource::Offline);
    queryServers.bindValue(1, m_serverTypeId.toRfc4122());
    bool rez = queryServers.exec();
    Q_ASSERT(rez);

    // read license overflow time
    QSqlQuery query(m_sdb);
    query.prepare("SELECT data from misc_data where key = ?");
    query.addBindValue(LICENSE_EXPIRED_TIME_KEY);
    if (query.exec() && query.next()) {
        m_licenseOverflowTime = query.value(0).toByteArray().toLongLong();
        m_licenseOverflowMarked = m_licenseOverflowTime > 0;
    }
    ApiRuntimeData data = QnRuntimeInfoManager::instance()->data(qnCommon->moduleGUID());
    data.prematureLicenseExperationDate = m_licenseOverflowTime;
    QnRuntimeInfoManager::instance()->update(data);

    query.addBindValue(DB_INSTANCE_KEY);
    if (query.exec() && query.next()) {
        m_dbInstanceId = QUuid::fromRfc4122(query.value(0).toByteArray());
    }
    else {
        m_dbInstanceId = QUuid::createUuid();
        QSqlQuery insQuery(m_sdb);
        insQuery.prepare("INSERT INTO misc_data (key, data) values (?,?)");
        insQuery.addBindValue(DB_INSTANCE_KEY);
        insQuery.addBindValue(m_dbInstanceId.toRfc4122());
        if (!insQuery.exec()) {
            qWarning() << "can't initialize sqlLite database!";
            return false;
        }
    }

    if (QnTransactionLog::instance())
        QnTransactionLog::instance()->init();

    
    if (dbJustCreated) {
        // Set admin user's password
        ApiUserDataList users;
        ErrorCode errCode = doQueryNoLock(nullptr, users);
        if (errCode != ErrorCode::ok) {
            return false;
        }

        if (users.empty()) {
            return false;
        }

        QnUserResourcePtr userResource(new QnUserResource());
        fromApiToResource(users[0], userResource);
        userResource->setPassword(qnCommon->defaultAdminPassword());

        QnTransaction<ApiUserData> userTransaction(ApiCommand::saveUser, true);
        userTransaction.fillSequence();
        fromResourceToApi(userResource, userTransaction.params);

        executeTransactionInternal(userTransaction);
        QByteArray serializedTran;
        QnOutputBinaryStream<QByteArray> stream(&serializedTran);
        QnBinary::serialize(userTransaction, &stream);
        transactionLog->saveTransaction(userTransaction, serializedTran);
    }

    QSqlQuery queryCameras(m_sdb);
    // Update cameras status
    // select cameras from media servers without DB and local cameras
    queryCameras.setForwardOnly(true);
    queryCameras.prepare("SELECT r.guid FROM vms_resource r \
                         JOIN vms_camera c on c.resource_ptr_id = r.id \
                         JOIN vms_resource sr on sr.guid = r.parent_guid \
                         JOIN vms_server s on s.resource_ptr_id = sr.id \
                         WHERE r.status != ? AND ((s.flags & 2) or sr.guid = ?)");
    queryCameras.bindValue(0, QnResource::Offline);
    queryCameras.bindValue(1, qnCommon->moduleGUID().toRfc4122());
    if (!queryCameras.exec()) {
        qWarning() << Q_FUNC_INFO << __LINE__ << queryCameras.lastError();
        Q_ASSERT(0);
    }
    while (queryCameras.next()) 
    {
        QnTransaction<ApiSetResourceStatusData> tran(ApiCommand::setResourceStatus, true);
        tran.fillSequence();
        tran.params.id = QnId::fromRfc4122(queryCameras.value(0).toByteArray());
        tran.params.status = QnResource::Offline;
        executeTransactionInternal(tran);
        QByteArray serializedTran;
        QnOutputBinaryStream<QByteArray> stream(&serializedTran);
        QnBinary::serialize(tran, &stream);
        transactionLog->saveTransaction(tran, serializedTran);
    }


    return true;
}

QMap<int, QnId> QnDbManager::getGuidList(const QString& request)
{
    QMap<int, QnId>  result;
    QSqlQuery query(m_sdb);
    query.setForwardOnly(true);
    query.prepare(request);
    if (!query.exec())
        return result;

    while (query.next())
    {
        qint32 id = query.value(0).toInt();
        QVariant data = query.value(1);
        if (data.toString().length() <= 10 && data.toInt())
            result.insert(id, intToGuid(data.toInt()));
        else {
            QnId guid(data.toString());
            if (guid.isNull()) {
                QCryptographicHash md5Hash( QCryptographicHash::Md5 );
                md5Hash.addData(data.toString().toUtf8());
                QByteArray ha2 = md5Hash.result();
                guid = QnId::fromRfc4122(ha2);
            }
            result.insert(id, guid);
        }
    }

    return result;
}

bool QnDbManager::updateTableGuids(const QString& tableName, const QString& fieldName, const QMap<int, QnId>& guids)
{
#ifdef DB_DEBUG
    int n = guids.size();
    qDebug() << "updating table guids" << n << "commands queued";
    int i = 0;
#endif // DB_DEBUG
    for(QMap<int, QnId>::const_iterator itr = guids.begin(); itr != guids.end(); ++itr)
    {
#ifdef DB_DEBUG
        qDebug() << QString(QLatin1String("processing guid %1 of %2")).arg(++i).arg(n);
#endif // DB_DEBUG
        QSqlQuery query(m_sdb);
        query.prepare(QString("UPDATE %1 SET %2 = :guid WHERE id = :id").arg(tableName).arg(fieldName));
        query.bindValue(":id", itr.key());
        query.bindValue(":guid", itr.value().toRfc4122());
        if (!query.exec())
            return false;
    }
    return true;
}

bool QnDbManager::updateGuids()
{
    QMap<int, QnId> guids = getGuidList("SELECT id, guid from vms_resource_tmp order by id");
    if (!updateTableGuids("vms_resource", "guid", guids))
        return false;

    guids = getGuidList("SELECT rt.id, rt.name || coalesce(m.name,'-') as guid from vms_resourcetype rt LEFT JOIN vms_manufacture m on m.id = rt.manufacture_id");
    if (!updateTableGuids("vms_resourcetype", "guid", guids))
        return false;

    guids = getGuidList("SELECT r.id, r2.guid from vms_resource_tmp r JOIN vms_resource_tmp r2 on r2.id = r.parent_id order by r.id");
    if (!updateTableGuids("vms_resource", "parent_guid", guids))
        return false;

    guids = getGuidList("SELECT r.id, rt.guid from vms_resource_tmp r JOIN vms_resourcetype rt on rt.id = r.xtype_id");
    if (!updateTableGuids("vms_resource", "xtype_guid", guids))
        return false;

    guids = getGuidList("SELECT id, id from vms_businessrule ORDER BY id");
    if (!updateTableGuids("vms_businessrule", "guid", guids))
        return false;

    return true;
}

namespace oldBusinessData // TODO: #Elric #EC2 sane naming
{
    enum BusinessEventType
    {
        NotDefinedEvent,
        Camera_Motion,
        Camera_Input,
        Camera_Disconnect,
        Storage_Failure,
        Network_Issue,
        Camera_Ip_Conflict,
        MediaServer_Failure,
        MediaServer_Conflict,
        MediaServer_Started
    };

    enum BusinessActionType
    {
        UndefinedAction,
        CameraOutput,
        Bookmark,
        CameraRecording,
        PanicRecording,
        SendMail,
        Diagnostics,
        ShowPopup,
        CameraOutputInstant,
        PlaySound,
        SayText,
        PlaySoundRepeated
    };
}

int EventRemapData[][2] =
{
    { oldBusinessData::Camera_Motion,        QnBusiness::CameraMotionEvent     },
    { oldBusinessData::Camera_Input,         QnBusiness::CameraInputEvent      },
    { oldBusinessData::Camera_Disconnect,    QnBusiness::CameraDisconnectEvent },
    { oldBusinessData::Storage_Failure,      QnBusiness::StorageFailureEvent   },
    { oldBusinessData::Network_Issue,        QnBusiness::NetworkIssueEvent     },
    { oldBusinessData::Camera_Ip_Conflict,   QnBusiness::CameraIpConflictEvent },
    { oldBusinessData::MediaServer_Failure,  QnBusiness::ServerFailureEvent    },
    { oldBusinessData::MediaServer_Conflict, QnBusiness::ServerConflictEvent   },
    { oldBusinessData::MediaServer_Started,  QnBusiness::ServerStartEvent      },
    { -1,                                    -1                                }
};

int ActionRemapData[][2] =
{
    { oldBusinessData::CameraOutput,        QnBusiness::CameraOutputAction     },
    { oldBusinessData::Bookmark,            QnBusiness::BookmarkAction         },
    { oldBusinessData::CameraRecording,     QnBusiness::CameraRecordingAction  },
    { oldBusinessData::PanicRecording,      QnBusiness::PanicRecordingAction   },
    { oldBusinessData::SendMail,            QnBusiness::SendMailAction         },
    { oldBusinessData::Diagnostics,         QnBusiness::DiagnosticsAction      },
    { oldBusinessData::ShowPopup,           QnBusiness::ShowPopupAction        },
    { oldBusinessData::CameraOutputInstant, QnBusiness::CameraOutputOnceAction },
    { oldBusinessData::PlaySound,           QnBusiness::PlaySoundOnceAction    },
    { oldBusinessData::SayText,             QnBusiness::SayTextAction          },
    { oldBusinessData::PlaySoundRepeated,   QnBusiness::PlaySoundAction        },
    { -1,                                   -1                                 }
};

int remapValue(int oldVal, const int remapData[][2])
{
    for (int i = 0; remapData[i][0] >= 0; ++i) 
    {
        if (remapData[i][0] == oldVal)
            return remapData[i][1];
    }
    return oldVal;
}

bool QnDbManager::doRemap(int id, int newVal, const QString& fieldName)
{
    QSqlQuery query(m_sdb);
    query.setForwardOnly(true);
    QString sqlText = QString(lit("UPDATE vms_businessrule set %1 = ? where id = ?")).arg(fieldName);
    query.prepare(sqlText);
    query.addBindValue(newVal);
    query.addBindValue(id);
    return query.exec();
}

struct BeRemapData
{
    BeRemapData(): id(0), eventType(0), actionType(0) {}

    int id;
    int eventType;
    int actionType;
};

bool QnDbManager::migrateBusinessEvents()
{
    QSqlQuery query(m_sdb);
    query.setForwardOnly(true);
    query.prepare("SELECT id,event_type, action_type from vms_businessrule");
    if (!query.exec())
        return false;
    
    QVector<BeRemapData> oldData;
    while (query.next())
    {
        BeRemapData data;
        data.id = query.value("id").toInt();
        data.eventType = query.value("event_type").toInt();
        data.actionType = query.value("action_type").toInt();
        oldData << data;
    }

    foreach(const BeRemapData& remapData, oldData) 
    {
        if (!doRemap(remapData.id, remapValue(remapData.eventType, EventRemapData), "event_type"))
            return false;
        if (!doRemap(remapData.id, remapValue(remapData.actionType, ActionRemapData), "action_type"))
            return false;
    }

    return true;
}

bool QnDbManager::createDatabase(bool *dbJustCreated)
{
    QnDbTransactionLocker lock(&m_tran);

<<<<<<< HEAD
    if (!isObjectExists(lit("table"), lit("vms_resource"), m_sdb))
    {
        if (!execSQLFile(lit(":/01_createdb.sql"), m_sdb))
=======
    *dbJustCreated = false;

    if (!isObjectExists(lit("table"), lit("vms_resource")))
    {
        *dbJustCreated = true;

        if (!execSQLFile(lit(":/01_createdb.sql")))
>>>>>>> c5aef098
            return false;
        if (!migrateBusinessEvents())
            return false;
    }

    if (!isObjectExists(lit("table"), lit("transaction_log"), m_sdb))
    {
<<<<<<< HEAD
#ifdef EDGE_SERVER
        if (!execSQLFile(lit(":/02_insert_3thparty_vendor.sql"), m_sdb))
            return false;
#else
        if (!execSQLFile(lit(":/02_insert_all_vendors.sql"), m_sdb))
=======
//#ifdef EDGE_SERVER
//        if (!execSQLFile(lit(":/02_insert_3thparty_vendor.sql")))
//            return false;
//#else
        if (!execSQLFile(lit(":/02_insert_all_vendors.sql")))
>>>>>>> c5aef098
            return false;
//#endif

        if (!execSQLFile(lit(":/03_update_2.2_stage1.sql"), m_sdb))
            return false;
        if (!updateGuids())
            return false;
        if (!execSQLFile(lit(":/04_update_2.2_stage2.sql"), m_sdb))
            return false;

        { //Videowall-related scripts
            if (!execSQLFile(lit(":/05_videowall.sql"), m_sdb))
                return false;
            QMap<int, QnId> guids = getGuidList("SELECT rt.id, rt.name || '-' as guid from vms_resourcetype rt WHERE rt.name == 'Videowall'");
            if (!updateTableGuids("vms_resourcetype", "guid", guids))
                return false;
        }

        if (!execSQLFile(lit(":/06_bookmarks.sql"), m_sdb))
            return false;

        if (!execSQLFile(lit(":/07_refactor_firmware.sql"), m_sdb))
            return false;
    }

    QnDbTransactionLocker lockStatic(&m_tranStatic);

    if (!isObjectExists(lit("table"), lit("vms_license"), m_sdbStatic))
    {
        if (!execSQLFile(lit(":/09_staticdb_add_license_table.sql"), m_sdbStatic))
            return false;

        // move license table to static DB

        ec2::ApiLicenseDataList licenses;
        QSqlQuery query(m_sdb);
        query.prepare(lit("SELECT license_key as key, license_block as licenseBlock from vms_license"));
        if (!query.exec())
        {
            qWarning() << Q_FUNC_INFO << __LINE__ << query.lastError();
            return false;
        }
        QnSql::fetch_many(query, &licenses);

        foreach(const ApiLicenseData& data, licenses)
        {
            if (saveLicense(data) != ErrorCode::ok)
                return false;
        }
        //if (!execSQLQuery("drop table vms_license", m_sdb))
        //    return false;

    }
    lockStatic.commit();
    lock.commit();
#ifdef DB_DEBUG
    qDebug() << "database created successfully";
#endif // DB_DEBUG

    return true;
}

QnDbManager::~QnDbManager()
{
	globalInstance = 0;
}

QnDbManager* QnDbManager::instance()
{
    return globalInstance;
}

ErrorCode QnDbManager::insertAddParams(const std::vector<ApiResourceParamData>& params, qint32 internalId)
{
    QSqlQuery insQuery(m_sdb);
    //insQuery.prepare("INSERT INTO vms_kvpair (resource_id, name, value) VALUES(:resourceId, :name, :value)");
    //insQuery.prepare("INSERT OR REPLACE INTO vms_kvpair VALUES(?, NULL, ?, ?, ?)");
    insQuery.prepare("INSERT OR REPLACE INTO vms_kvpair(resource_id, name, value, isResTypeParam) VALUES(?, ?, ?, ?)");

    insQuery.bindValue(0, internalId);
    foreach(const ApiResourceParamData& param, params) {
        assert(!param.name.isEmpty());

        insQuery.bindValue(1, QnSql::serialized_field(param.name));
        insQuery.bindValue(2, QnSql::serialized_field(param.value));
        insQuery.bindValue(3, QnSql::serialized_field(param.predefinedParam));
        if (!insQuery.exec()) {
            qWarning() << Q_FUNC_INFO << insQuery.lastError().text();
            return ErrorCode::dbError;
        }        
    }
    return ErrorCode::ok;
}

ErrorCode QnDbManager::deleteAddParams(qint32 resourceId)
{
    QSqlQuery insQuery(m_sdb);
    insQuery.prepare("DELETE FROM vms_kvpair WHERE resource_id = ?");
    insQuery.addBindValue(resourceId);
    if (insQuery.exec()) {
        return ErrorCode::ok;
    }
    else {
        qWarning() << Q_FUNC_INFO << insQuery.lastError().text();
        return ErrorCode::dbError;
    }
}

ErrorCode QnDbManager::insertResource(const ApiResourceData& data, qint32* internalId)
{
    QSqlQuery insQuery(m_sdb);
    //insQuery.prepare("INSERT INTO vms_resource (guid, xtype_guid, parent_guid, name, url, status, disabled) VALUES(:id, :typeId, :parentId, :name, :url, :status, :disabled)");
    //data.autoBindValues(insQuery);
    //insQuery.prepare("INSERT INTO vms_resource VALUES(NULL, ?,?,?,?,?,?,?)");
    insQuery.prepare("INSERT INTO vms_resource(status, name, url, xtype_guid, parent_guid, guid) VALUES(?,?,?,?,?,?)");

    insQuery.bindValue(0, QnSql::serialized_field(data.status));
    insQuery.bindValue(1, QnSql::serialized_field(data.name));
    insQuery.bindValue(2, QnSql::serialized_field(data.url));
    insQuery.bindValue(3, QnSql::serialized_field(data.typeId));
    insQuery.bindValue(4, QnSql::serialized_field(data.parentId));
    insQuery.bindValue(5, QnSql::serialized_field(data.id));

	if (!insQuery.exec()) {
		qWarning() << Q_FUNC_INFO << insQuery.lastError().text();
		return ErrorCode::dbError;
	}
    *internalId = insQuery.lastInsertId().toInt();

    return insertAddParams(data.addParams, *internalId);
}

qint32 QnDbManager::getResourceInternalId( const QnId& guid ) {
    QSqlQuery query(m_sdb);
    query.setForwardOnly(true);
    query.prepare("SELECT id from vms_resource where guid = ?");
    query.bindValue(0, guid.toRfc4122());
    if (!query.exec() || !query.next())
        return 0;
    return query.value(0).toInt();
}

QnId QnDbManager::getResourceGuid(const qint32 &internalId) {
    QSqlQuery query(m_sdb);
    query.setForwardOnly(true);
    query.prepare("SELECT guid from vms_resource where id = ?");
    query.bindValue(0, internalId);
    if (!query.exec() || !query.next())
        return QnId();
    return QnId::fromRfc4122(query.value(0).toByteArray());
}

ErrorCode QnDbManager::insertOrReplaceResource(const ApiResourceData& data, qint32* internalId)
{
    *internalId = getResourceInternalId(data.id);

    QSqlQuery query(m_sdb);
    if (*internalId) {
        query.prepare("UPDATE vms_resource SET guid = :id, xtype_guid = :typeId, parent_guid = :parentId, name = :name, url = :url, status = :status WHERE id = :internalID");
        query.bindValue(":internalID", *internalId);
    }
    else {
        query.prepare("INSERT OR REPLACE INTO vms_resource (guid, xtype_guid, parent_guid, name, url, status) VALUES(:id, :typeId, :parentId, :name, :url, :status)");
    }
    QnSql::bind(data, &query);
    //data.autoBindValues(query);


    if (!query.exec()) {
        qWarning() << Q_FUNC_INFO << query.lastError().text();
        return ErrorCode::dbError;
    }
    if (*internalId == 0)
        *internalId = query.lastInsertId().toInt();

    if (!data.addParams.empty()) 
    {
        /*
        ErrorCode result = deleteAddParams(*internalId);
        if (result != ErrorCode::ok)
            return result;
        */
        ErrorCode result = insertAddParams(data.addParams, *internalId);
        if (result != ErrorCode::ok)
            return result;
    }

    return ErrorCode::ok;
}

ErrorCode QnDbManager::updateResource(const ApiResourceData& data, qint32 internalId)
{
	QSqlQuery insQuery(m_sdb);

	insQuery.prepare("UPDATE vms_resource SET xtype_guid = :typeId, parent_guid = :parentId, name = :name, url = :url, status = :status WHERE id = :internalId");
    QnSql::bind(data, &insQuery);
    insQuery.bindValue(":internalId", internalId);

    if (!insQuery.exec()) {
        qWarning() << Q_FUNC_INFO << insQuery.lastError().text();
        return ErrorCode::dbError;
    }

    if (!data.addParams.empty()) 
    {
        /*
        ErrorCode result = deleteAddParams(internalId);
        if (result != ErrorCode::ok)
            return result;
        */
        ErrorCode result = insertAddParams(data.addParams, internalId);
        if (result != ErrorCode::ok)
            return result;
    }
    return ErrorCode::ok;
}

ErrorCode QnDbManager::insertOrReplaceUser(const ApiUserData& data, qint32 internalId)
{
    QSqlQuery insQuery(m_sdb);
    if (!data.hash.isEmpty())
        insQuery.prepare("INSERT OR REPLACE INTO auth_user (id, username, is_superuser, email, password, is_staff, is_active, last_login, date_joined) VALUES (:internalId, :name, :isAdmin, :email, :hash, 1, 1, '', '')");
    else
        insQuery.prepare("UPDATE auth_user SET is_superuser=:isAdmin, email=:email where username=:name");
    QnSql::bind(data, &insQuery);
    insQuery.bindValue(":internalId", internalId);
    //insQuery.bindValue(":name", data.name);
    if (!insQuery.exec())
    {
        qWarning() << Q_FUNC_INFO << insQuery.lastError().text();
        return ErrorCode::dbError;
    }

    QSqlQuery insQuery2(m_sdb);
    if (!data.digest.isEmpty())
        insQuery2.prepare("INSERT OR REPLACE INTO vms_userprofile (user_id, resource_ptr_id, digest, rights) VALUES (:internalId, :internalId, :digest, :permissions)");
    else
        insQuery2.prepare("UPDATE vms_userprofile SET rights=:permissions WHERE user_id=:internalId");
    QnSql::bind(data, &insQuery2);
    insQuery2.bindValue(":internalId", internalId);
    if (!insQuery2.exec())
    {
        qWarning() << Q_FUNC_INFO << insQuery2.lastError().text();
        return ErrorCode::dbError;
    }

    return ErrorCode::ok;
}

ErrorCode QnDbManager::insertOrReplaceCamera(const ApiCameraData& data, qint32 internalId)
{
    QSqlQuery insQuery(m_sdb);
    insQuery.prepare("INSERT OR REPLACE INTO vms_camera (audio_enabled, control_enabled, vendor, manually_added, resource_ptr_id, region, schedule_enabled, motion_type, group_name, group_id,\
                     mac, model, secondary_quality, status_flags, physical_id, password, login, dewarping_params, resource_ptr_id) VALUES\
                     (:audioEnabled, :controlEnabled, :vendor, :manuallyAdded, :id, :motionMask, :scheduleEnabled, :motionType, :groupName, :groupId,\
                     :mac, :model, :secondaryStreamQuality, :statusFlags, :physicalId, :password, :login, :dewarpingParams, :internalId)");
    QnSql::bind(data, &insQuery);
    insQuery.bindValue(":internalId", internalId);
    if (insQuery.exec()) {
        return ErrorCode::ok;
    }
    else {
        qWarning() << Q_FUNC_INFO << insQuery.lastError().text();
        return ErrorCode::dbError;
    }
}

ErrorCode QnDbManager::insertOrReplaceMediaServer(const ApiMediaServerData& data, qint32 internalId)
{
    QSqlQuery insQuery(m_sdb);
    insQuery.prepare("INSERT OR REPLACE INTO vms_server (api_url, auth_key, streaming_url, version, net_addr_list, system_info, flags, panic_mode, max_cameras, redundancy, resource_ptr_id) VALUES\
                     (:apiUrl, :authKey, :streamingUrl, :version, :networkAddresses, :systemInfo, :flags, :panicMode, :maxCameras, :allowAutoRedundancy, :internalId)");
    QnSql::bind(data, &insQuery);
    insQuery.bindValue(":internalId", internalId);
    if (insQuery.exec()) {
        return ErrorCode::ok;
    }
    else {
        qWarning() << Q_FUNC_INFO << insQuery.lastError().text();
        return ErrorCode::dbError;
    }
}


ErrorCode QnDbManager::insertOrReplaceLayout(const ApiLayoutData& data, qint32 internalId)
{
    QSqlQuery insQuery(m_sdb);
    insQuery.prepare("INSERT OR REPLACE INTO vms_layout \
                     (user_can_edit, cell_spacing_height, locked, \
                     cell_aspect_ratio, background_width, \
                     background_image_filename, background_height, \
                     cell_spacing_width, background_opacity, resource_ptr_id) \
                     \
                     VALUES (:editable, :verticalSpacing, :locked, \
                     :cellAspectRatio, :backgroundWidth, \
                     :backgroundImageFilename, :backgroundHeight, \
                     :horizontalSpacing, :backgroundOpacity, :internalId)");
    QnSql::bind(data, &insQuery);
    insQuery.bindValue(":internalId", internalId);
    if (insQuery.exec()) {
        return ErrorCode::ok;
    }
    else {
        qWarning() << Q_FUNC_INFO << insQuery.lastError().text();
        return ErrorCode::dbError;
    }
}

ErrorCode QnDbManager::removeStoragesByServer(const QnId& serverGuid)
{
    QSqlQuery delQuery(m_sdb);
    delQuery.prepare("DELETE FROM vms_storage WHERE resource_ptr_id in (select id from vms_resource where parent_guid = :guid and xtype_guid = :typeId)");
    delQuery.bindValue(":guid", serverGuid.toRfc4122());
    delQuery.bindValue(":typeId", m_storageTypeId.toRfc4122());
    if (!delQuery.exec()) {
        qWarning() << Q_FUNC_INFO << delQuery.lastError().text();
        return ErrorCode::dbError;
    }

    QSqlQuery delQuery2(m_sdb);
    delQuery2.prepare("DELETE FROM vms_resource WHERE parent_guid = :guid and xtype_guid=:typeId");
    delQuery2.bindValue(":guid", serverGuid.toRfc4122());
    delQuery2.bindValue(":typeId", m_storageTypeId.toRfc4122());
    if (!delQuery2.exec()) {
        qWarning() << Q_FUNC_INFO << delQuery.lastError().text();
        return ErrorCode::dbError;
    }
    return ErrorCode::ok;
}

ErrorCode QnDbManager::updateStorages(const ApiMediaServerData& data)
{
    ErrorCode result = removeStoragesByServer(data.id);
    if (result != ErrorCode::ok)
        return result;
    
    foreach(const ApiStorageData& storage, data.storages)
    {
        qint32 internalId;
        result = insertResource(storage, &internalId);
        if (result != ErrorCode::ok)
            return result;

        QSqlQuery insQuery(m_sdb);
        insQuery.prepare("INSERT INTO vms_storage (space_limit, used_for_writing, resource_ptr_id) VALUES\
                         (:spaceLimit, :usedForWriting, :internalId)");
        QnSql::bind(storage, &insQuery);
        insQuery.bindValue(":internalId", internalId);

        if (!insQuery.exec()) {
            qWarning() << Q_FUNC_INFO << insQuery.lastError().text();
            return ErrorCode::dbError;
        }
    }
    return ErrorCode::ok;
}

ErrorCode QnDbManager::removeCameraSchedule(qint32 internalId)
{
    QSqlQuery delQuery(m_sdb);
    delQuery.prepare("DELETE FROM vms_scheduletask where source_id = ?");
    delQuery.addBindValue(internalId);
    if (!delQuery.exec()) {
        qWarning() << Q_FUNC_INFO << delQuery.lastError().text();
        return ErrorCode::dbError;
    }
    return ErrorCode::ok;
}

ErrorCode QnDbManager::updateCameraSchedule(const ApiCameraData& data, qint32 internalId)
{
	ErrorCode errCode = removeCameraSchedule(internalId);
    if (errCode != ErrorCode::ok)
        return errCode;

    QSqlQuery insQuery(m_sdb);
    //insQuery.prepare("INSERT INTO vms_scheduletask (source_id, start_time, end_time, do_record_audio, record_type, day_of_week, before_threshold, after_threshold, stream_quality, fps) 
    //                  VALUES :sourceId, :startTime, :endTime, :doRecordAudio, :recordType, :dayOfWeek, :beforeThreshold, :afterThreshold, :streamQuality, :fps)");
    insQuery.prepare("INSERT INTO vms_scheduletask(source_id, start_time, end_time, do_record_audio, record_type, day_of_week, before_threshold, after_threshold, stream_quality, fps) VALUES (?,?,?,?,?,?,?,?,?,?)");

    insQuery.bindValue(0, internalId);
	foreach(const ApiScheduleTaskData& task, data.scheduleTasks) 
	{
		insQuery.bindValue(1, QnSql::serialized_field(task.startTime));
        insQuery.bindValue(2, QnSql::serialized_field(task.endTime));
        insQuery.bindValue(3, QnSql::serialized_field(task.recordAudio));
        insQuery.bindValue(4, QnSql::serialized_field(task.recordingType));
        insQuery.bindValue(5, QnSql::serialized_field(task.dayOfWeek));
        insQuery.bindValue(6, QnSql::serialized_field(task.beforeThreshold));
        insQuery.bindValue(7, QnSql::serialized_field(task.afterThreshold));
        insQuery.bindValue(8, QnSql::serialized_field(task.streamQuality));
        insQuery.bindValue(9, QnSql::serialized_field(task.fps));

		if (!insQuery.exec()) {
            qWarning() << Q_FUNC_INFO << insQuery.lastError().text();
			return ErrorCode::dbError;
        }
	}
	return ErrorCode::ok;
}

ErrorCode QnDbManager::executeTransactionInternal(const QnTransaction<ApiSetResourceStatusData>& tran)
{
    QSqlQuery query(m_sdb);
    query.prepare("UPDATE vms_resource set status = :status where guid = :guid");
    query.bindValue(":status", tran.params.status);
    query.bindValue(":guid", tran.params.id.toRfc4122());
    if (!query.exec()) {
        qWarning() << Q_FUNC_INFO << query.lastError().text();
        return ErrorCode::dbError;
    }
    return ErrorCode::ok;
}

/*
ErrorCode QnDbManager::executeTransactionInternal(const QnTransaction<ApiSetResourceDisabledData>& tran)
{
    QSqlQuery query(m_sdb);
    query.prepare("UPDATE vms_resource set disabled = :disabled where guid = :guid");
    query.bindValue(":disabled", tran.params.disabled);
    query.bindValue(":guid", tran.params.id.toRfc4122());
    if (!query.exec()) {
        qWarning() << Q_FUNC_INFO << query.lastError().text();
        return ErrorCode::dbError;
    }
    return ErrorCode::ok;
}
*/

ErrorCode QnDbManager::saveCamera(const ApiCameraData& params)
{
    qint32 internalId;
    ErrorCode result = insertOrReplaceResource(params, &internalId);
    if (result != ErrorCode::ok)
        return result;

    result = insertOrReplaceCamera(params, internalId);
    if (result != ErrorCode::ok)
        return result;

    result = updateCameraSchedule(params, internalId);
    return result;
}

ErrorCode QnDbManager::executeTransactionInternal(const QnTransaction<ApiCameraData>& tran)
{
    return saveCamera(tran.params);
}

ErrorCode QnDbManager::executeTransactionInternal(const QnTransaction<ApiCameraDataList>& tran)
{
    foreach(const ApiCameraData& camera, tran.params)
    {
        ErrorCode result = saveCamera(camera);
        if (result != ErrorCode::ok)
            return result;
    }
    return ErrorCode::ok;
}

ErrorCode QnDbManager::executeTransactionInternal(const QnTransaction<ApiResourceData>& tran)
{
    qint32 internalId = getResourceInternalId(tran.params.id);
    ErrorCode err = updateResource(tran.params, internalId);
    if (err != ErrorCode::ok)
        return err;

    return ErrorCode::ok;
}

ErrorCode QnDbManager::insertBRuleResource(const QString& tableName, const QnId& ruleGuid, const QnId& resourceGuid)
{
    QSqlQuery query(m_sdb);
    query.prepare(QString("INSERT INTO %1 (businessrule_guid, resource_guid) VALUES (:ruleGuid, :resourceGuid)").arg(tableName));
    query.bindValue(":ruleGuid", ruleGuid.toRfc4122());
    query.bindValue(":resourceGuid", resourceGuid.toRfc4122());
    if (query.exec()) {
        return ErrorCode::ok;
    }
    else {
        qWarning() << Q_FUNC_INFO << query.lastError().text();
        return ErrorCode::dbError;
    }
}

ErrorCode QnDbManager::updateBusinessRule(const ApiBusinessRuleData& rule)
{
    ErrorCode rez = insertOrReplaceBusinessRuleTable(rule);
    if (rez != ErrorCode::ok)
        return rez;

    ErrorCode err = deleteTableRecord(rule.id, "vms_businessrule_action_resources", "businessrule_guid");
    if (err != ErrorCode::ok)
        return err;

    err = deleteTableRecord(rule.id, "vms_businessrule_event_resources", "businessrule_guid");
    if (err != ErrorCode::ok)
        return err;

    foreach(const QnId& resourceId, rule.eventResourceIds) {
        err = insertBRuleResource("vms_businessrule_event_resources", rule.id, resourceId);
        if (err != ErrorCode::ok)
            return err;
    }

    foreach(const QnId& resourceId, rule.actionResourceIds) {
        err = insertBRuleResource("vms_businessrule_action_resources", rule.id, resourceId);
        if (err != ErrorCode::ok)
            return err;
    }

    return ErrorCode::ok;
}

ErrorCode QnDbManager::executeTransactionInternal(const QnTransaction<ApiBusinessRuleData>& tran)
{
    return updateBusinessRule(tran.params);
}

ErrorCode QnDbManager::executeTransactionInternal(const QnTransaction<ApiMediaServerData>& tran)
{
    ErrorCode result;
    qint32 internalId;

    result = insertOrReplaceResource(tran.params, &internalId);
    if (result !=ErrorCode::ok)
        return result;

    result = insertOrReplaceMediaServer(tran.params, internalId);
    if (result !=ErrorCode::ok)
        return result;

    if (result !=ErrorCode::ok)
        return result;
    result = updateStorages(tran.params);

    return result;
}

ErrorCode QnDbManager::removeLayoutItems(qint32 id)
{
    QSqlQuery delQuery(m_sdb);
    delQuery.prepare("DELETE FROM vms_layoutitem WHERE layout_id = :id");
    delQuery.bindValue(":id", id);
    if (!delQuery.exec()) {
        qWarning() << Q_FUNC_INFO << delQuery.lastError().text();
        return ErrorCode::dbError;
    }

    return ErrorCode::ok;
}

ErrorCode QnDbManager::updateLayoutItems(const ApiLayoutData& data, qint32 internalLayoutId)
{
    ErrorCode result = removeLayoutItems(internalLayoutId);
    if (result != ErrorCode::ok)
        return result;

    QSqlQuery insQuery(m_sdb);
    insQuery.prepare("INSERT INTO vms_layoutitem (zoom_bottom, right, uuid, zoom_left, resource_id, \
                     zoom_right, top, layout_id, bottom, zoom_top, \
                     zoom_target_uuid, flags, contrast_params, rotation, \
                     dewarping_params, left) VALUES \
                     (:zoomBottom, :right, :id, :zoomLeft, :resourceId, \
                     :zoomRight, :top, :layoutId, :bottom, :zoomTop, \
                     :zoomTargetId, :flags, :contrastParams, :rotation, \
                     :dewarpingParams, :left)");
    foreach(const ApiLayoutItemData& item, data.items)
    {
        QnSql::bind(item, &insQuery);
        insQuery.bindValue(":layoutId", internalLayoutId);

        if (!insQuery.exec()) {
            qWarning() << Q_FUNC_INFO << insQuery.lastError().text();
            return ErrorCode::dbError;
        }
    }
    return ErrorCode::ok;
}

ErrorCode QnDbManager::deleteUserProfileTable(const qint32 id)
{
    QSqlQuery delQuery(m_sdb);
    delQuery.prepare("DELETE FROM vms_userprofile where user_id = :id");
    delQuery.bindValue(QLatin1String(":id"), id);
    if (delQuery.exec()) {
        return ErrorCode::ok;
    }
    else {
        qWarning() << Q_FUNC_INFO << delQuery.lastError().text();
        return ErrorCode::dbError;
    }
}

qint32 QnDbManager::getBusinessRuleInternalId( const QnId& guid )
{
    QSqlQuery query(m_sdb);
    query.setForwardOnly(true);
    query.prepare("SELECT id from vms_businessrule where guid = :guid");
    query.bindValue(":guid", guid.toRfc4122());
    if (!query.exec() || !query.next())
        return 0;
    return query.value("id").toInt();
}

ErrorCode QnDbManager::removeUser( const QnId& guid )
{
    qint32 internalId = getResourceInternalId(guid);

    ErrorCode err = ErrorCode::ok;

    err = deleteAddParams(internalId);
    if (err != ErrorCode::ok)
        return err;

    err = deleteUserProfileTable(internalId);
    if (err != ErrorCode::ok)
        return err;

    err = deleteTableRecord(internalId, "auth_user", "id");
    if (err != ErrorCode::ok)
        return err;

    err = deleteRecordFromResourceTable(internalId);
    if (err != ErrorCode::ok)
        return err;

    return ErrorCode::ok;
}

ErrorCode QnDbManager::insertOrReplaceBusinessRuleTable( const ApiBusinessRuleData& businessRule)
{
    QSqlQuery query(m_sdb);
    query.prepare(QString("INSERT OR REPLACE INTO vms_businessrule (guid, event_type, event_condition, event_state, action_type, \
                          action_params, aggregation_period, disabled, comments, schedule, system) VALUES \
                          (:id, :eventType, :eventCondition, :eventState, :actionType, \
                          :actionParams, :aggregationPeriod, :disabled, :comment, :schedule, :system)"));
    QnSql::bind(businessRule, &query);
    if (query.exec()) {
        return ErrorCode::ok;
    }
    else {
        qWarning() << Q_FUNC_INFO << query.lastError().text();
        return ErrorCode::dbError;
    }
}

ErrorCode QnDbManager::removeBusinessRule( const QnId& guid )
{
    ErrorCode err = deleteTableRecord(guid, "vms_businessrule_action_resources", "businessrule_guid");
    if (err != ErrorCode::ok)
        return err;

    err = deleteTableRecord(guid, "vms_businessrule_event_resources", "businessrule_guid");
    if (err != ErrorCode::ok)
        return err;

    err = deleteTableRecord(guid, "vms_businessrule", "guid");
    if (err != ErrorCode::ok)
        return err;

    return ErrorCode::ok;
}


ErrorCode QnDbManager::saveLayout(const ApiLayoutData& params)
{
    qint32 internalId;

    ErrorCode result = insertOrReplaceResource(params, &internalId);
    if (result !=ErrorCode::ok)
        return result;

    result = insertOrReplaceLayout(params, internalId);
    if (result !=ErrorCode::ok)
        return result;

    result = updateLayoutItems(params, internalId);
    return result;
}

ErrorCode QnDbManager::executeTransactionInternal(const QnTransaction<ApiLayoutData>& tran)
{
    ErrorCode result = saveLayout(tran.params);
    return result;
}

ErrorCode QnDbManager::executeTransactionInternal(const QnTransaction<ApiLayoutDataList>& tran)
{
    foreach(const ApiLayoutData& layout, tran.params)
    {
        ErrorCode err = saveLayout(layout);
        if (err != ErrorCode::ok)
            return err;
    }
    return ErrorCode::ok;
}

ErrorCode QnDbManager::executeTransactionInternal(const QnTransaction<ApiVideowallData>& tran) {
    ErrorCode result = saveVideowall(tran.params);
    return result;
}

ErrorCode QnDbManager::executeTransactionInternal(const QnTransaction<ApiVideowallDataList>& tran) {
    foreach(const ApiVideowallData& videowall, tran.params)
    {
        ErrorCode err = saveVideowall(videowall);
        if (err != ErrorCode::ok)
            return err;
    }
    return ErrorCode::ok;
}

ErrorCode QnDbManager::executeTransactionInternal(const QnTransaction<ApiUpdateUploadResponceData>& /*tran*/) {
    return ErrorCode::ok;
}

ErrorCode QnDbManager::executeTransactionInternal(const QnTransaction<ApiResourceParamsData>& tran)
{
    qint32 internalId = getResourceInternalId(tran.params.id);
    /*
    ErrorCode result = deleteAddParams(internalId);
    if (result != ErrorCode::ok)
        return result;
    */
    return insertAddParams(tran.params.params, internalId);
}

ErrorCode QnDbManager::executeTransactionInternal(const QnTransaction<ApiCameraServerItemData>& tran)
{
    QSqlQuery lastHistory(m_sdb);
    lastHistory.prepare("SELECT server_guid, max(timestamp) FROM vms_cameraserveritem WHERE physical_id = ? AND timestamp < ?");
    lastHistory.addBindValue(tran.params.physicalId);
    lastHistory.addBindValue(tran.params.timestamp);
    if (!lastHistory.exec()) {
        qWarning() << Q_FUNC_INFO << lastHistory.lastError().text();
        return ErrorCode::dbError;
    }
    if (lastHistory.next() && lastHistory.value(0).toString() == tran.params.serverId)
        return ErrorCode::skipped;

    QSqlQuery query(m_sdb);
    query.prepare("INSERT INTO vms_cameraserveritem (server_guid, timestamp, physical_id) VALUES(:serverId, :timestamp, :physicalId)");
    QnSql::bind(tran.params, &query);
    if (!query.exec()) {
        qWarning() << Q_FUNC_INFO << query.lastError().text();
        return ErrorCode::dbError;
    }

    return ErrorCode::ok;
}

ErrorCode QnDbManager::executeTransactionInternal(const QnTransaction<ApiPanicModeData>& tran)
{
    QSqlQuery query(m_sdb);
    query.prepare("UPDATE vms_server SET panic_mode = :mode");
    query.bindValue(QLatin1String(":mode"), (int) tran.params.mode);
    if (!query.exec()) {
        qWarning() << Q_FUNC_INFO << query.lastError().text();
        return ErrorCode::dbError;
    }

    return ErrorCode::ok;
}

ErrorCode QnDbManager::deleteRecordFromResourceTable(const qint32 id)
{
    QSqlQuery delQuery(m_sdb);
    delQuery.prepare("DELETE FROM vms_resource where id = ?");
    delQuery.addBindValue(id);
    if (delQuery.exec()) {
        return ErrorCode::ok;
    }
    else {
        qWarning() << Q_FUNC_INFO << delQuery.lastError().text();
        return ErrorCode::dbError;
    }
}

ErrorCode QnDbManager::deleteCameraServerItemTable(qint32 /*id*/)
{
#if 0
    QSqlQuery query(m_sdb);
    query.setForwardOnly(true);
    query.prepare("select c.physical_id , (select count(*) from vms_camera where physical_id = c.physical_id) as cnt \
                  FROM vms_camera c WHERE c.resource_ptr_id = :id");
    query.bindValue(QLatin1String(":id"), id);
    if (!query.exec()) {
        qWarning() << Q_FUNC_INFO << query.lastError().text();
        return ErrorCode::dbError;
    }
    if( !query.next() )
        return ErrorCode::ok;   //already deleted
    if (query.value("cnt").toInt() > 1)
        return ErrorCode::ok; // camera instance on a other media server still present


    // do not delete because of camera can be found in the future again but camera archive can be still accessible
    QSqlQuery delQuery(m_sdb);
    delQuery.prepare("DELETE FROM vms_cameraserveritem where physical_id = :physical_id");
    delQuery.bindValue(QLatin1String(":physical_id"), query.value("physical_id").toString());
    if (delQuery.exec()) {
        return ErrorCode::ok;
    }
    else {
        qWarning() << Q_FUNC_INFO << delQuery.lastError().text();
        return ErrorCode::dbError;
    }
#endif

    return ErrorCode::ok;
}

ErrorCode QnDbManager::deleteTableRecord(const qint32& internalId, const QString& tableName, const QString& fieldName)
{
    QSqlQuery delQuery(m_sdb);
    delQuery.prepare(QString("DELETE FROM %1 where %2 = :id").arg(tableName).arg(fieldName));
    delQuery.bindValue(QLatin1String(":id"), internalId);
    if (delQuery.exec()) {
        return ErrorCode::ok;
    }
    else {
        qWarning() << Q_FUNC_INFO << delQuery.lastError().text();
        return ErrorCode::dbError;
    }
}

ErrorCode QnDbManager::deleteTableRecord(const QnId& id, const QString& tableName, const QString& fieldName)
{
    QSqlQuery delQuery(m_sdb);
    delQuery.prepare(QString("DELETE FROM %1 where %2 = :guid").arg(tableName).arg(fieldName));
    delQuery.bindValue(QLatin1String(":guid"), id.toRfc4122());
    if (delQuery.exec()) {
        return ErrorCode::ok;
    }
    else {
        qWarning() << Q_FUNC_INFO << delQuery.lastError().text();
        return ErrorCode::dbError;
    }
}

ErrorCode QnDbManager::removeCamera(const QnId& guid)
{
    qint32 id = getResourceInternalId(guid);

    ErrorCode err = deleteAddParams(id);
    if (err != ErrorCode::ok)
        return err;

    err = removeCameraSchedule(id);
    if (err != ErrorCode::ok)
        return err;

    err = deleteTableRecord(guid, "vms_businessrule_action_resources", "resource_guid");
    if (err != ErrorCode::ok)
        return err;

    err = deleteTableRecord(guid, "vms_businessrule_event_resources", "resource_guid");
    if (err != ErrorCode::ok)
        return err;

    err = deleteTableRecord(guid, "vms_layoutitem", "resource_id");
    if (err != ErrorCode::ok)
        return err;

    err = deleteCameraServerItemTable(id);
    if (err != ErrorCode::ok)
        return err;

    err = deleteTableRecord(id, "vms_camera", "resource_ptr_id");
    if (err != ErrorCode::ok)
        return err;

    err = deleteRecordFromResourceTable(id);
    if (err != ErrorCode::ok)
        return err;

    return ErrorCode::ok;
}

ErrorCode QnDbManager::removeServer(const QnId& guid)
{
    ErrorCode err;
    qint32 id = getResourceInternalId(guid);

    err = deleteAddParams(id);
    if (err != ErrorCode::ok)
        return err;

    err = removeStoragesByServer(guid);
    if (err != ErrorCode::ok)
        return err;

    err = deleteTableRecord(id, "vms_server", "resource_ptr_id");
    if (err != ErrorCode::ok)
        return err;

    err = deleteRecordFromResourceTable(id);
    if (err != ErrorCode::ok)
        return err;

    return ErrorCode::ok;
}

ErrorCode QnDbManager::removeLayout(const QnId& id)
{
    return removeLayoutInternal(id, getResourceInternalId(id));
}

ErrorCode QnDbManager::removeLayoutInternal(const QnId& id, const qint32 &internalId) {
    ErrorCode err = deleteAddParams(internalId);
    if (err != ErrorCode::ok)
        return err;

    err = removeLayoutItems(internalId);
    if (err != ErrorCode::ok)
        return err;

    err = removeLayoutFromVideowallItems(id);
    if (err != ErrorCode::ok)
        return err;

    err = deleteTableRecord(internalId, "vms_layout", "resource_ptr_id");
    if (err != ErrorCode::ok)
        return err;

    err = deleteRecordFromResourceTable(internalId);
    return err;
}

ErrorCode QnDbManager::executeTransactionInternal(const QnTransaction<ApiStoredFileData>& tran)
{
    assert( tran.command == ApiCommand::addStoredFile || tran.command == ApiCommand::updateStoredFile );

    QSqlQuery query(m_sdb);
    query.prepare("INSERT OR REPLACE INTO vms_storedFiles (path, data) values (:path, :data)");
    query.bindValue(":path", tran.params.path);
    query.bindValue(":data", tran.params.data);
    if (!query.exec()) {
        qWarning() << Q_FUNC_INFO << query.lastError().text();
        return ErrorCode::dbError;
    }
    
    return ErrorCode::ok;
}

ErrorCode QnDbManager::executeTransactionInternal(const QnTransaction<ApiStoredFilePath>& tran)
{
    assert(tran.command == ApiCommand::removeStoredFile);
  
    QSqlQuery query(m_sdb);
    query.prepare("DELETE FROM vms_storedFiles WHERE path = :path");
    query.bindValue(":path", tran.params.path);
    if (!query.exec()) {
        qWarning() << Q_FUNC_INFO << query.lastError().text();
        return ErrorCode::dbError;
    }
    return ErrorCode::ok;
}

ErrorCode QnDbManager::executeTransactionInternal(const QnTransaction<ApiUserData>& tran)
{
    qint32 internalId;

    ErrorCode result = insertOrReplaceResource(tran.params, &internalId);
    if (result !=ErrorCode::ok)
        return result;

    return insertOrReplaceUser(tran.params, internalId);
}

ApiOjectType QnDbManager::getObjectType(const QnId& objectId)
{
    QSqlQuery query(m_sdb);
    query.setForwardOnly(true);
    query.prepare("SELECT \
                  (CASE WHEN c.resource_ptr_id is null then rt.name else 'Camera' end) as name\
                  FROM vms_resource r\
                  JOIN vms_resourcetype rt on rt.guid = r.xtype_guid\
                  LEFT JOIN vms_camera c on c.resource_ptr_id = r.id\
                  WHERE r.guid = :guid");
    query.bindValue(":guid", objectId.toRfc4122());
    if (!query.exec())
        return ApiObject_NotDefined;
    if( !query.next() )
        return ApiObject_NotDefined;   //Record already deleted. That's exactly what we wanted
    QString objectType = query.value("name").toString();
    if (objectType == "Camera")
        return ApiObject_Camera;
    else if (objectType == "Server")
        return ApiObject_Server;
    else if (objectType == "User")
        return ApiObject_User;
    else if (objectType == "Layout")
        return ApiObject_Layout;
    else if (objectType == "Videowall")
        return ApiObject_Videowall;
    else 
    {
        Q_ASSERT_X(0, "Unknown object type", Q_FUNC_INFO);
        return ApiObject_NotDefined;
    }
}

ApiObjectInfoList QnDbManager::getNestedObjects(const ApiObjectInfo& parentObject)
{
    ApiObjectInfoList result;

    QSqlQuery query(m_sdb);
    query.setForwardOnly(true);

    switch(parentObject.type)
    {
        case ApiObject_Server:
            query.prepare("SELECT ?, r.guid from vms_camera c JOIN vms_resource r on r.id = c.resource_ptr_id WHERE r.parent_guid = ?");
            query.addBindValue((int) ApiObject_Camera);
            break;
        case ApiObject_User:
            query.prepare( "SELECT ?, r.guid FROM vms_resource r, vms_layout WHERE r.parent_guid = ? AND r.id = vms_layout.resource_ptr_id" );
            query.addBindValue((int) ApiObject_Layout);
            break;
        default:
            //Q_ASSERT_X(0, "Not implemented!", Q_FUNC_INFO);
            return result;
    }
    query.addBindValue(parentObject.id.toRfc4122());

    if (!query.exec()) {
        qWarning() << Q_FUNC_INFO << query.lastError().text();
        return result;
    }
    while(query.next()) {
        ApiObjectInfo info;
        info.type = (ApiOjectType) query.value(0).toInt();
        info.id = QnId::fromRfc4122(query.value(1).toByteArray());
        result.push_back(info);
    }

    return result;
}

ErrorCode QnDbManager::executeTransactionInternal(const QnTransaction<ApiIdData>& tran)
{
    switch(tran.command) {
        case ApiCommand::removeCamera:
            return removeObject(ApiObjectInfo(ApiObject_Camera, tran.params.id));
        case ApiCommand::removeMediaServer:
            return removeObject(ApiObjectInfo(ApiObject_Server, tran.params.id));
        case ApiCommand::removeLayout:
            return removeObject(ApiObjectInfo(ApiObject_Layout, tran.params.id));
        case ApiCommand::removeBusinessRule:
            return removeObject(ApiObjectInfo(ApiObject_BusinessRule, tran.params.id));
        case ApiCommand::removeUser:
            return removeObject(ApiObjectInfo(ApiObject_User, tran.params.id));
        case ApiCommand::removeVideowall:
            return removeObject(ApiObjectInfo(ApiObject_Videowall, tran.params.id));
        default:
            return removeObject(ApiObjectInfo(ApiObject_Resource, tran.params.id));
    }
}

ErrorCode QnDbManager::removeObject(const ApiObjectInfo& apiObject)
{
    ErrorCode result;
    
    ApiObjectInfoList nestedList = getNestedObjects(apiObject);
    foreach(const ApiObjectInfo& nestedObject, nestedList)
        removeObject(nestedObject);

    switch (apiObject.type)
    {
    case ApiObject_Camera:
        result = removeCamera(apiObject.id);
        break;
    case ApiObject_Server:
        result = removeServer(apiObject.id);
        break;
    case ApiObject_Layout:
        result = removeLayout(apiObject.id);
        break;
    case ApiObject_BusinessRule:
        result = removeBusinessRule(apiObject.id);
        break;
    case ApiObject_User:
        result = removeUser(apiObject.id);
        break;
    case ApiObject_Videowall:
        result = removeVideowall(apiObject.id);
        break;
    case ApiObject_Resource:
        result = removeObject(ApiObjectInfo(getObjectType(apiObject.id), apiObject.id));
        break;
    case ApiCommand::NotDefined:
        result = ErrorCode::ok; // object already removed
        break;
    default:
        qWarning() << "Remove operation is not implemented for object type" << apiObject.type;
        Q_ASSERT_X(0, "Remove operation is not implemented for command", Q_FUNC_INFO);
        return ErrorCode::unsupported;
    }

    return result;
}

/* 
-------------------------------------------------------------
-------------------------- getters --------------------------
 ------------------------------------------------------------
*/

ErrorCode QnDbManager::doQueryNoLock(const nullptr_t& /*dummy*/, ApiResourceTypeDataList& data)
{
    if (!m_cachedResTypes.empty())
    {
        data = m_cachedResTypes;
        return ErrorCode::ok;
    }

	QSqlQuery queryTypes(m_sdb);
    queryTypes.setForwardOnly(true);
	queryTypes.prepare("select rt.guid as id, rt.name, m.name as vendor \
				  from vms_resourcetype rt \
				  left join vms_manufacture m on m.id = rt.manufacture_id \
				  order by rt.guid");
	if (!queryTypes.exec()) {
        qWarning() << Q_FUNC_INFO << queryTypes.lastError().text();
		return ErrorCode::dbError;
    }
    QnSql::fetch_many(queryTypes, &data);

	QSqlQuery queryParents(m_sdb);
    queryParents.setForwardOnly(true);
	queryParents.prepare("select t1.guid as id, t2.guid as parentId \
                         from vms_resourcetype_parents p \
                         JOIN vms_resourcetype t1 on t1.id = p.from_resourcetype_id \
                         JOIN vms_resourcetype t2 on t2.id = p.to_resourcetype_id \
                         order by t1.guid, p.to_resourcetype_id desc");
	if (!queryParents.exec()) {
        qWarning() << Q_FUNC_INFO << queryParents.lastError().text();
		return ErrorCode::dbError;
    }
    mergeIdListData<ApiResourceTypeData>(queryParents, data, &ApiResourceTypeData::parentId);

    QSqlQuery queryProperty(m_sdb);
    queryProperty.setForwardOnly(true);
    queryProperty.prepare("SELECT rt.guid as resourceTypeId, pt.name, pt.type, pt.min, pt.max, pt.step, pt.[values], pt.ui_values as uiValues, pt.default_value as defaultValue, \
                          pt.netHelper as internalData, pt.[group], pt.sub_group as subGroup, pt.description, pt.ui, pt.readonly as readOnly \
                          FROM vms_propertytype pt \
                          JOIN vms_resourcetype rt on rt.id = pt.resource_type_id ORDER BY rt.guid");
    if (!queryProperty.exec()) {
        qWarning() << Q_FUNC_INFO << queryProperty.lastError().text();
        return ErrorCode::dbError;
    }

    std::vector<ApiPropertyTypeData> allProperties;
    QnSql::fetch_many(queryProperty, &allProperties);
    mergeObjectListData(data, allProperties, &ApiResourceTypeData::propertyTypes, &ApiPropertyTypeData::resourceTypeId);

    m_cachedResTypes = data;

	return ErrorCode::ok;
}

// ----------- getLayouts --------------------

ErrorCode QnDbManager::doQueryNoLock(const nullptr_t& /*dummy*/, ApiLayoutDataList& layouts)
{
    QSqlQuery query(m_sdb);
    QString filter; // todo: add data filtering by user here
    query.setForwardOnly(true);
    query.prepare(QString("SELECT r.guid as id, r.guid, r.xtype_guid as typeId, r.parent_guid as parentId, r.name, r.url, r.status, \
                  l.user_can_edit as editable, l.cell_spacing_height as verticalSpacing, l.locked, \
                  l.cell_aspect_ratio as cellAspectRatio, l.background_width as backgroundWidth, \
                  l.background_image_filename as backgroundImageFilename, l.background_height as backgroundHeight, \
                  l.cell_spacing_width as horizontalSpacing, l.background_opacity as backgroundOpacity, l.resource_ptr_id as id \
                  FROM vms_layout l \
                  JOIN vms_resource r on r.id = l.resource_ptr_id %1 ORDER BY r.guid").arg(filter));
    if (!query.exec()) {
        qWarning() << Q_FUNC_INFO << query.lastError().text();
        return ErrorCode::dbError;
    }

    QSqlQuery queryItems(m_sdb);
    queryItems.setForwardOnly(true);
    queryItems.prepare("SELECT r.guid as layoutId, li.zoom_bottom as zoomBottom, li.right, li.uuid as id, li.zoom_left as zoomLeft, li.resource_id as resourceId, \
                       li.zoom_right as zoomRight, li.top, li.bottom, li.zoom_top as zoomTop, \
                       li.zoom_target_uuid as zoomTargetId, li.flags, li.contrast_params as contrastParams, li.rotation, li.id, \
                       li.dewarping_params as dewarpingParams, li.left FROM vms_layoutitem li \
                       JOIN vms_resource r on r.id = li.layout_id order by r.guid");

    if (!queryItems.exec()) {
        qWarning() << Q_FUNC_INFO << queryItems.lastError().text();
        return ErrorCode::dbError;
    }

    QnSql::fetch_many(query, &layouts);
    std::vector<ApiLayoutItemWithRefData> items;
    QnSql::fetch_many(queryItems, &items);
    mergeObjectListData(layouts, items, &ApiLayoutData::items, &ApiLayoutItemWithRefData::layoutId);

    return ErrorCode::ok;
}

// ----------- getCameras --------------------

ErrorCode QnDbManager::doQueryNoLock(const QnId& mServerId, ApiCameraDataList& cameraList)
{
	QSqlQuery queryCameras(m_sdb);
    QString filterStr;
	if (!mServerId.isNull()) {
		filterStr = QString("WHERE r.parent_guid = %1").arg(guidToSqlString(mServerId));
	}
    queryCameras.setForwardOnly(true);
	queryCameras.prepare(QString("SELECT r.guid as id, r.guid, r.xtype_guid as typeId, r.parent_guid as parentId, r.name, r.url, r.status, \
		c.audio_enabled as audioEnabled, c.control_enabled as controlEnabled, c.vendor, c.manually_added as manuallyAdded, \
		c.region as motionMask, c.schedule_enabled as scheduleEnabled, c.motion_type as motionType, \
		c.group_name as groupName, c.group_id as groupId, c.mac, c. model, c.secondary_quality as secondaryStreamQuality, \
		c.status_flags as statusFlags, c.physical_id as physicalId, c.password, login, c.dewarping_params as dewarpingParams \
		FROM vms_resource r \
		JOIN vms_camera c on c.resource_ptr_id = r.id %1 ORDER BY r.guid").arg(filterStr));


    QSqlQuery queryScheduleTask(m_sdb);
    
    queryScheduleTask.setForwardOnly(true);
    queryScheduleTask.prepare(QString("SELECT r.guid as sourceId, st.start_time as startTime, st.end_time as endTime, st.do_record_audio as recordAudio, \
                                       st.record_type as recordingType, st.day_of_week as dayOfWeek, st.before_threshold as beforeThreshold, st.after_threshold as afterThreshold, \
                                       st.stream_quality as streamQuality, st.fps \
                                       FROM vms_scheduletask st \
                                       JOIN vms_resource r on r.id = st.source_id %1 ORDER BY r.guid").arg(filterStr));

    QSqlQuery queryParams(m_sdb);
    queryParams.setForwardOnly(true);
    QString filterStr2;
    if (!mServerId.isNull())
        filterStr2 = QString("WHERE r.parent_guid = %1").arg(guidToSqlString(mServerId));
    queryParams.prepare(QString("SELECT r.guid as resourceId, kv.value, kv.name, kv.isResTypeParam as predefinedParam\
                                 FROM vms_kvpair kv \
                                 JOIN vms_camera c on c.resource_ptr_id = kv.resource_id \
                                 JOIN vms_resource r on r.id = kv.resource_id \
                                 %1 \
                                 ORDER BY r.guid").arg(filterStr2));

	if (!queryCameras.exec()) {
        qWarning() << Q_FUNC_INFO << queryCameras.lastError().text();
		return ErrorCode::dbError;
    }
    if (!queryScheduleTask.exec()) {
        qWarning() << Q_FUNC_INFO << queryScheduleTask.lastError().text();
        return ErrorCode::dbError;
    }

    if (!queryParams.exec()) {
        qWarning() << Q_FUNC_INFO << queryParams.lastError().text();
        return ErrorCode::dbError;
    }

    QnSql::fetch_many(queryCameras, &cameraList);

    std::vector<ApiScheduleTaskWithRefData> sheduleTaskList;
    QnSql::fetch_many(queryScheduleTask, &sheduleTaskList);
    mergeObjectListData(cameraList, sheduleTaskList, &ApiCameraData::scheduleTasks, &ApiScheduleTaskWithRefData::sourceId);

    std::vector<ApiResourceParamWithRefData> params;
    QnSql::fetch_many(queryParams, &params);
    mergeObjectListData<ApiCameraData>(cameraList, params, &ApiCameraData::addParams, &ApiResourceParamWithRefData::resourceId);

	return ErrorCode::ok;
}

// ----------- getServers --------------------


ErrorCode QnDbManager::doQueryNoLock(const nullptr_t& /*dummy*/, ApiMediaServerDataList& serverList)
{
    QSqlQuery query(m_sdb);
    query.setForwardOnly(true);
    query.prepare(QString("select r.guid as id, r.guid, r.xtype_guid as typeId, r.parent_guid as parentId, r.name, r.url, r.status, \
                          s.api_url as apiUrl, s.auth_key as authKey, s.streaming_url as streamingUrl, s.version, s.net_addr_list as networkAddresses, s.system_info as systemInfo, \
                          s.flags, s.panic_mode as panicMode, s.max_cameras as maxCameras, s.redundancy as allowAutoRedundancy \
                          from vms_resource r \
                          join vms_server s on s.resource_ptr_id = r.id order by r.guid"));

    if (!query.exec()) {
        qWarning() << Q_FUNC_INFO << query.lastError().text();
        return ErrorCode::dbError;
    }

    QSqlQuery queryStorage(m_sdb);
    queryStorage.setForwardOnly(true);
    queryStorage.prepare(QString("select r.guid as id, r.guid, r.xtype_guid as typeId, r.parent_guid as parentId, r.name, r.url, r.status, \
                          s.space_limit as spaceLimit, s.used_for_writing as usedForWriting \
                          from vms_resource r \
                          join vms_storage s on s.resource_ptr_id = r.id order by r.parent_guid"));

    if (!queryStorage.exec()) {
        qWarning() << Q_FUNC_INFO << queryStorage.lastError().text();
        return ErrorCode::dbError;
    }

    QnSql::fetch_many(query, &serverList);

    ApiStorageDataList storageList;
    QnSql::fetch_many(queryStorage, &storageList);

    mergeObjectListData<ApiMediaServerData, ApiStorageData>(serverList, storageList, &ApiMediaServerData::storages, &ApiStorageData::parentId);

    return ErrorCode::ok;
}

//getCameraServerItems
ErrorCode QnDbManager::doQueryNoLock(const nullptr_t& /*dummy*/, ApiCameraServerItemDataList& historyList)
{
    QSqlQuery query(m_sdb);
    query.setForwardOnly(true);
    query.prepare(QString("select server_guid as serverId, timestamp, physical_id as physicalId from vms_cameraserveritem"));
    if (!query.exec()) {
        qWarning() << Q_FUNC_INFO << query.lastError().text();
        return ErrorCode::dbError;
    }

    QnSql::fetch_many(query, &historyList);

    return ErrorCode::ok;
}

ErrorCode QnDbManager::doQueryNoLock(const nullptr_t& /*dummy*/, ApiCameraBookmarkTagDataList& tags) {
    QSqlQuery query(m_sdb);
    query.setForwardOnly(true);
    query.prepare("SELECT name FROM vms_camera_bookmark_tag");
    if (!query.exec()) {
        qWarning() << Q_FUNC_INFO << query.lastError().text();
        return ErrorCode::dbError;
    }
    QnSql::fetch_many(query, &tags);

    return ErrorCode::ok;
}

//getUsers
ErrorCode QnDbManager::doQueryNoLock(const nullptr_t& /*dummy*/, ApiUserDataList& userList)
{
    //digest = md5('%s:%s:%s' % (self.user.username.lower(), 'NetworkOptix', password)).hexdigest()
    QSqlQuery query(m_sdb);
    query.setForwardOnly(true);
    query.prepare(QString("select r.guid as id, r.guid, r.xtype_guid as typeId, r.parent_guid as parentId, r.name, r.url, r.status, \
                          u.is_superuser as isAdmin, u.email, p.digest as digest, u.password as hash, p.rights as permissions \
                          from vms_resource r \
                          join auth_user u  on u.id = r.id\
                          join vms_userprofile p on p.user_id = u.id\
                          order by r.guid"));
    if (!query.exec()) {
        qWarning() << Q_FUNC_INFO << query.lastError().text();
        return ErrorCode::dbError;
    }

    QSqlQuery queryParams(m_sdb);
    queryParams.setForwardOnly(true);
    queryParams.prepare(QString("SELECT r.guid as resourceId, kv.value, kv.name, kv.isResTypeParam as predefinedParam\
                                FROM vms_kvpair kv \
                                JOIN auth_user u on u.id = kv.resource_id \
                                JOIN vms_resource r on r.id = kv.resource_id \
                                WHERE kv.isResTypeParam = 0 \
                                ORDER BY r.guid"));

    if (!queryParams.exec()) {
        qWarning() << Q_FUNC_INFO << queryParams.lastError().text();
        return ErrorCode::dbError;
    }

    QnSql::fetch_many(query, &userList);

    std::vector<ApiResourceParamWithRefData> params;
    QnSql::fetch_many(queryParams, &params);
    mergeObjectListData<ApiUserData>(userList, params, &ApiUserData::addParams, &ApiResourceParamWithRefData::resourceId);
    
    return ErrorCode::ok;
}

//getVideowallList
ErrorCode QnDbManager::doQueryNoLock(const nullptr_t& /*dummy*/, ApiVideowallDataList& videowallList) {
    QSqlQuery query(m_sdb);
    QString filter; // todo: add data filtering by user here
    query.setForwardOnly(true);
    query.prepare(QString("SELECT r.guid as id, r.guid, r.xtype_guid as typeId, r.parent_guid as parentId, r.name, r.url, r.status, \
                          l.autorun \
                          FROM vms_videowall l \
                          JOIN vms_resource r on r.id = l.resource_ptr_id %1 ORDER BY r.guid").arg(filter));
    if (!query.exec()) {
        qWarning() << Q_FUNC_INFO << query.lastError().text();
        return ErrorCode::dbError;
    }
    QnSql::fetch_many(query, &videowallList);

    QSqlQuery queryItems(m_sdb);
    queryItems.setForwardOnly(true);
    queryItems.prepare("SELECT \
                       item.guid, item.pc_guid as pcGuid, item.layout_guid as layoutGuid, \
                       item.videowall_guid as videowallGuid, item.name, \
                       item.x as left, item.y as top, item.w as width, item.h as height \
                       FROM vms_videowall_item item ORDER BY videowallGuid");
    if (!queryItems.exec()) {
        qWarning() << Q_FUNC_INFO << queryItems.lastError().text();
        return ErrorCode::dbError;
    }
    std::vector<ApiVideowallItemWithRefData> items;
    QnSql::fetch_many(queryItems, &items);

    mergeObjectListData(videowallList, items, &ApiVideowallData::items, &ApiVideowallItemWithRefData::videowallGuid);
    
    QSqlQuery queryScreens(m_sdb);
    queryScreens.setForwardOnly(true);

    queryScreens.prepare("SELECT \
                         pc.videowall_guid as videowallGuid, \
                         screen.pc_guid as pcGuid, screen.pc_index as pcIndex, \
                         screen.desktop_x as desktopLeft, screen.desktop_y as desktopTop, \
                         screen.desktop_w as desktopWidth, screen.desktop_h as desktopHeight, \
                         screen.layout_x as layoutLeft, screen.layout_y as layoutTop, \
                         screen.layout_w as layoutWidth, screen.layout_h as layoutHeight \
                         FROM vms_videowall_screen screen \
                         JOIN vms_videowall_pcs pc on pc.pc_guid = screen.pc_guid ORDER BY videowallGuid");
    if (!queryScreens.exec()) {
        qWarning() << Q_FUNC_INFO << queryScreens.lastError().text();
        return ErrorCode::dbError;
    }
    std::vector<ApiVideowallScreenWithRefData> screens;
    QnSql::fetch_many(queryScreens, &screens);
    mergeObjectListData(videowallList, screens, &ApiVideowallData::screens, &ApiVideowallScreenWithRefData::videowallGuid);

    QSqlQuery queryMatrixItems(m_sdb);
    queryMatrixItems.setForwardOnly(true);
    queryMatrixItems.prepare("SELECT \
                             item.matrix_guid as matrixGuid, \
                             item.item_guid as itemGuid, \
                             item.layout_guid as layoutGuid, \
                             matrix.videowall_guid \
                             FROM vms_videowall_matrix_items item \
                             JOIN vms_videowall_matrix matrix ON matrix.guid = item.matrix_guid \
                             ORDER BY matrix.videowall_guid");
    if (!queryMatrixItems.exec()) {
        qWarning() << Q_FUNC_INFO << queryMatrixItems.lastError().text();
        return ErrorCode::dbError;
    }
    std::vector<ApiVideowallMatrixItemWithRefData> matrixItems;
    QnSql::fetch_many(queryMatrixItems, &matrixItems);

    QSqlQuery queryMatrices(m_sdb);
    queryMatrices.setForwardOnly(true);
    queryMatrices.prepare("SELECT \
                          matrix.guid as id, \
                          matrix.name, \
                          matrix.videowall_guid as videowallGuid \
                          FROM vms_videowall_matrix matrix ORDER BY videowallGuid");
    if (!queryMatrices.exec()) {
        qWarning() << Q_FUNC_INFO << queryMatrices.lastError().text();
        return ErrorCode::dbError;
    }
    std::vector<ApiVideowallMatrixWithRefData> matrices;
    QnSql::fetch_many(queryMatrices, &matrices);
    mergeObjectListData(matrices, matrixItems, &ApiVideowallMatrixData::items, &ApiVideowallMatrixItemWithRefData::matrixGuid);

    mergeObjectListData(videowallList, matrices, &ApiVideowallData::matrices, &ApiVideowallMatrixWithRefData::videowallGuid);

    return ErrorCode::ok;
}

//getBusinessRules
ErrorCode QnDbManager::doQueryNoLock(const nullptr_t& /*dummy*/, ApiBusinessRuleDataList& businessRuleList)
{
    QSqlQuery query(m_sdb);
    query.setForwardOnly(true);
    query.prepare(QString("SELECT guid as id, event_type as eventType, event_condition as eventCondition, event_state as eventState, action_type as actionType, \
                          action_params as actionParams, aggregation_period as aggregationPeriod, disabled, comments as comment, schedule, system \
                          FROM vms_businessrule order by guid"));
    if (!query.exec()) {
        qWarning() << Q_FUNC_INFO << query.lastError().text();
        return ErrorCode::dbError;
    }

    QSqlQuery queryRuleEventRes(m_sdb);
    queryRuleEventRes.setForwardOnly(true);
    queryRuleEventRes.prepare(QString("SELECT businessrule_guid as id, resource_guid as parentId from vms_businessrule_event_resources order by businessrule_guid"));
    if (!queryRuleEventRes.exec()) {
        qWarning() << Q_FUNC_INFO << queryRuleEventRes.lastError().text();
        return ErrorCode::dbError;
    }

    QSqlQuery queryRuleActionRes(m_sdb);
    queryRuleActionRes.setForwardOnly(true);
    queryRuleActionRes.prepare(QString("SELECT businessrule_guid as id, resource_guid as parentId from vms_businessrule_action_resources order by businessrule_guid"));
    if (!queryRuleActionRes.exec()) {
        qWarning() << Q_FUNC_INFO << queryRuleActionRes.lastError().text();
        return ErrorCode::dbError;
    }

    QnSql::fetch_many(query, &businessRuleList);

    // merge data

    mergeIdListData<ApiBusinessRuleData>(queryRuleEventRes, businessRuleList, &ApiBusinessRuleData::eventResourceIds);
    mergeIdListData<ApiBusinessRuleData>(queryRuleActionRes, businessRuleList, &ApiBusinessRuleData::actionResourceIds);

    return ErrorCode::ok;
}

// getKVPairs
ErrorCode QnDbManager::doQueryNoLock(const QnId& resourceId, ApiResourceParamsData& params)
{
    QSqlQuery query(m_sdb);
    query.setForwardOnly(true);
    query.prepare(QString("SELECT kv.value, kv.name, kv.isResTypeParam as predefinedParam\
                                FROM vms_kvpair kv \
                                JOIN vms_resource r on r.id = kv.resource_id WHERE r.guid = :guid"));
    query.bindValue(QLatin1String(":guid"), resourceId.toRfc4122());
    if (!query.exec()) {
        qWarning() << Q_FUNC_INFO << query.lastError().text() << query.lastQuery();
        return ErrorCode::dbError;
    }

    QnSql::fetch_many(query, &params.params);

    params.id = resourceId;
    return ErrorCode::ok;
}

// getCurrentTime
ErrorCode QnDbManager::doQuery(const nullptr_t& /*dummy*/, ApiTimeData& currentTime)
{
    currentTime.value = QDateTime::currentMSecsSinceEpoch();
    return ErrorCode::ok;
}

// ApiFullInfo
ErrorCode QnDbManager::doQueryNoLock(const nullptr_t& dummy, ApiFullInfoData& data)
{
    ErrorCode err;

    if ((err = doQueryNoLock(dummy, data.resourceTypes)) != ErrorCode::ok)
        return err;

    if ((err = doQueryNoLock(dummy, data.servers)) != ErrorCode::ok)
        return err;

    if ((err = doQueryNoLock(QnId(), data.cameras)) != ErrorCode::ok)
        return err;

    if ((err = doQueryNoLock(dummy, data.users)) != ErrorCode::ok)
        return err;

    if ((err = doQueryNoLock(dummy, data.layouts)) != ErrorCode::ok)
        return err;

    if ((err = doQueryNoLock(dummy, data.videowalls)) != ErrorCode::ok)
        return err;

    if ((err = doQueryNoLock(dummy, data.rules)) != ErrorCode::ok)
        return err;

    if ((err = doQueryNoLock(dummy, data.cameraHistory)) != ErrorCode::ok)
        return err;

    if ((err = doQueryNoLock(dummy, data.licenses)) != ErrorCode::ok)
        return err;

    std::vector<ApiResourceParamWithRefData> kvPairs;
    QSqlQuery queryParams(m_sdb);
    queryParams.setForwardOnly(true);
    queryParams.prepare(QString("SELECT r.guid as resourceId, kv.value, kv.name, kv.isResTypeParam as predefinedParam\
                                FROM vms_kvpair kv \
                                JOIN vms_resource r on r.id = kv.resource_id \
                                ORDER BY r.guid"));
    if (!queryParams.exec())
        return ErrorCode::dbError;

    QnSql::fetch_many(queryParams, &kvPairs);

    mergeObjectListData<ApiMediaServerData>(data.servers,   kvPairs, &ApiMediaServerData::addParams, &ApiResourceParamWithRefData::resourceId);
    mergeObjectListData<ApiCameraData>(data.cameras,        kvPairs, &ApiCameraData::addParams,      &ApiResourceParamWithRefData::resourceId);
    mergeObjectListData<ApiUserData>(data.users,            kvPairs, &ApiUserData::addParams,        &ApiResourceParamWithRefData::resourceId);
    mergeObjectListData<ApiLayoutData>(data.layouts,        kvPairs, &ApiLayoutData::addParams,      &ApiResourceParamWithRefData::resourceId);
    mergeObjectListData<ApiVideowallData>(data.videowalls,  kvPairs, &ApiVideowallData::addParams,   &ApiResourceParamWithRefData::resourceId);

    return err;
}

//getParams
ErrorCode QnDbManager::doQueryNoLock(const nullptr_t& /*dummy*/, ec2::ApiResourceParamDataList& data)
{
    ApiResourceParamsData params;
    ErrorCode rez = doQueryNoLock(m_adminUserID, params);
    if (rez == ErrorCode::ok)
        data = params.params;
    return rez;
}

ErrorCode QnDbManager::executeTransactionInternal(const QnTransaction<ApiResetBusinessRuleData>& tran)
{
    if (!execSQLQuery("DELETE FROM vms_businessrule_action_resources", m_sdb))
        return ErrorCode::dbError;
    if (!execSQLQuery("DELETE FROM vms_businessrule_event_resources", m_sdb))
        return ErrorCode::dbError;
    if (!execSQLQuery("DELETE FROM vms_businessrule", m_sdb))
        return ErrorCode::dbError;

    foreach (const ApiBusinessRuleData& rule, tran.params.defaultRules)
    {
        ErrorCode rez = updateBusinessRule(rule);
        if (rez != ErrorCode::ok)
            return rez;
    }

    return ErrorCode::ok;
}

// save settings
ErrorCode QnDbManager::executeTransactionInternal(const QnTransaction<ApiResourceParamDataList>& tran)
{
    /*
    ErrorCode result = deleteAddParams(m_adminUserInternalID);
    if (result != ErrorCode::ok)
        return result;
    */
    return insertAddParams(tran.params, m_adminUserInternalID);
}


ErrorCode QnDbManager::saveLicense(const ApiLicenseData& license) {
    QSqlQuery insQuery(m_sdbStatic);
    insQuery.prepare("INSERT OR REPLACE INTO vms_license (license_key, license_block) VALUES(:licenseKey, :licenseBlock)");
    insQuery.bindValue(":licenseKey", license.key);
    insQuery.bindValue(":licenseBlock", license.licenseBlock);
    if (insQuery.exec()) {
        return ErrorCode::ok;
    }
    else {
        qWarning() << Q_FUNC_INFO << insQuery.lastError().text();
        return ErrorCode::dbError;
    }

}

ErrorCode QnDbManager::executeTransactionInternal(const QnTransaction<ApiLicenseData>& tran)
{
    return saveLicense(tran.params);
}

ErrorCode QnDbManager::executeTransactionInternal(const QnTransaction<ApiLicenseDataList>& tran)
{
    foreach (const ApiLicenseData& license, tran.params) {
        ErrorCode result = saveLicense(license);
        if (result != ErrorCode::ok) {
            return ErrorCode::dbError;
        }
    }

    return ErrorCode::ok;

//    return m_licenseManagerImpl->addLicenses( tran.params );
}

ErrorCode QnDbManager::executeTransactionInternal(const QnTransaction<ApiCameraBookmarkTagDataList> &tran) {

    std::function<ec2::ErrorCode (const ApiCameraBookmarkTagData &)> processTag;

    switch (tran.command) {
    case ApiCommand::addCameraBookmarkTags:
        processTag = [this](const ApiCameraBookmarkTagData &tag) {return addCameraBookmarkTag(tag);};
        break;
    case ApiCommand::removeCameraBookmarkTags:
        processTag = [this](const ApiCameraBookmarkTagData &tag) {return removeCameraBookmarkTag(tag);};
        break;
    default:
        assert(false); //should never get here
        break;
    }

    for (const ApiCameraBookmarkTagData &tag: tran.params) {
        ErrorCode result = processTag(tag);
        if (result != ErrorCode::ok)
            return result;
    }
    return ErrorCode::ok;
}

ErrorCode QnDbManager::addCameraBookmarkTag(const ApiCameraBookmarkTagData &tag) {
    QSqlQuery insQuery(m_sdb);
    insQuery.prepare("INSERT OR REPLACE INTO vms_camera_bookmark_tag (name) VALUES (:name)");
    QnSql::bind(tag, &insQuery);
    if (insQuery.exec())
        return ErrorCode::ok;

    qWarning() << Q_FUNC_INFO << insQuery.lastError().text();
    return ErrorCode::dbError;
}

ErrorCode QnDbManager::removeCameraBookmarkTag(const ApiCameraBookmarkTagData &tag) {
    QSqlQuery delQuery(m_sdb);
    delQuery.prepare("DELETE FROM vms_camera_bookmark_tag WHERE name=:name");
    QnSql::bind(tag, &delQuery);
    if (delQuery.exec())
        return ErrorCode::ok;

    qWarning() << Q_FUNC_INFO << delQuery.lastError().text();
    return ErrorCode::dbError;
}

ErrorCode QnDbManager::doQueryNoLock(const nullptr_t& /*dummy*/, ec2::ApiLicenseDataList& data)
{
    QSqlQuery query(m_sdbStatic);

    QString q = QString(lit("SELECT license_key as key, license_block as licenseBlock from vms_license"));
    query.setForwardOnly(true);
    query.prepare(q);

    if (!query.exec())
    {
        qWarning() << Q_FUNC_INFO << __LINE__ << query.lastError();
        return ErrorCode::dbError;
    }

    //QnSql::fetch_many_if(query, &data, [&](const ec2::ApiLicenseData &license) { return m_licenseManagerImpl->validateLicense(license); });
    QnSql::fetch_many(query, &data);

    // m_licenseManagerImpl->getLicenses( &data );
    return ErrorCode::ok;
}

ErrorCode QnDbManager::doQueryNoLock(const ApiStoredFilePath& _path, ApiStoredDirContents& data)
{
    QSqlQuery query(m_sdb);
    QString path;
    if (!_path.path.isEmpty())
        path = closeDirPath(_path.path);
    
    QString pathFilter(lit("path"));
    if (!path.isEmpty())
        pathFilter = QString(lit("substr(path, %2)")).arg(path.length()+1);
    QString q = QString(lit("SELECT %1 FROM vms_storedFiles WHERE path LIKE '%2%' ")).arg(pathFilter).arg(path);
    if (!path.isEmpty())
        q += QString(lit("AND substr(path, %2) NOT LIKE '%/%' ")).arg(path.length()+1);

    query.setForwardOnly(true);
    query.prepare(q);
    if (!query.exec())
    {
        qWarning() << Q_FUNC_INFO << __LINE__ << query.lastError();
        return ErrorCode::dbError;
    }
    while (query.next()) 
        data.push_back(query.value(0).toString());
    
    return ErrorCode::ok;
}

ErrorCode QnDbManager::doQueryNoLock(const ApiStoredFilePath& path, ApiStoredFileData& data)
{
    QSqlQuery query(m_sdb);
    query.setForwardOnly(true);
    query.prepare("SELECT data FROM vms_storedFiles WHERE path = :path");
    query.bindValue(":path", path.path);
    if (!query.exec())
    {
        qWarning() << Q_FUNC_INFO << __LINE__ << query.lastError();
        return ErrorCode::dbError;
    }
    data.path = path.path;
    if (query.next())
        data.data = query.value(0).toByteArray();
    return ErrorCode::ok;
}

ErrorCode QnDbManager::saveVideowall(const ApiVideowallData& params) {
    qint32 internalId;

    ErrorCode result = insertOrReplaceResource(params, &internalId);
    if (result != ErrorCode::ok)
        return result;

    result = insertOrReplaceVideowall(params, internalId);
    if (result != ErrorCode::ok)
        return result;

    result = updateVideowallItems(params);
    if (result != ErrorCode::ok)
        return result;

    result = updateVideowallScreens(params);
    if (result != ErrorCode::ok)
        return result;

    result = updateVideowallMatrices(params);
    return result;
}

ErrorCode QnDbManager::updateVideowallItems(const ApiVideowallData& data) {
    ErrorCode result = deleteVideowallItems(data.id);
    if (result != ErrorCode::ok)
        return result;

    QSqlQuery insQuery(m_sdb);
    insQuery.prepare("INSERT INTO vms_videowall_item \
                     (guid, pc_guid, layout_guid, videowall_guid, name, x, y, w, h) \
                     VALUES \
                     (:guid, :pcGuid, :layoutGuid, :videowall_guid, :name, :left, :top, :width, :height)");
    foreach(const ApiVideowallItemData& item, data.items)
    {
        QnSql::bind(item, &insQuery);
        insQuery.bindValue(":videowall_guid", data.id.toRfc4122());

        if (!insQuery.exec()) {
            qWarning() << Q_FUNC_INFO << insQuery.lastError().text();
            return ErrorCode::dbError;
        }
    }
    return ErrorCode::ok;
}

ErrorCode QnDbManager::updateVideowallScreens(const ApiVideowallData& data) {
    if (data.screens.size() == 0)
        return ErrorCode::ok;

    QSet<QnId> pcUuids;

    {
        QSqlQuery query(m_sdb);
        query.prepare("INSERT OR REPLACE INTO vms_videowall_screen \
                      (pc_guid, pc_index, \
                      desktop_x, desktop_y, desktop_w, desktop_h, \
                      layout_x, layout_y, layout_w, layout_h) \
                      VALUES \
                      (:pcGuid, :pcIndex, \
                      :desktopLeft, :desktopTop, :desktopWidth, :desktopHeight, \
                      :layoutLeft, :layoutTop, :layoutWidth, :layoutHeight)");

        foreach(const ApiVideowallScreenData& screen, data.screens)
        {
            QnSql::bind(screen, &query);
            pcUuids << screen.pcGuid;
            if (!query.exec()) {
                qWarning() << Q_FUNC_INFO << query.lastError().text();
                return ErrorCode::dbError;
            }
        }
    }

    {
        QSqlQuery query(m_sdb);
        query.prepare("INSERT OR REPLACE INTO vms_videowall_pcs \
                      (videowall_guid, pc_guid) VALUES (:videowall_guid, :pc_guid)");
        foreach (const QnId &pcUuid, pcUuids) {
            query.bindValue(":videowall_guid", data.id.toRfc4122());
            query.bindValue(":pc_guid", pcUuid.toRfc4122());
            if (!query.exec()) {
                qWarning() << Q_FUNC_INFO << query.lastError().text();
                return ErrorCode::dbError;
            }
        }
    }
    return ErrorCode::ok;
}

ErrorCode QnDbManager::updateVideowallMatrices(const ApiVideowallData &data) {
    ErrorCode result = deleteVideowallMatrices(data.id);
    if (result != ErrorCode::ok)
        return result;

    QSqlQuery insQuery(m_sdb);
    insQuery.prepare("INSERT INTO vms_videowall_matrix \
                     (guid, videowall_guid, name) \
                     VALUES \
                     (:id, :videowall_guid, :name)");

    QSqlQuery insItemsQuery(m_sdb);
    insItemsQuery.prepare("INSERT INTO vms_videowall_matrix_items \
                     (matrix_guid, item_guid, layout_guid) \
                     VALUES \
                     (:matrix_guid, :itemGuid, :layoutGuid)");

    foreach(const ApiVideowallMatrixData &matrix, data.matrices) {
        QnSql::bind(matrix, &insQuery);
        insQuery.bindValue(":videowall_guid", data.id.toRfc4122());

        if (!insQuery.exec()) {
            qWarning() << Q_FUNC_INFO << insQuery.lastError().text();
            return ErrorCode::dbError;
        }

        insItemsQuery.bindValue(":matrix_guid", matrix.id.toRfc4122());
        foreach(const ApiVideowallMatrixItemData &item, matrix.items) {
            QnSql::bind(item, &insItemsQuery);
            if (!insItemsQuery.exec()) {
                qWarning() << Q_FUNC_INFO << insItemsQuery.lastError().text();
                return ErrorCode::dbError;
            }    
        }
    }
    return ErrorCode::ok;
}

ErrorCode QnDbManager::deleteVideowallPcs(const QnId &videowall_guid) {
    return deleteTableRecord(videowall_guid, "vms_videowall_pcs", "videowall_guid");
}

ErrorCode QnDbManager::deleteVideowallItems(const QnId &videowall_guid) {
    ErrorCode err = deleteTableRecord(videowall_guid, "vms_videowall_item", "videowall_guid");
    if (err != ErrorCode::ok)
        return err;

    { // delete unused PC screens
        QSqlQuery delQuery(m_sdb);
        delQuery.prepare("DELETE FROM vms_videowall_screen WHERE pc_guid NOT IN (SELECT pc_guid from vms_videowall_item) ");
        if (!delQuery.exec()) {
            qWarning() << Q_FUNC_INFO << delQuery.lastError().text();
            return ErrorCode::dbError;
        }
    }

    { // delete unused PCs
        QSqlQuery delQuery(m_sdb);
        delQuery.prepare("DELETE FROM vms_videowall_pcs WHERE pc_guid NOT IN (SELECT pc_guid from vms_videowall_screen) ");
        if (!delQuery.exec()) {
            qWarning() << Q_FUNC_INFO << delQuery.lastError().text();
            return ErrorCode::dbError;
        }
    }

    return ErrorCode::ok;
}

ErrorCode QnDbManager::deleteVideowallMatrices(const QnId &videowall_guid) {
    ErrorCode err = deleteTableRecord(videowall_guid, "vms_videowall_matrix", "videowall_guid");
    if (err != ErrorCode::ok)
        return err;

    { // delete unused matrix items
        QSqlQuery delQuery(m_sdb);
        delQuery.prepare("DELETE FROM vms_videowall_matrix_items WHERE matrix_guid NOT IN (SELECT guid from vms_videowall_matrix) ");
        if (!delQuery.exec()) {
            qWarning() << Q_FUNC_INFO << delQuery.lastError().text();
            return ErrorCode::dbError;
        }
    }

    return ErrorCode::ok;
}

ErrorCode QnDbManager::removeVideowall(const QnId& guid) {
    qint32 id = getResourceInternalId(guid);

    ErrorCode err = deleteAddParams(id);
    if (err != ErrorCode::ok)
        return err;

    err = deleteVideowallMatrices(guid);
    if (err != ErrorCode::ok)
        return err;

    err = deleteVideowallPcs(guid);
    if (err != ErrorCode::ok)
        return err;

    err = deleteVideowallItems(guid);
    if (err != ErrorCode::ok)
        return err;

    err = deleteTableRecord(id, "vms_videowall", "resource_ptr_id");
    if (err != ErrorCode::ok)
        return err;

    err = deleteRecordFromResourceTable(id);
    if (err != ErrorCode::ok)
        return err;

    return ErrorCode::ok;
}

ErrorCode QnDbManager::insertOrReplaceVideowall(const ApiVideowallData& data, qint32 internalId) {
    QSqlQuery insQuery(m_sdb);
    insQuery.prepare("INSERT OR REPLACE INTO vms_videowall (autorun, resource_ptr_id) VALUES\
                     (:autorun, :internalId)");
    QnSql::bind(data, &insQuery);
    insQuery.bindValue(":internalId", internalId);
    if (insQuery.exec())
        return ErrorCode::ok;
    
    qWarning() << Q_FUNC_INFO << insQuery.lastError().text();
    return ErrorCode::dbError;
}

ErrorCode QnDbManager::removeLayoutFromVideowallItems(const QnId &layout_id) {
    QByteArray emptyId = QUuid().toRfc4122();

    QSqlQuery query(m_sdb);
    query.prepare("UPDATE vms_videowall_item set layout_guid = :empty_id WHERE layout_guid = :layout_id");
    query.bindValue(":empty_id", emptyId);
    query.bindValue(":layout_id", layout_id.toRfc4122());
    if (query.exec())
        return ErrorCode::ok;

    qWarning() << Q_FUNC_INFO << query.lastError().text();
    return ErrorCode::dbError;
}

void QnDbManager::beginTran()
{
    m_tran.beginTran();
}

void QnDbManager::commit()
{
    m_tran.commit();
}

void QnDbManager::rollback()
{
    m_tran.rollback();
}

bool QnDbManager::markLicenseOverflow(bool value, qint64 time)
{
    if (m_licenseOverflowMarked == value)
        return true;
    m_licenseOverflowMarked = value;
    m_licenseOverflowTime = value ? time : 0;

    QSqlQuery query(m_sdb);
    query.prepare("INSERT OR REPLACE into misc_data (key, data) values(?, ?) ");
    query.addBindValue(LICENSE_EXPIRED_TIME_KEY);
    query.addBindValue(QByteArray::number(m_licenseOverflowTime));
    if (!query.exec()) {
        qWarning() << Q_FUNC_INFO << query.lastError().text();
        return false;
    }

    ApiRuntimeData data = QnRuntimeInfoManager::instance()->data(qnCommon->moduleGUID());
    data.prematureLicenseExperationDate = m_licenseOverflowTime;
    QnRuntimeInfoManager::instance()->update(data);
    return true;
}

QUuid QnDbManager::getID() const
{
    return m_dbInstanceId;
}

}<|MERGE_RESOLUTION|>--- conflicted
+++ resolved
@@ -191,26 +191,17 @@
     QnDbHelper(),
     m_licenseManagerImpl( licenseManagerImpl ),
     m_licenseOverflowMarked(false),
-<<<<<<< HEAD
     m_licenseOverflowTime(0),
-    m_helpData(0),
     m_tranStatic(m_sdbStatic, m_mutexStatic)
-=======
-    m_licenseOverflowTime(0)
->>>>>>> c5aef098
 {
     m_resourceFactory = factory;
 	m_sdb = QSqlDatabase::addDatabase("QSQLITE", "QnDbManager");
     m_sdb.setDatabaseName( closeDirPath(dbFilePath) + QString::fromLatin1("ecs.sqlite"));
-<<<<<<< HEAD
 
     m_sdbStatic = QSqlDatabase::addDatabase("QSQLITE", "QnDbManagerStatic");
     QString path2 = dbFilePathStatic.isEmpty() ? dbFilePath : dbFilePathStatic;
     m_sdbStatic.setDatabaseName( closeDirPath(path2) + QString::fromLatin1("ecs_static.sqlite"));
 
-=======
-    qDebug() << closeDirPath(dbFilePath) + QString::fromLatin1("ecs.sqlite");
->>>>>>> c5aef098
 	Q_ASSERT(!globalInstance);
 	globalInstance = this;
 }
@@ -551,19 +542,13 @@
 {
     QnDbTransactionLocker lock(&m_tran);
 
-<<<<<<< HEAD
+    *dbJustCreated = false;
+
     if (!isObjectExists(lit("table"), lit("vms_resource"), m_sdb))
     {
+        *dbJustCreated = true;
+
         if (!execSQLFile(lit(":/01_createdb.sql"), m_sdb))
-=======
-    *dbJustCreated = false;
-
-    if (!isObjectExists(lit("table"), lit("vms_resource")))
-    {
-        *dbJustCreated = true;
-
-        if (!execSQLFile(lit(":/01_createdb.sql")))
->>>>>>> c5aef098
             return false;
         if (!migrateBusinessEvents())
             return false;
@@ -571,19 +556,11 @@
 
     if (!isObjectExists(lit("table"), lit("transaction_log"), m_sdb))
     {
-<<<<<<< HEAD
-#ifdef EDGE_SERVER
-        if (!execSQLFile(lit(":/02_insert_3thparty_vendor.sql"), m_sdb))
-            return false;
-#else
-        if (!execSQLFile(lit(":/02_insert_all_vendors.sql"), m_sdb))
-=======
 //#ifdef EDGE_SERVER
-//        if (!execSQLFile(lit(":/02_insert_3thparty_vendor.sql")))
+//        if (!execSQLFile(lit(":/02_insert_3thparty_vendor.sql", m_sdb)))
 //            return false;
 //#else
-        if (!execSQLFile(lit(":/02_insert_all_vendors.sql")))
->>>>>>> c5aef098
+        if (!execSQLFile(lit(":/02_insert_all_vendors.sql"), m_sdb))
             return false;
 //#endif
 
