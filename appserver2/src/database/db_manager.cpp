--- conflicted
+++ resolved
@@ -1444,16 +1444,14 @@
     {
         return encryptKvPairs();
     }
-<<<<<<< HEAD
-    else if (updateName == lit(":/updates/74_add_user_id_to_tran.sql"))
-    {
-        return migration::add_history::migrate(&m_sdb);
-=======
     else if (updateName == lit(":/updates/74_remove_server_deprecated_columns.sql"))
     {
         if (!m_dbJustCreated)
             m_needResyncMediaServers = true;
->>>>>>> f332d8b8
+    }
+    else if (updateName == lit(":/updates/75_add_user_id_to_tran.sql"))
+    {
+        return migration::add_history::migrate(&m_sdb);
     }
 
     return true;
