#include "db_manager.h"

#include <utils/common/app_info.h>

#include <QtSql/QtSql>

#include "utils/common/util.h"
#include "common/common_module.h"
#include "managers/time_manager.h"
#include "nx_ec/data/api_business_rule_data.h"
#include "nx_ec/data/api_discovery_data.h"
#include "utils/serialization/binary_stream.h"
#include "utils/serialization/sql_functions.h"
#include "business/business_fwd.h"
#include "utils/common/synctime.h"
#include "utils/serialization/json.h"
#include "core/resource/user_resource.h"

#include <database/migrations/business_rules_db_migration.h>
#include <database/migrations/user_permissions_db_migration.h>
#include <database/migrations/accessible_resources_db_migration.h>

#include "nx_ec/data/api_camera_data.h"
#include "nx_ec/data/api_resource_type_data.h"
#include "nx_ec/data/api_stored_file_data.h"
#include "nx_ec/data/api_user_data.h"
#include "nx_ec/data/api_layout_data.h"
#include "nx_ec/data/api_videowall_data.h"
#include "nx_ec/data/api_webpage_data.h"
#include "nx_ec/data/api_license_data.h"
#include "nx_ec/data/api_business_rule_data.h"
#include "nx_ec/data/api_full_info_data.h"
#include "nx_ec/data/api_camera_history_data.h"
#include "nx_ec/data/api_client_info_data.h"
#include "nx_ec/data/api_media_server_data.h"
#include "nx_ec/data/api_update_data.h"
#include <nx_ec/data/api_time_data.h>
#include "nx_ec/data/api_conversion_functions.h"
#include "nx_ec/data/api_client_info_data.h"
#include <nx_ec/data/api_access_rights_data.h>
#include "api/runtime_info_manager.h"
#include <nx/utils/log/log.h>
#include "nx_ec/data/api_camera_data_ex.h"
#include "restype_xml_parser.h"
#include "business/business_event_rule.h"
#include "settings.h"

using std::nullptr_t;

static const QString RES_TYPE_MSERVER = "mediaserver";
static const QString RES_TYPE_CAMERA = "camera";
static const QString RES_TYPE_STORAGE = "storage";

namespace ec2
{

namespace detail
{

static const char LICENSE_EXPIRED_TIME_KEY[] = "{4208502A-BD7F-47C2-B290-83017D83CDB7}";
static const char DB_INSTANCE_KEY[] = "DB_INSTANCE_ID";

static bool removeDirRecursive(const QString & dirName)
{
    bool result = true;
    QDir dir(dirName);

    if (dir.exists(dirName)) {
        for(const QFileInfo& info: dir.entryInfoList(QDir::NoDotAndDotDot | QDir::System | QDir::Hidden  | QDir::AllDirs | QDir::Files, QDir::DirsFirst))
        {
            if (info.isDir())
                result = removeDir(info.absoluteFilePath());
            else
                result = QFile::remove(info.absoluteFilePath());

            if (!result)
                return result;
        }
        result = dir.rmdir(dirName);
    }
    return result;
}

<<<<<<< HEAD
template <class T, class Field>
void assertSorted(std::vector<T> &data, QnUuid Field::*idField) {
#ifdef _DEBUG
    if (data.empty())
        return;

    QByteArray prev = (data[0].*idField).toRfc4122();
    for (size_t i = 1; i < data.size(); ++i) {
        QByteArray next = (data[i].*idField).toRfc4122();
        NX_ASSERT(next >= prev);
        prev = next;
    }
#else
    Q_UNUSED(data);
    Q_UNUSED(idField);
#endif // DEBUG
}

template <class T>
void assertSorted(std::vector<T> &data) {
#ifdef _DEBUG
    assertSorted(data, &T::id);
#else
    Q_UNUSED(data);
#endif // DEBUG
}

/**
 * Function merges sorted query into the sorted Data list. Data list contains placeholder
 * field for the data, that is contained in the query.
 * Data elements should have 'id' field and should be sorted by it.
 * Query should have 'id' and 'parentId' fields and should be sorted by 'id'.
 */
template <class MainData>
void mergeIdListData(QSqlQuery& query, std::vector<MainData>& data, std::vector<QnUuid> MainData::*subList)
{
    assertSorted(data);

    QSqlRecord rec = query.record();
    int idIdx = rec.indexOf("id");
    int parentIdIdx = rec.indexOf("parentId");
    NX_ASSERT(idIdx >=0 && parentIdIdx >= 0);

    bool eof = true;
    QnUuid id, parentId;
    QByteArray idRfc;

    auto step = [&eof, &id, &idRfc, &parentId, &query, idIdx, parentIdIdx]{
        eof = !query.next();
        if (eof)
            return;
        idRfc = query.value(idIdx).toByteArray();
        NX_ASSERT(idRfc == id.toRfc4122() || idRfc > id.toRfc4122());
        id = QnUuid::fromRfc4122(idRfc);
        parentId = QnUuid::fromRfc4122(query.value(parentIdIdx).toByteArray());
    };

    step();
    size_t i = 0;
    while (i < data.size() && !eof) {
        if (id == data[i].id) {
            (data[i].*subList).push_back(parentId);
            step();
        } else if (idRfc > data[i].id.toRfc4122()) {
            ++i;
        } else {
            step();
        }
    }
}

/**
 * Function merges two sorted lists. First of them (data) contains placeholder
 * field for the data, that is contained in the second (subData).
 * Data elements should have 'id' field and should be sorted by it.
 * SubData elements should be sorted by parentIdField.
 */
template <class MainData, class SubData, class MainSubData, class MainOrParentType, class IdType, class SubOrParentType>
void mergeObjectListData(std::vector<MainData>& data, std::vector<SubData>& subDataList, std::vector<MainSubData> MainOrParentType::*subDataListField, IdType SubOrParentType::*parentIdField)
{
    assertSorted(data);
    assertSorted(subDataList, parentIdField);

    size_t i = 0;
    size_t j = 0;
    while (i < data.size() && j < subDataList.size()) {
        if (subDataList[j].*parentIdField == data[i].id) {
            (data[i].*subDataListField).push_back(subDataList[j]);
            ++j;
        } else if ((subDataList[j].*parentIdField).toRfc4122() > data[i].id.toRfc4122()) {
            ++i;
        } else {
            ++j;
        }
    }
}

template <class MainData, class SubData, class MainOrParentType, class IdType, class SubOrParentType, class Handler>
void mergeObjectListData(
    std::vector<MainData>& data,
    std::vector<SubData>& subDataList,
    IdType MainOrParentType::*idField,
    IdType SubOrParentType::*parentIdField,
    Handler mergeHandler )
{
    assertSorted(data, idField);
    assertSorted(subDataList, parentIdField);

    size_t i = 0;
    size_t j = 0;

    while (i < data.size() && j < subDataList.size()) {
        if (subDataList[j].*parentIdField == data[i].*idField) {
            mergeHandler( data[i], subDataList[j] );
            ++j;
        } else if ((subDataList[j].*parentIdField).toRfc4122() > (data[i].*idField).toRfc4122()) {
            ++i;
        } else {
            ++j;
        }
    }
}

//!Same as above but does not require field "id" of type QnUuid
/**
 * Function merges two sorted lists. First of them (data) contains placeholder
 * field for the data, that is contained in the second (subData).
 * Data elements MUST be sorted by \a idField.
 * SubData elements should be sorted by parentIdField.
 * Types MainOrParentType1 and MainOrParentType2 are separated to allow \a subDataListField and \a idField to be pointers to fields of related types
 */
template <class MainData, class SubData, class MainSubData, class MainOrParentType1, class MainOrParentType2, class IdType, class SubOrParentType>
void mergeObjectListData(
    std::vector<MainData>& data,
    std::vector<SubData>& subDataList,
    std::vector<MainSubData> MainOrParentType1::*subDataListField,
    IdType MainOrParentType2::*idField,
    IdType SubOrParentType::*parentIdField )
{
    mergeObjectListData(
        data,
        subDataList,
        idField,
        parentIdField,
        [subDataListField]( MainData& mergeTo, SubData& mergeWhat ){ (mergeTo.*subDataListField).push_back(mergeWhat); } );
}
=======

>>>>>>> a97b8dcc

/**
* Updaters are used to update object's fields, which are stored as a raw json string
* Returns true if object is updated
*/

bool businessRuleObjectUpdater(ApiBusinessRuleData& data)
{
    if (data.actionParams.size() <= 4) //< keep empty json
        return false;
    auto deserializedData = QJson::deserialized<QnBusinessActionParameters>(data.actionParams);
    data.actionParams = QJson::serialized(deserializedData);
    return true;
}


// --------------------------------------- QnDbTransactionExt -----------------------------------------

bool QnDbManager::QnDbTransactionExt::beginTran()
{
    if( !QnDbTransaction::beginTran() )
        return false;
    transactionLog->beginTran();
    return true;
}

void QnDbManager::QnDbTransactionExt::rollback()
{
    transactionLog->rollback();
    QnDbTransaction::rollback();
}

bool QnDbManager::QnDbTransactionExt::commit()
{
    const bool rez = m_database.commit();
    if (rez) {
        transactionLog->commit();
        m_mutex.unlock();
    }
    else {
        qWarning() << "Commit failed to database" << m_database.databaseName() << "error:"  << m_database.lastError(); // do not unlock mutex. Rollback is expected
    }
    return rez;
}

// --------------------------------------- QnDbManager -----------------------------------------

QnUuid QnDbManager::getType(const QString& typeName)
{
    QSqlQuery query(m_sdb);
    query.setForwardOnly(true);
    query.prepare("select guid from vms_resourcetype where name = ?");
    query.bindValue(0, typeName);
    if( !query.exec() )
    {
        NX_ASSERT(false);
    }
    if (query.next())
        return QnUuid::fromRfc4122(query.value("guid").toByteArray());
    return QnUuid();
}

QnDbManager::QnDbManager()
:
    m_licenseOverflowMarked(false),
    m_initialized(false),
    m_tran(m_sdb, m_mutex),
    m_tranStatic(m_sdbStatic, m_mutexStatic),
    m_needResyncLog(false),
    m_needResyncLicenses(false),
    m_needResyncFiles(false),
    m_needResyncCameraUserAttributes(false),
    m_needResyncServerUserAttributes(false),
    m_dbJustCreated(false),
    m_isBackupRestore(false),
    m_needResyncLayout(false),
    m_needResyncbRules(false),
    m_needResyncUsers(false),
    m_needResyncStorages(false),
    m_needResyncClientInfoData(false),
    m_dbReadOnly(false)
{
}

bool removeFile(const QString& fileName)
{
    if (QFile::exists(fileName) && !QFile::remove(fileName)) {
        qWarning() << "Can't remove database file" << fileName;
        return false;
    }
    return true;
}

bool QnDbManager::migrateServerGUID(const QString& table, const QString& field)
{
    QSqlQuery updateGuidQuery( m_sdb );
    updateGuidQuery.prepare(lit("UPDATE %1 SET %2=? WHERE %2=?").arg(table).arg(field) );
    updateGuidQuery.addBindValue( qnCommon->moduleGUID().toRfc4122() );
    updateGuidQuery.addBindValue( qnCommon->obsoleteServerGuid().toRfc4122() );
    if( !updateGuidQuery.exec() )
    {
        qWarning() << "can't initialize sqlLite database!" << updateGuidQuery.lastError().text();
        return false;
    }
    return true;
}

static std::array<QString, 3> DB_POSTFIX_LIST =
{
    QLatin1String(""),
    QLatin1String("-shm"),
    QLatin1String("-wal")
};

bool removeDbFile(const QString& dbFileName)
{
    for(const QString& postfix: DB_POSTFIX_LIST) {
        if (!removeFile(dbFileName + postfix))
            return false;
    }
    return true;
}

bool createCorruptedDbBackup(const QString& dbFileName)
{
    QString newFileName = dbFileName.left(dbFileName.lastIndexOf(L'.') + 1) + lit("corrupted.sqlite");
    if (!removeDbFile(newFileName))
        return false;
    for(const QString& postfix: DB_POSTFIX_LIST)
    {
        if (QFile::exists(dbFileName + postfix) && !QFile::copy(dbFileName + postfix, newFileName + postfix))
            return false;
    }

    return true;
}

bool QnDbManager::init(const QUrl& dbUrl)
{
    const QString dbFilePath = dbUrl.toLocalFile();
    const QString dbFilePathStatic = QUrlQuery(dbUrl.query()).queryItemValue("staticdb_path");

    QString dbFileName = closeDirPath(dbFilePath) + QString::fromLatin1("ecs.sqlite");
    addDatabase(dbFileName, "QnDbManager");

    QString backupDbFileName = dbFileName + QString::fromLatin1(".backup");
    bool needCleanup = QUrlQuery(dbUrl.query()).hasQueryItem("cleanupDb");
    if (QFile::exists(backupDbFileName) || needCleanup)
    {
        if (!removeDbFile(dbFileName))
            return false;
        if (QFile::exists(backupDbFileName))
        {
            m_needResyncLog = true;
            m_isBackupRestore = true;
            if (!QFile::rename(backupDbFileName, dbFileName)) {
                qWarning() << "Can't rename database file from" << backupDbFileName << "to" << dbFileName << "Database restore operation canceled";
                return false;
            }
        }
    }

    m_sdbStatic = QSqlDatabase::addDatabase("QSQLITE", "QnDbManagerStatic");
    QString path2 = dbFilePathStatic.isEmpty() ? dbFilePath : dbFilePathStatic;
    m_sdbStatic.setDatabaseName( closeDirPath(path2) + QString::fromLatin1("ecs_static.sqlite"));

    if( !m_sdb.open() )
    {
        qWarning() << "can't initialize Server sqlLite database " << m_sdb.databaseName() << ". Error: " << m_sdb.lastError().text();
        return false;
    }


    QSqlQuery identityTimeQuery(m_sdb);
    identityTimeQuery.setForwardOnly(true);
    identityTimeQuery.prepare("SELECT data FROM misc_data WHERE key = ?");
    identityTimeQuery.addBindValue("gotDbDumpTime");
    if (identityTimeQuery.exec() && identityTimeQuery.next())
    {
        qint64 dbRestoreTime = identityTimeQuery.value(0).toLongLong();
        if (dbRestoreTime)
        {
            identityTimeQuery.prepare("DELETE FROM misc_data WHERE key = ?");
            identityTimeQuery.addBindValue("gotDbDumpTime");
            if (!identityTimeQuery.exec())
            {
                qWarning() << "can't initialize Server sqlLite database " << m_sdb.databaseName() << ". Error: " << m_sdb.lastError().text();
                return false;
            }

            qint64 currentIdentityTime = qnCommon->systemIdentityTime();
            qnCommon->setSystemIdentityTime(qMax(currentIdentityTime + 1, dbRestoreTime), qnCommon->moduleGUID());
        }
    }

    if( !m_sdbStatic.open() )
    {
        qWarning() << "can't initialize Server static sqlLite database " << m_sdbStatic.databaseName() << ". Error: " << m_sdbStatic.lastError().text();
        return false;
    }

    //tuning DB
    if( !tuneDBAfterOpen() )
    {
        m_sdb.close();
        qWarning() << "Corrupted database file " << m_sdb.databaseName() << "!";
        if (!createCorruptedDbBackup(dbFileName)) {
            qWarning() << "Can't create database backup before removing file";
            return false;
        }
        if (!removeDbFile(dbFileName))
            qWarning() << "Can't delete corrupted database file " << m_sdb.databaseName();
        return false;
    }

    if( !createDatabase() )
    {
        // create tables is DB is empty
        qWarning() << "can't create tables for sqlLite database!";
        return false;
    }

    QnDbManager::QnDbTransactionLocker locker( getTransaction() );

    if( !qnCommon->obsoleteServerGuid().isNull() )
    {
        if (!migrateServerGUID("vms_resource", "guid"))
            return false;
        if (!migrateServerGUID("vms_resource", "parent_guid"))
            return false;

        if (!migrateServerGUID("vms_businessrule_action_resources", "resource_guid"))
            return false;
        if (!migrateServerGUID("vms_businessrule_event_resources", "resource_guid"))
            return false;
        if (!migrateServerGUID("vms_kvpair", "resource_guid"))
            return false;
        if (!migrateServerGUID("vms_resource_status", "guid"))
            return false;
        if (!migrateServerGUID("vms_server_user_attributes", "server_guid"))
            return false;
    }

    QString storedFilesDir = closeDirPath(dbFilePath) + QString(lit("vms_storedfiles/"));
    int addedStoredFilesCnt = 0;
    addStoredFiles(storedFilesDir, &addedStoredFilesCnt);
    m_needResyncFiles = addedStoredFilesCnt > 0;
    removeDirRecursive(storedFilesDir);

    // updateDBVersion();
    QSqlQuery insVersionQuery( m_sdb );
    insVersionQuery.prepare( "INSERT OR REPLACE INTO misc_data (key, data) values (?,?)" );
    insVersionQuery.addBindValue( "VERSION" );
    insVersionQuery.addBindValue( QnAppInfo::applicationVersion() );
    if( !insVersionQuery.exec() )
    {
        qWarning() << "can't initialize sqlLite database!" << insVersionQuery.lastError().text();
        return false;
    }
    insVersionQuery.addBindValue( "BUILD" );
    insVersionQuery.addBindValue( QnAppInfo::applicationRevision() );
    if( !insVersionQuery.exec() )
    {
        qWarning() << "can't initialize sqlLite database!" << insVersionQuery.lastError().text();
        return false;
    }

    m_storageTypeId = getType( "Storage" );
    m_serverTypeId = getType( QnResourceTypePool::kServerTypeId );
    m_cameraTypeId = getType( "Camera" );

    QSqlQuery queryAdminUser( m_sdb );
    queryAdminUser.setForwardOnly( true );
    queryAdminUser.prepare( "SELECT r.guid, r.id FROM vms_resource r JOIN auth_user u on u.id = r.id and r.name = 'admin'" ); //TODO: #GDM check owner permission instead
    execSQLQuery(&queryAdminUser, Q_FUNC_INFO);
    if (queryAdminUser.next())
    {
        m_adminUserID = QnUuid::fromRfc4122( queryAdminUser.value( 0 ).toByteArray() );
        m_adminUserInternalID = queryAdminUser.value( 1 ).toInt();
    }
    NX_CRITICAL(!m_adminUserID.isNull());


    QSqlQuery queryServers(m_sdb);
    queryServers.prepare("UPDATE vms_resource_status set status = ? WHERE guid in (select guid from vms_resource where xtype_guid = ?)"); // todo: only mserver without DB?
    queryServers.bindValue(0, Qn::Offline);
    queryServers.bindValue(1, m_serverTypeId.toRfc4122());
    if( !queryServers.exec() )
    {
        qWarning() << Q_FUNC_INFO << __LINE__ << queryServers.lastError();
        NX_ASSERT( false );
        return false;
    }

    // read license overflow time
    QSqlQuery query( m_sdb );
    query.setForwardOnly(true);
    query.prepare( "SELECT data from misc_data where key = ?" );
    query.addBindValue( LICENSE_EXPIRED_TIME_KEY );
    qint64 licenseOverflowTime = 0;
    if( query.exec() && query.next() )
    {
        licenseOverflowTime = query.value( 0 ).toByteArray().toLongLong();
        m_licenseOverflowMarked = licenseOverflowTime > 0;
    }

    QnPeerRuntimeInfo localInfo = QnRuntimeInfoManager::instance()->localInfo();
    if( localInfo.data.prematureLicenseExperationDate != licenseOverflowTime )
    {
        localInfo.data.prematureLicenseExperationDate = licenseOverflowTime;
        QnRuntimeInfoManager::instance()->updateLocalItem( localInfo );
    }

    query.addBindValue( DB_INSTANCE_KEY );
    if(!m_needResyncLog && query.exec() && query.next())
    {
        m_dbInstanceId = QnUuid::fromRfc4122( query.value( 0 ).toByteArray() );
    }
    else
    {
        m_dbInstanceId = QnUuid::createUuid();
        QSqlQuery insQuery( m_sdb );
        insQuery.prepare( "INSERT OR REPLACE INTO misc_data (key, data) values (?,?)" );
        insQuery.addBindValue( DB_INSTANCE_KEY );
        insQuery.addBindValue( m_dbInstanceId.toRfc4122() );
        if( !insQuery.exec() )
        {
            qWarning() << "can't initialize sqlLite database!";
            return false;
        }
    }

    if( QnTransactionLog::instance() )
        if( !QnTransactionLog::instance()->init() )
        {
            qWarning() << "can't initialize transaction log!";
            return false;
        }

    if( m_needResyncLog ) {
        if (!resyncTransactionLog())
		    return false;
    }
    else
    {
        if (m_needResyncLicenses) {
            if (!fillTransactionLogInternal<ApiLicenseData, ApiLicenseDataList>(ApiCommand::addLicense))
                return false;
        }
        if (m_needResyncFiles) {
            if (!fillTransactionLogInternal<ApiStoredFileData, ApiStoredFileDataList>(ApiCommand::addStoredFile))
                return false;
        }
        if (m_needResyncCameraUserAttributes) {
            if (!fillTransactionLogInternal<ApiCameraAttributesData, ApiCameraAttributesDataList>(ApiCommand::saveCameraUserAttributes))
                return false;
        }
        if (m_needResyncServerUserAttributes) {
            if (!fillTransactionLogInternal<ApiMediaServerUserAttributesData, ApiMediaServerUserAttributesDataList>(ApiCommand::saveServerUserAttributes))
                return false;
        }
        if (m_needResyncLayout) {
            if (!fillTransactionLogInternal<ApiLayoutData, ApiLayoutDataList>(ApiCommand::saveLayout))
                return false;
        }
        if (m_needResyncbRules) {
            if (!fillTransactionLogInternal<ApiBusinessRuleData, ApiBusinessRuleDataList>(ApiCommand::saveBusinessRule, businessRuleObjectUpdater))
                return false;
        }
        if (m_needResyncUsers) {
            if (!fillTransactionLogInternal<ApiUserData, ApiUserDataList>(ApiCommand::saveUser))
                return false;
        }
        if (m_needResyncStorages) {
            if (!fillTransactionLogInternal<ApiStorageData, ApiStorageDataList>(ApiCommand::saveStorage))
                return false;
        }
        if(m_needResyncClientInfoData) {
            if (!fillTransactionLogInternal<ApiClientInfoData, ApiClientInfoDataList>(ApiCommand::saveClientInfo))
                return false;
        }

    }

    // Set admin user's password
    QnUserResourcePtr userResource;
    {
        ApiUserDataList users;
        ErrorCode errCode = doQueryNoLock(nullptr, users);
        if (errCode != ErrorCode::ok)
            return false;

        if (users.empty())
            return false;

        auto iter = std::find_if(users.cbegin(), users.cend(), [this](const ec2::ApiUserData& user)
        {
            return user.id == m_adminUserID;
        });

        NX_ASSERT(iter != users.cend(), Q_FUNC_INFO, "Admin must exist");
        if (iter == users.cend())
            return false;

        userResource = fromApiToResource(*iter);
        NX_ASSERT(userResource->isOwner(), Q_FUNC_INFO, "Admin must be admin as it is found by name");
    }

    QByteArray md5Password;
    QByteArray digestPassword;
    qnCommon->adminPasswordData(&md5Password, &digestPassword);
    QString defaultAdminPassword = qnCommon->defaultAdminPassword();
    if( (userResource->getHash().isEmpty() || m_dbJustCreated) && defaultAdminPassword.isEmpty() ) {
        defaultAdminPassword = lit("admin");
        if (m_dbJustCreated)
            qnCommon->setUseLowPriorityAdminPasswordHach(true);
    }


    bool updateUserResource = false;
    if( !defaultAdminPassword.isEmpty() )
    {
        if (!userResource->checkPassword(defaultAdminPassword) || userResource->getRealm() != QnAppInfo::realm()) {
            userResource->setPassword( defaultAdminPassword );
            userResource->generateHash();
            updateUserResource = true;
        }
    }
    if (!md5Password.isEmpty() || !digestPassword.isEmpty()) {
        userResource->setHash(md5Password);
        userResource->setDigest(digestPassword);
        updateUserResource = true;
    }
    if (updateUserResource)
    {
        // admin user resource has been updated
        QnTransaction<ApiUserData> userTransaction( ApiCommand::saveUser );
        transactionLog->fillPersistentInfo(userTransaction);
        if (qnCommon->useLowPriorityAdminPasswordHach())
            userTransaction.persistentInfo.timestamp = 1; // use hack to declare this change with low proprity in case if admin has been changed in other system (keep other admin user fields unchanged)
        fromResourceToApi( userResource, userTransaction.params );
        executeTransactionNoLock( userTransaction, QnUbjson::serialized( userTransaction ) );
    }

    QSqlQuery queryCameras( m_sdb );
    // Update cameras status
    // select cameras from servers without DB and local cameras
    // In case of database backup restore, mark all cameras as offline (we are going to push our data to all other servers)
    queryCameras.setForwardOnly(true);
    QString serverCondition;
    if (!m_isBackupRestore)
         serverCondition = lit("AND ((s.flags & 2) or sr.guid = ?)");
    queryCameras.prepare(lit("SELECT r.guid FROM vms_resource r \
                         JOIN vms_resource_status rs on rs.guid = r.guid \
                         JOIN vms_camera c on c.resource_ptr_id = r.id \
                         JOIN vms_resource sr on sr.guid = r.parent_guid \
                         JOIN vms_server s on s.resource_ptr_id = sr.id \
                         WHERE coalesce(rs.status,0) != ? %1").arg(serverCondition));
    queryCameras.bindValue(0, Qn::Offline);
    if (!m_isBackupRestore)
        queryCameras.bindValue(1, qnCommon->moduleGUID().toRfc4122());
    if (!queryCameras.exec()) {
        qWarning() << Q_FUNC_INFO << __LINE__ << queryCameras.lastError();
        NX_ASSERT( 0 );
        return false;
    }
    while( queryCameras.next() )
    {
        QnTransaction<ApiResourceStatusData> tran( ApiCommand::setResourceStatus );
        transactionLog->fillPersistentInfo(tran);
        tran.params.id = QnUuid::fromRfc4122(queryCameras.value(0).toByteArray());
        tran.params.status = Qn::Offline;
        if (executeTransactionNoLock( tran, QnUbjson::serialized( tran ) ) != ErrorCode::ok)
            return false;
    }

    if (!locker.commit())
        return false;

    m_dbReadOnly = ec2::Settings::instance()->dbReadOnly();
    emit initialized();
    m_initialized = true;

    return true;
}

template <>
bool QnDbManager::queryObjects<ApiMediaServerUserAttributesDataList>(ApiMediaServerUserAttributesDataList& objects)
{
    ErrorCode errCode = doQueryNoLock(QnUuid(), objects);
    return errCode == ErrorCode::ok;
}

template <>
bool QnDbManager::queryObjects<ApiClientInfoDataList>(ApiClientInfoDataList& objects)
{
    ErrorCode errCode = doQueryNoLock(QnUuid(), objects);
    return errCode == ErrorCode::ok;
}

template <>
bool QnDbManager::queryObjects<ApiStorageDataList>(ApiStorageDataList& objects)
{
    ErrorCode errCode = doQueryNoLock(QnUuid(), objects);
    return errCode == ErrorCode::ok;
}

template <>
bool QnDbManager::queryObjects<ApiResourceParamWithRefDataList>(ApiResourceParamWithRefDataList& objects)
{
    ErrorCode errCode = doQueryNoLock(QnUuid(), objects);
    return errCode == ErrorCode::ok;
}

template <class ObjectListType>
bool QnDbManager::queryObjects(ObjectListType& objects)
{
    ErrorCode errCode = doQueryNoLock(nullptr, objects);
    return errCode == ErrorCode::ok;
}

template <class ObjectType, class ObjectListType>
bool QnDbManager::fillTransactionLogInternal(ApiCommand::Value command, std::function<bool (ObjectType& data)> updater)
{
    ObjectListType objects;
    if (!queryObjects<ObjectListType>(objects))
        return false;

    for(const ObjectType& object: objects)
    {
        QnTransaction<ObjectType> transaction(command, object);
        transactionLog->fillPersistentInfo(transaction);
        if (updater && updater(transaction.params))
        {
            if (executeTransactionInternal(transaction) != ErrorCode::ok)
                return false;
        }

        if (transactionLog->saveTransaction(transaction) != ErrorCode::ok)
            return false;
    }
    return true;
}

bool QnDbManager::resyncTransactionLog()
{
    if (!fillTransactionLogInternal<ApiUserData, ApiUserDataList>(ApiCommand::saveUser))
        return false;
    if (!fillTransactionLogInternal<ApiMediaServerData, ApiMediaServerDataList>(ApiCommand::saveMediaServer))
        return false;
    if (!fillTransactionLogInternal<ApiMediaServerUserAttributesData, ApiMediaServerUserAttributesDataList>(ApiCommand::saveServerUserAttributes))
        return false;
    if (!fillTransactionLogInternal<ApiCameraData, ApiCameraDataList>(ApiCommand::saveCamera))
        return false;
    if (!fillTransactionLogInternal<ApiCameraAttributesData, ApiCameraAttributesDataList>(ApiCommand::saveCameraUserAttributes))
        return false;
    if (!fillTransactionLogInternal<ApiLayoutData, ApiLayoutDataList>(ApiCommand::saveLayout))
        return false;
    if (!fillTransactionLogInternal<ApiBusinessRuleData, ApiBusinessRuleDataList>(ApiCommand::saveBusinessRule, businessRuleObjectUpdater))
        return false;
    if (!fillTransactionLogInternal<ApiResourceParamWithRefData, ApiResourceParamWithRefDataList>(ApiCommand::setResourceParam))
        return false;

    if (!fillTransactionLogInternal<ApiStorageData, ApiStorageDataList>(ApiCommand::saveStorage))
        return false;

    if (!fillTransactionLogInternal<ApiLicenseData, ApiLicenseDataList>(ApiCommand::addLicense))
        return false;

    if (!fillTransactionLogInternal<ApiStoredFileData, ApiStoredFileDataList>(ApiCommand::addStoredFile))
        return false;

    if (!fillTransactionLogInternal<ApiClientInfoData, ApiClientInfoDataList>(ApiCommand::saveClientInfo))
        return false;

    return true;
}

bool QnDbManager::isInitialized() const
{
    return m_initialized;
}

QMap<int, QnUuid> QnDbManager::getGuidList( const QString& request, GuidConversionMethod method, const QByteArray& intHashPostfix )
{
    QMap<int, QnUuid>  result;
    QSqlQuery query(m_sdb);
    query.setForwardOnly(true);
    query.prepare(request);
    if (!query.exec())
        return result;

    while (query.next())
    {
        qint32 id = query.value(0).toInt();
        QVariant data = query.value(1);
        switch (method)
        {
        case CM_Binary:
            result.insert(id, QnUuid::fromRfc4122(data.toByteArray()));
            break;
        case CM_MakeHash:
            {
                QCryptographicHash md5Hash( QCryptographicHash::Md5 );
                md5Hash.addData(data.toString().toUtf8());
                QByteArray ha2 = md5Hash.result();
                result.insert(id, QnUuid::fromRfc4122(ha2));
                break;
            }
        case CM_INT:
            result.insert(id, intToGuid(id, intHashPostfix));
            break;
        case CM_String:
            result.insert(id, QnUuid(data.toString()));
            break;
        default:
            {
                if (data.toString().isEmpty())
                    result.insert(id, intToGuid(id, intHashPostfix));
                else {
                    QnUuid guid(data.toString());
                    if (guid.isNull()) {
                        QCryptographicHash md5Hash( QCryptographicHash::Md5 );
                        md5Hash.addData(data.toString().toUtf8());
                        QByteArray ha2 = md5Hash.result();
                        guid = QnUuid::fromRfc4122(ha2);
                    }
                    result.insert(id, guid);
                }
            }
        }
    }

    return result;
}

bool QnDbManager::updateTableGuids(const QString& tableName, const QString& fieldName, const QMap<int, QnUuid>& guids)
{
#ifdef DB_DEBUG
    int n = guids.size();
    qDebug() << "updating table guids" << n << "commands queued";
    int i = 0;
#endif // DB_DEBUG
    for(QMap<int, QnUuid>::const_iterator itr = guids.begin(); itr != guids.end(); ++itr)
    {
#ifdef DB_DEBUG
        qDebug() << QString(QLatin1String("processing guid %1 of %2")).arg(++i).arg(n);
#endif // DB_DEBUG
        QSqlQuery query(m_sdb);
        query.prepare(QString("UPDATE %1 SET %2 = :guid WHERE id = :id").arg(tableName).arg(fieldName));
        query.bindValue(":id", itr.key());
        query.bindValue(":guid", itr.value().toRfc4122());
        if (!query.exec()) {
            qWarning() << Q_FUNC_INFO << query.lastError().text();
            return false;
        }
    }
    return true;
}

bool QnDbManager::updateResourceTypeGuids()
{
    QMap<int, QnUuid> guids =
        getGuidList("SELECT rt.id, rt.name || coalesce(m.name,'-') as guid from vms_resourcetype rt LEFT JOIN vms_manufacture m on m.id = rt.manufacture_id WHERE rt.guid is null", CM_MakeHash);
    return updateTableGuids("vms_resourcetype", "guid", guids);
}

bool QnDbManager::updateGuids()
{
    QMap<int, QnUuid> guids = getGuidList("SELECT id, guid from vms_resource_tmp order by id", CM_Default, QnUuid::createUuid().toByteArray());
    if (!updateTableGuids("vms_resource", "guid", guids))
        return false;

    guids = getGuidList("SELECT resource_ptr_id, physical_id from vms_camera order by resource_ptr_id", CM_MakeHash);
    if (!updateTableGuids("vms_resource", "guid", guids))
        return false;

    guids = getGuidList("SELECT li.id, r.guid FROM vms_layoutitem_tmp li JOIN vms_resource r on r.id = li.resource_id order by li.id", CM_Binary);
    if (!updateTableGuids("vms_layoutitem", "resource_guid", guids))
        return false;

    guids = getGuidList("SELECT li.id, li.uuid FROM vms_layoutitem_tmp li order by li.id", CM_String);
    if (!updateTableGuids("vms_layoutitem", "uuid", guids))
        return false;
    guids = getGuidList("SELECT li.id, li.zoom_target_uuid FROM vms_layoutitem_tmp li order by li.id", CM_String);
    if (!updateTableGuids("vms_layoutitem", "zoom_target_uuid", guids))
        return false;

    if (!updateResourceTypeGuids())
        return false;

    guids = getGuidList("SELECT r.id, r2.guid from vms_resource_tmp r JOIN vms_resource r2 on r2.id = r.parent_id order by r.id", CM_Binary);
    if (!updateTableGuids("vms_resource", "parent_guid", guids))
        return false;

    guids = getGuidList("SELECT r.id, rt.guid from vms_resource_tmp r JOIN vms_resourcetype rt on rt.id = r.xtype_id", CM_Binary);
    if (!updateTableGuids("vms_resource", "xtype_guid", guids))
        return false;

    // update default rules
    guids = getGuidList("SELECT id, id from vms_businessrule WHERE (id between 1 and 19) or (id between 10020 and 10023) ORDER BY id", CM_INT, "DEFAULT_BUSINESS_RULES");
    if (!updateTableGuids("vms_businessrule", "guid", guids))
        return false;

    // update user's rules
    guids = getGuidList("SELECT id, id from vms_businessrule WHERE guid is null ORDER BY id", CM_INT, QnUuid::createUuid().toByteArray());
    if (!updateTableGuids("vms_businessrule", "guid", guids))
        return false;

    return true;
}

bool QnDbManager::updateBusinessActionParameters() {
    QHash<QString, QString> remapTable;
    remapTable["quality"] = "streamQuality";
    remapTable["duration"] = "recordingDuration";
    remapTable["after"] = "recordAfter";
    remapTable["relayOutputID"] = "relayOutputId";

    QMap<int, QByteArray> remapData;

    { /* Reading data from the table. */
        QSqlQuery query(m_sdb);
        query.setForwardOnly(true);
        query.prepare(QString("SELECT id, action_params FROM vms_businessrule order by id"));
        if (!query.exec()) {
            qWarning() << Q_FUNC_INFO << query.lastError().text();
            return false;
        }

        while (query.next()) {
            qint32 id = query.value(0).toInt();
            QByteArray data = query.value(1).toByteArray();

            QJsonValue result;
            QJson::deserialize(data, &result);
            QJsonObject values = result.toObject(); /* Returns empty object in case of deserialization error. */
            if (values.isEmpty())
                continue;

            QJsonObject remappedValues;
            for (const QString &key: values.keys()) {
                QString remappedKey = remapTable.contains(key) ? remapTable[key] : key;
                remappedValues[remappedKey] = values[key];
            }

            QByteArray remappedData;
            QJson::serialize(remappedValues, &remappedData);
            remapData[id] = remappedData;
        }
    }


    for(auto iter = remapData.cbegin(); iter != remapData.cend(); ++iter) {
        QSqlQuery query(m_sdb);
        query.prepare("UPDATE vms_businessrule SET action_params = :value WHERE id = :id");
        query.bindValue(":id", iter.key());
        query.bindValue(":value", iter.value());
        if (!query.exec()) {
            qWarning() << Q_FUNC_INFO << query.lastError().text();
            return false;
        }
    }

    return true;
}

void scanDirectoryRecursive(const QString &directory, QStringList &result) {
    QDir sourceDirectory(directory);
    for(const QFileInfo& info: sourceDirectory.entryInfoList(QDir::NoDotAndDotDot | QDir::AllDirs | QDir::Files, QDir::DirsFirst)) {
        if (info.isDir())
            scanDirectoryRecursive(info.absoluteFilePath(), result);
        else
            result.append(info.absoluteFilePath());
    }
};

ErrorCode QnDbManager::insertOrReplaceStoredFile(const QString &fileName, const QByteArray &fileContents) {
    QSqlQuery query(m_sdb);
    query.prepare("INSERT OR REPLACE INTO vms_storedFiles (path, data) values (:path, :data)");
    query.bindValue(":path", fileName);
    query.bindValue(":data", fileContents);
    if (!query.exec()) {
        qWarning() << Q_FUNC_INFO << query.lastError().text();
        return ErrorCode::dbError;
    }
    return ErrorCode::ok;
}

/** Insert sample files into database. */
bool QnDbManager::addStoredFiles(const QString& baseDirectoryName, int* count)
{
    if (count)
        *count = 0;

    /* Directory name selected equal to the database table name. */

    /* Get all files from the base directory in the resources. Enter folders recursively. */
    QStringList files;
    scanDirectoryRecursive(baseDirectoryName, files);

    /* Add each file to database */
    QDir baseDir(baseDirectoryName);
    for(const QString &fileName: files) {
        QString relativeName = baseDir.relativeFilePath(fileName);
        QFile file(fileName);
        if (!file.open(QIODevice::ReadOnly))
            return false;
        QByteArray data = file.readAll();

        ErrorCode status = insertOrReplaceStoredFile(relativeName, data);
        if (status != ErrorCode::ok)
            return false;

        if (count)
            ++(*count);
    }
    return true;
}

bool QnDbManager::beforeInstallUpdate(const QString& updateName)
{
    if (updateName == lit(":/updates/29_update_history_guid.sql")) {
        ; //return updateCameraHistoryGuids(); // perform string->guid conversion before SQL update because of reducing field size to 16 bytes. Probably data would lost if moved it to afterInstallUpdate
    }
    else if (updateName == lit(":/updates/30_update_history_guid.sql")) {
        return removeOldCameraHistory();
    }
    else if (updateName == lit(":/updates/33_history_refactor_dummy.sql")) {
        return removeOldCameraHistory();
    }

    return true;
}

bool QnDbManager::removeServerStatusFromTransactionLog()
{
    QSqlQuery query(m_sdb);
    query.setForwardOnly(true);
    query.prepare("SELECT r.guid from vms_server s JOIN vms_resource r on r.id = s.resource_ptr_id");
    if (!query.exec()) {
        qWarning() << Q_FUNC_INFO << __LINE__ << query.lastError();
        return false;
    }
    QSqlQuery delQuery(m_sdb);
    delQuery.prepare("DELETE from transaction_log WHERE tran_guid = ?");
    while (query.next()) {
        ApiResourceStatusData data;
        data.id = QnUuid::fromRfc4122(query.value(0).toByteArray());
        QnUuid hash = transactionLog->transactionHash(data);
        delQuery.bindValue(0, QnSql::serialized_field(hash));
        if (!delQuery.exec()) {
            qWarning() << Q_FUNC_INFO << __LINE__ << delQuery.lastError();
            return false;
        }
    }

    return true;
}

bool QnDbManager::removeEmptyLayoutsFromTransactionLog()
{
    QSqlQuery query(m_sdb);
    query.setForwardOnly(true);
    query.prepare("SELECT r.guid from vms_layout l JOIN vms_resource r on r.id = l.resource_ptr_id WHERE NOT EXISTS(SELECT 1 FROM vms_layoutitem li WHERE li.layout_id = l.resource_ptr_id)");
    if (!query.exec()) {
        qWarning() << Q_FUNC_INFO << __LINE__ << query.lastError();
        return false;
    }
    QSqlQuery delQuery(m_sdb);
    delQuery.prepare("DELETE FROM transaction_log WHERE tran_guid = ?");
    while (query.next()) {
        QnUuid id = QnSql::deserialized_field<QnUuid>(query.value(0));
        delQuery.bindValue(0, QnSql::serialized_field(id));
        if (!delQuery.exec()) {
            qWarning() << Q_FUNC_INFO << __LINE__ << delQuery.lastError();
            return false;
        }
        if (removeLayout(id) != ErrorCode::ok)
            return false;
    }

    return true;
}

bool QnDbManager::tuneDBAfterOpen()
{
    QSqlQuery enableWalQuery(m_sdb);
    enableWalQuery.prepare("PRAGMA journal_mode = WAL");
    if( !enableWalQuery.exec() )
    {
        qWarning() << "Failed to enable WAL mode on sqlLite database!" << enableWalQuery.lastError().text();
        return false;
    }

    QSqlQuery enableFKQuery(m_sdb);
    enableFKQuery.prepare("PRAGMA foreign_keys = ON");
    if( !enableFKQuery.exec() )
    {
        qWarning() << "Failed to enable FK support on sqlLite database!" << enableFKQuery.lastError().text();
        return false;
    }

    return true;
}

bool QnDbManager::removeOldCameraHistory()
{
    // migrate transaction log
    QSqlQuery query(m_sdb);
    query.setForwardOnly(true);
    query.prepare(QString("SELECT tran_guid, tran_data from transaction_log"));
    if (!query.exec()) {
        qWarning() << Q_FUNC_INFO << query.lastError().text();
        return false;
    }

    QSqlQuery updQuery(m_sdb);
    updQuery.prepare(QString("DELETE FROM transaction_log WHERE tran_guid = ?"));

    while (query.next()) {
        QnAbstractTransaction abstractTran;
        QnUuid tranGuid = QnSql::deserialized_field<QnUuid>(query.value(0));
        QByteArray srcData = query.value(1).toByteArray();
        QnUbjsonReader<QByteArray> stream(&srcData);
        if (!QnUbjson::deserialize(&stream, &abstractTran)) {
            qWarning() << Q_FUNC_INFO << "Can' deserialize transaction from transaction log";
            return false;
        }
        if (abstractTran.command != ApiCommand::addCameraHistoryItem)
            continue;

        updQuery.addBindValue(QnSql::serialized_field(tranGuid));
        if (!updQuery.exec()) {
            qWarning() << Q_FUNC_INFO << query.lastError().text();
            return false;
        }
    }

    return true;
}

bool QnDbManager::removeWrongSupportedMotionTypeForONVIF()
{
    QSqlQuery query(m_sdb);
    query.setForwardOnly(true);
    query.prepare(QString("SELECT tran_guid, tran_data from transaction_log"));
    if (!query.exec()) {
        qWarning() << Q_FUNC_INFO << query.lastError().text();
        return false;
    }

    QSqlQuery updQuery(m_sdb);
    updQuery.prepare(QString("DELETE FROM transaction_log WHERE tran_guid = ?"));

    while (query.next()) {
        QnAbstractTransaction abstractTran;
        QnUuid tranGuid = QnSql::deserialized_field<QnUuid>(query.value(0));
        QByteArray srcData = query.value(1).toByteArray();
        QnUbjsonReader<QByteArray> stream(&srcData);
        if (!QnUbjson::deserialize(&stream, &abstractTran)) {
            qWarning() << Q_FUNC_INFO << "Can' deserialize transaction from transaction log";
            return false;
        }
        if (abstractTran.command != ApiCommand::setResourceParam)
            continue;
        ApiResourceParamWithRefData data;
        if (!QnUbjson::deserialize(&stream, &data))
        {
            qWarning() << Q_FUNC_INFO << "Can' deserialize transaction from transaction log";
            return false;
        }
        if (data.name == lit("supportedMotion") && data.value.isEmpty())
        {
            updQuery.addBindValue(QnSql::serialized_field(tranGuid));
            if (!updQuery.exec()) {
                qWarning() << Q_FUNC_INFO << query.lastError().text();
                return false;
            }
        }
    }

    return true;
}

bool QnDbManager::fixBusinessRules()
{
    QSqlQuery query(m_sdb);
    query.setForwardOnly(true);
    query.prepare(QString("SELECT tran_guid, tran_data from transaction_log"));
    if (!query.exec()) {
        qWarning() << Q_FUNC_INFO << query.lastError().text();
        return false;
    }

    QSqlQuery delQuery(m_sdb);
    delQuery.prepare(QString("DELETE FROM transaction_log WHERE tran_guid = ?"));

    while (query.next()) {
        QnAbstractTransaction abstractTran;
        QnUuid tranGuid = QnSql::deserialized_field<QnUuid>(query.value(0));
        QByteArray srcData = query.value(1).toByteArray();
        QnUbjsonReader<QByteArray> stream(&srcData);
        if (!QnUbjson::deserialize(&stream, &abstractTran)) {
            qWarning() << Q_FUNC_INFO << "Can' deserialize transaction from transaction log";
            return false;
        }
        if (abstractTran.command == ApiCommand::resetBusinessRules || abstractTran.command == ApiCommand::saveBusinessRule)
        {
            delQuery.addBindValue(QnSql::serialized_field(tranGuid));
            if (!delQuery.exec()) {
                qWarning() << Q_FUNC_INFO << query.lastError().text();
                return false;
            }
        }
    }
    if (!m_dbJustCreated)
        m_needResyncbRules = true;
    return true;
}

bool QnDbManager::isTranAllowed(const QnAbstractTransaction& tran) const
{
    if( !m_dbReadOnly )
        return true;

    switch( tran.command )
    {
        case ApiCommand::addLicense:
        case ApiCommand::addLicenses:
        case ApiCommand::removeLicense:
            return true;

        case ApiCommand::saveMediaServer:
        case ApiCommand::saveStorage:
        case ApiCommand::saveStorages:
        case ApiCommand::saveServerUserAttributes:
        case ApiCommand::saveServerUserAttributesList:
        case ApiCommand::setResourceStatus:
        case ApiCommand::setResourceParam:
        case ApiCommand::setResourceParams:
            //allowing minimum set of transactions required for local server to function properly
            return tran.deliveryInfo.originatorType == QnTranDeliveryInformation::localServer;

        default:
            return false;
    }
}

bool QnDbManager::afterInstallUpdate(const QString& updateName)
{
    if (updateName == lit(":/updates/07_videowall.sql"))
    {
        QMap<int, QnUuid> guids = getGuidList("SELECT rt.id, rt.name || '-' as guid from vms_resourcetype rt WHERE rt.name == 'Videowall'", CM_MakeHash);
        if (!updateTableGuids("vms_resourcetype", "guid", guids))
            return false;
    }
    else if (updateName == lit(":/updates/17_add_isd_cam.sql")) {
        updateResourceTypeGuids();
    }
    else if (updateName == lit(":/updates/20_adding_camera_user_attributes.sql")) {
        if (!m_dbJustCreated)
            m_needResyncLog = true;
    }
    else if (updateName == lit(":/updates/21_business_action_parameters.sql")) {
        updateBusinessActionParameters();
    }
    else if (updateName == lit(":/updates/21_new_dw_cam.sql")) {
        updateResourceTypeGuids();
    }
    else if (updateName == lit(":/updates/24_insert_default_stored_files.sql")) {
        addStoredFiles(lit(":/vms_storedfiles/"));
    }
    else if (updateName == lit(":/updates/27_remove_server_status.sql")) {
        return removeServerStatusFromTransactionLog();
    }
    else if (updateName == lit(":/updates/31_move_group_name_to_user_attrs.sql")) {
        if (!m_dbJustCreated)
            m_needResyncCameraUserAttributes = true;
    }
    else if (updateName == lit(":/updates/32_default_business_rules.sql")) {
        for(const auto& bRule: QnBusinessEventRule::getSystemRules())
        {
            ApiBusinessRuleData bRuleData;
            fromResourceToApi(bRule, bRuleData);
            if (updateBusinessRule(bRuleData) != ErrorCode::ok)
                return false;
        }
    }
    else if (updateName == lit(":/updates/33_resync_layout.sql")) {
        if (!m_dbJustCreated)
            m_needResyncLayout = true;
    }
    else if (updateName == lit(":/updates/35_fix_onvif_mt.sql")) {
        return removeWrongSupportedMotionTypeForONVIF();
    }
    else if (updateName == lit(":/updates/36_fix_brules.sql")) {
        return fixBusinessRules();
    }
    else if (updateName == lit(":/updates/37_remove_empty_layouts.sql")) {
        return removeEmptyLayoutsFromTransactionLog();
    }
    else if (updateName == lit(":/updates/41_resync_tran_log.sql"))
    {
        if (!m_dbJustCreated) {
            m_needResyncUsers = true;
            m_needResyncStorages = true;
        }
    }
    else if (updateName == lit(":/updates/42_add_license_to_user_attr.sql")) {
        if (!m_dbJustCreated)
            m_needResyncCameraUserAttributes = true;
    }
    else if (updateName == lit(":/updates/43_add_business_rules.sql")) {
        for(const auto& bRule: QnBusinessEventRule::getRulesUpd43())
        {
            ApiBusinessRuleData bRuleData;
            fromResourceToApi(bRule, bRuleData);
            if (updateBusinessRule(bRuleData) != ErrorCode::ok)
                return false;
        }
    }
    else if (updateName == lit(":/updates/48_add_business_rules.sql")) {
        for(const auto& bRule: QnBusinessEventRule::getRulesUpd48())
        {
            ApiBusinessRuleData bRuleData;
            fromResourceToApi(bRule, bRuleData);
            if (updateBusinessRule(bRuleData) != ErrorCode::ok)
                return false;
        }
    }
    else if (updateName == lit(":/updates/43_resync_client_info_data.sql")) {
        if (!m_dbJustCreated)
            m_needResyncClientInfoData = true;
    }
    else if (updateName == lit(":/updates/44_upd_brule_format.sql")) {
        if (!m_dbJustCreated)
            m_needResyncbRules = true;
    }
    else if (updateName == lit(":/updates/49_fix_migration.sql")) {
        if (!m_dbJustCreated)
        {
            m_needResyncCameraUserAttributes = true;
            m_needResyncServerUserAttributes = true;
        }
    }
    else if (updateName == lit(":/updates/49_add_webpage_table.sql"))
    {
        QMap<int, QnUuid> guids = getGuidList("SELECT rt.id, rt.name || '-' as guid from vms_resourcetype rt WHERE rt.name == 'WebPage'", CM_MakeHash);
        if (!updateTableGuids("vms_resourcetype", "guid", guids))
            return false;
    }
    else if (updateName == lit(":/updates/50_add_access_rights.sql"))
    {
        if (!m_dbJustCreated)
        {
            m_needResyncUsers = true;
        }
    }
    else if (updateName == lit(":/updates/50_fix_migration.sql"))
    {
        if (!m_dbJustCreated)
        {
            m_needResyncbRules = true;
            m_needResyncUsers = true;
        }
    }
    else if (updateName == lit(":/updates/54_migrate_permissions.sql"))
    {
        if (!ec2::db::migrateUserPermissions(m_sdb))
            return false;

        if (!m_dbJustCreated)
            m_needResyncUsers = true;
    }
    else if (updateName == lit(":/updates/55_migrate_accessible_resources.sql"))
    {
        if (!ec2::db::migrateAccessibleResources(m_sdb))
            return false;

        if (!m_dbJustCreated)
            m_needResyncUsers = true;
    }

    return true;
}

bool QnDbManager::createDatabase()
{
    QnDbTransactionLocker lock(&m_tran);

    m_dbJustCreated = false;

    if (!isObjectExists(lit("table"), lit("vms_resource"), m_sdb))
    {
        NX_LOG(QString("Create new database"), cl_logINFO);

        m_dbJustCreated = true;

        if (!execSQLFile(lit(":/01_createdb.sql"), m_sdb))
            return false;

        if (!execSQLFile(lit(":/02_insert_all_vendors.sql"), m_sdb))
            return false;
    }

    if (!isObjectExists(lit("table"), lit("transaction_log"), m_sdb))
    {
		NX_LOG(QString("Update database to v 2.3"), cl_logINFO);

        if (!execSQLFile(lit(":/00_update_2.2_stage0.sql"), m_sdb))
            return false;

        if (!ec2::db::migrateBusinessEvents(m_sdb))
            return false;

        if (!m_dbJustCreated)
        {
            m_needResyncLog = true;
            if (!execSQLFile(lit(":/02_migration_from_2_2.sql"), m_sdb))
                return false;
        }

        if (!execSQLFile(lit(":/03_update_2.2_stage1.sql"), m_sdb))
            return false;
        if (!updateGuids())
            return false;
        if (!execSQLFile(lit(":/04_update_2.2_stage2.sql"), m_sdb))
            return false;
    }

    QnDbTransactionLocker lockStatic(&m_tranStatic);

    if (!isObjectExists(lit("table"), lit("vms_license"), m_sdbStatic))
    {
        if (!execSQLFile(lit(":/05_staticdb_add_license_table.sql"), m_sdbStatic))
            return false;
    }
    else if (m_dbJustCreated)
        m_needResyncLicenses = true;

    // move license table to static DB
    ec2::ApiLicenseDataList licenses;
    QSqlQuery query(m_sdb);
    query.setForwardOnly(true);
    query.prepare(lit("SELECT license_key as key, license_block as licenseBlock from vms_license"));
    if (!query.exec())
    {
        qWarning() << Q_FUNC_INFO << __LINE__ << query.lastError();
        return false;
    }
    QnSql::fetch_many(query, &licenses);

    for(const ApiLicenseData& data: licenses)
    {
        if (saveLicense(data) != ErrorCode::ok)
            return false;
        m_needResyncLicenses = true;
    }
    if (!execSQLQuery("DELETE FROM vms_license", m_sdb, Q_FUNC_INFO))
        return false;


    if (!applyUpdates(":/updates"))
        return false;

    if (!lockStatic.commit())
        return false;
#ifdef DB_DEBUG
    qDebug() << "database created successfully";
#endif // DB_DEBUG
    return lock.commit();
}

QnDbManager::~QnDbManager()
{
}

ErrorCode QnDbManager::insertAddParam(const ApiResourceParamWithRefData& param)
{
    QSqlQuery insQuery(m_sdb);
    insQuery.prepare("INSERT OR REPLACE INTO vms_kvpair(resource_guid, name, value) VALUES(?, ?, ?)");

    insQuery.bindValue(0, QnSql::serialized_field(param.resourceId));
    insQuery.bindValue(1, QnSql::serialized_field(param.name));
    insQuery.bindValue(2, QnSql::serialized_field(param.value));
    if (!insQuery.exec()) {
        qWarning() << Q_FUNC_INFO << insQuery.lastError().text();
        return ErrorCode::dbError;
    }
    return ErrorCode::ok;
}

ErrorCode QnDbManager::fetchResourceParams( const QnQueryFilter& filter, ApiResourceParamWithRefDataList& params )
{
    const QnUuid resID = filter.fields.value( RES_ID_FIELD ).value<QnUuid>();
    const QnUuid resParentID = resID.isNull() ? filter.fields.value( RES_PARENT_ID_FIELD ).value<QnUuid>() : QnUuid();
    const QByteArray resType = filter.fields.value( RES_TYPE_FIELD ).toByteArray();

    QSqlQuery query(m_sdb);
    query.setForwardOnly(true);
    QString queryStr = "\
            SELECT kv.resource_guid as resourceId, kv.value, kv.name \
            FROM vms_kvpair kv ";
    if( !resType.isEmpty() || !resParentID.isNull())
    {
        queryStr +=
           "JOIN vms_resource r on r.guid = kv.resource_guid ";
        if( resType == RES_TYPE_MSERVER )
            queryStr +=
           "JOIN vms_server s on s.resource_ptr_id = r.id ";
        else if( resType == RES_TYPE_CAMERA )
            queryStr +=
           "JOIN vms_camera c on c.resource_ptr_id = r.id ";
    }
    if( !resID.isNull() )
        queryStr += "\
            WHERE kv.resource_guid = :guid ";
    if( !resParentID.isNull() )
        queryStr += "\
                    WHERE r.parent_guid = :parentGuid ";
    queryStr +=
           "ORDER BY kv.resource_guid ";

    if( !query.prepare( queryStr ) )
    {
        NX_LOG( lit("Could not prepare query %1: %2").arg(queryStr).arg(query.lastError().text()), cl_logWARNING );
        return ErrorCode::dbError;
    }

    if( !resID.isNull() )
        query.bindValue(QLatin1String(":guid"), resID.toRfc4122());
    if( !resParentID.isNull() )
        query.bindValue(QLatin1String(":parentGuid"), resParentID.toRfc4122());
    if (!query.exec())
    {
        NX_LOG( lit("DB error at %1: %2").arg(Q_FUNC_INFO).arg(query.lastError().text()), cl_logWARNING );
        return ErrorCode::dbError;
    }

    QnSql::fetch_many(query, &params);

    return ErrorCode::ok;
}

qint32 QnDbManager::getResourceInternalId( const QnUuid& guid ) {
    QSqlQuery query(m_sdb);
    query.setForwardOnly(true);
    query.prepare("SELECT id from vms_resource where guid = ?");
    query.bindValue(0, guid.toRfc4122());
    if (!query.exec() || !query.next())
        return 0;
    return query.value(0).toInt();
}

QnUuid QnDbManager::getResourceGuid(const qint32 &internalId) {
    QSqlQuery query(m_sdb);
    query.setForwardOnly(true);
    query.prepare("SELECT guid from vms_resource where id = ?");
    query.bindValue(0, internalId);
    if (!query.exec() || !query.next())
        return QnUuid();
    return QnUuid::fromRfc4122(query.value(0).toByteArray());
}

ErrorCode QnDbManager::insertOrReplaceResource(const ApiResourceData& data, qint32* internalId)
{
    *internalId = getResourceInternalId(data.id);

    //NX_ASSERT(data.status == Qn::NotDefined, Q_FUNC_INFO, "Status MUST be unchanged for resource modification. Use setStatus instead to modify it!");

    QSqlQuery query(m_sdb);
    if (*internalId) {
        query.prepare("UPDATE vms_resource SET guid = :id, xtype_guid = :typeId, parent_guid = :parentId, name = :name, url = :url WHERE id = :internalId");
        query.bindValue(":internalId", *internalId);
    }
    else {
        query.prepare("INSERT INTO vms_resource (guid, xtype_guid, parent_guid, name, url) VALUES(:id, :typeId, :parentId, :name, :url)");
    }
    QnSql::bind(data, &query);

    if (!query.exec()) {
        qWarning() << Q_FUNC_INFO << query.lastError().text();
        return ErrorCode::dbError;
    }
    if (*internalId == 0)
        *internalId = query.lastInsertId().toInt();

    return ErrorCode::ok;
}

ErrorCode QnDbManager::insertOrReplaceUser(const ApiUserData& data, qint32 internalId)
{
    {
        const QString authQueryStr = data.hash.isEmpty()
            ? "UPDATE auth_user SET is_superuser=:isAdmin, email=:email where username=:name"
            : R"(
                INSERT OR REPLACE
                INTO auth_user
                (id, username, is_superuser, email, password, is_staff, is_active, last_login, date_joined, first_name, last_name)
                VALUES
                (:internalId, :name, :isAdmin, :email, :hash, 1, 1, '', '', '', '')
            )";


        QSqlQuery authQuery(m_sdb);
        if (!prepareSQLQuery(&authQuery, authQueryStr, Q_FUNC_INFO))
            return ErrorCode::dbError;

        QnSql::bind(data, &authQuery);
        authQuery.bindValue(":internalId", internalId);
        if (!execSQLQuery(&authQuery, Q_FUNC_INFO))
            return ErrorCode::dbError;
    }

    {
        const QString profileQueryStr = R"(
            INSERT OR REPLACE
            INTO vms_userprofile
            (user_id, resource_ptr_id, digest, crypt_sha512_hash, realm, rights, is_ldap, is_enabled, group_guid, is_cloud)
            VALUES
            (:internalId, :internalId, :digest, :cryptSha512Hash, :realm, :permissions, :isLdap, :isEnabled, :groupId, :isCloud)
        )";

        QSqlQuery profileQuery(m_sdb);
        if (!prepareSQLQuery(&profileQuery, profileQueryStr, Q_FUNC_INFO))
            return ErrorCode::dbError;

        QnSql::bind(data, &profileQuery);
        if (data.isLdap && data.isCloud)
        {
            NX_LOG(lit("Warning at %1: user data has both LDAP and cloud flags set; cloud flag will be ignored. Internal id=%2").arg(Q_FUNC_INFO).arg(internalId), cl_logWARNING);
            profileQuery.bindValue(":isCloud", false);
        }

        if (data.digest.isEmpty() && !data.isLdap)
        {
            // keep current digest value if exists
            QSqlQuery digestQuery(m_sdb);
            digestQuery.setForwardOnly(true);
            if (!prepareSQLQuery(&digestQuery, "SELECT digest, crypt_sha512_hash FROM vms_userprofile WHERE user_id = ?", Q_FUNC_INFO))
                return ErrorCode::dbError;
            digestQuery.addBindValue(internalId);
            if (!execSQLQuery(&digestQuery, Q_FUNC_INFO))
                return ErrorCode::dbError;
            if (digestQuery.next())
            {
                profileQuery.bindValue(":digest", digestQuery.value(0).toByteArray());
                profileQuery.bindValue(":cryptSha512Hash", digestQuery.value(1).toByteArray());
            }
        }
        profileQuery.bindValue(":internalId", internalId);
        if (!execSQLQuery(&profileQuery, Q_FUNC_INFO))
            return ErrorCode::dbError;
    }

    return ErrorCode::ok;
}

ErrorCode QnDbManager::insertOrReplaceUserGroup(const ApiUserGroupData& data)
{
    QSqlQuery query(m_sdb);
    const QString queryStr = R"(
        INSERT OR REPLACE INTO vms_user_groups
        (id, name, permissions)
        VALUES
        (:id, :name, :permissions)
    )";
    if (!prepareSQLQuery(&query, queryStr, Q_FUNC_INFO))
        return ErrorCode::dbError;

    QnSql::bind(data, &query);
    if (!execSQLQuery(&query, Q_FUNC_INFO))
        return ErrorCode::dbError;

    return ErrorCode::ok;
}

ErrorCode QnDbManager::insertOrReplaceCamera(const ApiCameraData& data, qint32 internalId)
{
    QSqlQuery insQuery(m_sdb);
    insQuery.prepare("\
        INSERT OR REPLACE INTO vms_camera (vendor, manually_added, resource_ptr_id, group_name, group_id,\
        mac, model, status_flags, physical_id) VALUES\
        (:vendor, :manuallyAdded, :internalId, :groupName, :groupId, :mac, :model, :statusFlags, :physicalId)\
    ");
    QnSql::bind(data, &insQuery);
    insQuery.bindValue(":internalId", internalId);
    if (insQuery.exec()) {
        return ErrorCode::ok;
    }
    else {
        qWarning() << Q_FUNC_INFO << insQuery.lastError().text();
        return ErrorCode::dbError;
    }
}

ErrorCode QnDbManager::insertOrReplaceCameraAttributes(const ApiCameraAttributesData& data, qint32* const internalId)
{
    //TODO #ak if record already exists have to find id first?

    QSqlQuery insQuery(m_sdb);
    insQuery.prepare("\
        INSERT OR REPLACE INTO vms_camera_user_attributes ( \
            camera_guid,                    \
            camera_name,                    \
            group_name,                     \
            audio_enabled,                  \
            control_enabled,                \
            region,                         \
            schedule_enabled,               \
            motion_type,                    \
            secondary_quality,              \
            dewarping_params,               \
            min_archive_days,               \
            max_archive_days,               \
            prefered_server_id,             \
            license_used,                   \
            failover_priority,              \
            backup_type                     \
            )                               \
         VALUES (                           \
            :cameraID,                      \
            :cameraName,                    \
            :userDefinedGroupName,          \
            :audioEnabled,                  \
            :controlEnabled,                \
            :motionMask,                    \
            :scheduleEnabled,               \
            :motionType,                    \
            :secondaryStreamQuality,        \
            :dewarpingParams,               \
            :minArchiveDays,                \
            :maxArchiveDays,                \
            :preferedServerId,              \
            :licenseUsed,                   \
            :failoverPriority,              \
            :backupType                     \
            )                               \
        ");
    QnSql::bind(data, &insQuery);
    if( !insQuery.exec() )
    {
        NX_LOG( lit("DB error in %1: %2").arg(Q_FUNC_INFO).arg(insQuery.lastError().text()), cl_logWARNING );
        return ErrorCode::dbError;
    }

    *internalId = insQuery.lastInsertId().toInt();
#if 0
    QSqlQuery renameQuery(m_sdb);
    renameQuery.prepare("UPDATE vms_resource set name = ? WHERE guid = ?");
    renameQuery.addBindValue(data.cameraName);
    renameQuery.addBindValue(QnSql::serialized_field(data.cameraID));
    if( !renameQuery.exec() )
    {
        NX_LOG( lit("DB error in %1: %2").arg(Q_FUNC_INFO).arg(renameQuery.lastError().text()), cl_logWARNING );
        return ErrorCode::dbError;
    }
#endif
    return ErrorCode::ok;
}

ErrorCode QnDbManager::insertOrReplaceMediaServer(const ApiMediaServerData& data, qint32 internalId)
{
    QSqlQuery insQuery(m_sdb);
    insQuery.prepare("\
        INSERT OR REPLACE INTO vms_server (api_url, auth_key, version, net_addr_list, system_info, flags, system_name, resource_ptr_id, panic_mode) \
        VALUES (:apiUrl, :authKey, :version, :networkAddresses, :systemInfo, :flags, :systemName, :internalId, 0)\
    ");
    QnSql::bind(data, &insQuery);

    if (data.authKey.isEmpty())
    {
        QSqlQuery selQuery(m_sdb);
        selQuery.setForwardOnly(true);
        selQuery.prepare("SELECT auth_key from vms_server where resource_ptr_id = ?");
        selQuery.addBindValue(internalId);
        if (selQuery.exec() && selQuery.next())
            insQuery.bindValue(":authKey", selQuery.value(0).toString());
    }

    insQuery.bindValue(":internalId", internalId);
    if (insQuery.exec()) {
        return ErrorCode::ok;
    }
    else {
        qWarning() << Q_FUNC_INFO << insQuery.lastError().text();
        return ErrorCode::dbError;
    }
}


ErrorCode QnDbManager::insertOrReplaceLayout(const ApiLayoutData& data, qint32 internalId)
{
    QSqlQuery insQuery(m_sdb);
    insQuery.prepare("\
        INSERT OR REPLACE INTO vms_layout \
        (user_can_edit, cell_spacing_height, locked, \
        cell_aspect_ratio, background_width, \
        background_image_filename, background_height, \
        cell_spacing_width, background_opacity, resource_ptr_id) \
        \
        VALUES (:editable, :verticalSpacing, :locked, \
        :cellAspectRatio, :backgroundWidth, \
        :backgroundImageFilename, :backgroundHeight, \
        :horizontalSpacing, :backgroundOpacity, :internalId)\
    ");
    QnSql::bind(data, &insQuery);
    insQuery.bindValue(":internalId", internalId);
    if (insQuery.exec()) {
        return ErrorCode::ok;
    }
    else {
        qWarning() << Q_FUNC_INFO << insQuery.lastError().text();
        return ErrorCode::dbError;
    }
}

ErrorCode QnDbManager::removeStorage(const QnUuid& guid)
{
    qint32 id = getResourceInternalId(guid);

    ErrorCode err = deleteTableRecord(id, "vms_storage", "resource_ptr_id");
    if (err != ErrorCode::ok)
        return err;

    err = deleteRecordFromResourceTable(id);
    if (err != ErrorCode::ok)
        return err;

    return ErrorCode::ok;
}

ErrorCode QnDbManager::executeTransactionInternal(const QnTransaction<ApiStorageData>& tran)
{
    qint32 internalId;
    ErrorCode result = insertOrReplaceResource(tran.params, &internalId);
    if (result != ErrorCode::ok)
        return result;

    QSqlQuery insQuery(m_sdb);
    insQuery.prepare("\
        INSERT OR REPLACE INTO vms_storage ( \
            space_limit, \
            used_for_writing, \
            storage_type, \
            backup, \
            resource_ptr_id) \
        VALUES ( \
            :spaceLimit, \
            :usedForWriting, \
            :storageType, \
            :isBackup, \
            :internalId) \
    ");
    QnSql::bind(tran.params, &insQuery);
    insQuery.bindValue(":internalId", internalId);

    if (!insQuery.exec()) {
        qWarning() << Q_FUNC_INFO << insQuery.lastError().text();
        return ErrorCode::dbError;
    }

    return ErrorCode::ok;
}

ErrorCode QnDbManager::removeCameraSchedule(qint32 internalId)
{
    QSqlQuery delQuery(m_sdb);
    delQuery.prepare("DELETE FROM vms_scheduletask where camera_attrs_id = ?");
    delQuery.addBindValue(internalId);
    if (!delQuery.exec()) {
        qWarning() << Q_FUNC_INFO << delQuery.lastError().text();
        return ErrorCode::dbError;
    }
    return ErrorCode::ok;
}

ErrorCode QnDbManager::updateCameraSchedule(const std::vector<ApiScheduleTaskData>& scheduleTasks, qint32 internalId)
{
    ErrorCode errCode = removeCameraSchedule(internalId);
    if (errCode != ErrorCode::ok)
        return errCode;

    QSqlQuery insQuery(m_sdb);
    insQuery.prepare("INSERT INTO vms_scheduletask ("
        "camera_attrs_id, start_time, end_time, do_record_audio, record_type,"
        "day_of_week, before_threshold, after_threshold, stream_quality, fps"
    ") VALUES ("
        ":internalId, :startTime, :endTime, :recordAudio, :recordingType,"
        ":dayOfWeek, :beforeThreshold, :afterThreshold, :streamQuality, :fps"
    ")");

    insQuery.bindValue(":internalId", internalId);
    for(const ApiScheduleTaskData& task: scheduleTasks) {
        QnSql::bind(task, &insQuery);
        if (!insQuery.exec()) {
            qWarning() << Q_FUNC_INFO << insQuery.lastError().text();
            return ErrorCode::dbError;
        }
    }
    return ErrorCode::ok;
}

ErrorCode QnDbManager::executeTransactionInternal(const QnTransaction<ApiDatabaseDumpData>& tran)
{
    QFile f(m_sdb.databaseName() + QString(lit(".backup")));
    if (!f.open(QFile::WriteOnly))
        return ErrorCode::failure;
    f.write(tran.params.data);
    f.close();

    QSqlDatabase testDB = QSqlDatabase::addDatabase("QSQLITE", "QnDbManagerTmp");
    testDB.setDatabaseName( f.fileName());
    if (!testDB.open() || !isObjectExists(lit("table"), lit("transaction_log"), testDB)) {
        QFile::remove(f.fileName());
        qWarning() << "Skipping bad database dump file";
        return ErrorCode::dbError; // invalid back file
    }
    QSqlQuery testDbQuery(testDB);
    testDbQuery.prepare("INSERT OR REPLACE INTO misc_data (key, data) VALUES (?, ?)");
    testDbQuery.addBindValue("gotDbDumpTime");
    testDbQuery.addBindValue(qnSyncTime->currentMSecsSinceEpoch());
    if (!testDbQuery.exec()) {
        qWarning() << "Skipping bad database dump file";
        return ErrorCode::dbError; // invalid back file
    }
    testDB.close();
    return ErrorCode::ok;
}

ErrorCode QnDbManager::executeTransactionInternal(const QnTransaction<ApiClientInfoData>& tran)
{
    QSqlQuery query(m_sdb);
    query.prepare("INSERT OR REPLACE INTO vms_client_infos VALUES ("
        ":id, :parentId, :skin, :systemInfo, :cpuArchitecture, :cpuModelName,"
        ":phisicalMemory, :openGLVersion, :openGLVendor, :openGLRenderer,"
        ":fullVersion, :systemRuntime)");

    QnSql::bind(tran.params, &query);
    if (!query.exec()) {
        qWarning() << Q_FUNC_INFO << query.lastError().text();
        return ErrorCode::dbError;
    }
    return ErrorCode::ok;
}

ErrorCode QnDbManager::executeTransactionInternal(const QnTransaction<ApiResourceStatusData>& tran)
{
    QSqlQuery query(m_sdb);
    query.prepare("INSERT OR REPLACE INTO vms_resource_status values (?, ?)");
    query.addBindValue(tran.params.id.toRfc4122());
    query.addBindValue(tran.params.status);
    if (!query.exec()) {
        qWarning() << Q_FUNC_INFO << query.lastError().text();
        return ErrorCode::dbError;
    }
    return ErrorCode::ok;
}

/*
ErrorCode QnDbManager::executeTransactionInternal(const QnTransaction<ApiSetResourceDisabledData>& tran)
{
    QSqlQuery query(m_sdb);
    query.prepare("UPDATE vms_resource set disabled = :disabled where guid = :guid");
    query.bindValue(":disabled", tran.params.disabled);
    query.bindValue(":guid", tran.params.id.toRfc4122());
    if (!query.exec()) {
        qWarning() << Q_FUNC_INFO << query.lastError().text();
        return ErrorCode::dbError;
    }
    return ErrorCode::ok;
}
*/

ErrorCode QnDbManager::saveCamera(const ApiCameraData& params)
{
    qint32 internalId;
    ErrorCode result = insertOrReplaceResource(params, &internalId);
    if (result != ErrorCode::ok)
        return result;

    return insertOrReplaceCamera(params, internalId);
}

ErrorCode QnDbManager::executeTransactionInternal(const QnTransaction<ApiCameraData>& tran)
{
    return saveCamera(tran.params);
}

ErrorCode QnDbManager::executeTransactionInternal(const QnTransaction<ApiCameraAttributesData>& tran)
{
    return saveCameraUserAttributes(tran.params);
}

ErrorCode QnDbManager::executeTransactionInternal(const QnTransaction<ApiCameraAttributesDataList>& tran)
{
    for(const ApiCameraAttributesData& attrs: tran.params)
    {
        const ErrorCode result = saveCameraUserAttributes(attrs);
        if (result != ErrorCode::ok)
            return result;
    }
    return ErrorCode::ok;
}

ErrorCode QnDbManager::saveCameraUserAttributes( const ApiCameraAttributesData& attrs )
{
    qint32 internalId = 0;
    ErrorCode result = insertOrReplaceCameraAttributes(attrs, &internalId);
    if (result != ErrorCode::ok)
        return result;

    return updateCameraSchedule(attrs.scheduleTasks, internalId);
}

ErrorCode QnDbManager::insertBRuleResource(const QString& tableName, const QnUuid& ruleGuid, const QnUuid& resourceGuid)
{
    QSqlQuery query(m_sdb);
    query.prepare(QString("INSERT INTO %1 (businessrule_guid, resource_guid) VALUES (:ruleGuid, :resourceGuid)").arg(tableName));
    query.bindValue(":ruleGuid", ruleGuid.toRfc4122());
    query.bindValue(":resourceGuid", resourceGuid.toRfc4122());
    if (query.exec()) {
        return ErrorCode::ok;
    }
    else {
        qWarning() << Q_FUNC_INFO << query.lastError().text();
        return ErrorCode::dbError;
    }
}

ErrorCode QnDbManager::updateBusinessRule(const ApiBusinessRuleData& rule)
{
    ErrorCode rez = insertOrReplaceBusinessRuleTable(rule);
    if (rez != ErrorCode::ok)
        return rez;

    ErrorCode err = deleteTableRecord(rule.id, "vms_businessrule_action_resources", "businessrule_guid");
    if (err != ErrorCode::ok)
        return err;

    err = deleteTableRecord(rule.id, "vms_businessrule_event_resources", "businessrule_guid");
    if (err != ErrorCode::ok)
        return err;

    for(const QnUuid& resourceId: rule.eventResourceIds) {
        err = insertBRuleResource("vms_businessrule_event_resources", rule.id, resourceId);
        if (err != ErrorCode::ok)
            return err;
    }

    for(const QnUuid& resourceId: rule.actionResourceIds) {
        err = insertBRuleResource("vms_businessrule_action_resources", rule.id, resourceId);
        if (err != ErrorCode::ok)
            return err;
    }

    return ErrorCode::ok;
}

ErrorCode QnDbManager::executeTransactionInternal(const QnTransaction<ApiBusinessRuleData>& tran)
{
    return updateBusinessRule(tran.params);
}

ErrorCode QnDbManager::executeTransactionInternal(const QnTransaction<ApiMediaServerData>& tran)
{
    ErrorCode result;
    qint32 internalId;

    result = insertOrReplaceResource(tran.params, &internalId);
    if (result !=ErrorCode::ok)
        return result;

    result = insertOrReplaceMediaServer(tran.params, internalId);
    if (result !=ErrorCode::ok)
        return result;

    /*
    if (result !=ErrorCode::ok)
        return result;
    result = updateStorages(tran.params);
    */

    return result;
}

ErrorCode QnDbManager::executeTransactionInternal(const QnTransaction<ApiMediaServerUserAttributesData>& tran)
{
    return insertOrReplaceMediaServerUserAttributes( tran.params );
}

ErrorCode QnDbManager::insertOrReplaceMediaServerUserAttributes(const ApiMediaServerUserAttributesData& data)
{
    QSqlQuery insQuery(m_sdb);
    insQuery.prepare("                                           \
        INSERT OR REPLACE INTO vms_server_user_attributes (      \
            server_guid,                                         \
            server_name,                                         \
            max_cameras,                                         \
            redundancy,                                          \
            backup_type,                                         \
            backup_days_of_the_week,                             \
            backup_start,                                        \
            backup_duration,                                     \
            backup_bitrate                                       \
        )                                                        \
        VALUES(                                                  \
            :serverID,                                           \
            :serverName,                                         \
            :maxCameras,                                         \
            :allowAutoRedundancy,                                \
            :backupType,                                         \
            :backupDaysOfTheWeek,                                \
            :backupStart,                                        \
            :backupDuration,                                     \
            :backupBitrate                                       \
        )                                                        \
        ");
    QnSql::bind(data, &insQuery);

    if( !insQuery.exec() )
    {
        NX_LOG( lit("DB Error at %1: %2").arg(Q_FUNC_INFO).arg(insQuery.lastError().text()), cl_logWARNING );
        return ErrorCode::dbError;
    }

    return ErrorCode::ok;
}

ErrorCode QnDbManager::removeMediaServerUserAttributes(const QnUuid& guid)
{
    QSqlQuery query(m_sdb);
    query.prepare("DELETE FROM vms_server_user_attributes WHERE server_guid = :guid");
    query.bindValue(":guid", guid.toRfc4122());
    if( !query.exec() )
    {
        NX_LOG( lit("DB Error at %1: %2").arg(Q_FUNC_INFO).arg(query.lastError().text()), cl_logWARNING );
        return ErrorCode::dbError;
    }

    return ErrorCode::ok;
}

ErrorCode QnDbManager::removeLayoutItems(qint32 id)
{
    QSqlQuery delQuery(m_sdb);
    delQuery.prepare("DELETE FROM vms_layoutitem WHERE layout_id = :id");
    delQuery.bindValue(":id", id);
    if (!delQuery.exec()) {
        qWarning() << Q_FUNC_INFO << delQuery.lastError().text();
        return ErrorCode::dbError;
    }

    return ErrorCode::ok;
}

ErrorCode QnDbManager::updateLayoutItems(const ApiLayoutData& data, qint32 internalLayoutId)
{
    ErrorCode result = removeLayoutItems(internalLayoutId);
    if (result != ErrorCode::ok)
        return result;

    QSqlQuery insQuery(m_sdb);
    insQuery.prepare("\
        INSERT INTO vms_layoutitem (zoom_bottom, right, uuid, zoom_left, resource_guid, \
        zoom_right, top, layout_id, bottom, zoom_top, \
        zoom_target_uuid, flags, contrast_params, rotation, \
        dewarping_params, left, display_info \
        ) VALUES \
        (:zoomBottom, :right, :id, :zoomLeft, :resourceId, \
        :zoomRight, :top, :layoutId, :bottom, :zoomTop, \
        :zoomTargetId, :flags, :contrastParams, :rotation, \
        :dewarpingParams, :left, :displayInfo \
        )\
    ");
    for(const ApiLayoutItemData& item: data.items)
    {
        QnSql::bind(item, &insQuery);
        insQuery.bindValue(":layoutId", internalLayoutId);

        if (!insQuery.exec()) {
            qWarning() << Q_FUNC_INFO << insQuery.lastError().text();
            return ErrorCode::dbError;
        }
    }
    return ErrorCode::ok;
}

ErrorCode QnDbManager::deleteUserProfileTable(const qint32 id)
{
    QSqlQuery delQuery(m_sdb);
    delQuery.prepare("DELETE FROM vms_userprofile where user_id = :id");
    delQuery.bindValue(QLatin1String(":id"), id);
    if (delQuery.exec()) {
        return ErrorCode::ok;
    }
    else {
        qWarning() << Q_FUNC_INFO << delQuery.lastError().text();
        return ErrorCode::dbError;
    }
}

qint32 QnDbManager::getBusinessRuleInternalId( const QnUuid& guid )
{
    QSqlQuery query(m_sdb);
    query.setForwardOnly(true);
    query.prepare("SELECT id from vms_businessrule where guid = :guid");
    query.bindValue(":guid", guid.toRfc4122());
    if (!query.exec() || !query.next())
        return 0;
    return query.value("id").toInt();
}

ErrorCode QnDbManager::removeUser( const QnUuid& guid )
{
    qint32 internalId = getResourceInternalId(guid);

    ErrorCode err = ErrorCode::ok;

    //err = deleteAddParams(internalId);
    //if (err != ErrorCode::ok)
    //    return err;

    err = deleteUserProfileTable(internalId);
    if (err != ErrorCode::ok)
        return err;

    err = deleteTableRecord(internalId, "auth_user", "id");
    if (err != ErrorCode::ok)
        return err;

    err = deleteRecordFromResourceTable(internalId);
    if (err != ErrorCode::ok)
        return err;

    return ErrorCode::ok;
}

ErrorCode QnDbManager::removeUserGroup(const QnUuid& guid)
{
    /* Cleanup all users, belonging to this group. */
    {
        QSqlQuery query(m_sdb);
        const QString queryStr("UPDATE vms_userprofile SET group_guid = NULL WHERE group_guid = ?");
        if (!prepareSQLQuery(&query, queryStr, Q_FUNC_INFO))
            return ErrorCode::dbError;

        query.addBindValue(guid.toRfc4122());
        if (!execSQLQuery(&query, Q_FUNC_INFO))
            return ErrorCode::dbError;
    }

    return deleteTableRecord(guid, "vms_user_groups", "id");
}

ErrorCode QnDbManager::insertOrReplaceBusinessRuleTable( const ApiBusinessRuleData& businessRule)
{
    QSqlQuery query(m_sdb);
    query.prepare(QString("\
        INSERT OR REPLACE INTO vms_businessrule (guid, event_type, event_condition, event_state, action_type, \
        action_params, aggregation_period, disabled, comments, schedule, system) VALUES \
        (:id, :eventType, :eventCondition, :eventState, :actionType, \
        :actionParams, :aggregationPeriod, :disabled, :comment, :schedule, :system)\
    "));
    QnSql::bind(businessRule, &query);
    if (query.exec()) {
        return ErrorCode::ok;
    }
    else {
        qWarning() << Q_FUNC_INFO << query.lastError().text();
        return ErrorCode::dbError;
    }
}

ErrorCode QnDbManager::removeBusinessRule( const QnUuid& guid )
{
    ErrorCode err = deleteTableRecord(guid, "vms_businessrule_action_resources", "businessrule_guid");
    if (err != ErrorCode::ok)
        return err;

    err = deleteTableRecord(guid, "vms_businessrule_event_resources", "businessrule_guid");
    if (err != ErrorCode::ok)
        return err;

    err = deleteTableRecord(guid, "vms_businessrule", "guid");
    if (err != ErrorCode::ok)
        return err;

    return ErrorCode::ok;
}


ErrorCode QnDbManager::saveLayout(const ApiLayoutData& params)
{
    qint32 internalId;

    ErrorCode result = insertOrReplaceResource(params, &internalId);
    if (result !=ErrorCode::ok)
        return result;

    result = insertOrReplaceLayout(params, internalId);
    if (result !=ErrorCode::ok)
        return result;

    result = updateLayoutItems(params, internalId);
    return result;
}

ErrorCode QnDbManager::executeTransactionInternal(const QnTransaction<ApiLayoutData>& tran)
{
    ErrorCode result = saveLayout(tran.params);
    return result;
}

ErrorCode QnDbManager::executeTransactionInternal(const QnTransaction<ApiLayoutDataList>& tran)
{
    for(const ApiLayoutData& layout: tran.params)
    {
        ErrorCode err = saveLayout(layout);
        if (err != ErrorCode::ok)
            return err;
    }
    return ErrorCode::ok;
}

ErrorCode QnDbManager::executeTransactionInternal(const QnTransaction<ApiVideowallData>& tran) {
    ErrorCode result = saveVideowall(tran.params);
    return result;
}

ErrorCode QnDbManager::executeTransactionInternal(const QnTransaction<ApiVideowallDataList>& tran) {
    for(const ApiVideowallData& videowall: tran.params)
    {
        ErrorCode err = saveVideowall(videowall);
        if (err != ErrorCode::ok)
            return err;
    }
    return ErrorCode::ok;
}

ErrorCode QnDbManager::executeTransactionInternal(const QnTransaction<ApiWebPageData>& tran)
{
    ErrorCode result = saveWebPage(tran.params);
    return result;
}

ErrorCode QnDbManager::executeTransactionInternal(const QnTransaction<ApiWebPageDataList>& tran)
{
    for(const ApiWebPageData& webPage: tran.params)
    {
        ErrorCode err = saveWebPage(webPage);
        if (err != ErrorCode::ok)
            return err;
    }
    return ErrorCode::ok;
}

ErrorCode QnDbManager::executeTransactionInternal(const QnTransaction<ApiDiscoveryData> &tran)
{
    if (tran.command == ApiCommand::addDiscoveryInformation) {
        QSqlQuery query(m_sdb);
        query.prepare("INSERT OR REPLACE INTO vms_mserver_discovery (server_id, url, ignore) VALUES(:id, :url, :ignore)");
        QnSql::bind(tran.params, &query);
        if (!query.exec()) {
            qWarning() << Q_FUNC_INFO << query.lastError().text();
            return ErrorCode::dbError;
        }
    } else if (tran.command == ApiCommand::removeDiscoveryInformation)
    {
        QSqlQuery query(m_sdb);
        query.prepare("DELETE FROM vms_mserver_discovery WHERE server_id = :id AND url = :url");
        QnSql::bind(tran.params, &query);
        if (!query.exec()) {
            qWarning() << Q_FUNC_INFO << query.lastError().text();
            return ErrorCode::dbError;
        }
    }

    return ErrorCode::ok;
}

ErrorCode QnDbManager::executeTransactionInternal(const QnTransaction<ApiUpdateUploadResponceData>& /*tran*/) {
    return ErrorCode::ok;
}

ErrorCode QnDbManager::executeTransactionInternal(const QnTransaction<ApiResourceParamWithRefData>& tran)
{
    if (tran.command == ApiCommand::setResourceParam)
        return insertAddParam(tran.params);
    else if (tran.command == ApiCommand::removeResourceParam)
        return deleteTableRecord(tran.params.resourceId, "vms_kvpair", "resource_guid");
    else
        return ErrorCode::notImplemented;
}

ErrorCode QnDbManager::addCameraHistory(const ApiServerFootageData& params)
{
    QSqlQuery query(m_sdb);
    query.prepare("INSERT OR REPLACE INTO vms_used_cameras (server_guid, cameras) VALUES(?, ?)");
    query.addBindValue(QnSql::serialized_field(params.serverGuid));
    query.addBindValue(QnUbjson::serialized(params.archivedCameras));
    if (!query.exec()) {
        qWarning() << Q_FUNC_INFO << query.lastError().text();
        return ErrorCode::dbError;
    }

    return ErrorCode::ok;
}

ErrorCode QnDbManager::removeCameraHistory(const QnUuid& serverId)
{
    QSqlQuery query(m_sdb);
    query.prepare("DELETE FROM vms_usedCameras WHERE server_guid = ?");
    query.addBindValue(QnUbjson::serialized(serverId));
    if (!query.exec()) {
        qWarning() << Q_FUNC_INFO << query.lastError().text();
        return ErrorCode::dbError;
    }

    return ErrorCode::ok;
}

ErrorCode QnDbManager::executeTransactionInternal(const QnTransaction<ApiServerFootageData>& tran)
{
    if (tran.command == ApiCommand::addCameraHistoryItem)
        return addCameraHistory(tran.params);
    else {
        NX_ASSERT(1);
        return ErrorCode::unsupported;
    }
}

ErrorCode QnDbManager::deleteRecordFromResourceTable(const qint32 id)
{
    QSqlQuery delQuery(m_sdb);
    delQuery.prepare("DELETE FROM vms_resource where id = ?");
    delQuery.addBindValue(id);
    if (delQuery.exec()) {
        return ErrorCode::ok;
    }
    else {
        qWarning() << Q_FUNC_INFO << delQuery.lastError().text();
        return ErrorCode::dbError;
    }
}

ErrorCode QnDbManager::deleteCameraServerItemTable(qint32 /*id*/)
{
    return ErrorCode::ok;
}

ErrorCode QnDbManager::deleteTableRecord(const qint32& internalId, const QString& tableName, const QString& fieldName)
{
    QSqlQuery delQuery(m_sdb);
    delQuery.prepare(QString("DELETE FROM %1 where %2 = :id").arg(tableName).arg(fieldName));
    delQuery.bindValue(QLatin1String(":id"), internalId);
    if (delQuery.exec()) {
        return ErrorCode::ok;
    }
    else {
        qWarning() << Q_FUNC_INFO << delQuery.lastError().text();
        return ErrorCode::dbError;
    }
}

ErrorCode QnDbManager::deleteTableRecord(const QnUuid& id, const QString& tableName, const QString& fieldName)
{
    QSqlQuery delQuery(m_sdb);
    delQuery.prepare(QString("DELETE FROM %1 where %2 = :guid").arg(tableName).arg(fieldName));
    delQuery.bindValue(QLatin1String(":guid"), id.toRfc4122());
    if (delQuery.exec()) {
        return ErrorCode::ok;
    }
    else {
        qWarning() << Q_FUNC_INFO << delQuery.lastError().text();
        return ErrorCode::dbError;
    }
}

ErrorCode QnDbManager::removeCamera(const QnUuid& guid)
{
    qint32 id = getResourceInternalId(guid);

    // todo: #rvasilenko Do not delete references to the camera. All child object should be deleted with separated transactions
    // It's not big issue now because we keep a lot of camera data after deleting camera object. So, it should be refactored in 1.4 after we introduce full data cleanup
    // for removing camera
    /*
    ErrorCode err = deleteTableRecord(guid, "vms_businessrule_action_resources", "resource_guid");
    if (err != ErrorCode::ok)
        return err;

    err = deleteTableRecord(guid, "vms_businessrule_event_resources", "resource_guid");
    if (err != ErrorCode::ok)
        return err;

    err = deleteTableRecord(guid, "vms_layoutitem", "resource_guid");
    if (err != ErrorCode::ok)
        return err;

    err = deleteCameraServerItemTable(id);

    if (err != ErrorCode::ok)
        return err;
    */

    ErrorCode err = deleteTableRecord(id, "vms_camera", "resource_ptr_id");
    if (err != ErrorCode::ok)
        return err;

    err = deleteRecordFromResourceTable(id);
    if (err != ErrorCode::ok)
        return err;

    return ErrorCode::ok;
}

ErrorCode QnDbManager::removeServer(const QnUuid& guid)
{
    ErrorCode err;
    qint32 id = getResourceInternalId(guid);

    //err = deleteAddParams(id);
    //if (err != ErrorCode::ok)
    //    return err;

    //err = removeStoragesByServer(guid);
    //if (err != ErrorCode::ok)
    //    return err;

    err = deleteTableRecord(id, "vms_server", "resource_ptr_id");
    if (err != ErrorCode::ok)
        return err;

    // This data cannot be removed this way with the current architecture.
//    err = deleteTableRecord(guid, "vms_mserver_discovery", "server_id");
//    if (err != ErrorCode::ok)
//        return err;

    err = deleteRecordFromResourceTable(id);
    if (err != ErrorCode::ok)
        return err;

    return ErrorCode::ok;
}

ErrorCode QnDbManager::removeLayout(const QnUuid& id)
{
    return removeLayoutInternal(id, getResourceInternalId(id));
}

ErrorCode QnDbManager::removeLayoutInternal(const QnUuid& id, const qint32 &internalId)
{
    //ErrorCode err = deleteAddParams(internalId);
    //if (err != ErrorCode::ok)
    //    return err;

    ErrorCode err = removeLayoutItems(internalId);
    if (err != ErrorCode::ok)
        return err;

    err = removeLayoutFromVideowallItems(id);
    if (err != ErrorCode::ok)
        return err;

    err = deleteTableRecord(internalId, "vms_layout", "resource_ptr_id");
    if (err != ErrorCode::ok)
        return err;

    err = deleteRecordFromResourceTable(internalId);
    return err;
}

ErrorCode QnDbManager::executeTransactionInternal(const QnTransaction<ApiStoredFileData>& tran) {
    NX_ASSERT( tran.command == ApiCommand::addStoredFile || tran.command == ApiCommand::updateStoredFile );
    return insertOrReplaceStoredFile(tran.params.path, tran.params.data);
}

ErrorCode QnDbManager::executeTransactionInternal(const QnTransaction<ApiStoredFilePath>& tran)
{
    NX_ASSERT(tran.command == ApiCommand::removeStoredFile);

    QSqlQuery query(m_sdb);
    query.prepare("DELETE FROM vms_storedFiles WHERE path = :path");
    query.bindValue(":path", tran.params.path);
    if (!query.exec()) {
        qWarning() << Q_FUNC_INFO << query.lastError().text();
        return ErrorCode::dbError;
    }
    return ErrorCode::ok;
}

ErrorCode QnDbManager::checkExistingUser(const QString &name, qint32 internalId) {
    QSqlQuery query(m_sdb);
    query.setForwardOnly(true);
    query.prepare("SELECT r.id\
                  FROM vms_resource r \
                  JOIN vms_userprofile p on p.resource_ptr_id = r.id \
                  WHERE p.resource_ptr_id != :id and r.name = :name");


    query.bindValue(":id", internalId);
    query.bindValue(":name", name);
    if (!query.exec()) {
        qWarning() << Q_FUNC_INFO << query.lastError().text();
        return ErrorCode::dbError;
    }
    if(query.next())
    {
        qWarning() << Q_FUNC_INFO << "Duplicate user with name "<<name<<" found";
        return ErrorCode::failure;  // another user with same name already exists
    }
    return ErrorCode::ok;
}

ErrorCode QnDbManager::setAccessRights(const ApiAccessRightsData& data)
{
    const QByteArray userOrGroupId = data.userId.toRfc4122();

    /* Get list of resources, user already has access to. */
    QSet<qint32> accessibleResources;

    {
        QString selectQueryString = R"(
            SELECT resource_ptr_id
            FROM vms_access_rights
            WHERE guid = :userOrGroupId
        )";

        QSqlQuery selectQuery(m_sdb);
        selectQuery.setForwardOnly(true);
        if (!prepareSQLQuery(&selectQuery, selectQueryString, Q_FUNC_INFO))
            return ErrorCode::dbError;

        selectQuery.bindValue(":userOrGroupId", userOrGroupId);
        if (!execSQLQuery(&selectQuery, Q_FUNC_INFO))
            return ErrorCode::dbError;

        while (selectQuery.next())
            accessibleResources.insert(selectQuery.value(0).toInt());
    }

    QSet<qint32> newAccessibleResources;
    for (const QnUuid& resourceId : data.resourceIds)
    {
        qint32 resource_ptr_id = getResourceInternalId(resourceId);
        if (resource_ptr_id <= 0)
            return ErrorCode::dbError;
        newAccessibleResources << resource_ptr_id;
    }

    QSet<qint32> resourcesToAdd = newAccessibleResources - accessibleResources;
    if (!resourcesToAdd.empty())
    {
        QString insertQueryString = R"(
            INSERT INTO vms_access_rights
            (guid, resource_ptr_id)
            VALUES
        )";

        QStringList values;

        for (const qint32& resource_ptr_id : resourcesToAdd)
             values << QString("(:userOrGroupId, %1)").arg(resource_ptr_id);
         insertQueryString.append(values.join(L',')).append(L';');

        QSqlQuery insertQuery(m_sdb);
        insertQuery.setForwardOnly(true);
        if (!prepareSQLQuery(&insertQuery, insertQueryString, Q_FUNC_INFO))
            return ErrorCode::dbError;
        insertQuery.bindValue(":userOrGroupId", userOrGroupId);

        if (!execSQLQuery(&insertQuery, Q_FUNC_INFO))
            return ErrorCode::dbError;
    }

    QSet<qint32> resourcesToRemove = accessibleResources - newAccessibleResources;
    if (!resourcesToRemove.empty())
    {
        QSqlQuery removeQuery(m_sdb);
        removeQuery.prepare(R"(
            DELETE FROM vms_access_rights
            WHERE guid = :userOrGroupId
            AND resource_ptr_id IN (:resources);
        )");
        removeQuery.bindValue(":userOrGroupId", userOrGroupId);

        QStringList values;
        for (const qint32& resource_ptr_id : resourcesToRemove)
            values << QString::number(resource_ptr_id);

        removeQuery.bindValue(":resources", values.join(L','));
        if (!execSQLQuery(&removeQuery, Q_FUNC_INFO))
            return ErrorCode::dbError;
    }
    return ErrorCode::ok;
}


ErrorCode QnDbManager::executeTransactionInternal(const QnTransaction<ApiUserData>& tran)
{
    /*
    qint32 internalId = getResourceInternalId(tran.params.id);
    ErrorCode result = checkExistingUser(tran.params.name, internalId);
    if (result !=ErrorCode::ok)
        return result;
    */
    qint32 internalId = 0;
    ErrorCode result = insertOrReplaceResource(tran.params, &internalId);
    if (result !=ErrorCode::ok)
        return result;

    return insertOrReplaceUser(tran.params, internalId);
}

ErrorCode QnDbManager::executeTransactionInternal(const QnTransaction<ApiUserGroupData>& tran)
{
    NX_ASSERT(tran.command == ApiCommand::saveUserGroup, Q_FUNC_INFO, "Unsupported transaction");
    if (tran.command != ApiCommand::saveUserGroup)
        return ec2::ErrorCode::serverError;
    return insertOrReplaceUserGroup(tran.params);
}

ErrorCode QnDbManager::executeTransactionInternal(const QnTransaction<ApiAccessRightsData>& tran)
{
    NX_ASSERT(tran.command == ApiCommand::setAccessRights, Q_FUNC_INFO, "Unsupported transaction");
    if (tran.command != ApiCommand::setAccessRights)
        return ec2::ErrorCode::serverError;

    return setAccessRights(tran.params);
}

ApiObjectType QnDbManager::getObjectTypeNoLock(const QnUuid& objectId)
{
    QSqlQuery query(m_sdb);
    query.setForwardOnly(true);
    query.prepare("\
        SELECT \
        (CASE WHEN c.resource_ptr_id is null then rt.name else 'Camera' end) as name\
        FROM vms_resource r\
        LEFT JOIN vms_resourcetype rt on rt.guid = r.xtype_guid\
        LEFT JOIN vms_camera c on c.resource_ptr_id = r.id\
        WHERE r.guid = :guid\
    ");
    query.bindValue(":guid", objectId.toRfc4122());
    if (!query.exec())
        return ApiObject_NotDefined;
    if( !query.next() )
        return ApiObject_NotDefined;   //Record already deleted. That's exactly what we wanted
    QString objectType = query.value("name").toString();
    if (objectType == "Camera")
        return ApiObject_Camera;
    else if (objectType == QnResourceTypePool::kStorageTypeId)
        return ApiObject_Storage;
    else if (objectType == QnResourceTypePool::kServerTypeId)
        return ApiObject_Server;
    else if (objectType == QnResourceTypePool::kUserTypeId)
        return ApiObject_User;
    else if (objectType == QnResourceTypePool::kLayoutTypeId)
        return ApiObject_Layout;
    else if (objectType == QnResourceTypePool::kVideoWallTypeId)
        return ApiObject_Videowall;
    else if (objectType == QnResourceTypePool::kWebPageTypeId)
        return ApiObject_WebPage;
    else
    {
        NX_ASSERT(false, "Unknown object type", Q_FUNC_INFO);
        return ApiObject_NotDefined;
    }
}

ApiObjectInfoList QnDbManager::getNestedObjectsNoLock(const ApiObjectInfo& parentObject)
{
    ApiObjectInfoList result;

    QSqlQuery query(m_sdb);
    query.setForwardOnly(true);

    switch(parentObject.type)
    {
        case ApiObject_Server:
            query.prepare("\
                SELECT :cameraObjType, r.guid from vms_camera c JOIN vms_resource r on r.id = c.resource_ptr_id WHERE r.parent_guid = :guid \
                UNION \
                SELECT :storageObjType, r.guid from vms_storage s JOIN vms_resource r on r.id = s.resource_ptr_id WHERE r.parent_guid = :guid \
            ");
            query.bindValue(":cameraObjType", (int)ApiObject_Camera);
            query.bindValue(":storageObjType", (int)ApiObject_Storage);
            break;
        case ApiObject_User:
            query.prepare( "SELECT :objType, r.guid FROM vms_resource r, vms_layout WHERE r.parent_guid = :guid AND r.id = vms_layout.resource_ptr_id" );
            query.bindValue(":objType", (int)ApiObject_Layout);
            break;
        default:
            //NX_ASSERT(0, "Not implemented!", Q_FUNC_INFO);
            return result;
    }
    query.bindValue(":guid", parentObject.id.toRfc4122());

    if (!query.exec()) {
        qWarning() << Q_FUNC_INFO << query.lastError().text();
        return result;
    }
    while(query.next()) {
        ApiObjectInfo info;
        info.type = (ApiObjectType) query.value(0).toInt();
        info.id = QnUuid::fromRfc4122(query.value(1).toByteArray());
        result.push_back(info);
    }

    return result;
}

ApiObjectInfoList QnDbManager::getObjectsNoLock(const ApiObjectType& objectType)
{
    ApiObjectInfoList result;

    QSqlQuery query(m_sdb);
    query.setForwardOnly(true);

    switch(objectType)
    {
    case ApiObject_BusinessRule:
        query.prepare("SELECT guid from vms_businessrule");
        break;
    default:
        NX_ASSERT(0, "Not implemented!", Q_FUNC_INFO);
        return result;
    }
    if (!query.exec()) {
        qWarning() << Q_FUNC_INFO << query.lastError().text();
        return result;
    }
    while(query.next()) {
        ApiObjectInfo info;
        info.type = objectType;
        info.id = QnSql::deserialized_field<QnUuid>(query.value(0));
        result.push_back(std::move(info));
    }

    return result;
}

ErrorCode QnDbManager::saveMiscParam(const ApiMiscData &params)
{
    QSqlQuery insQuery(m_sdb);
    insQuery.prepare("INSERT OR REPLACE INTO misc_data (key, data) values (?,?)");
    insQuery.addBindValue( params.name );
    insQuery.addBindValue( params.value );
    if( !insQuery.exec() )
        return ErrorCode::dbError;
    return ErrorCode::ok;
}

bool QnDbManager::readMiscParam( const QByteArray& name, QByteArray* value )
{
    QSqlQuery query(m_sdb);
    query.setForwardOnly(true);
    query.prepare("SELECT data from misc_data where key = ?");
    query.addBindValue(name);
    if( query.exec() && query.next() ) {
        *value = query.value(0).toByteArray();
        return true;
    }
    return false;
}

ErrorCode QnDbManager::readSettings(ApiResourceParamDataList& settings)
{
    QnWriteLocker lock( &m_mutex );   //locking it here since this method is public

    ApiResourceParamWithRefDataList params;
    ErrorCode rez = doQueryNoLock(m_adminUserID, params);
    settings.reserve( params.size() );
    if (rez == ErrorCode::ok) {
        for(ec2::ApiResourceParamWithRefData& param: params)
            settings.push_back(ApiResourceParamData(std::move(param.name), std::move(param.value)));
    }
    return rez;
}

ErrorCode QnDbManager::executeTransactionInternal(const QnTransaction<ApiIdData>& tran)
{
    switch(tran.command)
    {
    case ApiCommand::removeCamera:
        return removeCamera(tran.params.id);
    case ApiCommand::removeStorage:
        return removeStorage(tran.params.id);
    case ApiCommand::removeMediaServer:
        return removeServer(tran.params.id);
    case ApiCommand::removeServerUserAttributes:
        return removeMediaServerUserAttributes(tran.params.id);
    case ApiCommand::removeLayout:
        return removeLayout(tran.params.id);
    case ApiCommand::removeBusinessRule:
        return removeBusinessRule(tran.params.id);
    case ApiCommand::removeUser:
        return removeUser(tran.params.id);
    case ApiCommand::removeUserGroup:
        return removeUserGroup(tran.params.id);
    case ApiCommand::removeVideowall:
        return removeVideowall(tran.params.id);
    case ApiCommand::removeWebPage:
        return removeWebPage(tran.params.id);
    default:
        return removeObject(ApiObjectInfo(getObjectTypeNoLock(tran.params.id), tran.params.id));
    }
}

ErrorCode QnDbManager::removeObject(const ApiObjectInfo& apiObject)
{
    ErrorCode result;
    switch (apiObject.type)
    {
    case ApiObject_Camera:
        result = removeCamera(apiObject.id);
        break;
    case ApiObject_Storage:
        result = removeStorage(apiObject.id);
        break;
    case ApiObject_Server:
        result = removeServer(apiObject.id);
        break;
    case ApiObject_Layout:
        result = removeLayout(apiObject.id);
        break;
    case ApiObject_BusinessRule:
        result = removeBusinessRule(apiObject.id);
        break;
    case ApiObject_User:
        result = removeUser(apiObject.id);
        break;
    case ApiObject_Videowall:
        result = removeVideowall(apiObject.id);
        break;
    case ApiObject_WebPage:
        result = removeWebPage(apiObject.id);
        break;
    case ApiObject_NotDefined:
        result = ErrorCode::ok; // object already removed
        break;
    default:
        qWarning() << "Remove operation is not implemented for object type" << apiObject.type;
        NX_ASSERT(0, "Remove operation is not implemented for command", Q_FUNC_INFO);
        return ErrorCode::unsupported;
    }

    return result;
}

/*
-------------------------------------------------------------
-------------------------- getters --------------------------
 ------------------------------------------------------------
*/

void QnDbManager::loadResourceTypeXML(const QString& fileName, ApiResourceTypeDataList& data)
{
    QFile f(fileName);
    if (!f.open(QFile::ReadOnly))
        return;
    QBuffer xmlData;
    xmlData.setData(f.readAll());
    ResTypeXmlParser parser(data);
    QXmlSimpleReader reader;
    reader.setContentHandler(&parser);
    QXmlInputSource xmlSrc( &xmlData );
    if(!reader.parse( &xmlSrc )) {
        qWarning() << "Can't parse XML file " << fileName << "with additional resource types. Check XML file syntax.";
        NX_ASSERT(0, Q_FUNC_INFO, "Can't parse XML file");
    }
}

void QnDbManager::addResourceTypesFromXML(ApiResourceTypeDataList& data)
{
    for(const QFileInfo& fi: QDir(":/resources").entryInfoList(QDir::Files))
        loadResourceTypeXML(fi.absoluteFilePath(), data);
    QDir dir2(QCoreApplication::applicationDirPath() + QString(lit("/resources")));
    for(const QFileInfo& fi: dir2.entryInfoList(QDir::Files))
        loadResourceTypeXML(fi.absoluteFilePath(), data);
}

ErrorCode QnDbManager::doQueryNoLock(const QByteArray &name, ApiMiscData& miscData)
{
    if (!readMiscParam(name, &miscData.value))
        return ErrorCode::dbError;
    miscData.name = name;
    return ErrorCode::ok;
}

ErrorCode QnDbManager::doQueryNoLock(std::nullptr_t /*dummy*/, ApiResourceParamDataList& data)
{
    return readSettings(data);
}

ErrorCode QnDbManager::doQueryNoLock(const nullptr_t& /*dummy*/, ApiResourceTypeDataList& data)
{
    if (!m_cachedResTypes.empty())
    {
        data = m_cachedResTypes;
        return ErrorCode::ok;
    }

    QSqlQuery queryTypes(m_sdb);
    queryTypes.setForwardOnly(true);
    queryTypes.prepare("\
        SELECT rt.guid as id, rt.name, m.name as vendor \
        FROM vms_resourcetype rt \
        LEFT JOIN vms_manufacture m on m.id = rt.manufacture_id \
        ORDER BY rt.guid\
    ");
    if (!queryTypes.exec()) {
        qWarning() << Q_FUNC_INFO << queryTypes.lastError().text();
        return ErrorCode::dbError;
    }
    QnSql::fetch_many(queryTypes, &data);

    QSqlQuery queryParents(m_sdb);
    queryParents.setForwardOnly(true);
    queryParents.prepare("\
        SELECT t1.guid as id, t2.guid as parentId \
        FROM vms_resourcetype_parents p \
        JOIN vms_resourcetype t1 on t1.id = p.from_resourcetype_id \
        JOIN vms_resourcetype t2 on t2.id = p.to_resourcetype_id \
        ORDER BY t1.guid, p.to_resourcetype_id desc\
    ");
	if (!queryParents.exec()) {
        qWarning() << Q_FUNC_INFO << queryParents.lastError().text();
        return ErrorCode::dbError;
    }
    mergeIdListData<ApiResourceTypeData>(queryParents, data, &ApiResourceTypeData::parentId);

    QSqlQuery queryProperty(m_sdb);
    queryProperty.setForwardOnly(true);
    queryProperty.prepare("\
        SELECT rt.guid as resourceTypeId, pt.name, pt.default_value as defaultValue \
        FROM vms_propertytype pt \
        JOIN vms_resourcetype rt on rt.id = pt.resource_type_id ORDER BY rt.guid\
    ");
    if (!queryProperty.exec()) {
        qWarning() << Q_FUNC_INFO << queryProperty.lastError().text();
        return ErrorCode::dbError;
    }

    std::vector<ApiPropertyTypeData> allProperties;
    QnSql::fetch_many(queryProperty, &allProperties);
    mergeObjectListData(data, allProperties, &ApiResourceTypeData::propertyTypes, &ApiPropertyTypeData::resourceTypeId);

    addResourceTypesFromXML(data);

    m_cachedResTypes = data;

    return ErrorCode::ok;
}

// ----------- getLayouts --------------------

ErrorCode QnDbManager::doQueryNoLock(const nullptr_t& /*dummy*/, ApiLayoutDataList& layouts)
{
    QSqlQuery query(m_sdb);
    QString filter; // todo: add data filtering by user here
    query.setForwardOnly(true);
    query.prepare(QString("\
        SELECT r.guid as id, r.guid, r.xtype_guid as typeId, r.parent_guid as parentId, r.name, r.url, \
        l.user_can_edit as editable, l.cell_spacing_height as verticalSpacing, l.locked, \
        l.cell_aspect_ratio as cellAspectRatio, l.background_width as backgroundWidth, \
        l.background_image_filename as backgroundImageFilename, l.background_height as backgroundHeight, \
        l.cell_spacing_width as horizontalSpacing, l.background_opacity as backgroundOpacity, l.resource_ptr_id as id \
        FROM vms_layout l \
        JOIN vms_resource r on r.id = l.resource_ptr_id %1 ORDER BY r.guid\
    ").arg(filter));
    if (!query.exec()) {
        qWarning() << Q_FUNC_INFO << query.lastError().text();
        return ErrorCode::dbError;
    }

    QSqlQuery queryItems(m_sdb);
    queryItems.setForwardOnly(true);
    queryItems.prepare("\
        SELECT r.guid as layoutId, li.zoom_bottom as zoomBottom, li.right, li.uuid as id, li.zoom_left as zoomLeft, li.resource_guid as resourceId, \
        li.zoom_right as zoomRight, li.top, li.bottom, li.zoom_top as zoomTop, \
        li.zoom_target_uuid as zoomTargetId, li.flags, li.contrast_params as contrastParams, li.rotation, li.id, \
        li.dewarping_params as dewarpingParams, li.left, li.display_info as displayInfo \
        FROM vms_layoutitem li \
        JOIN vms_resource r on r.id = li.layout_id order by r.guid\
    ");

    if (!queryItems.exec()) {
        qWarning() << Q_FUNC_INFO << queryItems.lastError().text();
        return ErrorCode::dbError;
    }

    QnSql::fetch_many(query, &layouts);
    std::vector<ApiLayoutItemWithRefData> items;
    QnSql::fetch_many(queryItems, &items);
    mergeObjectListData(layouts, items, &ApiLayoutData::items, &ApiLayoutItemWithRefData::layoutId);

    return ErrorCode::ok;
}

// ----------- getCameras --------------------

ErrorCode QnDbManager::doQueryNoLock(const nullptr_t& /*dummy*/, ApiCameraDataList& cameraList)
{
    QSqlQuery queryCameras(m_sdb);
    queryCameras.setForwardOnly(true);
    queryCameras.prepare(QString("\
        SELECT r.guid as id, r.guid, r.xtype_guid as typeId, r.parent_guid as parentId, r.name, r.url, \
        c.vendor, c.manually_added as manuallyAdded, \
        c.group_name as groupName, c.group_id as groupId, c.mac, c.model, \
		c.status_flags as statusFlags, c.physical_id as physicalId \
        FROM vms_resource r \
        LEFT JOIN vms_resource_status rs on rs.guid = r.guid \
        JOIN vms_camera c on c.resource_ptr_id = r.id ORDER BY r.guid\
    "));


    if (!queryCameras.exec()) {
        qWarning() << Q_FUNC_INFO << queryCameras.lastError().text();
        return ErrorCode::dbError;
    }
    QnSql::fetch_many(queryCameras, &cameraList);

    return ErrorCode::ok;
}

// ----------- getResourceStatus --------------------

ErrorCode QnDbManager::doQueryNoLock(const QnUuid& resId, ApiResourceStatusDataList& statusList)
{
    QString filterStr;
    if (!resId.isNull())
        filterStr = QString("WHERE guid = %1").arg(guidToSqlString(resId));

    QSqlQuery query(m_sdb);
    query.setForwardOnly(true);
    query.prepare(QString("SELECT guid as id, status from vms_resource_status %1 ORDER BY guid").arg(filterStr));

    if (!query.exec()) {
        qWarning() << Q_FUNC_INFO << query.lastError().text();
        return ErrorCode::dbError;
    }

    QnSql::fetch_many(query, &statusList);

    return ErrorCode::ok;
}

ErrorCode QnDbManager::doQueryNoLock(const QnUuid& mServerId, ApiStorageDataList& storageList)
{
    QString filterStr;
    if (!mServerId.isNull())
        filterStr = QString("WHERE r.parent_guid = %1").arg(guidToSqlString(mServerId));

    QSqlQuery queryStorage(m_sdb);
    queryStorage.setForwardOnly(true);
    queryStorage.prepare(QString("\
        SELECT r.guid as id, r.guid, r.xtype_guid as typeId, r.parent_guid as parentId, r.name, r.url, \
        s.space_limit as spaceLimit, s.used_for_writing as usedForWriting, s.storage_type as storageType, \
        s.backup as isBackup \
        FROM vms_resource r \
        JOIN vms_storage s on s.resource_ptr_id = r.id \
        %1 \
        ORDER BY r.guid\
    ").arg(filterStr));

    if (!queryStorage.exec()) {
        qWarning() << Q_FUNC_INFO << queryStorage.lastError().text();
        return ErrorCode::dbError;
    }

    QnSql::fetch_many(queryStorage, &storageList);

    QnQueryFilter filter;
    filter.fields.insert( RES_TYPE_FIELD, RES_TYPE_STORAGE );

    ApiResourceParamWithRefDataList params;
    const auto result = fetchResourceParams( filter, params );
    if( result != ErrorCode::ok )
        return result;

    mergeObjectListData<ApiStorageData>(
        storageList, params,
        &ApiStorageData::addParams,
        &ApiResourceParamWithRefData::resourceId);

    // Storages are generally bound to MediaServers,
    // so it's required to be sorted by parent id
    std::sort(storageList.begin(), storageList.end(),
              [](const ApiStorageData& lhs, const ApiStorageData& rhs)
              { return lhs.parentId.toRfc4122() < rhs.parentId.toRfc4122(); });

    return ErrorCode::ok;
}

ErrorCode QnDbManager::getScheduleTasks(std::vector<ApiScheduleTaskWithRefData>& scheduleTaskList)
{
    //fetching recording schedule
    QSqlQuery queryScheduleTask(m_sdb);
    queryScheduleTask.setForwardOnly(true);
    queryScheduleTask.prepare(QString("\
        SELECT\
            r.camera_guid as sourceId,             \
            st.start_time as startTime,            \
            st.end_time as endTime,                \
            st.do_record_audio as recordAudio,     \
            st.record_type as recordingType,       \
            st.day_of_week as dayOfWeek,           \
            st.before_threshold as beforeThreshold,\
            st.after_threshold as afterThreshold,  \
            st.stream_quality as streamQuality,    \
            st.fps                                 \
        FROM vms_scheduletask st \
        JOIN vms_camera_user_attributes r on r.id = st.camera_attrs_id \
        LEFT JOIN vms_resource r2 on r2.guid = r.camera_guid \
        ORDER BY r.camera_guid\
    "));

    if (!queryScheduleTask.exec()) {
        NX_LOG( lit("Db error in %1: %2").arg(Q_FUNC_INFO).arg(queryScheduleTask.lastError().text()), cl_logWARNING );
        return ErrorCode::dbError;
    }

    QnSql::fetch_many(queryScheduleTask, &scheduleTaskList);
    return ErrorCode::ok;
}

ErrorCode QnDbManager::doQueryNoLock(const nullptr_t& /*dummy*/, ApiCameraAttributesDataList& cameraUserAttributesList)
{
    //fetching camera user attributes
    QSqlQuery queryCameras(m_sdb);
    queryCameras.setForwardOnly(true);

    queryCameras.prepare(lit("\
        SELECT                                           \
            camera_guid as cameraID,                     \
            camera_name as cameraName,                   \
            group_name as userDefinedGroupName,          \
            audio_enabled as audioEnabled,               \
            control_enabled as controlEnabled,           \
            region as motionMask,                        \
            schedule_enabled as scheduleEnabled,         \
            motion_type as motionType,                   \
            secondary_quality as secondaryStreamQuality, \
            dewarping_params as dewarpingParams,         \
            min_archive_days as minArchiveDays,          \
            max_archive_days as maxArchiveDays,          \
            prefered_server_id as preferedServerId,      \
            license_used as licenseUsed,                 \
            failover_priority as failoverPriority,       \
            backup_type as backupType                    \
         FROM vms_camera_user_attributes                 \
         LEFT JOIN vms_resource r on r.guid = camera_guid     \
         ORDER BY camera_guid                            \
        "));

    if (!queryCameras.exec()) {
        NX_LOG( lit("Db error in %1: %2").arg(Q_FUNC_INFO).arg(queryCameras.lastError().text()), cl_logWARNING );
        return ErrorCode::dbError;
    }

    QnSql::fetch_many(queryCameras, &cameraUserAttributesList);

    std::vector<ApiScheduleTaskWithRefData> scheduleTaskList;
    ErrorCode errCode = getScheduleTasks(scheduleTaskList);
    if (errCode != ErrorCode::ok)
        return errCode;

    //merging data
    mergeObjectListData(
        cameraUserAttributesList,
        scheduleTaskList,
        &ApiCameraAttributesData::scheduleTasks,
        &ApiCameraAttributesData::cameraID,
        &ApiScheduleTaskWithRefData::sourceId );

    return ErrorCode::ok;
}

ErrorCode QnDbManager::doQueryNoLock(const nullptr_t& /*dummy*/, ApiCameraDataExList& cameraExList)
{
    QSqlQuery queryCameras( m_sdb );
    queryCameras.setForwardOnly(true);

    queryCameras.prepare(QString("\
        SELECT r.guid as id, r.guid, r.xtype_guid as typeId, r.parent_guid as parentId, \
            coalesce(nullif(cu.camera_name, \"\"), r.name) as name, r.url, \
            coalesce(rs.status, 0) as status, \
            c.vendor, c.manually_added as manuallyAdded, \
            coalesce(nullif(cu.group_name, \"\"), c.group_name) as groupName, \
            c.group_id as groupId, c.mac, c.model, \
            c.status_flags as statusFlags, c.physical_id as physicalId, \
            cu.audio_enabled as audioEnabled,                  \
            cu.control_enabled as controlEnabled,              \
            cu.region as motionMask,                           \
            cu.schedule_enabled as scheduleEnabled,            \
            cu.motion_type as motionType,                      \
            cu.secondary_quality as secondaryStreamQuality,    \
            cu.dewarping_params as dewarpingParams,            \
            cu.min_archive_days as minArchiveDays,             \
            cu.max_archive_days as maxArchiveDays,             \
            cu.prefered_server_id as preferedServerId,         \
            cu.license_used as licenseUsed,                    \
            cu.failover_priority as failoverPriority,          \
            cu.backup_type as backupType                       \
        FROM vms_resource r \
        LEFT JOIN vms_resource_status rs on rs.guid = r.guid \
        JOIN vms_camera c on c.resource_ptr_id = r.id \
        LEFT JOIN vms_camera_user_attributes cu on cu.camera_guid = r.guid \
        ORDER BY r.guid \
    "));

    if (!queryCameras.exec()) {
        NX_LOG( lit("Db error in %1: %2").arg(Q_FUNC_INFO).arg(queryCameras.lastError().text()), cl_logWARNING );
        return ErrorCode::dbError;
    }
    QnSql::fetch_many(queryCameras, &cameraExList);

    //reading resource properties
    QnQueryFilter filter;
    filter.fields.insert( RES_TYPE_FIELD, RES_TYPE_CAMERA );
    ApiResourceParamWithRefDataList params;
    ErrorCode result = fetchResourceParams( filter, params );
    if( result != ErrorCode::ok )
        return result;
    mergeObjectListData<ApiCameraDataEx>(cameraExList, params, &ApiCameraDataEx::addParams, &ApiResourceParamWithRefData::resourceId);

    std::vector<ApiScheduleTaskWithRefData> scheduleTaskList;
    ErrorCode errCode = getScheduleTasks(scheduleTaskList);
    if (errCode != ErrorCode::ok)
        return errCode;

    mergeObjectListData(
        cameraExList,
        scheduleTaskList,
        &ApiCameraDataEx::scheduleTasks,
        &ApiCameraDataEx::id,
        &ApiScheduleTaskWithRefData::sourceId );


    return ErrorCode::ok;
}


// ----------- getServers --------------------


ErrorCode QnDbManager::doQueryNoLock(const nullptr_t& /*dummy*/, ApiMediaServerDataList& serverList)
{
    QSqlQuery query(m_sdb);
    query.setForwardOnly(true);

    query.prepare(QString("\
        SELECT r.guid as id, r.guid, r.xtype_guid as typeId, r.parent_guid as parentId, r.name, r.url, \
        s.api_url as apiUrl, s.auth_key as authKey, s.version, s.net_addr_list as networkAddresses, s.system_info as systemInfo, \
        s.flags, s.system_name as systemName \
        FROM vms_resource r \
        LEFT JOIN vms_resource_status rs on rs.guid = r.guid \
        JOIN vms_server s on s.resource_ptr_id = r.id ORDER BY r.guid\
    "));

    if (!query.exec()) {
        qWarning() << Q_FUNC_INFO << query.lastError().text();
        return ErrorCode::dbError;
    }

    QnSql::fetch_many(query, &serverList);

    return ErrorCode::ok;
}

ErrorCode QnDbManager::doQueryNoLock(const nullptr_t& /*dummy*/, ApiMediaServerDataExList& serverExList)
{
    {
        //fetching server data
        ApiMediaServerDataList serverList;
        ErrorCode result = doQueryNoLock(nullptr, serverList);
        if( result != ErrorCode::ok )
            return result;

        //moving server data to dataex
        serverExList.reserve( serverList.size() );
        for( ApiMediaServerDataList::size_type i = 0; i < serverList.size(); ++i )
            serverExList.push_back( ApiMediaServerDataEx(std::move(serverList[i])) );
    }

    {
        //fetching server attributes
        ApiMediaServerUserAttributesDataList serverAttrsList;
        ErrorCode result = doQueryNoLock(QnUuid(), serverAttrsList );
        if( result != ErrorCode::ok )
            return result;

        //merging data & attributes
        mergeObjectListData(
            serverExList,
            serverAttrsList,
            &ApiMediaServerDataEx::id,
            &ApiMediaServerUserAttributesData::serverID,
            []( ApiMediaServerDataEx& server, ApiMediaServerUserAttributesData& serverAttrs )
                {
                    ((ApiMediaServerUserAttributesData&)server) = std::move(serverAttrs);
                    if (!server.serverName.isEmpty())
                        server.name = server.serverName;
                });
    }

    //fetching storages
    ApiStorageDataList storages;
    ErrorCode result = doQueryNoLock(QnUuid(), storages );
    if( result != ErrorCode::ok )
        return result;
    //merging storages
    mergeObjectListData( serverExList, storages, &ApiMediaServerDataEx::storages, &ApiMediaServerDataEx::id, &ApiStorageData::parentId );

    //reading properties
    QnQueryFilter filter;
    filter.fields.insert( RES_TYPE_FIELD, RES_TYPE_MSERVER );
    ApiResourceParamWithRefDataList params;
    result = fetchResourceParams( filter, params );
    if( result != ErrorCode::ok )
        return result;
    mergeObjectListData<ApiMediaServerDataEx>(serverExList, params, &ApiMediaServerDataEx::addParams, &ApiResourceParamWithRefData::resourceId);

    //reading status info
    ApiResourceStatusDataList statusList;
    result = doQueryNoLock( QnUuid(), statusList );
    if( result != ErrorCode::ok )
        return result;

    mergeObjectListData(
        serverExList,
        statusList,
        &ApiMediaServerDataEx::id,
        &ApiResourceStatusData::id,
        []( ApiMediaServerDataEx& server, ApiResourceStatusData& statusData ) { server.status = statusData.status; } );

    return ErrorCode::ok;
}

ErrorCode QnDbManager::doQueryNoLock(const QnUuid& mServerId, ApiMediaServerUserAttributesDataList& serverAttrsList)
{
    QSqlQuery query(m_sdb);
    query.setForwardOnly(true);
    QString filterStr;
    if( !mServerId.isNull() )
        filterStr = QString("WHERE server_guid = %1").arg(guidToSqlString(mServerId));

    query.prepare( lit("\
        SELECT                                                      \
            server_guid as serverID,                                \
            server_name as serverName,                              \
            max_cameras as maxCameras,                              \
            redundancy as allowAutoRedundancy,                      \
            backup_type as backupType,                              \
            backup_days_of_the_week as backupDaysOfTheWeek,         \
            backup_start as backupStart,                            \
            backup_duration as backupDuration,                      \
            backup_bitrate as backupBitrate                         \
        FROM vms_server_user_attributes                             \
        %1                                                          \
        ORDER BY server_guid                                        \
    ").arg(filterStr));
    if( !query.exec() )
    {
        NX_LOG( lit("DB Error at %1: %2").arg(Q_FUNC_INFO).arg(query.lastError().text()), cl_logWARNING );
        return ErrorCode::dbError;
    }
    QnSql::fetch_many(query, &serverAttrsList);

    return ErrorCode::ok;
}

//getCameraHistoryItems
ErrorCode QnDbManager::doQueryNoLock(const nullptr_t& /*dummy*/, ApiServerFootageDataList& historyList)
{
    QSqlQuery query(m_sdb);
    query.setForwardOnly(true);
    query.prepare(QString("SELECT server_guid, cameras FROM vms_used_cameras ORDER BY server_guid"));
    if (!query.exec()) {
        qWarning() << Q_FUNC_INFO << query.lastError().text();
        return ErrorCode::dbError;
    }
    while (query.next()) {
        ApiServerFootageData data;
        data.serverGuid = QnUuid::fromRfc4122(query.value(0).toByteArray());
        data.archivedCameras = QnUbjson::deserialized<std::vector<QnUuid>>(query.value(1).toByteArray());
        historyList.push_back(std::move(data));
    }
    QnSql::fetch_many(query, &historyList);

    return ErrorCode::ok;
}

//getUsers
ErrorCode QnDbManager::doQueryNoLock(const std::nullptr_t& /*dummy*/, ApiUserDataList& userList)
{
    const QString queryStr = R"(
        SELECT r.guid as id, r.guid, r.xtype_guid as typeId, r.parent_guid as parentId, r.name, r.url,
        u.is_superuser as isAdmin, u.email,
        p.digest as digest, p.crypt_sha512_hash as cryptSha512Hash, p.realm as realm, u.password as hash, p.rights as permissions,
        p.is_ldap as isLdap, p.is_enabled as isEnabled, p.group_guid as groupId, p.is_cloud as isCloud
        FROM vms_resource r
        JOIN auth_user u on u.id = r.id
        JOIN vms_userprofile p on p.user_id = u.id
        ORDER BY r.guid
    )";

    QSqlQuery query(m_sdb);
    query.setForwardOnly(true);
    if (!prepareSQLQuery(&query, queryStr, Q_FUNC_INFO))
        return ErrorCode::dbError;
    if (!execSQLQuery(&query, Q_FUNC_INFO))
        return ErrorCode::dbError;

    QnSql::fetch_many(query, &userList);

    return ErrorCode::ok;
}

//getUserGroups
ErrorCode QnDbManager::doQueryNoLock(const std::nullptr_t& /*dummy*/, ApiUserGroupDataList& result)
{
    QSqlQuery query(m_sdb);
    query.setForwardOnly(true);
    const QString queryStr = R"(
        SELECT id, name, permissions
        FROM vms_user_groups
        ORDER BY id
    )";
    if (!prepareSQLQuery(&query, queryStr, Q_FUNC_INFO))
        return ErrorCode::dbError;

    if (!execSQLQuery(&query, Q_FUNC_INFO))
        return ErrorCode::dbError;

    QnSql::fetch_many(query, &result);
    return ErrorCode::ok;
}


ec2::ErrorCode QnDbManager::doQueryNoLock(const std::nullptr_t& /*dummy*/, ApiAccessRightsDataList& accessRightsList)
{
    QSqlQuery query(m_sdb);
    query.setForwardOnly(true);
    const QString queryStr = R"(
        SELECT rights.guid as userId, resource.guid as resourceId
        FROM vms_access_rights rights
        JOIN vms_resource resource on resource.id = rights.resource_ptr_id
        ORDER BY rights.guid
    )";

    if (!prepareSQLQuery(&query, queryStr, Q_FUNC_INFO))
        return ErrorCode::dbError;

    if (!execSQLQuery(&query, Q_FUNC_INFO))
        return ErrorCode::dbError;

    ApiAccessRightsData current;
    while (query.next())
    {
        QnUuid userId = QnUuid::fromRfc4122(query.value(0).toByteArray());
        if (userId != current.userId)
        {
            if (!current.userId.isNull())
                accessRightsList.push_back(current);

            current.userId = userId;
            current.resourceIds.clear();
        }

        QnUuid resourceId = QnUuid::fromRfc4122(query.value(1).toByteArray());
        current.resourceIds.push_back(resourceId);
    }
    if (!current.userId.isNull())
        accessRightsList.push_back(current);

    return ErrorCode::ok;
}


//getTransactionLog
ErrorCode QnDbManager::doQueryNoLock(const std::nullptr_t&, ApiTransactionDataList& tranList)
{
    QSqlQuery query(m_sdb);
    query.setForwardOnly(true);
    query.prepare(QString("SELECT tran_guid, tran_data from transaction_log order by peer_guid, db_guid, sequence"));
    if (!query.exec()) {
        qWarning() << Q_FUNC_INFO << query.lastError().text();
        return ErrorCode::dbError;
    }

    while (query.next()) {
        ApiTransactionData tran;
        tran.tranGuid = QnSql::deserialized_field<QnUuid>(query.value(0));
        QByteArray srcData = query.value(1).toByteArray();
        QnUbjsonReader<QByteArray> stream(&srcData);
        if (QnUbjson::deserialize(&stream, &tran.tran)) {
            tranList.push_back(std::move(tran));
        }
        else {
            qWarning() << "Can' deserialize transaction from transaction log";
            return ErrorCode::dbError;
        }
    }

    return ErrorCode::ok;
}

// getClientInfos
ErrorCode QnDbManager::doQueryNoLock(const std::nullptr_t&, ApiClientInfoDataList& data)
{
	return doQueryNoLock(QnUuid(), data);
}

ErrorCode QnDbManager::doQueryNoLock(const QnUuid& clientId, ApiClientInfoDataList& data)
{
	QString filterStr;
    if (!clientId.isNull())
        filterStr = QString("WHERE guid = %1").arg(guidToSqlString(clientId));

    QSqlQuery query(m_sdb);
    query.setForwardOnly(true);
    query.prepare(QString(
        "SELECT guid as id, parent_guid as parentId, skin, systemInfo,"
            "cpuArchitecture, cpuModelName, cpuModelName, phisicalMemory,"
            "openGLVersion, openGLVendor, openGLRenderer,"
            "full_version as fullVersion, systemRuntime "
        "FROM vms_client_infos %1 ORDER BY guid").arg(filterStr));

    if (!query.exec()) {
        qWarning() << Q_FUNC_INFO << query.lastError().text();
        return ErrorCode::dbError;
    }

    QnSql::fetch_many(query, &data);
    return ErrorCode::ok;
}

//getVideowallList
ErrorCode QnDbManager::doQueryNoLock(const nullptr_t& /*dummy*/, ApiVideowallDataList& videowallList) {
    QSqlQuery query(m_sdb);
    QString filter; // todo: add data filtering by user here
    query.setForwardOnly(true);
    query.prepare(QString("\
        SELECT r.guid as id, r.guid, r.xtype_guid as typeId, r.parent_guid as parentId, r.name, r.url, l.autorun \
        FROM vms_videowall l \
        JOIN vms_resource r on r.id = l.resource_ptr_id %1 ORDER BY r.guid\
    ").arg(filter));
    if (!query.exec()) {
        qWarning() << Q_FUNC_INFO << query.lastError().text();
        return ErrorCode::dbError;
    }
    QnSql::fetch_many(query, &videowallList);

    QSqlQuery queryItems(m_sdb);
    queryItems.setForwardOnly(true);
    queryItems.prepare("\
        SELECT \
            item.guid, item.pc_guid as pcGuid, item.layout_guid as layoutGuid, \
            item.videowall_guid as videowallGuid, item.name, \
            item.snap_left as snapLeft, item.snap_top as snapTop, item.snap_right as snapRight, item.snap_bottom as snapBottom \
        FROM vms_videowall_item item ORDER BY videowallGuid");
    if (!queryItems.exec()) {
        qWarning() << Q_FUNC_INFO << queryItems.lastError().text();
        return ErrorCode::dbError;
    }
    std::vector<ApiVideowallItemWithRefData> items;
    QnSql::fetch_many(queryItems, &items);

    mergeObjectListData(videowallList, items, &ApiVideowallData::items, &ApiVideowallItemWithRefData::videowallGuid);

    QSqlQuery queryScreens(m_sdb);
    queryScreens.setForwardOnly(true);

    queryScreens.prepare("\
        SELECT \
            pc.videowall_guid as videowallGuid, \
            screen.pc_guid as pcGuid, screen.pc_index as pcIndex, \
            screen.desktop_x as desktopLeft, screen.desktop_y as desktopTop, \
            screen.desktop_w as desktopWidth, screen.desktop_h as desktopHeight, \
            screen.layout_x as layoutLeft, screen.layout_y as layoutTop, \
            screen.layout_w as layoutWidth, screen.layout_h as layoutHeight \
        FROM vms_videowall_screen screen \
        JOIN vms_videowall_pcs pc on pc.pc_guid = screen.pc_guid ORDER BY videowallGuid");
    if (!queryScreens.exec()) {
        qWarning() << Q_FUNC_INFO << queryScreens.lastError().text();
        return ErrorCode::dbError;
    }
    std::vector<ApiVideowallScreenWithRefData> screens;
    QnSql::fetch_many(queryScreens, &screens);
    mergeObjectListData(videowallList, screens, &ApiVideowallData::screens, &ApiVideowallScreenWithRefData::videowallGuid);

    QSqlQuery queryMatrixItems(m_sdb);
    queryMatrixItems.setForwardOnly(true);
    queryMatrixItems.prepare("\
        SELECT \
            item.matrix_guid as matrixGuid, \
            item.item_guid as itemGuid, \
            item.layout_guid as layoutGuid, \
            matrix.videowall_guid \
        FROM vms_videowall_matrix_items item \
        JOIN vms_videowall_matrix matrix ON matrix.guid = item.matrix_guid \
        ORDER BY item.matrix_guid\
    ");
    if (!queryMatrixItems.exec()) {
        qWarning() << Q_FUNC_INFO << queryMatrixItems.lastError().text();
        return ErrorCode::dbError;
    }
    std::vector<ApiVideowallMatrixItemWithRefData> matrixItems;
    QnSql::fetch_many(queryMatrixItems, &matrixItems);

    QSqlQuery queryMatrices(m_sdb);
    queryMatrices.setForwardOnly(true);
    queryMatrices.prepare("\
        SELECT \
            matrix.guid as id, \
            matrix.name, \
            matrix.videowall_guid as videowallGuid \
        FROM vms_videowall_matrix matrix ORDER BY matrix.guid\
    ");
    if (!queryMatrices.exec()) {
        qWarning() << Q_FUNC_INFO << queryMatrices.lastError().text();
        return ErrorCode::dbError;
    }
    std::vector<ApiVideowallMatrixWithRefData> matrices;
    QnSql::fetch_many(queryMatrices, &matrices);
    mergeObjectListData(matrices, matrixItems, &ApiVideowallMatrixData::items, &ApiVideowallMatrixItemWithRefData::matrixGuid);
    std::sort(matrices.begin(), matrices.end(), [] (const ApiVideowallMatrixWithRefData& data1, const ApiVideowallMatrixWithRefData& data2) {
        return data1.videowallGuid.toRfc4122() < data2.videowallGuid.toRfc4122();
    });
    mergeObjectListData(videowallList, matrices, &ApiVideowallData::matrices, &ApiVideowallMatrixWithRefData::videowallGuid);

    return ErrorCode::ok;
}

//getWebPageList
ErrorCode QnDbManager::doQueryNoLock(const nullptr_t& /*dummy*/, ApiWebPageDataList& webPageList)
{
    QSqlQuery query(m_sdb);
    query.setForwardOnly(true);
    query.prepare(QString("\
                          SELECT r.guid as id, r.guid, r.xtype_guid as typeId, r.parent_guid as parentId, r.name, r.url \
                          FROM vms_webpage l \
                          JOIN vms_resource r on r.id = l.resource_ptr_id ORDER BY r.guid\
                          "));
    if (!query.exec())
    {
        qWarning() << Q_FUNC_INFO << query.lastError().text();
        return ErrorCode::dbError;
    }
    QnSql::fetch_many(query, &webPageList);

    return ErrorCode::ok;
}

//getBusinessRules
ErrorCode QnDbManager::doQueryNoLock(const nullptr_t& /*dummy*/, ApiBusinessRuleDataList& businessRuleList)
{
    QSqlQuery query(m_sdb);
    query.setForwardOnly(true);
    query.prepare(QString("\
        SELECT guid as id, event_type as eventType, event_condition as eventCondition, event_state as eventState, action_type as actionType, \
        action_params as actionParams, aggregation_period as aggregationPeriod, disabled, comments as comment, schedule, system \
        FROM vms_businessrule order by guid\
    "));
    if (!query.exec()) {
        qWarning() << Q_FUNC_INFO << query.lastError().text();
        return ErrorCode::dbError;
    }

    QSqlQuery queryRuleEventRes(m_sdb);
    queryRuleEventRes.setForwardOnly(true);
    queryRuleEventRes.prepare(QString("SELECT businessrule_guid as id, resource_guid as parentId from vms_businessrule_event_resources order by businessrule_guid"));
    if (!queryRuleEventRes.exec()) {
        qWarning() << Q_FUNC_INFO << queryRuleEventRes.lastError().text();
        return ErrorCode::dbError;
    }

    QSqlQuery queryRuleActionRes(m_sdb);
    queryRuleActionRes.setForwardOnly(true);
    queryRuleActionRes.prepare(QString("SELECT businessrule_guid as id, resource_guid as parentId from vms_businessrule_action_resources order by businessrule_guid"));
    if (!queryRuleActionRes.exec()) {
        qWarning() << Q_FUNC_INFO << queryRuleActionRes.lastError().text();
        return ErrorCode::dbError;
    }

    QnSql::fetch_many(query, &businessRuleList);

    // merge data

    mergeIdListData<ApiBusinessRuleData>(queryRuleEventRes, businessRuleList, &ApiBusinessRuleData::eventResourceIds);
    mergeIdListData<ApiBusinessRuleData>(queryRuleActionRes, businessRuleList, &ApiBusinessRuleData::actionResourceIds);

    return ErrorCode::ok;
}

// getKVPairs
ErrorCode QnDbManager::doQueryNoLock(const QnUuid& resourceId, ApiResourceParamWithRefDataList& params)
{
    QnQueryFilter filter;
    if( !resourceId.isNull() )
        filter.fields.insert( RES_ID_FIELD, QVariant::fromValue(resourceId) );
    return fetchResourceParams( filter, params );
}

// getCurrentTime
ErrorCode QnDbManager::doQuery(const nullptr_t& /*dummy*/, ApiTimeData& currentTime)
{
    currentTime = TimeSynchronizationManager::instance()->getTimeInfo();
    return ErrorCode::ok;
}

// dumpDatabase
ErrorCode QnDbManager::doQuery(const nullptr_t& /*dummy*/, ApiDatabaseDumpData& data)
{
    QnWriteLocker lock(&m_mutex);

    //have to close/open DB to dump journals to .db file
    m_sdb.close();
    m_sdbStatic.close();

    //creating dump
    QFile f(m_sdb.databaseName());
    if (!f.open(QFile::ReadOnly))
        return ErrorCode::ioError;
    data.data = f.readAll();

    //TODO #ak add license db to backup

    if( !m_sdb.open() )
    {
        NX_LOG( lit("Can't reopen ec2 DB (%1). Error %2").arg(m_sdb.databaseName()).arg(m_sdb.lastError().text()), cl_logWARNING );
        return ErrorCode::dbError;
    }

    if( !m_sdbStatic.open() )
    {
        NX_LOG( lit("Can't reopen ec2 license DB (%1). Error %2").arg(m_sdbStatic.databaseName()).arg(m_sdbStatic.lastError().text()), cl_logWARNING );
        return ErrorCode::dbError;
    }

    //tuning DB
    if( !tuneDBAfterOpen() )
        return ErrorCode::dbError;

    return ErrorCode::ok;
}

ErrorCode QnDbManager::doQuery(const ApiStoredFilePath& dumpFilePath, ApiDatabaseDumpToFileData& databaseDumpToFileData)
{
    QnWriteLocker lock(&m_mutex);

    //have to close/open DB to dump journals to .db file
    m_sdb.close();
    m_sdbStatic.close();

    if( !QFile::copy( m_sdb.databaseName(), dumpFilePath.path ) )
        return ErrorCode::ioError;

    //TODO #ak add license db to backup

    QFileInfo dumpFileInfo( dumpFilePath.path );
    databaseDumpToFileData.size = dumpFileInfo.size();

    if( !m_sdb.open() )
    {
        NX_LOG( lit("Can't reopen ec2 DB (%1). Error %2").arg(m_sdb.databaseName()).arg(m_sdb.lastError().text()), cl_logWARNING );
        return ErrorCode::dbError;
    }

    if( !m_sdbStatic.open() )
    {
        NX_LOG( lit("Can't reopen ec2 license DB (%1). Error %2").arg(m_sdbStatic.databaseName()).arg(m_sdbStatic.lastError().text()), cl_logWARNING );
        return ErrorCode::dbError;
    }

    //tuning DB
    if( !tuneDBAfterOpen() )
        return ErrorCode::dbError;

    return ErrorCode::ok;
}


// ApiFullInfo
ErrorCode QnDbManager::doQueryNoLock(const nullptr_t& dummy, ApiFullInfoData& data)
{
//    ErrorCode status;

#define db_load(target)      { ErrorCode status = doQueryNoLock(dummy, target);     if (status != ErrorCode::ok) return status; }
#define db_load_uuid(target) { ErrorCode status = doQueryNoLock(QnUuid(), target);  if (status != ErrorCode::ok) return status; }

    db_load(data.resourceTypes);

    db_load(data.servers);
    db_load_uuid(data.serversUserAttributesList);
    db_load(data.cameras);
    db_load(data.cameraUserAttributesList);
    db_load(data.users);
    db_load(data.userGroups);
    db_load(data.layouts);
    db_load(data.videowalls);
    db_load(data.webPages);
    db_load(data.rules);
    db_load(data.cameraHistory);
    db_load(data.licenses);
    db_load(data.discoveryData);
    db_load_uuid(data.allProperties);
    db_load_uuid(data.storages);
    db_load_uuid(data.resStatusList);
    db_load(data.accessRights);

#undef db_load_uuid
#undef db_load

    return ErrorCode::ok;
}

ErrorCode QnDbManager::doQueryNoLock(const std::nullptr_t &, ApiDiscoveryDataList &data) {
    QSqlQuery query(m_sdb);

    QString q = QString(lit("SELECT server_id as id, url, ignore from vms_mserver_discovery"));
    query.setForwardOnly(true);
    query.prepare(q);

    if (!query.exec()) {
        qWarning() << Q_FUNC_INFO << __LINE__ << query.lastError();
        return ErrorCode::dbError;
    }

    QnSql::fetch_many(query, &data);

    return ErrorCode::ok;
}

ErrorCode QnDbManager::saveLicense(const ApiLicenseData& license) {
    QSqlQuery insQuery(m_sdbStatic);
    insQuery.prepare("INSERT OR REPLACE INTO vms_license (license_key, license_block) VALUES(:licenseKey, :licenseBlock)");
    insQuery.bindValue(":licenseKey", license.key);
    insQuery.bindValue(":licenseBlock", license.licenseBlock);
    if (insQuery.exec()) {
        return ErrorCode::ok;
    }
    else {
        qWarning() << Q_FUNC_INFO << insQuery.lastError().text();
        return ErrorCode::dbError;
    }
}

ErrorCode QnDbManager::removeLicense(const ApiLicenseData& license) {
    QSqlQuery delQuery(m_sdbStatic);
    delQuery.prepare("DELETE FROM vms_license WHERE license_key = ?");
    delQuery.addBindValue(license.key);
    if (delQuery.exec()) {
        return ErrorCode::ok;
    }
    else {
        qWarning() << Q_FUNC_INFO << delQuery.lastError().text();
        return ErrorCode::dbError;
    }
}

ErrorCode QnDbManager::executeTransactionInternal(const QnTransaction<ApiMiscData>& tran)
{
    return saveMiscParam(tran.params);
}

ErrorCode QnDbManager::executeTransactionInternal(const QnTransaction<ApiLicenseData>& tran)
{
    if (tran.command == ApiCommand::addLicense)
        return saveLicense(tran.params);
    else if (tran.command == ApiCommand::removeLicense)
        return removeLicense(tran.params);
    else {
        NX_ASSERT(1, Q_FUNC_INFO, "Unexpected command!");
        return ErrorCode::notImplemented;
    }
}

ErrorCode QnDbManager::executeTransactionInternal(const QnTransaction<ApiLicenseDataList>& tran)
{
    for (const ApiLicenseData& license: tran.params) {
        ErrorCode result = saveLicense(license);
        if (result != ErrorCode::ok) {
            return ErrorCode::dbError;
        }
    }

    return ErrorCode::ok;
}

ErrorCode QnDbManager::doQueryNoLock(const nullptr_t& /*dummy*/, ec2::ApiLicenseDataList& data)
{
    QSqlQuery query(m_sdbStatic);

    QString q = QString(lit("SELECT license_key as key, license_block as licenseBlock from vms_license"));
    query.setForwardOnly(true);
    query.prepare(q);

    if (!query.exec())
    {
        qWarning() << Q_FUNC_INFO << __LINE__ << query.lastError();
        return ErrorCode::dbError;
    }

    QnSql::fetch_many(query, &data);
    return ErrorCode::ok;
}

ErrorCode QnDbManager::doQueryNoLock(const ApiStoredFilePath& _path, ApiStoredDirContents& data)
{
    QSqlQuery query(m_sdb);
    QString path;
    if (!_path.path.isEmpty())
        path = closeDirPath(_path.path);

    QString pathFilter(lit("path"));
    if (!path.isEmpty())
        pathFilter = QString(lit("substr(path, %2)")).arg(path.length()+1);
    QString q = QString(lit("SELECT %1 FROM vms_storedFiles WHERE path LIKE '%2%' ")).arg(pathFilter).arg(path);
    if (!path.isEmpty())
        q += QString(lit("AND substr(path, %2) NOT LIKE '%/%' ")).arg(path.length()+1);

    query.setForwardOnly(true);
    query.prepare(q);
    if (!query.exec())
    {
        qWarning() << Q_FUNC_INFO << __LINE__ << query.lastError();
        return ErrorCode::dbError;
    }
    while (query.next())
        data.push_back(query.value(0).toString());

    return ErrorCode::ok;
}

ErrorCode QnDbManager::doQueryNoLock(const ApiStoredFilePath& path, ApiStoredFileData& data)
{
    QSqlQuery query(m_sdb);
    query.setForwardOnly(true);
    query.prepare("SELECT data FROM vms_storedFiles WHERE path = :path");
    query.bindValue(":path", path.path);
    if (!query.exec())
    {
        qWarning() << Q_FUNC_INFO << __LINE__ << query.lastError();
        return ErrorCode::dbError;
    }
    data.path = path.path;
    if (query.next())
        data.data = query.value(0).toByteArray();
    return ErrorCode::ok;
}

ErrorCode QnDbManager::doQueryNoLock(const ApiStoredFilePath& path, ApiStoredFileDataList& data)
{
    QString filter;
    if (!path.path.isEmpty())
        filter = QString("WHERE path = '%1'").arg(path.path);

    QSqlQuery query(m_sdb);
    query.setForwardOnly(true);
    query.prepare(QString("SELECT path, data FROM vms_storedFiles %1").arg(filter));
    if (!query.exec())
    {
        qWarning() << Q_FUNC_INFO << __LINE__ << query.lastError();
        return ErrorCode::dbError;
    }
    QnSql::fetch_many(query, &data);
    return ErrorCode::ok;
}

ErrorCode QnDbManager::saveVideowall(const ApiVideowallData& params) {
    qint32 internalId;

    ErrorCode result = insertOrReplaceResource(params, &internalId);
    if (result != ErrorCode::ok)
        return result;

    result = insertOrReplaceVideowall(params, internalId);
    if (result != ErrorCode::ok)
        return result;

    result = updateVideowallItems(params);
    if (result != ErrorCode::ok)
        return result;

    result = updateVideowallScreens(params);
    if (result != ErrorCode::ok)
        return result;

    result = updateVideowallMatrices(params);
    return result;
}

ErrorCode QnDbManager::updateVideowallItems(const ApiVideowallData& data) {
    ErrorCode result = deleteVideowallItems(data.id);
    if (result != ErrorCode::ok)
        return result;

    QSqlQuery insQuery(m_sdb);
    insQuery.prepare("INSERT INTO vms_videowall_item \
                     (guid, pc_guid, layout_guid, videowall_guid, name, snap_left, snap_top, snap_right, snap_bottom) \
                     VALUES \
                     (:guid, :pcGuid, :layoutGuid, :videowall_guid, :name, :snapLeft, :snapTop, :snapRight, :snapBottom)");
    for(const ApiVideowallItemData& item: data.items)
    {
        QnSql::bind(item, &insQuery);
        insQuery.bindValue(":videowall_guid", data.id.toRfc4122());

        if (!insQuery.exec()) {
            qWarning() << Q_FUNC_INFO << insQuery.lastError().text();
            return ErrorCode::dbError;
        }
    }
    return ErrorCode::ok;
}

ErrorCode QnDbManager::updateVideowallScreens(const ApiVideowallData& data) {
    if (data.screens.size() == 0)
        return ErrorCode::ok;

    QSet<QnUuid> pcUuids;

    {
        QSqlQuery query(m_sdb);
        query.prepare("INSERT OR REPLACE INTO vms_videowall_screen \
                      (pc_guid, pc_index, \
                      desktop_x, desktop_y, desktop_w, desktop_h, \
                      layout_x, layout_y, layout_w, layout_h) \
                      VALUES \
                      (:pcGuid, :pcIndex, \
                      :desktopLeft, :desktopTop, :desktopWidth, :desktopHeight, \
                      :layoutLeft, :layoutTop, :layoutWidth, :layoutHeight)");

        for(const ApiVideowallScreenData& screen: data.screens)
        {
            QnSql::bind(screen, &query);
            pcUuids << screen.pcGuid;
            if (!query.exec()) {
                qWarning() << Q_FUNC_INFO << query.lastError().text();
                return ErrorCode::dbError;
            }
        }
    }

    {
        QSqlQuery query(m_sdb);
        query.prepare("INSERT OR REPLACE INTO vms_videowall_pcs \
                      (videowall_guid, pc_guid) VALUES (:videowall_guid, :pc_guid)");
        for (const QnUuid &pcUuid: pcUuids) {
            query.bindValue(":videowall_guid", data.id.toRfc4122());
            query.bindValue(":pc_guid", pcUuid.toRfc4122());
            if (!query.exec()) {
                qWarning() << Q_FUNC_INFO << query.lastError().text();
                return ErrorCode::dbError;
            }
        }
    }
    return ErrorCode::ok;
}

ErrorCode QnDbManager::updateVideowallMatrices(const ApiVideowallData &data) {
    ErrorCode result = deleteVideowallMatrices(data.id);
    if (result != ErrorCode::ok)
        return result;

    QSqlQuery insQuery(m_sdb);
    insQuery.prepare("INSERT INTO vms_videowall_matrix \
                     (guid, videowall_guid, name) \
                     VALUES \
                     (:id, :videowall_guid, :name)");

    QSqlQuery insItemsQuery(m_sdb);
    insItemsQuery.prepare("INSERT INTO vms_videowall_matrix_items \
                     (matrix_guid, item_guid, layout_guid) \
                     VALUES \
                     (:matrix_guid, :itemGuid, :layoutGuid)");

    for(const ApiVideowallMatrixData &matrix: data.matrices) {
        QnSql::bind(matrix, &insQuery);
        insQuery.bindValue(":videowall_guid", data.id.toRfc4122());

        if (!insQuery.exec()) {
            qWarning() << Q_FUNC_INFO << insQuery.lastError().text();
            return ErrorCode::dbError;
        }

        insItemsQuery.bindValue(":matrix_guid", matrix.id.toRfc4122());
        for(const ApiVideowallMatrixItemData &item: matrix.items) {
            QnSql::bind(item, &insItemsQuery);
            if (!insItemsQuery.exec()) {
                qWarning() << Q_FUNC_INFO << insItemsQuery.lastError().text();
                return ErrorCode::dbError;
            }
        }
    }
    return ErrorCode::ok;
}

ErrorCode QnDbManager::deleteVideowallPcs(const QnUuid &videowall_guid) {
    return deleteTableRecord(videowall_guid, "vms_videowall_pcs", "videowall_guid");
}

ErrorCode QnDbManager::deleteVideowallItems(const QnUuid &videowall_guid) {
    ErrorCode err = deleteTableRecord(videowall_guid, "vms_videowall_item", "videowall_guid");
    if (err != ErrorCode::ok)
        return err;

    { // delete unused PC screens
        QSqlQuery delQuery(m_sdb);
        delQuery.prepare("DELETE FROM vms_videowall_screen WHERE pc_guid NOT IN (SELECT pc_guid from vms_videowall_item) ");
        if (!delQuery.exec()) {
            qWarning() << Q_FUNC_INFO << delQuery.lastError().text();
            return ErrorCode::dbError;
        }
    }

    { // delete unused PCs
        QSqlQuery delQuery(m_sdb);
        delQuery.prepare("DELETE FROM vms_videowall_pcs WHERE pc_guid NOT IN (SELECT pc_guid from vms_videowall_screen) ");
        if (!delQuery.exec()) {
            qWarning() << Q_FUNC_INFO << delQuery.lastError().text();
            return ErrorCode::dbError;
        }
    }

    return ErrorCode::ok;
}

ErrorCode QnDbManager::deleteVideowallMatrices(const QnUuid &videowall_guid) {
    ErrorCode err = deleteTableRecord(videowall_guid, "vms_videowall_matrix", "videowall_guid");
    if (err != ErrorCode::ok)
        return err;

    { // delete unused matrix items
        QSqlQuery delQuery(m_sdb);
        delQuery.prepare("DELETE FROM vms_videowall_matrix_items WHERE matrix_guid NOT IN (SELECT guid from vms_videowall_matrix) ");
        if (!delQuery.exec()) {
            qWarning() << Q_FUNC_INFO << delQuery.lastError().text();
            return ErrorCode::dbError;
        }
    }

    return ErrorCode::ok;
}

ErrorCode QnDbManager::removeVideowall(const QnUuid& guid) {
    qint32 id = getResourceInternalId(guid);

    //ErrorCode err = deleteAddParams(id);
    //if (err != ErrorCode::ok)
    //    return err;

    ErrorCode err = deleteVideowallMatrices(guid);
    if (err != ErrorCode::ok)
        return err;

    err = deleteVideowallPcs(guid);
    if (err != ErrorCode::ok)
        return err;

    err = deleteVideowallItems(guid);
    if (err != ErrorCode::ok)
        return err;

    err = deleteTableRecord(id, "vms_videowall", "resource_ptr_id");
    if (err != ErrorCode::ok)
        return err;

    err = deleteRecordFromResourceTable(id);
    if (err != ErrorCode::ok)
        return err;

    return ErrorCode::ok;
}

ErrorCode QnDbManager::insertOrReplaceVideowall(const ApiVideowallData& data, qint32 internalId) {
    QSqlQuery insQuery(m_sdb);
    insQuery.prepare("INSERT OR REPLACE INTO vms_videowall (autorun, resource_ptr_id) VALUES\
                     (:autorun, :internalId)");
    QnSql::bind(data, &insQuery);
    insQuery.bindValue(":internalId", internalId);
    if (insQuery.exec())
        return ErrorCode::ok;

    qWarning() << Q_FUNC_INFO << insQuery.lastError().text();
    return ErrorCode::dbError;
}

ErrorCode QnDbManager::removeLayoutFromVideowallItems(const QnUuid &layout_id) {
    QByteArray emptyId = QnUuid().toRfc4122();

    QSqlQuery query(m_sdb);
    query.prepare("UPDATE vms_videowall_item set layout_guid = :empty_id WHERE layout_guid = :layout_id");
    query.bindValue(":empty_id", emptyId);
    query.bindValue(":layout_id", layout_id.toRfc4122());
    if (query.exec())
        return ErrorCode::ok;

    qWarning() << Q_FUNC_INFO << query.lastError().text();
    return ErrorCode::dbError;
}

ErrorCode QnDbManager::saveWebPage(const ApiWebPageData& params)
{
    qint32 internalId;

    ErrorCode result = insertOrReplaceResource(params, &internalId);
    if (result != ErrorCode::ok)
        return result;

    result = insertOrReplaceWebPage(params, internalId);
    return result;
}


ErrorCode QnDbManager::removeWebPage(const QnUuid& guid)
{
    qint32 id = getResourceInternalId(guid);

    ErrorCode err = deleteTableRecord(id, "vms_webpage", "resource_ptr_id");
    if (err != ErrorCode::ok)
        return err;

    err = deleteRecordFromResourceTable(id);
    if (err != ErrorCode::ok)
        return err;

    return ErrorCode::ok;
}

ErrorCode QnDbManager::insertOrReplaceWebPage(const ApiWebPageData& data, qint32 internalId)
{
    QSqlQuery insQuery(m_sdb);
    insQuery.prepare("INSERT OR REPLACE INTO vms_webpage (resource_ptr_id) VALUES (:internalId)");
    QnSql::bind(data, &insQuery);
    insQuery.bindValue(":internalId", internalId);
    if (insQuery.exec())
        return ErrorCode::ok;

    qWarning() << Q_FUNC_INFO << insQuery.lastError().text();
    return ErrorCode::dbError;
}

ErrorCode QnDbManager::executeTransactionInternal(const QnTransaction<ApiLicenseOverflowData>& tran)
{
    if (m_licenseOverflowMarked == tran.params.value)
        return ErrorCode::ok;
    m_licenseOverflowMarked = tran.params.value;

    QSqlQuery query(m_sdb);
    query.prepare("INSERT OR REPLACE into misc_data (key, data) values(?, ?) ");
    query.addBindValue(LICENSE_EXPIRED_TIME_KEY);
    query.addBindValue(QByteArray::number(tran.params.time));
    if (!query.exec()) {
        qWarning() << Q_FUNC_INFO << query.lastError().text();
        return ErrorCode::failure;
    }

    QnPeerRuntimeInfo localInfo = QnRuntimeInfoManager::instance()->localInfo();
    if (localInfo.data.prematureLicenseExperationDate != tran.params.time) {
        localInfo.data.prematureLicenseExperationDate = tran.params.time;
        QnRuntimeInfoManager::instance()->updateLocalItem(localInfo);
    }

    return ErrorCode::ok;
}

QnUuid QnDbManager::getID() const
{
    return m_dbInstanceId;
}

QnDbManager::QnDbTransaction* QnDbManager::getTransaction()
{
    return &m_tran;
}
} // namespace detail

QnDbManagerAccess::QnDbManagerAccess(const Qn::UserAccessData &userAccessData)
    : m_userAccessData(userAccessData)
{}

ApiObjectType QnDbManagerAccess::getObjectType(const QnUuid& objectId)
{
    return detail::QnDbManager::instance()->getObjectType(objectId);
}

QnDbHelper::QnDbTransaction* QnDbManagerAccess::getTransaction()
{
    return detail::QnDbManager::instance()->getTransaction();
}

ApiObjectType QnDbManagerAccess::getObjectTypeNoLock(const QnUuid& objectId)
{
    return detail::QnDbManager::instance()->getObjectTypeNoLock(objectId);
}

ApiObjectInfoList QnDbManagerAccess::getNestedObjectsNoLock(const ApiObjectInfo& parentObject)
{
    return detail::QnDbManager::instance()->getNestedObjectsNoLock(parentObject);
}

ApiObjectInfoList QnDbManagerAccess::getObjectsNoLock(const ApiObjectType& objectType)
{
    return detail::QnDbManager::instance()->getObjectsNoLock(objectType);
}
} // namespace ec2<|MERGE_RESOLUTION|>--- conflicted
+++ resolved
@@ -81,25 +81,6 @@
     return result;
 }
 
-<<<<<<< HEAD
-template <class T, class Field>
-void assertSorted(std::vector<T> &data, QnUuid Field::*idField) {
-#ifdef _DEBUG
-    if (data.empty())
-        return;
-
-    QByteArray prev = (data[0].*idField).toRfc4122();
-    for (size_t i = 1; i < data.size(); ++i) {
-        QByteArray next = (data[i].*idField).toRfc4122();
-        NX_ASSERT(next >= prev);
-        prev = next;
-    }
-#else
-    Q_UNUSED(data);
-    Q_UNUSED(idField);
-#endif // DEBUG
-}
-
 template <class T>
 void assertSorted(std::vector<T> &data) {
 #ifdef _DEBUG
@@ -109,128 +90,7 @@
 #endif // DEBUG
 }
 
-/**
- * Function merges sorted query into the sorted Data list. Data list contains placeholder
- * field for the data, that is contained in the query.
- * Data elements should have 'id' field and should be sorted by it.
- * Query should have 'id' and 'parentId' fields and should be sorted by 'id'.
- */
-template <class MainData>
-void mergeIdListData(QSqlQuery& query, std::vector<MainData>& data, std::vector<QnUuid> MainData::*subList)
-{
-    assertSorted(data);
-
-    QSqlRecord rec = query.record();
-    int idIdx = rec.indexOf("id");
-    int parentIdIdx = rec.indexOf("parentId");
-    NX_ASSERT(idIdx >=0 && parentIdIdx >= 0);
-
-    bool eof = true;
-    QnUuid id, parentId;
-    QByteArray idRfc;
-
-    auto step = [&eof, &id, &idRfc, &parentId, &query, idIdx, parentIdIdx]{
-        eof = !query.next();
-        if (eof)
-            return;
-        idRfc = query.value(idIdx).toByteArray();
-        NX_ASSERT(idRfc == id.toRfc4122() || idRfc > id.toRfc4122());
-        id = QnUuid::fromRfc4122(idRfc);
-        parentId = QnUuid::fromRfc4122(query.value(parentIdIdx).toByteArray());
-    };
-
-    step();
-    size_t i = 0;
-    while (i < data.size() && !eof) {
-        if (id == data[i].id) {
-            (data[i].*subList).push_back(parentId);
-            step();
-        } else if (idRfc > data[i].id.toRfc4122()) {
-            ++i;
-        } else {
-            step();
-        }
-    }
-}
-
-/**
- * Function merges two sorted lists. First of them (data) contains placeholder
- * field for the data, that is contained in the second (subData).
- * Data elements should have 'id' field and should be sorted by it.
- * SubData elements should be sorted by parentIdField.
- */
-template <class MainData, class SubData, class MainSubData, class MainOrParentType, class IdType, class SubOrParentType>
-void mergeObjectListData(std::vector<MainData>& data, std::vector<SubData>& subDataList, std::vector<MainSubData> MainOrParentType::*subDataListField, IdType SubOrParentType::*parentIdField)
-{
-    assertSorted(data);
-    assertSorted(subDataList, parentIdField);
-
-    size_t i = 0;
-    size_t j = 0;
-    while (i < data.size() && j < subDataList.size()) {
-        if (subDataList[j].*parentIdField == data[i].id) {
-            (data[i].*subDataListField).push_back(subDataList[j]);
-            ++j;
-        } else if ((subDataList[j].*parentIdField).toRfc4122() > data[i].id.toRfc4122()) {
-            ++i;
-        } else {
-            ++j;
-        }
-    }
-}
-
-template <class MainData, class SubData, class MainOrParentType, class IdType, class SubOrParentType, class Handler>
-void mergeObjectListData(
-    std::vector<MainData>& data,
-    std::vector<SubData>& subDataList,
-    IdType MainOrParentType::*idField,
-    IdType SubOrParentType::*parentIdField,
-    Handler mergeHandler )
-{
-    assertSorted(data, idField);
-    assertSorted(subDataList, parentIdField);
-
-    size_t i = 0;
-    size_t j = 0;
-
-    while (i < data.size() && j < subDataList.size()) {
-        if (subDataList[j].*parentIdField == data[i].*idField) {
-            mergeHandler( data[i], subDataList[j] );
-            ++j;
-        } else if ((subDataList[j].*parentIdField).toRfc4122() > (data[i].*idField).toRfc4122()) {
-            ++i;
-        } else {
-            ++j;
-        }
-    }
-}
-
-//!Same as above but does not require field "id" of type QnUuid
-/**
- * Function merges two sorted lists. First of them (data) contains placeholder
- * field for the data, that is contained in the second (subData).
- * Data elements MUST be sorted by \a idField.
- * SubData elements should be sorted by parentIdField.
- * Types MainOrParentType1 and MainOrParentType2 are separated to allow \a subDataListField and \a idField to be pointers to fields of related types
- */
-template <class MainData, class SubData, class MainSubData, class MainOrParentType1, class MainOrParentType2, class IdType, class SubOrParentType>
-void mergeObjectListData(
-    std::vector<MainData>& data,
-    std::vector<SubData>& subDataList,
-    std::vector<MainSubData> MainOrParentType1::*subDataListField,
-    IdType MainOrParentType2::*idField,
-    IdType SubOrParentType::*parentIdField )
-{
-    mergeObjectListData(
-        data,
-        subDataList,
-        idField,
-        parentIdField,
-        [subDataListField]( MainData& mergeTo, SubData& mergeWhat ){ (mergeTo.*subDataListField).push_back(mergeWhat); } );
-}
-=======
-
->>>>>>> a97b8dcc
+
 
 /**
 * Updaters are used to update object's fields, which are stored as a raw json string
