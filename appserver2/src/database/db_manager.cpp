#include "db_manager.h"

#include <utils/common/app_info.h>

#include <QtSql/QtSql>

#include <common/common_module.h>

#include "utils/common/util.h"
#include "managers/time_manager.h"
#include "nx_ec/data/api_business_rule_data.h"
#include "nx_ec/data/api_discovery_data.h"
#include <nx/vms/event/event_fwd.h>
#include "utils/common/synctime.h"
#include "utils/crypt/symmetrical.h"

#include "core/resource/user_resource.h"
#include <core/resource/camera_resource.h>

#include <core/resource_management/user_roles_manager.h>

#include <database/api/db_resource_api.h>
#include <database/api/db_layout_api.h>
#include <database/api/db_layout_tour_api.h>
#include <database/api/db_webpage_api.h>

#include <database/migrations/event_rules_db_migration.h>
#include <database/migrations/user_permissions_db_migration.h>
#include <database/migrations/accessible_resources_db_migration.h>
#include <database/migrations/legacy_transaction_migration.h>
#include <database/migrations/add_transaction_type.h>
#include <database/migrations/make_transaction_timestamp_128bit.h>
#include <database/migrations/add_history_attributes_to_transaction.h>
#include <database/migrations/reparent_videowall_layouts.h>
#include <database/migrations/add_default_webpages_migration.h>
#include <database/migrations/cleanup_removed_transactions.h>
#include <database/migrations/access_rights_db_migration.h>

#include <network/system_helpers.h>

#include "nx_ec/data/api_camera_data.h"
#include "nx_ec/data/api_resource_type_data.h"
#include "nx_ec/data/api_stored_file_data.h"
#include "nx_ec/data/api_user_data.h"
#include "nx_ec/data/api_layout_data.h"
#include "nx_ec/data/api_videowall_data.h"
#include "nx_ec/data/api_webpage_data.h"
#include "nx_ec/data/api_license_data.h"
#include "nx_ec/data/api_business_rule_data.h"
#include "nx_ec/data/api_full_info_data.h"
#include "nx_ec/data/api_camera_history_data.h"
#include "nx_ec/data/api_media_server_data.h"
#include "nx_ec/data/api_update_data.h"
#include <nx_ec/data/api_time_data.h>
#include "nx_ec/data/api_conversion_functions.h"
#include <nx_ec/data/api_access_rights_data.h>
#include "api/runtime_info_manager.h"
#include <nx/utils/log/log.h>
#include "nx_ec/data/api_camera_data_ex.h"
#include "restype_xml_parser.h"
#include <nx/vms/event/rule.h>
#include "settings.h"
#include <database/api/db_resource_api.h>

#include <nx/fusion/model_functions.h>

static const QString RES_TYPE_MSERVER = "mediaserver";
static const QString RES_TYPE_CAMERA = "camera";
static const QString RES_TYPE_STORAGE = "storage";

using namespace nx;

namespace ec2
{

namespace aux {

bool applyRestoreDbData(const BeforeRestoreDbData& restoreData, const QnUserResourcePtr& admin)
{
    if (!restoreData.isEmpty())
    {
        admin->setHash(restoreData.hash);
        admin->setDigest(restoreData.digest);
        admin->setCryptSha512Hash(restoreData.cryptSha512Hash);
        admin->setRealm(restoreData.realm);
        admin->setEnabled(true);
        return true;
    }

    return false;
}
}

namespace detail
{

static const char LICENSE_EXPIRED_TIME_KEY[] = "{4208502A-BD7F-47C2-B290-83017D83CDB7}";
static const char DB_INSTANCE_KEY[] = "DB_INSTANCE_ID";

using std::nullptr_t;

static bool removeDirRecursive(const QString & dirName)
{
    bool result = true;
    QDir dir(dirName);

    if (dir.exists(dirName)) {
        for(const QFileInfo& info: dir.entryInfoList(QDir::NoDotAndDotDot | QDir::System | QDir::Hidden  | QDir::AllDirs | QDir::Files, QDir::DirsFirst))
        {
            if (info.isDir())
                result = removeDir(info.absoluteFilePath());
            else
                result = QFile::remove(info.absoluteFilePath());

            if (!result)
                return result;
        }
        result = dir.rmdir(dirName);
    }
    return result;
}

template <class T>
void assertSorted(std::vector<T> &data) {
#ifdef _DEBUG
    assertSorted(data, &T::id);
#else
    Q_UNUSED(data);
#endif // DEBUG
}

/**
 * Updaters are used to update object fields which are stored as raw json strings.
 * @return True if the object is updated.
 */
bool businessRuleObjectUpdater(ApiBusinessRuleData& data)
{
    if (data.actionParams.size() <= 4) //< keep empty json
        return false;
    auto deserializedData = QJson::deserialized<vms::event::ActionParameters>(data.actionParams);
    data.actionParams = QJson::serialized(deserializedData);
    return true;
}

//-------------------------------------------------------------------------------------------------
// QnDbTransactionExt

bool QnDbManager::QnDbTransactionExt::beginLazyTran()
{
    m_mutex.lockForWrite();

    if (!m_lazyTranInProgress)
        m_database.transaction();
    m_lazyTranInProgress = true;

    m_tranLog->beginTran();
    return true;
}

bool QnDbManager::QnDbTransactionExt::commitLazyTran()
{
    m_tranLog->commit();
    m_mutex.unlock();
    return true;
}

bool QnDbManager::QnDbTransactionExt::beginTran()
{
    m_mutex.lockForWrite();

    if (m_lazyTranInProgress)
        dbCommit(lit("lazy before new"));

    m_lazyTranInProgress = false;
    m_database.transaction();

    m_tranLog->beginTran();
    return true;
}

void QnDbManager::QnDbTransactionExt::rollback()
{
    m_tranLog->rollback();
    m_database.rollback();
    m_lazyTranInProgress = false;
    m_mutex.unlock();
}

bool QnDbManager::QnDbTransactionExt::commit()
{
    const bool rez = dbCommit("ext commit");
    m_lazyTranInProgress = false;
    if (rez)
    {
        // Commit only on success, otherwise rollback is expected.
        m_tranLog->commit();
        m_mutex.unlock();
    }

    return rez;
}

void QnDbManager::QnDbTransactionExt::physicalCommitLazyData()
{
    if (m_lazyTranInProgress)
    {
        m_lazyTranInProgress = false;
        dbCommit("phisical commit lazy");
        m_tranLog->commit(); //< Just in case. It does nothing.
    }
}

QnDbManager::QnLazyTransactionLocker::QnLazyTransactionLocker(QnDbTransactionExt* tran) :
    m_committed(false),
    m_tran(tran)
{
    m_tran->beginLazyTran();
}

QnDbManager::QnLazyTransactionLocker::~QnLazyTransactionLocker()
{
    if (!m_committed)
        m_tran->rollback();

}

bool QnDbManager::QnLazyTransactionLocker::commit()
{
    m_committed = m_tran->commitLazyTran();
    return m_committed;
}


//-------------------------------------------------------------------------------------------------
// QnDbManager

QnUuid QnDbManager::getType(const QString& typeName)
{
    QSqlQuery query(m_sdb);
    query.setForwardOnly(true);
    query.prepare("select guid from vms_resourcetype where name = ?");
    query.bindValue(0, typeName);
    if( !query.exec() )
    {
        NX_ASSERT(false);
    }
    if (query.next())
        return QnUuid::fromRfc4122(query.value("guid").toByteArray());
    return QnUuid();
}

QnDbManager::QnDbManager(QnCommonModule* commonModule):
    QnCommonModuleAware(commonModule),
    m_licenseOverflowMarked(false),
    m_initialized(false),
    m_tranStatic(m_sdbStatic, m_mutexStatic),
    m_dbJustCreated(false),
    m_isBackupRestore(false),
    m_dbReadOnly(false),
    m_needReparentLayouts(false),
    m_resyncFlags(),
    m_tranLog(nullptr),
    m_timeSyncManager(nullptr),
    m_insertCameraQuery(&m_queryCachePool),
    m_insertCameraUserAttrQuery(&m_queryCachePool),
    m_insertCameraScheduleQuery(&m_queryCachePool),
    m_insertKvPairQuery(&m_queryCachePool),
    m_resourceQueries(m_sdb, &m_queryCachePool)
{
}

bool removeFile(const QString& fileName)
{
    if (QFile::exists(fileName) && !QFile::remove(fileName)) {
        qWarning() << "Can't remove database file" << fileName;
        return false;
    }
    return true;
}

bool QnDbManager::migrateServerGUID(const QString& table, const QString& field)
{
    QSqlQuery updateGuidQuery( m_sdb );
    updateGuidQuery.prepare(lit("UPDATE %1 SET %2=? WHERE %2=?").arg(table).arg(field) );
    updateGuidQuery.addBindValue(commonModule()->moduleGUID().toRfc4122() );
    updateGuidQuery.addBindValue(commonModule()->obsoleteServerGuid().toRfc4122() );
    if( !updateGuidQuery.exec() )
    {
        qWarning() << "can't initialize sqlLite database!" << updateGuidQuery.lastError().text();
        return false;
    }
    return true;
}

static std::array<QString, 3> DB_POSTFIX_LIST =
{
    QLatin1String(""),
    QLatin1String("-shm"),
    QLatin1String("-wal")
};

bool removeDbFile(const QString& dbFileName)
{
    for(const QString& postfix: DB_POSTFIX_LIST) {
        if (!removeFile(dbFileName + postfix))
            return false;
    }
    return true;
}

bool createCorruptedDbBackup(const QString& dbFileName)
{
    QString newFileName = dbFileName.left(dbFileName.lastIndexOf(L'.') + 1) + lit("corrupted.sqlite");
    if (!removeDbFile(newFileName))
        return false;
    for(const QString& postfix: DB_POSTFIX_LIST)
    {
        if (QFile::exists(dbFileName + postfix) && !QFile::copy(dbFileName + postfix, newFileName + postfix))
            return false;
    }

    return true;
}

QString QnDbManager::getDatabaseName(const QString& baseName)
{
    return baseName + commonModule()->moduleGUID().toString();
}

bool QnDbManager::setMediaServersStatus(Qn::ResourceStatus status)
{
    QSqlQuery queryServers(m_sdb);
    if (!prepareSQLQuery(
        &queryServers,
        "SELECT guid FROM vms_resource WHERE xtype_guid = ?",
        Q_FUNC_INFO))
    {
        return false;
    }

    QSqlQuery updateStatusQuery(m_sdb);
    if (!prepareSQLQuery(
        &updateStatusQuery,
        "INSERT OR REPLACE INTO vms_resource_status(guid, status) values (?, ?)",
        Q_FUNC_INFO))
    {
        return false;
    }

    queryServers.addBindValue(m_serverTypeId.toRfc4122());
    if (!execSQLQuery(&queryServers, Q_FUNC_INFO))
        return false;
    while (queryServers.next())
    {
        QnUuid id = QnSql::deserialized_field<QnUuid>(queryServers.value(0));
        updateStatusQuery.addBindValue( id.toRfc4122());
        updateStatusQuery.addBindValue((int) status);
        if (!execSQLQuery(&updateStatusQuery, Q_FUNC_INFO))
            return false;
    }
    return true;
}

bool QnDbManager::init(const nx::utils::Url& dbUrl)
{
    NX_ASSERT(m_tranLog != nullptr);
    m_tran.reset(new QnDbTransactionExt(m_sdb, m_tranLog, m_mutex));

    {
        const QString dbFilePath = dbUrl.toLocalFile();
        const QString dbFilePathStatic = QUrlQuery(dbUrl.query()).queryItemValue("staticdb_path");

        QString dbFileName = closeDirPath(dbFilePath) + QString::fromLatin1("ecs.sqlite");
        addDatabase(dbFileName, getDatabaseName("QnDbManager"));

        QString backupDbFileName = dbFileName + QString::fromLatin1(".backup");
        bool needCleanup = QUrlQuery(dbUrl.query()).hasQueryItem("cleanupDb");
        if (QFile::exists(backupDbFileName) || needCleanup)
        {
            if (!removeDbFile(dbFileName))
                return false;
            if (QFile::exists(backupDbFileName))
            {
                m_resyncFlags |= ResyncLog;
                m_resyncFlags |= ClearLog;
                m_isBackupRestore = true;
                if (!QFile::rename(backupDbFileName, dbFileName)) {
                    qWarning() << "Can't rename database file from" << backupDbFileName << "to" << dbFileName << "Database restore operation canceled";
                    return false;
                }
            }
        }

        m_sdbStatic = QSqlDatabase::addDatabase("QSQLITE", getDatabaseName("QnDbManagerStatic"));
        QString path2 = dbFilePathStatic.isEmpty() ? dbFilePath : dbFilePathStatic;
        m_sdbStatic.setDatabaseName(closeDirPath(path2) + QString::fromLatin1("ecs_static.sqlite"));

        if (!m_sdb.open())
        {
            qWarning() << "can't initialize Server sqlLite database " << m_sdb.databaseName() << ". Error: " << m_sdb.lastError().text();
            return false;
        }

        {
            QSqlQuery identityTimeQuery(m_sdb);
            identityTimeQuery.setForwardOnly(true);
            identityTimeQuery.prepare("SELECT data FROM misc_data WHERE key = ?");
            identityTimeQuery.addBindValue("gotDbDumpTime");
            if (identityTimeQuery.exec() && identityTimeQuery.next())
            {
                qint64 dbRestoreTime = identityTimeQuery.value(0).toLongLong();
                if (dbRestoreTime)
                {
                    identityTimeQuery.prepare("DELETE FROM misc_data WHERE key = ?");
                    identityTimeQuery.addBindValue("gotDbDumpTime");
                    if (!identityTimeQuery.exec())
                    {
                        qWarning() << "can't initialize Server sqlLite database " << m_sdb.databaseName() << ". Error: " << m_sdb.lastError().text();
                        return false;
                    }

                    qint64 currentIdentityTime = commonModule()->systemIdentityTime();
                    commonModule()->setSystemIdentityTime(qMax(currentIdentityTime + 1, dbRestoreTime), commonModule()->moduleGUID());
                }
            }
        }

        if (!m_sdbStatic.open() || !tuneDBAfterOpen(&m_sdbStatic))
        {
            qWarning() << "can't initialize Server static sqlLite database " << m_sdbStatic.databaseName() << ". Error: " << m_sdbStatic.lastError().text();
            return false;
        }

        //tuning DB
        if (!tuneDBAfterOpen(&m_sdb))
        {
            m_sdb.close();
            qWarning() << "Corrupted database file " << m_sdb.databaseName() << "!";
            if (!createCorruptedDbBackup(dbFileName)) {
                qWarning() << "Can't create database backup before removing file";
                return false;
            }
            if (!removeDbFile(dbFileName))
                qWarning() << "Can't delete corrupted database file " << m_sdb.databaseName();
            return false;
        }

        if (!createDatabase())
        {
            // create tables is DB is empty
            qWarning() << "can't create tables for sqlLite database!";
            return false;
        }

        QnDbManager::QnDbTransactionLocker locker(getTransaction());

        if (!commonModule()->obsoleteServerGuid().isNull())
        {
            if (!migrateServerGUID("vms_resource", "guid"))
                return false;
            if (!migrateServerGUID("vms_resource", "parent_guid"))
                return false;

            if (!migrateServerGUID("vms_businessrule_action_resources", "resource_guid"))
                return false;
            if (!migrateServerGUID("vms_businessrule_event_resources", "resource_guid"))
                return false;
            if (!migrateServerGUID("vms_kvpair", "resource_guid"))
                return false;
            if (!migrateServerGUID("vms_resource_status", "guid"))
                return false;
            if (!migrateServerGUID("vms_server_user_attributes", "server_guid"))
                return false;
        }

        QString storedFilesDir = closeDirPath(dbFilePath) + QString(lit("vms_storedfiles/"));
        int addedStoredFilesCnt = 0;
        addStoredFiles(storedFilesDir, &addedStoredFilesCnt);
        if (addedStoredFilesCnt > 0)
            m_resyncFlags |= ResyncFiles;

        removeDirRecursive(storedFilesDir);

        // updateDBVersion();
        QSqlQuery insVersionQuery(m_sdb);
        insVersionQuery.prepare("INSERT OR REPLACE INTO misc_data (key, data) values (?,?)");
        insVersionQuery.addBindValue("VERSION");
        insVersionQuery.addBindValue(QnAppInfo::applicationVersion());
        if (!insVersionQuery.exec())
        {
            qWarning() << "can't initialize sqlLite database!" << insVersionQuery.lastError().text();
            return false;
        }
        insVersionQuery.addBindValue("BUILD");
        insVersionQuery.addBindValue(QnAppInfo::applicationRevision());
        if (!insVersionQuery.exec())
        {
            qWarning() << "can't initialize sqlLite database!" << insVersionQuery.lastError().text();
            return false;
        }

        m_storageTypeId = getType("Storage");
        m_serverTypeId = getType(QnResourceTypePool::kServerTypeId);
        m_cameraTypeId = getType("Camera");

        QSqlQuery queryAdminUser(m_sdb);
        queryAdminUser.setForwardOnly(true);
        queryAdminUser.prepare("SELECT r.guid, r.id FROM vms_resource r JOIN auth_user u on u.id = r.id and r.name = 'admin'"); // TODO: #GDM check owner permission instead
        execSQLQuery(&queryAdminUser, Q_FUNC_INFO);
        if (queryAdminUser.next())
        {
            m_adminUserID = QnUuid::fromRfc4122(queryAdminUser.value(0).toByteArray());
            m_adminUserInternalID = queryAdminUser.value(1).toInt();
        }
        NX_CRITICAL(!m_adminUserID.isNull());


        if (!setMediaServersStatus(Qn::Offline))
            return false;

        // read license overflow time
        QSqlQuery query(m_sdb);
        query.setForwardOnly(true);
        query.prepare("SELECT data from misc_data where key = ?");
        query.addBindValue(LICENSE_EXPIRED_TIME_KEY);
        qint64 licenseOverflowTime = 0;
        if (query.exec() && query.next())
        {
            licenseOverflowTime = query.value(0).toByteArray().toLongLong();
            m_licenseOverflowMarked = licenseOverflowTime > 0;
        }
        const auto& runtimeInfoManager = commonModule()->runtimeInfoManager();
        QnPeerRuntimeInfo localInfo = runtimeInfoManager->localInfo();
        if (localInfo.data.prematureLicenseExperationDate != licenseOverflowTime)
            localInfo.data.prematureLicenseExperationDate = licenseOverflowTime;

        query.addBindValue(DB_INSTANCE_KEY);
        if (!m_resyncFlags.testFlag(ResyncLog) && query.exec() && query.next())
        {
            m_dbInstanceId = QnUuid::fromRfc4122(query.value(0).toByteArray());
        }
        else
        {
            m_dbInstanceId = QnUuid::createUuid();
            QSqlQuery insQuery(m_sdb);
            insQuery.prepare("INSERT OR REPLACE INTO misc_data (key, data) values (?,?)");
            insQuery.addBindValue(DB_INSTANCE_KEY);
            insQuery.addBindValue(m_dbInstanceId.toRfc4122());
            if (!insQuery.exec())
            {
                qWarning() << "can't initialize sqlLite database!";
                return false;
            }
        }

        localInfo.data.peer.persistentId = m_dbInstanceId;
        runtimeInfoManager->updateLocalItem(localInfo);

        if (m_tranLog)
            if (!m_tranLog->init())
            {
                qWarning() << "can't initialize transaction log!";
                return false;
            }

        if (!syncLicensesBetweenDB())
            return false;

        if (m_resyncFlags.testFlag(ClearLog) && !m_tranLog->clear())
            return false;

        if (m_resyncFlags.testFlag(ResyncLog))
        {
            if (!resyncTransactionLog())
                return false;
        }
        else
        {
            if (m_resyncFlags.testFlag(ResyncLicences))
            {
                if (!fillTransactionLogInternal<nullptr_t, ApiLicenseData, ApiLicenseDataList>(ApiCommand::addLicense))
                    return false;
            }
            if (m_resyncFlags.testFlag(ResyncFiles))
            {
                if (!fillTransactionLogInternal<nullptr_t, ApiStoredFileData, ApiStoredFileDataList>(ApiCommand::addStoredFile))
                    return false;
            }
            if (m_resyncFlags.testFlag(ResyncCameraAttributes))
            {
                if (!fillTransactionLogInternal<QnUuid, ApiCameraAttributesData, ApiCameraAttributesDataList>(ApiCommand::saveCameraUserAttributes))
                    return false;
            }
            if (m_resyncFlags.testFlag(ResyncServerAttributes))
            {
                if (!fillTransactionLogInternal<QnUuid, ApiMediaServerUserAttributesData, ApiMediaServerUserAttributesDataList>(ApiCommand::saveMediaServerUserAttributes))
                    return false;
            }
            if (m_resyncFlags.testFlag(ResyncServers))
            {
                if (!fillTransactionLogInternal<QnUuid, ApiMediaServerData, ApiMediaServerDataList>(ApiCommand::saveMediaServer))
                    return false;
            }
            if (m_resyncFlags.testFlag(ResyncLayouts))
            {
                if (!fillTransactionLogInternal<QnUuid, ApiLayoutData, ApiLayoutDataList>(ApiCommand::saveLayout))
                    return false;
            }
            if (m_resyncFlags.testFlag(ResyncRules))
            {
                if (!fillTransactionLogInternal<QnUuid, ApiBusinessRuleData, ApiBusinessRuleDataList>(ApiCommand::saveEventRule, businessRuleObjectUpdater))
                    return false;
            }
            if (m_resyncFlags.testFlag(ResyncUsers))
            {
                if (!fillTransactionLogInternal<QnUuid, ApiUserData, ApiUserDataList>(ApiCommand::saveUser))
                    return false;
            }
            if (m_resyncFlags.testFlag(ResyncStorages))
            {
                if (!fillTransactionLogInternal<QnUuid, ApiStorageData, ApiStorageDataList>(ApiCommand::saveStorage))
                    return false;
            }
            if (m_resyncFlags.testFlag(ResyncVideoWalls))
            {
                if (!fillTransactionLogInternal<QnUuid, ApiVideowallData, ApiVideowallDataList>(ApiCommand::saveVideowall))
                    return false;
            }
            if (m_resyncFlags.testFlag(ResyncWebPages))
            {
                if (!fillTransactionLogInternal<QnUuid, ApiWebPageData, ApiWebPageDataList>(ApiCommand::saveWebPage))
                    return false;
            }

            if (m_resyncFlags.testFlag(ResyncUserAccessRights))
            {
                if (!rebuildUserAccessRightsTransactions())
                    return false;
                if (!fillTransactionLogInternal<nullptr_t, ApiAccessRightsData, ApiAccessRightsDataList>(ApiCommand::setAccessRights))
                    return false;
            }

            if (m_resyncFlags.testFlag(ResyncUserAccessRights))
            {
                if (!rebuildUserAccessRightsTransactions())
                    return false;
                if (!fillTransactionLogInternal<nullptr_t, ApiAccessRightsData, ApiAccessRightsDataList>(ApiCommand::setAccessRights))
                    return false;
            }

        }

        // Set admin user's password
        QnUserResourcePtr userResource;
        {
            ApiUserDataList users;
            ErrorCode errCode = doQueryNoLock(QnUuid(), users);
            if (errCode != ErrorCode::ok)
                return false;

            if (users.empty())
                return false;

            auto iter = std::find_if(users.cbegin(), users.cend(), [this](const ec2::ApiUserData& user)
            {
                return user.id == m_adminUserID;
            });

            NX_ASSERT(iter != users.cend(), Q_FUNC_INFO, "Admin must exist");
            if (iter == users.cend())
                return false;

            userResource = fromApiToResource(*iter, commonModule());
            NX_ASSERT(userResource->isOwner(), Q_FUNC_INFO, "Admin must be admin as it is found by name");
        }

        QString defaultAdminPassword = commonModule()->defaultAdminPassword();
        if ((userResource->getHash().isEmpty() || m_dbJustCreated) && defaultAdminPassword.isEmpty())
        {
            defaultAdminPassword = helpers::kFactorySystemPassword;
            if (m_dbJustCreated)
                commonModule()->setUseLowPriorityAdminPasswordHack(true);
        }


        bool updateUserResource = false;

        if (!defaultAdminPassword.isEmpty())
        {
            if (!userResource->checkLocalUserPassword(defaultAdminPassword) ||
                userResource->getRealm() != nx::network::AppInfo::realm() ||
                !userResource->isEnabled())
            {
                userResource->setPasswordAndGenerateHash(defaultAdminPassword);
                userResource->setEnabled(true);
                updateUserResource = true;
            }
        }

        updateUserResource |= aux::applyRestoreDbData(commonModule()->beforeRestoreDbData(), userResource);

        if (updateUserResource)
        {
            // admin user resource has been updated
            QnTransaction<ApiUserData> userTransaction(
                ApiCommand::saveUser,
                commonModule()->moduleGUID());
            m_tranLog->fillPersistentInfo(userTransaction);
            if (commonModule()->useLowPriorityAdminPasswordHack())
                userTransaction.persistentInfo.timestamp = Timestamp::fromInteger(1); // use hack to declare this change with low proprity in case if admin has been changed in other system (keep other admin user fields unchanged)
            fromResourceToApi(userResource, userTransaction.params);
            executeTransactionNoLock(userTransaction, QnUbjson::serialized(userTransaction));
        }

        QSqlQuery queryCameras(m_sdb);
        // Update cameras status
        // select cameras from servers without DB and local cameras
        // In case of database backup restore, mark all cameras as offline (we are going to push our data to all other servers)
        queryCameras.setForwardOnly(true);
        QString serverCondition;
        if (!m_isBackupRestore)
            serverCondition = lit("AND ((s.flags & 2) or sr.guid = ?)");
        queryCameras.prepare(lit("SELECT r.guid FROM vms_resource r \
                             JOIN vms_resource_status rs on rs.guid = r.guid \
                             JOIN vms_camera c on c.resource_ptr_id = r.id \
                             JOIN vms_resource sr on sr.guid = r.parent_guid \
                             JOIN vms_server s on s.resource_ptr_id = sr.id \
                             WHERE coalesce(rs.status,0) != ? %1").arg(serverCondition));
        queryCameras.bindValue(0, Qn::Offline);
        if (!m_isBackupRestore)
            queryCameras.bindValue(1, commonModule()->moduleGUID().toRfc4122());
        if (!queryCameras.exec()) {
            qWarning() << Q_FUNC_INFO << __LINE__ << queryCameras.lastError();
            NX_ASSERT(0);
            return false;
        }
        while (queryCameras.next())
        {
            QnTransaction<ApiResourceStatusData> tran(
                ApiCommand::setResourceStatus,
                commonModule()->moduleGUID());
            m_tranLog->fillPersistentInfo(tran);
            tran.params.id = QnUuid::fromRfc4122(queryCameras.value(0).toByteArray());
            tran.params.status = Qn::Offline;
            if (executeTransactionNoLock(tran, QnUbjson::serialized(tran)) != ErrorCode::ok)
                return false;
        }

        if (!locker.commit())
            return false;
    } // end of DB update

    m_queryCachePool.reset();
    if (!execSQLScript("vacuum;", m_sdb))
        qWarning() << "failed to vacuum ecs database" << Q_FUNC_INFO;

    m_dbReadOnly = commonModule()->isReadOnly();
    emit initialized();
    m_initialized = true;

    return true;
}

bool QnDbManager::syncLicensesBetweenDB()
{
    // move license table to static DB
    ec2::ApiLicenseDataList licensesMainDbVect;
    ec2::ApiLicenseDataList licensesStaticDbVect;
    if (getLicenses(licensesMainDbVect, m_sdb) != ErrorCode::ok)
        return false;
    if (getLicenses(licensesStaticDbVect, m_sdbStatic) != ErrorCode::ok)
        return false;

    std::set<ApiLicenseData> licensesMainDbSet(licensesMainDbVect.begin(), licensesMainDbVect.end());
    std::set<ApiLicenseData> licensesStaticDbSet(licensesStaticDbVect.begin(), licensesStaticDbVect.end());

    ec2::ApiLicenseDataList addToMain;
    std::set_difference(
        licensesStaticDbSet.begin(),
        licensesStaticDbSet.end(),
        licensesMainDbSet.begin(),
        licensesMainDbSet.end(),
        std::inserter(addToMain, addToMain.begin()));

    ec2::ApiLicenseDataList addToStatic;
    std::set_difference(
        licensesMainDbSet.begin(),
        licensesMainDbSet.end(),
        licensesStaticDbSet.begin(),
        licensesStaticDbSet.end(),
        std::inserter(addToStatic, addToStatic.begin()));


    for (const auto& license : addToMain)
    {
        if (saveLicense(license, m_sdb) != ErrorCode::ok)
            return false;
        m_resyncFlags |= ResyncLicences; //< resync transaction log due to data changes
    }

    for (const auto& license : addToStatic)
    {
        if (saveLicense(license, m_sdbStatic) != ErrorCode::ok)
            return false;
    }
    commonModule()->setDbId(m_dbInstanceId);
    return true;
}


template <typename FilterDataType, class ObjectType, class ObjectListType>
bool QnDbManager::fillTransactionLogInternal(ApiCommand::Value command, std::function<bool (ObjectType& data)> updater)
{
    ObjectListType objects;
    if (doQueryNoLock(FilterDataType(), objects) != ErrorCode::ok)
        return false;

    for(const ObjectType& object: objects)
    {
        QnTransaction<ObjectType> transaction(
            command,
            commonModule()->moduleGUID(),
            object);
        auto transactionDescriptor = ec2::getActualTransactionDescriptorByValue<ObjectType>(command);

        if (transactionDescriptor)
            transaction.transactionType = transactionDescriptor->getTransactionTypeFunc(commonModule(), object, this);
        else
            transaction.transactionType = ec2::TransactionType::Unknown;

        m_tranLog->fillPersistentInfo(transaction);
        if (updater && updater(transaction.params))
        {
            if (executeTransactionInternal(transaction) != ErrorCode::ok)
                return false;
        }

        if (m_tranLog->saveTransaction(transaction) != ErrorCode::ok)
            return false;
    }
    return true;
}

bool QnDbManager::resyncTransactionLog()
{
    if (!fillTransactionLogInternal<QnUuid, ApiUserData, ApiUserDataList>(ApiCommand::saveUser))
        return false;
    if (!fillTransactionLogInternal<QnUuid, ApiMediaServerData, ApiMediaServerDataList>(ApiCommand::saveMediaServer))
        return false;
    if (!fillTransactionLogInternal<QnUuid, ApiMediaServerUserAttributesData, ApiMediaServerUserAttributesDataList>(ApiCommand::saveMediaServerUserAttributes))
        return false;
    if (!fillTransactionLogInternal<QnUuid, ApiCameraData, ApiCameraDataList>(ApiCommand::saveCamera))
        return false;
    if (!fillTransactionLogInternal<QnUuid, ApiCameraAttributesData, ApiCameraAttributesDataList>(ApiCommand::saveCameraUserAttributes))
        return false;
    if (!fillTransactionLogInternal<QnUuid, ApiLayoutData, ApiLayoutDataList>(ApiCommand::saveLayout))
        return false;
    if (!fillTransactionLogInternal<QnUuid, ApiBusinessRuleData, ApiBusinessRuleDataList>(ApiCommand::saveEventRule, businessRuleObjectUpdater))
        return false;
    if (!fillTransactionLogInternal<QnUuid, ApiResourceParamWithRefData, ApiResourceParamWithRefDataList>(ApiCommand::setResourceParam))
        return false;

    if (!fillTransactionLogInternal<QnUuid, ApiStorageData, ApiStorageDataList>(ApiCommand::saveStorage))
        return false;

    if (!fillTransactionLogInternal<nullptr_t, ApiLicenseData, ApiLicenseDataList>(ApiCommand::addLicense))
        return false;

    if (!fillTransactionLogInternal<nullptr_t, ApiStoredFileData, ApiStoredFileDataList>(ApiCommand::addStoredFile))
        return false;

    if (!fillTransactionLogInternal<QnUuid, ApiResourceStatusData, ApiResourceStatusDataList>(ApiCommand::setResourceStatus))
        return false;

    if (!fillTransactionLogInternal<QnUuid, ApiVideowallData, ApiVideowallDataList>(ApiCommand::saveVideowall))
        return false;

    if (!fillTransactionLogInternal<nullptr_t, ApiAccessRightsData, ApiAccessRightsDataList>(ApiCommand::setAccessRights))
        return false;

    if (!fillTransactionLogInternal<QnUuid, ApiUserRoleData, ApiUserRoleDataList>(ApiCommand::saveUserRole))
        return false;

    if (!fillTransactionLogInternal<QnUuid, ApiWebPageData, ApiWebPageDataList>(ApiCommand::saveWebPage))
        return false;

    if (!fillTransactionLogInternal<nullptr_t, ApiLayoutTourData, ApiLayoutTourDataList>(ApiCommand::saveLayoutTour))
        return false;

    if (!fillTransactionLogInternal<QnUuid, ApiDiscoveryData, ApiDiscoveryDataList>(ApiCommand::addDiscoveryInformation))
        return false;

    if (!fillTransactionLogInternal<nullptr_t, ApiServerFootageData, ApiServerFootageDataList>(ApiCommand::addCameraHistoryItem))
        return false;

    return true;
}

bool QnDbManager::isInitialized() const
{
    return m_initialized;
}

QMap<int, QnUuid> QnDbManager::getGuidList(
    const QString& request, GuidConversionMethod method, const QByteArray& intHashPostfix )
{
    QMap<int, QnUuid>  result;
    QSqlQuery query(m_sdb);
    query.setForwardOnly(true);
    query.prepare(request);
    if (!query.exec())
        return result;

    while (query.next())
    {
        qint32 id = query.value(0).toInt();
        QVariant data = query.value(1);
        switch (method)
        {
        case CM_Binary:
            result.insert(id, QnUuid::fromRfc4122(data.toByteArray()));
            break;
        case CM_MakeHash:
            {
                QCryptographicHash md5Hash( QCryptographicHash::Md5 );
                md5Hash.addData(data.toString().toUtf8());
                QByteArray ha2 = md5Hash.result();
                result.insert(id, QnUuid::fromRfc4122(ha2));
                break;
            }
        case CM_INT:
            result.insert(id, intToGuid(id, intHashPostfix));
            break;
        case CM_String:
            result.insert(id, QnUuid(data.toString()));
            break;
        default:
            {
                if (data.toString().isEmpty())
                    result.insert(id, intToGuid(id, intHashPostfix));
                else {
                    QnUuid guid(data.toString());
                    if (guid.isNull()) {
                        QCryptographicHash md5Hash( QCryptographicHash::Md5 );
                        md5Hash.addData(data.toString().toUtf8());
                        QByteArray ha2 = md5Hash.result();
                        guid = QnUuid::fromRfc4122(ha2);
                    }
                    result.insert(id, guid);
                }
            }
        }
    }

    return result;
}

bool QnDbManager::updateTableGuids(const QString& tableName, const QString& fieldName, const QMap<int, QnUuid>& guids)
{
#ifdef DB_DEBUG
    int n = guids.size();
    qDebug() << "updating table guids" << n << "commands queued";
    int i = 0;
#endif // DB_DEBUG
    for(QMap<int, QnUuid>::const_iterator itr = guids.begin(); itr != guids.end(); ++itr)
    {
#ifdef DB_DEBUG
        qDebug() << QString(QLatin1String("processing guid %1 of %2")).arg(++i).arg(n);
#endif // DB_DEBUG
        QSqlQuery query(m_sdb);
        query.prepare(QString("UPDATE %1 SET %2 = :guid WHERE id = :id").arg(tableName).arg(fieldName));
        query.bindValue(":id", itr.key());
        query.bindValue(":guid", itr.value().toRfc4122());
        if (!query.exec()) {
            qWarning() << Q_FUNC_INFO << query.lastError().text();
            return false;
        }
    }
    return true;
}

bool QnDbManager::updateResourceTypeGuids()
{
    QMap<int, QnUuid> guids =
        getGuidList("SELECT rt.id, rt.name || coalesce(m.name,'-') as guid from vms_resourcetype rt LEFT JOIN vms_manufacture m on m.id = rt.manufacture_id WHERE rt.guid is null", CM_MakeHash);
    return updateTableGuids("vms_resourcetype", "guid", guids);
}

bool QnDbManager::updateGuids()
{
    QMap<int, QnUuid> guids = getGuidList("SELECT id, guid from vms_resource_tmp order by id", CM_Default, QnUuid::createUuid().toByteArray());
    if (!updateTableGuids("vms_resource", "guid", guids))
        return false;

    guids = getGuidList("SELECT resource_ptr_id, physical_id from vms_camera order by resource_ptr_id", CM_MakeHash);
    if (!updateTableGuids("vms_resource", "guid", guids))
        return false;

    guids = getGuidList("SELECT li.id, r.guid FROM vms_layoutitem_tmp li JOIN vms_resource r on r.id = li.resource_id order by li.id", CM_Binary);
    if (!updateTableGuids("vms_layoutitem", "resource_guid", guids))
        return false;

    guids = getGuidList("SELECT li.id, li.uuid FROM vms_layoutitem_tmp li order by li.id", CM_String);
    if (!updateTableGuids("vms_layoutitem", "uuid", guids))
        return false;
    guids = getGuidList("SELECT li.id, li.zoom_target_uuid FROM vms_layoutitem_tmp li order by li.id", CM_String);
    if (!updateTableGuids("vms_layoutitem", "zoom_target_uuid", guids))
        return false;

    if (!updateResourceTypeGuids())
        return false;

    guids = getGuidList("SELECT r.id, r2.guid from vms_resource_tmp r JOIN vms_resource r2 on r2.id = r.parent_id order by r.id", CM_Binary);
    if (!updateTableGuids("vms_resource", "parent_guid", guids))
        return false;

    guids = getGuidList("SELECT r.id, rt.guid from vms_resource_tmp r JOIN vms_resourcetype rt on rt.id = r.xtype_id", CM_Binary);
    if (!updateTableGuids("vms_resource", "xtype_guid", guids))
        return false;

    if (!updateBusinessRulesGuids())
        return false;

    return true;
}

bool QnDbManager::updateBusinessRulesGuids()
{
    // update default rules
    auto guids = getGuidList(
        R"sql(
            SELECT id, id
            FROM vms_businessrule
            WHERE (id between 1 and 19) or (id between 10020 and 10023)
            ORDER BY id
        )sql",
        CM_INT,
        nx::vms::event::Rule::kGuidPostfix);

    if (!updateTableGuids("vms_businessrule", "guid", guids))
        return false;

    // update user's rules
    guids = getGuidList(
        R"sql(
            SELECT id, id
            FROM vms_businessrule
            WHERE guid is null
            ORDER BY id
        )sql",
        CM_INT,
        QnUuid::createUuid().toByteArray());
    if (!updateTableGuids("vms_businessrule", "guid", guids))
        return false;

    return true;
}

bool QnDbManager::updateBusinessActionParameters()
{
    QHash<QString, QString> remapTable;
    remapTable["quality"] = "streamQuality";
    remapTable["duration"] = "durationMs";
    remapTable["recordingDuration"] = "durationMs";
    remapTable["after"] = "recordAfter";
    remapTable["relayOutputID"] = "relayOutputId";

    QMap<int, QByteArray> remapData;

    { /* Reading data from the table. */
        QSqlQuery query(m_sdb);
        query.setForwardOnly(true);
        query.prepare(QString("SELECT id, action_params FROM vms_businessrule order by id"));
        if (!query.exec()) {
            qWarning() << Q_FUNC_INFO << query.lastError().text();
            return false;
        }

        while (query.next())
        {
            qint32 id = query.value(0).toInt();
            QByteArray data = query.value(1).toByteArray();

            QJsonValue result;
            QJson::deserialize(data, &result);
            QJsonObject values = result.toObject(); /* Returns empty object in case of deserialization error. */
            if (values.isEmpty())
                continue;

            QJsonObject remappedValues;
            for (const QString &key: values.keys())
            {
                if (remapTable.contains(key))
                {
                    QString remappedKey = remapTable[key];
                    remappedValues[remappedKey] = values[key];
                    if (remappedKey == lit("durationMs"))
                    {
                        // Convert seconds to milliseconds.
                        int valueMs = remappedValues[remappedKey].toInt() * 1000;
                        remappedValues[remappedKey] = QString::number(valueMs);
                    }
                }
                else
                {
                    remappedValues[key] = values[key];
                }
            }

            QByteArray remappedData;
            QJson::serialize(remappedValues, &remappedData);
            remapData[id] = remappedData;
        }
    }


    for(auto iter = remapData.cbegin(); iter != remapData.cend(); ++iter) {
        QSqlQuery query(m_sdb);
        query.prepare("UPDATE vms_businessrule SET action_params = :value WHERE id = :id");
        query.bindValue(":id", iter.key());
        query.bindValue(":value", iter.value());
        if (!query.exec()) {
            qWarning() << Q_FUNC_INFO << query.lastError().text();
            return false;
        }
    }

    return true;
}

void scanDirectoryRecursive(const QString &directory, QStringList &result) {
    QDir sourceDirectory(directory);
    for(const QFileInfo& info: sourceDirectory.entryInfoList(QDir::NoDotAndDotDot | QDir::AllDirs | QDir::Files, QDir::DirsFirst)) {
        if (info.isDir())
            scanDirectoryRecursive(info.absoluteFilePath(), result);
        else
            result.append(info.absoluteFilePath());
    }
};

ErrorCode QnDbManager::insertOrReplaceStoredFile(const QString &fileName, const QByteArray &fileContents) {
    QSqlQuery query(m_sdb);
    query.prepare("INSERT OR REPLACE INTO vms_storedFiles (path, data) values (:path, :data)");
    query.bindValue(":path", fileName);
    query.bindValue(":data", fileContents);
    if (!query.exec()) {
        qWarning() << Q_FUNC_INFO << query.lastError().text();
        return ErrorCode::dbError;
    }
    return ErrorCode::ok;
}

/** Insert sample files into database. */
bool QnDbManager::addStoredFiles(const QString& baseDirectoryName, int* count)
{
    if (count)
        *count = 0;

    /* Directory name selected equal to the database table name. */

    /* Get all files from the base directory in the resources. Enter folders recursively. */
    QStringList files;
    scanDirectoryRecursive(baseDirectoryName, files);

    /* Add each file to database */
    QDir baseDir(baseDirectoryName);
    for(const QString &fileName: files) {
        QString relativeName = baseDir.relativeFilePath(fileName);
        QFile file(fileName);
        if (!file.open(QIODevice::ReadOnly))
            return false;
        QByteArray data = file.readAll();

        ErrorCode status = insertOrReplaceStoredFile(relativeName, data);
        if (status != ErrorCode::ok)
            return false;

        if (count)
            ++(*count);
    }
    return true;
}

bool QnDbManager::beforeInstallUpdate(const QString& updateName)
{
    if (updateName.endsWith(lit("/33_history_refactor_dummy.sql")))
        return removeOldCameraHistory();

    return true;
}

bool QnDbManager::removeServerStatusFromTransactionLog()
{
    QSqlQuery query(m_sdb);
    query.setForwardOnly(true);
    query.prepare("SELECT r.guid from vms_server s JOIN vms_resource r on r.id = s.resource_ptr_id");
    if (!query.exec()) {
        qWarning() << Q_FUNC_INFO << __LINE__ << query.lastError();
        return false;
    }
    QSqlQuery delQuery(m_sdb);
    delQuery.prepare("DELETE from transaction_log WHERE tran_guid = ?");
    while (query.next()) {
        ApiResourceStatusData data;
        data.id = QnUuid::fromRfc4122(query.value(0).toByteArray());
        QnUuid hash = transactionHash(ApiCommand::removeResourceStatus, data);
        delQuery.bindValue(0, QnSql::serialized_field(hash));
        if (!delQuery.exec()) {
            qWarning() << Q_FUNC_INFO << __LINE__ << delQuery.lastError();
            return false;
        }
    }

    return true;
}

bool QnDbManager::removeEmptyLayoutsFromTransactionLog()
{
    QSqlQuery query(m_sdb);
    query.setForwardOnly(true);
    query.prepare("SELECT r.guid from vms_layout l JOIN vms_resource r on r.id = l.resource_ptr_id WHERE NOT EXISTS(SELECT 1 FROM vms_layoutitem li WHERE li.layout_id = l.resource_ptr_id)");
    if (!query.exec()) {
        qWarning() << Q_FUNC_INFO << __LINE__ << query.lastError();
        return false;
    }
    QSqlQuery delQuery(m_sdb);
    delQuery.prepare("DELETE FROM transaction_log WHERE tran_guid = ?");
    while (query.next()) {
        QnUuid id = QnSql::deserialized_field<QnUuid>(query.value(0));
        delQuery.bindValue(0, QnSql::serialized_field(id));
        if (!delQuery.exec()) {
            qWarning() << Q_FUNC_INFO << __LINE__ << delQuery.lastError();
            return false;
        }
        if (removeLayout(id) != ErrorCode::ok)
            return false;
    }

    return true;
}

bool QnDbManager::removeOldCameraHistory()
{
    // migrate transaction log
    QSqlQuery query(m_sdb);
    query.setForwardOnly(true);
    query.prepare(QString("SELECT tran_guid, tran_data from transaction_log"));
    if (!query.exec()) {
        qWarning() << Q_FUNC_INFO << query.lastError().text();
        return false;
    }

    QSqlQuery updQuery(m_sdb);
    updQuery.prepare(QString("DELETE FROM transaction_log WHERE tran_guid = ?"));

    while (query.next()) {
        migration::legacy::QnAbstractTransactionV1 abstractTran;
        QnUuid tranGuid = QnSql::deserialized_field<QnUuid>(query.value(0));
        QByteArray srcData = query.value(1).toByteArray();
        QnUbjsonReader<QByteArray> stream(&srcData);
        if (!QnUbjson::deserialize(&stream, &abstractTran)) {
            qWarning() << Q_FUNC_INFO << "Can' deserialize transaction from transaction log";
            return false;
        }
        if (abstractTran.command != ApiCommand::addCameraHistoryItem)
            continue;

        updQuery.addBindValue(QnSql::serialized_field(tranGuid));
        if (!updQuery.exec()) {
            qWarning() << Q_FUNC_INFO << query.lastError().text();
            return false;
        }
    }

    return true;
}

bool QnDbManager::removeWrongSupportedMotionTypeForONVIF()
{
    QSqlQuery query(m_sdb);
    query.setForwardOnly(true);
    query.prepare(QString("SELECT tran_guid, tran_data from transaction_log"));
    if (!query.exec()) {
        qWarning() << Q_FUNC_INFO << query.lastError().text();
        return false;
    }

    QSqlQuery updQuery(m_sdb);
    updQuery.prepare(QString("DELETE FROM transaction_log WHERE tran_guid = ?"));

    while (query.next()) {
        migration::legacy::QnAbstractTransactionV1 abstractTran;
        QnUuid tranGuid = QnSql::deserialized_field<QnUuid>(query.value(0));
        QByteArray srcData = query.value(1).toByteArray();
        QnUbjsonReader<QByteArray> stream(&srcData);
        if (!QnUbjson::deserialize(&stream, &abstractTran)) {
            qWarning() << Q_FUNC_INFO << "Can' deserialize transaction from transaction log";
            return false;
        }
        if (abstractTran.command != ApiCommand::setResourceParam)
            continue;
        ApiResourceParamWithRefData data;
        if (!QnUbjson::deserialize(&stream, &data))
        {
            qWarning() << Q_FUNC_INFO << "Can' deserialize transaction from transaction log";
            return false;
        }
        if (data.name == lit("supportedMotion") && (data.value.isEmpty() || data.value.toInt() == 1))
        {
            updQuery.addBindValue(QnSql::serialized_field(tranGuid));
            if (!updQuery.exec()) {
                qWarning() << Q_FUNC_INFO << query.lastError().text();
                return false;
            }
        }
    }

    return true;
}

bool QnDbManager::cleanupDanglingDbObjects()
{
    const QString kCleanupScript(":/updates/68_cleanup_db.sql");
    return nx::utils::db::SqlQueryExecutionHelper::execSQLFile(kCleanupScript, m_sdb);
}

bool QnDbManager::fixBusinessRules()
{
    QSqlQuery query(m_sdb);
    query.setForwardOnly(true);
    query.prepare(QString("SELECT tran_guid, tran_data from transaction_log"));
    if (!query.exec()) {
        qWarning() << Q_FUNC_INFO << query.lastError().text();
        return false;
    }

    QSqlQuery delQuery(m_sdb);
    delQuery.prepare(QString("DELETE FROM transaction_log WHERE tran_guid = ?"));

    while (query.next()) {
        migration::legacy::QnAbstractTransactionV1 abstractTran;
        QnUuid tranGuid = QnSql::deserialized_field<QnUuid>(query.value(0));
        QByteArray srcData = query.value(1).toByteArray();
        QnUbjsonReader<QByteArray> stream(&srcData);
        if (!QnUbjson::deserialize(&stream, &abstractTran)) {
            qWarning() << Q_FUNC_INFO << "Can' deserialize transaction from transaction log";
            return false;
        }
        if (abstractTran.command == ApiCommand::resetEventRules || abstractTran.command == ApiCommand::saveEventRule)
        {
            delQuery.addBindValue(QnSql::serialized_field(tranGuid));
            if (!delQuery.exec()) {
                qWarning() << Q_FUNC_INFO << query.lastError().text();
                return false;
            }
        }
    }
    return true;
}

bool QnDbManager::encryptKvPairs()
{
    QSqlQuery query(m_sdb);
    query.setForwardOnly(true);
    QString queryStr = "SELECT rowid, value, name FROM vms_kvpair";

    if(!query.prepare(queryStr))
    {
        NX_LOG(lit("Could not prepare query %1: %2").arg(queryStr).arg(query.lastError().text()), cl_logERROR);
        return false;
    }

    if (!query.exec())
    {
        NX_LOG(lit("Could not execute query %1: %2").arg(queryStr).arg(query.lastError().text()), cl_logERROR);
        return false;
    }

    QSqlQuery insQuery(m_sdb);
    QString insQueryString = "UPDATE vms_kvpair SET value = :value WHERE rowid = :rowid";

    while (query.next())
    {
        int rowid     = query.value(0).toInt();
        QString value = query.value(1).toString();
        QString name  = query.value(2).toString();

        bool allowed = ec2::access_helpers::kvSystemOnlyFilter(
            ec2::access_helpers::Mode::read,
            Qn::UserAccessData(),
            name);

        if (!allowed) // need encrypt
        {
            value = nx::utils::encodeHexStringFromStringAES128CBC(value);

            insQuery.prepare(insQueryString);

            insQuery.bindValue(":name",  name);
            insQuery.bindValue(":value", value);
            insQuery.bindValue(":rowid", rowid);

            if (!insQuery.exec())
            {
                NX_LOG(lit("Could not execute query %1: %2").arg(insQueryString).arg(insQuery.lastError().text()), cl_logERROR);
                return false;
            }
        }
    }

    return true;
}

bool QnDbManager::updateDefaultRules(const nx::vms::event::RuleList& rules)
{
    // TODO: #GDM move to migration
    for (const auto& rule: rules)
    {
        ApiBusinessRuleData ruleData;
        fromResourceToApi(rule, ruleData);
        if (updateBusinessRule(ruleData) != ErrorCode::ok)
            return false;
    }
    return true;
}

bool QnDbManager::afterInstallUpdate(const QString& updateName)
{
    if (updateName.endsWith(lit("/07_videowall.sql")))
    {
        // TODO: #GDM move to migration?
        auto guids = getGuidList("SELECT rt.id, rt.name || '-' as guid from vms_resourcetype rt WHERE rt.name == 'Videowall'", CM_MakeHash);
        return updateTableGuids("vms_resourcetype", "guid", guids);
    }

    if (updateName.endsWith(lit("/17_add_isd_cam.sql")))
        return updateResourceTypeGuids();

    if (updateName.endsWith(lit("/20_adding_camera_user_attributes.sql")))
        return resyncIfNeeded(ResyncLog);

    if (updateName.endsWith(lit("/21_business_action_parameters.sql")))
        return updateBusinessActionParameters();

    if (updateName.endsWith(lit("/21_new_dw_cam.sql")))
        return updateResourceTypeGuids();

    if (updateName.endsWith(lit("/24_insert_default_stored_files.sql")))
        return addStoredFiles(lit(":/vms_storedfiles/"));

    if (updateName.endsWith(lit("/27_remove_server_status.sql")))
        return removeServerStatusFromTransactionLog();

    if (updateName.endsWith(lit("/31_move_group_name_to_user_attrs.sql")))
        return resyncIfNeeded(ResyncCameraAttributes);

    if (updateName.endsWith(lit("/32_default_business_rules.sql")))
    {
        // TODO: #GDM move to migration
        for (const auto& rule: vms::event::Rule::getSystemRules())
        {
            ApiBusinessRuleData ruleData;
            fromResourceToApi(rule, ruleData);
            if (updateBusinessRule(ruleData) != ErrorCode::ok)
                return false;
        }
        return resyncIfNeeded(ResyncRules);
    }

    if (updateName.endsWith(lit("/33_resync_layout.sql")))
        return resyncIfNeeded(ResyncLayouts);

    if (updateName.endsWith(lit("/35_fix_onvif_mt.sql")))
        return removeWrongSupportedMotionTypeForONVIF();

    if (updateName.endsWith(lit("/36_fix_brules.sql")))
        return fixBusinessRules() && resyncIfNeeded(ResyncRules);

    if (updateName.endsWith(lit("/37_remove_empty_layouts.sql")))
        return removeEmptyLayoutsFromTransactionLog();

    if (updateName.endsWith(lit("/41_resync_tran_log.sql")))
        return resyncIfNeeded({ResyncUsers, ResyncStorages});

    if (updateName.endsWith(lit("/42_add_license_to_user_attr.sql")))
        return resyncIfNeeded(ResyncCameraAttributes);

    if (updateName.endsWith(lit("/43_add_business_rules.sql")))
    {
        updateDefaultRules(vms::event::Rule::getRulesUpd43()) && resyncIfNeeded(ResyncRules);
    }

    if (updateName.endsWith(lit("/48_add_business_rules.sql")))
    {
        return updateDefaultRules(vms::event::Rule::getRulesUpd48()) && resyncIfNeeded(ResyncRules);
    }

    if (updateName.endsWith(lit("/43_resync_client_info_data.sql")))
        return resyncIfNeeded(ResyncClientInfo);

    if (updateName.endsWith(lit("/44_upd_brule_format.sql")))
        return resyncIfNeeded(ResyncRules);

    if (updateName.endsWith(lit("/49_fix_migration.sql")))
        return resyncIfNeeded({ResyncCameraAttributes, ResyncServerAttributes});

    if (updateName.endsWith(lit("/49_add_webpage_table.sql")))
    {
        QMap<int, QnUuid> guids = getGuidList("SELECT rt.id, rt.name || '-' as guid from vms_resourcetype rt WHERE rt.name == 'WebPage'", CM_MakeHash);
        return updateTableGuids("vms_resourcetype", "guid", guids);
    }

    if (updateName.endsWith(lit("/50_add_access_rights.sql")))
        return resyncIfNeeded(ResyncUsers);

    if (updateName.endsWith(lit("/50_fix_migration.sql")))
        return resyncIfNeeded({ResyncRules, ResyncUsers});

    if (updateName.endsWith(lit("/51_http_business_action.sql")))
        return resyncIfNeeded(ResyncRules);

    if (updateName.endsWith(lit("/53_reset_ldap_users.sql")))
        return resyncIfNeeded(ResyncUsers);

    if (updateName.endsWith(lit("/54_migrate_permissions.sql")))
        return ec2::db::migrateV25UserPermissions(m_sdb) && resyncIfNeeded(ResyncUsers);

    if (updateName.endsWith(lit("/55_migrate_accessible_resources.sql")))
        return ec2::db::migrateAccessibleResources(m_sdb) && resyncIfNeeded(ResyncUsers);

    if (updateName.endsWith(lit("/56_remove_layout_editable.sql")))
        return resyncIfNeeded(ResyncLayouts);

    if (updateName.endsWith(lit("/58_migrate_camera_output_action.sql")))
        return ec2::db::migrateRulesToV30(m_sdb) && resyncIfNeeded(ResyncRules);

    if (updateName.endsWith(lit("/52_fix_onvif_mt.sql")))
        return removeWrongSupportedMotionTypeForONVIF(); // TODO: #rvasilenko consistency break

    if (updateName.endsWith(lit("/65_transaction_log_add_fields.sql")))
        return resyncIfNeeded(ResyncLog);

    if (updateName.endsWith(lit("/68_add_transaction_type.sql")))
        return migration::addTransactionType::migrate(&m_sdb); // TODO: #rvasilenko namespaces consistency break

    if (updateName.endsWith(lit("/68_cleanup_db.sql")))
        return resyncIfNeeded({ClearLog, ResyncLog});

    if (updateName.endsWith(lit("/70_make_transaction_timestamp_128bit.sql")))
        return migration::timestamp128bit::migrate(&m_sdb); // TODO: #rvasilenko namespaces consistency break

    if (updateName.endsWith(lit("/73_encrypt_kvpairs.sql")))
        return encryptKvPairs();

    if (updateName.endsWith(lit("/74_remove_server_deprecated_columns.sql")))
        return resyncIfNeeded(ResyncServers);

    if (updateName.endsWith(lit("/75_add_user_id_to_tran.sql")))
        return migration::add_history::migrate(&m_sdb);

    if (updateName.endsWith(lit("/76_rename_discovery_attribute.sql")))
        return resyncIfNeeded({ClearLog, ResyncLog});

    if (updateName.endsWith(lit("/77_fix_custom_permission_flag.sql")))
        return ec2::db::fixCustomPermissionFlag(m_sdb) && resyncIfNeeded(ResyncUsers);

    if (updateName.endsWith(lit("/81_changed_status_stransaction_hash.sql")))
        return resyncIfNeeded({ClearLog, ResyncLog});

    if (updateName.endsWith(lit("/82_optera_trash_cleanup.sql")))
    {
        if (!m_dbJustCreated)
            cleanupDanglingDbObjects();
        return resyncIfNeeded({ClearLog, ResyncLog});
    }

    if (updateName.endsWith(lit("/85_add_default_webpages.sql")))
    {
        return ec2::database::migrations::addDefaultWebpages(&m_resourceQueries)
            && resyncIfNeeded(ResyncWebPages);
    }

    if (updateName.endsWith(lit("/86_fill_cloud_user_digest.sql")))
        return resyncIfNeeded(ResyncUsers);

    if (updateName.endsWith(lit("/87_migrate_videowall_layouts.sql")))
    {
        m_needReparentLayouts = true;
        return resyncIfNeeded({ResyncLayouts, ResyncVideoWalls});
    }
    if (updateName.endsWith(lit("/92_rename_recording_param_name.sql")))
        return updateBusinessActionParameters();

    if (updateName.endsWith(lit("/93_migrate_show_popup_action.sql")))
        return ec2::db::migrateRulesToV31Alpha(m_sdb) && resyncIfNeeded(ResyncRules);

    if (updateName.endsWith(lit("/94_migrate_business_actions_all_users.sql")))
        return ec2::db::migrateActionsAllUsers(m_sdb) && resyncIfNeeded(ResyncRules);

    if (updateName.endsWith(lit("/95_migrate_business_events_all_users.sql")))
        return ec2::db::migrateEventsAllUsers(m_sdb) && resyncIfNeeded(ResyncRules);
    if (updateName.endsWith(lit("/96_add_layout_item_path.sql")))
    {
        if (m_needReparentLayouts)
            return ec2::database::migrations::reparentVideoWallLayouts(&m_resourceQueries);
    }

    if (updateName.endsWith(lit("/99_20170802_cleanup_client_info_list.sql")))
        return ec2::db::cleanupClientInfoList(m_sdb);

    if (updateName.endsWith(lit("/99_20170928_update_business_rules_guids.sql")))
    {
        return fixDefaultBusinessRuleGuids() && resyncIfNeeded(ResyncRules);
    }

    if (updateName.endsWith(lit("/99_20170926_refactor_user_access_rights.sql")))
        return ec2::db::migrateAccessRightsToUbjsonFormat(m_sdb, this) && resyncIfNeeded(ResyncUserAccessRights);

    if (updateName.endsWith(lit("/99_20171214_update_http_action_enum_values.sql")))
        return updateDefaultRules(vms::event::Rule::getDefaultRules()) && resyncIfNeeded(ResyncRules);

<<<<<<< HEAD
    if (updateName.endsWith(lit("/99_20171218_remove_extra_buisiness_rules.sql")))
    {
        for (const auto& rule: vms::event::Rule::getDisabledRulesUpd48())
        {
            removeBusinessRule(rule->id());
        }
        return fixDefaultBusinessRuleGuids() && resyncIfNeeded(ResyncRules);
    }
=======
    if (updateName.endsWith(lit("/99_20180122_remove_secondary_stream_quality.sql")))
        return resyncIfNeeded(ResyncCameraAttributes);
>>>>>>> f09682e7

    NX_LOG(lit("SQL update %1 does not require post-actions.").arg(updateName), cl_logDEBUG1);
    return true;
}

bool QnDbManager::fixDefaultBusinessRuleGuids()
{
    QSqlQuery query(m_sdb);
    QString queryStr(lit("SELECT 1 FROM vms_businessrule WHERE guid = :guid"));
    if (!prepareSQLQuery(&query, queryStr, Q_FUNC_INFO))
        return false;

    QSqlQuery updQuery(m_sdb);
    QString udpQueryStr(lit("\
        UPDATE vms_businessrule \
        SET guid = :newValue  \
        WHERE guid = :oldValue"));
    if (!prepareSQLQuery(&updQuery, udpQueryStr, Q_FUNC_INFO))
        return false;

    QSqlQuery delQuery(m_sdb);
    QString delQueryStr(lit("DELETE FROM vms_businessrule where guid = :guid"));
    if (!prepareSQLQuery(&delQuery, delQueryStr, Q_FUNC_INFO))
        return false;

    auto remapTable = nx::vms::event::Rule::remappedGuidsToFix();
    for (auto itr = remapTable.begin(); itr != remapTable.end(); ++itr)
    {
        auto oldValue = itr.key();
        auto newValue = itr.value();

        query.addBindValue(QnSql::serialized_field(newValue));
        if (!execSQLQuery(&query, Q_FUNC_INFO))
            return false;
        const bool isNewValueExists = query.next();
        if (isNewValueExists)
        {
            delQuery.addBindValue(QnSql::serialized_field(oldValue));
            if (!execSQLQuery(&delQuery, Q_FUNC_INFO))
                return false;
        }
        else
        {
            updQuery.addBindValue(QnSql::serialized_field(newValue));
            updQuery.addBindValue(QnSql::serialized_field(oldValue));
            if (!execSQLQuery(&updQuery, Q_FUNC_INFO))
                return false;
        }
    }

    return true;
}

bool QnDbManager::createDatabase()
{
    QnDbTransactionLocker lock(m_tran.get());

    m_dbJustCreated = false;

    if (!isObjectExists(lit("table"), lit("vms_resource"), m_sdb))
    {
        NX_LOG(lit("Create new database"), cl_logINFO);

        m_dbJustCreated = true;

        if (!execSQLFile(lit(":/01_createdb.sql"), m_sdb))
            return false;

        if (!execSQLFile(lit(":/02_insert_all_vendors.sql"), m_sdb))
            return false;
    }

    if (!isObjectExists(lit("table"), lit("transaction_log"), m_sdb))
    {
        NX_LOG(lit("Update database to v 2.3"), cl_logDEBUG1);

        if (!execSQLFile(lit(":/00_update_2.2_stage0.sql"), m_sdb))
            return false;

        if (!ec2::db::migrateRulesToV23(m_sdb))
            return false;

        if (!m_dbJustCreated)
        {
            m_resyncFlags |= ResyncLog;
            if (!execSQLFile(lit(":/02_migration_from_2_2.sql"), m_sdb))
                return false;
        }

        if (!execSQLFile(lit(":/03_update_2.2_stage1.sql"), m_sdb))
            return false;
        if (!updateGuids())
            return false;
        if (!execSQLFile(lit(":/04_update_2.2_stage2.sql"), m_sdb))
            return false;
    }

    QnDbTransactionLocker lockStatic(&m_tranStatic);

    if (!isObjectExists(lit("table"), lit("vms_license"), m_sdbStatic))
    {
        if (!execSQLFile(lit(":/05_staticdb_add_license_table.sql"), m_sdbStatic))
            return false;
    }

    if (!applyUpdates(":/updates"))
    {
        NX_LOG(lit("%1 Applying migration updates failed").arg(Q_FUNC_INFO), cl_logWARNING);
        return false;
    }

    NX_LOG(lit("%1 Applying migration updates succeded").arg(Q_FUNC_INFO), cl_logDEBUG2);

    if (!lockStatic.commit())
        return false;
#ifdef DB_DEBUG
    qDebug() << "database created successfully";
#endif // DB_DEBUG
    return lock.commit();
}

QnDbManager::~QnDbManager()
{
    if (m_sdbStatic.isOpen())
    {
        m_sdbStatic = QSqlDatabase();
        QSqlDatabase::removeDatabase(getDatabaseName("QnDbManagerStatic"));
    }
}

ErrorCode QnDbManager::insertAddParam(const ApiResourceParamWithRefData& param)
{
    const auto query = m_insertKvPairQuery.get(m_sdb,
        "INSERT OR REPLACE INTO vms_kvpair(resource_guid, name, value) VALUES(?, ?, ?)");

    query->bindValue(0, QnSql::serialized_field(param.resourceId));
    query->bindValue(1, QnSql::serialized_field(param.name));
    query->bindValue(2, QnSql::serialized_field(param.value));

    if (!query->exec())
    {
        qWarning() << Q_FUNC_INFO << query->lastError().text();
        return ErrorCode::dbError;
    }

    return ErrorCode::ok;
}

ErrorCode QnDbManager::fetchResourceParams( const QnQueryFilter& filter, ApiResourceParamWithRefDataList& params )
{
    const QnUuid resID = filter.fields.value( RES_ID_FIELD ).value<QnUuid>();
    const QnUuid resParentID = resID.isNull() ? filter.fields.value( RES_PARENT_ID_FIELD ).value<QnUuid>() : QnUuid();
    const QByteArray resType = filter.fields.value( RES_TYPE_FIELD ).toByteArray();

    QSqlQuery query(m_sdb);
    query.setForwardOnly(true);
    QString queryStr = "\
            SELECT kv.resource_guid as resourceId, kv.value, kv.name \
            FROM vms_kvpair kv ";
    if( !resType.isEmpty() || !resParentID.isNull())
    {
        queryStr +=
           "JOIN vms_resource r on r.guid = kv.resource_guid ";
        if( resType == RES_TYPE_MSERVER )
            queryStr +=
           "JOIN vms_server s on s.resource_ptr_id = r.id ";
        else if( resType == RES_TYPE_CAMERA )
            queryStr +=
           "JOIN vms_camera c on c.resource_ptr_id = r.id ";
    }
    if( !resID.isNull() )
        queryStr += "\
            WHERE kv.resource_guid = :guid ";
    if( !resParentID.isNull() )
        queryStr += "\
                    WHERE r.parent_guid = :parentGuid ";
    queryStr +=
           "ORDER BY kv.resource_guid ";

    if( !query.prepare( queryStr ) )
    {
        NX_LOG( lit("Could not prepare query %1: %2").arg(queryStr).arg(query.lastError().text()), cl_logERROR);
        return ErrorCode::dbError;
    }

    if( !resID.isNull() )
        query.bindValue(QLatin1String(":guid"), resID.toRfc4122());
    if( !resParentID.isNull() )
        query.bindValue(QLatin1String(":parentGuid"), resParentID.toRfc4122());
    if (!query.exec())
    {
        NX_LOG( lit("DB error at %1: %2").arg(Q_FUNC_INFO).arg(query.lastError().text()), cl_logERROR);
        return ErrorCode::dbError;
    }

    QnSql::fetch_many(query, &params);

    return ErrorCode::ok;
}

qint32 QnDbManager::getResourceInternalId( const QnUuid& guid )
{
    return database::api::getResourceInternalId(&m_resourceQueries, guid);
}

QnUuid QnDbManager::getResourceGuid(const qint32 &internalId) {
    QSqlQuery query(m_sdb);
    query.setForwardOnly(true);
    query.prepare("SELECT guid from vms_resource where id = ?");
    query.bindValue(0, internalId);
    if (!query.exec() || !query.next())
        return QnUuid();
    return QnUuid::fromRfc4122(query.value(0).toByteArray());
}

ErrorCode QnDbManager::insertOrReplaceResource(const ApiResourceData& data, qint32* internalId)
{
    if (!database::api::insertOrReplaceResource(&m_resourceQueries, data, internalId))
        return ErrorCode::dbError;
    return ErrorCode::ok;
}

ErrorCode QnDbManager::insertOrReplaceUser(const ApiUserData& data, qint32 internalId)
{
    {
        const QString authQueryStr =
            R"(
            INSERT OR REPLACE
            INTO auth_user
            (id, username, is_superuser, email,
                password,
                is_staff, is_active, last_login, date_joined, first_name, last_name)
            VALUES
            (:internalId, :name, :isAdmin, :email,
            coalesce(:hash, coalesce((SELECT password FROM auth_user WHERE id = :internalId), '')),
            1, 1, '', '', '', '')
        )";

        QSqlQuery authQuery(m_sdb);
        if (!prepareSQLQuery(&authQuery, authQueryStr, Q_FUNC_INFO))
            return ErrorCode::dbError;

        QnSql::bind(data, &authQuery);
        authQuery.bindValue(":internalId", internalId);
        if (!execSQLQuery(&authQuery, Q_FUNC_INFO))
            return ErrorCode::dbError;
    }

    {
        const QString profileQueryStr = R"(
            INSERT OR REPLACE
            INTO vms_userprofile
            (user_id, resource_ptr_id, digest, crypt_sha512_hash, realm, rights, is_ldap, is_enabled, user_role_guid, is_cloud, full_name)
            VALUES
            (:internalId, :internalId, :digest, :cryptSha512Hash, :realm, :permissions, :isLdap, :isEnabled, :userRoleId, :isCloud, :fullName)
        )";

        QSqlQuery profileQuery(m_sdb);
        if (!prepareSQLQuery(&profileQuery, profileQueryStr, Q_FUNC_INFO))
            return ErrorCode::dbError;

        QnSql::bind(data, &profileQuery);
        if (data.isLdap && data.isCloud)
        {
            NX_LOG(lit("Warning at %1: user data has both LDAP and cloud flags set; cloud flag will be ignored. Internal id=%2").arg(Q_FUNC_INFO).arg(internalId), cl_logWARNING);
            profileQuery.bindValue(":isCloud", false);
        }

        if (data.digest.isEmpty() && !data.isLdap)
        {
            // keep current digest value if exists
            QSqlQuery digestQuery(m_sdb);
            digestQuery.setForwardOnly(true);
            if (!prepareSQLQuery(&digestQuery, "SELECT digest, crypt_sha512_hash FROM vms_userprofile WHERE user_id = ?", Q_FUNC_INFO))
                return ErrorCode::dbError;
            digestQuery.addBindValue(internalId);
            if (!execSQLQuery(&digestQuery, Q_FUNC_INFO))
                return ErrorCode::dbError;
            if (digestQuery.next())
            {
                profileQuery.bindValue(":digest", digestQuery.value(0).toByteArray());
                profileQuery.bindValue(":cryptSha512Hash", digestQuery.value(1).toByteArray());
            }
        }
        profileQuery.bindValue(":internalId", internalId);
        if (!execSQLQuery(&profileQuery, Q_FUNC_INFO))
            return ErrorCode::dbError;
    }

    return ErrorCode::ok;
}

ErrorCode QnDbManager::insertOrReplaceUserRole(const ApiUserRoleData& data)
{
    QSqlQuery query(m_sdb);
    const QString queryStr = R"(
        INSERT OR REPLACE INTO vms_user_roles
        (id, name, permissions)
        VALUES
        (:id, :name, :permissions)
    )";
    if (!prepareSQLQuery(&query, queryStr, Q_FUNC_INFO))
        return ErrorCode::dbError;

    QnSql::bind(data, &query);
    if (!execSQLQuery(&query, Q_FUNC_INFO))
        return ErrorCode::dbError;

    return ErrorCode::ok;
}

ErrorCode QnDbManager::insertOrReplaceCamera(const ApiCameraData& data, qint32 internalId)
{
    const auto query = m_insertCameraQuery.get(m_sdb, R"sql(
        INSERT OR REPLACE INTO vms_camera (
            vendor, manually_added, resource_ptr_id, group_name, group_id,
            mac, model, status_flags, physical_id
        ) VALUES (
            :vendor, :manuallyAdded, :internalId, :groupName, :groupId,
            :mac, :model, :statusFlags, :physicalId
        ))sql");

    QnSql::bind(data, query.get());
    query->bindValue(":internalId", internalId);
    if (query->exec())
    {
        return ErrorCode::ok;
    }
    else
    {
        qWarning() << Q_FUNC_INFO << query->lastError().text();
        return ErrorCode::dbError;
    }
}

ErrorCode QnDbManager::removeCameraAttributes(const QnUuid& id)
{
    QSqlQuery delQuery(m_sdb);
    delQuery.prepare("DELETE FROM vms_camera_user_attributes where camera_guid = ?");
    delQuery.addBindValue(id.toRfc4122());
    if (!delQuery.exec()) {
        qWarning() << Q_FUNC_INFO << delQuery.lastError().text();
        return ErrorCode::dbError;
    }
    return ErrorCode::ok;
}

ErrorCode QnDbManager::insertOrReplaceCameraAttributes(const ApiCameraAttributesData& data, qint32* const internalId)
{
    const auto query = m_insertCameraUserAttrQuery.get(m_sdb, R"sql(
        INSERT OR REPLACE INTO vms_camera_user_attributes (
            camera_guid,
            camera_name,
            group_name,
            audio_enabled,
            control_enabled,
            region,
            schedule_enabled,
            motion_type,
            disable_dual_streaming,
            dewarping_params,
            min_archive_days,
            max_archive_days,
            preferred_server_id,
            license_used,
            failover_priority,
            backup_type
        ) VALUES (
            :cameraId,
            :cameraName,
            :userDefinedGroupName,
            :audioEnabled,
            :controlEnabled,
            :motionMask,
            :scheduleEnabled,
            :motionType,
            :disableDualStreaming,
            :dewarpingParams,
            :minArchiveDays,
            :maxArchiveDays,
            :preferredServerId,
            :licenseUsed,
            :failoverPriority,
            :backupType
        ))sql");

    QnSql::bind(data, query.get());
    if( !query->exec() )
    {
        NX_LOG( lit("DB error in %1: %2").arg(Q_FUNC_INFO).arg(query->lastError().text()), cl_logERROR);
        return ErrorCode::dbError;
    }

    *internalId = query->lastInsertId().toInt();
    return ErrorCode::ok;
}

ErrorCode QnDbManager::insertOrReplaceMediaServer(const ApiMediaServerData& data, qint32 internalId)
{
    QSqlQuery insQuery(m_sdb);
    insQuery.prepare("\
        INSERT OR REPLACE INTO vms_server (auth_key, version, net_addr_list, system_info, flags, resource_ptr_id) \
        VALUES (:authKey, :version, :networkAddresses, :systemInfo, :flags, :internalId)\
    ");
    QnSql::bind(data, &insQuery);

    if (data.authKey.isEmpty())
    {
        QSqlQuery selQuery(m_sdb);
        selQuery.setForwardOnly(true);
        selQuery.prepare("SELECT auth_key from vms_server where resource_ptr_id = ?");
        selQuery.addBindValue(internalId);
        if (selQuery.exec() && selQuery.next())
            insQuery.bindValue(":authKey", selQuery.value(0).toString());
    }

    insQuery.bindValue(":internalId", internalId);
    if (insQuery.exec()) {
        return ErrorCode::ok;
    }
    else {
        qWarning() << Q_FUNC_INFO << insQuery.lastError().text();
        return ErrorCode::dbError;
    }
}

ErrorCode QnDbManager::removeStorage(const QnUuid& guid)
{
    qint32 id = getResourceInternalId(guid);

    ErrorCode err = deleteTableRecord(id, "vms_storage", "resource_ptr_id");
    if (err != ErrorCode::ok)
        return err;

    err = deleteRecordFromResourceTable(id);
    if (err != ErrorCode::ok)
        return err;

    return ErrorCode::ok;
}

ErrorCode QnDbManager::executeTransactionInternal(const QnTransaction<ApiStorageData>& tran)
{
    if (tran.params.parentId.isNull())
    {
        // TODO: Improve error reporting. Currently HTTP 500 with empty error text is returned.
        NX_LOG(lit("saveStorage: parentId is null"), cl_logERROR);
        return ErrorCode::unsupported;
    }

    qint32 internalId;
    ErrorCode result = insertOrReplaceResource(tran.params, &internalId);
    if (result != ErrorCode::ok)
        return result;

    QSqlQuery insQuery(m_sdb);
    insQuery.prepare("\
        INSERT OR REPLACE INTO vms_storage ( \
            space_limit, \
            used_for_writing, \
            storage_type, \
            backup, \
            resource_ptr_id) \
        VALUES ( \
            :spaceLimit, \
            :usedForWriting, \
            :storageType, \
            :isBackup, \
            :internalId) \
    ");
    QnSql::bind(tran.params, &insQuery);
    insQuery.bindValue(":internalId", internalId);

    if (!insQuery.exec()) {
        qWarning() << Q_FUNC_INFO << insQuery.lastError().text();
        return ErrorCode::dbError;
    }

    return ErrorCode::ok;
}

ErrorCode QnDbManager::removeCameraSchedule(qint32 internalId)
{
    QSqlQuery delQuery(m_sdb);
    delQuery.prepare("DELETE FROM vms_scheduletask where camera_attrs_id = ?");
    delQuery.addBindValue(internalId);
    if (!delQuery.exec()) {
        qWarning() << Q_FUNC_INFO << delQuery.lastError().text();
        return ErrorCode::dbError;
    }
    return ErrorCode::ok;
}

ErrorCode QnDbManager::updateCameraSchedule(const std::vector<ApiScheduleTaskData>& scheduleTasks, qint32 internalId)
{
    ErrorCode errCode = removeCameraSchedule(internalId);
    if (errCode != ErrorCode::ok)
        return errCode;

    const auto query = m_insertCameraScheduleQuery.get(m_sdb, R"sql(
        INSERT INTO vms_scheduletask (
            camera_attrs_id, start_time, end_time, do_record_audio, record_type,
            day_of_week, before_threshold, after_threshold, stream_quality, fps, bitrate_kbps
        ) VALUES (
            :internalId, :startTime, :endTime, :recordAudio, :recordingType,
            :dayOfWeek, :beforeThreshold, :afterThreshold, :streamQuality, :fps, :bitrateKbps
        ))sql");

    query->bindValue(":internalId", internalId);
    for(const ApiScheduleTaskData& task: scheduleTasks)
    {
        QnSql::bind(task, query.get());
        if (!query->exec())
        {
            qWarning() << Q_FUNC_INFO << query->lastError().text();
            return ErrorCode::dbError;
        }
    }
    return ErrorCode::ok;
}

ErrorCode QnDbManager::executeTransactionInternal(const QnTransaction<ApiDatabaseDumpData>& tran)
{
    QFile f(m_sdb.databaseName() + QString(lit(".backup")));
    if (!f.open(QFile::WriteOnly))
        return ErrorCode::failure;
    f.write(tran.params.data);
    f.close();

    QSqlDatabase testDB = QSqlDatabase::addDatabase("QSQLITE", getDatabaseName("QnDbManagerTmp"));
    testDB.setDatabaseName( f.fileName());
    if (!testDB.open() || !isObjectExists(lit("table"), lit("transaction_log"), testDB)) {
        QFile::remove(f.fileName());
        qWarning() << "Skipping bad database dump file";
        return ErrorCode::dbError; // invalid back file
    }
    QSqlQuery testDbQuery(testDB);
    testDbQuery.prepare("INSERT OR REPLACE INTO misc_data (key, data) VALUES (?, ?)");
    testDbQuery.addBindValue("gotDbDumpTime");
    testDbQuery.addBindValue(qnSyncTime->currentMSecsSinceEpoch());
    if (!testDbQuery.exec()) {
        qWarning() << "Skipping bad database dump file";
        return ErrorCode::dbError; // invalid back file
    }
    testDB.close();
    return ErrorCode::ok;
}

ErrorCode QnDbManager::executeTransactionInternal(const QnTransaction<ApiResourceStatusData>& tran)
{
    QSqlQuery query(m_sdb);
    query.prepare("INSERT OR REPLACE INTO vms_resource_status values (?, ?)");
    query.addBindValue(tran.params.id.toRfc4122());
    query.addBindValue(tran.params.status);
    if (!query.exec()) {
        qWarning() << Q_FUNC_INFO << query.lastError().text();
        return ErrorCode::dbError;
    }
    return ErrorCode::ok;
}

/*
ErrorCode QnDbManager::executeTransactionInternal(const QnTransaction<ApiSetResourceDisabledData>& tran)
{
    QSqlQuery query(m_sdb);
    query.prepare("UPDATE vms_resource set disabled = :disabled where guid = :guid");
    query.bindValue(":disabled", tran.params.disabled);
    query.bindValue(":guid", tran.params.id.toRfc4122());
    if (!query.exec()) {
        qWarning() << Q_FUNC_INFO << query.lastError().text();
        return ErrorCode::dbError;
    }
    return ErrorCode::ok;
}
*/

ErrorCode QnDbManager::saveCamera(const ApiCameraData& params)
{
    if (params.physicalId.isEmpty())
        return ec2::ErrorCode::forbidden;

    qint32 internalId;
    ErrorCode result = insertOrReplaceResource(params, &internalId);
    if (result != ErrorCode::ok)
        return result;

    return insertOrReplaceCamera(params, internalId);
}

ErrorCode QnDbManager::executeTransactionInternal(const QnTransaction<ApiCameraData>& tran)
{
    return saveCamera(tran.params);
}

ErrorCode QnDbManager::executeTransactionInternal(const QnTransaction<ApiCameraAttributesData>& tran)
{
    return saveCameraUserAttributes(tran.params);
}

ErrorCode QnDbManager::executeTransactionInternal(const QnTransaction<ApiCameraAttributesDataList>& tran)
{
    for(const ApiCameraAttributesData& attrs: tran.params)
    {
        const ErrorCode result = saveCameraUserAttributes(attrs);
        if (result != ErrorCode::ok)
            return result;
    }
    return ErrorCode::ok;
}

ErrorCode QnDbManager::saveCameraUserAttributes( const ApiCameraAttributesData& attrs )
{
    qint32 internalId = 0;
    ErrorCode result = insertOrReplaceCameraAttributes(attrs, &internalId);
    if (result != ErrorCode::ok)
        return result;

    return updateCameraSchedule(attrs.scheduleTasks, internalId);
}

ErrorCode QnDbManager::insertBRuleResource(const QString& tableName, const QnUuid& ruleGuid, const QnUuid& resourceGuid)
{
    QSqlQuery query(m_sdb);
    query.prepare(QString("INSERT INTO %1 (businessrule_guid, resource_guid) VALUES (:ruleGuid, :resourceGuid)").arg(tableName));
    query.bindValue(":ruleGuid", ruleGuid.toRfc4122());
    query.bindValue(":resourceGuid", resourceGuid.toRfc4122());
    if (query.exec()) {
        return ErrorCode::ok;
    }
    else {
        qWarning() << Q_FUNC_INFO << query.lastError().text();
        return ErrorCode::dbError;
    }
}

ErrorCode QnDbManager::updateBusinessRule(const ApiBusinessRuleData& rule)
{
    ErrorCode rez = insertOrReplaceBusinessRuleTable(rule);
    if (rez != ErrorCode::ok)
        return rez;

    ErrorCode err = deleteTableRecord(rule.id, "vms_businessrule_action_resources", "businessrule_guid");
    if (err != ErrorCode::ok)
        return err;

    err = deleteTableRecord(rule.id, "vms_businessrule_event_resources", "businessrule_guid");
    if (err != ErrorCode::ok)
        return err;

    for(const QnUuid& resourceId: rule.eventResourceIds) {
        err = insertBRuleResource("vms_businessrule_event_resources", rule.id, resourceId);
        if (err != ErrorCode::ok)
            return err;
    }

    for(const QnUuid& resourceId: rule.actionResourceIds) {
        err = insertBRuleResource("vms_businessrule_action_resources", rule.id, resourceId);
        if (err != ErrorCode::ok)
            return err;
    }

    return ErrorCode::ok;
}

ErrorCode QnDbManager::executeTransactionInternal(const QnTransaction<ApiBusinessRuleData>& tran)
{
    return updateBusinessRule(tran.params);
}

ErrorCode QnDbManager::executeTransactionInternal(const QnTransaction<ApiMediaServerData>& tran)
{
    ErrorCode result;
    qint32 internalId;

    result = insertOrReplaceResource(tran.params, &internalId);
    if (result !=ErrorCode::ok)
        return result;

    result = insertOrReplaceMediaServer(tran.params, internalId);
    if (result !=ErrorCode::ok)
        return result;

    /*
    if (result !=ErrorCode::ok)
        return result;
    result = updateStorages(tran.params);
    */

    return result;
}

ErrorCode QnDbManager::executeTransactionInternal(const QnTransaction<ApiMediaServerUserAttributesData>& tran)
{
    return insertOrReplaceMediaServerUserAttributes( tran.params );
}

ErrorCode QnDbManager::insertOrReplaceMediaServerUserAttributes(const ApiMediaServerUserAttributesData& data)
{
    QSqlQuery insQuery(m_sdb);
    insQuery.prepare("                                           \
        INSERT OR REPLACE INTO vms_server_user_attributes (      \
            server_guid,                                         \
            server_name,                                         \
            max_cameras,                                         \
            redundancy,                                          \
            backup_type,                                         \
            backup_days_of_the_week,                             \
            backup_start,                                        \
            backup_duration,                                     \
            backup_bitrate                                       \
        )                                                        \
        VALUES(                                                  \
            :serverId,                                           \
            :serverName,                                         \
            :maxCameras,                                         \
            :allowAutoRedundancy,                                \
            :backupType,                                         \
            :backupDaysOfTheWeek,                                \
            :backupStart,                                        \
            :backupDuration,                                     \
            :backupBitrate                                       \
        )                                                        \
        ");
    QnSql::bind(data, &insQuery);

    if( !insQuery.exec() )
    {
        NX_LOG( lit("DB Error at %1: %2").arg(Q_FUNC_INFO).arg(insQuery.lastError().text()), cl_logERROR);
        return ErrorCode::dbError;
    }

    return ErrorCode::ok;
}

ErrorCode QnDbManager::removeMediaServerUserAttributes(const QnUuid& guid)
{
    QSqlQuery query(m_sdb);
    query.prepare("DELETE FROM vms_server_user_attributes WHERE server_guid = :guid");
    query.bindValue(":guid", guid.toRfc4122());
    if( !query.exec() )
    {
        NX_LOG( lit("DB Error at %1: %2").arg(Q_FUNC_INFO).arg(query.lastError().text()), cl_logERROR);
        return ErrorCode::dbError;
    }

    return ErrorCode::ok;
}

ErrorCode QnDbManager::deleteUserProfileTable(const qint32 id)
{
    QSqlQuery delQuery(m_sdb);
    delQuery.prepare("DELETE FROM vms_userprofile where user_id = :id");
    delQuery.bindValue(QLatin1String(":id"), id);
    if (delQuery.exec()) {
        return ErrorCode::ok;
    }
    else {
        qWarning() << Q_FUNC_INFO << delQuery.lastError().text();
        return ErrorCode::dbError;
    }
}

ErrorCode QnDbManager::removeUser( const QnUuid& guid )
{
    qint32 internalId = getResourceInternalId(guid);

    ErrorCode err = ErrorCode::ok;

    err = deleteUserProfileTable(internalId);
    if (err != ErrorCode::ok)
        return err;

    err = deleteTableRecord(internalId, "auth_user", "id");
    if (err != ErrorCode::ok)
        return err;

    err = deleteRecordFromResourceTable(internalId);
    return ErrorCode::ok;
}

ErrorCode QnDbManager::removeUserRole(const QnUuid& userRoleId)
{
    /* Cleanup all users having this role. */
    {
        QSqlQuery query(m_sdb);
        const QString queryStr("UPDATE vms_userprofile SET user_role_guid = NULL WHERE user_role_guid = ?");
        if (!prepareSQLQuery(&query, queryStr, Q_FUNC_INFO))
            return ErrorCode::dbError;

        query.addBindValue(userRoleId.toRfc4122());
        if (!execSQLQuery(&query, Q_FUNC_INFO))
            return ErrorCode::dbError;
    }

    /* Cleanup user role shared resources. */
    auto err = cleanAccessRights(userRoleId);
    if (err != ErrorCode::ok)
        return err;

    return deleteTableRecord(userRoleId, "vms_user_roles", "id");
}

ErrorCode QnDbManager::insertOrReplaceBusinessRuleTable( const ApiBusinessRuleData& businessRule)
{
    QSqlQuery query(m_sdb);
    query.prepare(QString("\
        INSERT OR REPLACE INTO vms_businessrule (guid, event_type, event_condition, event_state, action_type, \
        action_params, aggregation_period, disabled, comments, schedule, system) VALUES \
        (:id, :eventType, :eventCondition, :eventState, :actionType, \
        :actionParams, :aggregationPeriod, :disabled, :comment, :schedule, :system)\
    "));
    QnSql::bind(businessRule, &query);
    if (query.exec()) {
        return ErrorCode::ok;
    }
    else {
        qWarning() << Q_FUNC_INFO << query.lastError().text();
        return ErrorCode::dbError;
    }
}

ErrorCode QnDbManager::removeBusinessRule( const QnUuid& guid )
{
    ErrorCode err = deleteTableRecord(guid, "vms_businessrule_action_resources", "businessrule_guid");
    if (err != ErrorCode::ok)
        return err;

    err = deleteTableRecord(guid, "vms_businessrule_event_resources", "businessrule_guid");
    if (err != ErrorCode::ok)
        return err;

    err = deleteTableRecord(guid, "vms_businessrule", "guid");
    if (err != ErrorCode::ok)
        return err;

    return ErrorCode::ok;
}

ErrorCode QnDbManager::saveLayout(const ApiLayoutData& params)
{
    if (!database::api::saveLayout(&m_resourceQueries, params))
        return ErrorCode::dbError;
    return ErrorCode::ok;
}

ec2::ErrorCode QnDbManager::removeLayoutTour(const QnUuid& id)
{
    if (!database::api::removeLayoutTour(m_sdb, id))
        return ErrorCode::dbError;
    return ErrorCode::ok;
}

ec2::ErrorCode QnDbManager::saveLayoutTour(const ApiLayoutTourData& params)
{
    if (!database::api::saveLayoutTour(m_sdb, params))
        return ErrorCode::dbError;
    return ErrorCode::ok;
}

ErrorCode QnDbManager::executeTransactionInternal(const QnTransaction<ApiLayoutData>& tran)
{
    return saveLayout(tran.params);
}

ErrorCode QnDbManager::executeTransactionInternal(const QnTransaction<ApiLayoutDataList>& tran)
{
    for(const ApiLayoutData& layout: tran.params)
    {
        ErrorCode err = saveLayout(layout);
        if (err != ErrorCode::ok)
            return err;
    }
    return ErrorCode::ok;
}

ErrorCode QnDbManager::executeTransactionInternal(const QnTransaction<ApiLayoutTourData>& tran)
{
    return saveLayoutTour(tran.params);
}

ErrorCode QnDbManager::executeTransactionInternal(const QnTransaction<ApiVideowallData>& tran) {
    ErrorCode result = saveVideowall(tran.params);
    return result;
}

ErrorCode QnDbManager::executeTransactionInternal(const QnTransaction<ApiVideowallDataList>& tran) {
    for(const ApiVideowallData& videowall: tran.params)
    {
        ErrorCode err = saveVideowall(videowall);
        if (err != ErrorCode::ok)
            return err;
    }
    return ErrorCode::ok;
}

ErrorCode QnDbManager::executeTransactionInternal(const QnTransaction<ApiWebPageData>& tran)
{
    ErrorCode result = saveWebPage(tran.params);
    return result;
}

ErrorCode QnDbManager::executeTransactionInternal(const QnTransaction<ApiWebPageDataList>& tran)
{
    for(const ApiWebPageData& webPage: tran.params)
    {
        ErrorCode err = saveWebPage(webPage);
        if (err != ErrorCode::ok)
            return err;
    }
    return ErrorCode::ok;
}

ErrorCode QnDbManager::executeTransactionInternal(const QnTransaction<ApiDiscoveryData> &tran)
{
    if (tran.command == ApiCommand::addDiscoveryInformation) {
        QSqlQuery query(m_sdb);
        query.prepare("INSERT OR REPLACE INTO vms_mserver_discovery (server_id, url, ignore) VALUES(:id, :url, :ignore)");
        QnSql::bind(tran.params, &query);
        if (!query.exec()) {
            qWarning() << Q_FUNC_INFO << query.lastError().text();
            return ErrorCode::dbError;
        }
    } else if (tran.command == ApiCommand::removeDiscoveryInformation)
    {
        QSqlQuery query(m_sdb);
        query.prepare("DELETE FROM vms_mserver_discovery WHERE server_id = :id AND url = :url");
        QnSql::bind(tran.params, &query);
        if (!query.exec()) {
            qWarning() << Q_FUNC_INFO << query.lastError().text();
            return ErrorCode::dbError;
        }
    }

    return ErrorCode::ok;
}

ErrorCode QnDbManager::executeTransactionInternal(const QnTransaction<ApiUpdateUploadResponceData>& /*tran*/) {
    return ErrorCode::ok;
}

ErrorCode QnDbManager::executeTransactionInternal(const QnTransaction<ApiResourceParamWithRefData>& tran)
{
    if (tran.command == ApiCommand::setResourceParam)
        return insertAddParam(tran.params);
    else if (tran.command == ApiCommand::removeResourceParam)
        return removeParam(tran.params);
    else
        return ErrorCode::notImplemented;
}

ErrorCode QnDbManager::removeParam(const ApiResourceParamWithRefData& data)
{
    QSqlQuery query(m_sdb);
    query.prepare("DELETE FROM vms_kvpair WHERE resource_guid = :id AND name = :name");
    query.bindValue(lit(":id"), data.resourceId.toRfc4122());
    query.bindValue(lit(":name"), data.name);
    if (!query.exec())
    {
        qWarning() << Q_FUNC_INFO << query.lastError().text();
        return ErrorCode::dbError;
    }
    return ErrorCode::ok;
}

ErrorCode QnDbManager::addCameraHistory(const ApiServerFootageData& params)
{
    QSqlQuery query(m_sdb);
    query.prepare("INSERT OR REPLACE INTO vms_used_cameras (server_guid, cameras) VALUES(?, ?)");
    query.addBindValue(QnSql::serialized_field(params.serverGuid));
    query.addBindValue(QnUbjson::serialized(params.archivedCameras));
    if (!query.exec()) {
        qWarning() << Q_FUNC_INFO << query.lastError().text();
        return ErrorCode::dbError;
    }

    return ErrorCode::ok;
}

ErrorCode QnDbManager::removeCameraHistory(const QnUuid& serverId)
{
    QSqlQuery query(m_sdb);
    query.prepare("DELETE FROM vms_usedCameras WHERE server_guid = ?");
    query.addBindValue(QnUbjson::serialized(serverId));
    if (!query.exec()) {
        qWarning() << Q_FUNC_INFO << query.lastError().text();
        return ErrorCode::dbError;
    }

    return ErrorCode::ok;
}

ErrorCode QnDbManager::executeTransactionInternal(const QnTransaction<ApiServerFootageData>& tran)
{
    if (tran.command == ApiCommand::addCameraHistoryItem)
        return addCameraHistory(tran.params);
    else {
        NX_ASSERT(1);
        return ErrorCode::unsupported;
    }
}

ErrorCode QnDbManager::deleteRecordFromResourceTable(const qint32 id)
{
    QSqlQuery delQuery(m_sdb);
    delQuery.prepare("DELETE FROM vms_resource where id = ?");
    delQuery.addBindValue(id);
    if (delQuery.exec()) {
        return ErrorCode::ok;
    }
    else {
        qWarning() << Q_FUNC_INFO << delQuery.lastError().text();
        return ErrorCode::dbError;
    }
}

ErrorCode QnDbManager::deleteCameraServerItemTable(qint32 /*id*/)
{
    return ErrorCode::ok;
}

ErrorCode QnDbManager::deleteTableRecord(const qint32& internalId, const QString& tableName, const QString& fieldName)
{
    QSqlQuery delQuery(m_sdb);
    delQuery.prepare(QString("DELETE FROM %1 where %2 = :id").arg(tableName).arg(fieldName));
    delQuery.bindValue(QLatin1String(":id"), internalId);
    if (delQuery.exec()) {
        return ErrorCode::ok;
    }
    else {
        qWarning() << Q_FUNC_INFO << delQuery.lastError().text();
        return ErrorCode::dbError;
    }
}

ErrorCode QnDbManager::deleteTableRecord(const QnUuid& id, const QString& tableName, const QString& fieldName)
{
    QSqlQuery delQuery(m_sdb);
    delQuery.prepare(QString("DELETE FROM %1 where %2 = :guid").arg(tableName).arg(fieldName));
    delQuery.bindValue(QLatin1String(":guid"), id.toRfc4122());
    if (delQuery.exec()) {
        return ErrorCode::ok;
    }
    else {
        qWarning() << Q_FUNC_INFO << delQuery.lastError().text();
        return ErrorCode::dbError;
    }
}

ErrorCode QnDbManager::removeCamera(const QnUuid& guid)
{
    qint32 id = getResourceInternalId(guid);

    // todo: #rvasilenko Do not delete references to the camera. All child object should be deleted with separated transactions
    // It's not big issue now because we keep a lot of camera data after deleting camera object. So, it should be refactored in 1.4 after we introduce full data cleanup
    // for removing camera
    /*
    ErrorCode err = deleteTableRecord(guid, "vms_businessrule_action_resources", "resource_guid");
    if (err != ErrorCode::ok)
        return err;

    err = deleteTableRecord(guid, "vms_businessrule_event_resources", "resource_guid");
    if (err != ErrorCode::ok)
        return err;

    err = deleteTableRecord(guid, "vms_layoutitem", "resource_guid");
    if (err != ErrorCode::ok)
        return err;

    err = deleteCameraServerItemTable(id);

    if (err != ErrorCode::ok)
        return err;
    */

    ErrorCode err = deleteTableRecord(id, "vms_camera", "resource_ptr_id");
    if (err != ErrorCode::ok)
        return err;

    err = deleteRecordFromResourceTable(id);
    if (err != ErrorCode::ok)
        return err;

    return ErrorCode::ok;
}

ErrorCode QnDbManager::removeServer(const QnUuid& guid)
{
    ErrorCode err;
    qint32 id = getResourceInternalId(guid);

    //err = deleteAddParams(id);
    //if (err != ErrorCode::ok)
    //    return err;

    //err = removeStoragesByServer(guid);
    //if (err != ErrorCode::ok)
    //    return err;

    err = deleteTableRecord(id, "vms_server", "resource_ptr_id");
    if (err != ErrorCode::ok)
        return err;

    // This data cannot be removed this way with the current architecture.
//    err = deleteTableRecord(guid, "vms_mserver_discovery", "server_id");
//    if (err != ErrorCode::ok)
//        return err;

    err = deleteRecordFromResourceTable(id);
    if (err != ErrorCode::ok)
        return err;

    return ErrorCode::ok;
}

ErrorCode QnDbManager::removeLayout(const QnUuid& id)
{
    return database::api::removeLayout(&m_resourceQueries, id)
        ? ErrorCode::ok
        : ErrorCode::dbError;
}

ErrorCode QnDbManager::executeTransactionInternal(const QnTransaction<ApiStoredFileData>& tran) {
    NX_ASSERT( tran.command == ApiCommand::addStoredFile || tran.command == ApiCommand::updateStoredFile );
    return insertOrReplaceStoredFile(tran.params.path, tran.params.data);
}

ErrorCode QnDbManager::executeTransactionInternal(const QnTransaction<ApiStoredFilePath>& tran)
{
    NX_ASSERT(tran.command == ApiCommand::removeStoredFile);

    QSqlQuery query(m_sdb);
    query.prepare("DELETE FROM vms_storedFiles WHERE path = :path");
    query.bindValue(":path", tran.params.path);
    if (!query.exec()) {
        qWarning() << Q_FUNC_INFO << query.lastError().text();
        return ErrorCode::dbError;
    }
    return ErrorCode::ok;
}

ErrorCode QnDbManager::checkExistingUser(const QString &name, qint32 internalId) {
    QSqlQuery query(m_sdb);
    query.setForwardOnly(true);
    query.prepare("SELECT r.id\
                  FROM vms_resource r \
                  JOIN vms_userprofile p on p.resource_ptr_id = r.id \
                  WHERE p.resource_ptr_id != :id and r.name = :name");


    query.bindValue(":id", internalId);
    query.bindValue(":name", name);
    if (!query.exec()) {
        qWarning() << Q_FUNC_INFO << query.lastError().text();
        return ErrorCode::dbError;
    }
    if(query.next())
    {
        qWarning() << Q_FUNC_INFO << "Duplicate user with name "<<name<<" found";
        return ErrorCode::failure;  // another user with same name already exists
    }
    return ErrorCode::ok;
}

ErrorCode QnDbManager::setAccessRights(const ApiAccessRightsData& data)
{
    if (data.resourceIds.empty())
        return cleanAccessRights(data.userId);

    const auto userOrRoleId = data.userId.toRfc4122();

    const QString insertQueryString = R"sql(
            INSERT OR REPLACE
            INTO vms_access_rights
            (userOrRoleId, resourceIds)
            values
           (:userOrRoleId, :resourceIds)
        )sql";

    QSqlQuery insertQuery(m_sdb);
    insertQuery.setForwardOnly(true);
    if (!prepareSQLQuery(&insertQuery, insertQueryString, Q_FUNC_INFO))
        return ErrorCode::dbError;

    insertQuery.addBindValue(QnSql::serialized_field(data.userId));
    insertQuery.addBindValue(QnUbjson::serialized(data.resourceIds));

    if (!execSQLQuery(&insertQuery, Q_FUNC_INFO))
        return ErrorCode::dbError;

    return ErrorCode::ok;
}

ec2::ErrorCode QnDbManager::cleanAccessRights(const QnUuid& userOrRoleId)
{
    QSqlQuery query(m_sdb);
    QString queryStr
    (R"(
        DELETE FROM vms_access_rights
        WHERE userOrRoleId = :userOrRoleId;
     )");

    if (!prepareSQLQuery(&query, queryStr, Q_FUNC_INFO))
        return ErrorCode::dbError;

    query.bindValue(":userOrRoleId", userOrRoleId.toRfc4122());
    if (!execSQLQuery(&query, Q_FUNC_INFO))
        return ErrorCode::dbError;

    return ErrorCode::ok;
}

ErrorCode QnDbManager::executeTransactionInternal(const QnTransaction<ApiUserData>& tran)
{
    /*
    qint32 internalId = getResourceInternalId(tran.params.id);
    ErrorCode result = checkExistingUser(tran.params.name, internalId);
    if (result !=ErrorCode::ok)
        return result;
    */
    qint32 internalId = 0;
    ErrorCode result = insertOrReplaceResource(tran.params, &internalId);
    if (result !=ErrorCode::ok)
        return result;

    return insertOrReplaceUser(tran.params, internalId);
}

ErrorCode QnDbManager::executeTransactionInternal(const QnTransaction<ApiUserRoleData>& tran)
{
    NX_ASSERT(tran.command == ApiCommand::saveUserRole, Q_FUNC_INFO, "Unsupported transaction");
    if (tran.command != ApiCommand::saveUserRole)
        return ec2::ErrorCode::serverError;
    return insertOrReplaceUserRole(tran.params);
}

ErrorCode QnDbManager::executeTransactionInternal(const QnTransaction<ApiAccessRightsData>& tran)
{
    NX_ASSERT(tran.command == ApiCommand::setAccessRights, Q_FUNC_INFO, "Unsupported transaction");
    if (tran.command != ApiCommand::setAccessRights)
        return ec2::ErrorCode::serverError;

    return setAccessRights(tran.params);
}

ApiObjectType QnDbManager::getObjectTypeNoLock(const QnUuid& objectId)
{
    QSqlQuery query(m_sdb);
    query.setForwardOnly(true);
    query.prepare("\
        SELECT \
        (CASE WHEN c.resource_ptr_id is null then rt.name else 'Camera' end) as name\
        FROM vms_resource r\
        LEFT JOIN vms_resourcetype rt on rt.guid = r.xtype_guid\
        LEFT JOIN vms_camera c on c.resource_ptr_id = r.id\
        WHERE r.guid = :guid\
    ");
    query.bindValue(":guid", objectId.toRfc4122());
    if (!query.exec())
        return ApiObject_NotDefined;
    if( !query.next() )
        return ApiObject_NotDefined;   //Record already deleted. That's exactly what we wanted
    QString objectType = query.value("name").toString();
    if (objectType == "Camera")
        return ApiObject_Camera;
    else if (objectType == QnResourceTypePool::kStorageTypeId)
        return ApiObject_Storage;
    else if (objectType == QnResourceTypePool::kServerTypeId)
        return ApiObject_Server;
    else if (objectType == QnResourceTypePool::kUserTypeId)
        return ApiObject_User;
    else if (objectType == QnResourceTypePool::kLayoutTypeId)
        return ApiObject_Layout;
    else if (objectType == QnResourceTypePool::kVideoWallTypeId)
        return ApiObject_Videowall;
    else if (objectType == QnResourceTypePool::kWebPageTypeId)
        return ApiObject_WebPage;
    else
    {
        NX_ASSERT(false, "Unknown object type", Q_FUNC_INFO);
        return ApiObject_NotDefined;
    }
}

namespace {
QString getObjectInfoSelectString(const QString& objType, const QString& objTable)
{
    return lit("SELECT :%1, r.guid \
                FROM %2 o JOIN vms_resource r  \
                    on r.id = o.resource_ptr_id WHERE r.parent_guid = :guid")
                .arg(objType)
                .arg(objTable);
}

QString getMultiObjectsInfoSelectString(const QStringList& selectStrings)
{
    QString result;
    for (int i = 0; i < selectStrings.size(); ++i)
    {
        result.append(selectStrings[i]);
        if (i != selectStrings.size() - 1)
            result.append(lit(" UNION "));
    }

    return result;
}
}

ApiObjectInfoList QnDbManager::getNestedObjectsNoLock(const ApiObjectInfo& parentObject)
{
    ApiObjectInfoList result;

    QSqlQuery query(m_sdb);
    query.setForwardOnly(true);

    switch(parentObject.type)
    {
        case ApiObject_Server:
            query.prepare(
                getMultiObjectsInfoSelectString(
                      QStringList() << getObjectInfoSelectString(lit("cameraObjType"), lit("vms_camera"))
                                    << getObjectInfoSelectString(lit("storageObjType"), lit("vms_storage"))
                                    << getObjectInfoSelectString(lit("layoutObjType"), lit("vms_layout"))));
            query.bindValue(":cameraObjType", (int)ApiObject_Camera);
            query.bindValue(":storageObjType", (int)ApiObject_Storage);
            query.bindValue(":layoutObjType", (int)ApiObject_Layout);
            break;
        case ApiObject_Videowall:
        case ApiObject_User:
            query.prepare(getObjectInfoSelectString(lit("objType"), lit("vms_layout")));
            query.bindValue(":objType", (int)ApiObject_Layout);
            break;
        default:
            //NX_ASSERT(0, "Not implemented!", Q_FUNC_INFO);
            return result;
    }
    query.bindValue(":guid", parentObject.id.toRfc4122());

    if (!query.exec()) {
        qWarning() << Q_FUNC_INFO << query.lastError().text();
        return result;
    }
    while(query.next()) {
        ApiObjectInfo info;
        info.type = (ApiObjectType) query.value(0).toInt();
        info.id = QnUuid::fromRfc4122(query.value(1).toByteArray());
        result.push_back(info);
    }

    return result;
}

ApiObjectInfoList QnDbManager::getObjectsNoLock(const ApiObjectType& objectType)
{
    ApiObjectInfoList result;

    QSqlQuery query(m_sdb);
    query.setForwardOnly(true);

    switch(objectType)
    {
    case ApiObject_BusinessRule:
        query.prepare("SELECT guid from vms_businessrule");
        break;
    default:
        NX_ASSERT(0, "Not implemented!", Q_FUNC_INFO);
        return result;
    }
    if (!query.exec()) {
        qWarning() << Q_FUNC_INFO << query.lastError().text();
        return result;
    }
    while(query.next()) {
        ApiObjectInfo info;
        info.type = objectType;
        info.id = QnSql::deserialized_field<QnUuid>(query.value(0));
        result.push_back(std::move(info));
    }

    return result;
}

ErrorCode QnDbManager::saveMiscParam(const ApiMiscData &params)
{
    QSqlQuery insQuery(m_sdb);
    insQuery.prepare("INSERT OR REPLACE INTO misc_data (key, data) values (?,?)");
    insQuery.addBindValue( params.name );
    insQuery.addBindValue( params.value );
    if( !insQuery.exec() )
        return ErrorCode::dbError;
    return ErrorCode::ok;
}

bool QnDbManager::readMiscParam( const QByteArray& name, QByteArray* value )
{
    QSqlQuery query(m_sdb);
    query.setForwardOnly(true);
    query.prepare("SELECT data from misc_data where key = ?");
    query.addBindValue(name);
    if( query.exec() && query.next() ) {
        *value = query.value(0).toByteArray();
        return true;
    }
    return false;
}

ErrorCode QnDbManager::readSettings(ApiResourceParamDataList& settings)
{
    ApiResourceParamWithRefDataList params;
    ErrorCode rez = doQueryNoLock(m_adminUserID, params);
    settings.reserve( params.size() );
    if (rez == ErrorCode::ok) {
        for(ec2::ApiResourceParamWithRefData& param: params)
            settings.push_back(ApiResourceParamData(std::move(param.name), std::move(param.value)));
    }
    return rez;
}

ErrorCode QnDbManager::executeTransactionInternal(const QnTransaction<ApiIdData>& tran)
{
    switch(tran.command)
    {
    case ApiCommand::removeCamera:
        return removeCamera(tran.params.id);
    case ApiCommand::removeStorage:
        return removeStorage(tran.params.id);
    case ApiCommand::removeMediaServer:
        return removeServer(tran.params.id);
    case ApiCommand::removeServerUserAttributes:
        return removeMediaServerUserAttributes(tran.params.id);
    case ApiCommand::removeLayout:
        return removeLayout(tran.params.id);
    case ApiCommand::removeLayoutTour:
        return removeLayoutTour(tran.params.id);
    case ApiCommand::removeEventRule:
        return removeBusinessRule(tran.params.id);
    case ApiCommand::removeUser:
        return removeUser(tran.params.id);
    case ApiCommand::removeUserRole:
        return removeUserRole(tran.params.id);
    case ApiCommand::removeVideowall:
        return removeVideowall(tran.params.id);
    case ApiCommand::removeWebPage:
        return removeWebPage(tran.params.id);
    case ApiCommand::removeCameraUserAttributes:
        return removeCameraAttributes(tran.params.id);
    case ApiCommand::removeAccessRights:
        return cleanAccessRights(tran.params.id);
    case ApiCommand::removeResourceStatus:
        return removeResourceStatus(tran.params.id);
    default:
        return removeObject(ApiObjectInfo(getObjectTypeNoLock(tran.params.id), tran.params.id));
    }
}

ErrorCode QnDbManager::removeResourceStatus(const QnUuid& id)
{
    QSqlQuery removeQuery(m_sdb);
    QString removeQueryStr("DELETE FROM vms_resource_status WHERE guid = :resourceId");

    if (!prepareSQLQuery(&removeQuery, removeQueryStr, Q_FUNC_INFO))
        return ErrorCode::dbError;

    removeQuery.bindValue(":resourceId", QnSql::serialized_field(id));
    if (!execSQLQuery(&removeQuery, Q_FUNC_INFO))
        return ErrorCode::dbError;

    return ErrorCode::ok;
}

ErrorCode QnDbManager::removeObject(const ApiObjectInfo& apiObject)
{
    ErrorCode result;
    switch (apiObject.type)
    {
    case ApiObject_Camera:
        result = removeCamera(apiObject.id);
        break;
    case ApiObject_Storage:
        result = removeStorage(apiObject.id);
        break;
    case ApiObject_Server:
        result = removeServer(apiObject.id);
        break;
    case ApiObject_Layout:
        result = removeLayout(apiObject.id);
        break;
    case ApiObject_BusinessRule:
        result = removeBusinessRule(apiObject.id);
        break;
    case ApiObject_User:
        result = removeUser(apiObject.id);
        break;
    case ApiObject_Videowall:
        result = removeVideowall(apiObject.id);
        break;
    case ApiObject_WebPage:
        result = removeWebPage(apiObject.id);
        break;
    case ApiObject_NotDefined:
        result = ErrorCode::ok; // object already removed
        break;
    default:
        qWarning() << "Remove operation is not implemented for object type" << apiObject.type;
        NX_ASSERT(0, "Remove operation is not implemented for command", Q_FUNC_INFO);
        return ErrorCode::unsupported;
    }

    return result;
}

/*
-------------------------------------------------------------
-------------------------- getters --------------------------
 ------------------------------------------------------------
*/

void QnDbManager::loadResourceTypeXML(const QString& fileName, ApiResourceTypeDataList& data)
{
    QFile f(fileName);
    if (!f.open(QFile::ReadOnly))
        return;
    QBuffer xmlData;
    xmlData.setData(f.readAll());
    ResTypeXmlParser parser(data);
    QXmlSimpleReader reader;
    reader.setContentHandler(&parser);
    QXmlInputSource xmlSrc( &xmlData );
    if(!reader.parse( &xmlSrc )) {
        qWarning() << "Can't parse XML file " << fileName << "with additional resource types. Check XML file syntax.";
        NX_ASSERT(0, Q_FUNC_INFO, "Can't parse XML file");
    }
}

void QnDbManager::addResourceTypesFromXML(ApiResourceTypeDataList& data)
{
    const auto cameraTypesDir = lit("/resources/camera_types");
    const auto nameFilters = QStringList{lit("*.xml")};

    const auto qrcDir = QDir(lit(":") + cameraTypesDir);
    for(const auto& fileInfo: qrcDir.entryInfoList(nameFilters, QDir::Files))
        loadResourceTypeXML(fileInfo.absoluteFilePath(), data);

    const auto applicationDir = QDir(QCoreApplication::applicationDirPath() + cameraTypesDir);
    for(const auto& fileInfo: applicationDir.entryInfoList(nameFilters, QDir::Files))
        loadResourceTypeXML(fileInfo.absoluteFilePath(), data);
}

ErrorCode QnDbManager::doQueryNoLock(const QByteArray &name, ApiMiscData& miscData)
{
    if (!readMiscParam(name, &miscData.value))
        return ErrorCode::dbError;
    miscData.name = name;
    return ErrorCode::ok;
}

ErrorCode QnDbManager::doQueryNoLock(
    const QByteArray& /*dummy*/,
    ApiSystemMergeHistoryRecordList& systemMergeHistory)
{
    QSqlQuery fetchMergeHistoryQuery(m_sdb);
    fetchMergeHistoryQuery.prepare(R"sql(
        SELECT id, timestamp, merged_system_local_id AS mergedSystemLocalId,
            merged_system_cloud_id AS mergedSystemCloudId, username, signature
        FROM system_merge_history
        )sql");
    if (!fetchMergeHistoryQuery.exec())
    {
        NX_WARNING(this, lm("Error selecting system_merge_history. %1")
            .args(fetchMergeHistoryQuery.lastError().text()));
        return ErrorCode::dbError;
    }
    QnSql::fetch_many(fetchMergeHistoryQuery, &systemMergeHistory);

    return ErrorCode::ok;
}

ErrorCode QnDbManager::doQueryNoLock(nullptr_t /*dummy*/, ApiResourceParamDataList& data)
{
    return readSettings(data);
}

ErrorCode QnDbManager::doQueryNoLock(const nullptr_t& /*dummy*/, ApiResourceTypeDataList& data)
{
    if (!m_cachedResTypes.empty())
    {
        data = m_cachedResTypes;
        return ErrorCode::ok;
    }

    QSqlQuery queryTypes(m_sdb);
    queryTypes.setForwardOnly(true);
    queryTypes.prepare("\
        SELECT rt.guid as id, rt.name, m.name as vendor \
        FROM vms_resourcetype rt \
        LEFT JOIN vms_manufacture m on m.id = rt.manufacture_id \
        ORDER BY rt.guid\
    ");
    if (!queryTypes.exec()) {
        qWarning() << Q_FUNC_INFO << queryTypes.lastError().text();
        return ErrorCode::dbError;
    }
    QnSql::fetch_many(queryTypes, &data);

    QSqlQuery queryParents(m_sdb);
    queryParents.setForwardOnly(true);
    queryParents.prepare("\
        SELECT t1.guid as id, t2.guid as parentId \
        FROM vms_resourcetype_parents p \
        JOIN vms_resourcetype t1 on t1.id = p.from_resourcetype_id \
        JOIN vms_resourcetype t2 on t2.id = p.to_resourcetype_id \
        ORDER BY t1.guid, p.to_resourcetype_id desc\
    ");
    if (!queryParents.exec()) {
        qWarning() << Q_FUNC_INFO << queryParents.lastError().text();
        return ErrorCode::dbError;
    }
    mergeIdListData<ApiResourceTypeData>(queryParents, data, &ApiResourceTypeData::parentId);

    QSqlQuery queryProperty(m_sdb);
    queryProperty.setForwardOnly(true);
    queryProperty.prepare("\
        SELECT rt.guid as resourceTypeId, pt.name, pt.default_value as defaultValue \
        FROM vms_propertytype pt \
        JOIN vms_resourcetype rt on rt.id = pt.resource_type_id ORDER BY rt.guid\
    ");
    if (!queryProperty.exec()) {
        qWarning() << Q_FUNC_INFO << queryProperty.lastError().text();
        return ErrorCode::dbError;
    }

    std::vector<ApiPropertyTypeData> allProperties;
    QnSql::fetch_many(queryProperty, &allProperties);
    mergeObjectListData(data, allProperties, &ApiResourceTypeData::propertyTypes, &ApiPropertyTypeData::resourceTypeId);

    addResourceTypesFromXML(data);

    m_cachedResTypes = data;

    return ErrorCode::ok;
}

/**
 * /ec2/getLayouts
 */
ErrorCode QnDbManager::doQueryNoLock(const QnUuid& id, ApiLayoutDataList& layouts)
{
    if (!database::api::fetchLayouts(m_sdb, id, layouts))
        return ErrorCode::dbError;
    return ErrorCode::ok;
}

/**
 * /ec2/getCameras
 */
ErrorCode QnDbManager::doQueryNoLock(const QnUuid& id, ApiCameraDataList& cameraList)
{
    QString filterStr;
    if (!id.isNull())
        filterStr = QString("WHERE r.guid = %1").arg(guidToSqlString(id));

    QSqlQuery queryCameras(m_sdb);
    queryCameras.setForwardOnly(true);
    queryCameras.prepare(lit(" \
        SELECT r.guid as id, r.guid, r.xtype_guid as typeId, r.parent_guid as parentId, r.name, r.url, \
        c.vendor, c.manually_added as manuallyAdded, \
        c.group_name as groupName, c.group_id as groupId, c.mac, c.model, \
        c.status_flags as statusFlags, c.physical_id as physicalId \
        FROM vms_resource r \
        LEFT JOIN vms_resource_status rs on rs.guid = r.guid \
        JOIN vms_camera c on c.resource_ptr_id = r.id %1 ORDER BY r.guid \
    ").arg(filterStr));

    if (!queryCameras.exec()) {
        qWarning() << Q_FUNC_INFO << queryCameras.lastError().text();
        return ErrorCode::dbError;
    }
    QnSql::fetch_many(queryCameras, &cameraList);

    return ErrorCode::ok;
}

/**
 * /ec2/getResourceStatus
 */
ErrorCode QnDbManager::doQueryNoLock(const QnUuid& resId, ApiResourceStatusDataList& statusList)
{
    QString filterStr;
    if (!resId.isNull())
        filterStr = QString("WHERE guid = %1").arg(guidToSqlString(resId));

    QSqlQuery query(m_sdb);
    query.setForwardOnly(true);
    query.prepare(lit("SELECT guid as id, status from vms_resource_status %1 ORDER BY guid")
        .arg(filterStr));

    if (!query.exec()) {
        qWarning() << Q_FUNC_INFO << query.lastError().text();
        return ErrorCode::dbError;
    }

    QnSql::fetch_many(query, &statusList);

    return ErrorCode::ok;
}

ec2::ErrorCode QnDbManager::doQueryNoLock(const QnUuid& /*id*/, ApiUpdateUploadResponceDataList& data)
{
    data.clear();
    return ErrorCode::ok;
}

ErrorCode QnDbManager::getStorages(const QString& filterStr, ApiStorageDataList& storageList)
{
    QSqlQuery queryStorage(m_sdb);
    queryStorage.setForwardOnly(true);
    queryStorage.prepare(lm(R"sql(
        SELECT r.guid as id, r.guid, r.xtype_guid as typeId, r.parent_guid as parentId, r.name,
            r.url, s.space_limit as spaceLimit, s.used_for_writing as usedForWriting,
            s.storage_type as storageType, s.backup as isBackup
        FROM vms_resource r
        JOIN vms_storage s on s.resource_ptr_id = r.id
        %1
        ORDER BY r.guid
    )sql").arg(filterStr));

    if (!queryStorage.exec())
    {
        qWarning() << Q_FUNC_INFO << queryStorage.lastError().text();
        return ErrorCode::dbError;
    }

    QnSql::fetch_many(queryStorage, &storageList);

    QnQueryFilter filter;
    filter.fields.insert(RES_TYPE_FIELD, RES_TYPE_STORAGE);

    ApiResourceParamWithRefDataList params;
    const auto result = fetchResourceParams(filter, params);
    if (result != ErrorCode::ok)
        return result;

    mergeObjectListData<ApiStorageData>(
        storageList, params,
        &ApiStorageData::addParams,
        &ApiResourceParamWithRefData::resourceId);

    // Storages are generally bound to mediaservers, so it's required to be sorted by parent id.
    std::sort(storageList.begin(), storageList.end(),
        [](const ApiStorageData& lhs, const ApiStorageData& rhs)
        {
            return lhs.parentId.toRfc4122() < rhs.parentId.toRfc4122();
        });

    return ErrorCode::ok;
}

/**
 * /ec2/getStorages: get storages filtered by parentServerId.
 */
ErrorCode QnDbManager::doQueryNoLock(
    const ParentId& parentId, ApiStorageDataList& storageList)
{
    QString filterStr;
    if (!parentId.id.isNull())
        filterStr = QString("WHERE r.parent_guid = %1").arg(guidToSqlString(parentId.id));

    return getStorages(filterStr, storageList);
}

/**
 * Used for API Merge by /ec2/saveStorages: get storage by id.
 */
ErrorCode QnDbManager::doQueryNoLock(const QnUuid& storageId, ApiStorageDataList& storageList)
{
    QString filterStr;
    if (!storageId.isNull())
        filterStr = QString("WHERE r.guid = %1").arg(guidToSqlString(storageId));

    return getStorages(filterStr, storageList);
}

ErrorCode QnDbManager::getScheduleTasks(std::vector<ApiScheduleTaskWithRefData>& scheduleTaskList)
{
    //fetching recording schedule
    QSqlQuery queryScheduleTask(m_sdb);
    queryScheduleTask.setForwardOnly(true);
    queryScheduleTask.prepare(QString("\
        SELECT\
            r.camera_guid as sourceId,             \
            st.start_time as startTime,            \
            st.end_time as endTime,                \
            st.do_record_audio as recordAudio,     \
            st.record_type as recordingType,       \
            st.day_of_week as dayOfWeek,           \
            st.before_threshold as beforeThreshold,\
            st.after_threshold as afterThreshold,  \
            st.stream_quality as streamQuality,    \
            st.fps,                                \
            st.bitrate_kbps as bitrateKbps         \
        FROM vms_scheduletask st \
        JOIN vms_camera_user_attributes r on r.id = st.camera_attrs_id \
        LEFT JOIN vms_resource r2 on r2.guid = r.camera_guid \
        ORDER BY r.camera_guid\
    "));

    if (!queryScheduleTask.exec()) {
        NX_LOG( lit("Db error in %1: %2").arg(Q_FUNC_INFO).arg(queryScheduleTask.lastError().text()), cl_logERROR);
        return ErrorCode::dbError;
    }

    QnSql::fetch_many(queryScheduleTask, &scheduleTaskList);
    return ErrorCode::ok;
}

ErrorCode QnDbManager::doQueryNoLock(
    const QnUuid& cameraId, ApiCameraAttributesDataList& cameraUserAttributesList)
{
    //fetching camera user attributes
    QSqlQuery queryCameras(m_sdb);
    queryCameras.setForwardOnly(true);
    QString filterStr;
    if (!cameraId.isNull())
        filterStr = QString("WHERE camera_guid = %1").arg(guidToSqlString(cameraId));

    queryCameras.prepare(lit("\
        SELECT                                           \
            camera_guid as cameraId,                     \
            camera_name as cameraName,                   \
            group_name as userDefinedGroupName,          \
            audio_enabled as audioEnabled,               \
            control_enabled as controlEnabled,           \
            region as motionMask,                        \
            schedule_enabled as scheduleEnabled,         \
            motion_type as motionType,                   \
            disable_dual_streaming as disableDualStreaming, \
            dewarping_params as dewarpingParams,         \
            coalesce(min_archive_days, %1) as minArchiveDays,             \
            coalesce(max_archive_days, %2) as maxArchiveDays,             \
            preferred_server_id as preferredServerId,    \
            license_used as licenseUsed,                 \
            failover_priority as failoverPriority,       \
            backup_type as backupType                    \
         FROM vms_camera_user_attributes \
         LEFT JOIN vms_resource r on r.guid = camera_guid \
         %3 \
         ORDER BY camera_guid \
        ").arg(-ec2::kDefaultMinArchiveDays)
          .arg(-ec2::kDefaultMaxArchiveDays)
          .arg(filterStr));

    if (!queryCameras.exec()) {
        NX_LOG( lit("Db error in %1: %2").arg(Q_FUNC_INFO).arg(queryCameras.lastError().text()), cl_logERROR);
        return ErrorCode::dbError;
    }

    QnSql::fetch_many(queryCameras, &cameraUserAttributesList);

    std::vector<ApiScheduleTaskWithRefData> scheduleTaskList;
    ErrorCode errCode = getScheduleTasks(scheduleTaskList);
    if (errCode != ErrorCode::ok)
        return errCode;

    //merging data
    mergeObjectListData(
        cameraUserAttributesList,
        scheduleTaskList,
        &ApiCameraAttributesData::scheduleTasks,
        &ApiCameraAttributesData::cameraId,
        &ApiScheduleTaskWithRefData::sourceId );

    return ErrorCode::ok;
}

ErrorCode QnDbManager::doQueryNoLock(const QnUuid& id, ApiCameraDataExList& cameraExList)
{
    QSqlQuery queryCameras( m_sdb );
    queryCameras.setForwardOnly(true);

    QString filterStr;
    if (!id.isNull())
        filterStr = QString("WHERE r.guid = %1").arg(guidToSqlString(id));

    queryCameras.prepare(QString("\
        SELECT r.guid as id, r.guid, r.xtype_guid as typeId, r.parent_guid as parentId, \
            coalesce(nullif(cu.camera_name, \"\"), r.name) as name, r.url, \
            coalesce(rs.status, 0) as status, \
            c.vendor, c.manually_added as manuallyAdded, \
            coalesce(nullif(cu.group_name, \"\"), c.group_name) as groupName, \
            c.group_id as groupId, c.mac, c.model, \
            c.status_flags as statusFlags, c.physical_id as physicalId, \
            cu.audio_enabled as audioEnabled,                  \
            cu.control_enabled as controlEnabled,              \
            cu.region as motionMask,                           \
            cu.schedule_enabled as scheduleEnabled,            \
            cu.motion_type as motionType,                      \
            cu.disable_dual_streaming as disableDualStreaming,    \
            cu.dewarping_params as dewarpingParams,            \
            coalesce(cu.min_archive_days, %1) as minArchiveDays,             \
            coalesce(cu.max_archive_days, %2) as maxArchiveDays,             \
            cu.preferred_server_id as preferredServerId,       \
            cu.license_used as licenseUsed,                    \
            cu.failover_priority as failoverPriority,          \
            cu.backup_type as backupType                       \
        FROM vms_resource r \
        LEFT JOIN vms_resource_status rs on rs.guid = r.guid \
        JOIN vms_camera c on c.resource_ptr_id = r.id \
        LEFT JOIN vms_camera_user_attributes cu on cu.camera_guid = r.guid \
        %3 \
        ORDER BY r.guid \
    ").arg(-ec2::kDefaultMinArchiveDays)
      .arg(-ec2::kDefaultMaxArchiveDays)
      .arg(filterStr));

    if (!queryCameras.exec()) {
        NX_LOG( lit("Db error in %1: %2").arg(Q_FUNC_INFO).arg(queryCameras.lastError().text()), cl_logERROR);
        return ErrorCode::dbError;
    }
    QnSql::fetch_many(queryCameras, &cameraExList);

    //reading resource properties
    QnQueryFilter filter;
    filter.fields.insert( RES_TYPE_FIELD, RES_TYPE_CAMERA );
    ApiResourceParamWithRefDataList params;
    ErrorCode result = fetchResourceParams( filter, params );
    if( result != ErrorCode::ok )
        return result;
    mergeObjectListData<ApiCameraDataEx>(cameraExList, params, &ApiCameraDataEx::addParams, &ApiResourceParamWithRefData::resourceId);

    std::vector<ApiScheduleTaskWithRefData> scheduleTaskList;
    ErrorCode errCode = getScheduleTasks(scheduleTaskList);
    if (errCode != ErrorCode::ok)
        return errCode;

    mergeObjectListData(
        cameraExList,
        scheduleTaskList,
        &ApiCameraDataEx::scheduleTasks,
        &ApiCameraDataEx::id,
        &ApiScheduleTaskWithRefData::sourceId );


    return ErrorCode::ok;
}

/**
 * /ec2/getServers
 */
ErrorCode QnDbManager::doQueryNoLock(const QnUuid& id, ApiMediaServerDataList& serverList)
{
    QSqlQuery query(m_sdb);
    query.setForwardOnly(true);

    QString filterStr;
    if (!id.isNull())
        filterStr = QString("WHERE r.guid = %1").arg(guidToSqlString(id));

    query.prepare(lit("\
        SELECT r.guid as id, r.guid, r.xtype_guid as typeId, r.parent_guid as parentId, r.name, r.url, \
        s.auth_key as authKey, s.version, s.net_addr_list as networkAddresses, s.system_info as systemInfo, \
        s.flags \
        FROM vms_resource r \
        LEFT JOIN vms_resource_status rs on rs.guid = r.guid \
        JOIN vms_server s on s.resource_ptr_id = r.id %1 ORDER BY r.guid\
    ").arg(filterStr));

    if (!query.exec()) {
        qWarning() << Q_FUNC_INFO << query.lastError().text();
        return ErrorCode::dbError;
    }

    QnSql::fetch_many(query, &serverList);

    return ErrorCode::ok;
}

ErrorCode QnDbManager::doQueryNoLock(const QnUuid& id, ApiMediaServerDataExList& serverExList)
{
    {
        //fetching server data
        ApiMediaServerDataList serverList;
        ErrorCode result = doQueryNoLock(id, serverList);
        if( result != ErrorCode::ok )
            return result;

        //moving server data to dataex
        serverExList.reserve( serverList.size() );
        for( ApiMediaServerDataList::size_type i = 0; i < serverList.size(); ++i )
            serverExList.push_back( ApiMediaServerDataEx(std::move(serverList[i])) );
    }

    {
        //fetching server attributes
        ApiMediaServerUserAttributesDataList serverAttrsList;
        ErrorCode result = doQueryNoLock(id, serverAttrsList);
        if( result != ErrorCode::ok )
            return result;

        //merging data & attributes
        mergeObjectListData(
            serverExList,
            serverAttrsList,
            &ApiMediaServerDataEx::id,
            &ApiMediaServerUserAttributesData::serverId,
            []( ApiMediaServerDataEx& server, ApiMediaServerUserAttributesData& serverAttrs )
                {
                    ((ApiMediaServerUserAttributesData&)server) = std::move(serverAttrs);
                    if (!server.serverName.isEmpty())
                        server.name = server.serverName;
                });
    }

    //fetching storages
    ApiStorageDataList storages;
    ErrorCode result = doQueryNoLock(QnUuid(), storages );
    if( result != ErrorCode::ok )
        return result;
    //merging storages
    mergeObjectListData( serverExList, storages, &ApiMediaServerDataEx::storages, &ApiMediaServerDataEx::id, &ApiStorageData::parentId );

    //reading properties
    QnQueryFilter filter;
    filter.fields.insert( RES_TYPE_FIELD, RES_TYPE_MSERVER );
    ApiResourceParamWithRefDataList params;
    result = fetchResourceParams( filter, params );
    if( result != ErrorCode::ok )
        return result;
    mergeObjectListData<ApiMediaServerDataEx>(serverExList, params, &ApiMediaServerDataEx::addParams, &ApiResourceParamWithRefData::resourceId);

    //reading status info
    ApiResourceStatusDataList statusList;
    result = doQueryNoLock( id, statusList );
    if( result != ErrorCode::ok )
        return result;

    mergeObjectListData(
        serverExList,
        statusList,
        &ApiMediaServerDataEx::id,
        &ApiResourceStatusData::id,
        []( ApiMediaServerDataEx& server, ApiResourceStatusData& statusData ) { server.status = statusData.status; } );

    return ErrorCode::ok;
}

ErrorCode QnDbManager::doQueryNoLock(const QnUuid& mServerId, ApiMediaServerUserAttributesDataList& serverAttrsList)
{
    QSqlQuery query(m_sdb);
    query.setForwardOnly(true);
    QString filterStr;
    if( !mServerId.isNull() )
        filterStr = QString("WHERE server_guid = %1").arg(guidToSqlString(mServerId));

    query.prepare( lit("\
        SELECT                                                      \
            server_guid as serverId,                                \
            server_name as serverName,                              \
            max_cameras as maxCameras,                              \
            redundancy as allowAutoRedundancy,                      \
            backup_type as backupType,                              \
            backup_days_of_the_week as backupDaysOfTheWeek,         \
            backup_start as backupStart,                            \
            backup_duration as backupDuration,                      \
            backup_bitrate as backupBitrate                         \
        FROM vms_server_user_attributes                             \
        %1                                                          \
        ORDER BY server_guid                                        \
    ").arg(filterStr));
    if( !query.exec() )
    {
        NX_LOG( lit("DB Error at %1: %2").arg(Q_FUNC_INFO).arg(query.lastError().text()), cl_logERROR);
        return ErrorCode::dbError;
    }
    QnSql::fetch_many(query, &serverAttrsList);

    return ErrorCode::ok;
}

//getCameraHistoryItems
ErrorCode QnDbManager::doQueryNoLock(const nullptr_t& /*dummy*/, ApiServerFootageDataList& historyList)
{
    QSqlQuery query(m_sdb);
    query.setForwardOnly(true);
    query.prepare(QString("SELECT server_guid, cameras FROM vms_used_cameras ORDER BY server_guid"));
    if (!query.exec()) {
        qWarning() << Q_FUNC_INFO << query.lastError().text();
        return ErrorCode::dbError;
    }
    while (query.next()) {
        ApiServerFootageData data;
        data.serverGuid = QnUuid::fromRfc4122(query.value(0).toByteArray());
        data.archivedCameras = QnUbjson::deserialized<std::vector<QnUuid>>(query.value(1).toByteArray());
        historyList.push_back(std::move(data));
    }
    QnSql::fetch_many(query, &historyList);

    return ErrorCode::ok;
}

//getUsers
ErrorCode QnDbManager::doQueryNoLock(const QnUuid& id, ApiUserDataList& userList)
{
    QString filterStr;
    if( !id.isNull() )
        filterStr = QString("WHERE r.guid = %1").arg(guidToSqlString(id));

    QString queryStr = lit(" \
        SELECT r.guid as id, r.guid, r.xtype_guid as typeId, r.parent_guid as parentId, r.name, r.url, \
        u.is_superuser as isAdmin, u.email, \
        p.digest as digest, p.crypt_sha512_hash as cryptSha512Hash, p.realm as realm, u.password as hash, p.rights as permissions, \
        p.is_ldap as isLdap, p.is_enabled as isEnabled, p.user_role_guid as userRoleId, p.is_cloud as isCloud, \
        coalesce((SELECT value from vms_kvpair WHERE resource_guid = r.guid and name = '%1'), p.full_name) as fullName \
        FROM vms_resource r \
        JOIN auth_user u on u.id = r.id \
        JOIN vms_userprofile p on p.user_id = u.id \
        %2 \
        ORDER BY r.guid \
    ").arg(Qn::USER_FULL_NAME).arg(filterStr);

    QSqlQuery query(m_sdb);
    query.setForwardOnly(true);
    if (!prepareSQLQuery(&query, queryStr, Q_FUNC_INFO))
        return ErrorCode::dbError;
    if (!execSQLQuery(&query, Q_FUNC_INFO))
        return ErrorCode::dbError;

    QnSql::fetch_many(query, &userList);

    return ErrorCode::ok;
}

//getUserRoles
ErrorCode QnDbManager::doQueryNoLock(const QnUuid& id, ApiUserRoleDataList& result)
{
    QString filterStr;
    if (!id.isNull())
        filterStr = QString("WHERE id = %1").arg(guidToSqlString(id));

    QSqlQuery query(m_sdb);
    query.setForwardOnly(true);
    const QString queryStr = QString(R"(
        SELECT id, name, permissions
        FROM vms_user_roles
        %1
        ORDER BY id
    )").arg(filterStr);

    if (!prepareSQLQuery(&query, queryStr, Q_FUNC_INFO))
        return ErrorCode::dbError;

    if (!execSQLQuery(&query, Q_FUNC_INFO))
        return ErrorCode::dbError;

    QnSql::fetch_many(query, &result);
    return ErrorCode::ok;
}

ErrorCode QnDbManager::doQueryNoLock(const nullptr_t& /*dummy*/, ApiPredefinedRoleDataList& result)
{
    result = QnUserRolesManager::getPredefinedRoles();
    return ErrorCode::ok;
}

ec2::ErrorCode QnDbManager::doQueryNoLock(const nullptr_t& /*dummy*/, ApiAccessRightsDataList& accessRightsList)
{
    QSqlQuery query(m_sdb);
    query.setForwardOnly(true);
    const QString queryStr = R"(
        SELECT userOrRoleId, resourceIds
        FROM vms_access_rights
        ORDER BY userOrRoleId
    )";

    if (!prepareSQLQuery(&query, queryStr, Q_FUNC_INFO))
        return ErrorCode::dbError;

    if (!execSQLQuery(&query, Q_FUNC_INFO))
        return ErrorCode::dbError;

    while (query.next())
    {
        ApiAccessRightsData data;
        data.userId = QnUuid::fromRfc4122(query.value(0).toByteArray());
        data.resourceIds = QnUbjson::deserialized<std::vector<QnUuid>>(query.value(1).toByteArray());
        accessRightsList.push_back(std::move(data));
    }

    return ErrorCode::ok;
}


//getTransactionLog
ErrorCode QnDbManager::doQueryNoLock(const ApiTranLogFilter& filter, ApiTransactionDataList& tranList)
{
    QSqlQuery query(m_sdb);
    query.setForwardOnly(true);
    QString whereClause;
    if (filter.cloudOnly)
        whereClause = lit("WHERE tran_type=%1").arg(TransactionType::Cloud);
    query.prepare(lit("SELECT tran_guid, tran_data from transaction_log %1 order by peer_guid, db_guid, sequence").arg(whereClause));
    if (!query.exec()) {
        qWarning() << Q_FUNC_INFO << query.lastError().text();
        return ErrorCode::dbError;
    }

    while (query.next()) {
        ApiTransactionData tran;
        tran.tranGuid = QnSql::deserialized_field<QnUuid>(query.value(0));
        QByteArray srcData = query.value(1).toByteArray();
        tran.dataSize = srcData.size();
        QnUbjsonReader<QByteArray> stream(&srcData);
        if (QnUbjson::deserialize(&stream, &tran.tran)) {
            tranList.push_back(std::move(tran));
        }
        else {
            qWarning() << "Can' deserialize transaction from transaction log";
            return ErrorCode::dbError;
        }
    }

    return ErrorCode::ok;
}

//getVideowallList
ErrorCode QnDbManager::doQueryNoLock(const QnUuid& id, ApiVideowallDataList& videowallList) {
    QSqlQuery query(m_sdb);
    QString filterStr;
    if (!id.isNull())
        filterStr = QString("WHERE r.guid = %1").arg(guidToSqlString(id));
    query.setForwardOnly(true);
    query.prepare(lit("\
        SELECT r.guid as id, r.guid, r.xtype_guid as typeId, r.parent_guid as parentId, r.name, r.url, l.autorun \
        FROM vms_videowall l \
        JOIN vms_resource r on r.id = l.resource_ptr_id %1 ORDER BY r.guid \
    ").arg(filterStr));
    if (!query.exec()) {
        qWarning() << Q_FUNC_INFO << query.lastError().text();
        return ErrorCode::dbError;
    }
    QnSql::fetch_many(query, &videowallList);

    QSqlQuery queryItems(m_sdb);
    queryItems.setForwardOnly(true);
    queryItems.prepare("\
        SELECT \
            item.guid, item.pc_guid as pcGuid, item.layout_guid as layoutGuid, \
            item.videowall_guid as videowallGuid, item.name, \
            item.snap_left as snapLeft, item.snap_top as snapTop, item.snap_right as snapRight, item.snap_bottom as snapBottom \
        FROM vms_videowall_item item ORDER BY videowallGuid");
    if (!queryItems.exec()) {
        qWarning() << Q_FUNC_INFO << queryItems.lastError().text();
        return ErrorCode::dbError;
    }
    std::vector<ApiVideowallItemWithRefData> items;
    QnSql::fetch_many(queryItems, &items);

    mergeObjectListData(videowallList, items, &ApiVideowallData::items, &ApiVideowallItemWithRefData::videowallGuid);

    QSqlQuery queryScreens(m_sdb);
    queryScreens.setForwardOnly(true);

    queryScreens.prepare("\
        SELECT \
            pc.videowall_guid as videowallGuid, \
            screen.pc_guid as pcGuid, screen.pc_index as pcIndex, \
            screen.desktop_x as desktopLeft, screen.desktop_y as desktopTop, \
            screen.desktop_w as desktopWidth, screen.desktop_h as desktopHeight, \
            screen.layout_x as layoutLeft, screen.layout_y as layoutTop, \
            screen.layout_w as layoutWidth, screen.layout_h as layoutHeight \
        FROM vms_videowall_screen screen \
        JOIN vms_videowall_pcs pc on pc.pc_guid = screen.pc_guid ORDER BY videowallGuid");
    if (!queryScreens.exec()) {
        qWarning() << Q_FUNC_INFO << queryScreens.lastError().text();
        return ErrorCode::dbError;
    }
    std::vector<ApiVideowallScreenWithRefData> screens;
    QnSql::fetch_many(queryScreens, &screens);
    mergeObjectListData(videowallList, screens, &ApiVideowallData::screens, &ApiVideowallScreenWithRefData::videowallGuid);

    QSqlQuery queryMatrixItems(m_sdb);
    queryMatrixItems.setForwardOnly(true);
    queryMatrixItems.prepare("\
        SELECT \
            item.matrix_guid as matrixGuid, \
            item.item_guid as itemGuid, \
            item.layout_guid as layoutGuid, \
            matrix.videowall_guid \
        FROM vms_videowall_matrix_items item \
        JOIN vms_videowall_matrix matrix ON matrix.guid = item.matrix_guid \
        ORDER BY item.matrix_guid\
    ");
    if (!queryMatrixItems.exec()) {
        qWarning() << Q_FUNC_INFO << queryMatrixItems.lastError().text();
        return ErrorCode::dbError;
    }
    std::vector<ApiVideowallMatrixItemWithRefData> matrixItems;
    QnSql::fetch_many(queryMatrixItems, &matrixItems);

    QSqlQuery queryMatrices(m_sdb);
    queryMatrices.setForwardOnly(true);
    queryMatrices.prepare("\
        SELECT \
            matrix.guid as id, \
            matrix.name, \
            matrix.videowall_guid as videowallGuid \
        FROM vms_videowall_matrix matrix ORDER BY matrix.guid\
    ");
    if (!queryMatrices.exec()) {
        qWarning() << Q_FUNC_INFO << queryMatrices.lastError().text();
        return ErrorCode::dbError;
    }
    std::vector<ApiVideowallMatrixWithRefData> matrices;
    QnSql::fetch_many(queryMatrices, &matrices);
    mergeObjectListData(matrices, matrixItems, &ApiVideowallMatrixData::items, &ApiVideowallMatrixItemWithRefData::matrixGuid);
    std::sort(matrices.begin(), matrices.end(), [] (const ApiVideowallMatrixWithRefData& data1, const ApiVideowallMatrixWithRefData& data2) {
        return data1.videowallGuid.toRfc4122() < data2.videowallGuid.toRfc4122();
    });
    mergeObjectListData(videowallList, matrices, &ApiVideowallData::matrices, &ApiVideowallMatrixWithRefData::videowallGuid);

    return ErrorCode::ok;
}

//getWebPageList
ErrorCode QnDbManager::doQueryNoLock(const QnUuid& id, ApiWebPageDataList& webPageList)
{
    QSqlQuery query(m_sdb);
    query.setForwardOnly(true);
    QString filterStr;
    if (!id.isNull())
        filterStr = QString("WHERE r.guid = %1").arg(guidToSqlString(id));
    query.prepare(lit("\
        SELECT r.guid as id, r.guid, r.xtype_guid as typeId, r.parent_guid as parentId, r.name, r.url \
        FROM vms_webpage l \
        JOIN vms_resource r on r.id = l.resource_ptr_id %1 ORDER BY r.guid \
        ").arg(filterStr));
    if (!query.exec())
    {
        qWarning() << Q_FUNC_INFO << query.lastError().text();
        return ErrorCode::dbError;
    }
    QnSql::fetch_many(query, &webPageList);

    return ErrorCode::ok;
}

//getEventRules
ErrorCode QnDbManager::doQueryNoLock(const QnUuid& id, ApiBusinessRuleDataList& businessRuleList)
{
    QSqlQuery query(m_sdb);
    query.setForwardOnly(true);
    QString filterStr;
    if (!id.isNull())
        filterStr = QString("WHERE guid = %1").arg(guidToSqlString(id));
    query.prepare(lit(" \
        SELECT guid as id, event_type as eventType, event_condition as eventCondition, event_state as eventState, action_type as actionType, \
        action_params as actionParams, aggregation_period as aggregationPeriod, disabled, comments as comment, schedule, system \
        FROM vms_businessrule %1 ORDER BY guid \
    ").arg(filterStr));
    if (!query.exec()) {
        qWarning() << Q_FUNC_INFO << query.lastError().text();
        return ErrorCode::dbError;
    }

    QSqlQuery queryRuleEventRes(m_sdb);
    queryRuleEventRes.setForwardOnly(true);
    queryRuleEventRes.prepare(QString("SELECT businessrule_guid as id, resource_guid as parentId from vms_businessrule_event_resources order by businessrule_guid"));
    if (!queryRuleEventRes.exec()) {
        qWarning() << Q_FUNC_INFO << queryRuleEventRes.lastError().text();
        return ErrorCode::dbError;
    }

    QSqlQuery queryRuleActionRes(m_sdb);
    queryRuleActionRes.setForwardOnly(true);
    queryRuleActionRes.prepare(QString("SELECT businessrule_guid as id, resource_guid as parentId from vms_businessrule_action_resources order by businessrule_guid"));
    if (!queryRuleActionRes.exec()) {
        qWarning() << Q_FUNC_INFO << queryRuleActionRes.lastError().text();
        return ErrorCode::dbError;
    }

    QnSql::fetch_many(query, &businessRuleList);

    // merge data

    mergeIdListData<ApiBusinessRuleData>(queryRuleEventRes, businessRuleList, &ApiBusinessRuleData::eventResourceIds);
    mergeIdListData<ApiBusinessRuleData>(queryRuleActionRes, businessRuleList, &ApiBusinessRuleData::actionResourceIds);

    return ErrorCode::ok;
}

// getKVPairs
ErrorCode QnDbManager::doQueryNoLock(const QnUuid& resourceId, ApiResourceParamWithRefDataList& params)
{
    QnQueryFilter filter;
    if( !resourceId.isNull() )
        filter.fields.insert( RES_ID_FIELD, QVariant::fromValue(resourceId) );
    return fetchResourceParams( filter, params );
}

// getCurrentTime
ErrorCode QnDbManager::doQuery(const nullptr_t& /*dummy*/, ApiTimeData& currentTime)
{
    currentTime = m_timeSyncManager->getTimeInfo();
    return ErrorCode::ok;
}

// dumpDatabase
ErrorCode QnDbManager::doQuery(const nullptr_t& /*dummy*/, ApiDatabaseDumpData& data)
{
    QnWriteLocker lock(&m_mutex);

    if (!execSQLScript("vacuum;", m_sdb))
        qWarning() << "failed to vacuum database" << Q_FUNC_INFO;

    //have to close/open DB to dump journals to .db file
    m_sdb.close();
    m_sdbStatic.close();

    //creating dump
    QFile f(m_sdb.databaseName());
    if (!f.open(QFile::ReadOnly))
        return ErrorCode::ioError;
    data.data = f.readAll();

    //TODO #ak add license db to backup

    if( !m_sdb.open() )
    {
        NX_LOG( lit("Can't reopen ec2 DB (%1). Error %2").arg(m_sdb.databaseName()).arg(m_sdb.lastError().text()), cl_logERROR);
        return ErrorCode::dbError;
    }

    if( !m_sdbStatic.open() || !tuneDBAfterOpen(&m_sdbStatic) )
    {
        NX_LOG( lit("Can't reopen ec2 license DB (%1). Error %2").arg(m_sdbStatic.databaseName()).arg(m_sdbStatic.lastError().text()), cl_logERROR);
        return ErrorCode::dbError;
    }

    //tuning DB
    if( !tuneDBAfterOpen(&m_sdb) )
        return ErrorCode::dbError;
    return ErrorCode::ok;
}

ErrorCode QnDbManager::doQuery(const ApiStoredFilePath& dumpFilePath, ApiDatabaseDumpToFileData& databaseDumpToFileData)
{
    QnWriteLocker lock(&m_mutex);
    m_tran->physicalCommitLazyData();

    //have to close/open DB to dump journals to .db file
    m_sdb.close();
    m_sdbStatic.close();

    ErrorCode result = ErrorCode::ok;
    QFile::remove(dumpFilePath.path);
    if( !QFile::copy( m_sdb.databaseName(), dumpFilePath.path ) )
        result = ErrorCode::ioError;

    QFileInfo dumpFileInfo( dumpFilePath.path );
    databaseDumpToFileData.size = dumpFileInfo.size();

    if( !m_sdb.open() )
    {
        NX_LOG( lit("Can't reopen ec2 DB (%1). Error %2").arg(m_sdb.databaseName()).arg(m_sdb.lastError().text()), cl_logERROR);
        return ErrorCode::dbError;
    }

    if( !m_sdbStatic.open() || !tuneDBAfterOpen(&m_sdbStatic) )
    {
        NX_LOG( lit("Can't reopen ec2 license DB (%1). Error %2").arg(m_sdbStatic.databaseName()).arg(m_sdbStatic.lastError().text()), cl_logERROR);
        return ErrorCode::dbError;
    }

    //tuning DB
    if( !tuneDBAfterOpen(&m_sdb) )
        return ErrorCode::dbError;
    return result;
}

bool QnDbManager::tuneDBAfterOpen(QSqlDatabase* const sqlDb)
{
    if (!QnDbHelper::tuneDBAfterOpen(sqlDb))
        return false;

    m_queryCachePool.reset();
    return true;
}

ec2::database::api::QueryCache::Pool* QnDbManager::queryCachePool()
{
    return &m_queryCachePool;
}

// TODO: Change to a function. ATTENTION: Macro contains "return".
#define DB_LOAD(ID, DATA) do \
{ \
    const ErrorCode errorCode = doQueryNoLock(ID, DATA); \
    if (errorCode != ErrorCode::ok) \
        return errorCode; \
} while (0)

ErrorCode QnDbManager::readApiFullInfoDataComplete(ApiFullInfoData* data)
{
    QnWriteLocker lock(&m_mutex);

    DB_LOAD(nullptr, data->resourceTypes);
    DB_LOAD(QnUuid(), data->servers);
    DB_LOAD(QnUuid(), data->serversUserAttributesList);
    DB_LOAD(QnUuid(), data->cameras);
    DB_LOAD(QnUuid(), data->cameraUserAttributesList);
    DB_LOAD(QnUuid(), data->users);
    DB_LOAD(QnUuid(), data->userRoles);
    DB_LOAD(QnUuid(), data->layouts);
    DB_LOAD(QnUuid(), data->videowalls);
    DB_LOAD(QnUuid(), data->webPages);
    DB_LOAD(QnUuid(), data->rules);
    DB_LOAD(nullptr, data->cameraHistory);
    DB_LOAD(nullptr, data->licenses);
    DB_LOAD(QnUuid(), data->discoveryData);
    DB_LOAD(QnUuid(), data->allProperties);
    DB_LOAD(QnUuid(), data->storages);
    DB_LOAD(QnUuid(), data->resStatusList);
    DB_LOAD(nullptr, data->accessRights);
    DB_LOAD(nullptr, data->layoutTours);

    return ErrorCode::ok;
}

ErrorCode QnDbManager::readApiFullInfoDataForMobileClient(
    ApiFullInfoData* data, const QnUuid& userId)
{
    QnWriteLocker lock(&m_mutex);

    DB_LOAD(QnUuid(), data->servers);
    DB_LOAD(QnUuid(), data->serversUserAttributesList);
    DB_LOAD(QnUuid(), data->cameras);
    DB_LOAD(QnUuid(), data->cameraUserAttributesList);

    DB_LOAD(userId, data->users);
    const ApiUserData* user = nullptr;
    if (data->users.size() == 1)
        user = &data->users[0];

    if (user) // Do not load user roles if there is no current user.
        DB_LOAD(user->userRoleId, data->userRoles);

    DB_LOAD(QnUuid(), data->layouts);
    if (user) // Remove layouts belonging to other users.
    {
        QSet<QnUuid> serverIds;
        for (const auto& server: data->servers)
            serverIds.insert(server.id);

        data->layouts.erase(std::remove_if(data->layouts.begin(), data->layouts.end(),
            [user, &serverIds](const ApiLayoutData& layout)
            {
                return !layout.parentId.isNull()
                    && layout.parentId != user->id
                    && !serverIds.contains(layout.parentId);
            }),
            data->layouts.end());
    }

    // Admin user is required for global properties.
    if (userId != QnUserResource::kAdminGuid)
        DB_LOAD(QnUserResource::kAdminGuid, data->users);

    DB_LOAD(nullptr, data->cameraHistory);
    DB_LOAD(QnUuid(), data->discoveryData);
    DB_LOAD(QnUuid(), data->allProperties);
    DB_LOAD(QnUuid(), data->resStatusList);
    DB_LOAD(nullptr, data->accessRights);

    return ErrorCode::ok;
}

#undef DB_LOAD

ErrorCode QnDbManager::doQueryNoLock(const QnUuid& id, ApiDiscoveryDataList &data) {
    QSqlQuery query(m_sdb);

    QString filterStr;
    if (!id.isNull())
        filterStr = QString("WHERE server_id = %1").arg(guidToSqlString(id));

    QString q = QString(lit(
        "SELECT server_id as id, url, ignore from vms_mserver_discovery %1 ORDER BY server_id")
        .arg(filterStr));
    query.setForwardOnly(true);
    query.prepare(q);

    if (!query.exec()) {
        qWarning() << Q_FUNC_INFO << __LINE__ << query.lastError();
        return ErrorCode::dbError;
    }

    QnSql::fetch_many(query, &data);

    return ErrorCode::ok;
}

ErrorCode QnDbManager::saveLicense(const ApiLicenseData& license)
{
    QnDbTransactionLocker lockStatic(&m_tranStatic);
    auto result = saveLicense(license, m_sdbStatic);
    if (result == ErrorCode::ok)
    {
        result = saveLicense(license, m_sdb);
        if (result == ErrorCode::ok)
            lockStatic.commit();
    }
    return result;
}

ErrorCode QnDbManager::saveLicense(const ApiLicenseData& license, QSqlDatabase& database)
{
    QSqlQuery insQuery(database);
    insQuery.prepare("INSERT OR REPLACE INTO vms_license (license_key, license_block) VALUES(:licenseKey, :licenseBlock)");
    insQuery.bindValue(":licenseKey", license.key);
    insQuery.bindValue(":licenseBlock", license.licenseBlock);
    if (insQuery.exec()) {
        return ErrorCode::ok;
    }
    else {
        qWarning() << Q_FUNC_INFO << insQuery.lastError().text();
        return ErrorCode::dbError;
    }
}

ErrorCode QnDbManager::removeLicense(const ApiLicenseData& license)
{
    QnDbTransactionLocker lockStatic(&m_tranStatic);
    auto result = removeLicense(license, m_sdbStatic);
    if (result == ErrorCode::ok)
    {
        result = removeLicense(license, m_sdb);
        if (result == ErrorCode::ok)
            lockStatic.commit();
    }
    return result;
}

ErrorCode QnDbManager::removeLicense(const ApiLicenseData& license, QSqlDatabase& database)
{
    QSqlQuery delQuery(database);
    delQuery.prepare("DELETE FROM vms_license WHERE license_key = ?");
    delQuery.addBindValue(license.key);
    if (delQuery.exec()) {
        return ErrorCode::ok;
    }
    else {
        qWarning() << Q_FUNC_INFO << delQuery.lastError().text();
        return ErrorCode::dbError;
    }
}

ErrorCode QnDbManager::executeTransactionInternal(const QnTransaction<ApiMiscData>& tran)
{
    return saveMiscParam(tran.params);
}

ErrorCode QnDbManager::executeTransactionInternal(
    const QnTransaction<ApiSystemMergeHistoryRecord>& tran)
{
    QSqlQuery insQuery(m_sdb);
    insQuery.prepare(R"sql(
        INSERT INTO system_merge_history(
            id, timestamp, merged_system_local_id,
            merged_system_cloud_id, username, signature)
        VALUES (
            :id, :timestamp, :mergedSystemLocalId,
            :mergedSystemCloudId, :username, :signature)
        )sql");
    QnSql::bind(tran.params, &insQuery);
    if (!insQuery.exec())
    {
        NX_WARNING(this, lm("Error inserting record to system_merge_history. %1")
            .args(insQuery.lastError().text()));
        return ErrorCode::dbError;
    }

    return ErrorCode::ok;
}

ErrorCode QnDbManager::executeTransactionInternal(const QnTransaction<ApiLicenseData>& tran)
{
    if (tran.command == ApiCommand::addLicense)
        return saveLicense(tran.params);
    else if (tran.command == ApiCommand::removeLicense)
        return removeLicense(tran.params);
    else {
        NX_ASSERT(1, Q_FUNC_INFO, "Unexpected command!");
        return ErrorCode::notImplemented;
    }
}

ErrorCode QnDbManager::executeTransactionInternal(const QnTransaction<ApiLicenseDataList>& tran)
{
    for (const ApiLicenseData& license: tran.params) {
        ErrorCode result = saveLicense(license);
        if (result != ErrorCode::ok) {
            return ErrorCode::dbError;
        }
    }

    return ErrorCode::ok;
}

ErrorCode QnDbManager::doQueryNoLock(const nullptr_t& /*dummy*/, ec2::ApiLicenseDataList& data)
{
    return getLicenses(data, m_sdb);
}

ErrorCode QnDbManager::getLicenses(ec2::ApiLicenseDataList& data, QSqlDatabase& database)
{
    QSqlQuery query(database);

    QString q = QString(lit("SELECT license_key as key, license_block as licenseBlock from vms_license"));
    query.setForwardOnly(true);
    query.prepare(q);

    if (!query.exec())
    {
        qWarning() << Q_FUNC_INFO << __LINE__ << query.lastError();
        return ErrorCode::dbError;
    }

    QnSql::fetch_many(query, &data);
    return ErrorCode::ok;
}

bool QnDbManager::resyncIfNeeded(ResyncFlags flags)
{
    if (!m_dbJustCreated)
        m_resyncFlags |= flags;
    if (flags.testFlag(ResyncWebPages))
        m_resyncFlags |= ResyncWebPages; //< Resync web pages always. Media servers could have different list even it started with empty DB.
    return true;
}

ErrorCode QnDbManager::doQueryNoLock(const ApiStoredFilePath& _path, ApiStoredDirContents& data)
{
    QSqlQuery query(m_sdb);
    QString path;
    if (!_path.path.isEmpty())
        path = closeDirPath(_path.path);

    QString pathFilter(lit("path"));
    if (!path.isEmpty())
        pathFilter = QString(lit("substr(path, %2)")).arg(path.length()+1);
    QString q = QString(lit("SELECT %1 FROM vms_storedFiles WHERE path LIKE '%2%' ")).arg(pathFilter).arg(path);
    if (!path.isEmpty())
        q += QString(lit("AND substr(path, %2) NOT LIKE '%/%' ")).arg(path.length()+1);

    query.setForwardOnly(true);
    query.prepare(q);
    if (!query.exec())
    {
        qWarning() << Q_FUNC_INFO << __LINE__ << query.lastError();
        return ErrorCode::dbError;
    }
    while (query.next())
        data.push_back(query.value(0).toString());

    return ErrorCode::ok;
}

ErrorCode QnDbManager::doQueryNoLock(const ApiStoredFilePath& path, ApiStoredFileData& data)
{
    QSqlQuery query(m_sdb);
    query.setForwardOnly(true);
    query.prepare("SELECT data FROM vms_storedFiles WHERE path = :path");
    query.bindValue(":path", path.path);
    if (!query.exec())
    {
        qWarning() << Q_FUNC_INFO << __LINE__ << query.lastError();
        return ErrorCode::dbError;
    }
    data.path = path.path;
    if (query.next())
        data.data = query.value(0).toByteArray();
    return ErrorCode::ok;
}

ErrorCode QnDbManager::doQueryNoLock(const ApiStoredFilePath& path, ApiStoredFileDataList& data)
{
    QString filter;
    if (!path.path.isEmpty())
        filter = QString("WHERE path = '%1'").arg(path.path);

    QSqlQuery query(m_sdb);
    query.setForwardOnly(true);
    query.prepare(QString("SELECT path, data FROM vms_storedFiles %1").arg(filter));
    if (!query.exec())
    {
        qWarning() << Q_FUNC_INFO << __LINE__ << query.lastError();
        return ErrorCode::dbError;
    }
    QnSql::fetch_many(query, &data);
    return ErrorCode::ok;
}

/**
* /ec2/getLayouts
*/
ec2::ErrorCode QnDbManager::doQueryNoLock(const nullptr_t& /*dummy*/, ApiLayoutTourDataList& data)
{
    if (!database::api::fetchLayoutTours(m_sdb, data))
        return ErrorCode::dbError;
    return ErrorCode::ok;
}

ErrorCode QnDbManager::saveVideowall(const ApiVideowallData& params) {
    qint32 internalId;

    ErrorCode result = insertOrReplaceResource(params, &internalId);
    if (result != ErrorCode::ok)
        return result;

    result = insertOrReplaceVideowall(params, internalId);
    if (result != ErrorCode::ok)
        return result;

    result = updateVideowallItems(params);
    if (result != ErrorCode::ok)
        return result;

    result = updateVideowallScreens(params);
    if (result != ErrorCode::ok)
        return result;

    result = updateVideowallMatrices(params);
    return result;
}

ErrorCode QnDbManager::updateVideowallItems(const ApiVideowallData& data) {
    ErrorCode result = deleteVideowallItems(data.id);
    if (result != ErrorCode::ok)
        return result;

    QSqlQuery insQuery(m_sdb);
    insQuery.prepare("INSERT INTO vms_videowall_item \
                     (guid, pc_guid, layout_guid, videowall_guid, name, snap_left, snap_top, snap_right, snap_bottom) \
                     VALUES \
                     (:guid, :pcGuid, :layoutGuid, :videowall_guid, :name, :snapLeft, :snapTop, :snapRight, :snapBottom)");
    for(const ApiVideowallItemData& item: data.items)
    {
        QnSql::bind(item, &insQuery);
        insQuery.bindValue(":videowall_guid", data.id.toRfc4122());

        if (!insQuery.exec()) {
            qWarning() << Q_FUNC_INFO << insQuery.lastError().text();
            return ErrorCode::dbError;
        }
    }
    return ErrorCode::ok;
}

ErrorCode QnDbManager::updateVideowallScreens(const ApiVideowallData& data) {
    if (data.screens.size() == 0)
        return ErrorCode::ok;

    QSet<QnUuid> pcUuids;

    {
        QSqlQuery query(m_sdb);
        query.prepare("INSERT OR REPLACE INTO vms_videowall_screen \
                      (pc_guid, pc_index, \
                      desktop_x, desktop_y, desktop_w, desktop_h, \
                      layout_x, layout_y, layout_w, layout_h) \
                      VALUES \
                      (:pcGuid, :pcIndex, \
                      :desktopLeft, :desktopTop, :desktopWidth, :desktopHeight, \
                      :layoutLeft, :layoutTop, :layoutWidth, :layoutHeight)");

        for(const ApiVideowallScreenData& screen: data.screens)
        {
            QnSql::bind(screen, &query);
            pcUuids << screen.pcGuid;
            if (!query.exec()) {
                qWarning() << Q_FUNC_INFO << query.lastError().text();
                return ErrorCode::dbError;
            }
        }
    }

    {
        QSqlQuery query(m_sdb);
        query.prepare("INSERT OR REPLACE INTO vms_videowall_pcs \
                      (videowall_guid, pc_guid) VALUES (:videowall_guid, :pc_guid)");
        for (const QnUuid &pcUuid: pcUuids) {
            query.bindValue(":videowall_guid", data.id.toRfc4122());
            query.bindValue(":pc_guid", pcUuid.toRfc4122());
            if (!query.exec()) {
                qWarning() << Q_FUNC_INFO << query.lastError().text();
                return ErrorCode::dbError;
            }
        }
    }
    return ErrorCode::ok;
}

ErrorCode QnDbManager::updateVideowallMatrices(const ApiVideowallData &data) {
    ErrorCode result = deleteVideowallMatrices(data.id);
    if (result != ErrorCode::ok)
        return result;

    QSqlQuery insQuery(m_sdb);
    insQuery.prepare("INSERT INTO vms_videowall_matrix \
                     (guid, videowall_guid, name) \
                     VALUES \
                     (:id, :videowall_guid, :name)");

    QSqlQuery insItemsQuery(m_sdb);
    insItemsQuery.prepare("INSERT INTO vms_videowall_matrix_items \
                     (matrix_guid, item_guid, layout_guid) \
                     VALUES \
                     (:matrix_guid, :itemGuid, :layoutGuid)");

    for(const ApiVideowallMatrixData &matrix: data.matrices) {
        QnSql::bind(matrix, &insQuery);
        insQuery.bindValue(":videowall_guid", data.id.toRfc4122());

        if (!insQuery.exec()) {
            qWarning() << Q_FUNC_INFO << insQuery.lastError().text();
            return ErrorCode::dbError;
        }

        insItemsQuery.bindValue(":matrix_guid", matrix.id.toRfc4122());
        for(const ApiVideowallMatrixItemData &item: matrix.items) {
            QnSql::bind(item, &insItemsQuery);
            if (!insItemsQuery.exec()) {
                qWarning() << Q_FUNC_INFO << insItemsQuery.lastError().text();
                return ErrorCode::dbError;
            }
        }
    }
    return ErrorCode::ok;
}

ErrorCode QnDbManager::deleteVideowallPcs(const QnUuid &videowall_guid) {
    return deleteTableRecord(videowall_guid, "vms_videowall_pcs", "videowall_guid");
}

ErrorCode QnDbManager::deleteVideowallItems(const QnUuid &videowall_guid) {
    ErrorCode err = deleteTableRecord(videowall_guid, "vms_videowall_item", "videowall_guid");
    if (err != ErrorCode::ok)
        return err;

    { // delete unused PC screens
        QSqlQuery delQuery(m_sdb);
        delQuery.prepare("DELETE FROM vms_videowall_screen WHERE pc_guid NOT IN (SELECT pc_guid from vms_videowall_item) ");
        if (!delQuery.exec()) {
            qWarning() << Q_FUNC_INFO << delQuery.lastError().text();
            return ErrorCode::dbError;
        }
    }

    { // delete unused PCs
        QSqlQuery delQuery(m_sdb);
        delQuery.prepare("DELETE FROM vms_videowall_pcs WHERE pc_guid NOT IN (SELECT pc_guid from vms_videowall_screen) ");
        if (!delQuery.exec()) {
            qWarning() << Q_FUNC_INFO << delQuery.lastError().text();
            return ErrorCode::dbError;
        }
    }

    return ErrorCode::ok;
}

ErrorCode QnDbManager::deleteVideowallMatrices(const QnUuid &videowall_guid) {
    ErrorCode err = deleteTableRecord(videowall_guid, "vms_videowall_matrix", "videowall_guid");
    if (err != ErrorCode::ok)
        return err;

    { // delete unused matrix items
        QSqlQuery delQuery(m_sdb);
        delQuery.prepare("DELETE FROM vms_videowall_matrix_items WHERE matrix_guid NOT IN (SELECT guid from vms_videowall_matrix) ");
        if (!delQuery.exec()) {
            qWarning() << Q_FUNC_INFO << delQuery.lastError().text();
            return ErrorCode::dbError;
        }
    }

    return ErrorCode::ok;
}

ErrorCode QnDbManager::removeVideowall(const QnUuid& guid) {
    qint32 id = getResourceInternalId(guid);

    //ErrorCode err = deleteAddParams(id);
    //if (err != ErrorCode::ok)
    //    return err;

    ErrorCode err = deleteVideowallMatrices(guid);
    if (err != ErrorCode::ok)
        return err;

    err = deleteVideowallPcs(guid);
    if (err != ErrorCode::ok)
        return err;

    err = deleteVideowallItems(guid);
    if (err != ErrorCode::ok)
        return err;

    err = deleteTableRecord(id, "vms_videowall", "resource_ptr_id");
    if (err != ErrorCode::ok)
        return err;

    err = deleteRecordFromResourceTable(id);
    if (err != ErrorCode::ok)
        return err;

    return ErrorCode::ok;
}

ErrorCode QnDbManager::insertOrReplaceVideowall(const ApiVideowallData& data, qint32 internalId) {
    QSqlQuery insQuery(m_sdb);
    insQuery.prepare("INSERT OR REPLACE INTO vms_videowall (autorun, resource_ptr_id) VALUES\
                     (:autorun, :internalId)");
    QnSql::bind(data, &insQuery);
    insQuery.bindValue(":internalId", internalId);
    if (insQuery.exec())
        return ErrorCode::ok;

    qWarning() << Q_FUNC_INFO << insQuery.lastError().text();
    return ErrorCode::dbError;
}



ErrorCode QnDbManager::saveWebPage(const ApiWebPageData& params)
{
    if (!database::api::saveWebPage(&m_resourceQueries, params))
        return ErrorCode::dbError;
    return ErrorCode::ok;
}

ErrorCode QnDbManager::removeWebPage(const QnUuid& guid)
{
    qint32 id = getResourceInternalId(guid);

    ErrorCode err = deleteTableRecord(id, "vms_webpage", "resource_ptr_id");
    if (err != ErrorCode::ok)
        return err;

    err = deleteRecordFromResourceTable(id);
    if (err != ErrorCode::ok)
        return err;

    return ErrorCode::ok;
}

ErrorCode QnDbManager::insertOrReplaceWebPage(const ApiWebPageData& data, qint32 internalId)
{
    QSqlQuery insQuery(m_sdb);
    insQuery.prepare("INSERT OR REPLACE INTO vms_webpage (resource_ptr_id) VALUES (:internalId)");
    QnSql::bind(data, &insQuery);
    insQuery.bindValue(":internalId", internalId);
    if (insQuery.exec())
        return ErrorCode::ok;

    qWarning() << Q_FUNC_INFO << insQuery.lastError().text();
    return ErrorCode::dbError;
}

ErrorCode QnDbManager::executeTransactionInternal(const QnTransaction<ApiLicenseOverflowData>& tran)
{
    if (m_licenseOverflowMarked == tran.params.value)
        return ErrorCode::ok;
    m_licenseOverflowMarked = tran.params.value;

    QSqlQuery query(m_sdb);
    query.prepare("INSERT OR REPLACE into misc_data (key, data) values(?, ?) ");
    query.addBindValue(LICENSE_EXPIRED_TIME_KEY);
    query.addBindValue(QByteArray::number(tran.params.time));
    if (!query.exec()) {
        qWarning() << Q_FUNC_INFO << query.lastError().text();
        return ErrorCode::failure;
    }

    return ErrorCode::ok;
}

ErrorCode QnDbManager::executeTransactionInternal(const QnTransaction<ApiCleanupDatabaseData>& tran)
{
    ErrorCode result = ErrorCode::ok;
    if (tran.params.cleanupDbObjects)
        result = cleanupDanglingDbObjects() ? ErrorCode::ok : ErrorCode::failure;

    if (result != ErrorCode::ok)
        return result;

    if (tran.params.cleanupTransactionLog)
        result = m_tranLog->clear() && resyncTransactionLog() ? ErrorCode::ok : ErrorCode::failure;

    return result;
}

QnUuid QnDbManager::getID() const
{
    return m_dbInstanceId;
}

bool QnDbManager::updateId()
{
    auto newDbInstanceId = QnUuid::createUuid();

    QSqlQuery query(m_sdb);
    QSqlQuery insQuery(m_sdb);
    insQuery.prepare("INSERT OR REPLACE INTO misc_data (key, data) values (?,?)");
    insQuery.addBindValue(DB_INSTANCE_KEY);
    insQuery.addBindValue(newDbInstanceId.toRfc4122());
    if (!insQuery.exec())
    {
        qWarning() << "can't update db instance ID";
        return false;
    }

    m_dbInstanceId = newDbInstanceId;
    return true;
}

QnDbManager::QnDbTransactionExt* QnDbManager::getTransaction()
{
    return m_tran.get();
}

void QnDbManager::setTransactionLog(QnTransactionLog* tranLog)
{
    m_tranLog = tranLog;
}

void QnDbManager::setTimeSyncManager(TimeSynchronizationManager* timeSyncManager)
{
    m_timeSyncManager = timeSyncManager;
}

QnTransactionLog* QnDbManager::transactionLog() const
{
    return m_tranLog;
}

bool QnDbManager::rebuildUserAccessRightsTransactions()
{
    // migrate transaction log
    QSqlQuery query(m_sdb);
    query.setForwardOnly(true);
    if (!SqlQueryExecutionHelper::prepareSQLQuery(
        &query,
        lit("SELECT tran_guid, tran_data from transaction_log"),
        Q_FUNC_INFO))
    {
        return false;
    }
    if (!SqlQueryExecutionHelper::execSQLQuery(&query, Q_FUNC_INFO))
        return false;

    QVector<QnUuid> recordsToDelete;
    QVector<ApiIdData> recordsToAdd;
    while (query.next())
    {
        QnUuid tranGuid = QnSql::deserialized_field<QnUuid>(query.value(0));
        QnAbstractTransaction abstractTran;
        QByteArray srcData = query.value(1).toByteArray();
        QnUbjsonReader<QByteArray> stream(&srcData);
        if (!QnUbjson::deserialize(&stream, &abstractTran))
        {
            NX_WARNING(this, "Can't deserialize transaction from transaction log");
            return false;
        }

        if (abstractTran.command == ApiCommand::removeAccessRights
            || abstractTran.command == ApiCommand::setAccessRights)
        {
            recordsToDelete << tranGuid;
        }
        else if (abstractTran.command == ApiCommand::removeUser
            || abstractTran.command == ApiCommand::removeUserRole)
        {
            ApiIdData data;
            if (!QnUbjson::deserialize(&stream, &data))
            {
                NX_WARNING(this, "Can't deserialize transaction from transaction log");
                return false;
            }
            recordsToAdd << data;
        }
    }

    for (const auto& data: recordsToDelete)
    {
        QSqlQuery delQuery(m_sdb);
        if (!SqlQueryExecutionHelper::prepareSQLQuery(
            &delQuery,
            lit("DELETE FROM transaction_log WHERE tran_guid = ?"),
            Q_FUNC_INFO))
        {
            return false;
        }

        delQuery.addBindValue(QnSql::serialized_field(data));
        if (!SqlQueryExecutionHelper::execSQLQuery(&delQuery, Q_FUNC_INFO))
            return false;
    }

    for (const auto& data: recordsToAdd)
    {
        QnTransaction<ApiIdData> transaction(
            ApiCommand::removeAccessRights,
            commonModule()->moduleGUID(),
            data);
        transactionLog()->fillPersistentInfo(transaction);
        if (transactionLog()->saveTransaction(transaction) != ErrorCode::ok)
            return false;
    }

    return true;
}

} // namespace detail

QnDbManagerAccess::QnDbManagerAccess(
    detail::QnDbManager* dbManager,
    const Qn::UserAccessData &userAccessData)
    :
    m_dbManager(dbManager),
    m_userAccessData(userAccessData)
{}

ApiObjectType QnDbManagerAccess::getObjectType(const QnUuid& objectId)
{
    return m_dbManager->getObjectType(objectId);
}

QnDbHelper::QnDbTransaction* QnDbManagerAccess::getTransaction()
{
    return m_dbManager->getTransaction();
}

ApiObjectType QnDbManagerAccess::getObjectTypeNoLock(const QnUuid& objectId)
{
    return m_dbManager->getObjectTypeNoLock(objectId);
}

ApiObjectInfoList QnDbManagerAccess::getNestedObjectsNoLock(const ApiObjectInfo& parentObject)
{
    return m_dbManager->getNestedObjectsNoLock(parentObject);
}

ApiObjectInfoList QnDbManagerAccess::getObjectsNoLock(const ApiObjectType& objectType)
{
    return m_dbManager->getObjectsNoLock(objectType);
}

ApiIdDataList QnDbManagerAccess::getLayoutToursNoLock(const QnUuid& parentId)
{
    ApiIdDataList result;
    ApiLayoutTourDataList tours;
    database::api::fetchLayoutTours(m_dbManager->getDB(), tours);
    for (const auto& tour: tours)
    {
        if (tour.parentId == parentId)
            result.push_back(tour.id);
    }
    return result;
}

void QnDbManagerAccess::getResourceParamsNoLock(const QnUuid& resourceId, ApiResourceParamWithRefDataList& resourceParams)
{
    m_dbManager->doQueryNoLock(resourceId, resourceParams);
}

bool QnDbManagerAccess::isTranAllowed(const QnAbstractTransaction& tran) const
{
    if (!m_dbManager->isReadOnly())
        return true;

    switch (tran.command)
    {
        case ApiCommand::addLicense:
        case ApiCommand::addLicenses:
        case ApiCommand::removeLicense:
            return true;

        case ApiCommand::saveMediaServer:
        case ApiCommand::saveStorage:
        case ApiCommand::saveStorages:
        case ApiCommand::saveMediaServerUserAttributes:
        case ApiCommand::saveMediaServerUserAttributesList:
        case ApiCommand::setResourceStatus:
        case ApiCommand::setResourceParam:
        case ApiCommand::setResourceParams:
            // Allowing minimum set of transactions required for local server to function properly.
            return m_userAccessData == Qn::kSystemAccess;

        default:
            return false;
    }
}

ErrorCode QnDbManagerAccess::readApiFullInfoDataForMobileClient(ApiFullInfoData* data, const QnUuid& userId)
{
    const ErrorCode errorCode =
        m_dbManager->readApiFullInfoDataForMobileClient(data, userId);
    if (errorCode != ErrorCode::ok)
        return errorCode;

    filterData(data->servers);
    filterData(data->serversUserAttributesList);
    filterData(data->cameras);
    filterData(data->cameraUserAttributesList);
    filterData(data->users);
    filterData(data->userRoles);
    filterData(data->userRoles);
    filterData(data->accessRights);
    filterData(data->layouts);
    filterData(data->cameraHistory);
    filterData(data->discoveryData);
    filterData(data->allProperties);
    filterData(data->resStatusList);

    return ErrorCode::ok;
}

} // namespace ec2<|MERGE_RESOLUTION|>--- conflicted
+++ resolved
@@ -1619,7 +1619,6 @@
     if (updateName.endsWith(lit("/99_20171214_update_http_action_enum_values.sql")))
         return updateDefaultRules(vms::event::Rule::getDefaultRules()) && resyncIfNeeded(ResyncRules);
 
-<<<<<<< HEAD
     if (updateName.endsWith(lit("/99_20171218_remove_extra_buisiness_rules.sql")))
     {
         for (const auto& rule: vms::event::Rule::getDisabledRulesUpd48())
@@ -1628,10 +1627,9 @@
         }
         return fixDefaultBusinessRuleGuids() && resyncIfNeeded(ResyncRules);
     }
-=======
+    
     if (updateName.endsWith(lit("/99_20180122_remove_secondary_stream_quality.sql")))
         return resyncIfNeeded(ResyncCameraAttributes);
->>>>>>> f09682e7
 
     NX_LOG(lit("SQL update %1 does not require post-actions.").arg(updateName), cl_logDEBUG1);
     return true;
