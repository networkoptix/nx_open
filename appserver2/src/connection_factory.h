--- conflicted
+++ resolved
@@ -42,15 +42,11 @@
         ClientQueryProcessor m_remoteQueryProcessor;
         QMutex m_mutex;
         ResourceContext m_resCtx;
-<<<<<<< HEAD
         std::unique_ptr<QnDbManager> m_dbManager;
         std::unique_ptr<QnTransactionMessageBus> m_transactionMessageBus;
         std::unique_ptr<TimeSynchronizationManager> m_timeSynchronizationManager;
-        //std::map<QUrl, AbstractECConnectionPtr> m_urlToConnection;
         Ec2DirectConnectionPtr m_directConnection;
-=======
         Ec2ThreadPool m_ec2ThreadPool;
->>>>>>> f181084e
 
         int establishDirectConnection(const QUrl& url, impl::ConnectHandlerPtr handler);
         int establishConnectionToRemoteServer( const QUrl& addr, impl::ConnectHandlerPtr handler );
