#pragma once

#include <QtCore/QDateTime>
#include <QtCore/QDebug>

#include <utils/common/scoped_thread_rollback.h>
#include <nx/fusion/model_functions.h>
#include <nx/utils/concurrent.h>

#include "ec2_thread_pool.h"
#include "database/db_manager.h"
#include "transaction/transaction.h"
#include "transaction/transaction_log.h"
#include "transaction/transaction_message_bus.h"
#include <transaction/binary_transaction_serializer.h>
#include <api/app_server_connection.h>
#include <ec_connection_notification_manager.h>
#include "ec_connection_audit_manager.h"
#include "utils/common/threadqueue.h"

namespace ec2 {

typedef QnSafeQueue<std::function<void()>> PostProcessList;

namespace detail {
    class ServerQueryProcessor;
} // detail

struct ServerQueryProcessorAccess
{
    ServerQueryProcessorAccess(detail::QnDbManager* db, QnTransactionMessageBus* messageBus) :
        m_db(db),
        m_messageBus(messageBus)
    {
    }

    detail::ServerQueryProcessor getAccess(const Qn::UserAccessData userAccessData);

    detail::QnDbManager* getDb() const { return m_db; }
    QnTransactionMessageBus* messageBus() { return m_messageBus; }
    PostProcessList* postProcessList() { return &m_postProcessList; }
    QnMutex* updateMutex() { return &m_updateMutex; }
    QnCommonModule* commonModule() const { return m_messageBus->commonModule();  }
private:
    detail::QnDbManager* m_db;
    QnTransactionMessageBus* m_messageBus;
    PostProcessList m_postProcessList;
    QnMutex m_updateMutex;
};

namespace detail {

namespace aux {
template<typename Handler>
struct ScopeHandlerGuard
{
    const ErrorCode *ecode;
    Handler handler;

    ScopeHandlerGuard(const ErrorCode *ecode, Handler handler):
        ecode(ecode),
        handler(std::move(handler))
    {}

    ScopeHandlerGuard(const ScopeHandlerGuard<Handler>&) = delete;
    ScopeHandlerGuard<Handler>& operator=(const ScopeHandlerGuard<Handler>&) = delete;

    ScopeHandlerGuard(ScopeHandlerGuard<Handler>&&) = default;
    ScopeHandlerGuard<Handler>& operator=(ScopeHandlerGuard<Handler>&&) = default;

    ~ScopeHandlerGuard()
    {
        nx::utils::concurrent::run(Ec2ThreadPool::instance(), std::bind(std::move(handler), *ecode));
    }
};

template<typename Handler>
ScopeHandlerGuard<Handler> createScopeHandlerGuard(ErrorCode& errorCode, Handler handler)
{
    return ScopeHandlerGuard<Handler>(&errorCode, handler);
}

struct AuditData
{
    ECConnectionAuditManager* auditManager;
    ECConnectionNotificationManager* notificationManager;
    QnAuthSession authSession;
    Qn::UserAccessData userAccessData;

    AuditData(
        ECConnectionAuditManager* auditManager,
        ECConnectionNotificationManager* notificationManager,
        const QnAuthSession& authSession,
        const Qn::UserAccessData& userAccessData)
        :
        auditManager(auditManager),
        notificationManager(notificationManager),
        authSession(authSession),
        userAccessData(userAccessData)
    {}
};

template<class DataType>
void triggerNotification(
    const AuditData& auditData,
    const QnTransaction<DataType>& tran)
{
    // Add audit record before notification to ensure removed resource is still alive.
    if (auditData.auditManager &&
        auditData.userAccessData != Qn::kSystemAccess) //< don't add to audit log if it's server side update
    {
        auditData.auditManager->addAuditRecord(
            tran.command,
            tran.params,
            auditData.authSession);
    }

    // Notification manager is null means startReceivingNotification isn't called yet
    if (auditData.notificationManager)
        auditData.notificationManager->triggerNotification(tran, NotificationSource::Local);
}
}

struct PostProcessTransactionFunction
{
    template<class T>
    void operator()(
        QnTransactionMessageBus* messageBus,
        const aux::AuditData& auditData,
        const QnTransaction<T>& tran) const;
};

class ServerQueryProcessor
{
public:

    virtual ~ServerQueryProcessor() {}

    ServerQueryProcessor(
        ServerQueryProcessorAccess* owner,
        const Qn::UserAccessData &userAccessData)
        :
        m_owner(owner),
        m_db(owner->getDb(), userAccessData),
        m_auditManager(nullptr)
    {
    }

    template<class InputData, class HandlerType>
    void processUpdateAsync(
        ApiCommand::Value cmdCode, InputData input, HandlerType handler)
    {
        QnTransaction<InputData> tran = createTransaction(cmdCode, std::move(input));
        processUpdateAsync(tran, std::move(handler));
    }

    /**
     * Execute transaction.
     * Transaction executed locally and broadcast through the whole cluster.
     * @param handler Called upon request completion. Functor(ErrorCode).
     */
    template<class QueryDataType, class HandlerType>
    void processUpdateAsync(
        QnTransaction<QueryDataType>& tran, HandlerType handler, void* /*dummy*/ = 0)
    {
        using namespace std::placeholders;
        doAsyncExecuteTranCall(
            tran,
            handler,
            [this](
                QnTransaction<QueryDataType>& tran,
                PostProcessList* const transactionsPostProcessList) -> ErrorCode
            {
                return processUpdateSync(tran, transactionsPostProcessList);
            });
    }

    /**
     * Execute transaction.
     * Transaction executed locally and broadcast through the whole cluster.
     * @param handler Called upon request completion. Functor(ErrorCode).
     */
    template<class HandlerType>
    void processUpdateAsync(QnTransaction<ApiIdDataList>& tran, HandlerType handler)
    {
        switch (tran.command)
        {
            case ApiCommand::removeStorages:
                return processMultiUpdateAsync<ApiIdDataList, ApiIdData>(
                    tran, handler, ApiCommand::removeStorage);
            case ApiCommand::removeResources:
                return processMultiUpdateAsync<ApiIdDataList, ApiIdData>(
                    tran, handler, ApiCommand::removeResource);
            default:
                NX_ASSERT(false, "Not implemented", Q_FUNC_INFO);
        }
    }

    /**
     * Execute transaction.
     * Transaction executed locally and broadcast through the whole cluster.
     * @param handler Called upon request completion. Functor(ErrorCode).
     */
    template<class HandlerType>
    void processUpdateAsync(QnTransaction<ApiIdData>& tran, HandlerType handler)
    {
        return processUpdateAsync(tran, handler, 0); //< call default handler
    }

    /**
     * Execute transaction.
     * Transaction executed locally and broadcast through the whole cluster.
     * @param handler Called upon request completion. Functor(ErrorCode).
     */
    template<class HandlerType>
    void processUpdateAsync(QnTransaction<ApiLicenseDataList>& tran, HandlerType handler)
    {
        NX_ASSERT(tran.command == ApiCommand::addLicenses);
        return processMultiUpdateAsync<ApiLicenseDataList, ApiLicenseData>(
            tran, handler, ApiCommand::addLicense);
    }

    /**
     * Execute transaction.
     * Transaction executed locally and broadcast through the whole cluster.
     * @param handler Called upon request completion. Functor(ErrorCode).
     */
    template<class HandlerType>
    void processUpdateAsync(QnTransaction<ApiLayoutDataList>& tran, HandlerType handler)
    {
        NX_ASSERT(tran.command == ApiCommand::saveLayouts);
        return processMultiUpdateAsync<ApiLayoutDataList, ApiLayoutData>(
            tran, handler, ApiCommand::saveLayout);
    }

    /**
     * Execute transaction.
     * Transaction executed locally and broadcast through the whole cluster.
     * @param handler Called upon request completion. Functor(ErrorCode).
     */
    template<class HandlerType>
    void processUpdateAsync(QnTransaction<ApiCameraDataList>& tran, HandlerType handler)
    {
        NX_ASSERT(tran.command == ApiCommand::saveCameras);
        return processMultiUpdateAsync<ApiCameraDataList, ApiCameraData>(
            tran, handler, ApiCommand::saveCamera);
    }

    /**
     * Execute transaction.
     * Transaction executed locally and broadcast through the whole cluster.
     * @param handler Called upon request completion. Functor(ErrorCode).
     */
    template<class HandlerType>
    void processUpdateAsync(QnTransaction<ApiStorageDataList>& tran, HandlerType handler)
    {
        NX_ASSERT(tran.command == ApiCommand::saveStorages);
        return processMultiUpdateAsync<ApiStorageDataList, ApiStorageData>(
            tran, handler, ApiCommand::saveStorage);
    }

    /**
     * Execute transaction.
     * Transaction executed locally and broadcast through the whole cluster.
     * @param handler Called upon request completion. Functor(ErrorCode).
     */
    template<class HandlerType>
    void processUpdateAsync(QnTransaction<ApiCameraAttributesDataList>& tran, HandlerType handler)
    {
        NX_ASSERT(tran.command == ApiCommand::saveCameraUserAttributesList);
        return processMultiUpdateAsync<ApiCameraAttributesDataList, ApiCameraAttributesData>(
            tran, handler, ApiCommand::saveCameraUserAttributes);
    }

    /**
     * Execute transaction.
     * Transaction executed locally and broadcast through the whole cluster.
     * @param handler Called upon request completion. Functor(ErrorCode).
     */
    template<class HandlerType>
    void processUpdateAsync(
        QnTransaction<ApiMediaServerUserAttributesDataList>& tran, HandlerType handler)
    {
        NX_ASSERT(tran.command == ApiCommand::saveMediaServerUserAttributesList);
        return processMultiUpdateAsync<
            ApiMediaServerUserAttributesDataList, ApiMediaServerUserAttributesData>(
                tran, handler, ApiCommand::saveMediaServerUserAttributes);
    }

    /**
     * Execute transaction.
     * Transaction executed locally and broadcast through the whole cluster.
     * @param handler Called upon request completion. Functor(ErrorCode).
     */
    template<class HandlerType>
    void processUpdateAsync(
        QnTransaction<ApiResourceParamWithRefDataList>& tran, HandlerType handler)
    {
        switch (tran.command)
        {
            case ApiCommand::setResourceParams:
                return processMultiUpdateAsync<
                    ApiResourceParamWithRefDataList, ApiResourceParamWithRefData>(
                        tran, handler, ApiCommand::setResourceParam);
            case ApiCommand::removeResourceParams:
                return processMultiUpdateAsync<
                    ApiResourceParamWithRefDataList, ApiResourceParamWithRefData>(
                        tran, handler, ApiCommand::removeResourceParam);
            default:
                NX_ASSERT(0, "Not implemented!", Q_FUNC_INFO);
        }
    }

    /**
     * Asynchronously fetch data from DB.
     * @param handler Functor(ErrorCode, OutputData).
     * TODO #ak Let compiler guess template params.
     */
    template<class InputData, class OutputData, class HandlerType>
    void processQueryAsync(ApiCommand::Value cmdCode, InputData input, HandlerType handler)
    {
        QN_UNUSED(cmdCode);

<<<<<<< HEAD
        QnDbManagerAccess accessDataCopy(m_db);
        QnConcurrent::run(Ec2ThreadPool::instance(),
            [accessDataCopy, input, handler]() mutable
=======
        Qn::UserAccessData accessDataCopy(m_userAccessData);
        nx::utils::concurrent::run(Ec2ThreadPool::instance(),
            [accessDataCopy, input, handler]()
>>>>>>> 56b3c0bf
            {
                OutputData output;
                const ErrorCode errorCode = accessDataCopy.doQuery(input, output);
                handler(errorCode, output);
            });
    }

    /**
     * Asynchronously fetch data from DB.
     * @param handler Functor(ErrorCode, OutputData).
     * TODO #ak Let compiler guess template params.
     */
    template<class OutputData, class InputParamType1, class InputParamType2, class HandlerType>
    void processQueryAsync(
        ApiCommand::Value cmdCode, InputParamType1 input1, InputParamType2 input2,
        HandlerType handler)
    {
        QN_UNUSED(cmdCode);

<<<<<<< HEAD
        QnDbManagerAccess accessDataCopy(m_db);
        QnConcurrent::run(Ec2ThreadPool::instance(),
=======
        Qn::UserAccessData accessDataCopy(m_userAccessData);
        nx::utils::concurrent::run(Ec2ThreadPool::instance(),
>>>>>>> 56b3c0bf
            [accessDataCopy, input1, input2, handler]()
            {
                OutputData output;
                const ErrorCode errorCode = accessDataCopy.doQuery(
                    input1, input2, output);
                handler(errorCode, output);
            });
    }

    void setAuditData(ECConnectionAuditManager* auditManager, const QnAuthSession& authSession);

private:
    aux::AuditData createAuditDataCopy()
    {
        const auto& ec2Connection = m_owner->commonModule()->ec2Connection();
        return aux::AuditData(
            m_auditManager,
            ec2Connection ? ec2Connection->notificationManager() : nullptr,
            m_authSession,
            m_db.userAccessData());
    }

    /**
     * @param syncFunction ErrorCode(QnTransaction<QueryDataType>&,
     *     PostProcessList*)
     */
    template<class QueryDataType, class CompletionHandlerType, class SyncFunctionType>
    void doAsyncExecuteTranCall(
        QnTransaction<QueryDataType>& tran,
        CompletionHandlerType completionHandler,
        SyncFunctionType syncFunction)
    {
        ErrorCode errorCode = ErrorCode::ok;
        auto scopeGuard = aux::createScopeHandlerGuard(errorCode, completionHandler);

        PostProcessList* transactionsPostProcessList = m_owner->postProcessList();
        // Starting transaction.
        {
            QnMutexLocker lock(m_owner->updateMutex());
            std::unique_ptr<detail::QnDbManager::QnDbTransactionLocker> dbTran;
            PostProcessList localPostProcessList;

            if (ApiCommand::isPersistent(tran.command))
            {
                dbTran.reset(new detail::QnDbManager::QnDbTransactionLocker(
                    m_db.getTransaction()));
                errorCode = syncFunction(tran, &localPostProcessList);
                if (errorCode != ErrorCode::ok)
                    return;
                if (!dbTran->commit())
                {
                    errorCode = ErrorCode::dbError;
                    return;
                }
            }
            else
            {
                if (!getTransactionDescriptorByTransaction(tran)->checkSavePermissionFunc(m_owner->commonModule(), m_db.userAccessData(), tran.params))
                {
                    errorCode = ErrorCode::forbidden;
                    return;
                }
                localPostProcessList.push(std::bind(
                    PostProcessTransactionFunction(), m_owner->messageBus(), createAuditDataCopy(), tran));
            }

            std::function<void()> postProcessAction;
            while (localPostProcessList.pop(postProcessAction, 0))
                transactionsPostProcessList->push(postProcessAction);
        }

        // Sending transactions.
        std::function<void()> postProcessAction;
        while (transactionsPostProcessList->pop(postProcessAction, 0))
            postProcessAction();

        // Handler is invoked asynchronously.
    }

    template<class HandlerType>
    void removeResourceAsync(
        QnTransaction<ApiIdData>& tran,
        ApiObjectType resourceType,
        HandlerType handler)
    {
        using namespace std::placeholders;
        doAsyncExecuteTranCall(
            tran,
            handler,
            std::bind(&ServerQueryProcessor::removeResourceSync, this, _1, resourceType, _2));
    }

    ErrorCode removeHelper(
        const QnUuid& id,
        ApiCommand::Value command,
        PostProcessList* const transactionsPostProcessList,
        TransactionType::Value transactionType = TransactionType::Regular);

    ErrorCode removeObjAttrHelper(
        const QnUuid& id,
        ApiCommand::Value command,
        PostProcessList* const transactionsPostProcessList);

    ErrorCode removeObjParamsHelper(
        const QnTransaction<ApiIdData>& tran,
        const AbstractECConnectionPtr& connection,
        PostProcessList* const transactionsPostProcessList);

    ErrorCode removeObjAccessRightsHelper(
        const QnUuid& id,
        PostProcessList* const transactionsPostProcessList);

    ErrorCode removeResourceStatusHelper(
        const QnUuid& id,
        PostProcessList* const transactionsPostProcessList,
        TransactionType::Value transactionType = TransactionType::Regular);

    ErrorCode removeResourceSync(
        QnTransaction<ApiIdData>& tran,
        ApiObjectType resourceType,
        PostProcessList* const transactionsPostProcessList)
    {
        ErrorCode errorCode = ErrorCode::ok;
        auto connection = m_owner->commonModule()->ec2Connection();

        #define RUN_AND_CHECK_ERROR(EXPR, MESSAGE) do \
        { \
            ErrorCode errorCode = (EXPR); \
            if (errorCode != ErrorCode::ok) \
            { \
                NX_LOG((MESSAGE), cl_logWARNING); \
                return errorCode; \
            } \
        } while (0)

        switch (resourceType)
        {
            case ApiObject_Camera:
            {
                RUN_AND_CHECK_ERROR(
                    removeObjAttrHelper(
                        tran.params.id,
                        ApiCommand::removeCameraUserAttributes,
                        transactionsPostProcessList),
                    lit("Remove camera attributes failed"));

                RUN_AND_CHECK_ERROR(
                    removeObjParamsHelper(tran, connection, transactionsPostProcessList),
                    lit("Remove camera params failed"));

                RUN_AND_CHECK_ERROR(
                    removeResourceStatusHelper(
                        tran.params.id,
                        transactionsPostProcessList),
                    lit("Remove resource access status failed"));

                break;
            }

            case ApiObject_Server:
            {
                RUN_AND_CHECK_ERROR(
                    removeObjAttrHelper(
                        tran.params.id,
                        ApiCommand::removeServerUserAttributes,
                        transactionsPostProcessList),
                    lit("Remove server attrs failed"));

                RUN_AND_CHECK_ERROR(
                    removeObjParamsHelper(tran, connection, transactionsPostProcessList),
                    lit("Remove server params failed"));

                RUN_AND_CHECK_ERROR(
                    processMultiUpdateSync(
                        ApiCommand::removeResource,
                        tran.transactionType,
                        m_db
                            .getNestedObjectsNoLock(ApiObjectInfo(resourceType, tran.params.id))
                            .toIdList(),
                        transactionsPostProcessList),
                    lit("Remove server child resources failed"));

                RUN_AND_CHECK_ERROR(
                    removeResourceStatusHelper(
                        tran.params.id,
                        transactionsPostProcessList,
                        TransactionType::Local),
                    lit("Remove resource status failed"));

                break;
            }

            case ApiObject_Storage:
            {
                RUN_AND_CHECK_ERROR(
                    removeObjParamsHelper(tran, connection, transactionsPostProcessList),
                    lit("Remove storage params failed"));

                RUN_AND_CHECK_ERROR(
                    removeResourceStatusHelper(
                        tran.params.id,
                        transactionsPostProcessList,
                        tran.transactionType),
                    lit("Remove resource status failed"));

                break;
            }

            case ApiObject_User:
            {
                RUN_AND_CHECK_ERROR(
                    removeObjParamsHelper(tran, connection, transactionsPostProcessList),
                    lit("Remove user params failed"));

                RUN_AND_CHECK_ERROR(
                    processMultiUpdateSync(
                        ApiCommand::removeLayout,
                        tran.transactionType,
                        m_db
                            .getNestedObjectsNoLock(ApiObjectInfo(resourceType, tran.params.id))
                            .toIdList(),
                        transactionsPostProcessList),
                    lit("Remove user child resources failed"));

                break;
            }

            case ApiObject_Videowall:
            {
                RUN_AND_CHECK_ERROR(
                    processMultiUpdateSync(
                        ApiCommand::removeLayout,
                        tran.transactionType,
                        m_db
                            .getNestedObjectsNoLock(ApiObjectInfo(resourceType, tran.params.id))
                            .toIdList(),
                        transactionsPostProcessList),
                    lit("Remove videowall child resources failed"));

                break;
            }

            default:
                NX_ASSERT(0);
        }

        RUN_AND_CHECK_ERROR(
            removeObjAccessRightsHelper(
                tran.params.id,
                transactionsPostProcessList),
            lit("Remove resource access rights failed"));

        if(errorCode != ErrorCode::ok)
            return errorCode;

        #undef RUN_AND_CHECK_ERROR

        return processUpdateSync(tran, transactionsPostProcessList, 0);
    }

    ErrorCode processUpdateSync(
        QnTransaction<ApiResetBusinessRuleData>& tran,
        PostProcessList* const transactionsPostProcessList,
        int /*dummy*/ = 0)
    {
        ErrorCode errorCode = processMultiUpdateSync(
            ApiCommand::removeEventRule,
            tran.transactionType,
            m_db.getObjectsNoLock(ApiObject_BusinessRule).toIdList(),
            transactionsPostProcessList);
        if(errorCode != ErrorCode::ok)
            return errorCode;

        return processMultiUpdateSync(
            ApiCommand::saveEventRule,
            tran.transactionType,
            tran.params.defaultRules,
            transactionsPostProcessList);
    }

    template<class QueryDataType>
    ErrorCode processUpdateSync(
        QnTransaction<QueryDataType>& tran,
        PostProcessList* const transactionsPostProcessList,
        int /*dummy*/ = 0)
    {
        NX_ASSERT(ApiCommand::isPersistent(tran.command));

        tran.transactionType = getTransactionDescriptorByTransaction(tran)->getTransactionTypeFunc(m_db.db()->commonModule(), tran.params, m_db.db());
        if (tran.transactionType == TransactionType::Unknown)
            return ErrorCode::forbidden;

        m_db.db()->transactionLog()->fillPersistentInfo(tran);
        QByteArray serializedTran = QnUbjsonTransactionSerializer::instance()->serializedTransaction(tran);

        ErrorCode errorCode =
            m_db.executeTransactionNoLock(tran, serializedTran);
        NX_ASSERT(errorCode != ErrorCode::containsBecauseSequence
            && errorCode != ErrorCode::containsBecauseTimestamp);
        if (errorCode != ErrorCode::ok)
            return errorCode;

        transactionsPostProcessList->push(std::bind(PostProcessTransactionFunction(), m_owner->messageBus(), createAuditDataCopy(), tran));

        return errorCode;
    }

    ErrorCode processUpdateSync(
        QnTransaction<ApiIdData>& tran,
        PostProcessList* const transactionsPostProcessList)
    {
        switch (tran.command)
        {
            case ApiCommand::removeMediaServer:
                return removeResourceSync(tran, ApiObject_Server, transactionsPostProcessList);
            case ApiCommand::removeUser:
                return removeResourceSync(tran, ApiObject_User, transactionsPostProcessList);
            case ApiCommand::removeCamera:
                return removeResourceSync(tran, ApiObject_Camera, transactionsPostProcessList);
            case ApiCommand::removeStorage:
                return removeResourceSync(tran, ApiObject_Storage, transactionsPostProcessList);
            case ApiCommand::removeVideowall:
                return removeResourceSync(tran, ApiObject_Videowall, transactionsPostProcessList);
            case ApiCommand::removeResource:
            {
                QnTransaction<ApiIdData> updatedTran = tran;
                switch(m_db.getObjectTypeNoLock(tran.params.id))
                {
                    case ApiObject_Server:
                        updatedTran.command = ApiCommand::removeMediaServer;
                        break;
                    case ApiObject_Camera:
                        updatedTran.command = ApiCommand::removeCamera;
                        break;
                    case ApiObject_Storage:
                        updatedTran.command = ApiCommand::removeStorage;
                        break;
                    case ApiObject_User:
                        updatedTran.command = ApiCommand::removeUser;
                        break;
                    case ApiObject_Layout:
                        updatedTran.command = ApiCommand::removeLayout;
                        break;
                    case ApiObject_Videowall:
                        updatedTran.command = ApiCommand::removeVideowall;
                        break;
                    case ApiObject_WebPage:
                        updatedTran.command = ApiCommand::removeWebPage;
                        break;
                    case ApiObject_BusinessRule:
                        updatedTran.command = ApiCommand::removeEventRule;
                        break;
                    default:
                        return processUpdateSync(tran, transactionsPostProcessList, 0);
                }
                return processUpdateSync(updatedTran, transactionsPostProcessList); //< calling recursively
            }
            default:
                return processUpdateSync(tran, transactionsPostProcessList, 0);
        }
    }

    template<class SubDataType>
    ErrorCode processMultiUpdateSync(
        ApiCommand::Value command,
        TransactionType::Value transactionType,
        const std::vector<SubDataType>& nestedList,
        PostProcessList* const transactionsPostProcessList)
    {
        for(const SubDataType& data: nestedList)
        {
            QnTransaction<SubDataType> subTran = createTransaction(command, data);
            subTran.transactionType = transactionType;
            ErrorCode errorCode = processUpdateSync(subTran, transactionsPostProcessList);
            if (errorCode != ErrorCode::ok)
                return errorCode;
        }

        return ErrorCode::ok;
    }

    template<class QueryDataType, class SubDataType, class HandlerType>
    void processMultiUpdateAsync(
        QnTransaction<QueryDataType>& multiTran,
        HandlerType handler,
        ApiCommand::Value subCommand)
    {
        using namespace std::placeholders;
        doAsyncExecuteTranCall(
            multiTran,
            handler,
            [this, subCommand](
                QnTransaction<QueryDataType>& multiTran,
                PostProcessList* const transactionsPostProcessList) -> ErrorCode
            {
                return processMultiUpdateSync(
                    subCommand, multiTran.transactionType, multiTran.params,
                    transactionsPostProcessList);
            });
    }


private:
    ServerQueryProcessorAccess* m_owner;
    QnDbManagerAccess m_db;
    ECConnectionAuditManager* m_auditManager;
    QnAuthSession m_authSession;

    template<typename DataType>
    QnTransaction<DataType> createTransaction(
        ApiCommand::Value command,
        DataType data)
    {
        QnTransaction<DataType> transaction(command, m_owner->commonModule()->moduleGUID(), std::move(data));
        transaction.historyAttributes.author = m_db.userAccessData().userId;
        return transaction;
    }
};

template<class T>
void PostProcessTransactionFunction::operator()(
    QnTransactionMessageBus* messageBus,
    const aux::AuditData& auditData,
    const QnTransaction<T>& tran) const
{
    messageBus->sendTransaction(tran);
    aux::triggerNotification(auditData, tran);
}

} // namespace detail

} // namespace ec2<|MERGE_RESOLUTION|>--- conflicted
+++ resolved
@@ -321,15 +321,9 @@
     {
         QN_UNUSED(cmdCode);
 
-<<<<<<< HEAD
         QnDbManagerAccess accessDataCopy(m_db);
-        QnConcurrent::run(Ec2ThreadPool::instance(),
+        nx::utils::concurrent::run(Ec2ThreadPool::instance(),
             [accessDataCopy, input, handler]() mutable
-=======
-        Qn::UserAccessData accessDataCopy(m_userAccessData);
-        nx::utils::concurrent::run(Ec2ThreadPool::instance(),
-            [accessDataCopy, input, handler]()
->>>>>>> 56b3c0bf
             {
                 OutputData output;
                 const ErrorCode errorCode = accessDataCopy.doQuery(input, output);
@@ -349,13 +343,8 @@
     {
         QN_UNUSED(cmdCode);
 
-<<<<<<< HEAD
         QnDbManagerAccess accessDataCopy(m_db);
-        QnConcurrent::run(Ec2ThreadPool::instance(),
-=======
-        Qn::UserAccessData accessDataCopy(m_userAccessData);
         nx::utils::concurrent::run(Ec2ThreadPool::instance(),
->>>>>>> 56b3c0bf
             [accessDataCopy, input1, input2, handler]()
             {
                 OutputData output;
