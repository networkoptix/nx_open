--- conflicted
+++ resolved
@@ -160,15 +160,10 @@
         void processMultiUpdateAsync(QnTransaction<QueryDataType>& multiTran, HandlerType handler, ApiCommand::Value command, const std::vector<SubDataType>& nestedList, bool isParentObjectTran)
         {
             ErrorCode errorCode = ErrorCode::ok;
-<<<<<<< HEAD
             QList< QnTransaction<SubDataType> > processedTransactions;
-            processedTransactions.reserve((int)nestedList.size());
+            processedTransactions.reserve(static_cast<int>(nestedList.size()));
 
             bool processMultiTran = false;
-=======
-            QList<QPair<QnAbstractTransaction, QByteArray>> processedTran;
-            processedTran.reserve(static_cast<int>(nestedList.size() + (isParentObjectTran ? 1 : 0)));
->>>>>>> 8e9b89fb
 
             auto SCOPED_GUARD_FUNC = [&errorCode, &handler]( ServerQueryProcessor* ){
                 QnScopedThreadRollback ensureFreeThread(1);
