#include "nx/appserver/orphan_camera_watcher.h"

#include <algorithm>

#include <common/common_module.h>
#include <core/resource_management/resource_pool.h>
#include <core/resource/media_server_resource.h>
#include <core/resource/camera_resource.h>
#include <nx_ec/dummy_handler.h>

<<<<<<< HEAD
#include <nx/utils/log/log.h>
=======
#include <nx/kit/debug.h>

#include <algorithm>
#include <chrono>
>>>>>>> 046614f4

namespace nx {
namespace appserver {

using namespace std::literals::chrono_literals;
static const std::chrono::milliseconds kDefaultUpdateInterval = 15min;

OrphanCameraWatcher::OrphanCameraWatcher(QnCommonModule* commonModule)
    :
    base_type(commonModule),
    m_updateInterval(kDefaultUpdateInterval)
{
    qRegisterMetaType<std::chrono::milliseconds>();
    connect(&m_timer, &QTimer::timeout, this, &OrphanCameraWatcher::update);

    connect(this, &OrphanCameraWatcher::doChangeInterval, this,
<<<<<<< HEAD
        [&](int ms)
=======
        [&](std::chrono::milliseconds interval)
        {
            m_updateInterval = interval;
            m_timer.stop();
            this->start();
        },
        Qt::QueuedConnection);

    connect(this, &OrphanCameraWatcher::doStart, this,
        [&]()
>>>>>>> 046614f4
        {
            m_timer.stop();
            this->start();
        },
        Qt::QueuedConnection);
}

void OrphanCameraWatcher::start()
{
    update();
    m_timer.start(m_updateInterval.count());
}

void OrphanCameraWatcher::update()
{
    auto connectionPtr = commonModule()->ec2Connection();
    if (!connectionPtr)
        return;

    auto pool = commonModule()->resourcePool();
    if (!pool)
        return;

    QnVirtualCameraResourceList cameraResourceList = pool->getAllCameras(QnResourcePtr());

    Uuids currentOrphanCameras;
    int idx = 0;
    NX_DEBUG(this, "Detected camera list. Orphan cameras are marked with 'x'."
        " Format: Number * Camera Id | Model | Camera Url | Parent Id");
    for (const QnVirtualCameraResourcePtr &cam: cameraResourceList)
    {
        ++idx;
        QnUuid parentId = cam->getParentId();
        auto res = pool->getResourceById(parentId);
        if (res == nullptr)
        {
            QnUuid uuid = cam->getId();
            currentOrphanCameras.insert(uuid);
            NX_DEBUG(this, lm("%01 x %2 | %3 | %4 | %5")
                .args(QString::number(idx).rightJustified(2, '0'),
                cam->getId().toString(), cam->getModel(), cam->getUrl(), parentId.toString()));
        }
        else
        {
            NX_DEBUG(this, lm("%1   %2 | %3 | %4 | %5")
                .args(QString::number(idx).rightJustified(2, '0'),
                cam->getId().toString(), cam->getModel(), cam->getUrl(), parentId.toString()));
        }
    }
    if (currentOrphanCameras.empty())
        NX_DEBUG(this, lm("No orphan cameras found."));
    else
        NX_DEBUG(this, lm("%1 orphan camera(s) found.").args(QString::number(currentOrphanCameras.size())));

    Uuids longlivedOrphanCameras;
    std::set_intersection(m_previousOrphanCameras.begin(), m_previousOrphanCameras.end(),
        currentOrphanCameras.begin(), currentOrphanCameras.end(),
        std::inserter(longlivedOrphanCameras, longlivedOrphanCameras.begin()));

    for (const QnUuid& CameraId: longlivedOrphanCameras)
    {
        ec2::AbstractCameraManagerPtr cameraManagerPtr = connectionPtr->getCameraManager(Qn::kSystemAccess);
        cameraManagerPtr->remove(CameraId, ec2::DummyHandler::instance(), &ec2::DummyHandler::onRequestDone);
        currentOrphanCameras.erase(CameraId);
    }

    m_previousOrphanCameras = currentOrphanCameras;
}

void OrphanCameraWatcher::changeIntervalAsync(std::chrono::milliseconds interval)
{
    emit doChangeInterval(interval);
}

} // namespace appserver
} // namespace nx<|MERGE_RESOLUTION|>--- conflicted
+++ resolved
@@ -1,6 +1,7 @@
 #include "nx/appserver/orphan_camera_watcher.h"
 
 #include <algorithm>
+#include <chrono>
 
 #include <common/common_module.h>
 #include <core/resource_management/resource_pool.h>
@@ -8,14 +9,10 @@
 #include <core/resource/camera_resource.h>
 #include <nx_ec/dummy_handler.h>
 
-<<<<<<< HEAD
-#include <nx/utils/log/log.h>
-=======
 #include <nx/kit/debug.h>
 
-#include <algorithm>
-#include <chrono>
->>>>>>> 046614f4
+#include <nx/utils/log/log.h>
+
 
 namespace nx {
 namespace appserver {
@@ -32,9 +29,6 @@
     connect(&m_timer, &QTimer::timeout, this, &OrphanCameraWatcher::update);
 
     connect(this, &OrphanCameraWatcher::doChangeInterval, this,
-<<<<<<< HEAD
-        [&](int ms)
-=======
         [&](std::chrono::milliseconds interval)
         {
             m_updateInterval = interval;
@@ -45,7 +39,6 @@
 
     connect(this, &OrphanCameraWatcher::doStart, this,
         [&]()
->>>>>>> 046614f4
         {
             m_timer.stop();
             this->start();
