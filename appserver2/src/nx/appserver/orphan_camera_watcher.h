--- conflicted
+++ resolved
@@ -5,11 +5,9 @@
 
 #include <common/common_module_aware.h>
 #include <set>
-<<<<<<< HEAD
+#include <chrono>
+
 #include <nx/utils/uuid.h>
-=======
-#include <chrono>
->>>>>>> 046614f4
 
 class QnCommonModule;
 
