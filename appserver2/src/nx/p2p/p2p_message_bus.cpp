#include "p2p_message_bus.h"

#include <nx/utils/std/cmath.h>
#include <common/common_module.h>
#include <utils/media/bitStream.h>
#include <utils/common/synctime.h>
#include "ec_connection_notification_manager.h"
#include <transaction/transaction_message_bus_priv.h>
#include <nx/utils/random.h>
#include <transaction/ubjson_transaction_serializer.h>
#include <transaction/json_transaction_serializer.h>
#include <api/global_settings.h>
#include <nx_ec/ec_proto_version.h>
#include <utils/math/math.h>
#include <api/runtime_info_manager.h>
#include <managers/time_manager.h>
#include <nx/cloud/cdb/api/ec2_request_paths.h>

namespace nx {
namespace p2p {

const QString MessageBus::kUrlPath(lit("/ec2/messageBus"));
const QString MessageBus::kCloudPathPrefix(lit("/cdb"));

using namespace ec2;

struct GotTransactionFuction
{
    typedef void result_type;

    template<class T>
    void operator()(
        MessageBus *bus,
        const QnTransaction<T>& transaction,
        const P2pConnectionPtr& connection,
        const TransportHeader& transportHeader) const
    {
        bus->gotTransaction(transaction, connection, transportHeader);
    }
};

struct GotUnicastTransactionFuction
{
    typedef void result_type;

    template<class T>
    void operator()(
        MessageBus *bus,
        const QnTransaction<T>& transaction,
        const P2pConnectionPtr& connection,
        const TransportHeader& transportHeader) const
    {
        bus->gotUnicastTransaction(transaction, connection, transportHeader);
    }
};

// ---------------------- P2pMessageBus --------------

MessageBus::MessageBus(
    Qn::PeerType peerType,
    QnCommonModule* commonModule,
    QnJsonTransactionSerializer* jsonTranSerializer,
    QnUbjsonTransactionSerializer* ubjsonTranSerializer)
:
    TransactionMessageBusBase(peerType, commonModule, jsonTranSerializer, ubjsonTranSerializer),
    m_miscData(this)
{
    qRegisterMetaType<MessageType>();
    qRegisterMetaType<ConnectionBase::State>("ConnectionBase::State");
    qRegisterMetaType<P2pConnectionPtr>("P2pConnectionPtr");
    qRegisterMetaType<QWeakPointer<ConnectionBase>>("QWeakPointer<ConnectionBase>");

    m_thread->setObjectName("P2pMessageBus");
    connect(m_thread, &QThread::started,
        [this, peerType]()
        {
            if (!m_timer)
            {
                m_timer = new QTimer(this);
				connect(m_timer, &QTimer::timeout, this, [this]() { doPeriodicTasks(); });
            }
            m_timer->start(500);
        });
    connect(m_thread, &QThread::finished, [this]() { m_timer->stop(); });
}

MessageBus::~MessageBus()
{
    stop();
}

void MessageBus::dropConnections()
{
    QnMutexLocker lock(&m_mutex);
    m_connections.clear();
    m_outgoingConnections.clear();
    m_remoteUrls.clear();
    if (m_peers)
    {
        m_peers->clear();
        emitPeerFoundLostSignals();
    }
}


void MessageBus::printTran(
    const P2pConnectionPtr& connection,
    const ec2::QnAbstractTransaction& tran,
    Connection::Direction direction) const
{

    auto localPeerName = qnStaticCommon->moduleDisplayName(commonModule()->moduleGUID());
    auto remotePeerName = qnStaticCommon->moduleDisplayName(connection->remotePeer().id);
    QString msgName;
    QString directionName;
    if (direction == Connection::Direction::outgoing)
    {
        msgName = lm("Send");
        directionName = lm("--->");
    }
    else
    {
        msgName = lm("Got");
        directionName = lm("<---");
    }

    NX_VERBOSE(
        this,
        lit("%1 tran:\t %2 %3 %4. Command: %5. Seq=%6. Created by %7")
        .arg(msgName)
        .arg(localPeerName)
        .arg(directionName)
        .arg(remotePeerName)
        .arg(toString(tran.command))
        .arg(tran.persistentInfo.sequence)
        .arg(qnStaticCommon->moduleDisplayName(tran.peerID)));
}

void MessageBus::start()
{
    m_localShortPeerInfo.encode(localPeer(), 0);
    m_peers.reset(new BidirectionRoutingInfo(localPeer()));
    addOfflinePeersFromDb();
    m_lastRuntimeInfo[localPeer()] = commonModule()->runtimeInfoManager()->localInfo().data;
    base_type::start();
}

void MessageBus::stop()
{
    {
        QnMutexLocker lock(&m_mutex);
        m_remoteUrls.clear();
    }

    dropConnections();
    base_type::stop();
}

void MessageBus::addOutgoingConnectionToPeer(const QnUuid& peer, const utils::Url &_url)
{
    QnMutexLocker lock(&m_mutex);
    deleteRemoveUrlById(peer);

<<<<<<< HEAD
    nx::utils::Url url(_url);
    if (peer == kCloudPeerId)
        url.setPath(kCloudPathPrefix + kUrlPath);
    else
        url.setPath(kUrlPath);
=======
    QUrl url(_url);
    if (peer == ::ec2::kCloudPeerId)
        url.setPath(nx::cdb::api::kEc2EventsPath);
    else
        url.setPath(ConnectionProcessor::kUrlPath);
>>>>>>> 4dc05fa1

    int pos = nx::utils::random::number((int) 0, (int) m_remoteUrls.size());
    m_remoteUrls.insert(m_remoteUrls.begin() + pos, RemoteConnection(peer, url));
}

void MessageBus::deleteRemoveUrlById(const QnUuid& id)
{
    for (int i = 0; i < m_remoteUrls.size(); ++i)
    {
        if (m_remoteUrls[i].peerId == id)
        {
            m_remoteUrls.erase(m_remoteUrls.begin() + i);
            break;
        }
    }
}

void MessageBus::removeOutgoingConnectionFromPeer(const QnUuid& id)
{
    QnMutexLocker lock(&m_mutex);
    deleteRemoveUrlById(id);

    m_outgoingConnections.remove(id);
    auto itr = m_connections.find(id);
    if (itr != m_connections.end() && itr.value()->direction() == Connection::Direction::outgoing)
        itr.value()->setState(Connection::State::Error);
}

void MessageBus::connectSignals(const P2pConnectionPtr& connection)
{
    QnMutexLocker lock(&m_mutex);
    connect(connection.data(), &Connection::stateChanged, this, &MessageBus::at_stateChanged);
    connect(connection.data(), &Connection::gotMessage, this, &MessageBus::at_gotMessage);
    connect(connection.data(), &Connection::allDataSent, this, &MessageBus::at_allDataSent);
}

void MessageBus::createOutgoingConnections(
    const QMap<ApiPersistentIdData, P2pConnectionPtr>& currentSubscription)
{
    if (hasStartingConnections())
        return;
    int intervalMs = std::chrono::duration_cast<std::chrono::milliseconds>(
        m_intervals.outConnectionsInterval).count();
    if (m_outConnectionsTimer.isValid() && !m_outConnectionsTimer.hasExpired(intervalMs))
        return;
    m_outConnectionsTimer.restart();

    auto itr = m_remoteUrls.begin();

    for (int i = 0; i < m_remoteUrls.size(); ++i)
    {
        if (m_outgoingConnections.size() >= m_miscData.newConnectionsAtOnce)
            return; //< wait a bit

        int pos = m_lastOutgoingIndex % m_remoteUrls.size();
        ++m_lastOutgoingIndex;

        const RemoteConnection& remoteConnection = m_remoteUrls[pos];
        if (!m_connections.contains(remoteConnection.peerId) &&
            !m_outgoingConnections.contains(remoteConnection.peerId))
        {
            if (!needStartConnection(remoteConnection.peerId, currentSubscription))
            {
                continue;
            }

            {
                // This check is redundant (can be ommited). But it reduce network race condition time.
                // So, it reduce frequency of in/out conflict and network traffic a bit.
                if (m_connectionGuardSharedState.contains(remoteConnection.peerId))
                    continue; //< incoming connection in progress
            }

            ConnectionLockGuard connectionLockGuard(
                commonModule()->moduleGUID(),
                connectionGuardSharedState(),
                remoteConnection.peerId,
                ConnectionLockGuard::Direction::Outgoing);

            P2pConnectionPtr connection(new Connection(
                commonModule(),
                remoteConnection.peerId,
                localPeerEx(),
                remoteConnection.url,
                std::make_unique<ConnectionContext>(),
                std::move(connectionLockGuard)));
            m_outgoingConnections.insert(remoteConnection.peerId, connection);
            ++m_connectionTries;
            connectSignals(connection);
            connection->startConnection();
        }
    }
}

void MessageBus::printPeersMessage()
{
    QList<QString> records;

    for (auto itr = m_peers->allPeerDistances.constBegin(); itr != m_peers->allPeerDistances.constEnd(); ++itr)
    {
        const auto& peer = itr.value();

        qint32 minDistance = peer.minDistance();
        if (minDistance == kMaxDistance)
            continue;
        m_localShortPeerInfo.encode(itr.key());

        records << lit("\t\t\t\t\t To:  %1(dbId=%2). Distance: %3")
            .arg(qnStaticCommon->moduleDisplayName(itr.key().id))
            .arg(itr.key().persistentId.toString())
            .arg(minDistance);
    }

    NX_VERBOSE(
        this,
        lit("Peer %1 records:\n%3")
        .arg(qnStaticCommon->moduleDisplayName(localPeer().id))
        .arg(records.join("\n")));
}

bool MessageBus::isLocalConnection(const ApiPersistentIdData& peer) const
{
    auto connection = m_connections.value(peer.id);
    if (!connection)
        return false;
    auto peerType = connection->remotePeer().peerType;
    return ec2::ApiPeerData::isClient(peerType) && peerType != Qn::PT_VideowallClient;
}

QMap<ApiPersistentIdData, P2pConnectionPtr> MessageBus::getCurrentSubscription() const
{
    QMap<ApiPersistentIdData, P2pConnectionPtr> result;
    for (auto itr = m_connections.cbegin(); itr != m_connections.cend(); ++itr)
    {
        auto context = this->context(itr.value());
        for (const auto peer: context->localSubscription)
            result[peer] = itr.value();
    }
    return result;
}

P2pConnectionPtr MessageBus::findConnectionById(const ApiPersistentIdData& id) const
{
    P2pConnectionPtr result =  m_connections.value(id.id);
    return result && result->remotePeer().persistentId == id.persistentId ? result : P2pConnectionPtr();
}

bool MessageBus::needStartConnection(
    const ApiPersistentIdData& peer,
    const QMap<ApiPersistentIdData, P2pConnectionPtr>& currentSubscription) const
{
    const RouteToPeerMap& allPeerDistances = m_peers->allPeerDistances;
    qint32 currentDistance = allPeerDistances.value(peer).minDistance();
    const auto& subscribedVia = currentSubscription.value(peer);
    return currentDistance > m_miscData.maxDistanceToUseProxy
        || (subscribedVia && context(subscribedVia)->localSubscription.size() > m_miscData.maxSubscriptionToResubscribe);
}

bool MessageBus::needStartConnection(
    const QnUuid& peerId,
    const QMap<ApiPersistentIdData, P2pConnectionPtr>& currentSubscription) const
{
    const RouteToPeerMap& allPeerDistances = m_peers->allPeerDistances;

    bool result = true;
    auto itr = allPeerDistances.lowerBound(ApiPersistentIdData(peerId, QnUuid()));
    for (; itr != allPeerDistances.end() && itr.key().id == peerId; ++itr)
    {
        result &= needStartConnection(itr.key(), currentSubscription);
    }
    return result;
}

bool MessageBus::hasStartingConnections() const
{
    for (const auto& connection: m_connections)
    {
        if (connection->remotePeer().isServer())
        {
            auto data = context(connection);
            if (data->isLocalStarted && data->remotePeersMessage.isEmpty())
                return true;
        }
    }
    return false;
}

void MessageBus::MiscData::update()
{
    expectedConnections = std::max(1, std::max(owner->m_connections.size(), (int) owner->m_remoteUrls.size()));
    maxSubscriptionToResubscribe = qRound(std::sqrt(expectedConnections)) * 2;
    maxDistanceToUseProxy = std::max(2, int(std::sqrt(std::sqrt(expectedConnections))));
    newConnectionsAtOnce = std::max(1, int(qRound(std::sqrt(expectedConnections))) / 2);
}

void MessageBus::doPeriodicTasks()
{
    QnMutexLocker lock(&m_mutex);
    createOutgoingConnections(getCurrentSubscription()); //< Open new connections.
}

ApiPeerData MessageBus::localPeer() const
{
    return ApiPeerData(
        commonModule()->moduleGUID(),
        commonModule()->runningInstanceGUID(),
        commonModule()->dbId(),
        m_localPeerType);
}

ApiPeerDataEx MessageBus::localPeerEx() const
{
    ApiPeerDataEx result;

    result.id = commonModule()->moduleGUID();
    result.persistentId = commonModule()->dbId();
    result.instanceId = commonModule()->runningInstanceGUID();
    result.systemId = commonModule()->globalSettings()->localSystemId();
    result.peerType = m_localPeerType;
    result.cloudHost = nx::network::SocketGlobals::cloud().cloudHost();
    result.identityTime = commonModule()->systemIdentityTime();
    result.aliveUpdateIntervalMs = std::chrono::duration_cast<std::chrono::milliseconds>
        (commonModule()->globalSettings()->aliveUpdateInterval()).count();
    result.protoVersion = nx_ec::EC2_PROTO_VERSION;
    result.dataFormat = Qn::UbjsonFormat;
    return result;
}

void MessageBus::startReading(P2pConnectionPtr connection)
{
    context(connection)->encode(ApiPersistentIdData(connection->remotePeer()), 0);
    connection->startReading();
}

void MessageBus::at_stateChanged(
    QWeakPointer<ConnectionBase> weakRef,
    Connection::State /*state*/)
{
    P2pConnectionPtr connection = weakRef.toStrongRef();
    if (!connection)
        return;

    QnMutexLocker lock(&m_mutex);

    const auto& remoteId = connection->remotePeer().id;
    switch (connection->state())
    {
        case Connection::State::Connected:
            if (connection->direction() == Connection::Direction::outgoing)
            {
                m_connections[remoteId] = connection;
                m_outgoingConnections.remove(remoteId);
                emitPeerFoundLostSignals();
                startReading(connection);
            }
            emit newDirectConnectionEstablished(connection.data());
            if (connection->remotePeer().peerType == Qn::PT_CloudServer)
                sendInitialDataToCloud(connection);

            break;
        case Connection::State::Unauthorized:
        case Connection::State::Error:
        {
            NX_DEBUG(
                this,
                lit("Peer %1 has closed connection to %2")
                .arg(qnStaticCommon->moduleDisplayName(localPeer().id))
                .arg(qnStaticCommon->moduleDisplayName(connection->remotePeer().id)));

            if (auto callback = context(connection)->onConnectionClosedCallback)
                callback();
            auto outgoingConnection = m_outgoingConnections.value(remoteId);
            if (outgoingConnection == connection)
            {
                m_outgoingConnections.remove(remoteId);
            }
            else
            {
                auto connectedConnection = m_connections.value(remoteId);
                if (connectedConnection == connection)
                {
                    m_peers->removePeer(connection->remotePeer());
                    m_connections.remove(remoteId);
                }
            }
            emitPeerFoundLostSignals();
            if (connection->state() == Connection::State::Unauthorized)
                emit remotePeerUnauthorized(connection->remotePeer().id);
            break;
        }
        default:
            break;
    }
}

void MessageBus::at_allDataSent(QWeakPointer<ConnectionBase> weakRef)
{
    P2pConnectionPtr connection = weakRef.toStrongRef();
    if (!connection)
        return;

    QnMutexLocker lock(&m_mutex);
    if (m_connections.value(connection->remotePeer().id) != connection)
        return;
	if (context(connection)->sendDataInProgress)
	{
		selectAndSendTransactions(
			connection,
			context(connection)->remoteSubscription,
			context(connection)->remoteAddImplicitData);
	}
}

bool MessageBus::selectAndSendTransactions(
	const P2pConnectionPtr& connection,
	QnTranState newSubscription,
	bool addImplicitData)
{
	context(connection)->sendDataInProgress = false;
	context(connection)->remoteSubscription = newSubscription;
	return true;
}

void MessageBus::at_gotMessage(
    QWeakPointer<ConnectionBase> weakRef,
    MessageType messageType,
    const nx::Buffer& payload)
{
    P2pConnectionPtr connection = weakRef.toStrongRef();
    if (!connection)
        return;

    QnMutexLocker lock(&m_mutex);
    if (m_connections.value(connection->remotePeer().id) != connection)
        return;


    if (connection->state() == Connection::State::Error)
        return; //< Connection has been closed
    if (nx::utils::log::isToBeLogged(cl_logDEBUG2, this) &&
        messageType != MessageType::pushTransactionData &&
        messageType != MessageType::pushTransactionList)
    {
        auto localPeerName = qnStaticCommon->moduleDisplayName(commonModule()->moduleGUID());
        auto remotePeerName = qnStaticCommon->moduleDisplayName(connection->remotePeer().id);

        NX_VERBOSE(
            this,
            lit("Got message:\t %1 <--- %2. Type: %3. Size=%4")
            .arg(localPeerName)
            .arg(remotePeerName)
            .arg(toString(messageType))
            .arg(payload.size() + 1));
    }


    bool result = false;
    auto connectionContext = this->context(connection);
    switch (messageType)
    {
    case MessageType::start:
        connectionContext->isRemoteStarted = true;
        result = true;
        break;
    case MessageType::stop:
        connectionContext->sendDataInProgress = false;
        connectionContext->isRemoteStarted = false;
        connectionContext->remoteSubscription.values.clear();
        break;
    case MessageType::resolvePeerNumberRequest:
        result = handleResolvePeerNumberRequest(connection, payload);
        break;
    case MessageType::resolvePeerNumberResponse:
        result = handleResolvePeerNumberResponse(connection, payload);
        break;
    case MessageType::alivePeers:
        result = handlePeersMessage(connection, payload);
        break;
    case MessageType::subscribeForDataUpdates:
        result = handleSubscribeForDataUpdates(connection, payload);
        break;
    case MessageType::subscribeAll:
        result = handleSubscribeForAllDataUpdates(connection, payload);
        break;
    case MessageType::pushTransactionData:
        result = handlePushTransactionData(connection, payload, TransportHeader());
        break;
    case MessageType::pushTransactionList:
        result = handlePushTransactionList(connection, payload);
        break;
    case MessageType::pushImpersistentUnicastTransaction:
        result = handleTransactionWithHeader(
            connection,
            payload,
            GotUnicastTransactionFuction());
        break;
    case MessageType::pushImpersistentBroadcastTransaction:
		result = handlePushImpersistentBroadcastTransaction(connection, payload);
        break;
    default:
        NX_ASSERT(0, lm("Unknown message type").arg((int)messageType));
        break;
    }
    if (!result)
        connection->setState(Connection::State::Error);
}

bool MessageBus::handlePushImpersistentBroadcastTransaction(
	const P2pConnectionPtr& connection, 
	const QByteArray& payload)
{
	return handleTransactionWithHeader(
		connection,
		payload,
		GotTransactionFuction());
}

bool MessageBus::handleResolvePeerNumberRequest(const P2pConnectionPtr& connection, const QByteArray& data)
{
    bool success = false;
    QVector<PeerNumberType> request = deserializeCompressedPeers(data, &success);
    if (!success)
        return false;

    QVector<PeerNumberResponseRecord> response;
    response.reserve(request.size());
    for (const auto& peer : request)
        response.push_back(PeerNumberResponseRecord(peer, m_localShortPeerInfo.decode(peer)));

    auto responseData = serializeResolvePeerNumberResponse(response, 1);
    responseData.data()[0] = (quint8) MessageType::resolvePeerNumberResponse;
    connection->sendMessage(responseData);
    return true;
}

bool MessageBus::handleResolvePeerNumberResponse(const P2pConnectionPtr& connection, const QByteArray& data)
{
    bool success = false;
    auto records = deserializeResolvePeerNumberResponse(data, &success);
    if (!success)
        return false;

    auto connectionContext = context(connection);
    for (const auto& record: records)
    {
        connectionContext->encode(record, record.peerNumber);

        auto itr = std::find(
            connectionContext->awaitingNumbersToResolve.begin(),
            connectionContext->awaitingNumbersToResolve.end(),
            record.peerNumber);
        if (itr != connectionContext->awaitingNumbersToResolve.end())
            connectionContext->awaitingNumbersToResolve.erase(itr);
    }

    const QByteArray msg = context(connection)->remotePeersMessage;
    if (!msg.isEmpty())
        handlePeersMessage(connection, msg);
    return true;
}

bool MessageBus::handlePeersMessage(const P2pConnectionPtr& connection, const QByteArray& data)
{
    NX_ASSERT(!data.isEmpty());

    bool success = false;
    auto peers = deserializePeersMessage(data, &success);
    if (!success)
        return false;

    m_lastPeerInfoTimer.restart();

    QVector<PeerNumberType> numbersToResolve;
    BitStreamReader reader((const quint8*)data.data(), data.size());
    for (const auto& peer: peers)
    {
        if (context(connection)->decode(peer.peerNumber).isNull())
            numbersToResolve.push_back(peer.peerNumber);
    }
    context(connection)->remotePeersMessage = data;

    if (numbersToResolve.empty())
    {
        m_peers->removePeer(connection->remotePeer());
        auto& shortPeers = context(connection)->shortPeerInfo;
        for (const auto& peer: peers)
        {
            int distance = peer.distance;
            if (distance < kMaxOnlineDistance)
            {
                ++distance;
                NX_ASSERT(distance != kMaxOnlineDistance);
            }
            m_peers->addRecord(
                connection->remotePeer(),
                shortPeers.decode(peer.peerNumber),
                nx::p2p::RoutingRecord(distance));
        }
        emitPeerFoundLostSignals();
        return true;
    }

    auto connectionContext = context(connection);
    std::sort(numbersToResolve.begin(), numbersToResolve.end());
    QVector<PeerNumberType> moreNumbersToResolve;

    std::set_difference(
        numbersToResolve.begin(),
        numbersToResolve.end(),
        connectionContext->awaitingNumbersToResolve.begin(),
        connectionContext->awaitingNumbersToResolve.end(),
        std::inserter(moreNumbersToResolve, moreNumbersToResolve.begin()));

    if (moreNumbersToResolve.isEmpty())
        return true;

    for (const auto& number: moreNumbersToResolve)
        connectionContext->awaitingNumbersToResolve.push_back(number);
    std::sort(connectionContext->awaitingNumbersToResolve.begin(), connectionContext->awaitingNumbersToResolve.end());

    auto serializedData = serializeCompressedPeers(moreNumbersToResolve, 1);
    serializedData.data()[0] = (quint8) MessageType::resolvePeerNumberRequest;
    connection->sendMessage(serializedData);
    return true;
}

void MessageBus::sendRuntimeData(
    const P2pConnectionPtr& connection,
    const QList<ApiPersistentIdData>& peers)
{
    for (const auto& peer: peers)
    {
        auto runtimeInfoItr = m_lastRuntimeInfo.find(peer);
        if (runtimeInfoItr != m_lastRuntimeInfo.end())
        {
            QnTransaction<ApiRuntimeData> tran(ApiCommand::runtimeInfoChanged, peer.id);
            tran.params = runtimeInfoItr.value();
            sendTransactionImpl(connection, tran, TransportHeader());
        }
    }
}

bool MessageBus::handleSubscribeForDataUpdates(const P2pConnectionPtr& connection, const QByteArray& data)
{
    bool success = false;
    QVector<SubscribeRecord> request = deserializeSubscribeRequest(data, &success);
    if (!success)
        return false;
    QnTranState newSubscription;
    for (const auto& shortPeer : request)
    {
        const auto& id = m_localShortPeerInfo.decode(shortPeer.peer);
        NX_ASSERT(!id.isNull());
        newSubscription.values.insert(id, shortPeer.sequence);
    }
    context(connection)->remoteAddImplicitData = false;

    // merge current and new subscription
    QnTranState& oldSubscription = context(connection)->remoteSubscription;
    auto itrOldSubscription = oldSubscription.values.begin();
    for (auto itr = newSubscription.values.begin(); itr != newSubscription.values.end(); ++itr)
    {
        while (itrOldSubscription != oldSubscription.values.end() && itrOldSubscription.key() < itr.key())
            ++itrOldSubscription;

        if (itrOldSubscription != oldSubscription.values.end() && itrOldSubscription.key() == itr.key())
        {
            itr.value() = std::max(itr.value(), itrOldSubscription.value());
        }
    }


    NX_ASSERT(!context(connection)->isRemotePeerSubscribedTo(connection->remotePeer()));
    if (context(connection)->sendDataInProgress)
    {
        context(connection)->remoteSubscription = newSubscription;
    }
    else
    {
        if (!selectAndSendTransactions(connection, std::move(newSubscription), false))
            return false;
    }
    sendRuntimeData(connection, context(connection)->remoteSubscription.values.keys());
    return true;
}

bool MessageBus::handleSubscribeForAllDataUpdates(
    const P2pConnectionPtr& connection,
    const QByteArray& data)
{
    NX_ASSERT(connection->remotePeer().peerType == Qn::PT_CloudServer);
    context(connection)->remoteAddImplicitData = true;
    bool success = false;
    QnTranState newSubscription = deserializeSubscribeAllRequest(data, &success);

    if (context(connection)->sendDataInProgress)
    {
        context(connection)->remoteSubscription = newSubscription;
    }
    else
    {
        if (!selectAndSendTransactions(connection, std::move(newSubscription), true))
            return false;
    }
    return true;
}

void MessageBus::updateOfflineDistance(
    const P2pConnectionPtr& connection,
    const ApiPersistentIdData& to,
    int sequence)
{
    const qint32 offlineDistance = kMaxDistance - sequence;

    const auto updateDistance =
        [&](const ApiPeerData& via)
        {
            const qint32 toDistance = m_peers->alivePeers[via].distanceTo(to);
            if (offlineDistance < toDistance)
            {
                nx::p2p::RoutingRecord record(offlineDistance);
                m_peers->addRecord(via, to, record);
            }
        };
    updateDistance(connection->remotePeer());
    updateDistance(localPeer());
}

void MessageBus::cleanupRuntimeInfo(const ec2::ApiPersistentIdData& peer)
{
    // If media server was restarted it could get new DB.
    // At this case we would have two records in m_lastRuntimeInfo list.
    // As soon as 'old' record will be removed resend runtime notification
    // to make sure we emit later runtime version.
    m_lastRuntimeInfo.remove(peer);
    auto itr = m_lastRuntimeInfo.lowerBound(ApiPersistentIdData(peer.id, QnUuid()));
    if (itr != m_lastRuntimeInfo.end() && itr.key().id == peer.id)
    {
        if (m_handler)
        {
            QnTransaction<ApiRuntimeData> tran(ApiCommand::runtimeInfoChanged, peer.id);
            tran.params = itr.value();
            m_handler->triggerNotification(tran, NotificationSource::Remote);
        }
    }
}

void MessageBus::gotTransaction(
    const QnTransaction<nx::vms::api::UpdateSequenceData> &tran,
    const P2pConnectionPtr& connection,
    const TransportHeader& transportHeader)
{
    ApiPersistentIdData peerId(tran.peerID, tran.persistentInfo.dbID);

    if (nx::utils::log::isToBeLogged(cl_logDEBUG2, this))
        printTran(connection, tran, Connection::Direction::incoming);

    updateOfflineDistance(connection, peerId, tran.persistentInfo.sequence);
}


void MessageBus::processRuntimeInfo(
    const QnTransaction<ApiRuntimeData> &tran,
    const P2pConnectionPtr& connection,
    const TransportHeader& transportHeader)
{
    if (localPeer().isServer() && !isSubscribedTo(connection->remotePeer()))
        return; // Ignore deprecated transaction.

    ApiPersistentIdData peerId(tran.peerID, tran.params.peer.persistentId);

    if (m_lastRuntimeInfo[peerId] == tran.params)
        return; //< Already processed. Ignore same transaction.

    m_lastRuntimeInfo[peerId] = tran.params;

    if (m_handler)
        m_handler->triggerNotification(tran, NotificationSource::Remote);
    emitPeerFoundLostSignals();
    // Proxy transaction to subscribed peers
    sendTransaction(tran, transportHeader);
}

template <class T>
bool MessageBus::processSpecialTransaction(
    const QnTransaction<T>& tran,
    const P2pConnectionPtr& connection,
    const TransportHeader& transportHeader)
{
    if (nx::utils::log::isToBeLogged(cl_logDEBUG2, this))
        printTran(connection, tran, Connection::Direction::incoming);

    ApiPersistentIdData peerId(tran.peerID, tran.persistentInfo.dbID);

    // process special cases
    switch (tran.command)
    {
        // TODO: move it to the global setting param or emit this data via NotificationManager
    case ApiCommand::forcePrimaryTimeServer:
        m_timeSyncManager->onGotPrimariTimeServerTran(tran);
        if (localPeer().isServer())
            sendTransaction(tran, transportHeader); //< Proxy
        return true;
    case ApiCommand::broadcastPeerSyncTime:
        m_timeSyncManager->resyncTimeWithPeer(tran.peerID);
        return true;
    case ApiCommand::runtimeInfoChanged:
        processRuntimeInfo(tran, connection, transportHeader);
        return true;
    default:
        return false;; //< Not a special case
    }
}

template <class T>
void MessageBus::gotTransaction(
    const QnTransaction<T>& tran,
    const P2pConnectionPtr& connection,
    const TransportHeader& transportHeader)
{
    if (processSpecialTransaction(tran, connection, transportHeader))
        return;

    if (m_handler)
        m_handler->triggerNotification(tran, NotificationSource::Remote);
}

template <class T>
void MessageBus::gotUnicastTransaction(
    const QnTransaction<T>& tran,
    const P2pConnectionPtr& connection,
    const TransportHeader& header)
{
    if (nx::utils::log::isToBeLogged(cl_logDEBUG2, this))
        printTran(connection, tran, Connection::Direction::incoming);

    std::set<QnUuid> unprocessedPeers;
    for (auto& peer: header.dstPeers)
    {
        if (peer == localPeer().id)
        {
            if (m_handler)
                m_handler->triggerNotification(tran, NotificationSource::Remote);
            continue;
        }
        unprocessedPeers.insert(peer);
    }

    // Split dstPeers by connection.
    QMap<P2pConnectionPtr, TransportHeader> dstByConnection;
    for (const auto& dstPeer: unprocessedPeers)
    {
        QVector<ApiPersistentIdData> via;
        int distance = kMaxDistance;
        QnUuid dstPeerId = routeToPeerVia(dstPeer, &distance);
        if (distance > kMaxOnlineDistance || dstPeerId.isNull())
        {
            NX_WARNING(this, lm("Drop unicast transaction because no route found"));
            continue;
        }
        if (auto& dstConnection = m_connections.value(dstPeerId))
            dstByConnection[dstConnection].dstPeers.push_back(dstPeer);
        else
            NX_ASSERT(0, lm("Drop unicast transaction. Can't find connection to route"));
    }
    for (TransportHeader& newHeader: dstByConnection)
        newHeader.via = header.via;
    sendUnicastTransactionImpl(tran, dstByConnection);
}

bool MessageBus::handlePushTransactionList(const P2pConnectionPtr& connection, const QByteArray& data)
{
    if (data.isEmpty())
    {
        context(connection)->recvDataInProgress = false;
        return true; //< eof pushTranList reached
    }
    bool success = false;
    auto tranList =  deserializeTransactionList(data, &success);
    if (!success)
        return false;
    for (const auto& transaction: tranList)
    {
        if (!handlePushTransactionData(connection, transaction, TransportHeader()))
            return false;
    }
    return true;
}

template <typename Function>
bool MessageBus::handleTransactionWithHeader(
    const P2pConnectionPtr& connection,
    const QByteArray& data,
    Function function)
{
    int headerSize = 0;
    TransportHeader header;
    if (connection->remotePeer().dataFormat == Qn::UbjsonFormat)
        header = deserializeTransportHeader(data, &headerSize);
    else
        header.dstPeers.push_back(localPeer().id);
    using namespace std::placeholders;
    return handleTransaction(
        this,
        connection->remotePeer().dataFormat,
        data.mid(headerSize),
        std::bind(function, this, _1, connection, header),
        [](Qn::SerializationFormat, const QByteArray&) { return false; });

    return true;
}

bool MessageBus::handlePushTransactionData(
    const P2pConnectionPtr& connection,
    const QByteArray& serializedTran,
    const TransportHeader& header)
{
    using namespace std::placeholders;
    return handleTransaction(
        this,
        connection->remotePeer().dataFormat,
        std::move(serializedTran),
        std::bind(GotTransactionFuction(), this, _1, connection, header),
        [](Qn::SerializationFormat, const QByteArray&) { return false; });
}

bool MessageBus::isSubscribedTo(const ApiPersistentIdData& peer) const
{
    QnMutexLocker lock(&m_mutex);
    if (ApiPersistentIdData(localPeer()) == peer)
        return true;
    for (const auto& connection: m_connections)
    {
        if (connection->state() != Connection::State::Connected)
            continue;
        if (context(connection)->isLocalPeerSubscribedTo(peer))
            return true;
    }
    return false;
}

qint32 MessageBus::distanceTo(const ApiPersistentIdData& peer) const
{
    QnMutexLocker lock(&m_mutex);
    if (ApiPersistentIdData(localPeer()) == peer)
        return 0;
    return m_peers->distanceTo(peer);
}

QMap<QnUuid, P2pConnectionPtr> MessageBus::connections() const
{
    QnMutexLocker lock(&m_mutex);
    return m_connections;
}

int MessageBus::connectionTries() const
{
    QnMutexLocker lock(&m_mutex);
    return m_connectionTries;
}

QSet<QnUuid> MessageBus::directlyConnectedClientPeers() const
{
    QSet<QnUuid> result;
    for (const auto& connection: m_connections)
    {
        if (connection->remotePeer().isClient())
            result.insert(connection->remotePeer().id);
    }
    return result;
}

QSet<QnUuid> MessageBus::directlyConnectedServerPeers() const
{
    QnMutexLocker lock(&m_mutex);
    return m_connections.keys().toSet();
}

QnUuid MessageBus::routeToPeerVia(const QnUuid& peerId, int* distance) const
{
    if (localPeer().id == peerId)
    {
        *distance = 0;
        return QnUuid();
    }

    QVector<ApiPersistentIdData> via;
    *distance = m_peers->distanceTo(peerId, &via);
    return via.isEmpty() ? QnUuid() : via[0].id;
}

int MessageBus::distanceToPeer(const QnUuid& peerId) const
{
    QnMutexLocker lock(&m_mutex);
    if (localPeer().id == peerId)
        return 0;
    return m_peers->distanceTo(peerId);
}

ConnectionContext* MessageBus::context(const P2pConnectionPtr& connection)
{
    return static_cast<ConnectionContext*> (connection->opaqueObject());
}

QVector<QnTransportConnectionInfo> MessageBus::connectionsInfo() const
{
    QVector<QnTransportConnectionInfo> result;
    QnMutexLocker lock(&m_mutex);

    for (const auto& connection: m_connections)
    {
        QnTransportConnectionInfo info;
        info.url = connection->remoteAddr();
        info.state = toString(connection->state());
        info.isIncoming = connection->direction() == Connection::Direction::incoming;
        info.remotePeerId = connection->remotePeer().id;
        info.isStarted = context(connection)->isLocalStarted;
        info.subscription = context(connection)->localSubscription;
        result.push_back(info);
    }

    auto remoteUrls = m_remoteUrls;
    remoteUrls.erase(std::remove_if(remoteUrls.begin(), remoteUrls.end(),
        [this](const RemoteConnection& data)
        {
            return m_connections.contains(data.peerId);
        }),
        remoteUrls.end());

    for (const auto& peer: remoteUrls)
    {
        QnTransportConnectionInfo info;
        info.url = peer.url;
        info.state = lit("Not opened");
        info.isIncoming = false;
        info.remotePeerId = peer.peerId;
        result.push_back(info);
    }

    return result;
}

void MessageBus::emitPeerFoundLostSignals()
{
    std::set<ApiPeerData> newAlivePeers;

    for (const auto& connection: m_connections)
        newAlivePeers.insert(connection->remotePeer());

    for (auto itr = m_peers->allPeerDistances.constBegin(); itr != m_peers->allPeerDistances.constEnd(); ++itr)
    {
        const auto& peer = itr.key();
        if (peer == ApiPersistentIdData(localPeer()))
            continue;
        if (itr->minDistance() < kMaxOnlineDistance)
        {
            const auto peerData = m_lastRuntimeInfo.value(peer);
            if (!peerData.peer.isNull())
                newAlivePeers.insert(peerData.peer);
        }
    }

    std::vector<ApiPeerData> newPeers;
    std::set_difference(
        newAlivePeers.begin(),
        newAlivePeers.end(),
        m_lastAlivePeers.begin(),
        m_lastAlivePeers.end(),
        std::inserter(newPeers, newPeers.begin()));

    std::vector<ApiPeerData> lostPeers;
    std::set_difference(
        m_lastAlivePeers.begin(),
        m_lastAlivePeers.end(),
        newAlivePeers.begin(),
        newAlivePeers.end(),
        std::inserter(lostPeers, lostPeers.begin()));

    for (const auto& peer: newPeers)
    {
        NX_DEBUG(this,
            lit("Peer %1 has found peer %2")
            .arg(qnStaticCommon->moduleDisplayName(localPeer().id))
            .arg(qnStaticCommon->moduleDisplayName(peer.id)));
        emit peerFound(peer.id, peer.peerType);
    }

    for (const auto& peer: lostPeers)
    {
        cleanupRuntimeInfo(peer);

        ApiPeerData samePeer(ApiPersistentIdData(peer.id, QnUuid()), peer.peerType);
        auto samePeerItr = newAlivePeers.lower_bound(samePeer);
        bool hasSimilarPeer = samePeerItr != newAlivePeers.end() && samePeerItr->id == peer.id;
        if (!hasSimilarPeer)
        {
            NX_DEBUG(this,
                lit("Peer %1 has lost peer %2")
                .arg(qnStaticCommon->moduleDisplayName(localPeer().id))
                .arg(qnStaticCommon->moduleDisplayName(peer.id)));
            emit peerLost(peer.id, peer.peerType);
        }
    }

    m_lastAlivePeers = newAlivePeers;
}

void MessageBus::setDelayIntervals(const DelayIntervals& intervals)
{
    QnMutexLocker lock(&m_mutex);
    m_intervals = intervals;
}

MessageBus::DelayIntervals MessageBus::delayIntervals() const
{
    QnMutexLocker lock(&m_mutex);
    return m_intervals;
}

QMap<ApiPersistentIdData, ApiRuntimeData> MessageBus::runtimeInfo() const
{
    QnMutexLocker lock(&m_mutex);
    return m_lastRuntimeInfo;
}

void MessageBus::sendInitialDataToCloud(const P2pConnectionPtr& connection)
{
	NX_ASSERT(0, "Not implemented");
}

} // namespace p2p
} // namespace nx<|MERGE_RESOLUTION|>--- conflicted
+++ resolved
@@ -161,19 +161,11 @@
     QnMutexLocker lock(&m_mutex);
     deleteRemoveUrlById(peer);
 
-<<<<<<< HEAD
     nx::utils::Url url(_url);
-    if (peer == kCloudPeerId)
-        url.setPath(kCloudPathPrefix + kUrlPath);
-    else
-        url.setPath(kUrlPath);
-=======
-    QUrl url(_url);
     if (peer == ::ec2::kCloudPeerId)
         url.setPath(nx::cdb::api::kEc2EventsPath);
     else
-        url.setPath(ConnectionProcessor::kUrlPath);
->>>>>>> 4dc05fa1
+        url.setPath(kUrlPath);
 
     int pos = nx::utils::random::number((int) 0, (int) m_remoteUrls.size());
     m_remoteUrls.insert(m_remoteUrls.begin() + pos, RemoteConnection(peer, url));
