#include "p2p_message_bus.h"

#include <common/common_module.h>
#include <utils/media/bitStream.h>
#include <utils/common/synctime.h>
#include "ec_connection_notification_manager.h"
#include <transaction/transaction_message_bus_priv.h>
#include <transaction/ubjson_transaction_serializer.h>
#include <transaction/json_transaction_serializer.h>
#include <api/global_settings.h>
#include <nx_ec/ec_proto_version.h>
#include <utils/math/math.h>
#include <api/runtime_info_manager.h>
<<<<<<< HEAD
#include <managers/time_manager.h>

=======
>>>>>>> 78a10fe0
#include <nx/cloud/cdb/api/ec2_request_paths.h>
#include <nx/network/socket_global.h>
#include <nx/network/cloud/cloud_connect_controller.h>
#include <nx/network/url/url_parse_helper.h>
#include <nx/utils/std/cmath.h>
#include <nx/utils/random.h>

namespace nx {
namespace p2p {

const QString MessageBus::kUrlPath(lit("/ec2/messageBus"));
const QString MessageBus::kCloudPathPrefix(lit("/cdb"));

using namespace ec2;
using namespace vms::api;

struct GotTransactionFuction
{
    typedef void result_type;

    template<class T>
    void operator()(
        MessageBus *bus,
        const QnTransaction<T>& transaction,
        const P2pConnectionPtr& connection,
        const TransportHeader& transportHeader) const
    {
        bus->gotTransaction(transaction, connection, transportHeader);
    }
};

struct GotUnicastTransactionFuction
{
    typedef void result_type;

    template<class T>
    void operator()(
        MessageBus *bus,
        const QnTransaction<T>& transaction,
        const P2pConnectionPtr& connection,
        const TransportHeader& transportHeader) const
    {
        bus->gotUnicastTransaction(transaction, connection, transportHeader);
    }
};

// ---------------------- P2pMessageBus --------------

MessageBus::MessageBus(
    vms::api::PeerType peerType,
    QnCommonModule* commonModule,
    QnJsonTransactionSerializer* jsonTranSerializer,
    QnUbjsonTransactionSerializer* ubjsonTranSerializer)
:
    TransactionMessageBusBase(peerType, commonModule, jsonTranSerializer, ubjsonTranSerializer),
    m_miscData(this)
{
    qRegisterMetaType<MessageType>();
    qRegisterMetaType<ConnectionBase::State>("ConnectionBase::State");
    qRegisterMetaType<P2pConnectionPtr>("P2pConnectionPtr");
    qRegisterMetaType<QWeakPointer<ConnectionBase>>("QWeakPointer<ConnectionBase>");

    m_thread->setObjectName("P2pMessageBus");
    connect(m_thread, &QThread::started,
        [this, peerType]()
        {
            if (!m_timer)
            {
                m_timer = new QTimer(this);
				connect(m_timer, &QTimer::timeout, this, [this]() { doPeriodicTasks(); });
            }
            m_timer->start(500);
        });
    connect(m_thread, &QThread::finished, [this]() { m_timer->stop(); });
}

MessageBus::~MessageBus()
{
    stop();
}

void MessageBus::dropConnections()
{
    QnMutexLocker lock(&m_mutex);
    m_connections.clear();
    m_outgoingConnections.clear();
    m_remoteUrls.clear();
    if (m_peers)
    {
        m_peers->clear();
        emitPeerFoundLostSignals();
    }
}


void MessageBus::printTran(
    const P2pConnectionPtr& connection,
    const ec2::QnAbstractTransaction& tran,
    Connection::Direction direction) const
{
    auto localPeerName = qnStaticCommon->moduleDisplayName(commonModule()->moduleGUID());
    auto remotePeerName = qnStaticCommon->moduleDisplayName(connection->remotePeer().id);
    QString msgName;
    QString directionName;
    if (direction == Connection::Direction::outgoing)
    {
        msgName = lit("Send");
        directionName = lit("--->");
    }
    else
    {
        msgName = lit("Got");
        directionName = lit("<---");
    }

    NX_VERBOSE(this, lm("%1 tran:\t %2 %3 %4. Command: %5. Seq=%6. Created by %7").args(
        msgName,
        localPeerName,
        directionName,
        remotePeerName,
        toString(tran.command),
        tran.persistentInfo.sequence,
        qnStaticCommon->moduleDisplayName(tran.peerID)));
}

void MessageBus::start()
{
    m_localShortPeerInfo.encode(localPeer(), 0);
    m_peers.reset(new BidirectionRoutingInfo(localPeer()));
    addOfflinePeersFromDb();
    m_lastRuntimeInfo[localPeer()] = commonModule()->runtimeInfoManager()->localInfo().data;
    base_type::start();
}

void MessageBus::stop()
{
    {
        QnMutexLocker lock(&m_mutex);
        m_remoteUrls.clear();
    }

    dropConnections();
    base_type::stop();
}

void MessageBus::addOutgoingConnectionToPeer(const QnUuid& peer, const utils::Url &_url)
{
    QnMutexLocker lock(&m_mutex);
    deleteRemoveUrlById(peer);

    nx::utils::Url url(_url);
    if (peer == ::ec2::kCloudPeerId)
    {
        url.setPath(nx::network::url::joinPath(
            kCloudPathPrefix.toStdString(), kUrlPath.toStdString()).c_str());
    }
    else
    {
        url.setPath(kUrlPath);
    }

    int pos = nx::utils::random::number((int) 0, (int) m_remoteUrls.size());
    m_remoteUrls.insert(m_remoteUrls.begin() + pos, RemoteConnection(peer, url));
}

void MessageBus::deleteRemoveUrlById(const QnUuid& id)
{
    for (int i = 0; i < m_remoteUrls.size(); ++i)
    {
        if (m_remoteUrls[i].peerId == id)
        {
            m_remoteUrls.erase(m_remoteUrls.begin() + i);
            break;
        }
    }
}

void MessageBus::removeOutgoingConnectionFromPeer(const QnUuid& id)
{
    QnMutexLocker lock(&m_mutex);
    deleteRemoveUrlById(id);

    m_outgoingConnections.remove(id);
    auto itr = m_connections.find(id);
    if (itr != m_connections.end() && itr.value()->direction() == Connection::Direction::outgoing)
        itr.value()->setState(Connection::State::Error);
}

void MessageBus::connectSignals(const P2pConnectionPtr& connection)
{
    QnMutexLocker lock(&m_mutex);
    connect(connection.data(), &Connection::stateChanged, this, &MessageBus::at_stateChanged);
    connect(connection.data(), &Connection::gotMessage, this, &MessageBus::at_gotMessage);
    connect(connection.data(), &Connection::allDataSent, this, &MessageBus::at_allDataSent);
}

void MessageBus::createOutgoingConnections(
    const QMap<PersistentIdData, P2pConnectionPtr>& currentSubscription)
{
    if (hasStartingConnections())
        return;
    int intervalMs = std::chrono::duration_cast<std::chrono::milliseconds>(
        m_intervals.outConnectionsInterval).count();
    if (m_outConnectionsTimer.isValid() && !m_outConnectionsTimer.hasExpired(intervalMs))
        return;
    m_outConnectionsTimer.restart();

    auto itr = m_remoteUrls.begin();

    for (int i = 0; i < m_remoteUrls.size(); ++i)
    {
        if (m_outgoingConnections.size() >= m_miscData.newConnectionsAtOnce)
            return; //< wait a bit

        int pos = m_lastOutgoingIndex % m_remoteUrls.size();
        ++m_lastOutgoingIndex;

        const RemoteConnection& remoteConnection = m_remoteUrls[pos];
        if (!m_connections.contains(remoteConnection.peerId) &&
            !m_outgoingConnections.contains(remoteConnection.peerId))
        {
            if (!needStartConnection(remoteConnection.peerId, currentSubscription))
            {
                continue;
            }

            {
                // This check is redundant (can be ommited). But it reduce network race condition time.
                // So, it reduce frequency of in/out conflict and network traffic a bit.
                if (m_connectionGuardSharedState.contains(remoteConnection.peerId))
                    continue; //< incoming connection in progress
            }

            ConnectionLockGuard connectionLockGuard(
                commonModule()->moduleGUID(),
                connectionGuardSharedState(),
                remoteConnection.peerId,
                ConnectionLockGuard::Direction::Outgoing);

            P2pConnectionPtr connection(new Connection(
                commonModule(),
                remoteConnection.peerId,
                localPeerEx(),
                remoteConnection.url,
                std::make_unique<ConnectionContext>(),
                std::move(connectionLockGuard)));
            m_outgoingConnections.insert(remoteConnection.peerId, connection);
            ++m_connectionTries;
            connectSignals(connection);
            connection->startConnection();
        }
    }
}

void MessageBus::printPeersMessage()
{
    QList<QString> records;

    for (auto itr = m_peers->allPeerDistances.constBegin(); itr != m_peers->allPeerDistances.constEnd(); ++itr)
    {
        const auto& peer = itr.value();

        RoutingInfo outViaList;
        qint32 minDistance = peer.minDistance(&outViaList);
        if (minDistance == kMaxDistance)
            continue;
        m_localShortPeerInfo.encode(itr.key());

        QStringList outViaListStr;
        for (const auto& peer: outViaList.keys())
            outViaListStr << qnStaticCommon->moduleDisplayName(peer.id);

        records << lit("\t\t\t\t\t To:  %1(dbId=%2). Distance: %3 (via %4)")
            .arg(qnStaticCommon->moduleDisplayName(itr.key().id))
            .arg(itr.key().persistentId.toString())
            .arg(minDistance)
            .arg(outViaListStr.join(","));
    }

    NX_VERBOSE(
        this,
        lit("Peer %1 records:\n%3")
        .arg(qnStaticCommon->moduleDisplayName(localPeer().id))
        .arg(records.join("\n")));
}

bool MessageBus::isLocalConnection(const PersistentIdData& peer) const
{
    const auto connection = m_connections.value(peer.id);
    if (!connection)
        return false;
    const auto peerType = connection->remotePeer().peerType;
    return vms::api::PeerData::isClient(peerType)
        && peerType != vms::api::PeerType::videowallClient;
}

QMap<PersistentIdData, P2pConnectionPtr> MessageBus::getCurrentSubscription() const
{
    QMap<PersistentIdData, P2pConnectionPtr> result;
    for (auto itr = m_connections.cbegin(); itr != m_connections.cend(); ++itr)
    {
        auto context = this->context(itr.value());
        for (const auto peer: context->localSubscription)
            result[peer] = itr.value();
    }
    return result;
}

P2pConnectionPtr MessageBus::findConnectionById(const PersistentIdData& id) const
{
    P2pConnectionPtr result =  m_connections.value(id.id);
    return result && result->remotePeer().persistentId == id.persistentId ? result : P2pConnectionPtr();
}

bool MessageBus::needStartConnection(
    const PersistentIdData& peer,
    const QMap<PersistentIdData, P2pConnectionPtr>& currentSubscription) const
{
    const RouteToPeerMap& allPeerDistances = m_peers->allPeerDistances;
    qint32 currentDistance = allPeerDistances.value(peer).minDistance();
    const auto& subscribedVia = currentSubscription.value(peer);
    return currentDistance > m_miscData.maxDistanceToUseProxy
        || (subscribedVia && context(subscribedVia)->localSubscription.size() > m_miscData.maxSubscriptionToResubscribe);
}

bool MessageBus::needStartConnection(
    const QnUuid& peerId,
    const QMap<PersistentIdData, P2pConnectionPtr>& currentSubscription) const
{
    const RouteToPeerMap& allPeerDistances = m_peers->allPeerDistances;

    bool result = true;
    auto itr = allPeerDistances.lowerBound(PersistentIdData(peerId, QnUuid()));
    for (; itr != allPeerDistances.end() && itr.key().id == peerId; ++itr)
    {
        result &= needStartConnection(itr.key(), currentSubscription);
    }
    return result;
}

bool MessageBus::hasStartingConnections() const
{
    for (const auto& connection: m_connections)
    {
        if (connection->remotePeer().isServer())
        {
            auto data = context(connection);
            if (data->isLocalStarted && data->remotePeersMessage.isEmpty())
                return true;
        }
    }
    return false;
}

void MessageBus::MiscData::update()
{
    expectedConnections = std::max(1, std::max(owner->m_connections.size(), (int) owner->m_remoteUrls.size()));
    maxSubscriptionToResubscribe = qRound(std::sqrt(expectedConnections)) * 2;
    maxDistanceToUseProxy = std::max(2, int(std::sqrt(std::sqrt(expectedConnections))));
    newConnectionsAtOnce = std::max(1, int(qRound(std::sqrt(expectedConnections))) / 2);
}

void MessageBus::doPeriodicTasks()
{
    QnMutexLocker lock(&m_mutex);
    createOutgoingConnections(getCurrentSubscription()); //< Open new connections.
}

vms::api::PeerData MessageBus::localPeer() const
{
    return vms::api::PeerData(
        commonModule()->moduleGUID(),
        commonModule()->runningInstanceGUID(),
        commonModule()->dbId(),
        m_localPeerType);
}

vms::api::PeerDataEx MessageBus::localPeerEx() const
{
    vms::api::PeerDataEx result;
    result.id = commonModule()->moduleGUID();
    result.persistentId = commonModule()->dbId();
    result.instanceId = commonModule()->runningInstanceGUID();
    result.systemId = commonModule()->globalSettings()->localSystemId();
    result.peerType = m_localPeerType;
    result.cloudHost = nx::network::SocketGlobals::cloud().cloudHost();
    result.identityTime = commonModule()->systemIdentityTime();
    result.aliveUpdateIntervalMs = std::chrono::duration_cast<std::chrono::milliseconds>
        (commonModule()->globalSettings()->aliveUpdateInterval()).count();
    result.protoVersion = nx_ec::EC2_PROTO_VERSION;
    result.dataFormat = Qn::UbjsonFormat;
    return result;
}

void MessageBus::startReading(P2pConnectionPtr connection)
{
    context(connection)->encode(PersistentIdData(connection->remotePeer()), 0);
    connection->startReading();
}

void MessageBus::at_stateChanged(
    QWeakPointer<ConnectionBase> weakRef,
    Connection::State /*state*/)
{
    P2pConnectionPtr connection = weakRef.toStrongRef();
    if (!connection)
        return;

    QnMutexLocker lock(&m_mutex);

    const auto& remoteId = connection->remotePeer().id;
    switch (connection->state())
    {
        case Connection::State::Connected:
            if (connection->direction() == Connection::Direction::outgoing)
            {
                m_connections[remoteId] = connection;
                m_outgoingConnections.remove(remoteId);
                emitPeerFoundLostSignals();
                startReading(connection);
            }
            emit newDirectConnectionEstablished(connection.data());
            if (connection->remotePeer().peerType == PeerType::cloudServer)
                sendInitialDataToCloud(connection);

            break;
        case Connection::State::Unauthorized:
        case Connection::State::Error:
        {
            NX_DEBUG(
                this,
                lit("Peer %1 has closed connection to %2")
                .arg(qnStaticCommon->moduleDisplayName(localPeer().id))
                .arg(qnStaticCommon->moduleDisplayName(connection->remotePeer().id)));

            if (auto callback = context(connection)->onConnectionClosedCallback)
                callback();
            auto outgoingConnection = m_outgoingConnections.value(remoteId);
            if (outgoingConnection == connection)
            {
                m_outgoingConnections.remove(remoteId);
            }
            else
            {
                auto connectedConnection = m_connections.value(remoteId);
                if (connectedConnection == connection)
                {
                    m_peers->removePeer(connection->remotePeer());
                    m_connections.remove(remoteId);
                }
            }
            emitPeerFoundLostSignals();
            if (connection->state() == Connection::State::Unauthorized)
                emit remotePeerUnauthorized(connection->remotePeer().id);
            break;
        }
        default:
            break;
    }
}

void MessageBus::at_allDataSent(QWeakPointer<ConnectionBase> weakRef)
{
    P2pConnectionPtr connection = weakRef.toStrongRef();
    if (!connection)
        return;

    QnMutexLocker lock(&m_mutex);
    if (m_connections.value(connection->remotePeer().id) != connection)
        return;
	if (context(connection)->sendDataInProgress)
	{
		selectAndSendTransactions(
			connection,
			context(connection)->remoteSubscription,
			context(connection)->remoteAddImplicitData);
	}
}

bool MessageBus::selectAndSendTransactions(
	const P2pConnectionPtr& connection,
	vms::api::TranState newSubscription,
	bool addImplicitData)
{
	context(connection)->sendDataInProgress = false;
	context(connection)->remoteSubscription = newSubscription;
	return true;
}

void MessageBus::at_gotMessage(
    QWeakPointer<ConnectionBase> weakRef,
    MessageType messageType,
    const nx::Buffer& payload)
{
    P2pConnectionPtr connection = weakRef.toStrongRef();
    if (!connection)
        return;

    QnMutexLocker lock(&m_mutex);
    if (m_connections.value(connection->remotePeer().id) != connection)
        return;


    if (connection->state() == Connection::State::Error)
        return; //< Connection has been closed
    if (nx::utils::log::isToBeLogged(cl_logDEBUG2, this) &&
        messageType != MessageType::pushTransactionData &&
        messageType != MessageType::pushTransactionList)
    {
        auto localPeerName = qnStaticCommon->moduleDisplayName(commonModule()->moduleGUID());
        auto remotePeerName = qnStaticCommon->moduleDisplayName(connection->remotePeer().id);

        NX_VERBOSE(
            this,
            lit("Got message:\t %1 <--- %2. Type: %3. Size=%4")
            .arg(localPeerName)
            .arg(remotePeerName)
            .arg(toString(messageType))
            .arg(payload.size() + 1));
    }


    bool result = false;
    auto connectionContext = this->context(connection);
    switch (messageType)
    {
    case MessageType::start:
        connectionContext->isRemoteStarted = true;
        result = true;
        break;
    case MessageType::stop:
        connectionContext->sendDataInProgress = false;
        connectionContext->isRemoteStarted = false;
        connectionContext->remoteSubscription.values.clear();
        break;
    case MessageType::resolvePeerNumberRequest:
        result = handleResolvePeerNumberRequest(connection, payload);
        break;
    case MessageType::resolvePeerNumberResponse:
        result = handleResolvePeerNumberResponse(connection, payload);
        break;
    case MessageType::alivePeers:
        result = handlePeersMessage(connection, payload);
        break;
    case MessageType::subscribeForDataUpdates:
        result = handleSubscribeForDataUpdates(connection, payload);
        break;
    case MessageType::subscribeAll:
        result = handleSubscribeForAllDataUpdates(connection, payload);
        break;
    case MessageType::pushTransactionData:
        result = handlePushTransactionData(connection, payload, TransportHeader());
        break;
    case MessageType::pushTransactionList:
        result = handlePushTransactionList(connection, payload);
        break;
    case MessageType::pushImpersistentUnicastTransaction:
        result = handleTransactionWithHeader(
            this,
            connection,
            payload,
            GotUnicastTransactionFuction());
        break;
    case MessageType::pushImpersistentBroadcastTransaction:
		result = handlePushImpersistentBroadcastTransaction(connection, payload);
        break;
    default:
        NX_ASSERT(0, lm("Unknown message type").arg((int)messageType));
        break;
    }
    if (!result)
        connection->setState(Connection::State::Error);
}

bool MessageBus::handlePushImpersistentBroadcastTransaction(
	const P2pConnectionPtr& connection,
	const QByteArray& payload)
{
	return handleTransactionWithHeader(
        this,
        connection,
		payload,
		GotTransactionFuction());
}

bool MessageBus::handleResolvePeerNumberRequest(const P2pConnectionPtr& connection, const QByteArray& data)
{
    bool success = false;
    QVector<PeerNumberType> request = deserializeCompressedPeers(data, &success);
    if (!success)
        return false;

    QVector<PeerNumberResponseRecord> response;
    response.reserve(request.size());
    for (const auto& peer: request)
    {
        const auto fullPeerId = m_localShortPeerInfo.decode(peer);
        NX_ASSERT(!fullPeerId.isNull());
        response.push_back(PeerNumberResponseRecord(peer, fullPeerId));
    }

    auto responseData = serializeResolvePeerNumberResponse(response, 1);
    responseData.data()[0] = (quint8) MessageType::resolvePeerNumberResponse;
    connection->sendMessage(responseData);
    return true;
}

bool MessageBus::handleResolvePeerNumberResponse(const P2pConnectionPtr& connection, const QByteArray& data)
{
    bool success = false;
    auto records = deserializeResolvePeerNumberResponse(data, &success);
    if (!success)
        return false;

    auto connectionContext = context(connection);
    for (const auto& record: records)
    {
        connectionContext->encode(record, record.peerNumber);

        auto itr = std::find(
            connectionContext->awaitingNumbersToResolve.begin(),
            connectionContext->awaitingNumbersToResolve.end(),
            record.peerNumber);
        if (itr != connectionContext->awaitingNumbersToResolve.end())
            connectionContext->awaitingNumbersToResolve.erase(itr);
    }

    const QByteArray msg = context(connection)->remotePeersMessage;
    if (!msg.isEmpty())
        handlePeersMessage(connection, msg);
    return true;
}

bool MessageBus::handlePeersMessage(const P2pConnectionPtr& connection, const QByteArray& data)
{
    NX_ASSERT(!data.isEmpty());

    bool success = false;
    auto peers = deserializePeersMessage(data, &success);
    if (!success)
        return false;

    m_lastPeerInfoTimer.restart();

    std::set<PeerNumberType> numbersToResolve;
    BitStreamReader reader((const quint8*)data.data(), data.size());
    for (const auto& peer: peers)
    {
        if (context(connection)->decode(peer.peerNumber).isNull())
            numbersToResolve.insert(peer.peerNumber);
        if (peer.firstVia != kUnknownPeerNumnber)
        {
            if (context(connection)->decode(peer.firstVia).isNull())
                numbersToResolve.insert(peer.firstVia);
        }
    }
    context(connection)->remotePeersMessage = data;

    if (numbersToResolve.empty())
    {
        m_peers->removePeer(connection->remotePeer());
        auto& shortPeers = context(connection)->shortPeerInfo;
        for (const auto& peer: peers)
        {
            int distance = peer.distance;
            if (distance < kMaxOnlineDistance)
            {
                ++distance;
                NX_ASSERT(distance != kMaxOnlineDistance);
            }

            auto firstVia = shortPeers.decode(peer.firstVia);
            if (firstVia.isNull())
            {
                // Direct connection to the target peer.
                firstVia = connection->localPeer();
            }
            else if (distance <= kMaxOnlineDistance)
            {
                const auto gatewayDistance = distanceTo(firstVia);
                if (gatewayDistance > kMaxOnlineDistance)
                    continue; //< Gateway is offline now.
                if (gatewayDistance < distance - 1)
                {
                    NX_VERBOSE(
                        this,
                        lm("Peer %1 ignores alivePeers record due to route loop. Distance to %2 is %3. Distance to gateway %4 is %5")
                        .arg(qnStaticCommon->moduleDisplayName(localPeer().id))
                        .arg(qnStaticCommon->moduleDisplayName(shortPeers.decode(peer.peerNumber).id))
                        .arg(distance)
                        .arg(qnStaticCommon->moduleDisplayName(firstVia.id))
                        .arg(gatewayDistance));
                    continue; //< Route loop detected.
                }
            }

            m_peers->addRecord(
                connection->remotePeer(),
                shortPeers.decode(peer.peerNumber),
                nx::p2p::RoutingRecord(distance, firstVia));
        }
        emitPeerFoundLostSignals();
        return true;
    }

    auto connectionContext = context(connection);
    QVector<PeerNumberType> moreNumbersToResolve;

    std::set_difference(
        numbersToResolve.begin(),
        numbersToResolve.end(),
        connectionContext->awaitingNumbersToResolve.begin(),
        connectionContext->awaitingNumbersToResolve.end(),
        std::inserter(moreNumbersToResolve, moreNumbersToResolve.begin()));

    if (moreNumbersToResolve.isEmpty())
        return true;

    for (const auto& number: moreNumbersToResolve)
        connectionContext->awaitingNumbersToResolve.push_back(number);
    std::sort(connectionContext->awaitingNumbersToResolve.begin(), connectionContext->awaitingNumbersToResolve.end());

    auto serializedData = serializeCompressedPeers(moreNumbersToResolve, 1);
    serializedData.data()[0] = (quint8) MessageType::resolvePeerNumberRequest;
    connection->sendMessage(serializedData);
    return true;
}

void MessageBus::sendRuntimeData(
    const P2pConnectionPtr& connection,
    const QList<PersistentIdData>& peers)
{
    for (const auto& peer: peers)
    {
        auto runtimeInfoItr = m_lastRuntimeInfo.find(peer);
        if (runtimeInfoItr != m_lastRuntimeInfo.end())
        {
            QnTransaction<ApiRuntimeData> tran(ApiCommand::runtimeInfoChanged, peer.id);
            tran.params = runtimeInfoItr.value();
            sendTransactionImpl(connection, tran, TransportHeader());
        }
    }
}

bool MessageBus::handleSubscribeForDataUpdates(const P2pConnectionPtr& connection, const QByteArray& data)
{
    bool success = false;
    QVector<SubscribeRecord> request = deserializeSubscribeRequest(data, &success);
    if (!success)
        return false;
    vms::api::TranState newSubscription;
    for (const auto& shortPeer : request)
    {
        const auto& id = m_localShortPeerInfo.decode(shortPeer.peer);
        NX_ASSERT(!id.isNull());
        newSubscription.values.insert(id, shortPeer.sequence);
    }
    context(connection)->remoteAddImplicitData = false;

    // merge current and new subscription
    auto& oldSubscription = context(connection)->remoteSubscription;
    auto itrOldSubscription = oldSubscription.values.begin();
    for (auto itr = newSubscription.values.begin(); itr != newSubscription.values.end(); ++itr)
    {
        while (itrOldSubscription != oldSubscription.values.end() && itrOldSubscription.key() < itr.key())
            ++itrOldSubscription;

        if (itrOldSubscription != oldSubscription.values.end() && itrOldSubscription.key() == itr.key())
        {
            itr.value() = std::max(itr.value(), itrOldSubscription.value());
        }
    }


    NX_ASSERT(!context(connection)->isRemotePeerSubscribedTo(connection->remotePeer()));
    if (context(connection)->sendDataInProgress)
    {
        context(connection)->remoteSubscription = newSubscription;
    }
    else
    {
        if (!selectAndSendTransactions(connection, std::move(newSubscription), false))
            return false;
    }
    sendRuntimeData(connection, context(connection)->remoteSubscription.values.keys());
    return true;
}

bool MessageBus::handleSubscribeForAllDataUpdates(
    const P2pConnectionPtr& connection,
    const QByteArray& data)
{
    NX_ASSERT(connection->remotePeer().peerType == PeerType::cloudServer);
    context(connection)->remoteAddImplicitData = true;
    bool success = false;
    auto newSubscription = deserializeSubscribeAllRequest(data, &success);

    if (context(connection)->sendDataInProgress)
    {
        context(connection)->remoteSubscription = newSubscription;
    }
    else
    {
        if (!selectAndSendTransactions(connection, std::move(newSubscription), true))
            return false;
    }
    return true;
}

void MessageBus::updateOfflineDistance(
    const P2pConnectionPtr& connection,
    const PersistentIdData& to,
    int sequence)
{
    const qint32 offlineDistance = kMaxDistance - sequence;

    const auto updateDistance =
        [&](const vms::api::PeerData& via)
        {
            const qint32 toDistance = m_peers->alivePeers[via].distanceTo(to);
            if (offlineDistance < toDistance)
            {
                nx::p2p::RoutingRecord record(offlineDistance);
                m_peers->addRecord(via, to, record);
            }
        };
    updateDistance(connection->remotePeer());
    updateDistance(localPeer());
}

void MessageBus::cleanupRuntimeInfo(const PersistentIdData& peer)
{
    // If media server was restarted it could get new DB.
    // At this case we would have two records in m_lastRuntimeInfo list.
    // As soon as 'old' record will be removed resend runtime notification
    // to make sure we emit later runtime version.
    m_lastRuntimeInfo.remove(peer);
    auto itr = m_lastRuntimeInfo.lowerBound(PersistentIdData(peer.id, QnUuid()));
    if (itr != m_lastRuntimeInfo.end() && itr.key().id == peer.id)
    {
        if (m_handler)
        {
            QnTransaction<ApiRuntimeData> tran(ApiCommand::runtimeInfoChanged, peer.id);
            tran.params = itr.value();
            m_handler->triggerNotification(tran, NotificationSource::Remote);
        }
    }
}

void MessageBus::gotTransaction(
    const QnTransaction<nx::vms::api::UpdateSequenceData> &tran,
    const P2pConnectionPtr& connection,
    const TransportHeader& transportHeader)
{
    PersistentIdData peerId(tran.peerID, tran.persistentInfo.dbID);

    if (nx::utils::log::isToBeLogged(cl_logDEBUG2, this))
        printTran(connection, tran, Connection::Direction::incoming);

    updateOfflineDistance(connection, peerId, tran.persistentInfo.sequence);
}


void MessageBus::processRuntimeInfo(
    const QnTransaction<ApiRuntimeData> &tran,
    const P2pConnectionPtr& connection,
    const TransportHeader& transportHeader)
{
    if (localPeer().isServer() && !isSubscribedTo(connection->remotePeer()))
        return; // Ignore deprecated transaction.

    PersistentIdData peerId(tran.peerID, tran.params.peer.persistentId);

    if (m_lastRuntimeInfo[peerId] == tran.params)
        return; //< Already processed. Ignore same transaction.

    m_lastRuntimeInfo[peerId] = tran.params;

    if (m_handler)
        m_handler->triggerNotification(tran, NotificationSource::Remote);
    emitPeerFoundLostSignals();
    // Proxy transaction to subscribed peers
    sendTransaction(tran, transportHeader);
}

template <class T>
void MessageBus::gotTransaction(
    const QnTransaction<T>& tran,
    const P2pConnectionPtr& connection,
    const TransportHeader& transportHeader)
{
    if (processSpecialTransaction(tran, connection, transportHeader))
        return;

    if (m_handler)
        m_handler->triggerNotification(tran, NotificationSource::Remote);
}

template <class T>
void MessageBus::gotUnicastTransaction(
    const QnTransaction<T>& tran,
    const P2pConnectionPtr& connection,
    const TransportHeader& header)
{
    if (nx::utils::log::isToBeLogged(cl_logDEBUG2, this))
        printTran(connection, tran, Connection::Direction::incoming);

    std::set<QnUuid> unprocessedPeers;
    for (auto& peer: header.dstPeers)
    {
        if (peer == localPeer().id)
        {
            if (m_handler)
                m_handler->triggerNotification(tran, NotificationSource::Remote);
            continue;
        }
        unprocessedPeers.insert(peer);
    }

    // Split dstPeers by connection.
    QMap<P2pConnectionPtr, TransportHeader> dstByConnection;
    for (const auto& dstPeer: unprocessedPeers)
    {
        QVector<PersistentIdData> via;
        int distance = kMaxDistance;
        QnUuid dstPeerId = routeToPeerVia(dstPeer, &distance, /*address*/ nullptr);
        if (distance > kMaxOnlineDistance || dstPeerId.isNull())
        {
            NX_WARNING(this, lm("Drop unicast transaction because no route found"));
            continue;
        }
        if (auto& dstConnection = m_connections.value(dstPeerId))
            dstByConnection[dstConnection].dstPeers.push_back(dstPeer);
        else
            NX_ASSERT(0, lm("Drop unicast transaction. Can't find connection to route"));
    }
    for (TransportHeader& newHeader: dstByConnection)
        newHeader.via = header.via;
    sendUnicastTransactionImpl(tran, dstByConnection);
}

bool MessageBus::handlePushTransactionList(const P2pConnectionPtr& connection, const QByteArray& data)
{
    if (data.isEmpty())
    {
        context(connection)->recvDataInProgress = false;
        return true; //< eof pushTranList reached
    }
    bool success = false;
    auto tranList =  deserializeTransactionList(data, &success);
    if (!success)
        return false;
    for (const auto& transaction: tranList)
    {
        if (!handlePushTransactionData(connection, transaction, TransportHeader()))
            return false;
    }
    return true;
}

bool MessageBus::handlePushTransactionData(
    const P2pConnectionPtr& connection,
    const QByteArray& serializedTran,
    const TransportHeader& header)
{
    using namespace std::placeholders;
    return handleTransaction(
        this,
        connection->remotePeer().dataFormat,
        std::move(serializedTran),
        std::bind(GotTransactionFuction(), this, _1, connection, header),
        [](Qn::SerializationFormat, const QByteArray&) { return false; });
}

bool MessageBus::isSubscribedTo(const PersistentIdData& peer) const
{
    QnMutexLocker lock(&m_mutex);
    if (PersistentIdData(localPeer()) == peer)
        return true;
    for (const auto& connection: m_connections)
    {
        if (connection->state() != Connection::State::Connected)
            continue;
        if (context(connection)->isLocalPeerSubscribedTo(peer))
            return true;
    }
    return false;
}

qint32 MessageBus::distanceTo(const PersistentIdData& peer) const
{
    QnMutexLocker lock(&m_mutex);
    if (PersistentIdData(localPeer()) == peer)
        return 0;
    return m_peers->distanceTo(peer);
}

QMap<QnUuid, P2pConnectionPtr> MessageBus::connections() const
{
    QnMutexLocker lock(&m_mutex);
    return m_connections;
}

int MessageBus::connectionTries() const
{
    QnMutexLocker lock(&m_mutex);
    return m_connectionTries;
}

QSet<QnUuid> MessageBus::directlyConnectedClientPeers() const
{
    QnMutexLocker lock(&m_mutex);
    QSet<QnUuid> result;
    for (const auto& connection: m_connections)
    {
        if (connection->remotePeer().isClient())
            result.insert(connection->remotePeer().id);
    }
    return result;
}

QSet<QnUuid> MessageBus::directlyConnectedServerPeers() const
{
    QnMutexLocker lock(&m_mutex);
    return m_connections.keys().toSet();
}

QnUuid MessageBus::routeToPeerVia(
    const QnUuid& peerId, int* distance, nx::network::SocketAddress* knownPeerAddress) const
{
    QnMutexLocker lock(&m_mutex);
    if (knownPeerAddress)
    {
        *knownPeerAddress = nx::network::SocketAddress();
        for (const auto& peer: m_remoteUrls)
        {
            if (peerId == peer.peerId)
            {
                *knownPeerAddress = nx::network::SocketAddress(peer.url.host(), peer.url.port());
                break;
            }
        }
    }

    if (localPeer().id == peerId)
    {
        *distance = 0;
        return QnUuid();
    }

<<<<<<< HEAD
    QVector<PersistentIdData> via;
=======
    RoutingInfo via;
>>>>>>> 78a10fe0
    *distance = m_peers->distanceTo(peerId, &via);
    return via.isEmpty() ? QnUuid() : via.begin().key().id;
}

int MessageBus::distanceToPeer(const QnUuid& peerId) const
{
    QnMutexLocker lock(&m_mutex);
    if (localPeer().id == peerId)
        return 0;
    return m_peers->distanceTo(peerId);
}

ConnectionContext* MessageBus::context(const P2pConnectionPtr& connection)
{
    return static_cast<ConnectionContext*> (connection->opaqueObject());
}

QVector<QnTransportConnectionInfo> MessageBus::connectionsInfo() const
{
    QVector<QnTransportConnectionInfo> result;
    QnMutexLocker lock(&m_mutex);

    for (const auto& connection: m_connections)
    {
        QnTransportConnectionInfo info;
        info.url = connection->remoteAddr();
        info.state = toString(connection->state());
        info.isIncoming = connection->direction() == Connection::Direction::incoming;
        info.remotePeerId = connection->remotePeer().id;
        info.isStarted = context(connection)->isLocalStarted;
        info.subscription = context(connection)->localSubscription;
        result.push_back(info);
    }

    auto remoteUrls = m_remoteUrls;
    remoteUrls.erase(std::remove_if(remoteUrls.begin(), remoteUrls.end(),
        [this](const RemoteConnection& data)
        {
            return m_connections.contains(data.peerId);
        }),
        remoteUrls.end());

    for (const auto& peer: remoteUrls)
    {
        QnTransportConnectionInfo info;
        info.url = peer.url;
        info.state = lit("Not opened");
        info.isIncoming = false;
        info.remotePeerId = peer.peerId;
        result.push_back(info);
    }

    return result;
}

void MessageBus::emitPeerFoundLostSignals()
{
    std::set<vms::api::PeerData> newAlivePeers;

    for (const auto& connection: m_connections)
        newAlivePeers.insert(connection->remotePeer());

    for (auto itr = m_peers->allPeerDistances.constBegin(); itr != m_peers->allPeerDistances.constEnd(); ++itr)
    {
        const auto& peer = itr.key();
        if (peer == PersistentIdData(localPeer()))
            continue;
        if (itr->minDistance() < kMaxOnlineDistance)
        {
            const auto peerData = m_lastRuntimeInfo.value(peer);
            if (!peerData.peer.isNull())
                newAlivePeers.insert(peerData.peer);
        }
    }

    std::vector<vms::api::PeerData> newPeers;
    std::set_difference(
        newAlivePeers.begin(),
        newAlivePeers.end(),
        m_lastAlivePeers.begin(),
        m_lastAlivePeers.end(),
        std::inserter(newPeers, newPeers.begin()));

    std::vector<vms::api::PeerData> lostPeers;
    std::set_difference(
        m_lastAlivePeers.begin(),
        m_lastAlivePeers.end(),
        newAlivePeers.begin(),
        newAlivePeers.end(),
        std::inserter(lostPeers, lostPeers.begin()));

    for (const auto& peer: newPeers)
    {
        NX_DEBUG(this,
            lit("Peer %1 has found peer %2")
            .arg(qnStaticCommon->moduleDisplayName(localPeer().id))
            .arg(qnStaticCommon->moduleDisplayName(peer.id)));
        emit peerFound(peer.id, peer.peerType);
    }

    for (const auto& peer: lostPeers)
    {
        cleanupRuntimeInfo(peer);

        vms::api::PeerData samePeer(PersistentIdData(peer.id, QnUuid()), peer.peerType);
        auto samePeerItr = newAlivePeers.lower_bound(samePeer);
        bool hasSimilarPeer = samePeerItr != newAlivePeers.end() && samePeerItr->id == peer.id;
        if (!hasSimilarPeer)
        {
            NX_DEBUG(this,
                lit("Peer %1 has lost peer %2")
                .arg(qnStaticCommon->moduleDisplayName(localPeer().id))
                .arg(qnStaticCommon->moduleDisplayName(peer.id)));
            emit peerLost(peer.id, peer.peerType);
        }
    }

    m_lastAlivePeers = newAlivePeers;
}

void MessageBus::setDelayIntervals(const DelayIntervals& intervals)
{
    QnMutexLocker lock(&m_mutex);
    m_intervals = intervals;
}

MessageBus::DelayIntervals MessageBus::delayIntervals() const
{
    QnMutexLocker lock(&m_mutex);
    return m_intervals;
}

QMap<PersistentIdData, ApiRuntimeData> MessageBus::runtimeInfo() const
{
    QnMutexLocker lock(&m_mutex);
    return m_lastRuntimeInfo;
}

void MessageBus::sendInitialDataToCloud(const P2pConnectionPtr& connection)
{
	NX_ASSERT(0, "Not implemented");
}

} // namespace p2p
} // namespace nx<|MERGE_RESOLUTION|>--- conflicted
+++ resolved
@@ -11,11 +11,7 @@
 #include <nx_ec/ec_proto_version.h>
 #include <utils/math/math.h>
 #include <api/runtime_info_manager.h>
-<<<<<<< HEAD
-#include <managers/time_manager.h>
-
-=======
->>>>>>> 78a10fe0
+
 #include <nx/cloud/cdb/api/ec2_request_paths.h>
 #include <nx/network/socket_global.h>
 #include <nx/network/cloud/cloud_connect_controller.h>
@@ -1066,11 +1062,7 @@
         return QnUuid();
     }
 
-<<<<<<< HEAD
-    QVector<PersistentIdData> via;
-=======
     RoutingInfo via;
->>>>>>> 78a10fe0
     *distance = m_peers->distanceTo(peerId, &via);
     return via.isEmpty() ? QnUuid() : via.begin().key().id;
 }
