--- conflicted
+++ resolved
@@ -60,15 +60,10 @@
         const vms::api::PeerDataEx& remotePeer,
         const vms::api::PeerDataEx& localPeer,
         nx::network::WebSocketPtr webSocket,
-<<<<<<< HEAD
+        const QUrlQuery& requestUrlQuery,
         std::unique_ptr<QObject> opaqueObject,
         std::unique_ptr<ConnectionLockGuard> connectionLockGuard = nullptr);
 
-=======
-        const QUrlQuery& requestUrlQuery,
-        const Qn::UserAccessData& userAccessData,
-        std::unique_ptr<QObject> opaqueObject);
->>>>>>> 64b34917
     virtual ~ConnectionBase();
 
     static const SendCounters& sendCounters() { return m_sendCounters;  }
@@ -93,20 +88,15 @@
 
     QObject* opaqueObject();
 
-<<<<<<< HEAD
     virtual utils::Url remoteAddr() const override;
     const nx::network::WebSocket* webSocket() const;
     void stopWhileInAioThread();
 
     virtual bool validateRemotePeerData(const vms::api::PeerDataEx& /*peer*/) const { return true; }
-=======
-    const Qn::UserAccessData& userAccessData() const { return m_userAccessData; }
-    virtual QUrl remoteAddr() const override;
 
     void addAdditionalRequestHeaders(nx_http::HttpHeaders headers);
     void addRequestQueryParams(std::vector<std::pair<QString, QString>> queryParams);
 
->>>>>>> 64b34917
 signals:
     void gotMessage(QWeakPointer<ConnectionBase> connection, nx::p2p::MessageType messageType, const QByteArray& payload);
     void stateChanged(QWeakPointer<ConnectionBase> connection, ConnectionBase::State state);
