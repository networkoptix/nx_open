#include "p2p_connection.h"

#include <common/common_module.h>
#include <api/global_settings.h>
#include <api/runtime_info_manager.h>
#include <nx/network/http/custom_headers.h>
#include <core/resource_management/resource_pool.h>
#include <core/resource/media_server_resource.h>
#include <core/resource/user_resource.h>
#include <nx/utils/log/log_main.h>
#include <nx/metrics/metrics_storage.h>

namespace nx {
namespace p2p {

Connection::Connection(QnCommonModule* commonModule,
    const QnUuid& remoteId,
    const vms::api::PeerDataEx& localPeer,
    const utils::Url &remotePeerUrl,
    std::unique_ptr<QObject> opaqueObject,
    ConnectionLockGuard connectionLockGuard)
    :
    ConnectionBase(
        remoteId,
        localPeer,
        remotePeerUrl,
        commonModule->globalSettings()->aliveUpdateInterval(),
        std::move(opaqueObject),
        std::make_unique<ConnectionLockGuard>(std::move(connectionLockGuard))),
    QnCommonModuleAware(commonModule)
{
    nx_http::HttpHeaders headers;
    headers.emplace(Qn::EC2_PEER_DATA, QnUbjson::serialized(localPeer).toBase64());
    headers.emplace(Qn::EC2_RUNTIME_GUID_HEADER_NAME, localPeer.instanceId.toByteArray());

    addAdditionalRequestHeaders(std::move(headers));

    const auto& localInfo = commonModule->runtimeInfoManager()->localInfo();

    std::vector<std::pair<QString, QString>> queryParams;
    if (!localInfo.data.videoWallInstanceGuid.isNull())
    {
        queryParams.push_back({
            "videoWallInstanceGuid",
            localInfo.data.videoWallInstanceGuid.toSimpleString()});
    }

    if (!localInfo.data.videoWallControlSession.isNull())
    {
        queryParams.push_back({
            "videoWallControlSession",
            localInfo.data.videoWallControlSession.toSimpleString()});
    }

    addRequestQueryParams(std::move(queryParams));
}

Connection::Connection(
    QnCommonModule* commonModule,
    const vms::api::PeerDataEx& remotePeer,
    const vms::api::PeerDataEx& localPeer,
    nx::network::WebSocketPtr webSocket,
    const QUrlQuery& requestUrlQuery,
    const Qn::UserAccessData& userAccessData,
    std::unique_ptr<QObject> opaqueObject,
    ConnectionLockGuard connectionLockGuard)
    :
    ConnectionBase(
        remotePeer,
        localPeer,
        std::move(webSocket),
<<<<<<< HEAD
        std::move(opaqueObject),
        std::make_unique<ConnectionLockGuard>(std::move(connectionLockGuard))),
=======
        requestUrlQuery,
        userAccessData,
        std::move(opaqueObject)),
>>>>>>> 64b34917
    QnCommonModuleAware(commonModule)
{
    commonModule->metrics()->connections().p2p()++;
}

Connection::~Connection()
{
    if (m_direction == Direction::incoming)
        commonModule()->metrics()->connections().p2p()--;
}

void Connection::fillAuthInfo(nx::network::http::AsyncClient* httpClient, bool authByKey)
{
    if (!commonModule()->videowallGuid().isNull())
    {
        httpClient->addAdditionalHeader(
            Qn::VIDEOWALL_GUID_HEADER_NAME,
            commonModule()->videowallGuid().toString().toUtf8());
        return;
    }

    const auto& resPool = commonModule()->resourcePool();
    QnMediaServerResourcePtr server =
        resPool->getResourceById<QnMediaServerResource>(remotePeer().id);
    if (!server)
        server = resPool->getResourceById<QnMediaServerResource>(localPeer().id);
    if (server && authByKey)
    {
        httpClient->setUserName(server->getId().toString().toLower());
        httpClient->setUserPassword(server->getAuthKey());
    }
    else
    {
        nx::utils::Url url;
        if (const auto& connection = commonModule()->ec2Connection())
            url = connection->connectionInfo().ecUrl;
        httpClient->setUserName(url.userName().toLower());
        if (vms::api::PeerData::isServer(localPeer().peerType))
        {
            // try auth by admin user if allowed
            QnUserResourcePtr adminUser = resPool->getAdministrator();
            if (adminUser)
                httpClient->setUserAuthToken(nx::network::http::Ha1AuthToken(adminUser->getDigest()));
        }
        else
        {
            httpClient->setUserPassword(url.password());
        }
    }
}

bool Connection::validateRemotePeerData(const vms::api::PeerDataEx& remotePeer) const
{
    if (!localPeer().isServer())
        return true;
    return !checkAndSetSystemIdentityTime(remotePeer, commonModule());
}

bool Connection::checkAndSetSystemIdentityTime(
    const vms::api::PeerDataEx& remotePeer, QnCommonModule* commonModule)
{
    if (remotePeer.identityTime > commonModule->systemIdentityTime())
    {
        // Switch to the new systemIdentityTime. It allows to push restored from backup database data.
        NX_INFO(typeid(Connection), lm("Remote peer %1 has database restore time greater then "
            "current peer. Restarting and resync database with remote peer")
            .arg(remotePeer.id.toString()));
        commonModule->setSystemIdentityTime(remotePeer.identityTime, remotePeer.id);
        return true;
    }
    return false;
}

} // namespace p2p
} // namespace nx<|MERGE_RESOLUTION|>--- conflicted
+++ resolved
@@ -69,14 +69,9 @@
         remotePeer,
         localPeer,
         std::move(webSocket),
-<<<<<<< HEAD
+        requestUrlQuery,
         std::move(opaqueObject),
         std::make_unique<ConnectionLockGuard>(std::move(connectionLockGuard))),
-=======
-        requestUrlQuery,
-        userAccessData,
-        std::move(opaqueObject)),
->>>>>>> 64b34917
     QnCommonModuleAware(commonModule)
 {
     commonModule->metrics()->connections().p2p()++;
