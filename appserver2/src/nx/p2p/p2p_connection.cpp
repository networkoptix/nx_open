#include "p2p_connection.h"

#include <common/common_module.h>
#include <api/global_settings.h>
#include <nx/network/http/custom_headers.h>
#include <core/resource_management/resource_pool.h>
#include <core/resource/media_server_resource.h>
#include <core/resource/user_resource.h>

namespace nx {
namespace p2p {

Connection::Connection(
    QnCommonModule* commonModule,
    const QnUuid& remoteId,
    const ApiPeerDataEx& localPeer,
    const QUrl& remotePeerUrl,
    std::unique_ptr<QObject> opaqueObject,
    ConnectionLockGuard connectionLockGuard)
    :
    ConnectionBase(
        remoteId,
        localPeer,
        remotePeerUrl,
<<<<<<< HEAD
        commonModule->globalSettings()->connectionKeepAliveTimeout(),
        std::move(opaqueObject),
        std::make_unique<ConnectionLockGuard>(std::move(connectionLockGuard))),
=======
        commonModule->globalSettings()->aliveUpdateInterval(),
        std::move(opaqueObject)),
>>>>>>> 05066a96
    QnCommonModuleAware(commonModule)
{
}

Connection::Connection(
    QnCommonModule* commonModule,
    const ApiPeerDataEx& remotePeer,
    const ApiPeerDataEx& localPeer,
    nx::network::WebSocketPtr webSocket,
    const Qn::UserAccessData& userAccessData,
    std::unique_ptr<QObject> opaqueObject,
    ConnectionLockGuard connectionLockGuard)
    :
    ConnectionBase(
        remotePeer,
        localPeer,
        std::move(webSocket),
        std::move(opaqueObject),
        std::make_unique<ConnectionLockGuard>(std::move(connectionLockGuard))),
    QnCommonModuleAware(commonModule)
{
}

void Connection::fillAuthInfo(nx_http::AsyncClient* httpClient, bool authByKey)
{
    if (!commonModule()->videowallGuid().isNull())
    {
        httpClient->addAdditionalHeader(
            Qn::VIDEOWALL_GUID_HEADER_NAME,
            commonModule()->videowallGuid().toString().toUtf8());
        return;
    }

    const auto& resPool = commonModule()->resourcePool();
    QnMediaServerResourcePtr server =
        resPool->getResourceById<QnMediaServerResource>(remotePeer().id);
    if (!server)
        server = resPool->getResourceById<QnMediaServerResource>(localPeer().id);
    if (server && authByKey)
    {
        httpClient->setUserName(server->getId().toString().toLower());
        httpClient->setUserPassword(server->getAuthKey());
    }
    else
    {
        QUrl url;
        if (const auto& connection = commonModule()->ec2Connection())
            url = connection->connectionInfo().ecUrl;
        httpClient->setUserName(url.userName().toLower());
        if (ApiPeerData::isServer(localPeer().peerType))
        {
            // try auth by admin user if allowed
            QnUserResourcePtr adminUser = resPool->getAdministrator();
            if (adminUser)
            {
                httpClient->setUserPassword(adminUser->getDigest());
                httpClient->setAuthType(nx_http::AsyncClient::authDigestWithPasswordHash);
            }
        }
        else
        {
            httpClient->setUserPassword(url.password());
        }
    }
}

} // namespace p2p
} // namespace nx<|MERGE_RESOLUTION|>--- conflicted
+++ resolved
@@ -22,14 +22,9 @@
         remoteId,
         localPeer,
         remotePeerUrl,
-<<<<<<< HEAD
-        commonModule->globalSettings()->connectionKeepAliveTimeout(),
+        commonModule->globalSettings()->aliveUpdateInterval(),
         std::move(opaqueObject),
         std::make_unique<ConnectionLockGuard>(std::move(connectionLockGuard))),
-=======
-        commonModule->globalSettings()->aliveUpdateInterval(),
-        std::move(opaqueObject)),
->>>>>>> 05066a96
     QnCommonModuleAware(commonModule)
 {
 }
