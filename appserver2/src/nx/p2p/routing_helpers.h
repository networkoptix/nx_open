#pragma once

#include "p2p_fwd.h"

namespace nx {
namespace p2p {

struct RoutingRecord
{
    RoutingRecord() = default;
    RoutingRecord(int distance, ec2::ApiPersistentIdData firstVia = ec2::ApiPersistentIdData());

    qint32 distance = 0;
    ec2::ApiPersistentIdData firstVia;
};

typedef QMap<nx::vms::api::PersistentIdData, RoutingRecord> RoutingInfo;

struct AlivePeerInfo
{
    AlivePeerInfo() {}

    qint32 distanceTo(const nx::vms::api::PersistentIdData& peer) const;

    RoutingInfo routeTo; // key: route to, value - distance in hops
};
typedef QMap<nx::vms::api::PersistentIdData, AlivePeerInfo> AlivePeersMap;

struct RouteToPeerInfo
{
    RouteToPeerInfo() {}

<<<<<<< HEAD
    qint32 minDistance(QVector<nx::vms::api::PersistentIdData>* outViaList = nullptr) const;
    qint32 distanceVia(const nx::vms::api::PersistentIdData& peer) const;
=======
    qint32 minDistance(RoutingInfo* outViaList = nullptr) const;
    qint32 distanceVia(const ApiPersistentIdData& peer) const;
>>>>>>> 78a10fe0
    const RoutingInfo& routeVia() const { return m_routeVia; }

    void remove(const nx::vms::api::PersistentIdData& id)
    {
        m_routeVia.remove(id);
        m_minDistance = kMaxDistance;
    }
    void insert(const nx::vms::api::PersistentIdData& id, const RoutingRecord& record)
    {
        m_routeVia[id] = record;
        m_minDistance = kMaxDistance;
    }

private:
    RoutingInfo m_routeVia; // key: route via, value - distance in hops
    mutable int m_minDistance = kMaxDistance;
};
typedef QMap<nx::vms::api::PersistentIdData, RouteToPeerInfo> RouteToPeerMap;


struct BidirectionRoutingInfo
{
    BidirectionRoutingInfo(const nx::vms::api::PersistentIdData& localPeer);

    void clear();
    void removePeer(const nx::vms::api::PersistentIdData& via);
    void addRecord(
        const nx::vms::api::PersistentIdData& via,
        const nx::vms::api::PersistentIdData& to,
        const RoutingRecord& record);
<<<<<<< HEAD
    qint32 distanceTo(const nx::vms::api::PersistentIdData& peer, QVector<nx::vms::api::PersistentIdData>* outVia = nullptr) const;
    qint32 distanceTo(const QnUuid& peerId, QVector<nx::vms::api::PersistentIdData>* outVia = nullptr) const;
    void updateLocalDistance(const nx::vms::api::PersistentIdData& peer, qint32 sequence);
=======
    qint32 distanceTo(const ApiPersistentIdData& peer, RoutingInfo* outVia = nullptr) const;
    qint32 distanceTo(const QnUuid& peerId, RoutingInfo* outVia = nullptr) const;
    void updateLocalDistance(const ApiPersistentIdData& peer, qint32 sequence);
>>>>>>> 78a10fe0

    AlivePeersMap alivePeers; //< alive peers in the system. key - route via, value - route to
    RouteToPeerMap allPeerDistances;  //< vice versa
private:
    void addLocalPeer();
private:
    nx::vms::api::PersistentIdData m_localPeer;
};

} // namespace p2p
} // namespace nx<|MERGE_RESOLUTION|>--- conflicted
+++ resolved
@@ -30,13 +30,8 @@
 {
     RouteToPeerInfo() {}
 
-<<<<<<< HEAD
-    qint32 minDistance(QVector<nx::vms::api::PersistentIdData>* outViaList = nullptr) const;
+    qint32 minDistance(RoutingInfo* outViaList = nullptr) const;
     qint32 distanceVia(const nx::vms::api::PersistentIdData& peer) const;
-=======
-    qint32 minDistance(RoutingInfo* outViaList = nullptr) const;
-    qint32 distanceVia(const ApiPersistentIdData& peer) const;
->>>>>>> 78a10fe0
     const RoutingInfo& routeVia() const { return m_routeVia; }
 
     void remove(const nx::vms::api::PersistentIdData& id)
@@ -67,15 +62,9 @@
         const nx::vms::api::PersistentIdData& via,
         const nx::vms::api::PersistentIdData& to,
         const RoutingRecord& record);
-<<<<<<< HEAD
-    qint32 distanceTo(const nx::vms::api::PersistentIdData& peer, QVector<nx::vms::api::PersistentIdData>* outVia = nullptr) const;
-    qint32 distanceTo(const QnUuid& peerId, QVector<nx::vms::api::PersistentIdData>* outVia = nullptr) const;
+    qint32 distanceTo(const nx::vms::api::PersistentIdData& peer, RoutingInfo* outVia = nullptr) const;
+    qint32 distanceTo(const QnUuid& peerId, RoutingInfo* outVia = nullptr) const;
     void updateLocalDistance(const nx::vms::api::PersistentIdData& peer, qint32 sequence);
-=======
-    qint32 distanceTo(const ApiPersistentIdData& peer, RoutingInfo* outVia = nullptr) const;
-    qint32 distanceTo(const QnUuid& peerId, RoutingInfo* outVia = nullptr) const;
-    void updateLocalDistance(const ApiPersistentIdData& peer, qint32 sequence);
->>>>>>> 78a10fe0
 
     AlivePeersMap alivePeers; //< alive peers in the system. key - route via, value - route to
     RouteToPeerMap allPeerDistances;  //< vice versa
