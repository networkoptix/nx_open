#include "routing_helpers.h"
#include <utils/common/synctime.h>

namespace nx {
namespace p2p {

using namespace ec2;
using namespace vms::api;

<<<<<<< HEAD
qint32 AlivePeerInfo::distanceTo(const PersistentIdData& peer) const
=======
RoutingRecord::RoutingRecord(
    int distance,
    ec2::ApiPersistentIdData firstVia)
    :
    distance(distance),
    firstVia(firstVia)
{
    NX_ASSERT(!firstVia.isNull() || distance == 0 || distance > kMaxOnlineDistance);
}


qint32 AlivePeerInfo::distanceTo(const ApiPersistentIdData& peer) const
>>>>>>> 78a10fe0
{
    auto itr = routeTo.find(peer);
    return itr != routeTo.end() ? itr.value().distance : kMaxDistance;
}

<<<<<<< HEAD
qint32 RouteToPeerInfo::minDistance(QVector<PersistentIdData>* outViaList) const
=======
qint32 RouteToPeerInfo::minDistance(RoutingInfo* outViaList) const
>>>>>>> 78a10fe0
{
    if (m_minDistance == kMaxDistance)
    {
        for (auto itr = m_routeVia.cbegin(); itr != m_routeVia.cend(); ++itr)
            m_minDistance = std::min(m_minDistance, itr.value().distance);
    }
    if (outViaList)
    {
        for (auto itr = m_routeVia.cbegin(); itr != m_routeVia.cend(); ++itr)
        {
            if (itr.value().distance == m_minDistance)
                outViaList->insert(itr.key(), itr.value());
        }
    }
    return m_minDistance;
}

qint32 RouteToPeerInfo::distanceVia(const PersistentIdData& peer) const
{
    auto itr = m_routeVia.find(peer);
    return itr != m_routeVia.end() ? itr.value().distance : kMaxDistance;
}

// ---------------------- BidirectionRoutingInfo --------------

BidirectionRoutingInfo::BidirectionRoutingInfo(
    const PersistentIdData& localPeer)
:
    m_localPeer(localPeer)
{
    addLocalPeer();
}

void BidirectionRoutingInfo::clear()
{
    alivePeers.clear();
    allPeerDistances.clear();
    addLocalPeer();
}

void BidirectionRoutingInfo::addLocalPeer()
{
    alivePeers[m_localPeer].routeTo[m_localPeer] = RoutingRecord(0);
    allPeerDistances[m_localPeer].insert(m_localPeer, RoutingRecord(0));
}

void BidirectionRoutingInfo::removePeer(const PersistentIdData& via)
{
    alivePeers.remove(via);
    for (auto itr = allPeerDistances.begin(); itr != allPeerDistances.end(); ++itr)
        itr->remove(via);
}

void BidirectionRoutingInfo::addRecord(
    const PersistentIdData& via,
    const PersistentIdData& to,
    const RoutingRecord& record)
{
    alivePeers[via].routeTo[to] = record;
    allPeerDistances[to].insert(via, record);
}

qint32 BidirectionRoutingInfo::distanceTo(
<<<<<<< HEAD
    const PersistentIdData& peer,
    QVector<PersistentIdData>* outVia) const
=======
    const ApiPersistentIdData& peer,
    RoutingInfo* outVia) const
>>>>>>> 78a10fe0
{
    auto itr = allPeerDistances.find(peer);
    return itr != allPeerDistances.end() ? itr->minDistance(outVia) : kMaxDistance;
}

qint32 BidirectionRoutingInfo::distanceTo(
    const QnUuid& peerId,
<<<<<<< HEAD
    QVector<PersistentIdData>* outVia) const
=======
    RoutingInfo* outVia) const
>>>>>>> 78a10fe0
{
    PersistentIdData peer(peerId, QnUuid());

    qint32 result = kMaxDistance;
    for (auto itr = allPeerDistances.lowerBound(peer);
         itr != allPeerDistances.end() && itr.key().id == peerId;
         ++itr)
    {
        if (itr->minDistance() < result)
        {
            if (outVia)
                outVia->clear();
            result = itr->minDistance(outVia);
        }
    }
    return result;
}

void BidirectionRoutingInfo::updateLocalDistance(const PersistentIdData& peer, qint32 sequence)
{
    return;
    if (peer == m_localPeer)
        return;
    const qint32 localOfflineDistance = kMaxDistance - sequence;
    addRecord(
        m_localPeer,
        peer,
        RoutingRecord(localOfflineDistance));
}

} // namespace p2p
} // namespace nx<|MERGE_RESOLUTION|>--- conflicted
+++ resolved
@@ -7,12 +7,9 @@
 using namespace ec2;
 using namespace vms::api;
 
-<<<<<<< HEAD
-qint32 AlivePeerInfo::distanceTo(const PersistentIdData& peer) const
-=======
 RoutingRecord::RoutingRecord(
     int distance,
-    ec2::ApiPersistentIdData firstVia)
+    vms::api::PersistentIdData firstVia)
     :
     distance(distance),
     firstVia(firstVia)
@@ -21,18 +18,13 @@
 }
 
 
-qint32 AlivePeerInfo::distanceTo(const ApiPersistentIdData& peer) const
->>>>>>> 78a10fe0
+qint32 AlivePeerInfo::distanceTo(const PersistentIdData& peer) const
 {
     auto itr = routeTo.find(peer);
     return itr != routeTo.end() ? itr.value().distance : kMaxDistance;
 }
 
-<<<<<<< HEAD
-qint32 RouteToPeerInfo::minDistance(QVector<PersistentIdData>* outViaList) const
-=======
 qint32 RouteToPeerInfo::minDistance(RoutingInfo* outViaList) const
->>>>>>> 78a10fe0
 {
     if (m_minDistance == kMaxDistance)
     {
@@ -58,9 +50,7 @@
 
 // ---------------------- BidirectionRoutingInfo --------------
 
-BidirectionRoutingInfo::BidirectionRoutingInfo(
-    const PersistentIdData& localPeer)
-:
+BidirectionRoutingInfo::BidirectionRoutingInfo(const PersistentIdData& localPeer):
     m_localPeer(localPeer)
 {
     addLocalPeer();
@@ -96,13 +86,8 @@
 }
 
 qint32 BidirectionRoutingInfo::distanceTo(
-<<<<<<< HEAD
     const PersistentIdData& peer,
-    QVector<PersistentIdData>* outVia) const
-=======
-    const ApiPersistentIdData& peer,
     RoutingInfo* outVia) const
->>>>>>> 78a10fe0
 {
     auto itr = allPeerDistances.find(peer);
     return itr != allPeerDistances.end() ? itr->minDistance(outVia) : kMaxDistance;
@@ -110,11 +95,7 @@
 
 qint32 BidirectionRoutingInfo::distanceTo(
     const QnUuid& peerId,
-<<<<<<< HEAD
-    QVector<PersistentIdData>* outVia) const
-=======
     RoutingInfo* outVia) const
->>>>>>> 78a10fe0
 {
     PersistentIdData peer(peerId, QnUuid());
 
