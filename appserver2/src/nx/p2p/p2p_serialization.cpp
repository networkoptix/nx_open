--- conflicted
+++ resolved
@@ -317,13 +317,8 @@
         while (reader.bitsLeft() > 0)
         {
             quint32 size = deserializeCompressedSize(reader);
-<<<<<<< HEAD
-            int offset = reader.getBitsCount() / 8;
-            if (int(offset + size) > tranList.size())
-=======
-            unsigned offset = reader.getBitsCount() / 8;
+            unsigned int offset = reader.getBitsCount() / 8;
             if (offset + size > tranList.size())
->>>>>>> 78a10fe0
             {
                 *success = false;
                 return result;
