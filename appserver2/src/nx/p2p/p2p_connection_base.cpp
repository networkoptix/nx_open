--- conflicted
+++ resolved
@@ -347,11 +347,6 @@
 
 MessageType ConnectionBase::getMessageType(const nx::Buffer& buffer, bool isClient) const
 {
-<<<<<<< HEAD
-    return isClient
-        ? MessageType::pushTransactionData
-        : (MessageType) buffer.at(kMessageOffset);
-=======
     if (isClient)
         return MessageType::pushTransactionData;
 
@@ -359,7 +354,6 @@
     return messageType < (qint8) MessageType::counter
         ? (MessageType) messageType
         : MessageType::unknown;
->>>>>>> 977c50b5
 }
 
 void ConnectionBase::sendMessage(const nx::Buffer& data)
@@ -426,11 +420,7 @@
     m_dataToSend.pop_front();
     if (!m_dataToSend.empty())
     {
-<<<<<<< HEAD
-        quint8 messageType = (quint8) getMessageType(m_dataToSend.front(), remotePeer().isClient());
-=======
         quint8 messageType = (quint8)getMessageType(m_dataToSend.front(), remotePeer().isClient());
->>>>>>> 977c50b5
         m_sendCounters[messageType] += m_dataToSend.front().size();
 
         m_webSocket->sendAsync(
