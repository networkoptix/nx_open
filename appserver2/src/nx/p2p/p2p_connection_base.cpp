--- conflicted
+++ resolved
@@ -311,13 +311,9 @@
 
 void ConnectionBase::sendMessage(const nx::Buffer& data)
 {
-<<<<<<< HEAD
     NX_ASSERT(!data.isEmpty());
 
-    if (nx::utils::log::isToBeLogged(cl_logDEBUG1, this))
-=======
     if (nx::utils::log::isToBeLogged(cl_logDEBUG2, this))
->>>>>>> c420d627
     {
         auto localPeerName = qnStaticCommon->moduleDisplayName(localPeer().id);
         auto remotePeerName = qnStaticCommon->moduleDisplayName(remotePeer().id);
