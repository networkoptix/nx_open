#pragma once

#include <memory>
#include <map>

#include <common/common_module_aware.h>

#include <nx/utils/thread/mutex.h>
#include <nx/utils/timer_manager.h>

#include <nx/utils/thread/joinable.h>
#include <nx/utils/thread/stoppable.h>

#include <nx_ec/ec_api.h>

#include "settings.h"
#include <transaction/json_transaction_serializer.h>
#include <transaction/ubjson_transaction_serializer.h>
#include <transaction/threadsafe_message_bus_adapter.h>

namespace nx {
namespace time_sync {
class TimeSyncManager;
}
}

#include <nx/vms/api/types/connection_types.h>

namespace ec2 {

class ClientQueryProcessor;

class RemoteConnectionFactory:
    public AbstractECConnectionFactory,
    public QnStoppable,
    public QnJoinable
{
public:
    RemoteConnectionFactory(
        QnCommonModule* commonModule,
<<<<<<< HEAD
        nx::vms::api::PeerType peerType,
        nx::utils::TimerManager* const timerManager,
=======
        Qn::PeerType peerType,
>>>>>>> 78a10fe0
        bool isP2pMode);
    virtual ~RemoteConnectionFactory();

    virtual void pleaseStop() override;
    virtual void join() override;

    /**
     * Implementation of AbstractECConnectionFactory::testConnectionAsync.
     */
    virtual int testConnectionAsync(
        const nx::utils::Url& addr,
        impl::TestConnectionHandlerPtr handler) override;

    /**
     * Implementation of AbstractECConnectionFactory::connectAsync.
     */
    virtual int connectAsync(
        const nx::utils::Url& addr,
        const nx::vms::api::ClientInfoData& clientInfo,
        impl::ConnectHandlerPtr handler) override;

    virtual void setConfParams(std::map<QString, QVariant> confParams) override;    

    virtual TransactionMessageBusAdapter* messageBus() const override;
    virtual nx::time_sync::TimeSyncManager* timeSyncManager() const override;

    virtual void shutdown() override;

private:
    QnMutex m_mutex;
    Settings m_settingsInstance;
    std::unique_ptr<ThreadsafeMessageBusAdapter> m_bus;
    std::unique_ptr<QnJsonTransactionSerializer> m_jsonTranSerializer;
    std::unique_ptr<QnUbjsonTransactionSerializer> m_ubjsonTranSerializer;
    std::unique_ptr<nx::time_sync::TimeSyncManager> m_timeSynchronizationManager;
    bool m_terminated;
    int m_runningRequests;
    bool m_sslEnabled;

    std::unique_ptr<ClientQueryProcessor> m_remoteQueryProcessor;
    bool m_p2pMode = false;
    nx::vms::api::PeerType m_peerType = nx::vms::api::PeerType::notDefined;

private:
    int establishConnectionToRemoteServer(
        const nx::utils::Url& addr,
        impl::ConnectHandlerPtr handler,
        const nx::vms::api::ClientInfoData& clientInfo);

    void tryConnectToOldEC(
        const nx::utils::Url& ecUrl,
        impl::ConnectHandlerPtr handler,
        int reqId);

    template<class Handler>
    void connectToOldEC(const nx::utils::Url& ecURL, Handler completionFunc);

    /**
     * Called on the client side after receiving connection response from a remote server.
     */
    void remoteConnectionFinished(
        int reqId,
        ErrorCode errorCode,
        const QnConnectionInfo& connectionInfo,
        const nx::utils::Url& ecUrl,
        impl::ConnectHandlerPtr handler);

    /**
     * Called on the client side after receiving test connection response from a remote server.
     */
    void remoteTestConnectionFinished(
        int reqId,
        ErrorCode errorCode,
        const QnConnectionInfo& connectionInfo,
        const nx::utils::Url& ecUrl,
        impl::TestConnectionHandlerPtr handler);

    /**
     * Called on server side to handle connection request from remote host.
     */
    ErrorCode fillConnectionInfo(
        const nx::vms::api::ConnectionData& loginInfo,
        QnConnectionInfo* const connectionInfo,
        nx::network::http::Response* response = nullptr);

    int testDirectConnection(const nx::utils::Url& addr, impl::TestConnectionHandlerPtr handler);
    int testRemoteConnection(const nx::utils::Url& addr, impl::TestConnectionHandlerPtr handler);

    template<class Function>
    void statisticsCall(const Function& function);
};

} // namespace ec2<|MERGE_RESOLUTION|>--- conflicted
+++ resolved
@@ -18,13 +18,9 @@
 #include <transaction/ubjson_transaction_serializer.h>
 #include <transaction/threadsafe_message_bus_adapter.h>
 
-namespace nx {
-namespace time_sync {
-class TimeSyncManager;
-}
-}
+#include <nx/vms/api/types/connection_types.h>
 
-#include <nx/vms/api/types/connection_types.h>
+namespace nx { namespace time_sync { class TimeSyncManager; }}
 
 namespace ec2 {
 
@@ -38,12 +34,7 @@
 public:
     RemoteConnectionFactory(
         QnCommonModule* commonModule,
-<<<<<<< HEAD
         nx::vms::api::PeerType peerType,
-        nx::utils::TimerManager* const timerManager,
-=======
-        Qn::PeerType peerType,
->>>>>>> 78a10fe0
         bool isP2pMode);
     virtual ~RemoteConnectionFactory();
 
