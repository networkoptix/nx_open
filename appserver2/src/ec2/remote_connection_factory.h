#pragma once

#include <memory>
#include <map>

#include <common/common_module_aware.h>

#include <nx/utils/thread/mutex.h>
#include <nx/utils/timer_manager.h>

#include <nx/utils/thread/joinable.h>
#include <nx/utils/thread/stoppable.h>

#include <nx_ec/ec_api.h>

#include "settings.h"
#include <transaction/json_transaction_serializer.h>
#include <transaction/ubjson_transaction_serializer.h>
#include <transaction/threadsafe_message_bus_adapter.h>

namespace nx {
namespace time_sync {
class TimeSyncManager;
}
}

namespace ec2 {

class ClientQueryProcessor;

class RemoteConnectionFactory:
    public AbstractECConnectionFactory,
    public QnStoppable,
    public QnJoinable
{
public:
    RemoteConnectionFactory(
        QnCommonModule* commonModule,
        Qn::PeerType peerType,
        bool isP2pMode);
    virtual ~RemoteConnectionFactory();

    virtual void pleaseStop() override;
    virtual void join() override;

    /**
     * Implementation of AbstractECConnectionFactory::testConnectionAsync.
     */
    virtual int testConnectionAsync(
        const nx::utils::Url& addr,
        impl::TestConnectionHandlerPtr handler) override;

    /**
     * Implementation of AbstractECConnectionFactory::connectAsync.
     */
    virtual int connectAsync(
        const nx::utils::Url& addr,
        const nx::vms::api::ClientInfoData& clientInfo,
        impl::ConnectHandlerPtr handler) override;

    virtual void setConfParams(std::map<QString, QVariant> confParams) override;    

    virtual TransactionMessageBusAdapter* messageBus() const override;
    virtual nx::time_sync::TimeSyncManager* timeSyncManager() const override;

    virtual void shutdown() override;

private:
    QnMutex m_mutex;
    Settings m_settingsInstance;
<<<<<<< HEAD
    std::unique_ptr<TransactionMessageBusAdapter> m_bus;
    std::unique_ptr<nx::time_sync::TimeSyncManager> m_timeSynchronizationManager;
=======
    std::unique_ptr<ThreadsafeMessageBusAdapter> m_bus;
    std::unique_ptr<TimeSynchronizationManager> m_timeSynchronizationManager;
>>>>>>> bc7b6e62
    std::unique_ptr<QnJsonTransactionSerializer> m_jsonTranSerializer;
    std::unique_ptr<QnUbjsonTransactionSerializer> m_ubjsonTranSerializer;
    bool m_terminated;
    int m_runningRequests;
    bool m_sslEnabled;

    std::unique_ptr<ClientQueryProcessor> m_remoteQueryProcessor;
    bool m_p2pMode = false;
    Qn::PeerType m_peerType = Qn::PeerType::PT_NotDefined;

private:
    int establishConnectionToRemoteServer(
        const nx::utils::Url& addr,
        impl::ConnectHandlerPtr handler,
        const nx::vms::api::ClientInfoData& clientInfo);

    void tryConnectToOldEC(
        const nx::utils::Url& ecUrl,
        impl::ConnectHandlerPtr handler,
        int reqId);

    template<class Handler>
    void connectToOldEC(const nx::utils::Url& ecURL, Handler completionFunc);

    /**
     * Called on the client side after receiving connection response from a remote server.
     */
    void remoteConnectionFinished(
        int reqId,
        ErrorCode errorCode,
        const QnConnectionInfo& connectionInfo,
        const nx::utils::Url& ecUrl,
        impl::ConnectHandlerPtr handler);

    /**
     * Called on the client side after receiving test connection response from a remote server.
     */
    void remoteTestConnectionFinished(
        int reqId,
        ErrorCode errorCode,
        const QnConnectionInfo& connectionInfo,
        const nx::utils::Url& ecUrl,
        impl::TestConnectionHandlerPtr handler);

    /**
     * Called on server side to handle connection request from remote host.
     */
    ErrorCode fillConnectionInfo(
        const nx::vms::api::ConnectionData& loginInfo,
        QnConnectionInfo* const connectionInfo,
        nx::network::http::Response* response = nullptr);

    int testDirectConnection(const nx::utils::Url& addr, impl::TestConnectionHandlerPtr handler);
    int testRemoteConnection(const nx::utils::Url& addr, impl::TestConnectionHandlerPtr handler);

    template<class Function>
    void statisticsCall(const Function& function);
};

} // namespace ec2<|MERGE_RESOLUTION|>--- conflicted
+++ resolved
@@ -68,13 +68,8 @@
 private:
     QnMutex m_mutex;
     Settings m_settingsInstance;
-<<<<<<< HEAD
-    std::unique_ptr<TransactionMessageBusAdapter> m_bus;
+    std::unique_ptr<ThreadsafeMessageBusAdapter> m_bus;
     std::unique_ptr<nx::time_sync::TimeSyncManager> m_timeSynchronizationManager;
-=======
-    std::unique_ptr<ThreadsafeMessageBusAdapter> m_bus;
-    std::unique_ptr<TimeSynchronizationManager> m_timeSynchronizationManager;
->>>>>>> bc7b6e62
     std::unique_ptr<QnJsonTransactionSerializer> m_jsonTranSerializer;
     std::unique_ptr<QnUbjsonTransactionSerializer> m_ubjsonTranSerializer;
     bool m_terminated;
