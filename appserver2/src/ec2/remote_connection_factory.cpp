--- conflicted
+++ resolved
@@ -26,12 +26,7 @@
 
 RemoteConnectionFactory::RemoteConnectionFactory(
     QnCommonModule* commonModule,
-<<<<<<< HEAD
     api::PeerType peerType,
-    nx::utils::TimerManager* const timerManager,
-=======
-    Qn::PeerType peerType,
->>>>>>> 78a10fe0
     bool isP2pMode)
 :
     AbstractECConnectionFactory(commonModule),
