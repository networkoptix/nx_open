--- conflicted
+++ resolved
@@ -24,13 +24,8 @@
 bool Settings::dbReadOnly() const
 {
     //if booted from SD card, setting ecDbReadOnly to true by default
-<<<<<<< HEAD
-    bool defaultValue = params::DB_READ_ONLY_DEFAULT;
+    bool defaultValue = params::dbReadOnlyDefault;
 #if defined(Q_OS_LINUX) && !defined(Q_OS_ANDROID)
-=======
-    bool defaultValue = params::dbReadOnlyDefault;
-#ifdef __linux__
->>>>>>> f24e6483
     if (QnAppInfo::armBox() == "bpi" || QnAppInfo::armBox() == "nx1")
     {
         defaultValue = Nx1::isBootedFromSD();
