#include "ec2_statictics_reporter.h"

#include "ec2_connection.h"

#include <api/global_settings.h>

#include <core/resource_management/resource_pool.h>
#include <core/resource_management/resource_properties.h>
#include <core/resource/media_server_resource.h>

#include <utils/common/synctime.h>

static const uint DEFAULT_TIME_CYCLE = 30 * 24 * 60 * 60; /* secs => about a month */
static const bool DEFAULT_SERVER_AUTH = true;

static const uint MIN_DELAY_RATIO = 30;
static const uint RND_DELAY_RATIO = 50;    /* 50% about 15 days */
static const uint MAX_DELAY_RATIO = MIN_DELAY_RATIO + RND_DELAY_RATIO;

static const uint TIMER_CYCLE = 60 * 1000; /* msecs, update state every minute */
static const uint TIMER_CYCLE_MAX = 24 * 60 * 60 * 1000; /* msecs, once a day at least */
static const QString SERVER_API_COMMAND = lit("statserver/api/report");

namespace ec2
{
    const QString Ec2StaticticsReporter::DEFAULT_SERVER_API = lit("http://stats.networkoptix.com");

    // Hardcoded credentials (because of no way to keep it better)
    const QString Ec2StaticticsReporter::AUTH_USER = lit("nx");
    const QString Ec2StaticticsReporter::AUTH_PASSWORD = lit(
                "f087996adb40eaed989b73e2d5a37c951f559956c44f6f8cdfb6f127ca4136cd");

    Ec2StaticticsReporter::Ec2StaticticsReporter(
            const AbstractResourceManagerPtr& resourceManager,
            const AbstractMediaServerManagerPtr& msManager)
        :
         m_desktopCameraTypeId(getDesktopCameraTypeId(resourceManager))
        , m_msManager(msManager)
        , m_timerCycle( TIMER_CYCLE )
        , m_timerDisabled(false)
        , m_timerId(boost::none)
    {
<<<<<<< HEAD
        NX_ASSERT(MAX_DELAY_RATIO <= 100);

        // Just in case assert did not work!
        if (m_admin)
            setupTimer();
=======
        Q_ASSERT(MAX_DELAY_RATIO <= 100);
        setupTimer();
>>>>>>> cfac600a
    }

    Ec2StaticticsReporter::~Ec2StaticticsReporter()
    {
        removeTimer();
    }

    ErrorCode Ec2StaticticsReporter::collectReportData(std::nullptr_t, ApiSystemStatistics* const outData)
    {
        if(!dbManager) return ErrorCode::ioError;

        ErrorCode res;
        #define dbManager_queryOrReturn(ApiType, name) \
            ApiType name; \
            if ((res = dbManager->doQuery(nullptr, name)) != ErrorCode::ok) \
                return res;

        dbManager_queryOrReturn(ApiMediaServerDataExList, mediaservers);
        for (auto& ms : mediaservers) outData->mediaservers.push_back(std::move(ms));

        dbManager_queryOrReturn(ApiCameraDataExList, cameras);
        for (ApiCameraDataEx& cam : cameras)
            if (cam.typeId != m_desktopCameraTypeId)
                outData->cameras.push_back(std::move(cam));

        if ((res = dbManager->doQuery(nullptr, outData->clients)) != ErrorCode::ok)
            return res;

        dbManager_queryOrReturn(ApiLicenseDataList, licenses);
        for (auto& license : licenses)
        {
            QnLicense qnLicense(license.licenseBlock);
            ApiLicenseStatistics statLicense(std::move(license));
            statLicense.validation = qnLicense.validationInfo();
            outData->licenses.push_back(std::move(statLicense));
        }

        dbManager_queryOrReturn(ApiBusinessRuleDataList, bRules);
        for (auto& br : bRules) outData->businessRules.push_back(std::move(br));

        if ((res = dbManager->doQuery(nullptr, outData->layouts)) != ErrorCode::ok)
            return res;

        dbManager_queryOrReturn(ApiUserDataList, users);
        for (auto& u : users) outData->users.push_back(std::move(u));

        #undef dbManager_queryOrReturn

        outData->systemId = getOrCreateSystemId();
        return ErrorCode::ok;
    }

    ErrorCode Ec2StaticticsReporter::triggerStatisticsReport(std::nullptr_t, ApiStatisticsServerInfo* const outData)
    {
        removeTimer();
        outData->systemId = getOrCreateSystemId();
        outData->status = lit("initiated");
        return initiateReport(&outData->url);
    }

    QnUuid Ec2StaticticsReporter::getDesktopCameraTypeId(const AbstractResourceManagerPtr& manager)
    {
        QnResourceTypeList typesList;
        manager->getResourceTypesSync(&typesList);
        for (auto& rType : typesList)
            if (rType->getName() == QnResourceTypePool::kDesktopCameraTypeName)
                return rType->getId();

        NX_LOG(lit("Ec2StaticticsReporter: Can not get %1 resource type, using null")
               .arg(QnResourceTypePool::kDesktopCameraTypeName), cl_logWARNING);
        return QnUuid();
    }

    void Ec2StaticticsReporter::setupTimer()
    {
        QnMutexLocker lk(&m_mutex);
        if (!m_timerDisabled)
        {
            m_timerId = TimerManager::instance()->addTimer(
                std::bind(&Ec2StaticticsReporter::timerEvent, this), m_timerCycle);

            NX_LOG(lit("Ec2StaticticsReporter: Timer is set with delay %1")
                   .arg(m_timerCycle), cl_logDEBUG1);
        }
    }

    void Ec2StaticticsReporter::removeTimer()
    {
        boost::optional<quint64> timerId;
        {
            QnMutexLocker lk(&m_mutex);
            m_timerDisabled = true;

            if (timerId = m_timerId)
                m_timerId = boost::none;
        }

        if (timerId)
            TimerManager::instance()->joinAndDeleteTimer(*timerId);

        if (auto client = m_httpClient)
            client->terminate();

        {
            QnMutexLocker lk(&m_mutex);
            m_timerDisabled = false;
        }
    }

    void Ec2StaticticsReporter::timerEvent()
    {
        {   /* Security check */
            const auto admin = qnResPool->getAdministrator();
            NX_ASSERT(admin, Q_FUNC_INFO, "Administrator must exist here");
            if (!admin)
                return;
        }

        if (!qnGlobalSettings->isStatisticsAllowed())
        {
            NX_LOG(lit("Ec2StaticticsReporter: Automatic report system is disabled"), cl_logINFO);

            // Better luck next time (if report system will be enabled by another mediaserver)
            setupTimer();
            return;
        }

        const QDateTime now = qnSyncTime->currentDateTime().toUTC();
        const QDateTime lastTime = qnGlobalSettings->statisticsReportLastTime();
        if (!lastTime.isValid())
        {
            qnGlobalSettings->setStatisticsReportLastTime(now);
            qnGlobalSettings->synchronizeNow();
        }

        const uint timeCycle = parseTimerDuration(
                    qnGlobalSettings->statisticsReportTimeCycle(),
                    std::chrono::seconds(DEFAULT_TIME_CYCLE)).count() / 1000;
        const uint maxDelay = timeCycle * MAX_DELAY_RATIO / 100;
        if (!m_plannedReportTime || *m_plannedReportTime > now.addSecs(timeCycle + maxDelay))
        {
            static std::once_flag flag;
            std::call_once(flag, [](){ qsrand((uint)QTime::currentTime().msec()); });

            const auto minDelay = timeCycle * MIN_DELAY_RATIO / 100;
            const auto rndDelay = timeCycle * (static_cast<uint>(qrand()) % RND_DELAY_RATIO) / 100;
            m_plannedReportTime = (lastTime.isValid() ? lastTime : now).addSecs(minDelay + rndDelay);

            NX_LOG(lit("Ec2StaticticsReporter: Last report was at %1, the next planned for %2")
                   .arg(lastTime.isValid() ? lastTime.toString(Qt::ISODate) : lit("NEWER"))
                   .arg(m_plannedReportTime->toString(Qt::ISODate)), cl_logINFO);
        }

        if (*m_plannedReportTime <= now)
            if( initiateReport() == ErrorCode::ok )
                return;

        // let's retry a little later
        setupTimer();
    }

    ErrorCode Ec2StaticticsReporter::initiateReport(QString* reportApi)
    {
        ApiSystemStatistics data;
        data.reportInfo.number = qnGlobalSettings->statisticsReportLastNumber();
        auto res = collectReportData(nullptr, &data);
        if (res != ErrorCode::ok)
        {
            NX_LOG(lit("Ec2StaticticsReporter: Could not collect data, error: %1")
                   .arg(toString(res)), cl_logWARNING);
            return res;
        }

        m_httpClient = nx_http::AsyncHttpClient::create();
        connect(m_httpClient.get(), &nx_http::AsyncHttpClient::done,
                this, &Ec2StaticticsReporter::finishReport, Qt::DirectConnection);

        m_httpClient->setUserName(AUTH_USER);
        m_httpClient->setUserPassword(AUTH_PASSWORD);

        const QString configApi = qnGlobalSettings->statisticsReportServerApi();
        const QString serverApi = configApi.isEmpty() ? DEFAULT_SERVER_API : configApi;
        const QUrl url = lit("%1/%2").arg(serverApi).arg(SERVER_API_COMMAND);
        const auto contentType = Qn::serializationFormatToHttpContentType(Qn::JsonFormat);
        m_httpClient->doPost(url, contentType, QJson::serialized(data));

        NX_LOG(lit("Ec2StaticticsReporter: Sending statistics asynchronously to %1")
               .arg(url.toString()), cl_logDEBUG1);

        if (reportApi) *reportApi = url.toString();
        return ErrorCode::ok;
    }

    QnUuid Ec2StaticticsReporter::getOrCreateSystemId()
    {
        const auto systemName = qnCommon->localSystemName();
        const auto systemNameForId = qnGlobalSettings->systemNameForId();
        const auto systemId = qnGlobalSettings->systemId();
        qDebug() << "system id" << systemId.toString();

        if (systemNameForId == systemName // system name was not changed
            && !systemId.isNull())       // and systemId is already generated
        {
            return QnUuid(systemId);
        }

        const auto newId = QnUuid::createUuid();
        qnGlobalSettings->setSystemId(newId);
        qnGlobalSettings->setSystemNameForId(systemName);
        qnGlobalSettings->synchronizeNow();

        return newId;
    }

    void Ec2StaticticsReporter::finishReport(nx_http::AsyncHttpClientPtr httpClient)
    {
        if (httpClient->hasRequestSuccesed())
        {
            m_timerCycle = TIMER_CYCLE;
            NX_LOG(lit("Ec2StaticticsReporter: Statistics report successfully sent to %1")
                   .arg(httpClient->url().toString()), cl_logINFO);

            const auto now = qnSyncTime->currentDateTime().toUTC();
            m_plannedReportTime = boost::none;

            const int lastNumber = qnGlobalSettings->statisticsReportLastNumber();
            qnGlobalSettings->setStatisticsReportLastNumber(lastNumber + 1);
            qnGlobalSettings->setStatisticsReportLastTime(now);
            qnGlobalSettings->synchronizeNow();
        }
        else
        {
            if ((m_timerCycle *= 2) > TIMER_CYCLE_MAX)
                m_timerCycle = TIMER_CYCLE_MAX;

            NX_LOG(lit("Ec2StaticticsReporter: doPost to %1 has failed, update timer cycle to %2")
                   .arg(httpClient->url().toString()).arg(m_timerCycle), cl_logWARNING);
        }

        setupTimer();
    }
}<|MERGE_RESOLUTION|>--- conflicted
+++ resolved
@@ -40,16 +40,8 @@
         , m_timerDisabled(false)
         , m_timerId(boost::none)
     {
-<<<<<<< HEAD
         NX_ASSERT(MAX_DELAY_RATIO <= 100);
-
-        // Just in case assert did not work!
-        if (m_admin)
-            setupTimer();
-=======
-        Q_ASSERT(MAX_DELAY_RATIO <= 100);
         setupTimer();
->>>>>>> cfac600a
     }
 
     Ec2StaticticsReporter::~Ec2StaticticsReporter()
