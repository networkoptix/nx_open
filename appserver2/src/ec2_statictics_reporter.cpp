--- conflicted
+++ resolved
@@ -79,16 +79,8 @@
         if (errCode != ErrorCode::ok)
             return errCode;
 
-<<<<<<< HEAD
         for (auto& cam: cameras)
-        {
-            if (cam.typeId != nx::vms::api::CameraData::kDesktopCameraTypeId)
-                outData->cameras.push_back(std::move(cam));
-        }
-=======
-        for (ApiCameraDataEx& cam: cameras)
             outData->cameras.emplace_back(std::move(cam));
->>>>>>> d2d5d727
 
         QnLicenseList licenses;
         errCode = m_ec2Connection->getLicenseManager(Qn::kSystemAccess)->getLicensesSync(&licenses);
