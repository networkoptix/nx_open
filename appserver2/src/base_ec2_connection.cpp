--- conflicted
+++ resolved
@@ -31,9 +31,8 @@
         m_storedFileManager( new QnStoredFileManager<T>(m_queryProcessor, resCtx) ),
         m_updatesManager( new QnUpdatesManager<T>(m_queryProcessor) )
     {
-<<<<<<< HEAD
-        connect (QnTransactionMessageBus::instance(), SIGNAL(peerFound(ApiPeerAliveData, bool)), this, SIGNAL(remotePeerFound(ApiPeerAliveData, bool)), Qt::DirectConnection);
-        connect (QnTransactionMessageBus::instance(), SIGNAL(peerLost(ApiPeerAliveData, bool)),  this, SIGNAL(remotePeerLost(ApiPeerAliveData, bool)), Qt::DirectConnection);
+        connect (QnTransactionMessageBus::instance(), &QnTransactionMessageBus::peerFound, this, &BaseEc2Connection<T>::remotePeerFound, Qt::DirectConnection);
+        connect (QnTransactionMessageBus::instance(), &QnTransactionMessageBus::peerLost,  this, &BaseEc2Connection<T>::remotePeerLost, Qt::DirectConnection);
 
         m_notificationManager.reset(
             new ECConnectionNotificationManager(
@@ -49,10 +48,6 @@
                 m_videowallManager.get(),
                 m_storedFileManager.get(),
                 m_updatesManager.get() ) );
-=======
-        connect (QnTransactionMessageBus::instance(), &QnTransactionMessageBus::peerFound, this, &BaseEc2Connection<T>::remotePeerFound, Qt::DirectConnection);
-        connect (QnTransactionMessageBus::instance(), &QnTransactionMessageBus::peerLost,  this, &BaseEc2Connection<T>::remotePeerLost, Qt::DirectConnection);
->>>>>>> 252eaa3d
     }
 
     template<class T>
