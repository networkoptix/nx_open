--- conflicted
+++ resolved
@@ -67,42 +67,6 @@
     return errorCode;
 }
 
-<<<<<<< HEAD
-ErrorCode detail::ServerQueryProcessor::removeLayoutsHelper(
-    const QnTransaction<ApiIdData>& tran,
-    const AbstractECConnectionPtr& connection,
-    std::list<std::function<void()>>* const transactionsToSend)
-{
-    ApiObjectInfo userObjectInfo(ApiObjectType::ApiObject_User, tran.params.id);
-    ApiObjectInfoList userLayoutsObjInfoList =
-        dbManager(m_userAccessData)
-            .getNestedObjectsNoLock(userObjectInfo);
-
-    ApiIdDataList userLayouts;
-    for (const auto& objInfo : userLayoutsObjInfoList)
-        userLayouts.push_back(ApiIdData(objInfo.id));
-
-    ErrorCode errorCode = processMultiUpdateSync(
-        ApiCommand::removeLayout,
-        tran.transactionType,
-        userLayouts,
-        transactionsToSend);
-
-    if (errorCode != ErrorCode::ok)
-        return errorCode;
-
-    for (const auto& layout: userLayouts)
-    {
-        QnTransaction<ApiIdData> removeLayoutTran = 
-            createTransaction(ApiCommand::Value::removeLayout, layout);
-        triggerNotification(connection, removeLayoutTran);
-    }
-
-    return errorCode;
-}
-
-=======
->>>>>>> c2a8a533
 ErrorCode detail::ServerQueryProcessor::removeObjAccessRightsHelper(
     const QnUuid& id,
     std::list<std::function<void()>>* const transactionsToSend)
