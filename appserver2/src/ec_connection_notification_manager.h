--- conflicted
+++ resolved
@@ -94,12 +94,9 @@
         void triggerNotification( const QnTransaction<ApiPeerSystemTimeData>& tran );
         void triggerNotification( const QnTransaction<ApiPeerSystemTimeDataList>& tran );
         void triggerNotification( const QnTransaction<ApiDatabaseDumpData> & /*tran*/ );
-<<<<<<< HEAD
+        void triggerNotification( const QnTransaction<ApiReverseConnectionData> & tran );
         void triggerNotification( const QnTransaction<ApiClientInfoData> & /*tran*/ );
         void triggerNotification( const QnTransaction<ApiClientInfoDataList> & /*tran*/ );
-=======
-        void triggerNotification( const QnTransaction<ApiReverseConnectionData> & tran );
->>>>>>> 61f4cda0
 
         void triggerNotification(const QnTransaction<ApiUpdateSequenceData> &/*tran*/) { /* nothing to do */ }
 
