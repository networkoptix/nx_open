/**********************************************************
* 21 jan 2014
* a.kolesnikov
***********************************************************/

#include "ec2_connection.h"
#include "mutex/distributed_mutex.h"
#include "nx_ec/data/api_conversion_functions.h"
#include "transaction/transaction_message_bus.h"


namespace ec2
{
    Ec2DirectConnection::Ec2DirectConnection(
        ServerQueryProcessor* queryProcessor,
        const ResourceContext& resCtx,
        const QnConnectionInfo& connectionInfo,
        const QString& dbFilePath)
    :
        BaseEc2Connection<ServerQueryProcessor>( queryProcessor, resCtx ),
        m_dbManager( new QnDbManager(
            resCtx.resFactory,
            &m_licenseManagerImpl,
            dbFilePath) ),
        m_auxManager(new QnAuxManager(&m_emailManagerImpl)),
        m_transactionLog( new QnTransactionLog(m_dbManager.get() )),
        m_connectionInfo( connectionInfo )
    {
        ec2::QnDistributedMutexManager::initStaticInstance( new ec2::QnDistributedMutexManager() );

        m_dbManager->init();

        ApiResourceParamDataList paramList;
        m_dbManager->doQueryNoLock(nullptr, paramList);

        QnKvPairList kvPairs;
        fromApiToResourceList(paramList, kvPairs);

        m_emailManagerImpl.configure(kvPairs);
<<<<<<< HEAD
        QnTransactionMessageBus::instance()->setHandler( notificationManager() );
=======
        QnTransactionMessageBus::instance()->setHandler(this);
        QnTransactionMessageBus::instance()->setLocalPeer(QnPeerInfo(qnCommon->moduleGUID(), QnPeerInfo::Server));
>>>>>>> 46f53a5b
    }

    Ec2DirectConnection::~Ec2DirectConnection()
    {
        if (QnTransactionMessageBus::instance())
            QnTransactionMessageBus::instance()->removeHandler( notificationManager() );
        ec2::QnDistributedMutexManager::initStaticInstance(0);
    }

    QnConnectionInfo Ec2DirectConnection::connectionInfo() const
    {
        return m_connectionInfo;
    }

    void Ec2DirectConnection::startReceivingNotifications() {
        QnTransactionMessageBus::instance()->start();
    }
}<|MERGE_RESOLUTION|>--- conflicted
+++ resolved
@@ -37,12 +37,8 @@
         fromApiToResourceList(paramList, kvPairs);
 
         m_emailManagerImpl.configure(kvPairs);
-<<<<<<< HEAD
         QnTransactionMessageBus::instance()->setHandler( notificationManager() );
-=======
-        QnTransactionMessageBus::instance()->setHandler(this);
         QnTransactionMessageBus::instance()->setLocalPeer(QnPeerInfo(qnCommon->moduleGUID(), QnPeerInfo::Server));
->>>>>>> 46f53a5b
     }
 
     Ec2DirectConnection::~Ec2DirectConnection()
