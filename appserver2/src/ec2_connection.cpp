--- conflicted
+++ resolved
@@ -13,11 +13,7 @@
         m_queryProcessor( queryProcessor ),
         m_resourceManager( new QnResourceManager<ServerQueryProcessor>(m_queryProcessor) ),
         m_mediaServerManager( new QnMediaServerManager() ),
-<<<<<<< HEAD
         m_cameraManager( new QnCameraManager<decltype(m_queryProcessor)>(&m_queryProcessor, factory) ),
-=======
-        m_cameraManager( new QnCameraManager<ServerQueryProcessor>(m_queryProcessor) ),
->>>>>>> 6a91de54
 		m_dbManager(new QnDbManager(factory))
     {
     }
