--- conflicted
+++ resolved
@@ -21,25 +21,15 @@
         const QUrl& dbUrl)
     :
         BaseEc2Connection<ServerQueryProcessor>( queryProcessor, resCtx ),
-<<<<<<< HEAD
         m_auxManager( new QnAuxManager() ),
         m_transactionLog( new QnTransactionLog(QnDbManager::instance()) ),
-=======
-        m_dbManager( new QnDbManager(
-            resCtx.resFactory,
-            &m_licenseManagerImpl,
-            dbUrl.path().mid(1),
-            QUrlQuery(dbUrl.query()).queryItemValue("staticdb_path"))),
-        m_auxManager(new QnAuxManager()),
-        m_transactionLog( new QnTransactionLog(m_dbManager.get() )),
->>>>>>> 182afe9b
         m_connectionInfo( connectionInfo )
     {
         ec2::QnDistributedMutexManager::initStaticInstance( new ec2::QnDistributedMutexManager() );
 
         QnDbManager::instance()->init(
             resCtx.resFactory,
-            dbUrl.path(),
+            dbUrl.path().mid(1),
             QUrlQuery(dbUrl.query()).queryItemValue("staticdb_path") );
 
         ApiResourceParamDataList paramList;
