/**********************************************************
* 28 may 2014
* a.kolesnikov
***********************************************************/

#include "ec_connection_notification_manager.h"

#include "managers/business_event_manager.h"
#include "managers/camera_manager.h"
#include "managers/layout_manager.h"
#include "managers/license_manager.h"
#include "managers/stored_file_manager.h"
#include "managers/media_server_manager.h"
#include "managers/resource_manager.h"
#include "managers/user_manager.h"
#include "managers/videowall_manager.h"
#include "managers/updates_manager.h"
#include "managers/time_manager.h"
#include "managers/misc_manager.h"
#include "managers/discovery_manager.h"


namespace ec2
{
    ECConnectionNotificationManager::ECConnectionNotificationManager(const ResourceContext& resCtx,
        AbstractECConnection* ecConnection,
        QnLicenseNotificationManager* licenseManager,
        QnResourceNotificationManager* resourceManager,
        QnMediaServerNotificationManager* mediaServerManager,
        QnCameraNotificationManager* cameraManager,
        QnUserNotificationManager* userManager,
        QnBusinessEventNotificationManager* businessEventManager,
        QnLayoutNotificationManager* layoutManager,
        QnVideowallNotificationManager* videowallManager,
        QnStoredFileNotificationManager* storedFileManager,
        QnUpdatesNotificationManager* updatesManager,
        QnMiscNotificationManager *miscManager,
        QnDiscoveryNotificationManager *discoveryManager)
    :
        m_resCtx( resCtx ),
        m_ecConnection( ecConnection ),
        m_licenseManager( licenseManager ),
        m_resourceManager( resourceManager ),
        m_mediaServerManager( mediaServerManager ),
        m_cameraManager( cameraManager ),
        m_userManager( userManager ),
        m_businessEventManager( businessEventManager ),
        m_layoutManager( layoutManager ),
        m_videowallManager( videowallManager ),
        m_storedFileManager( storedFileManager ),
        m_updatesManager( updatesManager ),
        m_miscManager( miscManager ),
        m_discoveryManager( discoveryManager )
    {
    }

    void ECConnectionNotificationManager::triggerNotification( const QnTransaction<ApiLicenseDataList>& tran ) {
        m_licenseManager->triggerNotification( tran );
    }

    void ECConnectionNotificationManager::triggerNotification( const QnTransaction<ApiLicenseData>& tran ) {
        m_licenseManager->triggerNotification( tran );
    }

    void ECConnectionNotificationManager::triggerNotification( const QnTransaction<ApiResetBusinessRuleData>& tran ) {
        m_businessEventManager->triggerNotification( tran );
    }

    void ECConnectionNotificationManager::triggerNotification( const QnTransaction<ApiCameraData>& tran ) {
        m_cameraManager->triggerNotification( tran );
    }

    void ECConnectionNotificationManager::triggerNotification( const QnTransaction<ApiCameraDataList>& tran ) {
        m_cameraManager->triggerNotification( tran );
    }

    void ECConnectionNotificationManager::triggerNotification( const QnTransaction<ApiCameraAttributesData>& tran ) {
        m_cameraManager->triggerNotification( tran );
    }

    void ECConnectionNotificationManager::triggerNotification( const QnTransaction<ApiCameraAttributesDataList>& tran ) {
        m_cameraManager->triggerNotification( tran );
    }

    void ECConnectionNotificationManager::triggerNotification( const QnTransaction<ApiBusinessActionData>& tran ) {
        m_businessEventManager->triggerNotification( tran );
    }

    void ECConnectionNotificationManager::triggerNotification( const QnTransaction<ApiVideowallData>& tran ) {
        m_videowallManager->triggerNotification( tran );
    }

    void ECConnectionNotificationManager::triggerNotification( const QnTransaction<ApiIdData>& tran ) {
        switch( tran.command )
        {
        case ApiCommand::removeResource:
            return m_resourceManager->triggerNotification( tran );
        case ApiCommand::removeCamera:
            return m_cameraManager->triggerNotification( tran );
        case ApiCommand::removeMediaServer:
            return m_mediaServerManager->triggerNotification( tran );
        case ApiCommand::removeUser:
            return m_userManager->triggerNotification( tran );
        case ApiCommand::removeBusinessRule:
            return m_businessEventManager->triggerNotification( tran );
        case ApiCommand::removeLayout:
            return m_layoutManager->triggerNotification( tran );
        case ApiCommand::removeVideowall:
            return m_videowallManager->triggerNotification( tran );
        case ApiCommand::forcePrimaryTimeServer:
            //#ak no notification needed
            break;
        default:
            assert( false );
        }
    }

    void ECConnectionNotificationManager::triggerNotification( const QnTransaction<ApiRuntimeData>& tran )
    {
        Q_ASSERT(tran.command == ApiCommand::runtimeInfoChanged);
        emit m_ecConnection->runtimeInfoChanged(tran.params);
    }

    void ECConnectionNotificationManager::triggerNotification(const QnTransaction<ApiDatabaseDumpData> & /*tran*/)
    {
        emit m_ecConnection->databaseDumped();
    }

    void ECConnectionNotificationManager::triggerNotification( const QnTransaction<ApiMediaServerData>& tran ) {
        m_mediaServerManager->triggerNotification( tran );
    }

<<<<<<< HEAD
    void ECConnectionNotificationManager::triggerNotification( const QnTransaction<ApiStorageData>& tran ) {
=======
    void ECConnectionNotificationManager::triggerNotification( const QnTransaction<ApiMediaServerUserAttributesData>& tran ) {
        m_mediaServerManager->triggerNotification( tran );
    }

    void ECConnectionNotificationManager::triggerNotification( const QnTransaction<ApiMediaServerUserAttributesDataList>& tran ) {
>>>>>>> 0d07c9ea
        m_mediaServerManager->triggerNotification( tran );
    }

    void ECConnectionNotificationManager::triggerNotification( const QnTransaction<ApiResourceData>& tran ) {
        m_resourceManager->triggerNotification( tran );
    }

    void ECConnectionNotificationManager::triggerNotification( const QnTransaction<ApiSetResourceStatusData>& tran ) {
        m_resourceManager->triggerNotification( tran );
    }

    /*
    void triggerNotification( const QnTransaction<ApiSetResourceDisabledData>& tran ) {
        m_resourceManager->triggerNotification( tran );
    }
    */

    void ECConnectionNotificationManager::triggerNotification( const QnTransaction<ApiResourceParamWithRefData>& tran ) {
        m_resourceManager->triggerNotification( tran );
    }

    void ECConnectionNotificationManager::triggerNotification( const QnTransaction<ApiResourceParamWithRefDataList>& tran ) {
        m_resourceManager->triggerNotification( tran );
    }

    void ECConnectionNotificationManager::triggerNotification( const QnTransaction<ApiCameraServerItemData>& tran ) {
        return m_cameraManager->triggerNotification( tran );
    }

    void ECConnectionNotificationManager::triggerNotification( const QnTransaction<ApiUserData>& tran ) {
        return m_userManager->triggerNotification( tran );
    }

    void ECConnectionNotificationManager::triggerNotification( const QnTransaction<ApiBusinessRuleData>& tran ) {
        return m_businessEventManager->triggerNotification( tran );
    }

    void ECConnectionNotificationManager::triggerNotification( const QnTransaction<ApiLayoutData>& tran ) {
        return m_layoutManager->triggerNotification( tran );
    }

    void ECConnectionNotificationManager::triggerNotification( const QnTransaction<ApiLayoutDataList>& tran ) {
        return m_layoutManager->triggerNotification( tran );
    }

    void ECConnectionNotificationManager::triggerNotification( const QnTransaction<ApiStoredFilePath>& tran ) {
        assert(tran.command == ApiCommand::removeStoredFile);
        m_storedFileManager->triggerNotification(tran);
    }

    void ECConnectionNotificationManager::triggerNotification( const QnTransaction<ApiStoredFileData>& tran ) {
        return m_storedFileManager->triggerNotification( tran );
    }

    void ECConnectionNotificationManager::triggerNotification( const QnTransaction<ApiFullInfoData>& tran ) {
        QnFullResourceData fullResData;
        fromApiToResourceList(tran.params, fullResData, m_resCtx);
        emit m_ecConnection->initNotification(fullResData);
        foreach(const ApiDiscoveryData& data, tran.params.discoveryData)
            m_discoveryManager->triggerNotification(data);
    }

    void ECConnectionNotificationManager::triggerNotification( const QnTransaction<ApiPanicModeData>& tran ) {
        emit m_ecConnection->panicModeChanged(tran.params.mode);
    }

    void ECConnectionNotificationManager::triggerNotification(const QnTransaction<ApiVideowallControlMessageData>& tran ) {
        return m_videowallManager->triggerNotification(tran);
    }

    void ECConnectionNotificationManager::triggerNotification( const QnTransaction<ApiEmailSettingsData>& /*tran*/ ) {
    }

    void ECConnectionNotificationManager::triggerNotification( const QnTransaction<ApiEmailData>& /*tran*/ ) {
    }

    void ECConnectionNotificationManager::triggerNotification( const QnTransaction<ApiUpdateInstallData>& tran ) {
        assert(tran.command == ApiCommand::installUpdate);
        m_updatesManager->triggerNotification(tran);
    }

    void ECConnectionNotificationManager::triggerNotification(const QnTransaction<ApiUpdateUploadData>& tran ) {
        m_updatesManager->triggerNotification(tran);
    }

    void ECConnectionNotificationManager::triggerNotification(const QnTransaction<ApiUpdateUploadResponceData>& tran ) {
        m_updatesManager->triggerNotification(tran);
    }

    void ECConnectionNotificationManager::triggerNotification( const QnTransaction<ApiCameraBookmarkTagDataList>& tran ) {
        m_cameraManager->triggerNotification(tran);
    }

    void ECConnectionNotificationManager::triggerNotification( const QnTransaction<ApiPeerSystemTimeData>& /*tran*/ ) {
        //#ak no notification needed in this case
    }

    void ECConnectionNotificationManager::triggerNotification( const QnTransaction<ApiPeerSystemTimeDataList>& /*tran*/ ) {
        //#ak no notification needed in this case
    }

    void ECConnectionNotificationManager::triggerNotification(const QnTransaction<ApiModuleData> &tran) {
        m_miscManager->triggerNotification(tran);
    }

    void ECConnectionNotificationManager::triggerNotification(const QnTransaction<ApiModuleDataList> &tran) {
        m_miscManager->triggerNotification(tran);
    }

    void ECConnectionNotificationManager::triggerNotification(const QnTransaction<ApiDiscoveryData> &tran) {
        m_discoveryManager->triggerNotification(tran);
    }

    void ECConnectionNotificationManager::triggerNotification(const QnTransaction<ApiDiscoverPeerData> &tran) {
        m_discoveryManager->triggerNotification(tran);
    }

    void ECConnectionNotificationManager::triggerNotification(const QnTransaction<ApiSystemNameData> &tran) {
        m_miscManager->triggerNotification(tran);
    }
}<|MERGE_RESOLUTION|>--- conflicted
+++ resolved
@@ -130,15 +130,15 @@
         m_mediaServerManager->triggerNotification( tran );
     }
 
-<<<<<<< HEAD
     void ECConnectionNotificationManager::triggerNotification( const QnTransaction<ApiStorageData>& tran ) {
-=======
+        m_mediaServerManager->triggerNotification( tran );
+    }
+	
     void ECConnectionNotificationManager::triggerNotification( const QnTransaction<ApiMediaServerUserAttributesData>& tran ) {
         m_mediaServerManager->triggerNotification( tran );
     }
 
     void ECConnectionNotificationManager::triggerNotification( const QnTransaction<ApiMediaServerUserAttributesDataList>& tran ) {
->>>>>>> 0d07c9ea
         m_mediaServerManager->triggerNotification( tran );
     }
 
