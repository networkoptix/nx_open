--- conflicted
+++ resolved
@@ -15,12 +15,9 @@
 #include "managers/user_manager.h"
 #include "managers/videowall_manager.h"
 #include "managers/updates_manager.h"
-<<<<<<< HEAD
 #include "managers/time_manager.h"
-=======
 #include "managers/misc_manager.h"
 #include "managers/discovery_manager.h"
->>>>>>> 8599fb6c
 
 
 namespace ec2
@@ -209,10 +206,10 @@
         m_cameraManager->triggerNotification(tran);
     }
 
-<<<<<<< HEAD
     void ECConnectionNotificationManager::triggerNotification( const QnTransaction<ApiPeerSystemTimeData>& /*tran*/ ) {
         //#ak no notification needed in this case
-=======
+    }
+
     void ECConnectionNotificationManager::triggerNotification(const QnTransaction<ApiModuleData> &tran) {
         m_miscManager->triggerNotification(tran);
     }
@@ -239,6 +236,5 @@
 
     void ECConnectionNotificationManager::triggerNotification(const QnTransaction<ApiSystemNameData> &tran) {
         m_miscManager->triggerNotification(tran);
->>>>>>> 8599fb6c
     }
 }