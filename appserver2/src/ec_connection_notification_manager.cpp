/**********************************************************
* 28 may 2014
* a.kolesnikov
***********************************************************/

#include "ec_connection_notification_manager.h"

#include "managers/business_event_manager.h"
#include "managers/camera_manager.h"
#include "managers/layout_manager.h"
#include "managers/license_manager.h"
#include "managers/stored_file_manager.h"
#include "managers/media_server_manager.h"
#include "managers/resource_manager.h"
#include "managers/user_manager.h"
#include "managers/videowall_manager.h"
#include "managers/updates_manager.h"
#include "managers/time_manager.h"
#include "managers/misc_manager.h"
#include "managers/discovery_manager.h"

namespace ec2
{
    ECConnectionNotificationManager::ECConnectionNotificationManager(const ResourceContext& resCtx,
        AbstractECConnection* ecConnection,
        QnLicenseNotificationManager* licenseManager,
        QnResourceNotificationManager* resourceManager,
        QnMediaServerNotificationManager* mediaServerManager,
        QnCameraNotificationManager* cameraManager,
        QnUserNotificationManager* userManager,
        QnBusinessEventNotificationManager* businessEventManager,
        QnLayoutNotificationManager* layoutManager,
        QnVideowallNotificationManager* videowallManager,
        QnStoredFileNotificationManager* storedFileManager,
        QnUpdatesNotificationManager* updatesManager,
        QnMiscNotificationManager *miscManager,
        QnDiscoveryNotificationManager *discoveryManager)
    :
        m_resCtx( resCtx ),
        m_ecConnection( ecConnection ),
        m_licenseManager( licenseManager ),
        m_resourceManager( resourceManager ),
        m_mediaServerManager( mediaServerManager ),
        m_cameraManager( cameraManager ),
        m_userManager( userManager ),
        m_businessEventManager( businessEventManager ),
        m_layoutManager( layoutManager ),
        m_videowallManager( videowallManager ),
        m_storedFileManager( storedFileManager ),
        m_updatesManager( updatesManager ),
        m_miscManager( miscManager ),
        m_discoveryManager( discoveryManager )
    {
    }

    void ECConnectionNotificationManager::triggerNotification( const QnTransaction<ApiLicenseDataList>& tran ) {
        m_licenseManager->triggerNotification( tran );
    }

    void ECConnectionNotificationManager::triggerNotification( const QnTransaction<ApiLicenseData>& tran ) {
        m_licenseManager->triggerNotification( tran );
    }

    void ECConnectionNotificationManager::triggerNotification( const QnTransaction<ApiResetBusinessRuleData>& tran ) {
        m_businessEventManager->triggerNotification( tran );
    }

    void ECConnectionNotificationManager::triggerNotification( const QnTransaction<ApiCameraData>& tran ) {
        m_cameraManager->triggerNotification( tran );
    }

    void ECConnectionNotificationManager::triggerNotification( const QnTransaction<ApiCameraDataList>& tran ) {
        m_cameraManager->triggerNotification( tran );
    }

    void ECConnectionNotificationManager::triggerNotification( const QnTransaction<ApiCameraAttributesData>& tran ) {
        m_cameraManager->triggerNotification( tran );
    }

    void ECConnectionNotificationManager::triggerNotification( const QnTransaction<ApiCameraAttributesDataList>& tran ) {
        m_cameraManager->triggerNotification( tran );
    }

    void ECConnectionNotificationManager::triggerNotification( const QnTransaction<ApiBusinessActionData>& tran ) {
        m_businessEventManager->triggerNotification( tran );
    }

    void ECConnectionNotificationManager::triggerNotification( const QnTransaction<ApiVideowallData>& tran ) {
        m_videowallManager->triggerNotification( tran );
    }

    void ECConnectionNotificationManager::triggerNotification( const QnTransaction<ApiIdDataList>& tran ) {
        switch( tran.command )
        {
        case ApiCommand::removeStorages:
            return m_mediaServerManager->triggerNotification( tran );
        case ApiCommand::removeResources:
            return m_resourceManager->triggerNotification( tran );
        default:
            assert( false );
        }
    }

    void ECConnectionNotificationManager::triggerNotification( const QnTransaction<ApiIdData>& tran ) {
        switch( tran.command )
        {
        case ApiCommand::removeResource:
            return m_resourceManager->triggerNotification( tran );
        case ApiCommand::removeCamera:
            return m_cameraManager->triggerNotification( tran );
        case ApiCommand::removeMediaServer:
        case ApiCommand::removeStorage:
            return m_mediaServerManager->triggerNotification( tran );
        case ApiCommand::removeUser:
            return m_userManager->triggerNotification( tran );
        case ApiCommand::removeBusinessRule:
            return m_businessEventManager->triggerNotification( tran );
        case ApiCommand::removeLayout:
            return m_layoutManager->triggerNotification( tran );
        case ApiCommand::removeVideowall:
            return m_videowallManager->triggerNotification( tran );
        case ApiCommand::forcePrimaryTimeServer:
            //#ak no notification needed
            break;
        default:
            assert( false );
        }
    }

    void ECConnectionNotificationManager::triggerNotification( const QnTransaction<ApiRuntimeData>& tran )
    {
        Q_ASSERT(tran.command == ApiCommand::runtimeInfoChanged);
        emit m_ecConnection->runtimeInfoChanged(tran.params);
    }

    void ECConnectionNotificationManager::triggerNotification(const QnTransaction<ApiDatabaseDumpData> & /*tran*/)
    {
        databaseReplaceRequired();
    }

<<<<<<< HEAD
    void ECConnectionNotificationManager::triggerNotification( const QnTransaction<ApiClientInfoData> & /*tran*/ ) {}
    void ECConnectionNotificationManager::triggerNotification( const QnTransaction<ApiClientInfoDataList> & /*tran*/ ) {}
=======
    void ECConnectionNotificationManager::triggerNotification( const QnTransaction<ApiReverseConnectionData>& tran )
    {
        Q_ASSERT(tran.command == ApiCommand::openReverseConnection);
        emit m_ecConnection->reverseConnectionRequested(tran.params);
    }
>>>>>>> 61f4cda0

    void ECConnectionNotificationManager::databaseReplaceRequired()
    {
        emit m_ecConnection->databaseDumped();
    }

    void ECConnectionNotificationManager::triggerNotification( const QnTransaction<ApiMediaServerData>& tran ) {
        m_mediaServerManager->triggerNotification( tran );
    }

    void ECConnectionNotificationManager::triggerNotification( const QnTransaction<ApiStorageData>& tran ) {
        m_mediaServerManager->triggerNotification( tran );
    }

    void ECConnectionNotificationManager::triggerNotification( const QnTransaction<ApiStorageDataList>& tran ) {
        m_mediaServerManager->triggerNotification( tran );
    }

    void ECConnectionNotificationManager::triggerNotification( const QnTransaction<ApiMediaServerUserAttributesData>& tran ) {
        m_mediaServerManager->triggerNotification( tran );
    }

    void ECConnectionNotificationManager::triggerNotification( const QnTransaction<ApiMediaServerUserAttributesDataList>& tran ) {
        m_mediaServerManager->triggerNotification( tran );
    }

    void ECConnectionNotificationManager::triggerNotification( const QnTransaction<ApiResourceData>& tran ) {
        m_resourceManager->triggerNotification( tran );
    }

    void ECConnectionNotificationManager::triggerNotification( const QnTransaction<ApiResourceStatusData>& tran ) {
        m_resourceManager->triggerNotification( tran );
    }

    void ECConnectionNotificationManager::triggerNotification( const QnTransaction<ApiLicenseOverflowData>& tran ) {
        m_resourceManager->triggerNotification( tran );
    }

    /*
    void triggerNotification( const QnTransaction<ApiSetResourceDisabledData>& tran ) {
        m_resourceManager->triggerNotification( tran );
    }
    */

    void ECConnectionNotificationManager::triggerNotification( const QnTransaction<ApiResourceParamWithRefData>& tran ) {
        m_resourceManager->triggerNotification( tran );
    }

    void ECConnectionNotificationManager::triggerNotification( const QnTransaction<ApiResourceParamWithRefDataList>& tran ) {
        m_resourceManager->triggerNotification( tran );
    }

    void ECConnectionNotificationManager::triggerNotification( const QnTransaction<ApiCameraServerItemData>& tran ) {
        return m_cameraManager->triggerNotification( tran );
    }

    void ECConnectionNotificationManager::triggerNotification( const QnTransaction<ApiUserData>& tran ) {
        return m_userManager->triggerNotification( tran );
    }

    void ECConnectionNotificationManager::triggerNotification( const QnTransaction<ApiBusinessRuleData>& tran ) {
        return m_businessEventManager->triggerNotification( tran );
    }

    void ECConnectionNotificationManager::triggerNotification( const QnTransaction<ApiLayoutData>& tran ) {
        return m_layoutManager->triggerNotification( tran );
    }

    void ECConnectionNotificationManager::triggerNotification( const QnTransaction<ApiLayoutDataList>& tran ) {
        return m_layoutManager->triggerNotification( tran );
    }

    void ECConnectionNotificationManager::triggerNotification( const QnTransaction<ApiStoredFilePath>& tran ) {
        assert(tran.command == ApiCommand::removeStoredFile);
        m_storedFileManager->triggerNotification(tran);
    }

    void ECConnectionNotificationManager::triggerNotification( const QnTransaction<ApiStoredFileData>& tran ) {
        return m_storedFileManager->triggerNotification( tran );
    }

    void ECConnectionNotificationManager::triggerNotification( const QnTransaction<ApiFullInfoData>& tran ) {
        QnFullResourceData fullResData;
        fromApiToResourceList(tran.params, fullResData, m_resCtx);
        emit m_ecConnection->initNotification(fullResData);
        for(const ApiDiscoveryData& data: tran.params.discoveryData)
            m_discoveryManager->triggerNotification(data);
    }

    void ECConnectionNotificationManager::triggerNotification(const QnTransaction<ApiVideowallControlMessageData>& tran ) {
        return m_videowallManager->triggerNotification(tran);
    }

    void ECConnectionNotificationManager::triggerNotification( const QnTransaction<ApiEmailSettingsData>& /*tran*/ ) {
    }

    void ECConnectionNotificationManager::triggerNotification( const QnTransaction<ApiEmailData>& /*tran*/ ) {
    }

    void ECConnectionNotificationManager::triggerNotification( const QnTransaction<ApiUpdateInstallData>& tran ) {
        assert(tran.command == ApiCommand::installUpdate);
        m_updatesManager->triggerNotification(tran);
    }

    void ECConnectionNotificationManager::triggerNotification(const QnTransaction<ApiUpdateUploadData>& tran ) {
        m_updatesManager->triggerNotification(tran);
    }

    void ECConnectionNotificationManager::triggerNotification(const QnTransaction<ApiUpdateUploadResponceData>& tran ) {
        m_updatesManager->triggerNotification(tran);
    }

    void ECConnectionNotificationManager::triggerNotification( const QnTransaction<ApiCameraBookmarkTagDataList>& tran ) {
        m_cameraManager->triggerNotification(tran);
    }

    void ECConnectionNotificationManager::triggerNotification( const QnTransaction<ApiPeerSystemTimeData>& /*tran*/ ) {
        //#ak no notification needed in this case
    }

    void ECConnectionNotificationManager::triggerNotification( const QnTransaction<ApiPeerSystemTimeDataList>& /*tran*/ ) {
        //#ak no notification needed in this case
    }

    void ECConnectionNotificationManager::triggerNotification(const QnTransaction<ApiModuleData> &tran) {
        m_miscManager->triggerNotification(tran);
    }

    void ECConnectionNotificationManager::triggerNotification(const QnTransaction<ApiModuleDataList> &tran) {
        m_miscManager->triggerNotification(tran);
    }

    void ECConnectionNotificationManager::triggerNotification(const QnTransaction<ApiDiscoveryData> &tran) {
        m_discoveryManager->triggerNotification(tran);
    }

    void ECConnectionNotificationManager::triggerNotification(const QnTransaction<ApiDiscoveryDataList> &tran) {
        m_discoveryManager->triggerNotification(tran);
    }

    void ECConnectionNotificationManager::triggerNotification(const QnTransaction<ApiDiscoverPeerData> &tran) {
        m_discoveryManager->triggerNotification(tran);
    }

    void ECConnectionNotificationManager::triggerNotification(const QnTransaction<ApiSystemNameData> &tran) {
        m_miscManager->triggerNotification(tran);
    }
}<|MERGE_RESOLUTION|>--- conflicted
+++ resolved
@@ -138,16 +138,14 @@
         databaseReplaceRequired();
     }
 
-<<<<<<< HEAD
+    void ECConnectionNotificationManager::triggerNotification( const QnTransaction<ApiReverseConnectionData>& tran )
+    {
+        Q_ASSERT(tran.command == ApiCommand::openReverseConnection);
+        emit m_ecConnection->reverseConnectionRequested(tran.params);
+    }
+
     void ECConnectionNotificationManager::triggerNotification( const QnTransaction<ApiClientInfoData> & /*tran*/ ) {}
     void ECConnectionNotificationManager::triggerNotification( const QnTransaction<ApiClientInfoDataList> & /*tran*/ ) {}
-=======
-    void ECConnectionNotificationManager::triggerNotification( const QnTransaction<ApiReverseConnectionData>& tran )
-    {
-        Q_ASSERT(tran.command == ApiCommand::openReverseConnection);
-        emit m_ecConnection->reverseConnectionRequested(tran.params);
-    }
->>>>>>> 61f4cda0
 
     void ECConnectionNotificationManager::databaseReplaceRequired()
     {
