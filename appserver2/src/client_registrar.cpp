--- conflicted
+++ resolved
@@ -52,13 +52,7 @@
         loadQueryParam(
             queryParams, "videoWallControlSession", &peerRuntimeInfo->data.videoWallControlSession))
     {
-<<<<<<< HEAD
-        peerRuntimeInfo.data.videoWallInstanceGuid =
-            QnUuid(videoWallInstanceGuidIter->second);
-        peerRuntimeInfo.data.peer.peerType = nx::vms::api::PeerType::videowallClient;
-=======
         peerRuntimeInfo->data.peer.peerType = Qn::PT_VideowallClient;
->>>>>>> 64b34917
     }
 }
 
