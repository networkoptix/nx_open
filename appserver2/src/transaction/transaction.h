--- conflicted
+++ resolved
@@ -155,13 +155,11 @@
             getCameraBookmarkTags = 63,
             removeCameraBookmarkTags = 64,
 
-<<<<<<< HEAD
             //!ApiModuleData
             moduleInfo = 65,
-=======
-            //ApiHelpGroupDataList
-            getHelp = 65
->>>>>>> 5ad9e969
+
+            //!ApiHelpGroupDataList
+            getHelp = 66,
         };
         QN_ENABLE_ENUM_NUMERIC_SERIALIZATION(Value)
 
