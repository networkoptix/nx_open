#ifndef EC2_TRANSACTION_H
#define EC2_TRANSACTION_H

#include <vector>

#ifndef QN_NO_QT
#include <QtCore/QString>

#include "nx_ec/ec_api.h"
#include "nx_ec/data/api_license_data.h"
#include "nx_ec/data/api_email_data.h"
#endif

#include "utils/serialization/binary.h"

namespace ec2
{
    namespace ApiCommand
    {
        // TODO: #Elric #enum
        enum Value
        {
		    NotDefined                  = 0,

            /* System */
            tranSyncRequest             = 1,    /*< QnTranState */
            tranSyncResponse            = 2,    /*< QnTranStateResponse */       
            lockRequest                 = 3,    /*< ApiLockData */
            lockResponse                = 4,    /*< ApiLockData */
            unlockRequest               = 5,    /*< ApiLockData */
            peerAliveInfo               = 6,    /*< ApiPeerAliveData */

            /* Connection */
            testConnection              = 100,  /*< ApiLoginData */
            connect                     = 101,  /*< ApiLoginData */

            /* Common resource */
            saveResource                = 200,  /*< ApiResourceData */
            removeResource              = 201,  /*< ApiIdData */
            setResourceStatus           = 202,  /*< ApiSetResourceStatusData */
            getResourceParams           = 203,  /*< ApiResourceParamDataList */
            setResourceParams           = 204,  /*< ApiResourceParamsData */
            getResourceTypes            = 205,  /*< ApiResourceTypeDataList*/
            getFullInfo                 = 206,  /*< ApiFullInfoData */
            setPanicMode                = 207,  /*< ApiPanicModeData */

            /* Camera resource */
            getCameras                  = 300,  /*< ApiCameraDataList */
            saveCamera                  = 301,  /*< ApiCameraData */
            saveCameras                 = 302,  /*< ApiCameraDataList */
            removeCamera                = 303,  /*< ApiIdData */
            getCameraHistoryItems       = 304,  /*< ApiCameraServerItemDataList */
            addCameraHistoryItem        = 305,  /*< ApiCameraServerItemData */
            addCameraBookmarkTags       = 306,  /*< ApiCameraBookmarkTagDataList */
            getCameraBookmarkTags       = 307,  /*< ApiCameraBookmarkTagDataList */
            removeCameraBookmarkTags    = 308,
            
<<<<<<< HEAD
            //!ApiCameraData
            saveCamera = 14,
            //!ApiCameraList
            saveCameras = 15,
            //!ApiIdData
            removeCamera = 16,
            getCameras = 17,
            //!ApiCameraServerItemList
            getCameraHistoryItems = 18,
            //!ApiCameraServerItem
            addCameraHistoryItem = 19,

            getMediaServers = 20,
            //!ApiMediaServer
            saveMediaServer = 21,
            //!ApiIdData
            removeMediaServer = 22,

            //!ApiUser
            saveUser = 23,
            getUsers = 24,
            //!ApiIdData
            removeUser = 25,

            //!ApiBusinessRuleList
            getBusinessRules = 26,
            //!ApiBusinessRule
            saveBusinessRule = 27,
            //!ApiIdData
            removeBusinessRule = 28,
            //!ApiBusinessActionData
            broadcastBusinessAction = 29,
            //!ApiBusinessActionData
            execBusinessAction = 30,

            //!ApiResetBusinessRuleData
            resetBusinessRules = 31,

            //!ApiLayout
            saveLayouts = 32,
            //!ApiLayoutList
            saveLayout = 33,
            //!ApiLayoutList
            getLayouts = 34,
            //!ApiIdData
            removeLayout = 35,
            
            //!ApiVideowall
            saveVideowall = 36,
            getVideowalls = 37,
            //!ApiIdData
            removeVideowall = 38,

            //!ApiVideoWallControlMessage
            videowallControl = 39,

            //!
            listDirectory = 40,
            //!ApiStoredFileData
            getStoredFile = 41,
            //!ApiStoredFileData
            addStoredFile = 42,
            //!ApiStoredFileData
            updateStoredFile = 43,
            //!QString
            removeStoredFile = 44,

            //!ApiLicenseList
            addLicenses = 45,
            //!ApiLicense
            addLicense = 46,
            //!ApiLicenseList
            getLicenses = 47,

            // ApiEmailSettingsData
            testEmailSettings = 48,

            // ApiEmailData
            sendEmail = 49,

            //!ApiResourceParamList
            getSettings = 50,
            //!ApiResourceParamList
            saveSettings = 51,

            getCurrentTime = 52,

            tranSyncRequest = 53,
            tranSyncResponse = 54,
            
            peerAliveInfo = 55,
            
            //!ApiLockInfo
            lockRequest = 56,
            lockResponse = 57,
            unlockRequest = 58,

            //!ApiUpdateUploadData
            uploadUpdate = 59,
            //!ApiUpdateUploadResponceData
            uploadUpdateResponce = 60,
            //!ApiUpdateInstallData
            installUpdate = 61,

            //!ApiCameraBookmarkTagDataList
            addCameraBookmarkTags = 62,
            getCameraBookmarkTags = 63,
            removeCameraBookmarkTags = 64,

            //!ApiModuleData
            moduleInfo = 65,

            //!ApiDiscoveryDataList
            discoverPeer = 66,
            //!ApiDiscoveryDataList
            addDiscoveryInformation = 67,
            //!ApiDiscoveryDataList
            removeDiscoveryInformation = 68,
            //!QString
            changeSystemName = 69,

            //!ApiHelpGroupDataList
            getHelp = 70,

            //!ApiVideowallInstanceStatusData
            updateVideowallInstanceStatus = 71,

            //!ApiConnectionData
            addConnection = 72,
            removeConnection = 73,
            //!ApiConnectionDataList
            availableConnections = 74,

            //!ApiModuleDataList
            moduleInfoList = 75,
=======
          
            /* MediaServer resource */
            getMediaServers             = 400,  /*< ApiMediaServerDataList */
            saveMediaServer             = 401,  /*< ApiMediaServerData */
            removeMediaServer           = 402,  /*< ApiIdData */

            /* User resource */
            getUsers                    = 500,  /*< ApiUserDataList */
            saveUser                    = 501,  /*< ApiUserData */
            removeUser                  = 502,  /*< ApiIdData */

            /* Layout resource */
            getLayouts                  = 600,  /*< ApiLayoutDataList */
            saveLayout                  = 601,  /*< ApiLayoutDataList */
            saveLayouts                 = 602,  /*< ApiLayoutData */
            removeLayout                = 603,  /*< ApiIdData */

            /* Videowall resource */
            getVideowalls               = 700,  /*< ApiVideowallDataList */
            saveVideowall               = 701,  /*< ApiVideowallData */
            removeVideowall             = 702,  /*< ApiIdData */
            videowallControl            = 703,  /*< ApiVideowallControlMessageData */
            videowallInstanceStatus     = 704,  /*< ApiVideowallInstanceStatusData */

            /* Business rules */
            getBusinessRules            = 800,  /*< ApiBusinessRuleDataList */
            saveBusinessRule            = 801,  /*< ApiBusinessRuleData */
            removeBusinessRule          = 802,  /*< ApiIdData */
            resetBusinessRules          = 803,  /*< ApiResetBusinessRuleData */
            broadcastBusinessAction     = 804,  /*< ApiBusinessActionData */
            execBusinessAction          = 805,  /*< ApiBusinessActionData */

            /* Stored files */
            listDirectory               = 900,  /*< ApiStoredDirContents */
            getStoredFile               = 901,  /*< ApiStoredFileData */
            addStoredFile               = 902,  /*< ApiStoredFileData */
            updateStoredFile            = 903,  /*< ApiStoredFileData */
            removeStoredFile            = 904,  /*< ApiStoredFilePath */

            /* Licenses */
            getLicenses                 = 1000, /*< ApiLicenseDataList */
            addLicense                  = 1001, /*< ApiLicenseData */
            addLicenses                 = 1002, /*< ApiLicenseDataList */

            /* Email */
            testEmailSettings           = 1100, /*< ApiEmailSettingsData */
            sendEmail                   = 1101, /*< ApiEmailData */

            /* Auto-updates */
            uploadUpdate                = 1200, /*< ApiUpdateUploadData */
            uploadUpdateResponce        = 1201, /*< ApiUpdateUploadResponceData */
            installUpdate               = 1202, /*< ApiUpdateInstallData  */

            /* Misc */
            getSettings                 = 9000,  /*< ApiResourceParamDataList */
            saveSettings                = 9001,  /*< ApiResourceParamDataList */
            getCurrentTime              = 9002,  /*< ApiTimeData */         
            //getHelp                     = 9003,  /*< ApiHelpGroupDataList */
			runtimeInfoChanged          = 9004,  /*< ApiRuntimeData */

			maxTransactionValue         = 65535
>>>>>>> c5aef098
        };
        QN_ENABLE_ENUM_NUMERIC_SERIALIZATION(Value)

        QString toString( Value val );
        bool isSystem( Value val );
    }

    class QnAbstractTransaction
    {
    public:
		QnAbstractTransaction(): command(ApiCommand::NotDefined), persistent(false), timestamp(0), isLocal(false) {}
        QnAbstractTransaction(ApiCommand::Value command, bool persistent);
        
        static void setStartSequence(int value);
        void fillSequence();

        struct ID
        {
            ID(): sequence(0) {}
            QUuid peerID;
            QUuid dbID;
            qint32 sequence;

#ifndef QN_NO_QT
            friend uint qHash(const ec2::QnAbstractTransaction::ID &id) {
                return ::qHash(id.peerID.toRfc4122().append(id.dbID.toRfc4122()), id.sequence);
            }
#endif

            bool operator==(const ID &other) const {
                return peerID == other.peerID && dbID == other.dbID && sequence == other.sequence;
            }
        };

        ApiCommand::Value command;
        ID id;
        bool persistent;
        qint64 timestamp;
        
        bool isLocal; // do not propagate transactions to other server peers
    };

    typedef QnAbstractTransaction::ID QnAbstractTransaction_ID;
#define QnAbstractTransaction_ID_Fields (peerID)(dbID)(sequence)
#define QnAbstractTransaction_Fields (command)(id)(persistent)(timestamp)        

    template <class T>
    class QnTransaction: public QnAbstractTransaction
    {
    public:
        QnTransaction() {}
        QnTransaction(const QnAbstractTransaction& abstractTran): QnAbstractTransaction(abstractTran) {}
        QnTransaction(ApiCommand::Value command, bool persistent): QnAbstractTransaction(command, persistent) {}
        
        T params;
    };

    QN_FUSION_DECLARE_FUNCTIONS(QnAbstractTransaction::ID, (binary)(json))
    QN_FUSION_DECLARE_FUNCTIONS(QnAbstractTransaction, (binary)(json))

    template <class T, class Output>
    void serialize(const QnTransaction<T> &transaction,  QnOutputBinaryStream<Output> *stream)
    {
        QnBinary::serialize(static_cast<const QnAbstractTransaction &>(transaction), stream);
        QnBinary::serialize(transaction.params, stream);
    }

    template <class T, class Input>
    bool deserialize(QnInputBinaryStream<Input>* stream,  QnTransaction<T> *transaction)
    {
        return 
            QnBinary::deserialize(stream,  static_cast<QnAbstractTransaction *>(transaction)) &&
            QnBinary::deserialize(stream, &transaction->params);
    }

    int generateRequestID();
} // namespace ec2

QN_FUSION_DECLARE_FUNCTIONS_FOR_TYPES((ec2::ApiCommand::Value), (numeric))

#ifndef QN_NO_QT
Q_DECLARE_METATYPE(ec2::QnAbstractTransaction)
#endif

#endif  //EC2_TRANSACTION_H<|MERGE_RESOLUTION|>--- conflicted
+++ resolved
@@ -55,143 +55,6 @@
             getCameraBookmarkTags       = 307,  /*< ApiCameraBookmarkTagDataList */
             removeCameraBookmarkTags    = 308,
             
-<<<<<<< HEAD
-            //!ApiCameraData
-            saveCamera = 14,
-            //!ApiCameraList
-            saveCameras = 15,
-            //!ApiIdData
-            removeCamera = 16,
-            getCameras = 17,
-            //!ApiCameraServerItemList
-            getCameraHistoryItems = 18,
-            //!ApiCameraServerItem
-            addCameraHistoryItem = 19,
-
-            getMediaServers = 20,
-            //!ApiMediaServer
-            saveMediaServer = 21,
-            //!ApiIdData
-            removeMediaServer = 22,
-
-            //!ApiUser
-            saveUser = 23,
-            getUsers = 24,
-            //!ApiIdData
-            removeUser = 25,
-
-            //!ApiBusinessRuleList
-            getBusinessRules = 26,
-            //!ApiBusinessRule
-            saveBusinessRule = 27,
-            //!ApiIdData
-            removeBusinessRule = 28,
-            //!ApiBusinessActionData
-            broadcastBusinessAction = 29,
-            //!ApiBusinessActionData
-            execBusinessAction = 30,
-
-            //!ApiResetBusinessRuleData
-            resetBusinessRules = 31,
-
-            //!ApiLayout
-            saveLayouts = 32,
-            //!ApiLayoutList
-            saveLayout = 33,
-            //!ApiLayoutList
-            getLayouts = 34,
-            //!ApiIdData
-            removeLayout = 35,
-            
-            //!ApiVideowall
-            saveVideowall = 36,
-            getVideowalls = 37,
-            //!ApiIdData
-            removeVideowall = 38,
-
-            //!ApiVideoWallControlMessage
-            videowallControl = 39,
-
-            //!
-            listDirectory = 40,
-            //!ApiStoredFileData
-            getStoredFile = 41,
-            //!ApiStoredFileData
-            addStoredFile = 42,
-            //!ApiStoredFileData
-            updateStoredFile = 43,
-            //!QString
-            removeStoredFile = 44,
-
-            //!ApiLicenseList
-            addLicenses = 45,
-            //!ApiLicense
-            addLicense = 46,
-            //!ApiLicenseList
-            getLicenses = 47,
-
-            // ApiEmailSettingsData
-            testEmailSettings = 48,
-
-            // ApiEmailData
-            sendEmail = 49,
-
-            //!ApiResourceParamList
-            getSettings = 50,
-            //!ApiResourceParamList
-            saveSettings = 51,
-
-            getCurrentTime = 52,
-
-            tranSyncRequest = 53,
-            tranSyncResponse = 54,
-            
-            peerAliveInfo = 55,
-            
-            //!ApiLockInfo
-            lockRequest = 56,
-            lockResponse = 57,
-            unlockRequest = 58,
-
-            //!ApiUpdateUploadData
-            uploadUpdate = 59,
-            //!ApiUpdateUploadResponceData
-            uploadUpdateResponce = 60,
-            //!ApiUpdateInstallData
-            installUpdate = 61,
-
-            //!ApiCameraBookmarkTagDataList
-            addCameraBookmarkTags = 62,
-            getCameraBookmarkTags = 63,
-            removeCameraBookmarkTags = 64,
-
-            //!ApiModuleData
-            moduleInfo = 65,
-
-            //!ApiDiscoveryDataList
-            discoverPeer = 66,
-            //!ApiDiscoveryDataList
-            addDiscoveryInformation = 67,
-            //!ApiDiscoveryDataList
-            removeDiscoveryInformation = 68,
-            //!QString
-            changeSystemName = 69,
-
-            //!ApiHelpGroupDataList
-            getHelp = 70,
-
-            //!ApiVideowallInstanceStatusData
-            updateVideowallInstanceStatus = 71,
-
-            //!ApiConnectionData
-            addConnection = 72,
-            removeConnection = 73,
-            //!ApiConnectionDataList
-            availableConnections = 74,
-
-            //!ApiModuleDataList
-            moduleInfoList = 75,
-=======
           
             /* MediaServer resource */
             getMediaServers             = 400,  /*< ApiMediaServerDataList */
@@ -245,15 +108,29 @@
             uploadUpdateResponce        = 1201, /*< ApiUpdateUploadResponceData */
             installUpdate               = 1202, /*< ApiUpdateInstallData  */
 
+            /* Module information */
+            moduleInfo                  = 1301, /*< ApiModuleData */
+            moduleInfoList              = 1302, /*< ApiModuleDataList */
+
+            /* Discovery */
+            discoverPeer                = 1401, /*< ApiDiscoveryData */
+            addDiscoveryInformation     = 1402, /*< ApiDiscoveryDataList*/
+            removeDiscoveryInformation  = 1403, /*< ApiDiscoveryDataList*/
+
+            addConnection               = 1501, /*< ApiConnectionData */
+            removeConnection            = 1502, /*< ApiConnectionData */
+            availableConnections        = 1503, /*< ApiConnectionDataList */
+
             /* Misc */
             getSettings                 = 9000,  /*< ApiResourceParamDataList */
             saveSettings                = 9001,  /*< ApiResourceParamDataList */
             getCurrentTime              = 9002,  /*< ApiTimeData */         
+            changeSystemName            = 9003,  /*< ApiSystemNameData */
+
             //getHelp                     = 9003,  /*< ApiHelpGroupDataList */
 			runtimeInfoChanged          = 9004,  /*< ApiRuntimeData */
 
-			maxTransactionValue         = 65535
->>>>>>> c5aef098
+            maxTransactionValue         = 65535
         };
         QN_ENABLE_ENUM_NUMERIC_SERIALIZATION(Value)
 
