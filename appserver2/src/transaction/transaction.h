--- conflicted
+++ resolved
@@ -1136,16 +1136,10 @@
                        InvalidAccess(), /* save permission checker */ \
                        InvalidAccess(), /* read permission checker */ \
                        FilterListByAccess<AdminOnlyAccess>(), /* Filter save func */ \
-<<<<<<< HEAD
                        FilterListByAccess<ReadResourceParamAccess>(), /* Filter read func */ \
                        ReadListAccessOut<AllowForAllAccess>(),  \
                        RegularTransactionType()) /* Check remote peer rights for outgoing transaction */ \
-APPLY(2008, rebuildTransactionLog, ApiRebuildTransactionLogData, \
-=======
-                       FilterListByAccess<AllowForAllAccess>(), /* Filter read func */ \
-                       ReadListAccessOut<AllowForAllAccess>()) /* Check remote peer rights for outgoing transaction */ \
 APPLY(2008, cleanupDatabase, ApiCleanupDatabaseData, \
->>>>>>> e96d7cbc
                        true, \
                        false, \
                        InvalidGetHashHelper(), \
