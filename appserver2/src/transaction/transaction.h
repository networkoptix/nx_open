#ifndef EC2_TRANSACTION_H
#define EC2_TRANSACTION_H

#include <vector>

#include <QtCore/QString>

#include "nx_ec/ec_api.h"
#include "nx_ec/data/api_license_data.h"
#include "nx_ec/data/api_email_data.h"
#include "utils/serialization/binary.h"


namespace ec2
{
    namespace ApiCommand
    {
        enum Value
        {
		    NotDefined = 0,

            testConnection = 1,
            connect = 2,

            clientInstanceId = 3,

            //!ApiResourceTypeList
            getResourceTypes = 4,
            //!ApiResource
            getResource = 5,
            //!ApiSetResourceStatusData
            setResourceStatus = 6,
            //!ApiSetResourceDisabledData
            setResourceDisabled = 7,
            //!ApiResourceParams
            setResourceParams = 8,
            getResourceParams = 9,
            //!ApiResource
            saveResource = 10,
            removeResource = 11,
            //!ApiPanicModeData
            setPanicMode = 12,
            //!ApiFullInfo,
            getAllDataList = 13,
            
<<<<<<< HEAD
            //!ApiCameraData
            saveCamera,
=======
            //!ApiCamera
            saveCamera = 14,
>>>>>>> 3caa3186
            //!ApiCameraList
            saveCameras = 15,
            //!ApiIdData
            removeCamera = 16,
            getCameras = 17,
            //!ApiCameraServerItemList
            getCameraHistoryList = 18,
            //!ApiCameraServerItem
<<<<<<< HEAD
            addCameraHistoryItem,
            //!ApiCameraBookmarkTagDataList
            getCameraBookmarkTagsUsage,
=======
            addCameraHistoryItem = 19,
>>>>>>> 3caa3186

            getMediaServerList = 20,
            //!ApiMediaServer
            saveMediaServer = 21,
            //!ApiIdData
            removeMediaServer = 22,

            //!ApiUser
            saveUser = 23,
            getUserList = 24,
            //!ApiIdData
            removeUser = 25,

            //!ApiBusinessRuleList
            getBusinessRuleList = 26,
            //!ApiBusinessRule
            saveBusinessRule = 27,
            //!ApiIdData
            removeBusinessRule = 28,
            //!ApiBusinessActionData
            broadcastBusinessAction = 29,
            //!ApiBusinessActionData
            execBusinessAction = 30,

            //!ApiResetBusinessRuleData
            resetBusinessRules = 31,

            //!ApiLayout
            saveLayouts = 32,
            //!ApiLayoutList
            saveLayout = 33,
            //!ApiLayoutList
            getLayoutList = 34,
            //!ApiIdData
            removeLayout = 35,
            
            //!ApiVideowall
            saveVideowall = 36,
            getVideowallList = 37,
            //!ApiIdData
            removeVideowall = 38,

            //!ApiVideoWallControlMessage
            videowallControl = 39,

            //!
            listDirectory = 40,
            //!ApiStoredFileData
            getStoredFile = 41,
            //!ApiStoredFileData
            addStoredFile = 42,
            //!ApiStoredFileData
            updateStoredFile = 43,
            //!QString
            removeStoredFile = 44,

            //!ApiLicenseList
            addLicenses = 45,
            //!ApiLicense
            addLicense = 46,
            //!ApiLicenseList
            getLicenses = 47,

            // ApiEmailSettingsData
            testEmailSettings = 48,

            // ApiEmailData
            sendEmail = 49,

            //!ApiResourceParamList
            getSettings = 50,
            //!ApiResourceParamList
            saveSettings = 51,

            getCurrentTime = 52,

            tranSyncRequest = 53,
            tranSyncResponse = 54,
            
            serverAliveInfo = 55,
            
            //!ApiLockInfo
            lockRequest = 56,
            lockResponse = 57,
            unlockRequest = 58,
        };
        QN_ENABLE_ENUM_NUMERIC_SERIALIZATION(Value)

        QString toString( Value val );
        bool isSystem( Value val );
    }

    class QnAbstractTransaction
    {
    public:
		QnAbstractTransaction(): command(ApiCommand::NotDefined), persistent(false), timestamp(0), localTransaction(false) {}
        QnAbstractTransaction(ApiCommand::Value command, bool persistent);
        
        static void setStartSequence(int value);
        void fillSequence();

        struct ID
        {
            ID(): sequence(0) {}
            QUuid peerGUID; // TODO: #Elric #EC2 rename into sane case
            qint32 sequence;
        };

        ApiCommand::Value command;
        ID id;
        bool persistent;
        qint64 timestamp;
        
        static QAtomicInt m_sequence;
        bool localTransaction; // do not propagate transactions to other server peers
    };

    typedef QSet<QnId> PeerList;

    template <class T>
    class QnTransaction: public QnAbstractTransaction
    {
    public:
        QnTransaction() {}
        QnTransaction(const QnAbstractTransaction& abstractTran): QnAbstractTransaction(abstractTran) {}
        QnTransaction(ApiCommand::Value command, bool persistent): QnAbstractTransaction(command, persistent) {}
        
        T params;
    };

    QN_FUSION_DECLARE_FUNCTIONS(QnAbstractTransaction::ID, (binary))
    QN_FUSION_DECLARE_FUNCTIONS(QnAbstractTransaction, (binary))

    template <class T, class Output>
    void serialize(const QnTransaction<T> &transaction, QnOutputBinaryStream<Output> *stream)
    {
        QnBinary::serialize(static_cast<const QnAbstractTransaction &>(transaction), stream);
        QnBinary::serialize(transaction.params, stream);
    }

    template <class T, class Input>
    bool deserialize(QnInputBinaryStream<Input>* stream, QnTransaction<T> *transaction)
    {
        return 
            QnBinary::deserialize(stream, static_cast<QnAbstractTransaction *>(transaction)) &&
            QnBinary::deserialize(stream, &transaction->params);
    }

    int generateRequestID();
} // namespace ec2

#endif  //EC2_TRANSACTION_H<|MERGE_RESOLUTION|>--- conflicted
+++ resolved
@@ -43,13 +43,8 @@
             //!ApiFullInfo,
             getAllDataList = 13,
             
-<<<<<<< HEAD
             //!ApiCameraData
-            saveCamera,
-=======
-            //!ApiCamera
             saveCamera = 14,
->>>>>>> 3caa3186
             //!ApiCameraList
             saveCameras = 15,
             //!ApiIdData
@@ -58,13 +53,9 @@
             //!ApiCameraServerItemList
             getCameraHistoryList = 18,
             //!ApiCameraServerItem
-<<<<<<< HEAD
-            addCameraHistoryItem,
+            addCameraHistoryItem = 19,
             //!ApiCameraBookmarkTagDataList
             getCameraBookmarkTagsUsage,
-=======
-            addCameraHistoryItem = 19,
->>>>>>> 3caa3186
 
             getMediaServerList = 20,
             //!ApiMediaServer
