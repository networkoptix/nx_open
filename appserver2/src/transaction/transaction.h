#ifndef EC2_TRANSACTION_H
#define EC2_TRANSACTION_H

#include <vector>

#include <QtCore/QString>

#include "nx_ec/ec_api.h"
#include "nx_ec/data/api_license_data.h"
#include "nx_ec/data/api_email_data.h"
#include "utils/serialization/binary.h"


namespace ec2
{
    namespace ApiCommand
    {
        // TODO: #Elric #enum
        enum Value
        {
		    NotDefined = 0,

            testConnection = 1,
            connect = 2,

            clientInstanceId = 3,

            //!ApiResourceTypeList
            getResourceTypes = 4,
            //!ApiResource
            getResource = 5,
            //!ApiSetResourceStatusData
            setResourceStatus = 6,
            //!ApiSetResourceDisabledData
            setResourceDisabled = 7,
            //!ApiResourceParams
            setResourceParams = 8,
            getResourceParams = 9,
            //!ApiResource
            saveResource = 10,
            removeResource = 11,
            //!ApiPanicModeData
            setPanicMode = 12,
            //!ApiFullInfo,
            getAllDataList = 13,
            
            //!ApiCamera
            saveCamera = 14,
            //!ApiCameraList
            saveCameras = 15,
            //!ApiIdData
            removeCamera = 16,
            getCameras = 17,
            //!ApiCameraServerItemList
            getCameraHistoryList = 18,
            //!ApiCameraServerItem
            addCameraHistoryItem = 19,

            getMediaServerList = 20,
            //!ApiMediaServer
            saveMediaServer = 21,
            //!ApiIdData
            removeMediaServer = 22,

            //!ApiUser
            saveUser = 23,
            getUserList = 24,
            //!ApiIdData
            removeUser = 25,

            //!ApiBusinessRuleList
            getBusinessRuleList = 26,
            //!ApiBusinessRule
            saveBusinessRule = 27,
            //!ApiIdData
            removeBusinessRule = 28,
            //!ApiBusinessActionData
            broadcastBusinessAction = 29,
            //!ApiBusinessActionData
            execBusinessAction = 30,

            //!ApiResetBusinessRuleData
            resetBusinessRules = 31,

            //!ApiLayout
            saveLayouts = 32,
            //!ApiLayoutList
            saveLayout = 33,
            //!ApiLayoutList
            getLayoutList = 34,
            //!ApiIdData
            removeLayout = 35,
            
            //!ApiVideowall
            saveVideowall = 36,
            getVideowallList = 37,
            //!ApiIdData
            removeVideowall = 38,

            //!ApiVideoWallControlMessage
            videowallControl = 39,

            //!
            listDirectory = 40,
            //!ApiStoredFileData
            getStoredFile = 41,
            //!ApiStoredFileData
            addStoredFile = 42,
            //!ApiStoredFileData
            updateStoredFile = 43,
            //!QString
            removeStoredFile = 44,

            //!ApiLicenseList
            addLicenses = 45,
            //!ApiLicense
            addLicense = 46,
            //!ApiLicenseList
            getLicenses = 47,

            // ApiEmailSettingsData
            testEmailSettings = 48,

            // ApiEmailData
            sendEmail = 49,

            //!ApiResourceParamList
            getSettings = 50,
            //!ApiResourceParamList
            saveSettings = 51,

            getCurrentTime = 52,

            tranSyncRequest = 53,
            tranSyncResponse = 54,
            
            serverAliveInfo = 55,
            
            //!ApiLockInfo
<<<<<<< HEAD
            lockRequest,
            lockResponse,
            unlockRequest,

            uploadUpdate,
            uploadUpdateResponce,
            installUpdate,
=======
            lockRequest = 56,
            lockResponse = 57,
            unlockRequest = 58,
>>>>>>> 4ee46b21
        };
        QN_ENABLE_ENUM_NUMERIC_SERIALIZATION(Value)

        QString toString( Value val );
        bool isSystem( Value val );
    }

    class QnAbstractTransaction
    {
    public:
		QnAbstractTransaction(): command(ApiCommand::NotDefined), persistent(false), timestamp(0), localTransaction(false) {}
        QnAbstractTransaction(ApiCommand::Value command, bool persistent);
        
        static void setStartSequence(int value);
        void fillSequence();

        struct ID
        {
            ID(): sequence(0) {}
            QUuid peerGUID; // TODO: #Elric #EC2 rename into sane case
            qint32 sequence;

            friend uint qHash(const ec2::QnAbstractTransaction::ID &id) {
                return ::qHash(id.peerGUID, id.sequence);
            }

            bool operator==(const ID &other) const {
                return peerGUID == other.peerGUID && sequence == other.sequence;
            }
        };

        ApiCommand::Value command;
        ID id;
        bool persistent;
        qint64 timestamp;
        
        static QAtomicInt m_sequence;
        bool localTransaction; // do not propagate transactions to other server peers
    };

    template <class T>
    class QnTransaction: public QnAbstractTransaction
    {
    public:
        QnTransaction() {}
        QnTransaction(const QnAbstractTransaction& abstractTran): QnAbstractTransaction(abstractTran) {}
        QnTransaction(ApiCommand::Value command, bool persistent): QnAbstractTransaction(command, persistent) {}
        
        T params;
    };

    QN_FUSION_DECLARE_FUNCTIONS(QnAbstractTransaction::ID, (binary))
    QN_FUSION_DECLARE_FUNCTIONS(QnAbstractTransaction, (binary))

    template <class T, class Output>
    void serialize(const QnTransaction<T> &transaction, QnOutputBinaryStream<Output> *stream)
    {
        QnBinary::serialize(static_cast<const QnAbstractTransaction &>(transaction), stream);
        QnBinary::serialize(transaction.params, stream);
    }

    template <class T, class Input>
    bool deserialize(QnInputBinaryStream<Input>* stream, QnTransaction<T> *transaction)
    {
        return 
            QnBinary::deserialize(stream, static_cast<QnAbstractTransaction *>(transaction)) &&
            QnBinary::deserialize(stream, &transaction->params);
    }

    int generateRequestID();
} // namespace ec2

Q_DECLARE_METATYPE(ec2::QnAbstractTransaction)

#endif  //EC2_TRANSACTION_H<|MERGE_RESOLUTION|>--- conflicted
+++ resolved
@@ -137,19 +137,16 @@
             serverAliveInfo = 55,
             
             //!ApiLockInfo
-<<<<<<< HEAD
-            lockRequest,
-            lockResponse,
-            unlockRequest,
-
-            uploadUpdate,
-            uploadUpdateResponce,
-            installUpdate,
-=======
             lockRequest = 56,
             lockResponse = 57,
             unlockRequest = 58,
->>>>>>> 4ee46b21
+
+            //!ApiUpdateUploadData
+            uploadUpdate = 59,
+            //!ApiUpdateUploadResponceData
+            uploadUpdateResponce = 60,
+            //!ApiUpdateInstallData
+            installUpdate = 61,
         };
         QN_ENABLE_ENUM_NUMERIC_SERIALIZATION(Value)
 
