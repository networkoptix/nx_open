#ifndef EC2_TRANSACTION_H
#define EC2_TRANSACTION_H

#include <vector>

#ifndef QN_NO_QT
#include <QtCore/QString>

#include "nx_ec/ec_api.h"
#include "nx_ec/data/api_license_data.h"
#include "nx_ec/data/api_email_data.h"
#endif

#include "utils/serialization/binary.h"

namespace ec2
{
    namespace ApiCommand
    {
        // TODO: #Elric #enum
        enum Value
        {
		    NotDefined = 0,

            testConnection = 1,
            connect = 2,

            clientInstanceId = 3,

            //!ApiResourceTypeList
            getResourceTypes = 4,
            //!ApiResource
            getResource = 5,
            //!ApiSetResourceStatusData
            setResourceStatus = 6,
            //!ApiSetResourceDisabledData
            //setResourceDisabled = 7,
            //!ApiResourceParams
            setResourceParams = 8,
            getResourceParams = 9,
            //!ApiResource
            saveResource = 10,
            removeResource = 11,
            //!ApiPanicModeData
            setPanicMode = 12,
            //!ApiFullInfo,
            getAllDataList = 13,
            
            //!ApiCameraData
            saveCamera = 14,
            //!ApiCameraList
            saveCameras = 15,
            //!ApiIdData
            removeCamera = 16,
            getCameras = 17,
            //!ApiCameraServerItemList
            getCameraHistoryList = 18,
            //!ApiCameraServerItem
            addCameraHistoryItem = 19,

            getMediaServerList = 20,
            //!ApiMediaServer
            saveMediaServer = 21,
            //!ApiIdData
            removeMediaServer = 22,

            //!ApiUser
            saveUser = 23,
            getUserList = 24,
            //!ApiIdData
            removeUser = 25,

            //!ApiBusinessRuleList
            getBusinessRuleList = 26,
            //!ApiBusinessRule
            saveBusinessRule = 27,
            //!ApiIdData
            removeBusinessRule = 28,
            //!ApiBusinessActionData
            broadcastBusinessAction = 29,
            //!ApiBusinessActionData
            execBusinessAction = 30,

            //!ApiResetBusinessRuleData
            resetBusinessRules = 31,

            //!ApiLayout
            saveLayouts = 32,
            //!ApiLayoutList
            saveLayout = 33,
            //!ApiLayoutList
            getLayoutList = 34,
            //!ApiIdData
            removeLayout = 35,
            
            //!ApiVideowall
            saveVideowall = 36,
            getVideowallList = 37,
            //!ApiIdData
            removeVideowall = 38,

            //!ApiVideoWallControlMessage
            videowallControl = 39,

            //!
            listDirectory = 40,
            //!ApiStoredFileData
            getStoredFile = 41,
            //!ApiStoredFileData
            addStoredFile = 42,
            //!ApiStoredFileData
            updateStoredFile = 43,
            //!QString
            removeStoredFile = 44,

            //!ApiLicenseList
            addLicenses = 45,
            //!ApiLicense
            addLicense = 46,
            //!ApiLicenseList
            getLicenses = 47,

            // ApiEmailSettingsData
            testEmailSettings = 48,

            // ApiEmailData
            sendEmail = 49,

            //!ApiResourceParamList
            getSettings = 50,
            //!ApiResourceParamList
            saveSettings = 51,

            getCurrentTime = 52,

            tranSyncRequest = 53,
            tranSyncResponse = 54,
            
            serverAliveInfo = 55,
            
            //!ApiLockInfo
            lockRequest = 56,
            lockResponse = 57,
            unlockRequest = 58,

            //!ApiUpdateUploadData
            uploadUpdate = 59,
            //!ApiUpdateUploadResponceData
            uploadUpdateResponce = 60,
            //!ApiUpdateInstallData
            installUpdate = 61,

            //!ApiCameraBookmarkTagDataList
            addCameraBookmarkTags = 62,
            getCameraBookmarkTags = 63,
            removeCameraBookmarkTags = 64,

<<<<<<< HEAD
            //!ApiModuleData
            moduleInfo = 65,

            //!ApiHelpGroupDataList
            getHelp = 66,
=======
            //ApiHelpGroupDataList
            getHelp = 65,

            //ApiVideowallInstanceStatusData
            updateVideowallInstanceStatus = 66
>>>>>>> b880bfc7
        };
        QN_ENABLE_ENUM_NUMERIC_SERIALIZATION(Value)

        QString toString( Value val );
        bool isSystem( Value val );
    }

    class QnAbstractTransaction
    {
    public:
		QnAbstractTransaction(): command(ApiCommand::NotDefined), persistent(false), timestamp(0), localTransaction(false) {}
        QnAbstractTransaction(ApiCommand::Value command, bool persistent);
        
        static void setStartSequence(int value);
        void fillSequence();

        struct ID
        {
            ID(): sequence(0) {}
            QUuid peerID;
            QUuid dbID;
            qint32 sequence;

#ifndef QN_NO_QT
            friend uint qHash(const ec2::QnAbstractTransaction::ID &id) {
                return ::qHash(id.peerID.toRfc4122().append(id.dbID.toRfc4122()), id.sequence);
            }
#endif

            bool operator==(const ID &other) const {
                return peerID == other.peerID && dbID == other.dbID && sequence == other.sequence;
            }
        };

        ApiCommand::Value command;
        ID id;
        bool persistent;
        qint64 timestamp;
        
        static QAtomicInt m_sequence;
        bool localTransaction; // do not propagate transactions to other server peers
    };

    typedef QnAbstractTransaction::ID QnAbstractTransaction_ID;
#define QnAbstractTransaction_ID_Fields (peerID)(dbID)(sequence)
#define QnAbstractTransaction_Fields (command)(id)(persistent)(timestamp)        

    template <class T>
    class QnTransaction: public QnAbstractTransaction
    {
    public:
        QnTransaction() {}
        QnTransaction(const QnAbstractTransaction& abstractTran): QnAbstractTransaction(abstractTran) {}
        QnTransaction(ApiCommand::Value command, bool persistent): QnAbstractTransaction(command, persistent) {}
        
        T params;
    };

    QN_FUSION_DECLARE_FUNCTIONS(QnAbstractTransaction::ID, (binary))
    QN_FUSION_DECLARE_FUNCTIONS(QnAbstractTransaction, (binary))

    template <class T, class Output>
    void serialize(const QnTransaction<T> &transaction, QnOutputBinaryStream<Output> *stream)
    {
        QnBinary::serialize(static_cast<const QnAbstractTransaction &>(transaction), stream);
        QnBinary::serialize(transaction.params, stream);
    }

    template <class T, class Input>
    bool deserialize(QnInputBinaryStream<Input>* stream, QnTransaction<T> *transaction)
    {
        return 
            QnBinary::deserialize(stream, static_cast<QnAbstractTransaction *>(transaction)) &&
            QnBinary::deserialize(stream, &transaction->params);
    }

    int generateRequestID();
} // namespace ec2

#ifndef QN_NO_QT
Q_DECLARE_METATYPE(ec2::QnAbstractTransaction)
#endif

#endif  //EC2_TRANSACTION_H<|MERGE_RESOLUTION|>--- conflicted
+++ resolved
@@ -155,19 +155,14 @@
             getCameraBookmarkTags = 63,
             removeCameraBookmarkTags = 64,
 
-<<<<<<< HEAD
             //!ApiModuleData
             moduleInfo = 65,
 
             //!ApiHelpGroupDataList
             getHelp = 66,
-=======
-            //ApiHelpGroupDataList
-            getHelp = 65,
-
-            //ApiVideowallInstanceStatusData
-            updateVideowallInstanceStatus = 66
->>>>>>> b880bfc7
+
+            //!ApiVideowallInstanceStatusData
+            updateVideowallInstanceStatus = 67,
         };
         QN_ENABLE_ENUM_NUMERIC_SERIALIZATION(Value)
 
