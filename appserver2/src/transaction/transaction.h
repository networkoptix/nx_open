--- conflicted
+++ resolved
@@ -1160,33 +1160,7 @@
                        InvalidFilterFunc(), /* Filter read func */ \
                        AllowForAllAccessOut(), /* Check remote peer rights for outgoing transaction */ \
                        RegularTransactionType()) /* regular transaction type */ \
-<<<<<<< HEAD
-APPLY(2001, forcePrimaryTimeServer, nx::vms::api::IdData, \
-                       false, \
-                       false, \
-                       CreateHashByIdHelper(), \
-                       &apiIdDataTriggerNotificationHelper, \
-                       AdminOnlyAccess(), /* save permission checker */ \
-                       AllowForAllAccess(), /* read permission checker */ \
-                       InvalidFilterFunc(), /* Filter save func */ \
-                       InvalidFilterFunc(), /* Filter read func */ \
-                       AllowForAllAccessOut(), /* Check remote peer rights for outgoing transaction */ \
-                       RegularTransactionType()) /* regular transaction type */ \
-APPLY(2002, broadcastPeerSystemTime, nx::vms::api::PeerSystemTimeData, \
-                       false, \
-                       true, \
-                       InvalidGetHashHelper(), \
-                       EmptyNotificationHelper(), \
-                       AdminOnlyAccess(), /* save permission checker */ \
-                       AllowForAllAccess(), /* read permission checker */ \
-                       InvalidFilterFunc(), /* Filter save func */ \
-                       InvalidFilterFunc(), /* Filter read func */ \
-                       AllowForAllAccessOut(), /* Check remote peer rights for outgoing transaction */ \
-                       RegularTransactionType()) /* regular transaction type */ \
 APPLY(2003, getCurrentTime, nx::vms::api::TimeData, \
-=======
-APPLY(2003, getCurrentTime, ApiTimeData, \
->>>>>>> 78a10fe0
                        false, \
                        false, \
                        InvalidGetHashHelper(), \
@@ -1209,22 +1183,7 @@
                        InvalidFilterFunc(), /* Filter read func */ \
                        AllowForAllAccessOut(), /* Check remote peer rights for outgoing transaction */ \
                        RegularTransactionType()) /* regular transaction type */ \
-<<<<<<< HEAD
-APPLY(2005, getKnownPeersSystemTime, nx::vms::api::PeerSystemTimeDataList, \
-                       false, \
-                       false, \
-                       InvalidGetHashHelper(), \
-                       InvalidTriggerNotificationHelper(), \
-                       InvalidAccess(), /* save permission checker */ \
-                       InvalidAccess(), /* read permission checker */ \
-                       FilterListByAccess<AdminOnlyAccess>(), /* Filter save func */ \
-                       FilterListByAccess<AllowForAllAccess>(), /* Filter read func */ \
-                       ReadListAccessOut<AllowForAllAccess>(), /* Check remote peer rights for outgoing transaction */ \
-                       RegularTransactionType()) /* regular transaction type */ \
 APPLY(2006, markLicenseOverflow, nx::vms::api::LicenseOverflowData, \
-=======
-APPLY(2006, markLicenseOverflow, ApiLicenseOverflowData, \
->>>>>>> 78a10fe0
                        true, \
                        false, \
                        InvalidGetHashHelper(), \
