#ifndef EC2_TRANSACTION_H
#define EC2_TRANSACTION_H

#include <vector>

#ifndef QN_NO_QT
#include <QtCore/QString>

#include "nx_ec/ec_api.h"
#include "nx_ec/data/api_license_data.h"
#include "nx_ec/data/api_email_data.h"
#endif

#include "utils/serialization/binary.h"

namespace ec2
{
    namespace ApiCommand
    {
        // TODO: #Elric #enum
        enum Value
        {
		    NotDefined                  = 0,

            /* System */
            tranSyncRequest             = 1,    /*< QnTranState */
            tranSyncResponse            = 2,    /*< int */       
            lockRequest                 = 3,    /*< ApiLockData */
            lockResponse                = 4,    /*< ApiLockData */
            unlockRequest               = 5,    /*< ApiLockData */
            peerAliveInfo               = 6,    //TODO: #rvasilenko replace

            /* Connection */
            testConnection              = 100,  /*< ApiLoginData */
            connect                     = 101,  /*< ApiLoginData */

            /* Common resource */
            saveResource                = 200,  /*< ApiResourceData */
            removeResource              = 201,  /*< ApiIdData */
            setResourceStatus           = 202,  /*< ApiSetResourceStatusData */
            getResourceParams           = 203,  /*< ApiResourceParamDataList */
            setResourceParams           = 204,  /*< ApiResourceParamsData */
            getResourceTypes            = 205,  /*< ApiResourceTypeDataList*/
            getFullInfo                 = 206,  /*< ApiFullInfoData */
            setPanicMode                = 207,  /*< ApiPanicModeData */

            /* Camera resource */
            getCameras                  = 300,  /*< ApiCameraDataList */
            saveCamera                  = 301,  /*< ApiCameraData */
            saveCameras                 = 302,  /*< ApiCameraDataList */
            removeCamera                = 303,  /*< ApiIdData */
            getCameraHistoryItems       = 304,  /*< ApiCameraServerItemDataList */
            addCameraHistoryItem        = 305,  /*< ApiCameraServerItemData */
            addCameraBookmarkTags       = 306,  /*< ApiCameraBookmarkTagDataList */
            getCameraBookmarkTags       = 307,  /*< ApiCameraBookmarkTagDataList */
            removeCameraBookmarkTags    = 308,
            
<<<<<<< HEAD
            //!ApiCameraData
            saveCamera = 14,
            //!ApiCameraList
            saveCameras = 15,
            //!ApiIdData
            removeCamera = 16,
            getCameras = 17,
            //!ApiCameraServerItemList
            getCameraHistoryItems = 18,
            //!ApiCameraServerItem
            addCameraHistoryItem = 19,

            getMediaServers = 20,
            //!ApiMediaServer
            saveMediaServer = 21,
            //!ApiIdData
            removeMediaServer = 22,

            //!ApiUser
            saveUser = 23,
            getUsers = 24,
            //!ApiIdData
            removeUser = 25,

            //!ApiBusinessRuleList
            getBusinessRules = 26,
            //!ApiBusinessRule
            saveBusinessRule = 27,
            //!ApiIdData
            removeBusinessRule = 28,
            //!ApiBusinessActionData
            broadcastBusinessAction = 29,
            //!ApiBusinessActionData
            execBusinessAction = 30,

            //!ApiResetBusinessRuleData
            resetBusinessRules = 31,

            //!ApiLayout
            saveLayouts = 32,
            //!ApiLayoutList
            saveLayout = 33,
            //!ApiLayoutList
            getLayouts = 34,
            //!ApiIdData
            removeLayout = 35,
            
            //!ApiVideowall
            saveVideowall = 36,
            getVideowalls = 37,
            //!ApiIdData
            removeVideowall = 38,

            //!ApiVideoWallControlMessage
            videowallControl = 39,

            //!
            listDirectory = 40,
            //!ApiStoredFileData
            getStoredFile = 41,
            //!ApiStoredFileData
            addStoredFile = 42,
            //!ApiStoredFileData
            updateStoredFile = 43,
            //!QString
            removeStoredFile = 44,

            //!ApiLicenseList
            addLicenses = 45,
            //!ApiLicense
            addLicense = 46,
            //!ApiLicenseList
            getLicenses = 47,

            // ApiEmailSettingsData
            testEmailSettings = 48,

            // ApiEmailData
            sendEmail = 49,

            //!ApiResourceParamList
            getSettings = 50,
            //!ApiResourceParamList
            saveSettings = 51,

            getCurrentTime = 52,

            tranSyncRequest = 53,
            tranSyncResponse = 54,
            
            peerAliveInfo = 55,
            
            //!ApiLockInfo
            lockRequest = 56,
            lockResponse = 57,
            unlockRequest = 58,

            //!ApiUpdateUploadData
            uploadUpdate = 59,
            //!ApiUpdateUploadResponceData
            uploadUpdateResponce = 60,
            //!ApiUpdateInstallData
            installUpdate = 61,

            //!ApiCameraBookmarkTagDataList
            addCameraBookmarkTags = 62,
            getCameraBookmarkTags = 63,
            removeCameraBookmarkTags = 64,

            //ApiHelpGroupDataList
            getHelp = 65,

            //ApiVideowallInstanceStatusData
            updateVideowallInstanceStatus = 66,
            
            //ApiRuntimeData
            runtimeInfoChanged = 67
=======
          
            /* MediaServer resource */
            getMediaServers             = 400,  /*< ApiMediaServerDataList */
            saveMediaServer             = 401,  /*< ApiMediaServerData */
            removeMediaServer           = 402,  /*< ApiIdData */

            /* User resource */
            getUsers                    = 500,  /*< ApiUserDataList */
            saveUser                    = 501,  /*< ApiUserData */
            removeUser                  = 502,  /*< ApiIdData */

            /* Layout resource */
            getLayouts                  = 600,  /*< ApiLayoutDataList */
            saveLayout                  = 601,  /*< ApiLayoutDataList */
            saveLayouts                 = 602,  /*< ApiLayoutData */
            removeLayout                = 603,  /*< ApiIdData */

            /* Videowall resource */
            getVideowalls               = 700,  /*< ApiVideowallDataList */
            saveVideowall               = 701,  /*< ApiVideowallData */
            removeVideowall             = 702,  /*< ApiIdData */
            videowallControl            = 703,  /*< ApiVideowallControlMessageData */
            videowallInstanceStatus     = 704,  /*< ApiVideowallInstanceStatusData */

            /* Business rules */
            getBusinessRules            = 800,  /*< ApiBusinessRuleDataList */
            saveBusinessRule            = 801,  /*< ApiBusinessRuleData */
            removeBusinessRule          = 802,  /*< ApiIdData */
            resetBusinessRules          = 803,  /*< ApiResetBusinessRuleData */
            broadcastBusinessAction     = 804,  /*< ApiBusinessActionData */
            execBusinessAction          = 805,  /*< ApiBusinessActionData */

            /* Stored files */
            listDirectory               = 900,  /*< ApiStoredDirContents */
            getStoredFile               = 901,  /*< ApiStoredFileData */
            addStoredFile               = 902,  /*< ApiStoredFileData */
            updateStoredFile            = 903,  /*< ApiStoredFileData */
            removeStoredFile            = 904,  /*< ApiStoredFilePath */

            /* Licenses */
            getLicenses                 = 1000, /*< ApiLicenseDataList */
            addLicense                  = 1001, /*< ApiLicenseData */
            addLicenses                 = 1002, /*< ApiLicenseDataList */

            /* Email */
            testEmailSettings           = 1100, /*< ApiEmailSettingsData */
            sendEmail                   = 1101, /*< ApiEmailData */

            /* Auto-updates */
            uploadUpdate                = 1200, /*< ApiUpdateUploadData */
            uploadUpdateResponce        = 1201, /*< ApiUpdateUploadResponceData */
            installUpdate               = 1202, /*< ApiUpdateInstallData  */

            /* Misc */
            getSettings                 = 9000,  /*< ApiResourceParamDataList */
            saveSettings                = 9001,  /*< ApiResourceParamDataList */
            getCurrentTime              = 9002,  /*< qint64 */         
            getHelp                     = 9003,  /*< ApiHelpGroupDataList */


            maxTransactionValue         = 65535
>>>>>>> ffb8f129
        };
        QN_ENABLE_ENUM_NUMERIC_SERIALIZATION(Value)

        QString toString( Value val );
        bool isSystem( Value val );
    }

    class QnAbstractTransaction
    {
    public:
		QnAbstractTransaction(): command(ApiCommand::NotDefined), persistent(false), timestamp(0), isLocal(false) {}
        QnAbstractTransaction(ApiCommand::Value command, bool persistent);
        
        static void setStartSequence(int value);
        void fillSequence();

        struct ID
        {
            ID(): sequence(0) {}
            QUuid peerID;
            QUuid dbID;
            qint32 sequence;

#ifndef QN_NO_QT
            friend uint qHash(const ec2::QnAbstractTransaction::ID &id) {
                return ::qHash(id.peerID.toRfc4122().append(id.dbID.toRfc4122()), id.sequence);
            }
#endif

            bool operator==(const ID &other) const {
                return peerID == other.peerID && dbID == other.dbID && sequence == other.sequence;
            }
        };

        ApiCommand::Value command;
        ID id;
        bool persistent;
        qint64 timestamp;
        
        bool isLocal; // do not propagate transactions to other server peers
    };

    typedef QnAbstractTransaction::ID QnAbstractTransaction_ID;
#define QnAbstractTransaction_ID_Fields (peerID)(dbID)(sequence)
#define QnAbstractTransaction_Fields (command)(id)(persistent)(timestamp)        

    template <class T>
    class QnTransaction: public QnAbstractTransaction
    {
    public:
        QnTransaction() {}
        QnTransaction(const QnAbstractTransaction& abstractTran): QnAbstractTransaction(abstractTran) {}
        QnTransaction(ApiCommand::Value command, bool persistent): QnAbstractTransaction(command, persistent) {}
        
        T params;
    };

    QN_FUSION_DECLARE_FUNCTIONS(QnAbstractTransaction::ID, (binary)(json))
    QN_FUSION_DECLARE_FUNCTIONS(QnAbstractTransaction, (binary)(json))

    template <class T, class Output>
    void serialize(const QnTransaction<T> &transaction,  QnOutputBinaryStream<Output> *stream)
    {
        QnBinary::serialize(static_cast<const QnAbstractTransaction &>(transaction), stream);
        QnBinary::serialize(transaction.params, stream);
    }

    template <class T, class Input>
    bool deserialize(QnInputBinaryStream<Input>* stream,  QnTransaction<T> *transaction)
    {
        return 
            QnBinary::deserialize(stream,  static_cast<QnAbstractTransaction *>(transaction)) &&
            QnBinary::deserialize(stream, &transaction->params);
    }

    int generateRequestID();
} // namespace ec2

QN_FUSION_DECLARE_FUNCTIONS_FOR_TYPES((ec2::ApiCommand::Value), (numeric))

#ifndef QN_NO_QT
Q_DECLARE_METATYPE(ec2::QnAbstractTransaction)
#endif

#endif  //EC2_TRANSACTION_H<|MERGE_RESOLUTION|>--- conflicted
+++ resolved
@@ -55,125 +55,6 @@
             getCameraBookmarkTags       = 307,  /*< ApiCameraBookmarkTagDataList */
             removeCameraBookmarkTags    = 308,
             
-<<<<<<< HEAD
-            //!ApiCameraData
-            saveCamera = 14,
-            //!ApiCameraList
-            saveCameras = 15,
-            //!ApiIdData
-            removeCamera = 16,
-            getCameras = 17,
-            //!ApiCameraServerItemList
-            getCameraHistoryItems = 18,
-            //!ApiCameraServerItem
-            addCameraHistoryItem = 19,
-
-            getMediaServers = 20,
-            //!ApiMediaServer
-            saveMediaServer = 21,
-            //!ApiIdData
-            removeMediaServer = 22,
-
-            //!ApiUser
-            saveUser = 23,
-            getUsers = 24,
-            //!ApiIdData
-            removeUser = 25,
-
-            //!ApiBusinessRuleList
-            getBusinessRules = 26,
-            //!ApiBusinessRule
-            saveBusinessRule = 27,
-            //!ApiIdData
-            removeBusinessRule = 28,
-            //!ApiBusinessActionData
-            broadcastBusinessAction = 29,
-            //!ApiBusinessActionData
-            execBusinessAction = 30,
-
-            //!ApiResetBusinessRuleData
-            resetBusinessRules = 31,
-
-            //!ApiLayout
-            saveLayouts = 32,
-            //!ApiLayoutList
-            saveLayout = 33,
-            //!ApiLayoutList
-            getLayouts = 34,
-            //!ApiIdData
-            removeLayout = 35,
-            
-            //!ApiVideowall
-            saveVideowall = 36,
-            getVideowalls = 37,
-            //!ApiIdData
-            removeVideowall = 38,
-
-            //!ApiVideoWallControlMessage
-            videowallControl = 39,
-
-            //!
-            listDirectory = 40,
-            //!ApiStoredFileData
-            getStoredFile = 41,
-            //!ApiStoredFileData
-            addStoredFile = 42,
-            //!ApiStoredFileData
-            updateStoredFile = 43,
-            //!QString
-            removeStoredFile = 44,
-
-            //!ApiLicenseList
-            addLicenses = 45,
-            //!ApiLicense
-            addLicense = 46,
-            //!ApiLicenseList
-            getLicenses = 47,
-
-            // ApiEmailSettingsData
-            testEmailSettings = 48,
-
-            // ApiEmailData
-            sendEmail = 49,
-
-            //!ApiResourceParamList
-            getSettings = 50,
-            //!ApiResourceParamList
-            saveSettings = 51,
-
-            getCurrentTime = 52,
-
-            tranSyncRequest = 53,
-            tranSyncResponse = 54,
-            
-            peerAliveInfo = 55,
-            
-            //!ApiLockInfo
-            lockRequest = 56,
-            lockResponse = 57,
-            unlockRequest = 58,
-
-            //!ApiUpdateUploadData
-            uploadUpdate = 59,
-            //!ApiUpdateUploadResponceData
-            uploadUpdateResponce = 60,
-            //!ApiUpdateInstallData
-            installUpdate = 61,
-
-            //!ApiCameraBookmarkTagDataList
-            addCameraBookmarkTags = 62,
-            getCameraBookmarkTags = 63,
-            removeCameraBookmarkTags = 64,
-
-            //ApiHelpGroupDataList
-            getHelp = 65,
-
-            //ApiVideowallInstanceStatusData
-            updateVideowallInstanceStatus = 66,
-            
-            //ApiRuntimeData
-            runtimeInfoChanged = 67
-=======
           
             /* MediaServer resource */
             getMediaServers             = 400,  /*< ApiMediaServerDataList */
@@ -232,10 +113,15 @@
             saveSettings                = 9001,  /*< ApiResourceParamDataList */
             getCurrentTime              = 9002,  /*< qint64 */         
             getHelp                     = 9003,  /*< ApiHelpGroupDataList */
-
-
-            maxTransactionValue         = 65535
->>>>>>> ffb8f129
+			runtimeInfoChanged          = 9004,  /*< ApiRuntimeData */
+
+
+            updateVideowallInstanceStatus = 66,
+			
+			maxTransactionValue         = 65535
+            
+            //ApiRuntimeData
+            runtimeInfoChanged = 67
         };
         QN_ENABLE_ENUM_NUMERIC_SERIALIZATION(Value)
 
