#ifndef __TRANSACTION_TRANSPORT_H__
#define __TRANSACTION_TRANSPORT_H__

#include <deque>

#include <QByteArray>
#include <QElapsedTimer>
#include <QSet>

#include <transaction/transaction.h>
#include <transaction/binary_transaction_serializer.h>
#include <transaction/json_transaction_serializer.h>
#include <transaction/ubjson_transaction_serializer.h>
#include <transaction/transaction_transport_header.h>

#include <utils/common/log.h>
#include <utils/common/uuid.h>
#include <utils/network/abstract_socket.h>
#include "utils/network/http/asynchttpclient.h"
<<<<<<< HEAD
#include "utils/network/http/multipart_content_parser.h"
=======
#include "utils/network/http/linesplitter.h"
>>>>>>> 0f8fa393
#include "utils/common/id.h"

#ifdef _DEBUG
#include <common/common_module.h>
#endif
#define USE_MULTIPART_CONTENT


namespace ec2
{

class QnTransactionTransport
:
    public QObject
{
    Q_OBJECT
public:
    //not using Qt signal/slot because it is undefined in what thread this object lives and in what thread TimerSynchronizationManager lives
    typedef std::function<void(QnTransactionTransport*, const std::vector<nx_http::ChunkExtension>&)> HttpChunkExtensonHandler;
    typedef std::function<void(QnTransactionTransport*, std::vector<nx_http::ChunkExtension>*)> BeforeSendingChunkHandler;

    enum State {
        NotDefined,
        ConnectingStage1,
        ConnectingStage2,
        Connected,
        NeedStartStreaming,
        ReadyForStreaming,
        Closed,
        Error
    };
    static QString toString( State state );

    QnTransactionTransport(
        const ApiPeerData &localPeer,
        const QSharedPointer<AbstractStreamSocket>& socket = QSharedPointer<AbstractStreamSocket>(),
        const QByteArray& contentType = QByteArray() );
    ~QnTransactionTransport();

signals:
    void gotTransaction(const QByteArray &data, const QnTransactionTransportHeader &transportHeader);
    void stateChanged(State state);
    void remotePeerUnauthorized(const QnUuid& id);
    void peerIdDiscovered(const QUrl& url, const QnUuid& id);
public:

    template<class T> 
    void sendTransaction(const QnTransaction<T> &transaction, const QnTransactionTransportHeader& _header) 
    {
        QnTransactionTransportHeader header(_header);
        assert(header.processedPeers.contains(m_localPeer.id));
        header.fillSequence();
#ifdef _DEBUG

        for (const QnUuid& peer: header.dstPeers) {
            Q_ASSERT(!peer.isNull());
            //Q_ASSERT(peer != qnCommon->moduleGUID());
        }
#endif
        Q_ASSERT_X(!transaction.isLocal || m_remotePeer.isClient(), Q_FUNC_INFO, "Invalid transaction type to send!");
        NX_LOG( QnLog::EC2_TRAN_LOG, lit("send transaction %1 to peer %2").arg(transaction.toString()).arg(remotePeer().id.toString()), cl_logDEBUG1 );

        if (m_remotePeer.peerType == Qn::PT_MobileClient && skipTransactionForMobileClient(transaction.command))
            return;

        switch (m_remotePeer.dataFormat) {
        case Qn::JsonFormat:
            addData(QnJsonTransactionSerializer::instance()->serializedTransactionWithHeader(transaction, header));
            break;
        //case Qn::BnsFormat:
        //    addData(QnBinaryTransactionSerializer::instance()->serializedTransactionWithHeader(transaction, header));
        //    break;
        case Qn::UbjsonFormat:
            addData(QnUbjsonTransactionSerializer::instance()->serializedTransactionWithHeader(transaction, header));
            break;
        default:
            qWarning() << "Client has requested data in the unsupported format" << m_remotePeer.dataFormat;
            addData(QnUbjsonTransactionSerializer::instance()->serializedTransactionWithHeader(transaction, header));
            break;
        }
    }

    bool sendSerializedTransaction(Qn::SerializationFormat srcFormat, const QByteArray& serializedTran, const QnTransactionTransportHeader& _header);

    void doOutgoingConnect(QUrl remoteAddr);
    void close();

    // these getters/setters are using from a single thread
    qint64 lastConnectTime() { return m_lastConnectTime; }
    void setLastConnectTime(qint64 value) { m_lastConnectTime = value; }
    bool isReadSync(ApiCommand::Value command) const;
    void setReadSync(bool value)  {m_readSync = value;}
    bool isReadyToSend(ApiCommand::Value command) const;
    void setWriteSync(bool value) { m_writeSync = value; }

    bool isSyncDone() const { return m_syncDone; }
    void setSyncDone(bool value)  {m_syncDone = value;} // end of sync marker received

    bool isSyncInProgress() const { return m_syncInProgress; }
    void setSyncInProgress(bool value)  {m_syncInProgress = value;} // synchronization process in progress

    bool isNeedResync() const { return m_needResync; }
    void setNeedResync(bool value)  {m_needResync = value;} // synchronization process in progress

    QUrl remoteAddr() const       { return m_remoteAddr; }

    ApiPeerData remotePeer() const { return m_remotePeer; }

    // This is multi thread getters/setters
    void setState(State state);
    State getState() const;

    void setRemoteIdentityTime(qint64 time);
    qint64 remoteIdentityTime() const;

    //!Set \a eventHandler that will receive all http chunk extensions
    /*!
        \return event handler id that may be used to remove event handler with \a QnTransactionTransport::removeEventHandler call
    */
    int setHttpChunkExtensonHandler( HttpChunkExtensonHandler eventHandler );
    //!Set \a eventHandler that will be called before sending each http chunk. It (handler) is allowed to add some extensions to the chunk
    /*!
        \return event handler id that may be used to remove event handler with \a QnTransactionTransport::removeEventHandler call
    */
    int setBeforeSendingChunkHandler( BeforeSendingChunkHandler eventHandler );
    //!Remove event handler, installed by \a QnTransactionTransport::setHttpChunkExtensonHandler or \a QnTransactionTransport::setBeforeSendingChunkHandler
    void removeEventHandler( int eventHandlerID );

    AbstractStreamSocket* getSocket() const;

    static bool tryAcquireConnecting(const QnUuid& remoteGuid, bool isOriginator);
    static bool tryAcquireConnected(const QnUuid& remoteGuid, bool isOriginator);
    static void connectingCanceled(const QnUuid& id, bool isOriginator);
    static void connectDone(const QnUuid& id);

    void processExtraData();
    void startListening();
    void setRemotePeer(const ApiPeerData& value) { m_remotePeer = value; }
    bool isHttpKeepAliveTimeout() const;
    bool hasUnsendData() const;

    void transactionProcessed();

    static bool skipTransactionForMobileClient(ApiCommand::Value command);
private:
    struct DataToSend
    {
        QByteArray sourceData;
        QByteArray encodedSourceData;

        DataToSend() {}
        DataToSend( QByteArray&& _sourceData ) : sourceData( std::move(_sourceData) ) {}
    };

    ApiPeerData m_localPeer;
    ApiPeerData m_remotePeer;

    qint64 m_lastConnectTime;

    bool m_readSync;
    bool m_writeSync;
    bool m_syncDone;
    bool m_syncInProgress; // sync request was send and sync process still in progress
    bool m_needResync; // sync request should be send int the future as soon as possible

    mutable QMutex m_mutex;
    QSharedPointer<AbstractStreamSocket> m_socket;
    nx_http::AsyncHttpClientPtr m_httpClient;
    State m_state;
    /*std::vector<quint8>*/ nx::Buffer m_readBuffer;
    int m_chunkHeaderLen;
    size_t m_chunkLen;
    int m_sendOffset;
    //!Holds raw data. It is serialized to http chunk just before sending to socket
    std::deque<DataToSend> m_dataToSend;
    QUrl m_remoteAddr;
    bool m_connected;

    std::map<int, HttpChunkExtensonHandler> m_httpChunkExtensonHandlers;
    std::map<int, BeforeSendingChunkHandler> m_beforeSendingChunkHandlers;
    int m_prevGivenHandlerID;

    static QSet<QnUuid> m_existConn;
    typedef QMap<QnUuid, QPair<bool, bool>> ConnectingInfoMap;
    static ConnectingInfoMap m_connectingConn; // first - true if connecting to remove peer in progress, second - true if getting connection from remove peer in progress
    static QMutex m_staticMutex;

    QByteArray m_extraData;
    bool m_authByKey;
    QElapsedTimer m_lastReceiveTimer;
    QByteArray m_emptyChunkData;
    int m_postedTranCount;
    bool m_asyncReadScheduled;
    qint64 m_remoteIdentityTime;
<<<<<<< HEAD
#ifdef USE_MULTIPART_CONTENT
    nx_http::MultipartContentParser m_contentParser;
#endif
=======
    bool m_incomingConnection;
    bool m_incomingTunnelOpened;
    bool m_incomingTunnelOpenRequestRead;
    nx_http::LineSplitter m_lineSplitter;
>>>>>>> 0f8fa393

private:
    void sendHttpKeepAlive();
    //void eventTriggered( AbstractSocket* sock, aio::EventType eventType ) throw();
    void closeSocket();
    void addData(QByteArray&& data);
    //!\a data will be sent as-is with no HTTP encoding applied
    void addEncodedData(QByteArray&& data);
    /*!
        \return in case of success returns number of bytes read from \a data. In case of parse error returns 0
        \note In case of error \a chunkHeader contents are undefined
    */
    int readChunkHeader(const quint8* data, int dataLen, nx_http::ChunkHeader* const chunkHeader);
    void processTransactionData( const QByteArray& data);
    void setStateNoLock(State state);
    void cancelConnecting();
    static void connectingCanceledNoLock(const QnUuid& remoteGuid, bool isOriginator);
    void addHttpChunkExtensions( std::vector<nx_http::ChunkExtension>* const chunkExtensions );
    void processChunkExtensions( const nx_http::ChunkHeader& httpChunkHeader );
    void onSomeBytesRead( SystemError::ErrorCode errorCode, size_t bytesRead );
    void serializeAndSendNextDataBuffer();
    void onDataSent( SystemError::ErrorCode errorCode, size_t bytesSent );
    void setExtraDataBuffer(const QByteArray& data);
    void fillAuthInfo();
<<<<<<< HEAD
#ifdef USE_MULTIPART_CONTENT
    void receivedTransaction( const QnByteArrayConstRef& tranData );
#endif
=======
    /*!
        \note MUST be called with \a m_mutex locked
    */
    void scheduleAsyncRead();
    void readCreateIncomingTunnelMessage();
>>>>>>> 0f8fa393

private slots:
    void at_responseReceived( const nx_http::AsyncHttpClientPtr& );
    void at_httpClientDone( const nx_http::AsyncHttpClientPtr& );
    void repeatDoGet();
};

}

Q_DECLARE_METATYPE(ec2::QnTransactionTransport::State);

#endif // __TRANSACTION_TRANSPORT_H__<|MERGE_RESOLUTION|>--- conflicted
+++ resolved
@@ -17,11 +17,8 @@
 #include <utils/common/uuid.h>
 #include <utils/network/abstract_socket.h>
 #include "utils/network/http/asynchttpclient.h"
-<<<<<<< HEAD
+#include "utils/network/http/linesplitter.h"
 #include "utils/network/http/multipart_content_parser.h"
-=======
-#include "utils/network/http/linesplitter.h"
->>>>>>> 0f8fa393
 #include "utils/common/id.h"
 
 #ifdef _DEBUG
@@ -216,16 +213,13 @@
     int m_postedTranCount;
     bool m_asyncReadScheduled;
     qint64 m_remoteIdentityTime;
-<<<<<<< HEAD
-#ifdef USE_MULTIPART_CONTENT
-    nx_http::MultipartContentParser m_contentParser;
-#endif
-=======
     bool m_incomingConnection;
     bool m_incomingTunnelOpened;
     bool m_incomingTunnelOpenRequestRead;
     nx_http::LineSplitter m_lineSplitter;
->>>>>>> 0f8fa393
+#ifdef USE_MULTIPART_CONTENT
+    nx_http::MultipartContentParser m_contentParser;
+#endif
 
 private:
     void sendHttpKeepAlive();
@@ -250,17 +244,14 @@
     void onDataSent( SystemError::ErrorCode errorCode, size_t bytesSent );
     void setExtraDataBuffer(const QByteArray& data);
     void fillAuthInfo();
-<<<<<<< HEAD
+    /*!
+        \note MUST be called with \a m_mutex locked
+    */
+    void scheduleAsyncRead();
+    void readCreateIncomingTunnelMessage();
 #ifdef USE_MULTIPART_CONTENT
     void receivedTransaction( const QnByteArrayConstRef& tranData );
 #endif
-=======
-    /*!
-        \note MUST be called with \a m_mutex locked
-    */
-    void scheduleAsyncRead();
-    void readCreateIncomingTunnelMessage();
->>>>>>> 0f8fa393
 
 private slots:
     void at_responseReceived( const nx_http::AsyncHttpClientPtr& );
