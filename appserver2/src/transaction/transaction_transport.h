--- conflicted
+++ resolved
@@ -147,12 +147,8 @@
     void processTransactionData( const QByteArray& data);
     void setStateNoLock(State state);
     void cancelConnecting();
-<<<<<<< HEAD
-    static void connectingCanceledNoLock(const QnId& remoteGuid, bool isOriginator);
+    static void connectingCanceledNoLock(const QUuid& remoteGuid, bool isOriginator);
     void setExtraDataBuffer(const QByteArray& data);
-=======
-    static void connectingCanceledNoLock(const QUuid& remoteGuid, bool isOriginator);
->>>>>>> c9929898
 private slots:
     void at_responseReceived( nx_http::AsyncHttpClientPtr );
     void at_httpClientDone(nx_http::AsyncHttpClientPtr);
