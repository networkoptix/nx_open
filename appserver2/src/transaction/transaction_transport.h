#ifndef __TRANSACTION_TRANSPORT_H__
#define __TRANSACTION_TRANSPORT_H__

#include <deque>

#include <QUuid>
#include <QByteArray>
#include <QSet>

#include <transaction/transaction.h>
#include <transaction/binary_transaction_serializer.h>
#include <transaction/json_transaction_serializer.h>
#include <transaction/ubjson_transaction_serializer.h>
#include <transaction/transaction_transport_header.h>

#include <utils/network/abstract_socket.h>
#include "utils/network/http/asynchttpclient.h"
#include "utils/common/id.h"

#ifdef _DEBUG
#include <common/common_module.h>
#endif

#define TRANSACTION_MESSAGE_BUS_DEBUG

namespace ec2
{

class QnTransactionTransport
:
    public QObject
{
    Q_OBJECT
public:
    //not using Qt signal/slot because it is undefined in what thread this object lives and in what thread TimerSynchronizationManager lives
    typedef std::function<void(QnTransactionTransport*, const std::vector<nx_http::ChunkExtension>&)> HttpChunkExtensonHandler;
    typedef std::function<void(QnTransactionTransport*, std::vector<nx_http::ChunkExtension>*)> BeforeSendingChunkHandler;

    enum State {
        NotDefined,
        ConnectingStage1,
        ConnectingStage2,
        Connected,
        NeedStartStreaming,
        ReadyForStreaming,
        Closed,
        Error
    };
    static QString toString( State state );

    QnTransactionTransport(const ApiPeerData &localPeer,
<<<<<<< HEAD
        const ApiPeerData &remotePeer = ApiPeerData(QnId(), Qn::PT_Server),
        const QSharedPointer<AbstractStreamSocket>& socket = QSharedPointer<AbstractStreamSocket>());
=======
        const ApiPeerData &remotePeer = ApiPeerData(QUuid(), Qn::PT_Server),
        QSharedPointer<AbstractStreamSocket> socket = QSharedPointer<AbstractStreamSocket>());
>>>>>>> 6ef3795c
    ~QnTransactionTransport();

signals:
    void gotTransaction(const QByteArray &data, const QnTransactionTransportHeader &transportHeader);
    void stateChanged(State state);
public:

    template<class T> 
    void sendTransaction(const QnTransaction<T> &transaction, const QnTransactionTransportHeader& _header) 
    {
        QnTransactionTransportHeader header(_header);
        assert(header.processedPeers.contains(m_localPeer.id));
        if(header.sequence == 0) 
            header.fillSequence();
#ifdef _DEBUG

        foreach (const QUuid& peer, header.dstPeers) {
            Q_ASSERT(!peer.isNull());
            Q_ASSERT(peer != qnCommon->moduleGUID());
        }
#endif

#ifdef TRANSACTION_MESSAGE_BUS_DEBUG
        qDebug() << "send transaction to peer " << remotePeer().id << "command=" << ApiCommand::toString(transaction.command) 
                 << "transport seq=" << header.sequence << "db seq=" << transaction.persistentInfo.sequence << "timestamp=" << transaction.persistentInfo.timestamp;
#endif

        switch (m_remotePeer.dataFormat) {
        case Qn::JsonFormat:
            addData(QnJsonTransactionSerializer::instance()->serializedTransactionWithHeader(transaction, header));
            break;
        case Qn::BnsFormat:
            addData(QnBinaryTransactionSerializer::instance()->serializedTransactionWithHeader(transaction, header));
            break;
        case Qn::UbjsonFormat:
            addData(QnUbjsonTransactionSerializer::instance()->serializedTransactionWithHeader(transaction, header));
            break;
        default:
            qWarning() << "Client has requested data in the unsupported format" << m_remotePeer.dataFormat;
            addData(QnUbjsonTransactionSerializer::instance()->serializedTransactionWithHeader(transaction, header));
            break;
        }
    }

    void doOutgoingConnect(QUrl remoteAddr);
    void close();

    // these getters/setters are using from a single thread
    qint64 lastConnectTime() { return m_lastConnectTime; }
    void setLastConnectTime(qint64 value) { m_lastConnectTime = value; }
    bool isReadSync(ApiCommand::Value command) const;
    void setReadSync(bool value)  {m_readSync = value;}
    bool isReadyToSend(ApiCommand::Value command) const;
    void setWriteSync(bool value) { m_writeSync = value; }
    QUrl remoteAddr() const       { return m_remoteAddr; }

    ApiPeerData remotePeer() const { return m_remotePeer; }

    // This is multi thread getters/setters
    void setState(State state);
    State getState() const;

<<<<<<< HEAD
    //!Set \a eventHandler that will receive all http chunk extensions
    /*!
        \return event handler id that may be used to remove event handler with \a QnTransactionTransport::removeEventHandler call
    */
    int setHttpChunkExtensonHandler( HttpChunkExtensonHandler eventHandler );
    //!Set \a eventHandler that will be called before sending each http chunk. It (handler) is allowed to add some extensions to the chunk
    /*!
        \return event handler id that may be used to remove event handler with \a QnTransactionTransport::removeEventHandler call
    */
    int setBeforeSendingChunkHandler( BeforeSendingChunkHandler eventHandler );
    //!Remove event handler, installed by \a QnTransactionTransport::setHttpChunkExtensonHandler or \a QnTransactionTransport::setBeforeSendingChunkHandler
    void removeEventHandler( int eventHandlerID );

    AbstractStreamSocket* getSocket() const;

    static bool tryAcquireConnecting(const QnId& remoteGuid, bool isOriginator);
    static bool tryAcquireConnected(const QnId& remoteGuid, bool isOriginator);
    static void connectingCanceled(const QnId& id, bool isOriginator);
    static void connectDone(const QnId& id);

=======
    static bool tryAcquireConnecting(const QUuid& remoteGuid, bool isOriginator);
    static bool tryAcquireConnected(const QUuid& remoteGuid, bool isOriginator);
    static void connectingCanceled(const QUuid& id, bool isOriginator);
    static void connectDone(const QUuid& id);
>>>>>>> 6ef3795c
private:
    struct DataToSend
    {
        QByteArray sourceData;
        QByteArray encodedSourceData;

        DataToSend() {}
        DataToSend( QByteArray&& _sourceData ) : sourceData( std::move(_sourceData) ) {}
    };

    ApiPeerData m_localPeer;
    ApiPeerData m_remotePeer;

    qint64 m_lastConnectTime;

    bool m_readSync;
    bool m_writeSync;

    mutable QMutex m_mutex;
    QSharedPointer<AbstractStreamSocket> m_socket;
    nx_http::AsyncHttpClientPtr m_httpClient;
    State m_state;
    /*std::vector<quint8>*/ nx::Buffer m_readBuffer;
    size_t m_readBufferLen;
    int m_chunkHeaderLen;
    size_t m_chunkLen;
    int m_sendOffset;
    //!Holds raw data. It is serialized to http chunk just before sending to socket
    std::deque<DataToSend> m_dataToSend;
    QUrl m_remoteAddr;
    bool m_connected;

    std::map<int, HttpChunkExtensonHandler> m_httpChunkExtensonHandlers;
    std::map<int, BeforeSendingChunkHandler> m_beforeSendingChunkHandlers;
    int m_prevGivenHandlerID;

    static QSet<QUuid> m_existConn;
    typedef QMap<QUuid, QPair<bool, bool>> ConnectingInfoMap;
    static ConnectingInfoMap m_connectingConn; // first - true if connecting to remove peer in progress, second - true if getting connection from remove peer in progress
    static QMutex m_staticMutex;

private:
    //void eventTriggered( AbstractSocket* sock, aio::EventType eventType ) throw();
    void closeSocket();
    void addData(QByteArray &&data);
    /*!
        \return in case of success returns number of bytes read from \a data. In case of parse error returns 0
        \note In case of error \a chunkHeader contents are undefined
    */
    int readChunkHeader(const quint8* data, int dataLen, nx_http::ChunkHeader* const chunkHeader);
    void processTransactionData( const QByteArray& data);
    void setStateNoLock(State state);
    void cancelConnecting();
<<<<<<< HEAD
    static void connectingCanceledNoLock(const QnId& remoteGuid, bool isOriginator);
    void addHttpChunkExtensions( std::vector<nx_http::ChunkExtension>* const chunkExtensions );
    void processChunkExtensions( const nx_http::ChunkHeader& httpChunkHeader );
    void onSomeBytesRead( SystemError::ErrorCode errorCode, size_t bytesRead );
    void serializeAndSendNextDataBuffer();
    void onDataSent( SystemError::ErrorCode errorCode, size_t bytesSent );

=======
    static void connectingCanceledNoLock(const QUuid& remoteGuid, bool isOriginator);
>>>>>>> 6ef3795c
private slots:
    void at_responseReceived( const nx_http::AsyncHttpClientPtr& );
    void at_httpClientDone( const nx_http::AsyncHttpClientPtr& );
    void repeatDoGet();
};

typedef QSharedPointer<QnTransactionTransport> QnTransactionTransportPtr;
}

Q_DECLARE_METATYPE(ec2::QnTransactionTransport::State);

#endif // __TRANSACTION_TRANSPORT_H__<|MERGE_RESOLUTION|>--- conflicted
+++ resolved
@@ -49,13 +49,8 @@
     static QString toString( State state );
 
     QnTransactionTransport(const ApiPeerData &localPeer,
-<<<<<<< HEAD
-        const ApiPeerData &remotePeer = ApiPeerData(QnId(), Qn::PT_Server),
+        const ApiPeerData &remotePeer = ApiPeerData(QUuid(), Qn::PT_Server),
         const QSharedPointer<AbstractStreamSocket>& socket = QSharedPointer<AbstractStreamSocket>());
-=======
-        const ApiPeerData &remotePeer = ApiPeerData(QUuid(), Qn::PT_Server),
-        QSharedPointer<AbstractStreamSocket> socket = QSharedPointer<AbstractStreamSocket>());
->>>>>>> 6ef3795c
     ~QnTransactionTransport();
 
 signals:
@@ -118,7 +113,6 @@
     void setState(State state);
     State getState() const;
 
-<<<<<<< HEAD
     //!Set \a eventHandler that will receive all http chunk extensions
     /*!
         \return event handler id that may be used to remove event handler with \a QnTransactionTransport::removeEventHandler call
@@ -134,17 +128,11 @@
 
     AbstractStreamSocket* getSocket() const;
 
-    static bool tryAcquireConnecting(const QnId& remoteGuid, bool isOriginator);
-    static bool tryAcquireConnected(const QnId& remoteGuid, bool isOriginator);
-    static void connectingCanceled(const QnId& id, bool isOriginator);
-    static void connectDone(const QnId& id);
-
-=======
-    static bool tryAcquireConnecting(const QUuid& remoteGuid, bool isOriginator);
-    static bool tryAcquireConnected(const QUuid& remoteGuid, bool isOriginator);
-    static void connectingCanceled(const QUuid& id, bool isOriginator);
-    static void connectDone(const QUuid& id);
->>>>>>> 6ef3795c
+    static bool tryAcquireConnecting(const QUuid>& remoteGuid, bool isOriginator);
+    static bool tryAcquireConnected(const QUuid>& remoteGuid, bool isOriginator);
+    static void connectingCanceled(const QUuid>& id, bool isOriginator);
+    static void connectDone(const QUuid>& id);
+
 private:
     struct DataToSend
     {
@@ -198,17 +186,13 @@
     void processTransactionData( const QByteArray& data);
     void setStateNoLock(State state);
     void cancelConnecting();
-<<<<<<< HEAD
-    static void connectingCanceledNoLock(const QnId& remoteGuid, bool isOriginator);
+    static void connectingCanceledNoLock(const QUuid>& remoteGuid, bool isOriginator);
     void addHttpChunkExtensions( std::vector<nx_http::ChunkExtension>* const chunkExtensions );
     void processChunkExtensions( const nx_http::ChunkHeader& httpChunkHeader );
     void onSomeBytesRead( SystemError::ErrorCode errorCode, size_t bytesRead );
     void serializeAndSendNextDataBuffer();
     void onDataSent( SystemError::ErrorCode errorCode, size_t bytesSent );
 
-=======
-    static void connectingCanceledNoLock(const QUuid& remoteGuid, bool isOriginator);
->>>>>>> 6ef3795c
 private slots:
     void at_responseReceived( const nx_http::AsyncHttpClientPtr& );
     void at_httpClientDone( const nx_http::AsyncHttpClientPtr& );
