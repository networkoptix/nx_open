--- conflicted
+++ resolved
@@ -1,18 +1,13 @@
 #pragma once
 
-<<<<<<< HEAD
-=======
 #include <map>
-
-#include <QtCore/QObject>
-#include <nx_ec/data/api_peer_data.h>
->>>>>>> e7508f74
-#include "transaction.h"
 
 #include <QtCore/QObject>
 
 #include <nx/network/http/auth_cache.h>
 #include <nx/vms/api/data_fwd.h>
+
+#include "transaction.h"
 
 namespace ec2 {
 
@@ -28,12 +23,8 @@
         virtual const nx::vms::api::PeerData& remotePeer() const = 0;
         virtual nx::utils::Url remoteAddr() const = 0;
         virtual bool isIncoming() const = 0;
-<<<<<<< HEAD
         virtual nx::network::http::AuthInfoCache::AuthorizationCacheItem authData() const = 0;
-=======
-        virtual nx_http::AuthInfoCache::AuthorizationCacheItem authData() const = 0;
         virtual std::multimap<QString, QString> httpQueryParams() const = 0;
->>>>>>> e7508f74
 
         bool shouldTransactionBeSentToPeer(const QnAbstractTransaction& transaction);
     };
