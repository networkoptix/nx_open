#ifndef __TRANSACTION_DESCRIPTOR_H__
#define __TRANSACTION_DESCRIPTOR_H__

#include <utility>
#include <functional>
#include <utility>
#include <tuple>
#include <type_traits>
#include <cstring>
#include <set>
#include <memory>

#include <boost/multi_index_container.hpp>
#include <boost/multi_index/ordered_index.hpp>
#include <boost/multi_index/identity.hpp>
#include <boost/multi_index/member.hpp>
#include <boost/multi_index/mem_fun.hpp>

#include <core/resource_management/user_access_data.h>

#include "transaction.h"
#include "nx_ec/ec_api.h"
#include "nx_ec/data/api_business_rule_data.h"
#include "nx_ec/data/api_camera_data.h"
#include "nx_ec/data/api_camera_attributes_data.h"
#include "nx_ec/data/api_media_server_data.h"
#include "nx_ec/data/api_user_data.h"
#include "nx_ec/data/api_tran_state_data.h"
#include "nx_ec/data/api_layout_data.h"
#include "nx_ec/data/api_videowall_data.h"
#include "nx_ec/data/api_camera_history_data.h"
#include "nx_ec/data/api_stored_file_data.h"
#include "nx_ec/data/api_full_info_data.h"
#include "nx_ec/data/api_license_data.h"
#include "nx_ec/data/api_update_data.h"
#include "nx_ec/data/api_discovery_data.h"
#include "nx_ec/data/api_routing_data.h"
#include "nx_ec/data/api_system_name_data.h"
#include "nx_ec/data/api_runtime_data.h"
#include "nx_ec/data/api_license_overflow_data.h"
#include "nx_ec/data/api_peer_system_time_data.h"
#include "nx_ec/data/api_webpage_data.h"
#include "nx_ec/data/api_connection_data.h"
#include "nx_ec/data/api_statistics.h"
#include "nx_ec/data/api_resource_type_data.h"
#include "nx_ec/data/api_lock_data.h"
#include "core/resource/user_resource.h"

#include "nx/utils/type_utils.h"

namespace ec2 {

class QnTransactionLog;

class AbstractECConnection;
class QnLicenseNotificationManager;
class QnResourceNotificationManager;
class QnMediaServerNotificationManager;
class QnCameraNotificationManager;
class QnUserNotificationManager;
class QnBusinessEventNotificationManager;
class QnLayoutNotificationManager;
class QnVideowallNotificationManager;
class QnWebPageNotificationManager;
class QnStoredFileNotificationManager;
class QnUpdatesNotificationManager;
class QnMiscNotificationManager;
class QnDiscoveryNotificationManager;

enum class RemotePeerAccess
{
    Allowed,
    Forbidden,
    Partial
};

namespace detail {

struct NoneType {};

template<typename ParamType>
using CheckSavePermissionFuncType = std::function<bool(const Qn::UserAccessData& accessData, const ParamType&)>;

template<typename ParamType>
using CheckReadPermissionFuncType = std::function<bool(const Qn::UserAccessData& accessData, const ParamType&)>;

template<typename ParamType>
using FilterByReadPermissionFuncType = std::function<void(const Qn::UserAccessData& accessData, ParamType&)>;

template<typename ParamType>
using FilterBySavePermissionFuncType = std::function<void(const Qn::UserAccessData& accessData, ParamType&)>;

template<typename ParamType>
using CheckRemotePeerAccessFuncType = std::function<RemotePeerAccess(const Qn::UserAccessData& accessData, const ParamType&)>;

template<typename ParamType>
using GetTransactionTypeFuncType = std::function<ec2::TransactionType::Value(const ParamType&)>;

template<typename ParamType>
using GetHashFuncType = std::function<QnUuid(ParamType const &)>;

template<typename ParamType>
using SaveTranFuncType = std::function<ErrorCode(const QnTransaction<ParamType>&, QnTransactionLog*)>;

template<typename ParamType>
using SaveSerializedTranFuncType = std::function<ErrorCode(const QnTransaction<ParamType> &, const QByteArray&, QnTransactionLog*)>;

template<typename ParamType>
using CreateTransactionFromAbstractTransactionFuncType = std::function<QnTransaction<ParamType>(const QnAbstractTransaction& tran)>;

struct NotificationParams
{
    AbstractECConnection* ecConnection;
    QnLicenseNotificationManager* licenseNotificationManager;
    QnResourceNotificationManager* resourceNotificationManager;
    QnMediaServerNotificationManager* mediaServerNotificationManager;
    QnCameraNotificationManager* cameraNotificationManager;
    QnUserNotificationManager* userNotificationManager;
    QnBusinessEventNotificationManager* businessEventNotificationManager;
    QnLayoutNotificationManager* layoutNotificationManager;
    QnVideowallNotificationManager* videowallNotificationManager;
    QnWebPageNotificationManager* webPageNotificationManager;
    QnStoredFileNotificationManager* storedFileNotificationManager;
    QnUpdatesNotificationManager* updatesNotificationManager;
    QnMiscNotificationManager* miscNotificationManager;
    QnDiscoveryNotificationManager* discoveryNotificationManager;
};

template<typename ParamType>
using TriggerNotificationFuncType = std::function<void(const QnTransaction<ParamType>&, const NotificationParams&)>;

struct TransactionDescriptorBase
{
    ApiCommand::Value value;
    bool isPersistent;
    bool isSystem;
    QString name;

    ApiCommand::Value getValue() const { return value; }
    const QString& getName() const { return name; }

    TransactionDescriptorBase(ApiCommand::Value value, bool isPersistent, bool isSystem, const char *name) :
        value(value),
        isPersistent(isPersistent),
        isSystem(isSystem),
        name(name)
    {}

    virtual ~TransactionDescriptorBase() {}
};

template<typename ParamType>
struct TransactionDescriptor : TransactionDescriptorBase
{
    typedef ParamType paramType;

    GetHashFuncType<ParamType> getHashFunc;
    SaveTranFuncType<ParamType> saveFunc;
    SaveSerializedTranFuncType<ParamType> saveSerializedFunc;
    CreateTransactionFromAbstractTransactionFuncType<ParamType> createTransactionFromAbstractTransactionFunc;
    TriggerNotificationFuncType<ParamType> triggerNotificationFunc;
    CheckSavePermissionFuncType<ParamType> checkSavePermissionFunc;
    CheckReadPermissionFuncType<ParamType> checkReadPermissionFunc;
    FilterBySavePermissionFuncType<ParamType> filterBySavePermissionFunc;
    FilterByReadPermissionFuncType<ParamType> filterByReadPermissionFunc;
    CheckRemotePeerAccessFuncType<ParamType> checkRemotePeerAccessFunc;
    GetTransactionTypeFuncType<ParamType> getTransactionTypeFunc;

    template<
		typename GetHashF,
		typename SaveF,
		typename SaveSerializedF,
		typename CreateTranF,
		typename TriggerNotificationF,
		typename CheckSavePermissionFunc,
		typename CheckReadPermissionFunc,
		typename FilterBySavePermissionFunc,
		typename FilterByReadPermissionFunc,
		typename CheckRemoteAccessFunc
	>
    TransactionDescriptor(ApiCommand::Value value,
        bool isPersistent,
        bool isSystem,
        const char* name,
        GetHashF&& getHashFunc,
        SaveF&& saveFunc,
        SaveSerializedF&& saveSerializedFunc,
        CreateTranF&& createTransactionFromAbstractTransactionFunc,
        TriggerNotificationF&& triggerNotificationFunc,
<<<<<<< HEAD
        CheckSavePermissionFuncType<ParamType> checkSavePermissionFunc,
        CheckReadPermissionFuncType<ParamType> checkReadPermissionFunc,
        FilterBySavePermissionFuncType<ParamType> filterBySavePermissionFunc,
        FilterByReadPermissionFuncType<ParamType> filterByReadPermissionFunc,
        CheckRemotePeerAccessFuncType<ParamType> checkRemotePeerAccessFunc,
        GetTransactionTypeFuncType<ParamType> getTransactionTypeFunc)
=======
        CheckSavePermissionFunc&& checkSavePermissionFunc,
        CheckReadPermissionFunc&& checkReadPermissionFunc,
        FilterBySavePermissionFunc&& filterBySavePermissionFunc,
        FilterByReadPermissionFunc&& filterByReadPermissionFunc,
        CheckRemoteAccessFunc&& checkRemotePeerAccessFunc)
>>>>>>> 4f288488
        :
        TransactionDescriptorBase(value, isPersistent, isSystem, name),
        getHashFunc(std::forward<GetHashF>(getHashFunc)),
        saveFunc(std::forward<SaveF>(saveFunc)),
        saveSerializedFunc(std::forward<SaveSerializedF>(saveSerializedFunc)),
        createTransactionFromAbstractTransactionFunc(std::forward<CreateTranF>(createTransactionFromAbstractTransactionFunc)),
        triggerNotificationFunc(std::forward<TriggerNotificationF>(triggerNotificationFunc)),
<<<<<<< HEAD
        checkSavePermissionFunc(checkSavePermissionFunc),
        checkReadPermissionFunc(checkReadPermissionFunc),
        filterBySavePermissionFunc(filterBySavePermissionFunc),
        filterByReadPermissionFunc(filterByReadPermissionFunc),
        checkRemotePeerAccessFunc(checkRemotePeerAccessFunc),
        getTransactionTypeFunc(getTransactionTypeFunc)
=======
        checkSavePermissionFunc(std::forward<CheckSavePermissionFunc>(checkSavePermissionFunc)),
        checkReadPermissionFunc(std::forward<CheckReadPermissionFunc>(checkReadPermissionFunc)),
        filterBySavePermissionFunc(std::forward<FilterBySavePermissionFunc>(filterBySavePermissionFunc)),
        filterByReadPermissionFunc(std::forward<FilterByReadPermissionFunc>(filterByReadPermissionFunc)),
        checkRemotePeerAccessFunc(std::forward<CheckRemoteAccessFunc>(checkRemotePeerAccessFunc))
>>>>>>> 4f288488
    {
    }
};

typedef std::shared_ptr<TransactionDescriptorBase> DescriptorBasePtr;

typedef boost::multi_index_container<
    DescriptorBasePtr,
    boost::multi_index::indexed_by<
        boost::multi_index::ordered_unique<
            boost::multi_index::const_mem_fun<
                TransactionDescriptorBase,
                ec2::ApiCommand::Value,
                &TransactionDescriptorBase::getValue
            >
        >,
        boost::multi_index::ordered_non_unique<
            boost::multi_index::const_mem_fun<
                TransactionDescriptorBase,
                const QString&,
                &TransactionDescriptorBase::getName
            >
        >
    >
> DescriptorBaseContainer;

extern DescriptorBaseContainer transactionDescriptors;

} //namespace detail

detail::TransactionDescriptorBase* getTransactionDescriptorByValue(ApiCommand::Value v);
detail::TransactionDescriptorBase* getTransactionDescriptorByName(const QString& name);

template<typename Param>
detail::TransactionDescriptor<Param>* getTransactionDescriptorByTransaction(const QnTransaction<Param>& tran)
{
    auto tdBase = ec2::getTransactionDescriptorByValue(tran.command);
    NX_ASSERT(tdBase);
    auto td = dynamic_cast<detail::TransactionDescriptor<Param>*>(tdBase);
    NX_ASSERT(td);
    return td;
}

template<typename Param>
detail::TransactionDescriptor<Param>* getTransactionDescriptorByParam()
{
    for (auto it = detail::transactionDescriptors.get<0>().begin(); it != detail::transactionDescriptors.get<0>().end(); ++it)
    {
        auto tdBase = (*it).get();
        auto td = dynamic_cast<detail::TransactionDescriptor<Param>*>(tdBase);
        if (td)
            return td;
    }
    NX_ASSERT(0, "Transaciton descriptor for the given param not found");
    return nullptr;
}

} //namespace ec2

#endif<|MERGE_RESOLUTION|>--- conflicted
+++ resolved
@@ -176,7 +176,8 @@
 		typename CheckReadPermissionFunc,
 		typename FilterBySavePermissionFunc,
 		typename FilterByReadPermissionFunc,
-		typename CheckRemoteAccessFunc
+		typename CheckRemoteAccessFunc,
+        typename GetTransactionTypeFunc
 	>
     TransactionDescriptor(ApiCommand::Value value,
         bool isPersistent,
@@ -187,20 +188,12 @@
         SaveSerializedF&& saveSerializedFunc,
         CreateTranF&& createTransactionFromAbstractTransactionFunc,
         TriggerNotificationF&& triggerNotificationFunc,
-<<<<<<< HEAD
-        CheckSavePermissionFuncType<ParamType> checkSavePermissionFunc,
-        CheckReadPermissionFuncType<ParamType> checkReadPermissionFunc,
-        FilterBySavePermissionFuncType<ParamType> filterBySavePermissionFunc,
-        FilterByReadPermissionFuncType<ParamType> filterByReadPermissionFunc,
-        CheckRemotePeerAccessFuncType<ParamType> checkRemotePeerAccessFunc,
-        GetTransactionTypeFuncType<ParamType> getTransactionTypeFunc)
-=======
         CheckSavePermissionFunc&& checkSavePermissionFunc,
         CheckReadPermissionFunc&& checkReadPermissionFunc,
         FilterBySavePermissionFunc&& filterBySavePermissionFunc,
         FilterByReadPermissionFunc&& filterByReadPermissionFunc,
-        CheckRemoteAccessFunc&& checkRemotePeerAccessFunc)
->>>>>>> 4f288488
+        CheckRemoteAccessFunc&& checkRemotePeerAccessFunc
+        GetTransactionTypeFunc&& getTransactionTypeFunc)
         :
         TransactionDescriptorBase(value, isPersistent, isSystem, name),
         getHashFunc(std::forward<GetHashF>(getHashFunc)),
@@ -208,20 +201,12 @@
         saveSerializedFunc(std::forward<SaveSerializedF>(saveSerializedFunc)),
         createTransactionFromAbstractTransactionFunc(std::forward<CreateTranF>(createTransactionFromAbstractTransactionFunc)),
         triggerNotificationFunc(std::forward<TriggerNotificationF>(triggerNotificationFunc)),
-<<<<<<< HEAD
-        checkSavePermissionFunc(checkSavePermissionFunc),
-        checkReadPermissionFunc(checkReadPermissionFunc),
-        filterBySavePermissionFunc(filterBySavePermissionFunc),
-        filterByReadPermissionFunc(filterByReadPermissionFunc),
-        checkRemotePeerAccessFunc(checkRemotePeerAccessFunc),
-        getTransactionTypeFunc(getTransactionTypeFunc)
-=======
         checkSavePermissionFunc(std::forward<CheckSavePermissionFunc>(checkSavePermissionFunc)),
         checkReadPermissionFunc(std::forward<CheckReadPermissionFunc>(checkReadPermissionFunc)),
         filterBySavePermissionFunc(std::forward<FilterBySavePermissionFunc>(filterBySavePermissionFunc)),
         filterByReadPermissionFunc(std::forward<FilterByReadPermissionFunc>(filterByReadPermissionFunc)),
-        checkRemotePeerAccessFunc(std::forward<CheckRemoteAccessFunc>(checkRemotePeerAccessFunc))
->>>>>>> 4f288488
+        checkRemotePeerAccessFunc(std::forward<CheckRemoteAccessFunc>(checkRemotePeerAccessFunc)),
+        getTransactionTypeFunc(std::forward<GetTransactionTypeFunc>(getTransactionTypeFunc))
     {
     }
 };
