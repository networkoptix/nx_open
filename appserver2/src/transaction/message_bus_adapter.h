#pragma once

#include <QtCore/QThread>

#include "abstract_transaction_message_bus.h"
#include <transaction/transaction_message_bus.h>
#include <nx/p2p/p2p_message_bus.h>

namespace ec2 {

    class TransactionMessageBusAdapter:
        public AbstractTransactionMessageBus
    {
        Q_OBJECT

    public:
        TransactionMessageBusAdapter(
            QnCommonModule* commonModule,
            QnJsonTransactionSerializer* jsonTranSerializer,
            QnUbjsonTransactionSerializer* ubjsonTranSerializer
        );

        template <typename MessageBusType>
		MessageBusType* init(nx::vms::api::PeerType peerType)
		{
			reset();
			m_bus.reset(new MessageBusType(
                peerType,
				commonModule(),
				m_jsonTranSerializer,
				m_ubjsonTranSerializer));

			initInternal();
			return dynamic_cast<MessageBusType*> (m_bus.get());
		}

        void reset();

        template <typename T> T dynamicCast() { return dynamic_cast<T> (m_bus.get()); }

        virtual ~TransactionMessageBusAdapter() = default;

        virtual void start() override;
        virtual void stop() override;

        virtual QSet<QnUuid> directlyConnectedClientPeers() const override;
        virtual QSet<QnUuid> directlyConnectedServerPeers() const override;

        virtual QnUuid routeToPeerVia(
            const QnUuid& dstPeer, int* distance, nx::network::SocketAddress* knownPeerAddress) const override;
        virtual int distanceToPeer(const QnUuid& dstPeer) const override;

        virtual void addOutgoingConnectionToPeer(const QnUuid& id, const nx::utils::Url& url) override;
        virtual void removeOutgoingConnectionFromPeer(const QnUuid& id) override;

        virtual void dropConnections() override;

        virtual QVector<QnTransportConnectionInfo> connectionsInfo() const override;

        virtual void setHandler(ECConnectionNotificationManager* handler) override;
        virtual void removeHandler(ECConnectionNotificationManager* handler) override;

        virtual QnJsonTransactionSerializer* jsonTranSerializer() const override;
        virtual QnUbjsonTransactionSerializer* ubjsonTranSerializer() const override;

        virtual ConnectionGuardSharedState* connectionGuardSharedState() override;
        //detail::QnDbManager* getDb() const;

    public:
        template<class T>
        void sendTransaction(
            const QnTransaction<T>& tran)
        {
            if (auto p2pBus = dynamicCast<nx::p2p::MessageBus*>())
                p2pBus->sendTransaction(tran);
            else if (auto msgBus = dynamicCast<QnTransactionMessageBus*>())
                msgBus->sendTransaction(tran);
        }

        template<class T>
        void sendTransaction(
            const QnTransaction<T>& tran,
            const nx::vms::api::PeerSet& dstPeers)
        {
            if (auto p2pBus = dynamicCast<nx::p2p::MessageBus*>())
                p2pBus->sendTransaction(tran, dstPeers);
            else if (auto msgBus = dynamicCast<QnTransactionMessageBus*>())
                msgBus->sendTransaction(tran, dstPeers);
        }

        template<class T>
        void sendTransaction(
            const QnTransaction<T>& tran,
            const QnUuid& peer)
        {
            if (auto p2pBus = dynamicCast<nx::p2p::MessageBus*>())
                p2pBus->sendTransaction(tran, {peer});
            else if (auto msgBus = dynamicCast<QnTransactionMessageBus*>())
                msgBus->sendTransaction(tran, {peer});
            else
                NX_CRITICAL(false, "Not implemented");
        }
	private:
<<<<<<< HEAD
		void initInternal(nx::vms::api::PeerType peerType);
=======
		void initInternal();
>>>>>>> 78a10fe0
    private:
        std::unique_ptr<AbstractTransactionMessageBus> m_bus;

        QnJsonTransactionSerializer* m_jsonTranSerializer;
        QnUbjsonTransactionSerializer* m_ubjsonTranSerializer;
    };

} // namespace ec2<|MERGE_RESOLUTION|>--- conflicted
+++ resolved
@@ -100,12 +100,10 @@
             else
                 NX_CRITICAL(false, "Not implemented");
         }
+		
 	private:
-<<<<<<< HEAD
-		void initInternal(nx::vms::api::PeerType peerType);
-=======
 		void initInternal();
->>>>>>> 78a10fe0
+		
     private:
         std::unique_ptr<AbstractTransactionMessageBus> m_bus;
 
