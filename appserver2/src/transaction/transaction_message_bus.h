--- conflicted
+++ resolved
@@ -52,13 +52,9 @@
             const ApiPeerData& remotePeer,
             qint64 remoteSystemIdentityTime,
             const nx_http::Request& request,
-<<<<<<< HEAD
             const QByteArray& contentEncoding,
-            std::function<void ()> ttFinishCallback);
-=======
-            const QByteArray& contentEncoding );
-        bool moveConnectionToReadyForStreaming( const QnUuid& connectionGuid );
->>>>>>> 846f7de9
+			std::function<void ()> ttFinishCallback);
+		bool moveConnectionToReadyForStreaming( const QnUuid& connectionGuid );
         //!Report socket to receive transactions from
         /*!
             \param requestBuf Contains serialized \a request and (possibly) partial (or full) message body
