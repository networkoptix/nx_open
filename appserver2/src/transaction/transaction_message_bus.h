--- conflicted
+++ resolved
@@ -219,14 +219,9 @@
     void addDelayedAliveTran(QnTransaction<ApiPeerAliveData>&& tranToSend, int timeout);
     void sendDelayedAliveTran();
     void reconnectAllPeers(QnMutexLockerBase* const /*lock*/);
-    nx::utils::Url updateOutgoingUrl(const nx::utils::Url& srcUrl) const;
-
-<<<<<<< HEAD
+    nx::utils::Url updateOutgoingUrl(const QnUuid& peer, const nx::utils::Url& srcUrl) const;
+
 protected slots:
-=======
-    QUrl updateOutgoingUrl(const QnUuid& peer, const QUrl& srcUrl) const;
-private slots:
->>>>>>> 4dc05fa1
     void at_stateChanged(QnTransactionTransport::State state);
     void at_gotTransaction(
         Qn::SerializationFormat tranFormat,
