#ifndef __TRANSACTION_MESSAGE_BUS_H_
#define __TRANSACTION_MESSAGE_BUS_H_

#include <memory>

#include <QtCore/QElapsedTimer>

#include <nx_ec/ec_api.h>
#include "nx_ec/data/api_lock_data.h"
#include "transaction.h"
#include "utils/network/http/asynchttpclient.h"
#include "transaction_transport.h"
#include <transaction/transaction_log.h>
#include "common/common_module.h"

#include <transaction/binary_transaction_serializer.h>
#include <transaction/json_transaction_serializer.h>

class QTimer;

namespace ec2
{
    class ECConnectionNotificationManager;

    class QnTransactionMessageBus: public QObject
    {
        Q_OBJECT
    public:
        QnTransactionMessageBus();
        virtual ~QnTransactionMessageBus();

        static QnTransactionMessageBus* instance();

        void addConnectionToPeer(const QUrl& url, const QUuid& peer = QUuid());
        void removeConnectionFromPeer(const QUrl& url);
        void gotConnectionFromRemotePeer(const QSharedPointer<AbstractStreamSocket>& socket, const ApiPeerData &remotePeer);
        
        void setLocalPeer(const ApiPeerData localPeer);
        ApiPeerData localPeer() const;

        void start();

        /*!
            \param handler Control of life-time of this object is out of scope of this class
        */
        void setHandler(ECConnectionNotificationManager* handler) { 
            QMutexLocker lock(&m_mutex);
            m_handler = handler;
        }

        void removeHandler(ECConnectionNotificationManager* handler) { 
            QMutexLocker lock(&m_mutex);
            if( m_handler == handler )
                m_handler = nullptr;
        }

        template<class T>
        void sendTransaction(const QnTransaction<T>& tran, const QnPeerSet& dstPeers = QnPeerSet())
        {
            Q_ASSERT(tran.command != ApiCommand::NotDefined);
            QMutexLocker lock(&m_mutex);
            QnTransactionTransportHeader ttHeader(connectedPeers(tran.command) << m_localPeer.id, dstPeers);
            ttHeader.fillSequence();
            sendTransactionInternal(tran, ttHeader);
        }

        /** Template specialization to fill dstPeers from the transaction params. */
        void sendTransaction(const QnTransaction<ec2::ApiVideowallControlMessageData>& tran, const QnPeerSet& dstPeers = QnPeerSet());

        template <class T>
        void sendTransaction(const QnTransaction<T>& tran, const QUuid& dstPeerId)
        {
            Q_ASSERT(tran.command != ApiCommand::NotDefined);
            QnPeerSet pSet;
            if (!dstPeerId.isNull())
                pSet << dstPeerId;
            sendTransaction(tran, pSet);
        }

        struct AlivePeerInfo
        {
            AlivePeerInfo(): peer(QUuid(), Qn::PT_Server) { lastActivity.restart(); }
            AlivePeerInfo(const ApiPeerData &peer): peer(peer) { lastActivity.restart(); }
            ApiPeerData peer;
            QSet<QUuid> proxyVia;
            QElapsedTimer lastActivity;
        };
        typedef QMap<QUuid, AlivePeerInfo> AlivePeersMap;

        /*
        * Return all alive peers
        */
        AlivePeersMap alivePeers() const;

        /*
        * Return all alive server peers
        */
        AlivePeersMap aliveServerPeers() const;

    signals:
<<<<<<< HEAD
        /*!
            \param isProxy \a true if we connected to peer indirectly (via any other peer(s)). \a false if there is direct connection to peer
        */
        void peerLost(ApiPeerAliveData data, bool isProxy);
        //!Emitted when a new peer has joined cluster or became online
        /*!
            \param isProxy \a true if we connected to peer indirectly (via any other peer(s)). \a false if there is direct connection to peer
        */
        void peerFound(ApiPeerAliveData data, bool isProxy);
        //!Emitted on a new direct connection to a remote peer has been established
        void newDirectConnectionEstablished(const QnTransactionTransportPtr& transport);
=======
        void peerLost(ApiPeerAliveData data);
        void peerFound(ApiPeerAliveData data);
>>>>>>> ab0608a7

        void gotLockRequest(ApiLockData);
        //void gotUnlockRequest(ApiLockData);
        void gotLockResponse(ApiLockData);

        void transactionProcessed(const QnAbstractTransaction &transaction);

    private:
        friend class QnTransactionTransport;
        friend struct GotTransactionFuction;
        friend struct SendTransactionToTransportFuction;

        bool isExists(const QUuid& removeGuid) const;
        bool isConnecting(const QUuid& removeGuid) const;

        typedef QMap<QUuid, QnTransactionTransportPtr> QnConnectionMap;

    private:
        template<class T>
        void sendTransactionInternal(const QnTransaction<T>& tran, const QnTransactionTransportHeader &header) {
            QnPeerSet toSendRest = header.dstPeers;
            QnPeerSet sentPeers;
            bool sendToAll = header.dstPeers.isEmpty();

            for (QnConnectionMap::iterator itr = m_connections.begin(); itr != m_connections.end(); ++itr)
            {
                QnTransactionTransportPtr transport = *itr;
                if (!sendToAll && !header.dstPeers.contains(transport->remotePeer().id)) 
                    continue;

                if (!transport->isReadyToSend(tran.command)) 
                    continue;

                transport->sendTransaction(tran, header);
                sentPeers << transport->remotePeer().id;
                toSendRest.remove(transport->remotePeer().id);
            }

            // some dst is not accessible directly, send broadcast (to all connected peers except of just sent)
            if (!toSendRest.isEmpty()) 
            {
                for (QnConnectionMap::iterator itr = m_connections.begin(); itr != m_connections.end(); ++itr)
                {
                    QnTransactionTransportPtr transport = *itr;
                    if (!transport->isReadyToSend(tran.command))
                        continue;;

                    if (sentPeers.contains(transport->remotePeer().id))
                        continue; // already sent

                    transport->sendTransaction(tran, header);
                }
            }
        }

        template <class T>
        void sendTransactionToTransport(const QnTransaction<T> &tran, QnTransactionTransport* transport, const QnTransactionTransportHeader &transportHeader);
        
        template <class T>
        void gotTransaction(const QnTransaction<T> &tran, QnTransactionTransport* sender, const QnTransactionTransportHeader &transportHeader);

        void onGotTransactionSyncRequest(QnTransactionTransport* sender, const QnTransaction<QnTranState> &tran);
        void onGotTransactionSyncResponse(QnTransactionTransport* sender, const QnTransaction<QnTranStateResponse> &tran);
        void onGotDistributedMutexTransaction(const QnTransaction<ApiLockData>& tran);
        void queueSyncRequest(QnTransactionTransport* transport);

        void connectToPeerEstablished(const ApiPeerData &peerInfo);
        void connectToPeerLost(const QUuid& id);
        void handlePeerAliveChanged(const ApiPeerData& peer, bool isAlive, bool sendTran);
        bool isPeerUsing(const QUrl& url);
        void onGotServerAliveInfo(const QnTransaction<ApiPeerAliveData> &tran, const QUuid& gotFromID);
        QnPeerSet connectedPeers(ApiCommand::Value command) const;

        void sendRuntimeInfo(QnTransactionTransport* transport, const QnTransactionTransportHeader& transportHeader);

        void addAlivePeerInfo(ApiPeerData peerData, const QUuid& gotFromPeer = QUuid());
        void removeAlivePeer(const QUuid& id, bool sendTran, bool isRecursive = false);
        bool doHandshake(QnTransactionTransport* transport);
        void printTranState(const QnTranState& tranState);
    private slots:
        void at_stateChanged(QnTransactionTransport::State state);
        void at_timer();
        void at_gotTransaction(const QByteArray &serializedTran, const QnTransactionTransportHeader &transportHeader);
        void doPeriodicTasks();

    private:
        /** Info about us. Should be set before start(). */
        ApiPeerData m_localPeer;

        QScopedPointer<QnBinaryTransactionSerializer> m_binaryTranSerializer;
        QScopedPointer<QnJsonTransactionSerializer> m_jsonTranSerializer;
		QScopedPointer<QnUbjsonTransactionSerializer> m_ubjsonTranSerializer;

        struct RemoteUrlConnectInfo {
            RemoteUrlConnectInfo(const QUuid& peer = QUuid()): peer(peer), lastConnectedTime(0) {}
            QUuid peer;
            qint64 lastConnectedTime;
        };

        QMap<QUrl, RemoteUrlConnectInfo> m_remoteUrls;
        ECConnectionNotificationManager* m_handler;
        QTimer* m_timer;
        mutable QMutex m_mutex;
        QThread *m_thread;
        QnConnectionMap m_connections;

        AlivePeersMap m_alivePeers;
        QVector<QSharedPointer<QnTransactionTransport>> m_connectingConnections;
        QMap<QUuid, int> m_lastTranSeq;

        // alive control
        QElapsedTimer m_aliveSendTimer;
    };
}
#define qnTransactionBus QnTransactionMessageBus::instance()

#endif // __TRANSACTION_MESSAGE_BUS_H_<|MERGE_RESOLUTION|>--- conflicted
+++ resolved
@@ -98,22 +98,11 @@
         AlivePeersMap aliveServerPeers() const;
 
     signals:
-<<<<<<< HEAD
-        /*!
-            \param isProxy \a true if we connected to peer indirectly (via any other peer(s)). \a false if there is direct connection to peer
-        */
-        void peerLost(ApiPeerAliveData data, bool isProxy);
+        void peerLost(ApiPeerAliveData data);
         //!Emitted when a new peer has joined cluster or became online
-        /*!
-            \param isProxy \a true if we connected to peer indirectly (via any other peer(s)). \a false if there is direct connection to peer
-        */
-        void peerFound(ApiPeerAliveData data, bool isProxy);
+        void peerFound(ApiPeerAliveData data);
         //!Emitted on a new direct connection to a remote peer has been established
         void newDirectConnectionEstablished(const QnTransactionTransportPtr& transport);
-=======
-        void peerLost(ApiPeerAliveData data);
-        void peerFound(ApiPeerAliveData data);
->>>>>>> ab0608a7
 
         void gotLockRequest(ApiLockData);
         //void gotUnlockRequest(ApiLockData);
