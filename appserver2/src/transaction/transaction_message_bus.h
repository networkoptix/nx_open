#ifndef __TRANSACTION_MESSAGE_BUS_H_
#define __TRANSACTION_MESSAGE_BUS_H_

#include <memory>

#include <QtCore/QElapsedTimer>

#include <nx_ec/ec_api.h>
#include "nx_ec/data/api_lock_data.h"
#include "transaction.h"
#include "utils/network/http/asynchttpclient.h"
#include "transaction_transport_serializer.h"
#include "transaction_transport.h"
#include "common/common_module.h"

class QTimer;

namespace ec2
{

    class QnTransactionMessageBus: public QObject
    {
        Q_OBJECT
    public:
        QnTransactionMessageBus();
        virtual ~QnTransactionMessageBus();

        static QnTransactionMessageBus* instance();
        static void initStaticInstance(QnTransactionMessageBus* instance);

        void addConnectionToPeer(const QUrl& url, const QUuid& peer = QUuid());
        void removeConnectionFromPeer(const QUrl& url);
        void gotConnectionFromRemotePeer(QSharedPointer<AbstractStreamSocket> socket, const QnPeerInfo &remotePeer, QList<QByteArray> hwList);
        
        void setLocalPeer(const QnPeerInfo localPeer);
        QnPeerInfo localPeer() const;

        void start();

        template <class T>
        void setHandler(T* handler) { 
            QMutexLocker lock(&m_mutex);
            m_handler.reset( new CustomHandler<T>(handler) );
        }

        template <class T>
        void removeHandler(T* handler) { 
            QMutexLocker lock(&m_mutex);
            if (m_handler->getHandler() == handler) {
                m_handler.reset();
            }
        }

        void sendTransaction(const QnAbstractTransaction& tran, const QByteArray& serializedTran)
        {
            QMutexLocker lock(&m_mutex);
            QByteArray buffer;
            m_serializer.serializeTran(buffer, serializedTran, TransactionTransportHeader(connectedPeers(tran.command) << m_localPeer.id));
            sendTransactionInternal(tran, buffer);
        }

        template <class T>
        void sendTransaction(const QnTransaction<T>& tran, const QnPeerSet& dstPeers = QnPeerSet())
        {
            Q_ASSERT(tran.command != ApiCommand::NotDefined);
            QMutexLocker lock(&m_mutex);
            QByteArray buffer;
            m_serializer.serializeTran(buffer, tran, TransactionTransportHeader(connectedPeers(tran.command) << m_localPeer.id, dstPeers));
            sendTransactionInternal(tran, buffer, dstPeers);
        }

        template <class T>
        void sendTransaction(const QnTransaction<T>& tran, const QnId& dstPeerId)
        {
            Q_ASSERT(tran.command != ApiCommand::NotDefined);
            QnPeerSet pSet;
            if (!dstPeerId.isNull())
                pSet << dstPeerId;
            sendTransaction(tran, pSet);
        }

        struct AlivePeerInfo
        {
            AlivePeerInfo(): peer(QnId(), QnPeerInfo::Server), isProxy(false) { lastActivity.restart(); }
            AlivePeerInfo(const QnPeerInfo &peer, bool isProxy, QList<QByteArray> hwList): peer(peer), isProxy(isProxy), hwList(hwList) { lastActivity.restart(); }
            QnPeerInfo peer;
            bool isProxy;
            QElapsedTimer lastActivity;
            QList<QByteArray> hwList;
        };
        typedef QMap<QnId, AlivePeerInfo> AlivePeersMap;

        /*
        * Return all alive peers
        */
        AlivePeersMap alivePeers() const;

        /*
        * Return all alive server peers
        */
        AlivePeersMap aliveServerPeers() const;

    signals:
        void peerLost(ApiPeerAliveData data, bool isProxy);
        void peerFound(ApiPeerAliveData data, bool isProxy);

        void gotLockRequest(ApiLockData);
        //void gotUnlockRequest(ApiLockData);
        void gotLockResponse(ApiLockData);

        void transactionProcessed(const QnAbstractTransaction &transaction);
    private:
        friend class QnTransactionTransport;

        bool isExists(const QnId& removeGuid) const;
        bool isConnecting(const QnId& removeGuid) const;

        class AbstractHandler
        {
        public:
            virtual bool processTransaction(QnTransactionTransport* sender, QnAbstractTransaction& tran, QnInputBinaryStream<QByteArray>& stream) = 0;
            virtual void* getHandler() const = 0;
            virtual ~AbstractHandler() {}
        };

        template <class T>
        class CustomHandler: public AbstractHandler
        {
        public:
            CustomHandler(T* handler): m_handler(handler) {}

            virtual bool processTransaction(QnTransactionTransport* sender, QnAbstractTransaction& tran, QnInputBinaryStream<QByteArray>& stream) override;
            virtual void* getHandler() const override { return m_handler; }
        private:
            template <class T2> bool deliveryTransaction(const QnAbstractTransaction&  abstractTran, QnInputBinaryStream<QByteArray>& stream);
        private:
            T* m_handler;
        };

        typedef QMap<QUuid, QSharedPointer<QnTransactionTransport>> QnConnectionMap;

    private:
        //void gotTransaction(const QnId& remoteGuid, bool isConnectionOriginator, const QByteArray& data);
        void sendTransactionInternal(const QnAbstractTransaction& tran, const QByteArray& chunkData, const QnPeerSet& dstPeers = QnPeerSet());
        bool onGotTransactionSyncRequest(QnTransactionTransport* sender, QnInputBinaryStream<QByteArray>& stream);
        void onGotTransactionSyncResponse(QnTransactionTransport* sender, QnInputBinaryStream<QByteArray>& stream);
        void onGotDistributedMutexTransaction(const QnAbstractTransaction& tran, QnInputBinaryStream<QByteArray>&);
        void queueSyncRequest(QnTransactionTransport* transport);

        void connectToPeerEstablished(const QnPeerInfo &peerInfo, const QList<QByteArray>& hwList);
        void connectToPeerLost(const QnId& id);
<<<<<<< HEAD
        void sendServerAliveMsg(const QnPeerInfo& peer, bool isAlive, const QList<QByteArray>& hwList);
=======
        void sendServerAliveMsg(const QnId& id, bool isAlive, bool isClient, const QList<QByteArray>& hwList);
        void sendConnectionsData();
>>>>>>> 0d60b318
        bool isPeerUsing(const QUrl& url);
        void onGotServerAliveInfo(const QnAbstractTransaction& abstractTran, QnInputBinaryStream<QByteArray>& stream);
        QnPeerSet connectedPeers(ApiCommand::Value command) const;
    private slots:
        void at_stateChanged(QnTransactionTransport::State state);
        void at_timer();
        void at_gotTransaction(QByteArray serializedTran, TransactionTransportHeader transportHeader);
        void doPeriodicTasks();
    private:
        /** Info about us. Should be set before start(). */
        QnPeerInfo m_localPeer;

        QnTransactionTransportSerializer m_serializer;
        //typedef QMap<QUrl, QSharedPointer<QnTransactionTransport>> RemoveUrlMap;

        //RemoveUrlMap m_remoteUrls;
        struct RemoteUrlConnectInfo {
            RemoteUrlConnectInfo(const QUuid& peer = QUuid()): peer(peer), lastConnectedTime(0) {}
            QUuid peer;
            qint64 lastConnectedTime;
        };

        QMap<QUrl, RemoteUrlConnectInfo> m_remoteUrls;
        std::unique_ptr<AbstractHandler> m_handler;
        QTimer* m_timer;
        mutable QMutex m_mutex;
        QThread *m_thread;
        QnConnectionMap m_connections;

        AlivePeersMap m_alivePeers;
        QVector<QSharedPointer<QnTransactionTransport>> m_connectingConnections;
        QVector<QSharedPointer<QnTransactionTransport>> m_connectionsToRemove;
        QMap<QnId, int> m_lastTranSeq;

        // alive control
        QElapsedTimer m_aliveSendTimer;
    };
}
#define qnTransactionBus ec2::QnTransactionMessageBus::instance()

#endif // __TRANSACTION_MESSAGE_BUS_H_<|MERGE_RESOLUTION|>--- conflicted
+++ resolved
@@ -149,12 +149,8 @@
 
         void connectToPeerEstablished(const QnPeerInfo &peerInfo, const QList<QByteArray>& hwList);
         void connectToPeerLost(const QnId& id);
-<<<<<<< HEAD
         void sendServerAliveMsg(const QnPeerInfo& peer, bool isAlive, const QList<QByteArray>& hwList);
-=======
-        void sendServerAliveMsg(const QnId& id, bool isAlive, bool isClient, const QList<QByteArray>& hwList);
         void sendConnectionsData();
->>>>>>> 0d60b318
         bool isPeerUsing(const QUrl& url);
         void onGotServerAliveInfo(const QnAbstractTransaction& abstractTran, QnInputBinaryStream<QByteArray>& stream);
         QnPeerSet connectedPeers(ApiCommand::Value command) const;
