--- conflicted
+++ resolved
@@ -45,18 +45,11 @@
         void removeConnectionFromPeer(const QUrl& url);
         void gotConnectionFromRemotePeer(
             const QnUuid& connectionGuid,
-<<<<<<< HEAD
-            const QSharedPointer<AbstractStreamSocket>& socket,
-            ConnectionType::Type connectionType,
-            const ApiPeerData& remotePeer,
-            qint64 remoteSystemIdentityTime,
-=======
             QSharedPointer<AbstractStreamSocket> socket,
             ConnectionType::Type connectionType,
             const ApiPeerData& remotePeer,
             qint64 remoteSystemIdentityTime,
             const nx_http::Request& request,
->>>>>>> 64de8deb
             const QByteArray& contentEncoding );
         //!Report socket to receive transactions from
         /*!
@@ -69,14 +62,11 @@
             qint64 remoteSystemIdentityTime,
             const nx_http::Request& request,
             const QByteArray& requestBuf );
-<<<<<<< HEAD
-=======
         //!Process transaction received via standard HTTP server interface
         bool gotTransactionFromRemotePeer(
             const QnUuid& connectionGuid,
             const nx_http::Request& request,
             const QByteArray& requestMsgBody );
->>>>>>> 64de8deb
         void dropConnections();
         
         ApiPeerData localPeer() const;
