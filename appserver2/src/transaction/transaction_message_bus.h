--- conflicted
+++ resolved
@@ -168,15 +168,10 @@
 
         void connectToPeerEstablished(const ApiPeerData &peerInfo);
         void connectToPeerLost(const QnId& id);
-<<<<<<< HEAD
-        void handlePeerAliveChanged(const ApiPeerData& peer, bool isAlive);
-        void sendVideowallInstanceStatus(const ApiPeerData &peer, bool isAlive);
+        void handlePeerAliveChanged(const ApiPeerData& peer, bool isAlive, bool isProxy);
         QnTransaction<ApiModuleDataList> prepareModulesDataTransaction() const;
         void sendConnectionsData();
         void sendModulesData();
-=======
-        void handlePeerAliveChanged(const ApiPeerData& peer, bool isAlive, bool isProxy);
->>>>>>> 9e3088e7
         bool isPeerUsing(const QUrl& url);
         void onGotServerAliveInfo(const QnTransaction<ApiPeerAliveData> &tran, const QnId& gotFromID);
         QnPeerSet connectedPeers(ApiCommand::Value command) const;
