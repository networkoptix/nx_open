#include "transaction_transport.h"

#include <atomic>

#include <QtCore/QUrlQuery>
#include <QtCore/QTimer>

#include <nx_ec/ec_proto_version.h>
#include <utils/media/custom_output_stream.h>

#include "transaction_message_bus.h"
#include "utils/common/log.h"
#include "utils/common/systemerror.h"
#include "transaction_log.h"
#include <transaction/chunked_transfer_encoder.h>
#include "common/common_module.h"
#include "core/resource_management/resource_pool.h"
#include "core/resource/media_server_resource.h"
#include "api/app_server_connection.h"
#include "core/resource/user_resource.h"
#include "api/global_settings.h"
#include "database/db_manager.h"
#include "http/custom_headers.h"
#include "version.h"


/*!
    Real transaction posted to the QnTransactionMessageBus can be greater 
    (all transactions that read with single read from socket)
*/
static const int MAX_TRANS_TO_POST_AT_A_TIME = 16;

//#define SEND_4BYTE_TRANSACTION_SIZE

namespace ec2
{

static const int DEFAULT_READ_BUFFER_SIZE = 4 * 1024;
static const int SOCKET_TIMEOUT = 1000 * 1000;
static const int TCP_KEEPALIVE_TIMEOUT = 1000 * 5;
const char* QnTransactionTransport::TUNNEL_MULTIPART_BOUNDARY = "ec2boundary";
const char* QnTransactionTransport::TUNNEL_CONTENT_TYPE = "multipart/mixed; boundary=ec2boundary";

QSet<QnUuid> QnTransactionTransport::m_existConn;
QnTransactionTransport::ConnectingInfoMap QnTransactionTransport::m_connectingConn;
QMutex QnTransactionTransport::m_staticMutex;

QnTransactionTransport::QnTransactionTransport(
    const ApiPeerData &localPeer,
    const QSharedPointer<AbstractStreamSocket>& socket )
:
    m_localPeer(localPeer),
    m_lastConnectTime(0), 
    m_readSync(false), 
    m_writeSync(false),
    m_syncDone(false),
    m_syncInProgress(false),
    m_needResync(false),
    m_socket(socket),
    m_state(NotDefined), 
    m_chunkHeaderLen(0),
    m_chunkLen(0), 
    m_sendOffset(0), 
    m_connected(false),
    m_prevGivenHandlerID(0),
    m_postedTranCount(0),
    m_asyncReadScheduled(false),
    m_remoteIdentityTime(0),
    m_incomingConnection(socket),
    m_incomingTunnelOpened(false)
{
    m_readBuffer.reserve( DEFAULT_READ_BUFFER_SIZE );
    m_lastReceiveTimer.invalidate();

    NX_LOG(QnLog::EC2_TRAN_LOG, lit("QnTransactionTransport for object = %1").arg((size_t) this,  0, 16), cl_logDEBUG1);

    auto processTranFunc = std::bind(
        &QnTransactionTransport::receivedTransaction,
        this,
        std::placeholders::_1 );
    m_contentParser.setNextFilter( std::make_shared<CustomOutputStream<decltype(processTranFunc)> >(std::move(processTranFunc)) );
}


QnTransactionTransport::~QnTransactionTransport()
{
    NX_LOG(QnLog::EC2_TRAN_LOG, lit("~QnTransactionTransport for object = %1").arg((size_t) this,  0, 16), cl_logDEBUG1);

    if( m_httpClient )
        m_httpClient->terminate();

    {
        QMutexLocker lk( &m_mutex );
        m_state = Closed;
    }
    closeSocket();
    //not calling QnTransactionTransport::close since it will emit stateChanged, 
        //which can potentially lead to some trouble

    if (m_connected)
        connectDone(m_remotePeer.id);
}

void QnTransactionTransport::addData(QByteArray&& data)
{
    QMutexLocker lock(&m_mutex);
    m_dataToSend.push_back( std::move( data ) );
    if( (m_dataToSend.size() == 1) && m_socket )
        serializeAndSendNextDataBuffer();
}

void QnTransactionTransport::addEncodedData(QByteArray&& data)
{
    QMutexLocker lock(&m_mutex);
    DataToSend dataToSend;
    dataToSend.encodedSourceData = std::move( data );
    m_dataToSend.push_back( std::move( dataToSend ) );
    if( (m_dataToSend.size() == 1) && m_socket )
        serializeAndSendNextDataBuffer();
}

int QnTransactionTransport::readChunkHeader(const quint8* data, int dataLen, nx_http::ChunkHeader* const chunkHeader)
{
    const int bytesRead = chunkHeader->parse( QByteArray::fromRawData(reinterpret_cast<const char*>(data), dataLen) );
    return bytesRead  == -1 
        ? 0   //parse error
        : bytesRead;
}

void QnTransactionTransport::closeSocket()
{
    if (m_socket) {
        m_socket->terminateAsyncIO( true );
        m_socket->close();
        m_socket.reset();
    }
}

void QnTransactionTransport::setState(State state)
{
    QMutexLocker lock(&m_mutex);
    setStateNoLock(state);
}

void QnTransactionTransport::processExtraData()
{
    QMutexLocker lock(&m_mutex);
    processTransactionData(m_extraData);
    m_extraData.clear();
}

void QnTransactionTransport::startListening()
{
    QMutexLocker lock(&m_mutex);

    assert( m_socket );
    m_httpStreamReader.resetState();

    if( m_socket )
    {
        m_socket->setRecvTimeout(SOCKET_TIMEOUT);
        m_socket->setSendTimeout(SOCKET_TIMEOUT);
        m_socket->setNonBlockingMode(true);
        m_chunkHeaderLen = 0;
        using namespace std::placeholders;
        m_lastReceiveTimer.restart();
        m_readBuffer.reserve( m_readBuffer.size() + DEFAULT_READ_BUFFER_SIZE );
        if( !m_socket->readSomeAsync( &m_readBuffer, std::bind( &QnTransactionTransport::onSomeBytesRead, this, _1, _2 ) ) )
        {
            m_lastReceiveTimer.invalidate();
            setStateNoLock( Error );
            return;
        }
        if( m_remotePeer.isServer() )
            if( !m_socket->registerTimer( TCP_KEEPALIVE_TIMEOUT, std::bind(&QnTransactionTransport::sendHttpKeepAlive, this) ) )
            {
                m_lastReceiveTimer.invalidate();
                setStateNoLock( Error );
                return;
            }
    }
}

void QnTransactionTransport::setStateNoLock(State state)
{
    if (state == Connected) {
        m_connected = true;
    }
    else if (state == Error) {
    }
    else if (state == ReadyForStreaming) {
    }
    if (this->m_state != state) {
        this->m_state = state;
        emit stateChanged(state);
    }
}

QnTransactionTransport::State QnTransactionTransport::getState() const
{
    QMutexLocker lock(&m_mutex);
    return m_state;
}

int QnTransactionTransport::setHttpChunkExtensonHandler( HttpChunkExtensonHandler eventHandler )
{
    QMutexLocker lk(&m_mutex);
    m_httpChunkExtensonHandlers.emplace( ++m_prevGivenHandlerID, std::move(eventHandler) );
    return m_prevGivenHandlerID;
}

int QnTransactionTransport::setBeforeSendingChunkHandler( BeforeSendingChunkHandler eventHandler )
{
    QMutexLocker lk(&m_mutex);
    m_beforeSendingChunkHandlers.emplace( ++m_prevGivenHandlerID, std::move(eventHandler) );
    return m_prevGivenHandlerID;
}

void QnTransactionTransport::removeEventHandler( int eventHandlerID )
{
    QMutexLocker lk(&m_mutex);
    m_httpChunkExtensonHandlers.erase( eventHandlerID );
    m_beforeSendingChunkHandlers.erase( eventHandlerID );
}

AbstractStreamSocket* QnTransactionTransport::getSocket() const
{
    return m_socket.data();
}

void QnTransactionTransport::close()
{
    setState(State::Closed);    //changing state before freeing socket so that everyone 
                                //stop using socket before it is actually freed
 
    closeSocket();
    {
        QMutexLocker lock(&m_mutex);
        assert( !m_socket );
        m_readSync = false;
        m_writeSync = false;
    }
}

void QnTransactionTransport::fillAuthInfo()
{
    if (!QnAppServerConnectionFactory::videowallGuid().isNull()) {
        m_httpClient->addRequestHeader("X-NetworkOptix-VideoWall", QnAppServerConnectionFactory::videowallGuid().toString().toUtf8());
        return;
    }

    QnMediaServerResourcePtr ownServer = qnResPool->getResourceById(qnCommon->moduleGUID()).dynamicCast<QnMediaServerResource>();
    if (ownServer && m_authByKey) 
    {
        m_httpClient->setUserName(ownServer->getId().toString().toLower());    
        m_httpClient->setUserPassword(ownServer->getAuthKey());
    }
    else {
        QUrl url = QnAppServerConnectionFactory::url();
        m_httpClient->setUserName(url.userName());
<<<<<<< HEAD
		if (dbManager) {
	        QnUserResourcePtr adminUser = qnResPool->getAdministrator();
	        if (adminUser) {
	            m_httpClient->setUserPassword(adminUser->getDigest());
	            m_httpClient->setAuthType(nx_http::AsyncHttpClient::authDigestWithPasswordHash);
	        }
=======
        if (dbManager) {
            QnUserResourcePtr adminUser = QnGlobalSettings::instance()->getAdminUser();
            if (adminUser) {
                m_httpClient->setUserPassword(adminUser->getDigest());
                m_httpClient->setAuthType(nx_http::AsyncHttpClient::authDigestWithPasswordHash);
            }
>>>>>>> e7ec47d6
        }
        else {
            m_httpClient->setUserPassword(url.password());
        }
    }
}

void QnTransactionTransport::doOutgoingConnect(QUrl remoteAddr)
{
    NX_LOG( QnLog::EC2_TRAN_LOG, lit("QnTransactionTransport::doOutgoingConnect. remoteAddr = %1").arg(remoteAddr.toString()), cl_logDEBUG2 );

    setState(ConnectingStage1);
    m_httpClient = std::make_shared<nx_http::AsyncHttpClient>();
    m_httpClient->setDecodeChunkedMessageBody( false ); //chunked decoding is done in this class
    connect(m_httpClient.get(), &nx_http::AsyncHttpClient::responseReceived, this, &QnTransactionTransport::at_responseReceived, Qt::DirectConnection);
    //connect(m_httpClient.get(), &nx_http::AsyncHttpClient::someMessageBodyAvailable, this, &QnTransactionTransport::at_responseReceived, Qt::DirectConnection);
    connect(m_httpClient.get(), &nx_http::AsyncHttpClient::done, this, &QnTransactionTransport::at_httpClientDone, Qt::DirectConnection);
    
    fillAuthInfo();
    if( m_localPeer.isServer() )
        m_httpClient->addRequestHeader(
            nx_ec::EC2_SYSTEM_NAME_HEADER_NAME,
            QnCommonModule::instance()->localSystemName().toUtf8() );

    if (!remoteAddr.userName().isEmpty())
    {
        remoteAddr.setUserName(QString());
        remoteAddr.setPassword(QString());
    }

    QUrlQuery q = QUrlQuery(remoteAddr.query());

    // Client reconnects to the server
    if( m_localPeer.isClient() ) {
        q.removeQueryItem("isClient");
        q.addQueryItem("isClient", QString());
        setState(ConnectingStage2); // one GET method for client peer is enough
        setReadSync(true);
    }

    remoteAddr.setQuery(q);
    m_remoteAddr = remoteAddr;
    m_httpClient->removeAdditionalHeader( nx_ec::EC2_CONNECTION_STATE_HEADER_NAME );
    m_httpClient->addRequestHeader( nx_ec::EC2_CONNECTION_STATE_HEADER_NAME, toString(getState()).toLatin1() );
    if (!m_httpClient->doGet(remoteAddr)) {
        qWarning() << Q_FUNC_INFO << "Failed to execute m_httpClient->doGet. Reconnect transaction transport";
        setState(Error);
    }
}

bool QnTransactionTransport::tryAcquireConnecting(const QnUuid& remoteGuid, bool isOriginator)
{
    QMutexLocker lock(&m_staticMutex);

    Q_ASSERT(!remoteGuid.isNull());

    bool isExist = m_existConn.contains(remoteGuid);
    isExist |= isOriginator ?  m_connectingConn.value(remoteGuid).first : m_connectingConn.value(remoteGuid).second;
    bool isTowardConnecting = isOriginator ?  m_connectingConn.value(remoteGuid).second : m_connectingConn.value(remoteGuid).first;
    bool fail = isExist || (isTowardConnecting && remoteGuid.toRfc4122() > qnCommon->moduleGUID().toRfc4122());
    if (!fail) {
        if (isOriginator)
            m_connectingConn[remoteGuid].first = true;
        else
            m_connectingConn[remoteGuid].second = true;
    }
    return !fail;
}


void QnTransactionTransport::connectingCanceled(const QnUuid& remoteGuid, bool isOriginator)
{
    QMutexLocker lock(&m_staticMutex);
    connectingCanceledNoLock(remoteGuid, isOriginator);
}

void QnTransactionTransport::connectingCanceledNoLock(const QnUuid& remoteGuid, bool isOriginator)
{
    ConnectingInfoMap::iterator itr = m_connectingConn.find(remoteGuid);
    if (itr != m_connectingConn.end()) {
        if (isOriginator)
            itr.value().first = false;
        else
            itr.value().second = false;
        if (!itr.value().first && !itr.value().second)
            m_connectingConn.erase(itr);
    }
}

bool QnTransactionTransport::tryAcquireConnected(const QnUuid& remoteGuid, bool isOriginator)
{
    QMutexLocker lock(&m_staticMutex);
    bool isExist = m_existConn.contains(remoteGuid);
    bool isTowardConnecting = isOriginator ?  m_connectingConn.value(remoteGuid).second : m_connectingConn.value(remoteGuid).first;
    bool fail = isExist || (isTowardConnecting && remoteGuid.toRfc4122() > qnCommon->moduleGUID().toRfc4122());
    if (!fail) {
        m_existConn << remoteGuid;
        connectingCanceledNoLock(remoteGuid, isOriginator);
    }
    return !fail;    
}

void QnTransactionTransport::connectDone(const QnUuid& id)
{
    QMutexLocker lock(&m_staticMutex);
    m_existConn.remove(id);
}

void QnTransactionTransport::repeatDoGet()
{
    m_httpClient->removeAdditionalHeader( nx_ec::EC2_CONNECTION_STATE_HEADER_NAME );
    m_httpClient->addRequestHeader( nx_ec::EC2_CONNECTION_STATE_HEADER_NAME, toString(getState()).toLatin1() );
    if (!m_httpClient->doGet(m_remoteAddr))
        cancelConnecting();
}

void QnTransactionTransport::cancelConnecting()
{
    if (getState() == ConnectingStage2)
        QnTransactionTransport::connectingCanceled(m_remotePeer.id, true);
    NX_LOG( lit("%1 Connection canceled from state %2").arg(Q_FUNC_INFO).arg(toString(getState())), cl_logWARNING );
    setState(Error);
}

void QnTransactionTransport::onSomeBytesRead( SystemError::ErrorCode errorCode, size_t bytesRead )
{
    NX_LOG( QnLog::EC2_TRAN_LOG, lit("QnTransactionTransport::onSomeBytesRead. errorCode = %1, bytesRead = %2").
        arg((int)errorCode).arg(bytesRead), cl_logDEBUG2 );
    
    QMutexLocker lock(&m_mutex);

    m_asyncReadScheduled = false;
    m_lastReceiveTimer.invalidate();

    if( errorCode || bytesRead == 0 )   //error or connection closed
    {
        if( errorCode == SystemError::timedOut )
        {
            NX_LOG( lit("Peer %1 timed out. Disconnecting...").arg(m_remotePeer.id.toString()), cl_logWARNING );
        }
        return setStateNoLock( State::Error );
    }

    if (m_state >= QnTransactionTransport::Closed)
        return;

    assert( m_state == ReadyForStreaming );

    //if incoming connection then expecting POST request to open incoming tunnel
    if( m_incomingConnection && !m_incomingTunnelOpened )
    {
        if( !readCreateIncomingTunnelMessage() )
        {
            NX_LOG( lit("Error parsing open tunnel request from peer %1. Disconnecting...").
                arg(m_remotePeer.id.toString()), cl_logWARNING );
            return setStateNoLock( State::Error );
        }
        if( !m_incomingTunnelOpened )
        {
            //reading futher
            scheduleAsyncRead();
            return;
        }
    }

    //parsing and processing input data
    m_contentParser.processData( m_readBuffer );
    m_readBuffer.resize(0);

    if( m_postedTranCount >= MAX_TRANS_TO_POST_AT_A_TIME )
        return; //not reading futher while that much transactions are not processed yet

    m_readBuffer.reserve( m_readBuffer.size() + DEFAULT_READ_BUFFER_SIZE );
    scheduleAsyncRead();
}

void QnTransactionTransport::receivedTransaction( const QnByteArrayConstRef& tranDataWithHeader )
{
    //calling processChunkExtensions
    processChunkExtensions( m_contentParser.prevFrameHeaders() );

    if( tranDataWithHeader.isEmpty() )
        return; //it happens in case of keep-alive message

#ifdef SEND_4BYTE_TRANSACTION_SIZE
    //skipping transaction size
    const QnByteArrayConstRef& tranData = tranDataWithHeader.mid( sizeof(uint32_t) );
#else
    const QnByteArrayConstRef& tranData = tranDataWithHeader;
#endif

    QByteArray serializedTran;
    QnTransactionTransportHeader transportHeader;
    if( !QnUbjsonTransactionSerializer::deserializeTran(
            reinterpret_cast<const quint8*>(tranData.constData()),
            tranData.size(),
            transportHeader,
            serializedTran ) )
    {
        Q_ASSERT( false );
        setStateNoLock( State::Error );
        return;
    }
    Q_ASSERT( !transportHeader.processedPeers.empty() );
    NX_LOG(QnLog::EC2_TRAN_LOG, lit("QnTransactionTransport::receivedTransaction. Got transaction with seq %1 from %2").
        arg(transportHeader.sequence).arg(m_remotePeer.id.toString()), cl_logDEBUG1);
    emit gotTransaction(serializedTran, transportHeader);
    ++m_postedTranCount;
}

bool QnTransactionTransport::hasUnsendData() const
{
    QMutexLocker lock(&m_mutex);
    return !m_dataToSend.empty();
}

void QnTransactionTransport::transactionProcessed()
{
    QMutexLocker lock(&m_mutex);

    --m_postedTranCount;
    if( m_postedTranCount >= MAX_TRANS_TO_POST_AT_A_TIME ||     //not reading futher while that much transactions are not processed yet
        m_asyncReadScheduled ||      //async read is ongoing already, overlapping reads are not supported by sockets api
        m_state > ReadyForStreaming )
    {
        return;
    }

    assert( m_socket );

    m_readBuffer.reserve( m_readBuffer.size() + DEFAULT_READ_BUFFER_SIZE );
    scheduleAsyncRead();
}

void QnTransactionTransport::sendHttpKeepAlive()
{
    QMutexLocker lock(&m_mutex);
    if (m_dataToSend.empty())
    {
        m_dataToSend.push_back( QByteArray() );
        serializeAndSendNextDataBuffer();
    }
    if( !m_socket->registerTimer( TCP_KEEPALIVE_TIMEOUT, std::bind(&QnTransactionTransport::sendHttpKeepAlive, this) ) )
        setStateNoLock( State::Error );
}

bool QnTransactionTransport::isHttpKeepAliveTimeout() const
{
    QMutexLocker lock(&m_mutex);
    return m_lastReceiveTimer.isValid() &&  //if not valid we still have not begun receiving transactions
        (m_lastReceiveTimer.elapsed() > TCP_KEEPALIVE_TIMEOUT * 3);
}

void QnTransactionTransport::serializeAndSendNextDataBuffer()
{
    assert( !m_dataToSend.empty() );
    DataToSend& dataCtx = m_dataToSend.front();
    if( dataCtx.encodedSourceData.isEmpty() )
    {
#ifdef SEND_4BYTE_TRANSACTION_SIZE
        const uint32_t tranSize = htonl(dataCtx.sourceData.size());
#endif

        nx_http::HttpHeaders headers;
        headers.emplace( "Content-Type", Qn::serializationFormatToHttpContentType( m_remotePeer.dataFormat ) );
        headers.emplace( "Content-Length",
            nx_http::BufferType::number((int)(dataCtx.sourceData.size()
#ifdef SEND_4BYTE_TRANSACTION_SIZE
            + sizeof(tranSize)
#endif
            )) );
        addHttpChunkExtensions( &headers );

        dataCtx.encodedSourceData.clear();
        dataCtx.encodedSourceData += QByteArray("\r\n--")+TUNNEL_MULTIPART_BOUNDARY+"\r\n"; //TODO #ak move to some variable
        nx_http::serializeHeaders( headers, &dataCtx.encodedSourceData );
        dataCtx.encodedSourceData += "\r\n";
#ifdef SEND_4BYTE_TRANSACTION_SIZE
        dataCtx.encodedSourceData += QByteArray::fromRawData( reinterpret_cast<const char*>(&tranSize), sizeof(tranSize) );
#endif
        dataCtx.encodedSourceData += dataCtx.sourceData;
    }
    using namespace std::placeholders;
    assert( !dataCtx.encodedSourceData.isEmpty() );
    NX_LOG( lit("Sending data buffer (%1 bytes) to the peer %2").
        arg(dataCtx.encodedSourceData.size()).arg(m_remotePeer.id.toString()), cl_logDEBUG2 );
    if( !m_socket->sendAsync( dataCtx.encodedSourceData, std::bind( &QnTransactionTransport::onDataSent, this, _1, _2 ) ) )
        return setStateNoLock( State::Error );
}

void QnTransactionTransport::onDataSent( SystemError::ErrorCode errorCode, size_t bytesSent )
{
    QMutexLocker lk( &m_mutex );

    if( errorCode )
    {
        NX_LOG( lit("Failed to send %1 bytes to %2. %3").arg(m_dataToSend.front().encodedSourceData.size()).
            arg(m_remotePeer.id.toString()).arg(SystemError::toString(errorCode)), cl_logWARNING );
        m_dataToSend.pop_front();
        return setStateNoLock( State::Error );
    }
    assert( bytesSent == (size_t)m_dataToSend.front().encodedSourceData.size() );

    m_dataToSend.pop_front();
    if( m_dataToSend.empty() )
        return;

    serializeAndSendNextDataBuffer();
}

void QnTransactionTransport::at_responseReceived(const nx_http::AsyncHttpClientPtr& client)
{
    int statusCode = client->response()->statusLine.statusCode;

    NX_LOG( QnLog::EC2_TRAN_LOG, lit("QnTransactionTransport::at_responseReceived. statusCode = %1").
        arg(statusCode), cl_logDEBUG2 );

    if (statusCode == nx_http::StatusCode::unauthorized)
    {
        if (m_authByKey) {
            m_authByKey = false;
            fillAuthInfo();
            QTimer::singleShot(0, this, SLOT(repeatDoGet()));
        }
        else {
            QnUuid guid(nx_http::getHeaderValue( client->response()->headers, "x-server-guid" ));
            if (!guid.isNull()) {
                emit peerIdDiscovered(m_remoteAddr, guid);
                emit remotePeerUnauthorized(guid);
            }
            cancelConnecting();
        }
        return;
    }


    nx_http::HttpHeaders::const_iterator itrGuid = client->response()->headers.find("guid");
    nx_http::HttpHeaders::const_iterator itrRuntimeGuid = client->response()->headers.find("runtime-guid");
    nx_http::HttpHeaders::const_iterator itrSystemIdentityTime = client->response()->headers.find("system-identity-time");
    if (itrSystemIdentityTime != client->response()->headers.end())
        setRemoteIdentityTime(itrSystemIdentityTime->second.toLongLong());

    if (itrGuid == client->response()->headers.end())
    {
        cancelConnecting();
        return;
    }

    //checking remote server protocol version
    nx_http::HttpHeaders::const_iterator ec2ProtoVersionIter = 
        client->response()->headers.find(nx_ec::EC2_PROTO_VERSION_HEADER_NAME);
    const int remotePeerEcProtoVersion = ec2ProtoVersionIter == client->response()->headers.end()
        ? nx_ec::INITIAL_EC2_PROTO_VERSION
        : ec2ProtoVersionIter->second.toInt();
    if( nx_ec::EC2_PROTO_VERSION != remotePeerEcProtoVersion )
    {
        NX_LOG( QString::fromLatin1("Cannot connect to server %1 because of different EC2 proto version. "
            "Local peer version: %2, remote peer version: %3").
            arg(client->url().toString()).arg(nx_ec::EC2_PROTO_VERSION).arg(remotePeerEcProtoVersion),
            cl_logWARNING );
        cancelConnecting();
        return;
    }

    m_remotePeer.id = QnUuid(itrGuid->second);
    if (itrRuntimeGuid != client->response()->headers.end())
        m_remotePeer.instanceId = QnUuid(itrRuntimeGuid->second);
    Q_ASSERT(!m_remotePeer.instanceId.isNull());
    m_remotePeer.peerType = Qn::PT_Server; // outgoing connections for server peers only
    emit peerIdDiscovered(m_remoteAddr, m_remotePeer.id);

    if (statusCode != nx_http::StatusCode::ok)
    {
        cancelConnecting();
        return;
    }

    if (getState() == QnTransactionTransport::Error || getState() == QnTransactionTransport::Closed) {
        return;
    }

    nx_http::HttpHeaders::const_iterator contentTypeIter = client->response()->headers.find("Content-Type");
    if( contentTypeIter == client->response()->headers.end() )
    {
        NX_LOG( lit("Remote transaction server (%1) did not specify Content-Type in response. Aborting connecion...")
            .arg(client->url().toString()), cl_logWARNING );
        cancelConnecting();
        return;
    }

    if( !m_contentParser.setContentType( contentTypeIter->second ) )
    {
        NX_LOG( lit("Remote transaction server (%1) specified Content-Type (%2) which does not define multipart HTTP content")
            .arg(client->url().toString()).arg(QLatin1String(contentTypeIter->second)), cl_logWARNING );
        cancelConnecting();
        return;
    }

    QByteArray data = m_httpClient->fetchMessageBodyBuffer();

    //TODO #ak work around for Bitdefender free edition
    QThread::msleep( 250 );

    if (getState() == ConnectingStage1) {
        bool lockOK = QnTransactionTransport::tryAcquireConnecting(m_remotePeer.id, true);
        if (lockOK) {
            setState(ConnectingStage2);
            assert( data.isEmpty() );
        }
        else {
            QUrlQuery query = QUrlQuery(m_remoteAddr);
            query.addQueryItem("canceled", QString());
            m_remoteAddr.setQuery(query);
        }
        QTimer::singleShot(0, this, SLOT(repeatDoGet()));
    }
    else {
        m_socket = m_httpClient->takeSocket();
        //m_socket->setNoDelay( true );
        m_httpClient.reset();
        if (QnTransactionTransport::tryAcquireConnected(m_remotePeer.id, true)) {
            setExtraDataBuffer(data);

            //opening forward tunnel: sending POST with infinite body
            nx_http::Request request;
            request.requestLine.method = nx_http::Method::POST;
            request.requestLine.url = 
                client->url().path() + 
                (client->url().hasQuery() ? (lit("?") + client->url().query()) : QString());
            request.requestLine.version = nx_http::http_1_1;
            request.headers.emplace( "User-Agent", QN_ORGANIZATION_NAME " " QN_PRODUCT_NAME " " QN_APPLICATION_VERSION );
            request.headers.emplace( "Content-Type", TUNNEL_CONTENT_TYPE );
            request.headers.emplace( "Host", client->url().host().toLatin1() );
            addEncodedData( request.serialized() );

            setState(QnTransactionTransport::Connected);
        }
        else {
            cancelConnecting();
        }
    }
}

void QnTransactionTransport::at_httpClientDone( const nx_http::AsyncHttpClientPtr& client )
{
    NX_LOG( QnLog::EC2_TRAN_LOG, lit("QnTransactionTransport::at_httpClientDone. state = %1").
        arg((int)client->state()), cl_logDEBUG2 );

    nx_http::AsyncHttpClient::State state = client->state();
    if( state == nx_http::AsyncHttpClient::sFailed ) {
        cancelConnecting();
    }
}

void QnTransactionTransport::processTransactionData(const QByteArray& data)
{
    m_contentParser.processData( data );
}

bool QnTransactionTransport::isReadyToSend(ApiCommand::Value command) const
{
    if (m_state == ReadyForStreaming) {
        // allow to send system command immediately, without tranSyncRequest
        return ApiCommand::isSystem(command) ? true : m_writeSync;
    }
    else {
        return false;
    }
}

bool QnTransactionTransport::isReadSync(ApiCommand::Value command) const 
{
    if (m_state == ReadyForStreaming) {
        // allow to read system command immediately, without tranSyncRequest
        return ApiCommand::isSystem(command) ? true : m_readSync;
    }
    else {
        return false;
    }
}

QString QnTransactionTransport::toString( State state )
{
    switch( state )
    {
        case NotDefined:
            return lit("NotDefined");
        case ConnectingStage1:
            return lit("ConnectingStage1");
        case ConnectingStage2:
            return lit("ConnectingStage2");
        case Connected:
            return lit("Connected");
        case NeedStartStreaming:
            return lit("NeedStartStreaming");
        case ReadyForStreaming:
            return lit("ReadyForStreaming");
        case Closed:
            return lit("Closed");
        case Error:
            return lit("Error");
        default:
            return lit("unknown");
    }
}

void QnTransactionTransport::addHttpChunkExtensions( nx_http::HttpHeaders* const headers )
{
    for( auto val: m_beforeSendingChunkHandlers )
        val.second( this, headers );
}

void QnTransactionTransport::processChunkExtensions( const nx_http::HttpHeaders& headers )
{
    if( headers.empty() )
        return;

    for( auto val: m_httpChunkExtensonHandlers )
        val.second( this, headers );
}

void QnTransactionTransport::setExtraDataBuffer(const QByteArray& data) 
{ 
    QMutexLocker lk( &m_mutex );
    assert(m_extraData.isEmpty());
    m_extraData = data;
}

bool QnTransactionTransport::sendSerializedTransaction(Qn::SerializationFormat srcFormat, const QByteArray& serializedTran, const QnTransactionTransportHeader& _header) 
{
    if (srcFormat != m_remotePeer.dataFormat)
        return false;

    QnTransactionTransportHeader header(_header);
    assert(header.processedPeers.contains(m_localPeer.id));
    header.fillSequence();
    switch (m_remotePeer.dataFormat) {
    case Qn::JsonFormat:
        addData(QnJsonTransactionSerializer::instance()->serializedTransactionWithHeader(serializedTran, header));
        break;
    //case Qn::BnsFormat:
    //    addData(QnBinaryTransactionSerializer::instance()->serializedTransactionWithHeader(serializedTran, header));
        break;
    case Qn::UbjsonFormat: {

        if( QnLog::instance(QnLog::EC2_TRAN_LOG)->logLevel() >= cl_logDEBUG1 )
        {
            QnAbstractTransaction abtractTran;
            QnUbjsonReader<QByteArray> stream(&serializedTran);
            QnUbjson::deserialize(&stream, &abtractTran);
            NX_LOG( QnLog::EC2_TRAN_LOG, lit("send direct transaction %1 to peer %2").arg(abtractTran.toString()).arg(remotePeer().id.toString()), cl_logDEBUG1 );
        }

        addData(QnUbjsonTransactionSerializer::instance()->serializedTransactionWithHeader(serializedTran, header));
        break;
    }
    default:
        qWarning() << "Client has requested data in the unsupported format" << m_remotePeer.dataFormat;
        addData(QnUbjsonTransactionSerializer::instance()->serializedTransactionWithHeader(serializedTran, header));
        break;
    }

    return true;
}

void QnTransactionTransport::setRemoteIdentityTime(qint64 time)
{
    m_remoteIdentityTime = time;
}

qint64 QnTransactionTransport::remoteIdentityTime() const
{
    return m_remoteIdentityTime;
}

bool QnTransactionTransport::skipTransactionForMobileClient(ApiCommand::Value command) {
    switch (command) {
    case ApiCommand::getMediaServersEx:
    case ApiCommand::saveCameras:
    case ApiCommand::getCamerasEx:
    case ApiCommand::getUsers:
    case ApiCommand::saveLayouts:
    case ApiCommand::getLayouts:
    case ApiCommand::saveResource:
    case ApiCommand::removeResource:
    case ApiCommand::removeCamera:
    case ApiCommand::removeMediaServer:
    case ApiCommand::removeUser:
    case ApiCommand::removeLayout:
    case ApiCommand::saveCamera:
    case ApiCommand::saveMediaServer:
    case ApiCommand::saveUser:
    case ApiCommand::saveLayout:
    case ApiCommand::setResourceStatus:
    case ApiCommand::setResourceParams:
    case ApiCommand::saveCameraUserAttributes:
    case ApiCommand::saveServerUserAttributes:
    case ApiCommand::getCameraHistoryItems:
    case ApiCommand::addCameraHistoryItem:
        return false;
    default:
        break;
    }
    return true;
}

void QnTransactionTransport::scheduleAsyncRead()
{
    using namespace std::placeholders;
    if( m_socket->readSomeAsync( &m_readBuffer, std::bind( &QnTransactionTransport::onSomeBytesRead, this, _1, _2 ) ) )
    {
        m_asyncReadScheduled = true;
        m_lastReceiveTimer.restart();
    }
    else
    {
        setStateNoLock( State::Error );
    }
}

bool QnTransactionTransport::readCreateIncomingTunnelMessage()
{
    m_httpStreamReader.setBreakAfterReadingHeaders( true );

    Q_ASSERT( !m_incomingTunnelOpened );

    size_t bytesRead = 0;
    if( !m_httpStreamReader.parseBytes(
            m_readBuffer,
            m_readBuffer.size(),
            &bytesRead ) )
    {
        return false;
    }
    m_readBuffer.remove( 0, bytesRead );

    switch( m_httpStreamReader.state() )
    {
        case nx_http::HttpStreamReader::waitingMessageStart:
        case nx_http::HttpStreamReader::readingMessageHeaders:
        case nx_http::HttpStreamReader::pullingLineEndingBeforeMessageBody:
            break;  //reading futher

        case nx_http::HttpStreamReader::parseError:
            return false;

        case nx_http::HttpStreamReader::readingMessageBody:
        case nx_http::HttpStreamReader::messageDone:
            //read request and trailing CRLF
            if( m_httpStreamReader.message().type != nx_http::MessageType::request )
                return false;
            if( m_httpStreamReader.message().request->requestLine.method != nx_http::Method::POST )
                return false;
            if( !m_contentParser.setContentType(
                    nx_http::getHeaderValue(
                        m_httpStreamReader.message().request->headers, "Content-Type" ) ) )
            {
                return false;
            }
            m_incomingTunnelOpened = true;
            break;
    }

    return true;
}

}<|MERGE_RESOLUTION|>--- conflicted
+++ resolved
@@ -258,21 +258,12 @@
     else {
         QUrl url = QnAppServerConnectionFactory::url();
         m_httpClient->setUserName(url.userName());
-<<<<<<< HEAD
-		if (dbManager) {
+        if (dbManager) {
 	        QnUserResourcePtr adminUser = qnResPool->getAdministrator();
-	        if (adminUser) {
-	            m_httpClient->setUserPassword(adminUser->getDigest());
-	            m_httpClient->setAuthType(nx_http::AsyncHttpClient::authDigestWithPasswordHash);
-	        }
-=======
-        if (dbManager) {
-            QnUserResourcePtr adminUser = QnGlobalSettings::instance()->getAdminUser();
             if (adminUser) {
                 m_httpClient->setUserPassword(adminUser->getDigest());
                 m_httpClient->setAuthType(nx_http::AsyncHttpClient::authDigestWithPasswordHash);
             }
->>>>>>> e7ec47d6
         }
         else {
             m_httpClient->setUserPassword(url.password());
