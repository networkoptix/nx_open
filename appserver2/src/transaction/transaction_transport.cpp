--- conflicted
+++ resolved
@@ -880,20 +880,9 @@
     if( m_peerRole == prAccepting )
     {
         assert( m_outgoingDataSocket );
-<<<<<<< HEAD
         m_outgoingDataSocket->registerTimer(
-            TCP_KEEPALIVE_TIMEOUT,
+            m_tcpKeepAliveTimeout.count(),
             std::bind(&QnTransactionTransport::sendHttpKeepAlive, this, 0) );
-=======
-        if( !m_outgoingDataSocket->registerTimer(
-                m_tcpKeepAliveTimeout.count(),
-                std::bind(&QnTransactionTransport::sendHttpKeepAlive, this, 0) ) )
-        {
-            NX_LOG(QnLog::EC2_TRAN_LOG, lit("Error registering internal time. peer %1. Disconnecting...").
-                arg(m_remotePeer.id.toString()), cl_logWARNING);
-            setStateNoLock( State::Error );
-        }
->>>>>>> d6627f98
     }
     else
     {
