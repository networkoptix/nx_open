
#include "transaction_transport.h"

#include <atomic>

#include <QtCore/QUrlQuery>
#include <QtCore/QTimer>

#include <nx_ec/ec_proto_version.h>
#include <utils/bsf/sized_data_decoder.h>
#include <utils/common/timermanager.h>
#include <utils/gzip/gzip_compressor.h>
#include <utils/gzip/gzip_uncompressor.h>
#include <utils/media/custom_output_stream.h>
#include <utils/network/http/base64_decoder_filter.h>

#include "transaction_message_bus.h"
#include "utils/common/log.h"
#include "utils/common/util.h"
#include "utils/common/systemerror.h"
#include "utils/network/socket_factory.h"
#include "transaction_log.h"
#include <transaction/chunked_transfer_encoder.h>
#include "common/common_module.h"
#include "core/resource_management/resource_pool.h"
#include "core/resource/media_server_resource.h"
#include "api/app_server_connection.h"
#include "core/resource/user_resource.h"
#include "api/global_settings.h"
#include "database/db_manager.h"
#include "http/custom_headers.h"
#include "version.h"

//#define USE_SINGLE_TWO_WAY_CONNECTION
//!if not defined, ubjson is used
//#define USE_JSON
#define ENCODE_TO_BASE64
//#define PIPELINE_POST_REQUESTS


/*!
    Real number of transactions posted to the QnTransactionMessageBus can be greater 
    (all transactions that read with single read from socket)
*/
static const int MAX_TRANS_TO_POST_AT_A_TIME = 16;

namespace ec2
{

namespace ConnectionType
{
    const char* toString( Type val )
    {
        switch( val )
        {
            case incoming:
                return "incoming";
            case outgoing:
                return "outgoing";
            case bidirectional:
                return "bidirectional";
            default:
                return "none";
        }
    }
    
    Type fromString( const QnByteArrayConstRef& str )
    {
        if( str == "incoming" )
            return incoming;
        else if( str == "outgoing" )
            return outgoing;
        else if( str == "bidirectional" )
            return bidirectional;
        else
            return none;
    }
}


static const int DEFAULT_READ_BUFFER_SIZE = 4 * 1024;
static const int SOCKET_TIMEOUT = 1000 * 1000;
const char* QnTransactionTransport::TUNNEL_MULTIPART_BOUNDARY = "ec2boundary";
const char* QnTransactionTransport::TUNNEL_CONTENT_TYPE = "multipart/mixed; boundary=ec2boundary";

QSet<QnUuid> QnTransactionTransport::m_existConn;
QnTransactionTransport::ConnectingInfoMap QnTransactionTransport::m_connectingConn;
QnMutex QnTransactionTransport::m_staticMutex;

void QnTransactionTransport::default_initializer()
{
    //TODO #ak make a default constructor of it after move to msvc2013
    m_lastConnectTime = 0;
    m_readSync = false;
    m_writeSync = false;
    m_syncDone = false;
    m_syncInProgress = false;
    m_needResync = false;
    m_state = NotDefined; 
    m_connected = false;
    m_prevGivenHandlerID = 0;
    m_authByKey = true;
    m_postedTranCount = 0;
    m_asyncReadScheduled = false;
    m_remoteIdentityTime = 0;
    m_connectionType = ConnectionType::none;
    m_peerRole = prOriginating;
    m_compressResponseMsgBody = false;
    m_authOutgoingConnectionByServerKey = true;
    m_sendKeepAliveTask = 0;
    m_base64EncodeOutgoingTransactions = false;
    m_sentTranSequence = 0;
    m_waiterCount = 0;
}

QnTransactionTransport::QnTransactionTransport(
    const QnUuid& connectionGuid,
    const ApiPeerData& localPeer,
    const ApiPeerData& remotePeer,
    QSharedPointer<AbstractStreamSocket> socket,
    ConnectionType::Type connectionType,
    const nx_http::Request& request,
    const QByteArray& contentEncoding )
{
    default_initializer();

    m_localPeer = localPeer;
    m_remotePeer = remotePeer;
    m_outgoingDataSocket = std::move(socket);
    m_connectionType = connectionType;
    m_peerRole = prAccepting;
    m_contentEncoding = contentEncoding;
    m_connectionGuid = connectionGuid;

    //TODO #ak use binary filter stream for serializing transactions
    m_base64EncodeOutgoingTransactions = nx_http::getHeaderValue(
        request.headers, Qn::EC2_BASE64_ENCODING_REQUIRED_HEADER_NAME ) == "true";

    if( m_connectionType == ConnectionType::bidirectional )
        m_incomingDataSocket = m_outgoingDataSocket;

    m_readBuffer.reserve( DEFAULT_READ_BUFFER_SIZE );
    m_lastReceiveTimer.invalidate();

    NX_LOG(QnLog::EC2_TRAN_LOG, lit("QnTransactionTransport for object = %1").arg((size_t) this,  0, 16), cl_logDEBUG1);

    using namespace std::placeholders;
    if( m_contentEncoding == "gzip" )
    {
        m_compressResponseMsgBody = true;
    }
    
    //creating parser sequence: http_msg_stream_parser -> ext_headers_processor -> transaction handler
    auto incomingTransactionsRequestsParser = std::make_shared<nx_http::HttpMessageStreamParser>();
    std::weak_ptr<nx_http::HttpMessageStreamParser> incomingTransactionsRequestsParserWeak(
        incomingTransactionsRequestsParser );

    auto extensionHeadersProcessor = makeFilterWithFunc( //this filter receives single HTTP message 
        [this, incomingTransactionsRequestsParserWeak]() {
            if( auto incomingTransactionsRequestsParserStrong = incomingTransactionsRequestsParserWeak.lock() )
                processChunkExtensions( incomingTransactionsRequestsParserStrong->currentMessage().headers() );
        } );

    extensionHeadersProcessor->setNextFilter( makeCustomOutputStream(
        std::bind(
            &QnTransactionTransport::receivedTransactionNonSafe,
            this,
            std::placeholders::_1 ) ) );

    incomingTransactionsRequestsParser->setNextFilter( std::move(extensionHeadersProcessor) );

    m_incomingTransactionStreamParser = std::move(incomingTransactionsRequestsParser);

    startSendKeepAliveTimerNonSafe();

    //monitoring m_outgoingDataSocket for connection close
    m_dummyReadBuffer.reserve( DEFAULT_READ_BUFFER_SIZE );
    m_outgoingDataSocket->readSomeAsync(
        &m_dummyReadBuffer,
        std::bind(&QnTransactionTransport::monitorConnectionForClosure, this, _1, _2) );
}

QnTransactionTransport::QnTransactionTransport( const ApiPeerData &localPeer )
{
    //TODO #ak msvc2013 delegate constructor
    default_initializer();

    m_localPeer = localPeer;
    m_connectionType = 
#ifdef USE_SINGLE_TWO_WAY_CONNECTION
        ConnectionType::bidirectional
#else
        ConnectionType::incoming
#endif
        ;
    m_peerRole = prOriginating;
    m_connectionGuid = QnUuid::createUuid();
#ifdef ENCODE_TO_BASE64
    m_base64EncodeOutgoingTransactions = true;
#endif

    m_readBuffer.reserve( DEFAULT_READ_BUFFER_SIZE );
    m_lastReceiveTimer.invalidate();

    NX_LOG(QnLog::EC2_TRAN_LOG, lit("QnTransactionTransport for object = %1").arg((size_t) this,  0, 16), cl_logDEBUG1);

    //creating parser sequence: multipart_parser -> ext_headers_processor -> transaction handler
    m_multipartContentParser = std::make_shared<nx_http::MultipartContentParser>();
    std::weak_ptr<nx_http::MultipartContentParser> multipartContentParserWeak( m_multipartContentParser );
    auto extensionHeadersProcessor = makeFilterWithFunc( //this filter receives single multipart message 
        [this, multipartContentParserWeak]() {
            if( auto multipartContentParser = multipartContentParserWeak.lock() )
                processChunkExtensions( multipartContentParser->prevFrameHeaders() );
        } );
    extensionHeadersProcessor->setNextFilter( makeCustomOutputStream(
        std::bind(
            &QnTransactionTransport::receivedTransactionNonSafe,
            this,
            std::placeholders::_1 ) ) );
    m_multipartContentParser->setNextFilter( std::move(extensionHeadersProcessor) );

    m_incomingTransactionStreamParser = m_multipartContentParser;
}

QnTransactionTransport::~QnTransactionTransport()
{
    NX_LOG(QnLog::EC2_TRAN_LOG, lit("~QnTransactionTransport for object = %1").arg((size_t) this,  0, 16), cl_logDEBUG1);

    quint64 sendKeepAliveTaskLocal = 0;
    {
        QnMutexLocker lock(&m_mutex);
        sendKeepAliveTaskLocal = m_sendKeepAliveTask;
        m_sendKeepAliveTask = 0;    //no new task can be added
    }
    if( sendKeepAliveTaskLocal )
        TimerManager::instance()->joinAndDeleteTimer( sendKeepAliveTaskLocal );

    {
        auto httpClientLocal = m_httpClient;
        if( httpClientLocal )
            httpClientLocal->terminate();
    }
    {
        auto outgoingTranClientLocal = m_outgoingTranClient;
        if( outgoingTranClientLocal )
            outgoingTranClientLocal->terminate();
    }

    {
        QnMutexLocker lk( &m_mutex );
        m_state = Closed;
        m_cond.wakeAll();   //signalling waiters that connection is being closed
        //waiting for waiters to quit
        while( m_waiterCount > 0 )
            m_cond.wait( lk.mutex() );
    }
    closeSocket();
    //not calling QnTransactionTransport::close since it will emit stateChanged, 
        //which can potentially lead to some trouble

    if (m_connected)
        connectDone(m_remotePeer.id);
}

void QnTransactionTransport::addData(QByteArray&& data)
{
    QnMutexLocker lock( &m_mutex );
    if( m_base64EncodeOutgoingTransactions )
    {
        //adding size before transaction data
        const uint32_t dataSize = htonl(data.size());
        QByteArray dataWithSize;
        dataWithSize.resize( sizeof(dataSize) + data.size() );
        //TODO #ak too many memcopy here. Should use stream base64 encoder to write directly to the output buffer
        memcpy( dataWithSize.data(), &dataSize, sizeof(dataSize) );
        memcpy(
            dataWithSize.data()+sizeof(dataSize),
            data.constData(),
            data.size() );
        data.clear();   //cause I can!
        m_dataToSend.push_back( std::move(dataWithSize) );
        aggregateOutgoingTransactionsNonSafe();
    }
    else
    {
        m_dataToSend.push_back( std::move( data ) );
    }
    if( m_dataToSend.size() == 1 )
        serializeAndSendNextDataBuffer();
}

void QnTransactionTransport::closeSocket()
{
    if( m_outgoingDataSocket )
    {
        m_outgoingDataSocket->terminateAsyncIO( true );
        m_outgoingDataSocket->close();
    }

    if( m_incomingDataSocket &&
        m_incomingDataSocket != m_outgoingDataSocket )   //they are equal in case of bidirectional connection
    {
        m_incomingDataSocket->terminateAsyncIO( true );
        m_incomingDataSocket->close();
    }

    m_outgoingDataSocket.reset();
    m_incomingDataSocket.reset();
}

void QnTransactionTransport::setState(State state)
{
    QnMutexLocker lock( &m_mutex );
    setStateNoLock(state);
}

void QnTransactionTransport::processExtraData()
{
    QnMutexLocker lock( &m_mutex );
    if( !m_extraData.isEmpty() )
    {
        processTransactionData(m_extraData);
        m_extraData.clear();
    }
}

void QnTransactionTransport::startListening()
{
    QnMutexLocker lock( &m_mutex );
    startListeningNonSafe();
}

void QnTransactionTransport::setStateNoLock(State state)
{
    if (state == Connected) {
        m_connected = true;
    }
    else if (state == Error) {
    }
    else if (state == ReadyForStreaming) {
    }
    if (this->m_state != state) {
        this->m_state = state;
        emit stateChanged(state);
    }
    m_cond.wakeAll();
}

QnTransactionTransport::State QnTransactionTransport::getState() const
{
    QnMutexLocker lock( &m_mutex );
    return m_state;
}

bool QnTransactionTransport::isIncoming() const {
    QnMutexLocker lock(&m_mutex);
    return m_peerRole == prAccepting;
}

int QnTransactionTransport::setHttpChunkExtensonHandler( HttpChunkExtensonHandler eventHandler )
{
    QnMutexLocker lk( &m_mutex );
    m_httpChunkExtensonHandlers.emplace( ++m_prevGivenHandlerID, std::move(eventHandler) );
    return m_prevGivenHandlerID;
}

int QnTransactionTransport::setBeforeSendingChunkHandler( BeforeSendingChunkHandler eventHandler )
{
    QnMutexLocker lk( &m_mutex );
    m_beforeSendingChunkHandlers.emplace( ++m_prevGivenHandlerID, std::move(eventHandler) );
    return m_prevGivenHandlerID;
}

void QnTransactionTransport::removeEventHandler( int eventHandlerID )
{
    QnMutexLocker lk( &m_mutex );
    m_httpChunkExtensonHandlers.erase( eventHandlerID );
    m_beforeSendingChunkHandlers.erase( eventHandlerID );
}

QSharedPointer<AbstractStreamSocket> QnTransactionTransport::getSocket() const
{
    if( m_connectionType == ConnectionType::bidirectional )
    {
        return m_incomingDataSocket;
    }
    else
    {
        if( m_peerRole == prOriginating )
            return m_incomingDataSocket;
        else
            return m_outgoingDataSocket;
    }
}

void QnTransactionTransport::close()
{
    setState(State::Closed);    //changing state before freeing socket so that everyone 
                                //stop using socket before it is actually freed
 
    closeSocket();
    {
        QnMutexLocker lock( &m_mutex );
        assert( !m_incomingDataSocket && !m_outgoingDataSocket );
        m_readSync = false;
        m_writeSync = false;
    }
}

void QnTransactionTransport::fillAuthInfo( const nx_http::AsyncHttpClientPtr& httpClient, bool authByKey )
{
    if (!QnAppServerConnectionFactory::videowallGuid().isNull()) {
        httpClient->addAdditionalHeader("X-NetworkOptix-VideoWall", QnAppServerConnectionFactory::videowallGuid().toString().toUtf8());
        return;
    }

    QnMediaServerResourcePtr ownServer = qnResPool->getResourceById<QnMediaServerResource>(qnCommon->moduleGUID());
    if (ownServer && authByKey) 
    {
        httpClient->setUserName(ownServer->getId().toString().toLower());    
        httpClient->setUserPassword(ownServer->getAuthKey());
    }
    else {
        QUrl url = QnAppServerConnectionFactory::url();
        httpClient->setUserName(url.userName());
        if (dbManager) {
            QnUserResourcePtr adminUser = QnGlobalSettings::instance()->getAdminUser();
            if (adminUser) {
                httpClient->setUserPassword(adminUser->getDigest());
                httpClient->setAuthType(nx_http::AsyncHttpClient::authDigestWithPasswordHash);
            }
        }
        else {
            httpClient->setUserPassword(url.password());
        }
    }
}

void QnTransactionTransport::doOutgoingConnect(const QUrl& remotePeerUrl)
{
    NX_LOG( QnLog::EC2_TRAN_LOG, lit("QnTransactionTransport::doOutgoingConnect. remotePeerUrl = %1").
        arg(remotePeerUrl.toString()), cl_logDEBUG2 );

    setState(ConnectingStage1);

    m_httpClient = std::make_shared<nx_http::AsyncHttpClient>();
    connect(
        m_httpClient.get(), &nx_http::AsyncHttpClient::responseReceived,
        this, &QnTransactionTransport::at_responseReceived,
        Qt::DirectConnection);
    connect(
        m_httpClient.get(), &nx_http::AsyncHttpClient::done,
        this, &QnTransactionTransport::at_httpClientDone,
        Qt::DirectConnection);
    
    fillAuthInfo( m_httpClient, m_authByKey );
    if( m_localPeer.isServer() )
        m_httpClient->addAdditionalHeader(
            Qn::EC2_SYSTEM_NAME_HEADER_NAME,
            QnCommonModule::instance()->localSystemName().toUtf8() );
    if( m_base64EncodeOutgoingTransactions )    //requesting server to encode transactions
        m_httpClient->addAdditionalHeader(
            Qn::EC2_BASE64_ENCODING_REQUIRED_HEADER_NAME,
            "true" );

    m_remoteAddr = remotePeerUrl;
    if (!m_remoteAddr.userName().isEmpty())
    {
        m_remoteAddr.setUserName(QString());
        m_remoteAddr.setPassword(QString());
    }

    QUrlQuery q = QUrlQuery(m_remoteAddr.query());
#ifdef USE_JSON
    q.addQueryItem( "format", QnLexical::serialized(Qn::JsonFormat) );
#endif
    m_httpClient->addAdditionalHeader(
        Qn::EC2_CONNECTION_GUID_HEADER_NAME,
        m_connectionGuid.toByteArray() );
    m_httpClient->addAdditionalHeader(
        Qn::EC2_CONNECTION_DIRECTION_HEADER_NAME,
        ConnectionType::toString(m_connectionType) );   //incoming means this peer wants to receive data via this connection

    // Client reconnects to the server
    if( m_localPeer.isClient() ) {
        q.removeQueryItem("isClient");
        q.addQueryItem("isClient", QString());
        setState(ConnectingStage2); // one GET method for client peer is enough
        setReadSync(true);
    }

    m_remoteAddr.setQuery(q);
    m_httpClient->removeAdditionalHeader( Qn::EC2_CONNECTION_STATE_HEADER_NAME );
    m_httpClient->addAdditionalHeader(
        Qn::EC2_CONNECTION_STATE_HEADER_NAME,
        toString(getState()).toLatin1() );
    if (!m_httpClient->doGet(m_remoteAddr)) {
        qWarning() << Q_FUNC_INFO << "Failed to execute m_httpClient->doGet. Reconnect transaction transport";
        setState(Error);
    }
}

bool QnTransactionTransport::tryAcquireConnecting(const QnUuid& remoteGuid, bool isOriginator)
{
    QnMutexLocker lock( &m_staticMutex );

    Q_ASSERT(!remoteGuid.isNull());

    bool isExist = m_existConn.contains(remoteGuid);
    isExist |= isOriginator ?  m_connectingConn.value(remoteGuid).first : m_connectingConn.value(remoteGuid).second;
    bool isTowardConnecting = isOriginator ?  m_connectingConn.value(remoteGuid).second : m_connectingConn.value(remoteGuid).first;
    bool fail = isExist || (isTowardConnecting && remoteGuid.toRfc4122() > qnCommon->moduleGUID().toRfc4122());
    if (!fail) {
        if (isOriginator)
            m_connectingConn[remoteGuid].first = true;
        else
            m_connectingConn[remoteGuid].second = true;
    }
    return !fail;
}

void QnTransactionTransport::connectingCanceled(const QnUuid& remoteGuid, bool isOriginator)
{
    QnMutexLocker lock( &m_staticMutex );
    connectingCanceledNoLock(remoteGuid, isOriginator);
}

void QnTransactionTransport::connectingCanceledNoLock(const QnUuid& remoteGuid, bool isOriginator)
{
    ConnectingInfoMap::iterator itr = m_connectingConn.find(remoteGuid);
    if (itr != m_connectingConn.end()) {
        if (isOriginator)
            itr.value().first = false;
        else
            itr.value().second = false;
        if (!itr.value().first && !itr.value().second)
            m_connectingConn.erase(itr);
    }
}

bool QnTransactionTransport::tryAcquireConnected(const QnUuid& remoteGuid, bool isOriginator)
{
    QnMutexLocker lock( &m_staticMutex );
    bool isExist = m_existConn.contains(remoteGuid);
    bool isTowardConnecting = isOriginator ?  m_connectingConn.value(remoteGuid).second : m_connectingConn.value(remoteGuid).first;
    bool fail = isExist || (isTowardConnecting && remoteGuid.toRfc4122() > qnCommon->moduleGUID().toRfc4122());
    if (!fail) {
        m_existConn << remoteGuid;
        connectingCanceledNoLock(remoteGuid, isOriginator);
    }
    return !fail;    
}

void QnTransactionTransport::connectDone(const QnUuid& id)
{
    QnMutexLocker lock( &m_staticMutex );
    m_existConn.remove(id);
}

void QnTransactionTransport::repeatDoGet()
{
    m_httpClient->removeAdditionalHeader( Qn::EC2_CONNECTION_STATE_HEADER_NAME );
    m_httpClient->addAdditionalHeader( Qn::EC2_CONNECTION_STATE_HEADER_NAME, toString(getState()).toLatin1() );
    if (!m_httpClient->doGet(m_remoteAddr))
        cancelConnecting();
}

void QnTransactionTransport::cancelConnecting()
{
    if (getState() == ConnectingStage2)
        QnTransactionTransport::connectingCanceled(m_remotePeer.id, true);
    NX_LOG( lit("%1 Connection canceled from state %2").arg(Q_FUNC_INFO).arg(toString(getState())), cl_logWARNING );
    setState(Error);
}

void QnTransactionTransport::onSomeBytesRead( SystemError::ErrorCode errorCode, size_t bytesRead )
{
    NX_LOG( QnLog::EC2_TRAN_LOG, lit("QnTransactionTransport::onSomeBytesRead. errorCode = %1, bytesRead = %2").
        arg((int)errorCode).arg(bytesRead), cl_logDEBUG2 );
    
    QnMutexLocker lock( &m_mutex );

    m_asyncReadScheduled = false;
    m_lastReceiveTimer.invalidate();

    if( errorCode || bytesRead == 0 )   //error or connection closed
    {
        if( errorCode == SystemError::timedOut )
        {
            NX_LOG( lit("Peer %1 timed out. Disconnecting...").arg(m_remotePeer.id.toString()), cl_logWARNING );
        }
        return setStateNoLock( State::Error );
    }

    if (m_state >= QnTransactionTransport::Closed)
        return;

    assert( m_state == ReadyForStreaming );

    //parsing and processing input data
    if( !m_incomingTransactionStreamParser->processData( m_readBuffer ) )
        return setStateNoLock( State::Error );

    m_readBuffer.resize(0);

    if( m_postedTranCount >= MAX_TRANS_TO_POST_AT_A_TIME )
        return; //not reading futher while that much transactions are not processed yet

    m_readBuffer.reserve( m_readBuffer.size() + DEFAULT_READ_BUFFER_SIZE );
    scheduleAsyncRead();
}

void QnTransactionTransport::receivedTransactionNonSafe( const QnByteArrayConstRef& tranDataWithHeader )
{
    if( tranDataWithHeader.isEmpty() )
        return; //it happens in case of keep-alive message

    const QnByteArrayConstRef& tranData = tranDataWithHeader;

    QByteArray serializedTran;
    QnTransactionTransportHeader transportHeader;

    switch( m_remotePeer.dataFormat )
    {
        case Qn::JsonFormat:
            if( !QnJsonTransactionSerializer::deserializeTran(
                    reinterpret_cast<const quint8*>(tranData.constData()),
                    tranData.size(),
                    transportHeader,
                    serializedTran ) )
            {
                Q_ASSERT( false );
                setStateNoLock( State::Error );
                return;
            }
            break;

        case Qn::UbjsonFormat:
            if( !QnUbjsonTransactionSerializer::deserializeTran(
                    reinterpret_cast<const quint8*>(tranData.constData()),
                    tranData.size(),
                    transportHeader,
                    serializedTran ) )
            {
                Q_ASSERT( false );
                setStateNoLock( State::Error );
                return;
            }
            break;

        default:
            setStateNoLock( State::Error );
            return;
    }

    Q_ASSERT( !transportHeader.processedPeers.empty() );
    NX_LOG(QnLog::EC2_TRAN_LOG, lit("QnTransactionTransport::receivedTransactionNonSafe. Got transaction with seq %1 from %2").
        arg(transportHeader.sequence).arg(m_remotePeer.id.toString()), cl_logDEBUG1);
    emit gotTransaction( m_remotePeer.dataFormat, serializedTran, transportHeader);
    ++m_postedTranCount;
}

bool QnTransactionTransport::hasUnsendData() const
{
    QnMutexLocker lock(&m_mutex);
    return !m_dataToSend.empty();
}

void QnTransactionTransport::receivedTransaction(
    const nx_http::HttpHeaders& headers,
    const QnByteArrayConstRef& tranData )
{
    QnMutexLocker lock(&m_mutex);

    processChunkExtensions( headers );

    if( nx_http::getHeaderValue(
            headers,
            Qn::EC2_BASE64_ENCODING_REQUIRED_HEADER_NAME ) == "true" )
    {
        const auto& decodedTranData = QByteArray::fromBase64( tranData.toByteArrayWithRawData() );
        //decodedTranData can contain multiple transactions
        if( !m_sizedDecoder )
        {
            m_sizedDecoder = std::make_shared<nx_bsf::SizedDataDecodingFilter>();
            m_sizedDecoder->setNextFilter( makeCustomOutputStream(
                std::bind(
                    &QnTransactionTransport::receivedTransactionNonSafe,
                    this,
                    std::placeholders::_1 ) ) );
        }
        if( !m_sizedDecoder->processData( decodedTranData ) )
            return setStateNoLock( State::Error );
    }
    else
    {
        receivedTransactionNonSafe( tranData );
    }
}

void QnTransactionTransport::transactionProcessed()
{
    QnMutexLocker lock( &m_mutex );

    --m_postedTranCount;
    if( m_postedTranCount < MAX_TRANS_TO_POST_AT_A_TIME )
        m_cond.wakeAll();   //signalling waiters that we are ready for new transactions once again
    if( m_postedTranCount >= MAX_TRANS_TO_POST_AT_A_TIME ||     //not reading futher while that much transactions are not processed yet
        m_asyncReadScheduled ||      //async read is ongoing already, overlapping reads are not supported by sockets api
        m_state > ReadyForStreaming )
    {
        return;
    }

    assert( m_incomingDataSocket || m_outgoingDataSocket );

    m_readBuffer.reserve( m_readBuffer.size() + DEFAULT_READ_BUFFER_SIZE );
    scheduleAsyncRead();
}

QnUuid QnTransactionTransport::connectionGuid() const
{
    return m_connectionGuid;
}

void QnTransactionTransport::setIncomingTransactionChannelSocket(
    const QSharedPointer<AbstractStreamSocket>& socket,
    const nx_http::Request& /*request*/,
    const QByteArray& requestBuf )
{
    QnMutexLocker lk( &m_mutex );

    assert( m_peerRole == prAccepting );
    assert( m_connectionType != ConnectionType::bidirectional );
    
    m_incomingDataSocket = socket;

    //checking transactions format
    if( !m_incomingTransactionStreamParser->processData( requestBuf ) )
        return setStateNoLock( State::Error );

    startListeningNonSafe();
}

void QnTransactionTransport::waitForNewTransactionsReady( std::function<void()> invokeBeforeWait )
{
<<<<<<< HEAD
    QnMutexLocker lk( &m_mutex );
    if( m_postedTranCount < MAX_TRANS_TO_POST_AT_A_TIME )
=======
    QMutexLocker lk( &m_mutex );

    if( m_postedTranCount < MAX_TRANS_TO_POST_AT_A_TIME && m_state >= ReadyForStreaming)
>>>>>>> 7f84fafe
        return;

    //waiting for some transactions to be processed
    ++m_waiterCount;
    if( invokeBeforeWait )
        invokeBeforeWait();
    while( (m_postedTranCount >= MAX_TRANS_TO_POST_AT_A_TIME && m_state != Closed) ||
            m_state < ReadyForStreaming)
    {
        m_cond.wait( lk.mutex() );
    }
    --m_waiterCount;
    m_cond.wakeAll();    //signalling that we are not waiting anymore
}

void QnTransactionTransport::connectionFailure()
{
    setState( Error );
}

void QnTransactionTransport::sendHttpKeepAlive( quint64 taskID )
{
    QnMutexLocker lock(&m_mutex);

    if( m_sendKeepAliveTask != taskID )
        return; //task has been cancelled

    if (m_dataToSend.empty())
    {
        m_dataToSend.push_back( QByteArray() );
        serializeAndSendNextDataBuffer();
    }

    startSendKeepAliveTimerNonSafe();
}

void QnTransactionTransport::startSendKeepAliveTimerNonSafe()
{
    if( !m_remotePeer.isServer() )
        return; //not sending keep-alive to a client

    if( m_peerRole == prAccepting )
    {
        assert( m_outgoingDataSocket );
        if( !m_outgoingDataSocket->registerTimer(
                TCP_KEEPALIVE_TIMEOUT,
                std::bind(&QnTransactionTransport::sendHttpKeepAlive, this, 0) ) )
            setStateNoLock( State::Error );
    }
    else
    {
        //we using http client to send transactions
        m_sendKeepAliveTask = TimerManager::instance()->addTimer(
            std::bind(&QnTransactionTransport::sendHttpKeepAlive, this, std::placeholders::_1),
            TCP_KEEPALIVE_TIMEOUT );
    }
}

void QnTransactionTransport::monitorConnectionForClosure(
    SystemError::ErrorCode errorCode,
    size_t bytesRead )
{
    QnMutexLocker lock( &m_mutex );

    if( (errorCode != SystemError::noError && errorCode != SystemError::timedOut) ||
        (bytesRead == 0) )   //error or connection closed
    {
        return setStateNoLock( State::Error );
    }

    //TODO #ak should read HTTP responses here and check result code

    using namespace std::placeholders;
    m_dummyReadBuffer.resize( 0 );
    m_outgoingDataSocket->readSomeAsync(
        &m_dummyReadBuffer,
        std::bind(&QnTransactionTransport::monitorConnectionForClosure, this, _1, _2) );
}

QUrl QnTransactionTransport::generatePostTranUrl()
{
    QUrl postTranUrl = m_postTranBaseUrl;
    postTranUrl.setPath( lit("%1/%2").arg(postTranUrl.path()).arg(++m_sentTranSequence) );
    return postTranUrl;
}

void QnTransactionTransport::aggregateOutgoingTransactionsNonSafe()
{
    static const int MAX_AGGREGATED_TRAN_SIZE_BYTES = 128*1024;
    //std::deque<DataToSend> m_dataToSend;
    //searching first transaction not being sent currently
    auto saveToIter = std::find_if(
        m_dataToSend.begin(),
        m_dataToSend.end(),
        []( const DataToSend& data )->bool { return data.encodedSourceData.isEmpty(); } );
    if( std::distance( saveToIter, m_dataToSend.end() ) < 2 )
        return; //nothing to aggregate

    //aggregating. Transaction data already contains size
    auto it = std::next(saveToIter);
    for( ;
        it != m_dataToSend.end();
        ++it )
    {
        if( saveToIter->sourceData.size() + it->sourceData.size() > MAX_AGGREGATED_TRAN_SIZE_BYTES )
            break;

        saveToIter->sourceData += it->sourceData;
        it->sourceData.clear();
    }
    //erasing aggregated transactions
    m_dataToSend.erase( std::next(saveToIter), it );
}

bool QnTransactionTransport::isHttpKeepAliveTimeout() const
{
    QnMutexLocker lock( &m_mutex );
    return (m_lastReceiveTimer.isValid() &&  //if not valid we still have not begun receiving transactions
         (m_lastReceiveTimer.elapsed() > TCP_KEEPALIVE_TIMEOUT * KEEPALIVE_MISSES_BEFORE_CONNECTION_FAILURE));
}

void QnTransactionTransport::serializeAndSendNextDataBuffer()
{
    assert( !m_dataToSend.empty() );
    DataToSend& dataCtx = m_dataToSend.front();

    if( m_base64EncodeOutgoingTransactions )
        dataCtx.sourceData = dataCtx.sourceData.toBase64(); //TODO #ak should use streaming base64 encoder in addData method

    if( dataCtx.encodedSourceData.isEmpty() )
    {
        if( m_peerRole == prAccepting )
        {
            //sending transactions as a response to GET request
            nx_http::HttpHeaders headers;
            headers.emplace(
                "Content-Type",
                m_base64EncodeOutgoingTransactions
                    ? "application/text"
                    : Qn::serializationFormatToHttpContentType( m_remotePeer.dataFormat ) );
            headers.emplace( "Content-Length", nx_http::BufferType::number((int)(dataCtx.sourceData.size())) );
            addHttpChunkExtensions( &headers );

            dataCtx.encodedSourceData.clear();
            dataCtx.encodedSourceData += QByteArray("\r\n--")+TUNNEL_MULTIPART_BOUNDARY+"\r\n"; //TODO #ak move to some variable
            nx_http::serializeHeaders( headers, &dataCtx.encodedSourceData );
            dataCtx.encodedSourceData += "\r\n";
            dataCtx.encodedSourceData += dataCtx.sourceData;

            if( m_compressResponseMsgBody )
            {
                //encoding outgoing message body
                dataCtx.encodedSourceData = GZipCompressor::compressData( dataCtx.encodedSourceData );
            }
        }
        else    //m_peerRole == prOriginating
        {
            if( m_outgoingDataSocket )
            {
                //sending transactions as a POST request
                nx_http::Request request;
                request.requestLine.method = nx_http::Method::POST;
                const auto fullUrl = generatePostTranUrl();
                request.requestLine.url = fullUrl.path() + (fullUrl.hasQuery() ? (QLatin1String("?") + fullUrl.query()) : QString());;
                request.requestLine.version = nx_http::http_1_1;

                for( const auto& header: m_outgoingClientHeaders )
                    request.headers.emplace( header );

                //adding authorizationUrl
                if( !nx_http::AuthInfoCache::addAuthorizationHeader(
                        fullUrl,
                        &request,
                        m_httpAuthCacheItem ) )
                {
                    Q_ASSERT( false );
                }

                request.headers.emplace( "Date", dateTimeToHTTPFormat(QDateTime::currentDateTime()) );
                addHttpChunkExtensions( &request.headers );
                request.headers.emplace(
                    "Content-Length",
                    nx_http::BufferType::number((int)(dataCtx.sourceData.size())) );
                request.messageBody = dataCtx.sourceData;
                dataCtx.encodedSourceData = request.serialized();
            }
            else
            {
                dataCtx.encodedSourceData = dataCtx.sourceData;
            }
        }
    }
    using namespace std::placeholders;
    NX_LOG( lit("Sending data buffer (%1 bytes) to the peer %2").
        arg(dataCtx.encodedSourceData.size()).arg(m_remotePeer.id.toString()), cl_logDEBUG2 );

    if( m_outgoingDataSocket )
    {
        if( !m_outgoingDataSocket->sendAsync(
                dataCtx.encodedSourceData,
                std::bind( &QnTransactionTransport::onDataSent, this, _1, _2 ) ) )
        {
            setStateNoLock( State::Error );
        }
    }
    else  //m_peerRole == prOriginating
    {
        assert( m_peerRole == prOriginating && m_connectionType != ConnectionType::bidirectional );

        //using http client just to authenticate on server
        if( !m_outgoingTranClient )
        {
            m_outgoingTranClient = std::make_shared<nx_http::AsyncHttpClient>();
            m_outgoingTranClient->setResponseReadTimeoutMs( TCP_KEEPALIVE_TIMEOUT * KEEPALIVE_MISSES_BEFORE_CONNECTION_FAILURE );
            m_outgoingTranClient->addAdditionalHeader(
                Qn::EC2_CONNECTION_GUID_HEADER_NAME,
                m_connectionGuid.toByteArray() );
            m_outgoingTranClient->addAdditionalHeader(
                Qn::EC2_CONNECTION_DIRECTION_HEADER_NAME,
                ConnectionType::toString(ConnectionType::outgoing) );
            if( m_base64EncodeOutgoingTransactions )    //informing server that transaction is encoded
                m_outgoingTranClient->addAdditionalHeader(
                    Qn::EC2_BASE64_ENCODING_REQUIRED_HEADER_NAME,
                    "true" );
            connect(
                m_outgoingTranClient.get(), &nx_http::AsyncHttpClient::done,
                this, &QnTransactionTransport::postTransactionDone,
                Qt::DirectConnection );
            fillAuthInfo( m_outgoingTranClient, true );

            m_postTranBaseUrl = m_remoteAddr;
            m_postTranBaseUrl.setPath(lit("/ec2/forward_events"));
            m_postTranBaseUrl.setQuery( QString() );
        }

        if( !m_outgoingTranClient->doPost(
                generatePostTranUrl(),
                m_base64EncodeOutgoingTransactions
                    ? "application/text"
                    : Qn::serializationFormatToHttpContentType( m_remotePeer.dataFormat ),
                dataCtx.encodedSourceData ) )
        {
            NX_LOG( QnLog::EC2_TRAN_LOG, lit("Failed to initiate POST transaction request to %1. %2").
                arg(m_outgoingTranClient->url().toString()).arg(SystemError::getLastOSErrorText()),
                cl_logWARNING );
            setStateNoLock( Error );
        }
    }
}

void QnTransactionTransport::onDataSent( SystemError::ErrorCode errorCode, size_t bytesSent )
{
    QnMutexLocker lk( &m_mutex );

    if( errorCode )
    {
        NX_LOG( lit("Failed to send %1 bytes to %2. %3").arg(m_dataToSend.front().encodedSourceData.size()).
            arg(m_remotePeer.id.toString()).arg(SystemError::toString(errorCode)), cl_logWARNING );
        m_dataToSend.pop_front();
        return setStateNoLock( State::Error );
    }
    assert( bytesSent == (size_t)m_dataToSend.front().encodedSourceData.size() );

    m_dataToSend.pop_front();
    if( m_dataToSend.empty() )
        return;

    serializeAndSendNextDataBuffer();
}

void QnTransactionTransport::at_responseReceived(const nx_http::AsyncHttpClientPtr& client)
{
    const int statusCode = client->response()->statusLine.statusCode;

    NX_LOG( QnLog::EC2_TRAN_LOG, lit("QnTransactionTransport::at_responseReceived. statusCode = %1").
        arg(statusCode), cl_logDEBUG2 );

    if (statusCode == nx_http::StatusCode::unauthorized)
    {
        if (m_authByKey) {
            m_authByKey = false;
            fillAuthInfo( m_httpClient, m_authByKey );
            QTimer::singleShot(0, this, SLOT(repeatDoGet()));
        }
        else {
            QnUuid guid(nx_http::getHeaderValue( client->response()->headers, Qn::EC2_SERVER_GUID_HEADER_NAME ));
            if (!guid.isNull()) {
                emit peerIdDiscovered(m_remoteAddr, guid);
                emit remotePeerUnauthorized(guid);
            }
            cancelConnecting();
        }
        return;
    }

    nx_http::HttpHeaders::const_iterator itrGuid = client->response()->headers.find(Qn::EC2_GUID_HEADER_NAME);
    nx_http::HttpHeaders::const_iterator itrRuntimeGuid = client->response()->headers.find(Qn::EC2_RUNTIME_GUID_HEADER_NAME);
    nx_http::HttpHeaders::const_iterator itrSystemIdentityTime = client->response()->headers.find(Qn::EC2_SYSTEM_IDENTITY_HEADER_NAME);
    if (itrSystemIdentityTime != client->response()->headers.end())
        setRemoteIdentityTime(itrSystemIdentityTime->second.toLongLong());

    if (itrGuid == client->response()->headers.end())
    {
        cancelConnecting();
        return;
    }

    //checking remote server protocol version
    nx_http::HttpHeaders::const_iterator ec2ProtoVersionIter = 
        client->response()->headers.find(Qn::EC2_PROTO_VERSION_HEADER_NAME);
    const int remotePeerEcProtoVersion = ec2ProtoVersionIter == client->response()->headers.end()
        ? nx_ec::INITIAL_EC2_PROTO_VERSION
        : ec2ProtoVersionIter->second.toInt();
    if( nx_ec::EC2_PROTO_VERSION != remotePeerEcProtoVersion )
    {
        NX_LOG( QString::fromLatin1("Cannot connect to server %1 because of different EC2 proto version. "
            "Local peer version: %2, remote peer version: %3").
            arg(client->url().toString()).arg(nx_ec::EC2_PROTO_VERSION).arg(remotePeerEcProtoVersion),
            cl_logWARNING );
        cancelConnecting();
        return;
    }

    m_remotePeer.id = QnUuid(itrGuid->second);
    if (itrRuntimeGuid != client->response()->headers.end())
        m_remotePeer.instanceId = QnUuid(itrRuntimeGuid->second);
    Q_ASSERT(!m_remotePeer.instanceId.isNull());
    m_remotePeer.peerType = Qn::PT_Server; // outgoing connections for server peers only
#ifdef USE_JSON
    m_remotePeer.dataFormat = Qn::JsonFormat;
#else
    m_remotePeer.dataFormat = Qn::UbjsonFormat;
#endif
    emit peerIdDiscovered(m_remoteAddr, m_remotePeer.id);

    if (statusCode != nx_http::StatusCode::ok)
    {
        cancelConnecting();
        return;
    }

    if (getState() == QnTransactionTransport::Error || getState() == QnTransactionTransport::Closed) {
        return;
    }

    nx_http::HttpHeaders::const_iterator contentTypeIter = client->response()->headers.find("Content-Type");
    if( contentTypeIter == client->response()->headers.end() )
    {
        NX_LOG( lit("Remote transaction server (%1) did not specify Content-Type in response. Aborting connecion...")
            .arg(client->url().toString()), cl_logWARNING );
        cancelConnecting();
        return;
    }

    if( !m_multipartContentParser->setContentType( contentTypeIter->second ) )
    {
        NX_LOG( lit("Remote transaction server (%1) specified Content-Type (%2) which does not define multipart HTTP content")
            .arg(client->url().toString()).arg(QLatin1String(contentTypeIter->second)), cl_logWARNING );
        cancelConnecting();
        return;
    }

    //TODO #ak check Content-Type (to support different transports)

    auto contentEncodingIter = client->response()->headers.find("Content-Encoding");
    if( contentEncodingIter != client->response()->headers.end() )
    {
        if( contentEncodingIter->second == "gzip" )
        {
            //enabling decompression of received transactions
            auto ungzip = std::make_shared<GZipUncompressor>();
            ungzip->setNextFilter( std::move(m_incomingTransactionStreamParser) );
            m_incomingTransactionStreamParser = std::move(ungzip);
        }
        else
        {
            //TODO #ak unsupported Content-Encoding ?
        }
    }

    QByteArray data = m_httpClient->fetchMessageBodyBuffer();

    if (getState() == ConnectingStage1) {
        bool lockOK = QnTransactionTransport::tryAcquireConnecting(m_remotePeer.id, true);
        if (lockOK) {
            setState(ConnectingStage2);
            assert( data.isEmpty() );
        }
        else {
            QUrlQuery query = QUrlQuery(m_remoteAddr);
            query.addQueryItem("canceled", QString());
            m_remoteAddr.setQuery(query);
        }
        QTimer::singleShot(0, this, SLOT(repeatDoGet()));
    }
    else {
        if( nx_http::getHeaderValue(
                m_httpClient->response()->headers,
                Qn::EC2_BASE64_ENCODING_REQUIRED_HEADER_NAME ) == "true" )
        {

            //inserting base64 decoder before the last filter
            m_incomingTransactionStreamParser = nx_bsf::insert(
                m_incomingTransactionStreamParser,
                nx_bsf::last( m_incomingTransactionStreamParser ),
                std::make_shared<Base64DecoderFilter>() );

            //base64-encoded data contains multiple transactions so
            //    inserting sized data decoder after base64 decoder
            m_incomingTransactionStreamParser = nx_bsf::insert(
                m_incomingTransactionStreamParser,
                nx_bsf::last( m_incomingTransactionStreamParser ),
                std::make_shared<nx_bsf::SizedDataDecodingFilter>() );
        }

        m_incomingDataSocket = m_httpClient->takeSocket();
        if( m_connectionType == ConnectionType::bidirectional )
        {
            m_outgoingDataSocket = m_incomingDataSocket;
            QnMutexLocker lk( &m_mutex );
            startSendKeepAliveTimerNonSafe();
        }
        else
        {
            QnMutexLocker lk( &m_mutex );
            startSendKeepAliveTimerNonSafe();
        }

        m_httpClient.reset();
        if (QnTransactionTransport::tryAcquireConnected(m_remotePeer.id, true)) {
            setExtraDataBuffer(data);
            m_peerRole = prOriginating;
            setState(QnTransactionTransport::Connected);
        }
        else {
            cancelConnecting();
        }
    }
}

void QnTransactionTransport::at_httpClientDone( const nx_http::AsyncHttpClientPtr& client )
{
    NX_LOG( QnLog::EC2_TRAN_LOG, lit("QnTransactionTransport::at_httpClientDone. state = %1").
        arg((int)client->state()), cl_logDEBUG2 );

    nx_http::AsyncHttpClient::State state = client->state();
    if( state == nx_http::AsyncHttpClient::sFailed ) {
        cancelConnecting();
    }
}

void QnTransactionTransport::processTransactionData(const QByteArray& data)
{
    Q_ASSERT( m_peerRole == prOriginating );
    if( !m_incomingTransactionStreamParser->processData( data ) )
        return setStateNoLock( State::Error );
}

bool QnTransactionTransport::isReadyToSend(ApiCommand::Value command) const
{
    if (m_state == ReadyForStreaming) {
        // allow to send system command immediately, without tranSyncRequest
        return ApiCommand::isSystem(command) ? true : m_writeSync;
    }
    else {
        return false;
    }
}

bool QnTransactionTransport::isReadSync(ApiCommand::Value command) const 
{
    if (m_state == ReadyForStreaming) {
        // allow to read system command immediately, without tranSyncRequest
        return ApiCommand::isSystem(command) ? true : m_readSync;
    }
    else {
        return false;
    }
}

QString QnTransactionTransport::toString( State state )
{
    switch( state )
    {
        case NotDefined:
            return lit("NotDefined");
        case ConnectingStage1:
            return lit("ConnectingStage1");
        case ConnectingStage2:
            return lit("ConnectingStage2");
        case Connected:
            return lit("Connected");
        case NeedStartStreaming:
            return lit("NeedStartStreaming");
        case ReadyForStreaming:
            return lit("ReadyForStreaming");
        case Closed:
            return lit("Closed");
        case Error:
            return lit("Error");
        default:
            return lit("unknown");
    }
}

void QnTransactionTransport::addHttpChunkExtensions( nx_http::HttpHeaders* const headers )
{
    for( auto val: m_beforeSendingChunkHandlers )
        val.second( this, headers );
}

void QnTransactionTransport::processChunkExtensions( const nx_http::HttpHeaders& headers )
{
    if( headers.empty() )
        return;

    for( auto val: m_httpChunkExtensonHandlers )
        val.second( this, headers );
}

void QnTransactionTransport::setExtraDataBuffer(const QByteArray& data) 
{ 
    QnMutexLocker lk( &m_mutex );
    assert(m_extraData.isEmpty());
    m_extraData = data;
}

bool QnTransactionTransport::sendSerializedTransaction(Qn::SerializationFormat srcFormat, const QByteArray& serializedTran, const QnTransactionTransportHeader& _header) 
{
    if (srcFormat != m_remotePeer.dataFormat)
        return false;

    QnTransactionTransportHeader header(_header);
    assert(header.processedPeers.contains(m_localPeer.id));
    header.fillSequence();
    switch (m_remotePeer.dataFormat) {
    case Qn::JsonFormat:
        addData(QnJsonTransactionSerializer::instance()->serializedTransactionWithoutHeader(serializedTran, header));
        break;
    //case Qn::BnsFormat:
    //    addData(QnBinaryTransactionSerializer::instance()->serializedTransactionWithHeader(serializedTran, header));
        break;
    case Qn::UbjsonFormat: {

        if( QnLog::instance(QnLog::EC2_TRAN_LOG)->logLevel() >= cl_logDEBUG1 )
        {
            QnAbstractTransaction abtractTran;
            QnUbjsonReader<QByteArray> stream(&serializedTran);
            QnUbjson::deserialize(&stream, &abtractTran);
            NX_LOG( QnLog::EC2_TRAN_LOG, lit("send direct transaction %1 to peer %2").arg(abtractTran.toString()).arg(remotePeer().id.toString()), cl_logDEBUG1 );
        }

        addData(QnUbjsonTransactionSerializer::instance()->serializedTransactionWithHeader(serializedTran, header));
        break;
    }
    default:
        qWarning() << "Client has requested data in the unsupported format" << m_remotePeer.dataFormat;
        addData(QnUbjsonTransactionSerializer::instance()->serializedTransactionWithHeader(serializedTran, header));
        break;
    }

    return true;
}

void QnTransactionTransport::setRemoteIdentityTime(qint64 time)
{
    m_remoteIdentityTime = time;
}

qint64 QnTransactionTransport::remoteIdentityTime() const
{
    return m_remoteIdentityTime;
}

bool QnTransactionTransport::skipTransactionForMobileClient(ApiCommand::Value command) {
    switch (command) {
    case ApiCommand::getMediaServersEx:
    case ApiCommand::saveCameras:
    case ApiCommand::getCamerasEx:
    case ApiCommand::getUsers:
    case ApiCommand::saveLayouts:
    case ApiCommand::getLayouts:
    case ApiCommand::saveResource:
    case ApiCommand::removeResource:
    case ApiCommand::removeCamera:
    case ApiCommand::removeMediaServer:
    case ApiCommand::removeUser:
    case ApiCommand::removeLayout:
    case ApiCommand::saveCamera:
    case ApiCommand::saveMediaServer:
    case ApiCommand::saveUser:
    case ApiCommand::saveLayout:
    case ApiCommand::setResourceStatus:
    case ApiCommand::setResourceParams:
    case ApiCommand::saveCameraUserAttributes:
    case ApiCommand::saveServerUserAttributes:
    case ApiCommand::getCameraHistoryItems:
    case ApiCommand::addCameraHistoryItem:
        return false;
    default:
        break;
    }
    return true;
}

void QnTransactionTransport::scheduleAsyncRead()
{
    if( !m_incomingDataSocket )
        return;

    using namespace std::placeholders;
    if( m_incomingDataSocket->readSomeAsync( &m_readBuffer, std::bind( &QnTransactionTransport::onSomeBytesRead, this, _1, _2 ) ) )
    {
        m_asyncReadScheduled = true;
        m_lastReceiveTimer.restart();
    }
    else
    {
        setStateNoLock( State::Error );
    }
}

void QnTransactionTransport::startListeningNonSafe()
{
    assert( m_incomingDataSocket || m_outgoingDataSocket );
    m_httpStreamReader.resetState();

    if( m_incomingDataSocket )
    {
        m_incomingDataSocket->setRecvTimeout(SOCKET_TIMEOUT);
        m_incomingDataSocket->setSendTimeout(SOCKET_TIMEOUT);
        m_incomingDataSocket->setNonBlockingMode(true);
        using namespace std::placeholders;
        m_lastReceiveTimer.restart();
        m_readBuffer.reserve( m_readBuffer.size() + DEFAULT_READ_BUFFER_SIZE );
        if( !m_incomingDataSocket->readSomeAsync( &m_readBuffer, std::bind( &QnTransactionTransport::onSomeBytesRead, this, _1, _2 ) ) )
        {
            m_lastReceiveTimer.invalidate();
            setStateNoLock( Error );
            return;
        }
    }
}

void QnTransactionTransport::postTransactionDone( const nx_http::AsyncHttpClientPtr& client )
{
    QnMutexLocker lk( &m_mutex );

    assert( client == m_outgoingTranClient );

    if( client->failed() || !client->response() )
    {
        NX_LOG( QnLog::EC2_TRAN_LOG, lit("Unknown network error posting transaction to %1").
            arg(m_postTranBaseUrl.toString()), cl_logWARNING );
        setStateNoLock( Error );
        return;
    }
    
    DataToSend& dataCtx = m_dataToSend.front();

    if( client->response()->statusLine.statusCode == nx_http::StatusCode::unauthorized &&
        m_authOutgoingConnectionByServerKey )
    {
        NX_LOG(
            QnLog::EC2_TRAN_LOG,
            lit("Failed to authenticate on peer %1 by key. Retrying using admin credentials...").arg(m_postTranBaseUrl.toString()),
            cl_logDEBUG2 );
        m_authOutgoingConnectionByServerKey = false;
        fillAuthInfo( m_outgoingTranClient, m_authOutgoingConnectionByServerKey );
        if( !m_outgoingTranClient->doPost(
                m_postTranBaseUrl,
                m_base64EncodeOutgoingTransactions
                    ? "application/text"
                    : Qn::serializationFormatToHttpContentType( m_remotePeer.dataFormat ),
                dataCtx.encodedSourceData ) )
        {
            NX_LOG( QnLog::EC2_TRAN_LOG, lit("Failed (2) to initiate POST transaction request to %1. %2").
                arg(m_postTranBaseUrl.toString()).arg(SystemError::getLastOSErrorText()), cl_logWARNING );
            setStateNoLock( Error );
            m_outgoingTranClient.reset();
        }
        return;
    }

    if( client->response()->statusLine.statusCode != nx_http::StatusCode::ok )
    {
        NX_LOG( QnLog::EC2_TRAN_LOG, lit("Server %1 returned %2 (%3) response while posting transaction").
            arg(m_postTranBaseUrl.toString()).arg(client->response()->statusLine.statusCode).
            arg(QLatin1String(client->response()->statusLine.reasonPhrase)), cl_logWARNING );
        setStateNoLock( Error );
        m_outgoingTranClient.reset();
        return;
    }

#ifdef PIPELINE_POST_REQUESTS
    //----------------------------------------------------------------------------------------
    //TODO #ak since http client does not support http pipelining we have to send 
        //POST requests directly from this class.
        //This block does it
    m_outgoingClientHeaders.clear();
    m_outgoingClientHeaders.emplace_back(
        "User-Agent",
        nx_http::userAgentString() );
    m_outgoingClientHeaders.emplace_back(
        "Content-Type",
        m_base64EncodeOutgoingTransactions
            ? "application/text"
            : Qn::serializationFormatToHttpContentType( m_remotePeer.dataFormat ) );
    m_outgoingClientHeaders.emplace_back( "Host", m_remoteAddr.host().toLatin1() );
    m_outgoingClientHeaders.emplace_back(
        Qn::EC2_CONNECTION_GUID_HEADER_NAME,
        m_connectionGuid.toByteArray() );
    m_outgoingClientHeaders.emplace_back(
        Qn::EC2_CONNECTION_DIRECTION_HEADER_NAME,
        ConnectionType::toString(ConnectionType::outgoing) );
    if( m_base64EncodeOutgoingTransactions )    //informing server that transaction is encoded
        m_outgoingClientHeaders.emplace_back(
            Qn::EC2_BASE64_ENCODING_REQUIRED_HEADER_NAME,
            "true" );
    m_httpAuthCacheItem = client->authCacheItem();
    auto nxUsernameHeaderIter = client->request().headers.find( "X-Nx-User-Name" );
    if( nxUsernameHeaderIter != client->request().headers.end() )
        m_outgoingClientHeaders.emplace_back( *nxUsernameHeaderIter );

    assert( !m_outgoingDataSocket );
    m_outgoingDataSocket = client->takeSocket();
    m_outgoingTranClient.reset();

    using namespace std::placeholders;
    //monitoring m_outgoingDataSocket for connection close
    m_dummyReadBuffer.reserve( DEFAULT_READ_BUFFER_SIZE );
    m_outgoingDataSocket->readSomeAsync(
        &m_dummyReadBuffer,
        std::bind(&QnTransactionTransport::monitorConnectionForClosure, this, _1, _2) );
    //----------------------------------------------------------------------------------------
#endif //PIPELINE_POST_REQUESTS

    m_dataToSend.pop_front();
    if( m_dataToSend.empty() )
        return;

    serializeAndSendNextDataBuffer();
}

}<|MERGE_RESOLUTION|>--- conflicted
+++ resolved
@@ -744,14 +744,9 @@
 
 void QnTransactionTransport::waitForNewTransactionsReady( std::function<void()> invokeBeforeWait )
 {
-<<<<<<< HEAD
     QnMutexLocker lk( &m_mutex );
-    if( m_postedTranCount < MAX_TRANS_TO_POST_AT_A_TIME )
-=======
-    QMutexLocker lk( &m_mutex );
 
     if( m_postedTranCount < MAX_TRANS_TO_POST_AT_A_TIME && m_state >= ReadyForStreaming)
->>>>>>> 7f84fafe
         return;
 
     //waiting for some transactions to be processed
