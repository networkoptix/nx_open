#include "transaction_transport.h"

#include <atomic>

#include <QtCore/QUrlQuery>
#include <QtCore/QTimer>

#include <nx_ec/ec_proto_version.h>
#include <utils/media/custom_output_stream.h>
#include <utils/gzip/gzip_compressor.h>
#include <utils/gzip/gzip_uncompressor.h>

#include "transaction_message_bus.h"
#include "utils/common/log.h"
#include "utils/common/util.h"
#include "utils/common/systemerror.h"
#include "utils/network/socket_factory.h"
#include "transaction_log.h"
#include <transaction/chunked_transfer_encoder.h>
#include "common/common_module.h"
#include "core/resource_management/resource_pool.h"
#include "core/resource/media_server_resource.h"
#include "api/app_server_connection.h"
#include "core/resource/user_resource.h"
#include "api/global_settings.h"
#include "database/db_manager.h"
#include "http/custom_headers.h"
#include "version.h"

//#define USE_SINGLE_TWO_WAY_CONNECTION
#define SEND_EACH_TRANSACTION_AS_POST_REQUEST
//!if not defined, ubjson is used
//#define USE_JSON


/*!
    Real transaction posted to the QnTransactionMessageBus can be greater 
    (all transactions that read with single read from socket)
*/
static const int MAX_TRANS_TO_POST_AT_A_TIME = 16;

namespace ec2
{

namespace ConnectionType
{
    const char* toString( Type val )
    {
        switch( val )
        {
            case incoming:
                return "incoming";
            case outgoing:
                return "outgoing";
            case bidirectional:
                return "bidirectional";
            default:
                return "none";
        }
    }
    
    Type fromString( const QnByteArrayConstRef& str )
    {
        if( str == "incoming" )
            return incoming;
        else if( str == "outgoing" )
            return outgoing;
        else if( str == "bidirectional" )
            return bidirectional;
        else
            return none;
    }
}


static const int DEFAULT_READ_BUFFER_SIZE = 4 * 1024;
static const int SOCKET_TIMEOUT = 1000 * 1000;
static const int TCP_KEEPALIVE_TIMEOUT = 1000 * 5;
const char* QnTransactionTransport::TUNNEL_MULTIPART_BOUNDARY = "ec2boundary";
const char* QnTransactionTransport::TUNNEL_CONTENT_TYPE = "multipart/mixed; boundary=ec2boundary";

QSet<QnUuid> QnTransactionTransport::m_existConn;
QnTransactionTransport::ConnectingInfoMap QnTransactionTransport::m_connectingConn;
QMutex QnTransactionTransport::m_staticMutex;

QnTransactionTransport::QnTransactionTransport(
    const QnUuid& connectionGuid,
    const ApiPeerData& localPeer,
    const QSharedPointer<AbstractStreamSocket>& socket,
    ConnectionType::Type connectionType,
    const QByteArray& contentEncoding )
:
    m_localPeer(localPeer),
    m_lastConnectTime(0), 
    m_readSync(false), 
    m_writeSync(false),
    m_syncDone(false),
    m_syncInProgress(false),
    m_needResync(false),
    m_outgoingDataSocket(socket),
    m_state(NotDefined), 
    m_connected(false),
    m_prevGivenHandlerID(0),
    m_authByKey(true),
    m_postedTranCount(0),
    m_asyncReadScheduled(false),
    m_remoteIdentityTime(0),
    m_incomingTunnelOpened(false),
    m_connectionType(connectionType),
    m_peerRole(prAccepting),
    m_contentEncoding(contentEncoding),
    m_compressResponseMsgBody(false),
    m_connectionGuid(connectionGuid),
    m_authOutgoingConnectionByServerKey(true)
{
    if( m_connectionType == ConnectionType::bidirectional )
        m_incomingDataSocket = socket;

    m_readBuffer.reserve( DEFAULT_READ_BUFFER_SIZE );
    m_lastReceiveTimer.invalidate();

    NX_LOG(QnLog::EC2_TRAN_LOG, lit("QnTransactionTransport for object = %1").arg((size_t) this,  0, 16), cl_logDEBUG1);

    auto processTranFunc = std::bind(
        &QnTransactionTransport::receivedTransaction,
        this,
        std::placeholders::_1 );
    m_multipartContentParser = std::make_shared<nx_http::MultipartContentParser>();
    m_multipartContentParser->setNextFilter(
        std::make_shared<CustomOutputStream<decltype(processTranFunc)> >(processTranFunc) );
    if( m_contentEncoding == "gzip" )
    {
        m_compressResponseMsgBody = true;
        ////enabling decompression of received transactions
        //m_transactionReceivedAsResponseParser = std::make_shared<GZipUncompressor>();
        //m_transactionReceivedAsResponseParser->setNextFilter( m_multipartContentParser );
    }
    //else
    //{
    //    m_transactionReceivedAsResponseParser = m_multipartContentParser;
    //}
#ifdef SEND_EACH_TRANSACTION_AS_POST_REQUEST
    m_incomingTransactionsRequestsParser.setNextFilter(
        std::make_shared<CustomOutputStream<decltype(processTranFunc)> >(processTranFunc) );
#endif
}

QnTransactionTransport::QnTransactionTransport( const ApiPeerData &localPeer )
:
//TODO #ak delegate constructor
    m_localPeer(localPeer),
    m_lastConnectTime(0), 
    m_readSync(false), 
    m_writeSync(false),
    m_syncDone(false),
    m_syncInProgress(false),
    m_needResync(false),
    m_state(NotDefined), 
    m_connected(false),
    m_prevGivenHandlerID(0),
    m_postedTranCount(0),
    m_asyncReadScheduled(false),
    m_remoteIdentityTime(0),
    m_incomingTunnelOpened(false),
    m_connectionType(
#ifdef USE_SINGLE_TWO_WAY_CONNECTION
        ConnectionType::bidirectional
#else
        ConnectionType::incoming
#endif
        ),
    m_peerRole(prOriginating),
    m_compressResponseMsgBody(true),
    m_connectionGuid(QnUuid::createUuid()),
    m_authOutgoingConnectionByServerKey(true)
{
    m_readBuffer.reserve( DEFAULT_READ_BUFFER_SIZE );
    m_lastReceiveTimer.invalidate();

    NX_LOG(QnLog::EC2_TRAN_LOG, lit("QnTransactionTransport for object = %1").arg((size_t) this,  0, 16), cl_logDEBUG1);

    auto processTranFunc = std::bind(
        &QnTransactionTransport::receivedTransaction,
        this,
        std::placeholders::_1 );
    m_multipartContentParser = std::make_shared<nx_http::MultipartContentParser>();
    m_multipartContentParser->setNextFilter(
        std::make_shared<CustomOutputStream<decltype(processTranFunc)> >(processTranFunc) );
    m_transactionReceivedAsResponseParser = m_multipartContentParser;
}

QnTransactionTransport::~QnTransactionTransport()
{
    NX_LOG(QnLog::EC2_TRAN_LOG, lit("~QnTransactionTransport for object = %1").arg((size_t) this,  0, 16), cl_logDEBUG1);

    {
        auto httpClientLocal = m_httpClient;
        if( httpClientLocal )
            httpClientLocal->terminate();
    }
    {
        auto outgoingTranClientLocal = m_outgoingTranClient;
        if( outgoingTranClientLocal )
            outgoingTranClientLocal->terminate();
    }

    {
        QMutexLocker lk( &m_mutex );
        m_state = Closed;
    }
    closeSocket();
    //not calling QnTransactionTransport::close since it will emit stateChanged, 
        //which can potentially lead to some trouble

    if (m_connected)
        connectDone(m_remotePeer.id);
}

void QnTransactionTransport::addData(QByteArray&& data)
{
    QMutexLocker lock(&m_mutex);
    m_dataToSend.push_back( std::move( data ) );
    if( m_dataToSend.size() == 1 )
        serializeAndSendNextDataBuffer();
}

void QnTransactionTransport::addEncodedData(QByteArray&& data)
{
    QMutexLocker lock(&m_mutex);
    DataToSend dataToSend;
    dataToSend.encodedSourceData = std::move( data );
    m_dataToSend.push_back( std::move( dataToSend ) );
    if( m_dataToSend.size() == 1 )
        serializeAndSendNextDataBuffer();
}

int QnTransactionTransport::readChunkHeader(const quint8* data, int dataLen, nx_http::ChunkHeader* const chunkHeader)
{
    const int bytesRead = chunkHeader->parse( QByteArray::fromRawData(reinterpret_cast<const char*>(data), dataLen) );
    return bytesRead  == -1 
        ? 0   //parse error
        : bytesRead;
}

void QnTransactionTransport::closeSocket()
{
    if( m_outgoingDataSocket )
    {
        m_outgoingDataSocket->terminateAsyncIO( true );
        m_outgoingDataSocket->close();
    }

    if( m_incomingDataSocket &&
        m_incomingDataSocket != m_outgoingDataSocket )   //they are equal in case of bidirectional connection
    {
        m_incomingDataSocket->terminateAsyncIO( true );
        m_incomingDataSocket->close();
    }

    m_outgoingDataSocket.reset();
    m_incomingDataSocket.reset();
}

void QnTransactionTransport::setState(State state)
{
    QMutexLocker lock(&m_mutex);
    setStateNoLock(state);
}

void QnTransactionTransport::processExtraData()
{
    QMutexLocker lock(&m_mutex);
    if( !m_extraData.isEmpty() )
    {
        processTransactionData(m_extraData);
        m_extraData.clear();
    }
}

void QnTransactionTransport::startListening()
{
    QMutexLocker lock(&m_mutex);
    startListeningNonSafe();
}

void QnTransactionTransport::setStateNoLock(State state)
{
    if (state == Connected) {
        m_connected = true;
    }
    else if (state == Error) {
    }
    else if (state == ReadyForStreaming) {
    }
    if (this->m_state != state) {
        this->m_state = state;
        emit stateChanged(state);
    }
}

QnTransactionTransport::State QnTransactionTransport::getState() const
{
    QMutexLocker lock(&m_mutex);
    return m_state;
}

int QnTransactionTransport::setHttpChunkExtensonHandler( HttpChunkExtensonHandler eventHandler )
{
    QMutexLocker lk(&m_mutex);
    m_httpChunkExtensonHandlers.emplace( ++m_prevGivenHandlerID, std::move(eventHandler) );
    return m_prevGivenHandlerID;
}

int QnTransactionTransport::setBeforeSendingChunkHandler( BeforeSendingChunkHandler eventHandler )
{
    QMutexLocker lk(&m_mutex);
    m_beforeSendingChunkHandlers.emplace( ++m_prevGivenHandlerID, std::move(eventHandler) );
    return m_prevGivenHandlerID;
}

void QnTransactionTransport::removeEventHandler( int eventHandlerID )
{
    QMutexLocker lk(&m_mutex);
    m_httpChunkExtensonHandlers.erase( eventHandlerID );
    m_beforeSendingChunkHandlers.erase( eventHandlerID );
}

AbstractStreamSocket* QnTransactionTransport::getSocket() const
{
    if( m_connectionType == ConnectionType::bidirectional )
    {
        return m_incomingDataSocket.data();
    }
    else
    {
        if( m_peerRole == prOriginating )
            return m_incomingDataSocket.data();
        else
            return m_outgoingDataSocket.data();
    }
}

void QnTransactionTransport::close()
{
    setState(State::Closed);    //changing state before freeing socket so that everyone 
                                //stop using socket before it is actually freed
 
    closeSocket();
    {
        QMutexLocker lock(&m_mutex);
        assert( !m_incomingDataSocket && !m_outgoingDataSocket );
        m_readSync = false;
        m_writeSync = false;
    }
}

void QnTransactionTransport::fillAuthInfo( const nx_http::AsyncHttpClientPtr& httpClient, bool authByKey )
{
    if (!QnAppServerConnectionFactory::videowallGuid().isNull()) {
        httpClient->addAdditionalHeader("X-NetworkOptix-VideoWall", QnAppServerConnectionFactory::videowallGuid().toString().toUtf8());
        return;
    }

    QnMediaServerResourcePtr ownServer = qnResPool->getResourceById(qnCommon->moduleGUID()).dynamicCast<QnMediaServerResource>();
    if (ownServer && authByKey) 
    {
        httpClient->setUserName(ownServer->getId().toString().toLower());    
        httpClient->setUserPassword(ownServer->getAuthKey());
    }
    else {
        QUrl url = QnAppServerConnectionFactory::url();
        httpClient->setUserName(url.userName());
        if (dbManager) {
            QnUserResourcePtr adminUser = QnGlobalSettings::instance()->getAdminUser();
            if (adminUser) {
                httpClient->setUserPassword(adminUser->getDigest());
                httpClient->setAuthType(nx_http::AsyncHttpClient::authDigestWithPasswordHash);
            }
        }
        else {
            httpClient->setUserPassword(url.password());
        }
    }
}

void QnTransactionTransport::doOutgoingConnect(const QUrl& remotePeerUrl)
{
    NX_LOG( QnLog::EC2_TRAN_LOG, lit("QnTransactionTransport::doOutgoingConnect. remotePeerUrl = %1").
        arg(remotePeerUrl.toString()), cl_logDEBUG2 );

    setState(ConnectingStage1);

    m_httpClient = std::make_shared<nx_http::AsyncHttpClient>();
    m_httpClient->setDecodeChunkedMessageBody( false ); //chunked decoding is done in this class
    connect(
        m_httpClient.get(), &nx_http::AsyncHttpClient::responseReceived,
        this, &QnTransactionTransport::at_responseReceived,
        Qt::DirectConnection);
    connect(
        m_httpClient.get(), &nx_http::AsyncHttpClient::done,
        this, &QnTransactionTransport::at_httpClientDone,
        Qt::DirectConnection);
    
    fillAuthInfo( m_httpClient, m_authByKey );
    if( m_localPeer.isServer() )
        m_httpClient->addAdditionalHeader(
            nx_ec::EC2_SYSTEM_NAME_HEADER_NAME,
            QnCommonModule::instance()->localSystemName().toUtf8() );

    m_remoteAddr = remotePeerUrl;
    if (!m_remoteAddr.userName().isEmpty())
    {
        m_remoteAddr.setUserName(QString());
        m_remoteAddr.setPassword(QString());
    }

    QUrlQuery q = QUrlQuery(m_remoteAddr.query());
#ifdef USE_JSON
    q.addQueryItem( "format", QnLexical::serialized(Qn::JsonFormat) );
#endif
    m_httpClient->addAdditionalHeader(
        nx_ec::EC2_CONNECTION_GUID_HEADER_NAME,
        m_connectionGuid.toByteArray() );
    m_httpClient->addAdditionalHeader(
        nx_ec::EC2_CONNECTION_DIRECTION_HEADER_NAME,
        ConnectionType::toString(m_connectionType) );   //incoming means this peer wants to receive data via this connection

    // Client reconnects to the server
    if( m_localPeer.isClient() ) {
        q.removeQueryItem("isClient");
        q.addQueryItem("isClient", QString());
        setState(ConnectingStage2); // one GET method for client peer is enough
        setReadSync(true);
    }

    m_remoteAddr.setQuery(q);
    m_httpClient->removeAdditionalHeader( nx_ec::EC2_CONNECTION_STATE_HEADER_NAME );
    m_httpClient->addAdditionalHeader(
        nx_ec::EC2_CONNECTION_STATE_HEADER_NAME,
        toString(getState()).toLatin1() );
    if (!m_httpClient->doGet(m_remoteAddr)) {
        qWarning() << Q_FUNC_INFO << "Failed to execute m_httpClient->doGet. Reconnect transaction transport";
        setState(Error);
    }
}

bool QnTransactionTransport::tryAcquireConnecting(const QnUuid& remoteGuid, bool isOriginator)
{
    QMutexLocker lock(&m_staticMutex);

    Q_ASSERT(!remoteGuid.isNull());

    bool isExist = m_existConn.contains(remoteGuid);
    isExist |= isOriginator ?  m_connectingConn.value(remoteGuid).first : m_connectingConn.value(remoteGuid).second;
    bool isTowardConnecting = isOriginator ?  m_connectingConn.value(remoteGuid).second : m_connectingConn.value(remoteGuid).first;
    bool fail = isExist || (isTowardConnecting && remoteGuid.toRfc4122() > qnCommon->moduleGUID().toRfc4122());
    if (!fail) {
        if (isOriginator)
            m_connectingConn[remoteGuid].first = true;
        else
            m_connectingConn[remoteGuid].second = true;
    }
    return !fail;
}

void QnTransactionTransport::connectingCanceled(const QnUuid& remoteGuid, bool isOriginator)
{
    QMutexLocker lock(&m_staticMutex);
    connectingCanceledNoLock(remoteGuid, isOriginator);
}

void QnTransactionTransport::connectingCanceledNoLock(const QnUuid& remoteGuid, bool isOriginator)
{
    ConnectingInfoMap::iterator itr = m_connectingConn.find(remoteGuid);
    if (itr != m_connectingConn.end()) {
        if (isOriginator)
            itr.value().first = false;
        else
            itr.value().second = false;
        if (!itr.value().first && !itr.value().second)
            m_connectingConn.erase(itr);
    }
}

bool QnTransactionTransport::tryAcquireConnected(const QnUuid& remoteGuid, bool isOriginator)
{
    QMutexLocker lock(&m_staticMutex);
    bool isExist = m_existConn.contains(remoteGuid);
    bool isTowardConnecting = isOriginator ?  m_connectingConn.value(remoteGuid).second : m_connectingConn.value(remoteGuid).first;
    bool fail = isExist || (isTowardConnecting && remoteGuid.toRfc4122() > qnCommon->moduleGUID().toRfc4122());
    if (!fail) {
        m_existConn << remoteGuid;
        connectingCanceledNoLock(remoteGuid, isOriginator);
    }
    return !fail;    
}

void QnTransactionTransport::connectDone(const QnUuid& id)
{
    QMutexLocker lock(&m_staticMutex);
    m_existConn.remove(id);
}

void QnTransactionTransport::repeatDoGet()
{
    m_httpClient->removeAdditionalHeader( nx_ec::EC2_CONNECTION_STATE_HEADER_NAME );
    m_httpClient->addAdditionalHeader( nx_ec::EC2_CONNECTION_STATE_HEADER_NAME, toString(getState()).toLatin1() );
    if (!m_httpClient->doGet(m_remoteAddr))
        cancelConnecting();
}

void QnTransactionTransport::cancelConnecting()
{
    if (getState() == ConnectingStage2)
        QnTransactionTransport::connectingCanceled(m_remotePeer.id, true);
    NX_LOG( lit("%1 Connection canceled from state %2").arg(Q_FUNC_INFO).arg(toString(getState())), cl_logWARNING );
    setState(Error);
}

void QnTransactionTransport::onSomeBytesRead( SystemError::ErrorCode errorCode, size_t bytesRead )
{
    NX_LOG( QnLog::EC2_TRAN_LOG, lit("QnTransactionTransport::onSomeBytesRead. errorCode = %1, bytesRead = %2").
        arg((int)errorCode).arg(bytesRead), cl_logDEBUG2 );
    
    QMutexLocker lock(&m_mutex);

    m_asyncReadScheduled = false;
    m_lastReceiveTimer.invalidate();

    if( errorCode || bytesRead == 0 )   //error or connection closed
    {
        if( errorCode == SystemError::timedOut )
        {
            NX_LOG( lit("Peer %1 timed out. Disconnecting...").arg(m_remotePeer.id.toString()), cl_logWARNING );
        }
        return setStateNoLock( State::Error );
    }

    if (m_state >= QnTransactionTransport::Closed)
        return;

    assert( m_state == ReadyForStreaming );

#ifndef SEND_EACH_TRANSACTION_AS_POST_REQUEST
    //if incoming connection then expecting POST request to open incoming tunnel
    if( (m_peerRole == prAccepting) && !m_incomingTunnelOpened )
    {
        if( !readCreateIncomingTunnelMessage() )
        {
            NX_LOG( lit("Error parsing open tunnel request from peer %1. Disconnecting...").
                arg(m_remotePeer.id.toString()), cl_logWARNING );
            return setStateNoLock( State::Error );
        }
        if( !m_incomingTunnelOpened )
        {
            //reading futher
            scheduleAsyncRead();
            return;
        }
    }
#endif

    //parsing and processing input data
#ifdef SEND_EACH_TRANSACTION_AS_POST_REQUEST
    if( m_peerRole == prOriginating )
#endif
        m_transactionReceivedAsResponseParser->processData( m_readBuffer );
#ifdef SEND_EACH_TRANSACTION_AS_POST_REQUEST
    else    //m_peerRole == prAccepting
        m_incomingTransactionsRequestsParser.processData( m_readBuffer );
#endif

    m_readBuffer.resize(0);

    if( m_postedTranCount >= MAX_TRANS_TO_POST_AT_A_TIME )
        return; //not reading futher while that much transactions are not processed yet

    m_readBuffer.reserve( m_readBuffer.size() + DEFAULT_READ_BUFFER_SIZE );
    scheduleAsyncRead();
}

void QnTransactionTransport::receivedTransaction( const QnByteArrayConstRef& tranDataWithHeader )
{
    //calling processChunkExtensions
#ifdef SEND_EACH_TRANSACTION_AS_POST_REQUEST
    if( m_peerRole == prOriginating )
#endif
        processChunkExtensions( m_multipartContentParser->prevFrameHeaders() );
#ifdef SEND_EACH_TRANSACTION_AS_POST_REQUEST
    else    //m_peerRole == prAccepting
        processChunkExtensions( m_incomingTransactionsRequestsParser.currentMessage().headers() );
#endif

    if( tranDataWithHeader.isEmpty() )
        return; //it happens in case of keep-alive message

    const QnByteArrayConstRef& tranData = tranDataWithHeader;

    QByteArray serializedTran;
    QnTransactionTransportHeader transportHeader;

    switch( m_remotePeer.dataFormat )
    {
<<<<<<< HEAD
        case Qn::JsonFormat:
            if( !QnJsonTransactionSerializer::deserializeTran(
                    reinterpret_cast<const quint8*>(tranData.constData()),
                    tranData.size(),
                    transportHeader,
                    serializedTran ) )
            {
                Q_ASSERT( false );
                setStateNoLock( State::Error );
                return;
            }
            break;

        case Qn::UbjsonFormat:
            if( !QnUbjsonTransactionSerializer::deserializeTran(
                    reinterpret_cast<const quint8*>(tranData.constData()),
                    tranData.size(),
                    transportHeader,
                    serializedTran ) )
            {
                Q_ASSERT( false );
                setStateNoLock( State::Error );
                return;
            }
            break;

        default:
            setStateNoLock( State::Error );
=======
        Q_ASSERT( false );
        setStateNoLock( State::Error );
        return;
>>>>>>> d6b03190
    }

    Q_ASSERT( !transportHeader.processedPeers.empty() );
    NX_LOG(QnLog::EC2_TRAN_LOG, lit("QnTransactionTransport::receivedTransaction. Got transaction with seq %1 from %2").
        arg(transportHeader.sequence).arg(m_remotePeer.id.toString()), cl_logDEBUG1);
    emit gotTransaction(m_remotePeer.dataFormat, serializedTran, transportHeader);
    ++m_postedTranCount;
}

bool QnTransactionTransport::hasUnsendData() const
{
    QMutexLocker lock(&m_mutex);
    return !m_dataToSend.empty();
}

void QnTransactionTransport::transactionProcessed()
{
    QMutexLocker lock(&m_mutex);

    --m_postedTranCount;
    if( m_postedTranCount >= MAX_TRANS_TO_POST_AT_A_TIME ||     //not reading futher while that much transactions are not processed yet
        m_asyncReadScheduled ||      //async read is ongoing already, overlapping reads are not supported by sockets api
        m_state > ReadyForStreaming )
    {
        return;
    }

    assert( m_incomingDataSocket || m_outgoingDataSocket );

    m_readBuffer.reserve( m_readBuffer.size() + DEFAULT_READ_BUFFER_SIZE );
    scheduleAsyncRead();
}

QnUuid QnTransactionTransport::connectionGuid() const
{
    return m_connectionGuid;
}

void QnTransactionTransport::setIncomingTransactionChannelSocket(
    const QSharedPointer<AbstractStreamSocket>& socket,
    const nx_http::Request& /*request*/,
    const QByteArray& requestBuf )
{
    QMutexLocker lk( &m_mutex );

    assert( m_peerRole == prAccepting );
    assert( m_connectionType != ConnectionType::bidirectional );
    
    m_incomingDataSocket = socket;

    //checking transactions format
#ifdef SEND_EACH_TRANSACTION_AS_POST_REQUEST
    m_incomingTransactionsRequestsParser.processData( requestBuf );
#else
    static_assert( false, "Read POST and parse message body" );
#endif

    startListeningNonSafe();
}

void QnTransactionTransport::sendHttpKeepAlive()
{
    QMutexLocker lock(&m_mutex);
    if (m_dataToSend.empty())
    {
        m_dataToSend.push_back( QByteArray() );
        serializeAndSendNextDataBuffer();
    }
    if( !m_outgoingDataSocket->registerTimer( TCP_KEEPALIVE_TIMEOUT, std::bind(&QnTransactionTransport::sendHttpKeepAlive, this) ) )
        setStateNoLock( State::Error );
}

bool QnTransactionTransport::isHttpKeepAliveTimeout() const
{
    QMutexLocker lock(&m_mutex);
    return m_lastReceiveTimer.isValid() &&  //if not valid we still have not begun receiving transactions
        (m_lastReceiveTimer.elapsed() > TCP_KEEPALIVE_TIMEOUT * 3);
}

void QnTransactionTransport::serializeAndSendNextDataBuffer()
{
    assert( !m_dataToSend.empty() );
    DataToSend& dataCtx = m_dataToSend.front();
    if( dataCtx.encodedSourceData.isEmpty() )
    {
#ifdef SEND_EACH_TRANSACTION_AS_POST_REQUEST
        if( m_peerRole == prAccepting )
        {
#endif
            //sending transactions as a response to GET request
            nx_http::HttpHeaders headers;
            headers.emplace(
                "Content-Type",
                Qn::serializationFormatToHttpContentType( m_remotePeer.dataFormat ) );
            headers.emplace( "Content-Length", nx_http::BufferType::number((int)(dataCtx.sourceData.size())) );
            addHttpChunkExtensions( &headers );

            dataCtx.encodedSourceData.clear();
            dataCtx.encodedSourceData += QByteArray("\r\n--")+TUNNEL_MULTIPART_BOUNDARY+"\r\n"; //TODO #ak move to some variable
            nx_http::serializeHeaders( headers, &dataCtx.encodedSourceData );
            dataCtx.encodedSourceData += "\r\n";
            dataCtx.encodedSourceData += dataCtx.sourceData;

            if( m_compressResponseMsgBody )
            {
                //encoding outgoing message body
                dataCtx.encodedSourceData = GZipCompressor::compressData( dataCtx.encodedSourceData );
            }
#ifdef SEND_EACH_TRANSACTION_AS_POST_REQUEST
        }
        else    //m_peerRole == prOriginating
        {
#if 1
            //sending transactions as a POST request
            nx_http::Request request;
            request.requestLine.method = nx_http::Method::POST;
            //request.requestLine.url = lit("/ec2/forward_events");
            request.requestLine.url = m_remoteAddr.path();
            request.requestLine.version = nx_http::http_1_1;
            request.headers.emplace( "User-Agent", QN_ORGANIZATION_NAME " " QN_PRODUCT_NAME " " QN_APPLICATION_VERSION );
            request.headers.emplace( "Content-Type", Qn::serializationFormatToHttpContentType( m_remotePeer.dataFormat ) );
            request.headers.emplace( "Host", m_remoteAddr.host().toLatin1() );
            request.headers.emplace( "Pragma", "no-cache" );
            request.headers.emplace( "Cache-Control", "no-cache" );
            request.headers.emplace( "Connection", "keep-alive" );
            request.headers.emplace( "Date", dateTimeToHTTPFormat(QDateTime::currentDateTime()) );
            addHttpChunkExtensions( &request.headers );
            request.headers.emplace( "Content-Length", nx_http::BufferType::number((int)(dataCtx.sourceData.size())) );
            request.messageBody = dataCtx.sourceData;
            dataCtx.encodedSourceData = request.serialized();
#else
            dataCtx.encodedSourceData = dataCtx.sourceData;
#endif
        }
#endif
    }
    using namespace std::placeholders;
    assert( !dataCtx.encodedSourceData.isEmpty() );
    NX_LOG( lit("Sending data buffer (%1 bytes) to the peer %2").
        arg(dataCtx.encodedSourceData.size()).arg(m_remotePeer.id.toString()), cl_logDEBUG2 );

    //if( m_peerRole == prAccepting || m_connectionType == ConnectionType::bidirectional )
    if( m_outgoingDataSocket )
    {
        if( !m_outgoingDataSocket->sendAsync(
                dataCtx.encodedSourceData,
                std::bind( &QnTransactionTransport::onDataSent, this, _1, _2 ) ) )
        {
            setStateNoLock( State::Error );
        }
    }
    else  //m_peerRole == prOriginating
    {
        assert( m_peerRole == prOriginating && m_connectionType != ConnectionType::bidirectional );

        //using http client just to authenticate on server
        if( !m_outgoingTranClient )
        {
            m_outgoingTranClient = std::make_shared<nx_http::AsyncHttpClient>();
            connect(
                m_outgoingTranClient.get(), &nx_http::AsyncHttpClient::done,
                this, &QnTransactionTransport::openPostTransactionConnectionDone,
                Qt::DirectConnection );
            fillAuthInfo( m_outgoingTranClient, true );

            m_postTranUrl = m_remoteAddr;
        }
        m_outgoingTranClient->addAdditionalHeader(
            nx_ec::EC2_CONNECTION_GUID_HEADER_NAME,
            m_connectionGuid.toByteArray() );
        m_outgoingTranClient->addAdditionalHeader(
            nx_ec::EC2_CONNECTION_DIRECTION_HEADER_NAME,
            ConnectionType::toString(ConnectionType::outgoing) );
        if( !m_outgoingTranClient->doPost(
                m_postTranUrl,
                Qn::serializationFormatToHttpContentType( m_remotePeer.dataFormat ),
                nx_http::BufferType() ) )
        {
            NX_LOG( QnLog::EC2_TRAN_LOG, lit("Failed to initiate POST transaction request to %1. %2").
                arg(m_postTranUrl.toString()).arg(SystemError::getLastOSErrorText()), cl_logWARNING );
            setStateNoLock( Error );
        }
    }
}

void QnTransactionTransport::onDataSent( SystemError::ErrorCode errorCode, size_t bytesSent )
{
    QMutexLocker lk( &m_mutex );

    if( errorCode )
    {
        NX_LOG( lit("Failed to send %1 bytes to %2. %3").arg(m_dataToSend.front().encodedSourceData.size()).
            arg(m_remotePeer.id.toString()).arg(SystemError::toString(errorCode)), cl_logWARNING );
        m_dataToSend.pop_front();
        return setStateNoLock( State::Error );
    }
    assert( bytesSent == (size_t)m_dataToSend.front().encodedSourceData.size() );

    m_dataToSend.pop_front();
    if( m_dataToSend.empty() )
        return;

    serializeAndSendNextDataBuffer();
}

void QnTransactionTransport::at_responseReceived(const nx_http::AsyncHttpClientPtr& client)
{
    const int statusCode = client->response()->statusLine.statusCode;

    NX_LOG( QnLog::EC2_TRAN_LOG, lit("QnTransactionTransport::at_responseReceived. statusCode = %1").
        arg(statusCode), cl_logDEBUG2 );

    if (statusCode == nx_http::StatusCode::unauthorized)
    {
        if (m_authByKey) {
            m_authByKey = false;
            fillAuthInfo( m_httpClient, m_authByKey );
            QTimer::singleShot(0, this, SLOT(repeatDoGet()));
        }
        else {
            QnUuid guid(nx_http::getHeaderValue( client->response()->headers, nx_ec::EC2_SERVER_GUID_HEADER_NAME ));
            if (!guid.isNull()) {
                emit peerIdDiscovered(m_remoteAddr, guid);
                emit remotePeerUnauthorized(guid);
            }
            cancelConnecting();
        }
        return;
    }

    nx_http::HttpHeaders::const_iterator itrGuid = client->response()->headers.find(nx_ec::EC2_GUID_HEADER_NAME);
    nx_http::HttpHeaders::const_iterator itrRuntimeGuid = client->response()->headers.find(nx_ec::EC2_RUNTIME_GUID_HEADER_NAME);
    nx_http::HttpHeaders::const_iterator itrSystemIdentityTime = client->response()->headers.find(nx_ec::EC2_SYSTEM_IDENTITY_HEADER_NAME);
    if (itrSystemIdentityTime != client->response()->headers.end())
        setRemoteIdentityTime(itrSystemIdentityTime->second.toLongLong());

    if (itrGuid == client->response()->headers.end())
    {
        cancelConnecting();
        return;
    }

    //checking remote server protocol version
    nx_http::HttpHeaders::const_iterator ec2ProtoVersionIter = 
        client->response()->headers.find(nx_ec::EC2_PROTO_VERSION_HEADER_NAME);
    const int remotePeerEcProtoVersion = ec2ProtoVersionIter == client->response()->headers.end()
        ? nx_ec::INITIAL_EC2_PROTO_VERSION
        : ec2ProtoVersionIter->second.toInt();
    if( nx_ec::EC2_PROTO_VERSION != remotePeerEcProtoVersion )
    {
        NX_LOG( QString::fromLatin1("Cannot connect to server %1 because of different EC2 proto version. "
            "Local peer version: %2, remote peer version: %3").
            arg(client->url().toString()).arg(nx_ec::EC2_PROTO_VERSION).arg(remotePeerEcProtoVersion),
            cl_logWARNING );
        cancelConnecting();
        return;
    }

    m_remotePeer.id = QnUuid(itrGuid->second);
    if (itrRuntimeGuid != client->response()->headers.end())
        m_remotePeer.instanceId = QnUuid(itrRuntimeGuid->second);
    Q_ASSERT(!m_remotePeer.instanceId.isNull());
    m_remotePeer.peerType = Qn::PT_Server; // outgoing connections for server peers only
#ifdef USE_JSON
    m_remotePeer.dataFormat = Qn::JsonFormat;
#else
    m_remotePeer.dataFormat = Qn::UbjsonFormat;
#endif
    emit peerIdDiscovered(m_remoteAddr, m_remotePeer.id);

    if (statusCode != nx_http::StatusCode::ok)
    {
        cancelConnecting();
        return;
    }

    if (getState() == QnTransactionTransport::Error || getState() == QnTransactionTransport::Closed) {
        return;
    }

    nx_http::HttpHeaders::const_iterator contentTypeIter = client->response()->headers.find("Content-Type");
    if( contentTypeIter == client->response()->headers.end() )
    {
        NX_LOG( lit("Remote transaction server (%1) did not specify Content-Type in response. Aborting connecion...")
            .arg(client->url().toString()), cl_logWARNING );
        cancelConnecting();
        return;
    }

    if( !m_multipartContentParser->setContentType( contentTypeIter->second ) )
    {
        NX_LOG( lit("Remote transaction server (%1) specified Content-Type (%2) which does not define multipart HTTP content")
            .arg(client->url().toString()).arg(QLatin1String(contentTypeIter->second)), cl_logWARNING );
        cancelConnecting();
        return;
    }

    //TODO #ak check Content-Type (to support different transports)

    auto contentEncodingIter = client->response()->headers.find("Content-Encoding");
    if( contentEncodingIter != client->response()->headers.end() )
    {
        if( contentEncodingIter->second == "gzip" )
        {
            //enabling decompression of received transactions
            m_transactionReceivedAsResponseParser = std::make_shared<GZipUncompressor>();
            m_transactionReceivedAsResponseParser->setNextFilter( m_multipartContentParser );
        }
        else
        {
            //TODO #ak unsupported Content-Encoding ?
        }
    }

    QByteArray data = m_httpClient->fetchMessageBodyBuffer();

    //TODO #ak work around for Bitdefender free edition
    QThread::msleep( 250 );

    if (getState() == ConnectingStage1) {
        bool lockOK = QnTransactionTransport::tryAcquireConnecting(m_remotePeer.id, true);
        if (lockOK) {
            setState(ConnectingStage2);
            assert( data.isEmpty() );
        }
        else {
            QUrlQuery query = QUrlQuery(m_remoteAddr);
            query.addQueryItem("canceled", QString());
            m_remoteAddr.setQuery(query);
        }
        QTimer::singleShot(0, this, SLOT(repeatDoGet()));
    }
    else {
        m_incomingDataSocket = m_httpClient->takeSocket();
        //m_incomingDataSocket->setNoDelay( true );
        if( m_connectionType == ConnectionType::bidirectional )
            m_outgoingDataSocket = m_incomingDataSocket;

        m_httpClient.reset();
        if (QnTransactionTransport::tryAcquireConnected(m_remotePeer.id, true)) {
            setExtraDataBuffer(data);

#ifndef SEND_EACH_TRANSACTION_AS_POST_REQUEST
            //opening forward tunnel: sending POST with infinite body
            nx_http::Request request;
            request.requestLine.method = nx_http::Method::POST;
            request.requestLine.url = 
                client->url().path() + 
                (client->url().hasQuery() ? (lit("?") + client->url().query()) : QString());
            request.requestLine.version = nx_http::http_1_1;
            request.headers.emplace( "User-Agent", QN_ORGANIZATION_NAME " " QN_PRODUCT_NAME " " QN_APPLICATION_VERSION );
            request.headers.emplace( "Content-Type", TUNNEL_CONTENT_TYPE );
            request.headers.emplace( "Host", client->url().host().toLatin1() );
            request.headers.emplace( "Pragma", "no-cache" );
            request.headers.emplace( "Cache-Control", "no-cache" );
            //The chosen Content-Length of 3276701 is an arbitrarily large value. 
            //    All POST requests are required to have a content length header by HTTP. 
            //    In practice the actual value seems to be ignored by
            //    proxy servers, so it is possible to send more than this amount of data in the form
            //    of RTSP requests. The QuickTime Server ignores the content-length header
            //request.headers.emplace( "Content-Length", "3276701" );
            request.headers.emplace( "Connection", "keep-alive" );
            request.headers.emplace( "Date", dateTimeToHTTPFormat(QDateTime::currentDateTime()) );
            request.headers.emplace( nx_ec::EC2_CONNECTION_GUID_HEADER_NAME, m_connectionGuid.toByteArray() );
            request.headers.emplace(
                nx_ec::EC2_CONNECTION_DIRECTION_HEADER_NAME,
                ConnectionType::toString(ConnectionType::outgoing) );
            addEncodedData( request.serialized() );
#endif

            m_peerRole = prOriginating;
            setState(QnTransactionTransport::Connected);
        }
        else {
            cancelConnecting();
        }
    }
}

void QnTransactionTransport::at_httpClientDone( const nx_http::AsyncHttpClientPtr& client )
{
    NX_LOG( QnLog::EC2_TRAN_LOG, lit("QnTransactionTransport::at_httpClientDone. state = %1").
        arg((int)client->state()), cl_logDEBUG2 );

    nx_http::AsyncHttpClient::State state = client->state();
    if( state == nx_http::AsyncHttpClient::sFailed ) {
        cancelConnecting();
    }
}

void QnTransactionTransport::processTransactionData(const QByteArray& data)
{
    Q_ASSERT( m_peerRole == prOriginating );
    m_transactionReceivedAsResponseParser->processData( data );
}

bool QnTransactionTransport::isReadyToSend(ApiCommand::Value command) const
{
    if (m_state == ReadyForStreaming) {
        // allow to send system command immediately, without tranSyncRequest
        return ApiCommand::isSystem(command) ? true : m_writeSync;
    }
    else {
        return false;
    }
}

bool QnTransactionTransport::isReadSync(ApiCommand::Value command) const 
{
    if (m_state == ReadyForStreaming) {
        // allow to read system command immediately, without tranSyncRequest
        return ApiCommand::isSystem(command) ? true : m_readSync;
    }
    else {
        return false;
    }
}

QString QnTransactionTransport::toString( State state )
{
    switch( state )
    {
        case NotDefined:
            return lit("NotDefined");
        case ConnectingStage1:
            return lit("ConnectingStage1");
        case ConnectingStage2:
            return lit("ConnectingStage2");
        case Connected:
            return lit("Connected");
        case NeedStartStreaming:
            return lit("NeedStartStreaming");
        case ReadyForStreaming:
            return lit("ReadyForStreaming");
        case Closed:
            return lit("Closed");
        case Error:
            return lit("Error");
        default:
            return lit("unknown");
    }
}

void QnTransactionTransport::addHttpChunkExtensions( nx_http::HttpHeaders* const headers )
{
    for( auto val: m_beforeSendingChunkHandlers )
        val.second( this, headers );
}

void QnTransactionTransport::processChunkExtensions( const nx_http::HttpHeaders& headers )
{
    if( headers.empty() )
        return;

    for( auto val: m_httpChunkExtensonHandlers )
        val.second( this, headers );
}

void QnTransactionTransport::setExtraDataBuffer(const QByteArray& data) 
{ 
    QMutexLocker lk( &m_mutex );
    assert(m_extraData.isEmpty());
    m_extraData = data;
}

bool QnTransactionTransport::sendSerializedTransaction(Qn::SerializationFormat srcFormat, const QByteArray& serializedTran, const QnTransactionTransportHeader& _header) 
{
    if (srcFormat != m_remotePeer.dataFormat)
        return false;

    QnTransactionTransportHeader header(_header);
    assert(header.processedPeers.contains(m_localPeer.id));
    header.fillSequence();
    switch (m_remotePeer.dataFormat) {
    case Qn::JsonFormat:
        if( m_remotePeer.peerType == Qn::PT_MobileClient )
            addData(QnJsonTransactionSerializer::instance()->serializedTransactionWithoutHeader(serializedTran, header));
        else
            addData(QnJsonTransactionSerializer::instance()->serializedTransactionWithHeader(serializedTran, header));
        break;
    //case Qn::BnsFormat:
    //    addData(QnBinaryTransactionSerializer::instance()->serializedTransactionWithHeader(serializedTran, header));
        break;
    case Qn::UbjsonFormat: {

        if( QnLog::instance(QnLog::EC2_TRAN_LOG)->logLevel() >= cl_logDEBUG1 )
        {
            QnAbstractTransaction abtractTran;
            QnUbjsonReader<QByteArray> stream(&serializedTran);
            QnUbjson::deserialize(&stream, &abtractTran);
            NX_LOG( QnLog::EC2_TRAN_LOG, lit("send direct transaction %1 to peer %2").arg(abtractTran.toString()).arg(remotePeer().id.toString()), cl_logDEBUG1 );
        }

        addData(QnUbjsonTransactionSerializer::instance()->serializedTransactionWithHeader(serializedTran, header));
        break;
    }
    default:
        qWarning() << "Client has requested data in the unsupported format" << m_remotePeer.dataFormat;
        addData(QnUbjsonTransactionSerializer::instance()->serializedTransactionWithHeader(serializedTran, header));
        break;
    }

    return true;
}

void QnTransactionTransport::setRemoteIdentityTime(qint64 time)
{
    m_remoteIdentityTime = time;
}

qint64 QnTransactionTransport::remoteIdentityTime() const
{
    return m_remoteIdentityTime;
}

bool QnTransactionTransport::skipTransactionForMobileClient(ApiCommand::Value command) {
    switch (command) {
    case ApiCommand::getMediaServersEx:
    case ApiCommand::saveCameras:
    case ApiCommand::getCamerasEx:
    case ApiCommand::getUsers:
    case ApiCommand::saveLayouts:
    case ApiCommand::getLayouts:
    case ApiCommand::saveResource:
    case ApiCommand::removeResource:
    case ApiCommand::removeCamera:
    case ApiCommand::removeMediaServer:
    case ApiCommand::removeUser:
    case ApiCommand::removeLayout:
    case ApiCommand::saveCamera:
    case ApiCommand::saveMediaServer:
    case ApiCommand::saveUser:
    case ApiCommand::saveLayout:
    case ApiCommand::setResourceStatus:
    case ApiCommand::setResourceParams:
    case ApiCommand::saveCameraUserAttributes:
    case ApiCommand::saveServerUserAttributes:
    case ApiCommand::getCameraHistoryItems:
    case ApiCommand::addCameraHistoryItem:
        return false;
    default:
        break;
    }
    return true;
}

void QnTransactionTransport::scheduleAsyncRead()
{
    using namespace std::placeholders;
    if( m_incomingDataSocket->readSomeAsync( &m_readBuffer, std::bind( &QnTransactionTransport::onSomeBytesRead, this, _1, _2 ) ) )
    {
        m_asyncReadScheduled = true;
        m_lastReceiveTimer.restart();
    }
    else
    {
        setStateNoLock( State::Error );
    }
}

#ifndef SEND_EACH_TRANSACTION_AS_POST_REQUEST
bool QnTransactionTransport::readCreateIncomingTunnelMessage()
{
    m_httpStreamReader.setBreakAfterReadingHeaders( true );

    Q_ASSERT( !m_incomingTunnelOpened );

    size_t bytesRead = 0;
    if( !m_httpStreamReader.parseBytes(
            m_readBuffer,
            m_readBuffer.size(),
            &bytesRead ) )
    {
        return false;
    }
    m_readBuffer.remove( 0, bytesRead );

    switch( m_httpStreamReader.state() )
    {
        case nx_http::HttpStreamReader::waitingMessageStart:
        case nx_http::HttpStreamReader::readingMessageHeaders:
        case nx_http::HttpStreamReader::pullingLineEndingBeforeMessageBody:
            break;  //reading futher

        case nx_http::HttpStreamReader::parseError:
            return false;

        case nx_http::HttpStreamReader::readingMessageBody:
        case nx_http::HttpStreamReader::messageDone:
            //read request and trailing CRLF
            if( m_httpStreamReader.message().type != nx_http::MessageType::request )
                return false;
            if( m_httpStreamReader.message().request->requestLine.method != nx_http::Method::POST )
                return false;
            if( !m_multipartContentParser->setContentType(
                    nx_http::getHeaderValue(
                        m_httpStreamReader.message().request->headers, "Content-Type" ) ) )
            {
                return false;
            }
            m_incomingTunnelOpened = true;
            break;
    }

    return true;
}
#endif

void QnTransactionTransport::startListeningNonSafe()
{
    assert( m_incomingDataSocket || m_outgoingDataSocket );
    m_httpStreamReader.resetState();

    if( m_incomingDataSocket )
    {
        m_incomingDataSocket->setRecvTimeout(SOCKET_TIMEOUT);
        m_incomingDataSocket->setSendTimeout(SOCKET_TIMEOUT);
        m_incomingDataSocket->setNonBlockingMode(true);
        using namespace std::placeholders;
        m_lastReceiveTimer.restart();
        m_readBuffer.reserve( m_readBuffer.size() + DEFAULT_READ_BUFFER_SIZE );
        if( !m_incomingDataSocket->readSomeAsync( &m_readBuffer, std::bind( &QnTransactionTransport::onSomeBytesRead, this, _1, _2 ) ) )
        {
            m_lastReceiveTimer.invalidate();
            setStateNoLock( Error );
            return;
        }
        if( m_remotePeer.isServer() )
            if( !m_incomingDataSocket->registerTimer( TCP_KEEPALIVE_TIMEOUT, std::bind(&QnTransactionTransport::sendHttpKeepAlive, this) ) )
            {
                m_lastReceiveTimer.invalidate();
                setStateNoLock( Error );
                return;
            }
    }
}

void QnTransactionTransport::openPostTransactionConnectionDone( const nx_http::AsyncHttpClientPtr& client )
{
    QMutexLocker lk( &m_mutex );

    assert( client == m_outgoingTranClient );

    if( client->failed() || !client->response() )
    {
        NX_LOG( QnLog::EC2_TRAN_LOG, lit("Unknown network error posting transaction to %1").
            arg(m_postTranUrl.toString()), cl_logWARNING );
        setStateNoLock( Error );
        return;
    }
    
    if( client->response()->statusLine.statusCode == nx_http::StatusCode::unauthorized &&
        m_authOutgoingConnectionByServerKey )
    {
        NX_LOG(
            QnLog::EC2_TRAN_LOG,
            lit("Failed to authenticate on peer %1 by key. Retrying using admin credentials...").arg(m_postTranUrl.toString()),
            cl_logDEBUG2 );
        m_authOutgoingConnectionByServerKey = false;
        fillAuthInfo( m_outgoingTranClient, m_authOutgoingConnectionByServerKey );
        if( !m_outgoingTranClient->doPost(
                m_postTranUrl,
                Qn::serializationFormatToHttpContentType( m_remotePeer.dataFormat ),
                nx_http::BufferType() ) )
        {
            NX_LOG( QnLog::EC2_TRAN_LOG, lit("Failed (2) to initiate POST transaction request to %1. %2").
                arg(m_postTranUrl.toString()).arg(SystemError::getLastOSErrorText()), cl_logWARNING );
            setStateNoLock( Error );
        }
        m_outgoingTranClient.reset();
        return;
    }

    if( client->response()->statusLine.statusCode != nx_http::StatusCode::ok )
    {
        NX_LOG( QnLog::EC2_TRAN_LOG, lit("Server %1 returned %2 (%3) response while posting transaction").
            arg(m_postTranUrl.toString()).arg(client->response()->statusLine.statusCode).
            arg(QLatin1String(client->response()->statusLine.reasonPhrase)), cl_logWARNING );
        setStateNoLock( Error );
        m_outgoingTranClient.reset();
        return;
    }

    m_outgoingDataSocket = client->takeSocket();
    m_outgoingTranClient.reset();

    assert( !m_dataToSend.empty() );

    using namespace std::placeholders;
    const DataToSend& dataCtx = m_dataToSend.front();
    if( !m_outgoingDataSocket->sendAsync(
            dataCtx.encodedSourceData,
            std::bind( &QnTransactionTransport::onDataSent, this, _1, _2 ) ) )
    {
        return setStateNoLock( State::Error );
    }
}


}<|MERGE_RESOLUTION|>--- conflicted
+++ resolved
@@ -601,7 +601,6 @@
 
     switch( m_remotePeer.dataFormat )
     {
-<<<<<<< HEAD
         case Qn::JsonFormat:
             if( !QnJsonTransactionSerializer::deserializeTran(
                     reinterpret_cast<const quint8*>(tranData.constData()),
@@ -630,11 +629,7 @@
 
         default:
             setStateNoLock( State::Error );
-=======
-        Q_ASSERT( false );
-        setStateNoLock( State::Error );
-        return;
->>>>>>> d6b03190
+            return;
     }
 
     Q_ASSERT( !transportHeader.processedPeers.empty() );
