#include "transaction_transport.h"

#include <atomic>

#include <QtCore/QUrlQuery>
#include <QtCore/QTimer>

#include <nx_ec/ec_proto_version.h>
#include <utils/media/custom_output_stream.h>

#include "transaction_message_bus.h"
#include "utils/common/log.h"
#include "utils/common/systemerror.h"
#include "transaction_log.h"
#include <transaction/chunked_transfer_encoder.h>
#include "common/common_module.h"
#include "core/resource_management/resource_pool.h"
#include "core/resource/media_server_resource.h"
#include "api/app_server_connection.h"
#include "core/resource/user_resource.h"
#include "api/global_settings.h"
#include "database/db_manager.h"
#include "http/custom_headers.h"
#include "version.h"


/*!
    Real transaction posted to the QnTransactionMessageBus can be greater 
    (all transactions that read with single read from socket)
*/
static const int MAX_TRANS_TO_POST_AT_A_TIME = 16;

//#define SEND_4BYTE_TRANSACTION_SIZE

namespace ec2
{

static const int DEFAULT_READ_BUFFER_SIZE = 4 * 1024;
static const int SOCKET_TIMEOUT = 1000 * 1000;
static const int TCP_KEEPALIVE_TIMEOUT = 1000 * 5;
const char* QnTransactionTransport::TUNNEL_MULTIPART_BOUNDARY = "ec2boundary";
const char* QnTransactionTransport::TUNNEL_CONTENT_TYPE = "multipart/mixed; boundary=ec2boundary";

QSet<QnUuid> QnTransactionTransport::m_existConn;
QnTransactionTransport::ConnectingInfoMap QnTransactionTransport::m_connectingConn;
QMutex QnTransactionTransport::m_staticMutex;

QnTransactionTransport::QnTransactionTransport(
    const ApiPeerData &localPeer,
    const QSharedPointer<AbstractStreamSocket>& socket )
:
    m_localPeer(localPeer),
    m_lastConnectTime(0), 
    m_readSync(false), 
    m_writeSync(false),
    m_syncDone(false),
    m_syncInProgress(false),
    m_needResync(false),
    m_socket(socket),
    m_state(NotDefined), 
    m_chunkHeaderLen(0),
    m_chunkLen(0), 
    m_sendOffset(0), 
    m_connected(false),
    m_prevGivenHandlerID(0),
    m_postedTranCount(0),
    m_asyncReadScheduled(false),
    m_remoteIdentityTime(0),
    m_incomingConnection(socket),
    m_incomingTunnelOpened(false)
{
    m_readBuffer.reserve( DEFAULT_READ_BUFFER_SIZE );
    m_lastReceiveTimer.invalidate();

    NX_LOG(QnLog::EC2_TRAN_LOG, lit("QnTransactionTransport for object = %1").arg((size_t) this,  0, 16), cl_logDEBUG1);

    auto processTranFunc = std::bind(
        &QnTransactionTransport::receivedTransaction,
        this,
        std::placeholders::_1 );
    m_contentParser.setNextFilter( std::make_shared<CustomOutputStream<decltype(processTranFunc)> >(std::move(processTranFunc)) );
}


QnTransactionTransport::~QnTransactionTransport()
{
    NX_LOG(QnLog::EC2_TRAN_LOG, lit("~QnTransactionTransport for object = %1").arg((size_t) this,  0, 16), cl_logDEBUG1);

    if( m_httpClient )
        m_httpClient->terminate();

    {
        QMutexLocker lk( &m_mutex );
        m_state = Closed;
    }
    closeSocket();
    //not calling QnTransactionTransport::close since it will emit stateChanged, 
        //which can potentially lead to some trouble

    if (m_connected)
        connectDone(m_remotePeer.id);
}

void QnTransactionTransport::addData(QByteArray&& data)
{
    QMutexLocker lock(&m_mutex);
    m_dataToSend.push_back( std::move( data ) );
    if( (m_dataToSend.size() == 1) && m_socket )
        serializeAndSendNextDataBuffer();
}

void QnTransactionTransport::addEncodedData(QByteArray&& data)
{
    QMutexLocker lock(&m_mutex);
    DataToSend dataToSend;
    dataToSend.encodedSourceData = std::move( data );
    m_dataToSend.push_back( std::move( dataToSend ) );
    if( (m_dataToSend.size() == 1) && m_socket )
        serializeAndSendNextDataBuffer();
}

int QnTransactionTransport::readChunkHeader(const quint8* data, int dataLen, nx_http::ChunkHeader* const chunkHeader)
{
    const int bytesRead = chunkHeader->parse( QByteArray::fromRawData(reinterpret_cast<const char*>(data), dataLen) );
    return bytesRead  == -1 
        ? 0   //parse error
        : bytesRead;
}

void QnTransactionTransport::closeSocket()
{
    if (m_socket) {
        m_socket->terminateAsyncIO( true );
        m_socket->close();
        m_socket.reset();
    }
}

void QnTransactionTransport::setState(State state)
{
    QMutexLocker lock(&m_mutex);
    setStateNoLock(state);
}

void QnTransactionTransport::processExtraData()
{
    QMutexLocker lock(&m_mutex);
    processTransactionData(m_extraData);
    m_extraData.clear();
}

void QnTransactionTransport::startListening()
{
    QMutexLocker lock(&m_mutex);

    assert( m_socket );
    m_httpStreamReader.resetState();

    if( m_socket )
    {
        m_socket->setRecvTimeout(SOCKET_TIMEOUT);
        m_socket->setSendTimeout(SOCKET_TIMEOUT);
        m_socket->setNonBlockingMode(true);
        m_chunkHeaderLen = 0;
        using namespace std::placeholders;
        m_lastReceiveTimer.restart();
        m_readBuffer.reserve( m_readBuffer.size() + DEFAULT_READ_BUFFER_SIZE );
        if( !m_socket->readSomeAsync( &m_readBuffer, std::bind( &QnTransactionTransport::onSomeBytesRead, this, _1, _2 ) ) )
        {
            m_lastReceiveTimer.invalidate();
            setStateNoLock( Error );
            return;
        }
        if( m_remotePeer.isServer() )
            if( !m_socket->registerTimer( TCP_KEEPALIVE_TIMEOUT, std::bind(&QnTransactionTransport::sendHttpKeepAlive, this) ) )
            {
                m_lastReceiveTimer.invalidate();
                setStateNoLock( Error );
                return;
            }
    }
}

void QnTransactionTransport::setStateNoLock(State state)
{
    if (state == Connected) {
        m_connected = true;
    }
    else if (state == Error) {
    }
    else if (state == ReadyForStreaming) {
    }
    if (this->m_state != state) {
        this->m_state = state;
        emit stateChanged(state);
    }
}

QnTransactionTransport::State QnTransactionTransport::getState() const
{
    QMutexLocker lock(&m_mutex);
    return m_state;
}

int QnTransactionTransport::setHttpChunkExtensonHandler( HttpChunkExtensonHandler eventHandler )
{
    QMutexLocker lk(&m_mutex);
    m_httpChunkExtensonHandlers.emplace( ++m_prevGivenHandlerID, std::move(eventHandler) );
    return m_prevGivenHandlerID;
}

int QnTransactionTransport::setBeforeSendingChunkHandler( BeforeSendingChunkHandler eventHandler )
{
    QMutexLocker lk(&m_mutex);
    m_beforeSendingChunkHandlers.emplace( ++m_prevGivenHandlerID, std::move(eventHandler) );
    return m_prevGivenHandlerID;
}

void QnTransactionTransport::removeEventHandler( int eventHandlerID )
{
    QMutexLocker lk(&m_mutex);
    m_httpChunkExtensonHandlers.erase( eventHandlerID );
    m_beforeSendingChunkHandlers.erase( eventHandlerID );
}

AbstractStreamSocket* QnTransactionTransport::getSocket() const
{
    return m_socket.data();
}

void QnTransactionTransport::close()
{
    setState(State::Closed);    //changing state before freeing socket so that everyone 
                                //stop using socket before it is actually freed
 
    closeSocket();
    {
        QMutexLocker lock(&m_mutex);
        assert( !m_socket );
        m_readSync = false;
        m_writeSync = false;
    }
}

void QnTransactionTransport::fillAuthInfo()
{
    if (!QnAppServerConnectionFactory::videowallGuid().isNull()) {
        m_httpClient->addRequestHeader("X-NetworkOptix-VideoWall", QnAppServerConnectionFactory::videowallGuid().toString().toUtf8());
        return;
    }

    QnMediaServerResourcePtr ownServer = qnResPool->getResourceById(qnCommon->moduleGUID()).dynamicCast<QnMediaServerResource>();
    if (ownServer && m_authByKey) 
    {
        m_httpClient->setUserName(ownServer->getId().toString().toLower());    
        m_httpClient->setUserPassword(ownServer->getAuthKey());
    }
    else {
        QUrl url = QnAppServerConnectionFactory::url();
        m_httpClient->setUserName(url.userName());
        if (dbManager) {
            QnUserResourcePtr adminUser = QnGlobalSettings::instance()->getAdminUser();
            if (adminUser) {
                m_httpClient->setUserPassword(adminUser->getDigest());
                m_httpClient->setAuthType(nx_http::AsyncHttpClient::authDigestWithPasswordHash);
            }
        }
        else {
            m_httpClient->setUserPassword(url.password());
        }
    }
}

void QnTransactionTransport::doOutgoingConnect(QUrl remoteAddr)
{
    NX_LOG( QnLog::EC2_TRAN_LOG, lit("QnTransactionTransport::doOutgoingConnect. remoteAddr = %1").arg(remoteAddr.toString()), cl_logDEBUG2 );

    setState(ConnectingStage1);
    m_httpClient = std::make_shared<nx_http::AsyncHttpClient>();
    m_httpClient->setDecodeChunkedMessageBody( false ); //chunked decoding is done in this class
    connect(m_httpClient.get(), &nx_http::AsyncHttpClient::responseReceived, this, &QnTransactionTransport::at_responseReceived, Qt::DirectConnection);
    //connect(m_httpClient.get(), &nx_http::AsyncHttpClient::someMessageBodyAvailable, this, &QnTransactionTransport::at_responseReceived, Qt::DirectConnection);
    connect(m_httpClient.get(), &nx_http::AsyncHttpClient::done, this, &QnTransactionTransport::at_httpClientDone, Qt::DirectConnection);
    
    fillAuthInfo();
    if( m_localPeer.isServer() )
        m_httpClient->addRequestHeader(
            nx_ec::EC2_SYSTEM_NAME_HEADER_NAME,
            QnCommonModule::instance()->localSystemName().toUtf8() );

    if (!remoteAddr.userName().isEmpty())
    {
        remoteAddr.setUserName(QString());
        remoteAddr.setPassword(QString());
    }

    QUrlQuery q = QUrlQuery(remoteAddr.query());

    // Client reconnects to the server
    if( m_localPeer.isClient() ) {
        q.removeQueryItem("isClient");
        q.addQueryItem("isClient", QString());
        setState(ConnectingStage2); // one GET method for client peer is enough
        setReadSync(true);
    }

    remoteAddr.setQuery(q);
    m_remoteAddr = remoteAddr;
    m_httpClient->removeAdditionalHeader( nx_ec::EC2_CONNECTION_STATE_HEADER_NAME );
    m_httpClient->addRequestHeader( nx_ec::EC2_CONNECTION_STATE_HEADER_NAME, toString(getState()).toLatin1() );
    if (!m_httpClient->doGet(remoteAddr)) {
        qWarning() << Q_FUNC_INFO << "Failed to execute m_httpClient->doGet. Reconnect transaction transport";
        setState(Error);
    }
}

bool QnTransactionTransport::tryAcquireConnecting(const QnUuid& remoteGuid, bool isOriginator)
{
    QMutexLocker lock(&m_staticMutex);

    Q_ASSERT(!remoteGuid.isNull());

    bool isExist = m_existConn.contains(remoteGuid);
    isExist |= isOriginator ?  m_connectingConn.value(remoteGuid).first : m_connectingConn.value(remoteGuid).second;
    bool isTowardConnecting = isOriginator ?  m_connectingConn.value(remoteGuid).second : m_connectingConn.value(remoteGuid).first;
    bool fail = isExist || (isTowardConnecting && remoteGuid.toRfc4122() > qnCommon->moduleGUID().toRfc4122());
    if (!fail) {
        if (isOriginator)
            m_connectingConn[remoteGuid].first = true;
        else
            m_connectingConn[remoteGuid].second = true;
    }
    return !fail;
}


void QnTransactionTransport::connectingCanceled(const QnUuid& remoteGuid, bool isOriginator)
{
    QMutexLocker lock(&m_staticMutex);
    connectingCanceledNoLock(remoteGuid, isOriginator);
}

void QnTransactionTransport::connectingCanceledNoLock(const QnUuid& remoteGuid, bool isOriginator)
{
    ConnectingInfoMap::iterator itr = m_connectingConn.find(remoteGuid);
    if (itr != m_connectingConn.end()) {
        if (isOriginator)
            itr.value().first = false;
        else
            itr.value().second = false;
        if (!itr.value().first && !itr.value().second)
            m_connectingConn.erase(itr);
    }
}

bool QnTransactionTransport::tryAcquireConnected(const QnUuid& remoteGuid, bool isOriginator)
{
    QMutexLocker lock(&m_staticMutex);
    bool isExist = m_existConn.contains(remoteGuid);
    bool isTowardConnecting = isOriginator ?  m_connectingConn.value(remoteGuid).second : m_connectingConn.value(remoteGuid).first;
    bool fail = isExist || (isTowardConnecting && remoteGuid.toRfc4122() > qnCommon->moduleGUID().toRfc4122());
    if (!fail) {
        m_existConn << remoteGuid;
        connectingCanceledNoLock(remoteGuid, isOriginator);
    }
    return !fail;    
}

void QnTransactionTransport::connectDone(const QnUuid& id)
{
    QMutexLocker lock(&m_staticMutex);
    m_existConn.remove(id);
}

void QnTransactionTransport::repeatDoGet()
{
    m_httpClient->removeAdditionalHeader( nx_ec::EC2_CONNECTION_STATE_HEADER_NAME );
    m_httpClient->addRequestHeader( nx_ec::EC2_CONNECTION_STATE_HEADER_NAME, toString(getState()).toLatin1() );
    if (!m_httpClient->doGet(m_remoteAddr))
        cancelConnecting();
}

void QnTransactionTransport::cancelConnecting()
{
    if (getState() == ConnectingStage2)
        QnTransactionTransport::connectingCanceled(m_remotePeer.id, true);
    NX_LOG( lit("%1 Connection canceled from state %2").arg(Q_FUNC_INFO).arg(toString(getState())), cl_logWARNING );
    setState(Error);
}

void QnTransactionTransport::onSomeBytesRead( SystemError::ErrorCode errorCode, size_t bytesRead )
{
    NX_LOG( QnLog::EC2_TRAN_LOG, lit("QnTransactionTransport::onSomeBytesRead. errorCode = %1, bytesRead = %2").
        arg((int)errorCode).arg(bytesRead), cl_logDEBUG2 );
    
    QMutexLocker lock(&m_mutex);

    m_asyncReadScheduled = false;
    m_lastReceiveTimer.invalidate();

    if( errorCode || bytesRead == 0 )   //error or connection closed
    {
        if( errorCode == SystemError::timedOut )
        {
            NX_LOG( lit("Peer %1 timed out. Disconnecting...").arg(m_remotePeer.id.toString()), cl_logWARNING );
        }
        return setStateNoLock( State::Error );
    }

    if (m_state >= QnTransactionTransport::Closed)
        return;

    assert( m_state == ReadyForStreaming );

    //if incoming connection then expecting POST request to open incoming tunnel
    if( m_incomingConnection && !m_incomingTunnelOpened )
    {
        if( !readCreateIncomingTunnelMessage() )
        {
            NX_LOG( lit("Error parsing open tunnel request from peer %1. Disconnecting...").
                arg(m_remotePeer.id.toString()), cl_logWARNING );
            return setStateNoLock( State::Error );
        }
        if( !m_incomingTunnelOpened )
        {
            //reading futher
            scheduleAsyncRead();
            return;
        }
    }

    //parsing and processing input data
    m_contentParser.processData( m_readBuffer );
    m_readBuffer.resize(0);

    if( m_postedTranCount >= MAX_TRANS_TO_POST_AT_A_TIME )
        return; //not reading futher while that much transactions are not processed yet

    m_readBuffer.reserve( m_readBuffer.size() + DEFAULT_READ_BUFFER_SIZE );
    scheduleAsyncRead();
}

void QnTransactionTransport::receivedTransaction( const QnByteArrayConstRef& tranDataWithHeader )
{
    //calling processChunkExtensions
    processChunkExtensions( m_contentParser.prevFrameHeaders() );

    if( tranDataWithHeader.isEmpty() )
        return; //it happens in case of keep-alive message

#ifdef SEND_4BYTE_TRANSACTION_SIZE
    //skipping transaction size
    const QnByteArrayConstRef& tranData = tranDataWithHeader.mid( sizeof(uint32_t) );
#else
    const QnByteArrayConstRef& tranData = tranDataWithHeader;
#endif

    QByteArray serializedTran;
    QnTransactionTransportHeader transportHeader;
    if( !QnUbjsonTransactionSerializer::deserializeTran(
            reinterpret_cast<const quint8*>(tranData.constData()),
            tranData.size(),
            transportHeader,
            serializedTran ) )
    {
        Q_ASSERT( false );
        return;
    }
    Q_ASSERT( !transportHeader.processedPeers.empty() );
    NX_LOG(QnLog::EC2_TRAN_LOG, lit("QnTransactionTransport::receivedTransaction. Got transaction with seq %1 from %2").
        arg(transportHeader.sequence).arg(m_remotePeer.id.toString()), cl_logDEBUG1);
    emit gotTransaction(serializedTran, transportHeader);
    ++m_postedTranCount;
}

bool QnTransactionTransport::hasUnsendData() const
{
    QMutexLocker lock(&m_mutex);
    return !m_dataToSend.empty();
}

void QnTransactionTransport::transactionProcessed()
{
    QMutexLocker lock(&m_mutex);

    --m_postedTranCount;
    if( m_postedTranCount >= MAX_TRANS_TO_POST_AT_A_TIME ||     //not reading futher while that much transactions are not processed yet
        m_asyncReadScheduled ||      //async read is ongoing already, overlapping reads are not supported by sockets api
        m_state > ReadyForStreaming )
    {
        return;
    }

    assert( m_socket );

    m_readBuffer.reserve( m_readBuffer.size() + DEFAULT_READ_BUFFER_SIZE );
    scheduleAsyncRead();
}

void QnTransactionTransport::sendHttpKeepAlive()
{
    QMutexLocker lock(&m_mutex);
    if (m_dataToSend.empty())
    {
        m_dataToSend.push_back( QByteArray() );
        serializeAndSendNextDataBuffer();
    }
    if( !m_socket->registerTimer( TCP_KEEPALIVE_TIMEOUT, std::bind(&QnTransactionTransport::sendHttpKeepAlive, this) ) )
        setStateNoLock( State::Error );
}

bool QnTransactionTransport::isHttpKeepAliveTimeout() const
{
    QMutexLocker lock(&m_mutex);
    return m_lastReceiveTimer.isValid() &&  //if not valid we still have not begun receiving transactions
        (m_lastReceiveTimer.elapsed() > TCP_KEEPALIVE_TIMEOUT * 3);
}

void QnTransactionTransport::serializeAndSendNextDataBuffer()
{
    assert( !m_dataToSend.empty() );
    DataToSend& dataCtx = m_dataToSend.front();
    if( dataCtx.encodedSourceData.isEmpty() )
    {
#ifdef SEND_4BYTE_TRANSACTION_SIZE
        const uint32_t tranSize = htonl(dataCtx.sourceData.size());
#endif

        nx_http::HttpHeaders headers;
        headers.emplace( "Content-Type", Qn::serializationFormatToHttpContentType( m_remotePeer.dataFormat ) );
        headers.emplace( "Content-Length",
            nx_http::BufferType::number((int)(dataCtx.sourceData.size()
#ifdef SEND_4BYTE_TRANSACTION_SIZE
            + sizeof(tranSize)
#endif
            )) );
        addHttpChunkExtensions( &headers );

        dataCtx.encodedSourceData.clear();
<<<<<<< HEAD
        dataCtx.encodedSourceData += QByteArray("\r\n--")+TUNNEL_MULTIPART_BOUNDARY+"\r\n"; //TODO #ak move to some variable
=======
        dataCtx.encodedSourceData += "\r\n"+QByteArray("--")+TUNNEL_MULTIPART_BOUNDARY+"\r\n"; //TODO #ak move to some variable
>>>>>>> b9dc1893
        nx_http::serializeHeaders( headers, &dataCtx.encodedSourceData );
        dataCtx.encodedSourceData += "\r\n";
#ifdef SEND_4BYTE_TRANSACTION_SIZE
        dataCtx.encodedSourceData += QByteArray::fromRawData( reinterpret_cast<const char*>(&tranSize), sizeof(tranSize) );
#endif
        dataCtx.encodedSourceData += dataCtx.sourceData;
    }
    using namespace std::placeholders;
    assert( !dataCtx.encodedSourceData.isEmpty() );
    NX_LOG( lit("Sending data buffer (%1 bytes) to the peer %2").
        arg(dataCtx.encodedSourceData.size()).arg(m_remotePeer.id.toString()), cl_logDEBUG2 );
    if( !m_socket->sendAsync( dataCtx.encodedSourceData, std::bind( &QnTransactionTransport::onDataSent, this, _1, _2 ) ) )
        return setStateNoLock( State::Error );
}

void QnTransactionTransport::onDataSent( SystemError::ErrorCode errorCode, size_t bytesSent )
{
    QMutexLocker lk( &m_mutex );

    if( errorCode )
    {
        NX_LOG( lit("Failed to send %1 bytes to %2. %3").arg(m_dataToSend.front().encodedSourceData.size()).
            arg(m_remotePeer.id.toString()).arg(SystemError::toString(errorCode)), cl_logWARNING );
        m_dataToSend.pop_front();
        return setStateNoLock( State::Error );
    }
    assert( bytesSent == (size_t)m_dataToSend.front().encodedSourceData.size() );

    m_dataToSend.pop_front();
    if( m_dataToSend.empty() )
        return;

    serializeAndSendNextDataBuffer();
}

void QnTransactionTransport::at_responseReceived(const nx_http::AsyncHttpClientPtr& client)
{
    int statusCode = client->response()->statusLine.statusCode;

    NX_LOG( QnLog::EC2_TRAN_LOG, lit("QnTransactionTransport::at_responseReceived. statusCode = %1").
        arg(statusCode), cl_logDEBUG2 );

    if (statusCode == nx_http::StatusCode::unauthorized)
    {
        if (m_authByKey) {
            m_authByKey = false;
            fillAuthInfo();
            QTimer::singleShot(0, this, SLOT(repeatDoGet()));
        }
        else {
            QnUuid guid(nx_http::getHeaderValue( client->response()->headers, "x-server-guid" ));
            if (!guid.isNull()) {
                emit peerIdDiscovered(m_remoteAddr, guid);
                emit remotePeerUnauthorized(guid);
            }
            cancelConnecting();
        }
        return;
    }


    nx_http::HttpHeaders::const_iterator itrGuid = client->response()->headers.find("guid");
    nx_http::HttpHeaders::const_iterator itrRuntimeGuid = client->response()->headers.find("runtime-guid");
    nx_http::HttpHeaders::const_iterator itrSystemIdentityTime = client->response()->headers.find("system-identity-time");
    if (itrSystemIdentityTime != client->response()->headers.end())
        setRemoteIdentityTime(itrSystemIdentityTime->second.toLongLong());

    if (itrGuid == client->response()->headers.end())
    {
        cancelConnecting();
        return;
    }

    //checking remote server protocol version
    nx_http::HttpHeaders::const_iterator ec2ProtoVersionIter = 
        client->response()->headers.find(nx_ec::EC2_PROTO_VERSION_HEADER_NAME);
    const int remotePeerEcProtoVersion = ec2ProtoVersionIter == client->response()->headers.end()
        ? nx_ec::INITIAL_EC2_PROTO_VERSION
        : ec2ProtoVersionIter->second.toInt();
    if( nx_ec::EC2_PROTO_VERSION != remotePeerEcProtoVersion )
    {
        NX_LOG( QString::fromLatin1("Cannot connect to server %1 because of different EC2 proto version. "
            "Local peer version: %2, remote peer version: %3").
            arg(client->url().toString()).arg(nx_ec::EC2_PROTO_VERSION).arg(remotePeerEcProtoVersion),
            cl_logWARNING );
        cancelConnecting();
        return;
    }

    m_remotePeer.id = QnUuid(itrGuid->second);
    if (itrRuntimeGuid != client->response()->headers.end())
        m_remotePeer.instanceId = QnUuid(itrRuntimeGuid->second);
    Q_ASSERT(!m_remotePeer.instanceId.isNull());
    m_remotePeer.peerType = Qn::PT_Server; // outgoing connections for server peers only
    emit peerIdDiscovered(m_remoteAddr, m_remotePeer.id);

    if (statusCode != nx_http::StatusCode::ok)
    {
        cancelConnecting();
        return;
    }

    if (getState() == QnTransactionTransport::Error || getState() == QnTransactionTransport::Closed) {
        return;
    }

    nx_http::HttpHeaders::const_iterator contentTypeIter = client->response()->headers.find("Content-Type");
    if( contentTypeIter == client->response()->headers.end() )
    {
        NX_LOG( lit("Remote transaction server (%1) did not specify Content-Type in response. Aborting connecion...")
            .arg(client->url().toString()), cl_logWARNING );
        cancelConnecting();
        return;
    }

    if( !m_contentParser.setContentType( contentTypeIter->second ) )
    {
        NX_LOG( lit("Remote transaction server (%1) specified Content-Type (%2) which does not define multipart HTTP content")
            .arg(client->url().toString()).arg(QLatin1String(contentTypeIter->second)), cl_logWARNING );
        cancelConnecting();
        return;
    }

    QByteArray data = m_httpClient->fetchMessageBodyBuffer();

    //TODO #ak work around for Bitdefender free edition
    QThread::msleep( 250 );

    if (getState() == ConnectingStage1) {
        bool lockOK = QnTransactionTransport::tryAcquireConnecting(m_remotePeer.id, true);
        if (lockOK) {
            setState(ConnectingStage2);
            assert( data.isEmpty() );
        }
        else {
            QUrlQuery query = QUrlQuery(m_remoteAddr);
            query.addQueryItem("canceled", QString());
            m_remoteAddr.setQuery(query);
        }
        QTimer::singleShot(0, this, SLOT(repeatDoGet()));
    }
    else {
        m_socket = m_httpClient->takeSocket();
        //m_socket->setNoDelay( true );
        m_httpClient.reset();
        if (QnTransactionTransport::tryAcquireConnected(m_remotePeer.id, true)) {
            setExtraDataBuffer(data);

            //opening forward tunnel: sending POST with infinite body
            nx_http::Request request;
            request.requestLine.method = nx_http::Method::POST;
            request.requestLine.url = 
                client->url().path() + 
                (client->url().hasQuery() ? (lit("?") + client->url().query()) : QString());
            request.requestLine.version = nx_http::http_1_1;
            request.headers.emplace( "User-Agent", QN_ORGANIZATION_NAME " " QN_PRODUCT_NAME " " QN_APPLICATION_VERSION );
            request.headers.emplace( "Content-Type", TUNNEL_CONTENT_TYPE );
            request.headers.emplace( "Host", client->url().host().toLatin1() );
            addEncodedData( request.serialized() );

            setState(QnTransactionTransport::Connected);
        }
        else {
            cancelConnecting();
        }
    }
}

void QnTransactionTransport::at_httpClientDone( const nx_http::AsyncHttpClientPtr& client )
{
    NX_LOG( QnLog::EC2_TRAN_LOG, lit("QnTransactionTransport::at_httpClientDone. state = %1").
        arg((int)client->state()), cl_logDEBUG2 );

    nx_http::AsyncHttpClient::State state = client->state();
    if( state == nx_http::AsyncHttpClient::sFailed ) {
        cancelConnecting();
    }
}

void QnTransactionTransport::processTransactionData(const QByteArray& data)
{
    m_contentParser.processData( data );
}

bool QnTransactionTransport::isReadyToSend(ApiCommand::Value command) const
{
    if (m_state == ReadyForStreaming) {
        // allow to send system command immediately, without tranSyncRequest
        return ApiCommand::isSystem(command) ? true : m_writeSync;
    }
    else {
        return false;
    }
}

bool QnTransactionTransport::isReadSync(ApiCommand::Value command) const 
{
    if (m_state == ReadyForStreaming) {
        // allow to read system command immediately, without tranSyncRequest
        return ApiCommand::isSystem(command) ? true : m_readSync;
    }
    else {
        return false;
    }
}

QString QnTransactionTransport::toString( State state )
{
    switch( state )
    {
        case NotDefined:
            return lit("NotDefined");
        case ConnectingStage1:
            return lit("ConnectingStage1");
        case ConnectingStage2:
            return lit("ConnectingStage2");
        case Connected:
            return lit("Connected");
        case NeedStartStreaming:
            return lit("NeedStartStreaming");
        case ReadyForStreaming:
            return lit("ReadyForStreaming");
        case Closed:
            return lit("Closed");
        case Error:
            return lit("Error");
        default:
            return lit("unknown");
    }
}

void QnTransactionTransport::addHttpChunkExtensions( nx_http::HttpHeaders* const headers )
{
    for( auto val: m_beforeSendingChunkHandlers )
        val.second( this, headers );
}

void QnTransactionTransport::processChunkExtensions( const nx_http::HttpHeaders& headers )
{
    if( headers.empty() )
        return;

    for( auto val: m_httpChunkExtensonHandlers )
        val.second( this, headers );
}

void QnTransactionTransport::setExtraDataBuffer(const QByteArray& data) 
{ 
    QMutexLocker lk( &m_mutex );
    assert(m_extraData.isEmpty());
    m_extraData = data;
}

bool QnTransactionTransport::sendSerializedTransaction(Qn::SerializationFormat srcFormat, const QByteArray& serializedTran, const QnTransactionTransportHeader& _header) 
{
    if (srcFormat != m_remotePeer.dataFormat)
        return false;

    QnTransactionTransportHeader header(_header);
    assert(header.processedPeers.contains(m_localPeer.id));
    header.fillSequence();
    switch (m_remotePeer.dataFormat) {
    case Qn::JsonFormat:
        addData(QnJsonTransactionSerializer::instance()->serializedTransactionWithHeader(serializedTran, header));
        break;
    //case Qn::BnsFormat:
    //    addData(QnBinaryTransactionSerializer::instance()->serializedTransactionWithHeader(serializedTran, header));
        break;
    case Qn::UbjsonFormat: {

        if( QnLog::instance(QnLog::EC2_TRAN_LOG)->logLevel() >= cl_logDEBUG1 )
        {
            QnAbstractTransaction abtractTran;
            QnUbjsonReader<QByteArray> stream(&serializedTran);
            QnUbjson::deserialize(&stream, &abtractTran);
            NX_LOG( QnLog::EC2_TRAN_LOG, lit("send direct transaction %1 to peer %2").arg(abtractTran.toString()).arg(remotePeer().id.toString()), cl_logDEBUG1 );
        }

        addData(QnUbjsonTransactionSerializer::instance()->serializedTransactionWithHeader(serializedTran, header));
        break;
    }
    default:
        qWarning() << "Client has requested data in the unsupported format" << m_remotePeer.dataFormat;
        addData(QnUbjsonTransactionSerializer::instance()->serializedTransactionWithHeader(serializedTran, header));
        break;
    }

    return true;
}

void QnTransactionTransport::setRemoteIdentityTime(qint64 time)
{
    m_remoteIdentityTime = time;
}

qint64 QnTransactionTransport::remoteIdentityTime() const
{
    return m_remoteIdentityTime;
}

bool QnTransactionTransport::skipTransactionForMobileClient(ApiCommand::Value command) {
    switch (command) {
    case ApiCommand::getMediaServersEx:
    case ApiCommand::saveCameras:
    case ApiCommand::getCamerasEx:
    case ApiCommand::getUsers:
    case ApiCommand::saveLayouts:
    case ApiCommand::getLayouts:
    case ApiCommand::saveResource:
    case ApiCommand::removeResource:
    case ApiCommand::removeCamera:
    case ApiCommand::removeMediaServer:
    case ApiCommand::removeUser:
    case ApiCommand::removeLayout:
    case ApiCommand::saveCamera:
    case ApiCommand::saveMediaServer:
    case ApiCommand::saveUser:
    case ApiCommand::saveLayout:
    case ApiCommand::setResourceStatus:
    case ApiCommand::setResourceParams:
    case ApiCommand::saveCameraUserAttributes:
    case ApiCommand::saveServerUserAttributes:
    case ApiCommand::getCameraHistoryItems:
    case ApiCommand::addCameraHistoryItem:
        return false;
    default:
        break;
    }
    return true;
}

void QnTransactionTransport::scheduleAsyncRead()
{
    using namespace std::placeholders;
    if( m_socket->readSomeAsync( &m_readBuffer, std::bind( &QnTransactionTransport::onSomeBytesRead, this, _1, _2 ) ) )
    {
        m_asyncReadScheduled = true;
        m_lastReceiveTimer.restart();
    }
    else
    {
        setStateNoLock( State::Error );
    }
}

bool QnTransactionTransport::readCreateIncomingTunnelMessage()
{
    m_httpStreamReader.setBreakAfterReadingHeaders( true );

    Q_ASSERT( !m_incomingTunnelOpened );

    size_t bytesRead = 0;
    if( !m_httpStreamReader.parseBytes(
            m_readBuffer,
            m_readBuffer.size(),
            &bytesRead ) )
    {
        return false;
    }
    m_readBuffer.remove( 0, bytesRead );

    switch( m_httpStreamReader.state() )
    {
        case nx_http::HttpStreamReader::waitingMessageStart:
        case nx_http::HttpStreamReader::readingMessageHeaders:
        case nx_http::HttpStreamReader::pullingLineEndingBeforeMessageBody:
            break;  //reading futher

        case nx_http::HttpStreamReader::parseError:
            return false;

        case nx_http::HttpStreamReader::readingMessageBody:
        case nx_http::HttpStreamReader::messageDone:
            //read request and trailing CRLF
            if( m_httpStreamReader.message().type != nx_http::MessageType::request )
                return false;
            if( m_httpStreamReader.message().request->requestLine.method != nx_http::Method::POST )
                return false;
            if( !m_contentParser.setContentType(
                    nx_http::getHeaderValue(
                        m_httpStreamReader.message().request->headers, "Content-Type" ) ) )
            {
                return false;
            }
            m_incomingTunnelOpened = true;
            break;
    }

    return true;
}

}<|MERGE_RESOLUTION|>--- conflicted
+++ resolved
@@ -537,11 +537,7 @@
         addHttpChunkExtensions( &headers );
 
         dataCtx.encodedSourceData.clear();
-<<<<<<< HEAD
         dataCtx.encodedSourceData += QByteArray("\r\n--")+TUNNEL_MULTIPART_BOUNDARY+"\r\n"; //TODO #ak move to some variable
-=======
-        dataCtx.encodedSourceData += "\r\n"+QByteArray("--")+TUNNEL_MULTIPART_BOUNDARY+"\r\n"; //TODO #ak move to some variable
->>>>>>> b9dc1893
         nx_http::serializeHeaders( headers, &dataCtx.encodedSourceData );
         dataCtx.encodedSourceData += "\r\n";
 #ifdef SEND_4BYTE_TRANSACTION_SIZE
