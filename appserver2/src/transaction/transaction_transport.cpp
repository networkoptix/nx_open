--- conflicted
+++ resolved
@@ -361,11 +361,7 @@
 
 QUrl QnTransactionTransport::remoteAddr() const
 {
-<<<<<<< HEAD
     QnMutexLocker lock(&m_mutex);
-    return m_remoteAddr;
-=======
-    QMutexLocker lock(&m_mutex);
     // Emulating deep copy here
     QUrl tmpUrl(m_remoteAddr);
     tmpUrl.setUserName(tmpUrl.userName());
@@ -381,7 +377,6 @@
     );
 
     return addr;
->>>>>>> 0c3db4d3
 }
 
 QnTransactionTransport::State QnTransactionTransport::getState() const
