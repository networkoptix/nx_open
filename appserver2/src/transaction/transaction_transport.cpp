--- conflicted
+++ resolved
@@ -109,11 +109,8 @@
     m_authOutgoingConnectionByServerKey = true;
     m_sendKeepAliveTask = 0;
     m_base64EncodeOutgoingTransactions = false;
-<<<<<<< HEAD
     m_sentTranSequence = 0;
-=======
     m_waiterCount = 0;
->>>>>>> 4dd71f80
 }
 
 QnTransactionTransport::QnTransactionTransport(
