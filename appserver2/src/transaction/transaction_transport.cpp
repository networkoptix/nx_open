
#include "transaction_transport.h"

#include <atomic>

#include <QtCore/QUrlQuery>
#include <QtCore/QTimer>

#include <nx_ec/ec_proto_version.h>
#include <utils/bsf/sized_data_decoder.h>
#include <utils/common/timermanager.h>
#include <utils/gzip/gzip_compressor.h>
#include <utils/gzip/gzip_uncompressor.h>
#include <utils/media/custom_output_stream.h>
#include <utils/network/http/base64_decoder_filter.h>

#include "transaction_message_bus.h"
#include "utils/common/log.h"
#include "utils/common/util.h"
#include "utils/common/systemerror.h"
#include "utils/network/socket_factory.h"
#include "transaction_log.h"
#include <transaction/chunked_transfer_encoder.h>
#include "common/common_module.h"
#include "core/resource_management/resource_pool.h"
#include "core/resource/media_server_resource.h"
#include "api/app_server_connection.h"
#include "core/resource/user_resource.h"
#include "api/global_settings.h"
#include "database/db_manager.h"
#include "http/custom_headers.h"
#include "version.h"

//#define USE_SINGLE_TWO_WAY_CONNECTION
//!if not defined, ubjson is used
//#define USE_JSON
#define ENCODE_TO_BASE64
//#define PIPELINE_POST_REQUESTS


/*!
    Real number of transactions posted to the QnTransactionMessageBus can be greater 
    (all transactions that read with single read from socket)
*/
static const int MAX_TRANS_TO_POST_AT_A_TIME = 16;

namespace ec2
{

namespace ConnectionType
{
    const char* toString( Type val )
    {
        switch( val )
        {
            case incoming:
                return "incoming";
            case outgoing:
                return "outgoing";
            case bidirectional:
                return "bidirectional";
            default:
                return "none";
        }
    }
    
    Type fromString( const QnByteArrayConstRef& str )
    {
        if( str == "incoming" )
            return incoming;
        else if( str == "outgoing" )
            return outgoing;
        else if( str == "bidirectional" )
            return bidirectional;
        else
            return none;
    }
}


static const int DEFAULT_READ_BUFFER_SIZE = 4 * 1024;
static const int SOCKET_TIMEOUT = 1000 * 1000;
const char* QnTransactionTransport::TUNNEL_MULTIPART_BOUNDARY = "ec2boundary";
const char* QnTransactionTransport::TUNNEL_CONTENT_TYPE = "multipart/mixed; boundary=ec2boundary";

QSet<QnUuid> QnTransactionTransport::m_existConn;
QnTransactionTransport::ConnectingInfoMap QnTransactionTransport::m_connectingConn;
QMutex QnTransactionTransport::m_staticMutex;

void QnTransactionTransport::default_initializer()
{
    //TODO #ak make a default constructor of it after move to msvc2013
    m_lastConnectTime = 0;
    m_readSync = false;
    m_writeSync = false;
    m_syncDone = false;
    m_syncInProgress = false;
    m_needResync = false;
    m_state = NotDefined; 
    m_connected = false;
    m_prevGivenHandlerID = 0;
    m_authByKey = true;
    m_postedTranCount = 0;
    m_asyncReadScheduled = false;
    m_remoteIdentityTime = 0;
    m_connectionType = ConnectionType::none;
    m_peerRole = prOriginating;
    m_compressResponseMsgBody = false;
    m_authOutgoingConnectionByServerKey = true;
    m_sendKeepAliveTask = 0;
    m_base64EncodeOutgoingTransactions = false;
    m_sentTranSequence = 0;
    m_waiterCount = 0;
}

QnTransactionTransport::QnTransactionTransport(
    const QnUuid& connectionGuid,
    const ApiPeerData& localPeer,
    const ApiPeerData& remotePeer,
    QSharedPointer<AbstractStreamSocket> socket,
    ConnectionType::Type connectionType,
    const nx_http::Request& request,
    const QByteArray& contentEncoding )
{
    default_initializer();

    m_localPeer = localPeer;
    m_remotePeer = remotePeer;
    m_outgoingDataSocket = std::move(socket);
    m_connectionType = connectionType;
    m_peerRole = prAccepting;
    m_contentEncoding = contentEncoding;
    m_connectionGuid = connectionGuid;

    if( !m_outgoingDataSocket->setSendTimeout( TCP_KEEPALIVE_TIMEOUT * KEEPALIVE_MISSES_BEFORE_CONNECTION_FAILURE ) )
    {
        const auto osErrorCode = SystemError::getLastOSErrorCode();
        NX_LOG( lit("Error setting socket write timeout for transaction connection %1 received from %2").
            arg(connectionGuid.toString()).arg(m_outgoingDataSocket->getForeignAddress().toString()).
            arg(SystemError::toString(osErrorCode)), cl_logWARNING );
    }

    //TODO #ak use binary filter stream for serializing transactions
    m_base64EncodeOutgoingTransactions = nx_http::getHeaderValue(
        request.headers, Qn::EC2_BASE64_ENCODING_REQUIRED_HEADER_NAME ) == "true";

    if( m_connectionType == ConnectionType::bidirectional )
        m_incomingDataSocket = m_outgoingDataSocket;

    m_readBuffer.reserve( DEFAULT_READ_BUFFER_SIZE );
    m_lastReceiveTimer.invalidate();

    NX_LOG(QnLog::EC2_TRAN_LOG, lit("QnTransactionTransport for object = %1").arg((size_t) this,  0, 16), cl_logDEBUG1);

    using namespace std::placeholders;
    if( m_contentEncoding == "gzip" )
    {
        m_compressResponseMsgBody = true;
    }
    
    //creating parser sequence: http_msg_stream_parser -> ext_headers_processor -> transaction handler
    auto incomingTransactionsRequestsParser = std::make_shared<nx_http::HttpMessageStreamParser>();
    std::weak_ptr<nx_http::HttpMessageStreamParser> incomingTransactionsRequestsParserWeak(
        incomingTransactionsRequestsParser );

    auto extensionHeadersProcessor = makeFilterWithFunc( //this filter receives single HTTP message 
        [this, incomingTransactionsRequestsParserWeak]() {
            if( auto incomingTransactionsRequestsParserStrong = incomingTransactionsRequestsParserWeak.lock() )
                processChunkExtensions( incomingTransactionsRequestsParserStrong->currentMessage().headers() );
        } );

    extensionHeadersProcessor->setNextFilter( makeCustomOutputStream(
        std::bind(
            &QnTransactionTransport::receivedTransactionNonSafe,
            this,
            std::placeholders::_1 ) ) );

    incomingTransactionsRequestsParser->setNextFilter( std::move(extensionHeadersProcessor) );

    m_incomingTransactionStreamParser = std::move(incomingTransactionsRequestsParser);

    startSendKeepAliveTimerNonSafe();

    //monitoring m_outgoingDataSocket for connection close
    m_dummyReadBuffer.reserve( DEFAULT_READ_BUFFER_SIZE );
<<<<<<< HEAD
    m_outgoingDataSocket->readSomeAsync(
        &m_dummyReadBuffer,
        std::bind(&QnTransactionTransport::monitorConnectionForClosure, this, _1, _2) );
=======
    if( !m_outgoingDataSocket->readSomeAsync(
            &m_dummyReadBuffer,
            std::bind(&QnTransactionTransport::monitorConnectionForClosure, this, _1, _2) ) )
    {
        const auto osErrorCode = SystemError::getLastOSErrorCode();
        NX_LOG( lit("Error scheduling async read on transaction connection %1 received from %2. %3").
            arg(connectionGuid.toString()).arg(m_outgoingDataSocket->getForeignAddress().toString()).
            arg(SystemError::toString(osErrorCode)), cl_logWARNING );
    }
#endif
>>>>>>> 5469554d
}

QnTransactionTransport::QnTransactionTransport( const ApiPeerData &localPeer )
{
    //TODO #ak msvc2013 delegate constructor
    default_initializer();

    m_localPeer = localPeer;
    m_connectionType = 
#ifdef USE_SINGLE_TWO_WAY_CONNECTION
        ConnectionType::bidirectional
#else
        ConnectionType::incoming
#endif
        ;
    m_peerRole = prOriginating;
    m_connectionGuid = QnUuid::createUuid();
#ifdef ENCODE_TO_BASE64
    m_base64EncodeOutgoingTransactions = true;
#endif

    m_readBuffer.reserve( DEFAULT_READ_BUFFER_SIZE );
    m_lastReceiveTimer.invalidate();

    NX_LOG(QnLog::EC2_TRAN_LOG, lit("QnTransactionTransport for object = %1").arg((size_t) this,  0, 16), cl_logDEBUG1);

    //creating parser sequence: multipart_parser -> ext_headers_processor -> transaction handler
    m_multipartContentParser = std::make_shared<nx_http::MultipartContentParser>();
    std::weak_ptr<nx_http::MultipartContentParser> multipartContentParserWeak( m_multipartContentParser );
    auto extensionHeadersProcessor = makeFilterWithFunc( //this filter receives single multipart message 
        [this, multipartContentParserWeak]() {
            if( auto multipartContentParser = multipartContentParserWeak.lock() )
                processChunkExtensions( multipartContentParser->prevFrameHeaders() );
        } );
    extensionHeadersProcessor->setNextFilter( makeCustomOutputStream(
        std::bind(
            &QnTransactionTransport::receivedTransactionNonSafe,
            this,
            std::placeholders::_1 ) ) );
    m_multipartContentParser->setNextFilter( std::move(extensionHeadersProcessor) );

    m_incomingTransactionStreamParser = m_multipartContentParser;
}

QnTransactionTransport::~QnTransactionTransport()
{
    NX_LOG(QnLog::EC2_TRAN_LOG, lit("~QnTransactionTransport for object = %1").arg((size_t) this,  0, 16), cl_logDEBUG1);

    quint64 sendKeepAliveTaskLocal = 0;
    {
        QMutexLocker lock(&m_mutex);
        sendKeepAliveTaskLocal = m_sendKeepAliveTask;
        m_sendKeepAliveTask = 0;    //no new task can be added
    }
    if( sendKeepAliveTaskLocal )
        TimerManager::instance()->joinAndDeleteTimer( sendKeepAliveTaskLocal );

    {
        auto httpClientLocal = m_httpClient;
        if( httpClientLocal )
            httpClientLocal->terminate();
    }
    {
        auto outgoingTranClientLocal = m_outgoingTranClient;
        if( outgoingTranClientLocal )
            outgoingTranClientLocal->terminate();
    }

    {
        QMutexLocker lk( &m_mutex );
        m_state = Closed;
        m_cond.wakeAll();   //signalling waiters that connection is being closed
        //waiting for waiters to quit
        while( m_waiterCount > 0 )
            m_cond.wait( lk.mutex() );
    }
    closeSocket();
    //not calling QnTransactionTransport::close since it will emit stateChanged, 
        //which can potentially lead to some trouble

    if (m_connected)
        connectDone(m_remotePeer.id);
}

void QnTransactionTransport::addData(QByteArray&& data)
{
    QMutexLocker lock(&m_mutex);
    if( m_base64EncodeOutgoingTransactions )
    {
        //adding size before transaction data
        const uint32_t dataSize = htonl(data.size());
        QByteArray dataWithSize;
        dataWithSize.resize( sizeof(dataSize) + data.size() );
        //TODO #ak too many memcopy here. Should use stream base64 encoder to write directly to the output buffer
        memcpy( dataWithSize.data(), &dataSize, sizeof(dataSize) );
        memcpy(
            dataWithSize.data()+sizeof(dataSize),
            data.constData(),
            data.size() );
        data.clear();   //cause I can!
        m_dataToSend.push_back( std::move(dataWithSize) );
        aggregateOutgoingTransactionsNonSafe();
    }
    else
    {
        m_dataToSend.push_back( std::move( data ) );
    }
    if( m_dataToSend.size() == 1 )
        serializeAndSendNextDataBuffer();
}

void QnTransactionTransport::closeSocket()
{
    if( m_outgoingDataSocket )
    {
        m_outgoingDataSocket->terminateAsyncIO( true );
        m_outgoingDataSocket->close();
    }

    if( m_incomingDataSocket &&
        m_incomingDataSocket != m_outgoingDataSocket )   //they are equal in case of bidirectional connection
    {
        m_incomingDataSocket->terminateAsyncIO( true );
        m_incomingDataSocket->close();
    }

    m_outgoingDataSocket.reset();
    m_incomingDataSocket.reset();
}

void QnTransactionTransport::setState(State state)
{
    QMutexLocker lock(&m_mutex);
    setStateNoLock(state);
}

void QnTransactionTransport::processExtraData()
{
    QMutexLocker lock(&m_mutex);
    if( !m_extraData.isEmpty() )
    {
        processTransactionData(m_extraData);
        m_extraData.clear();
    }
}

void QnTransactionTransport::startListening()
{
    QMutexLocker lock(&m_mutex);
    startListeningNonSafe();
}

void QnTransactionTransport::setStateNoLock(State state)
{
    if (state == Connected) {
        m_connected = true;
    }
    else if (state == Error) {
    }
    else if (state == ReadyForStreaming) {
    }
    if (this->m_state != state) {
        this->m_state = state;
        emit stateChanged(state);
    }
    m_cond.wakeAll();
}

QnTransactionTransport::State QnTransactionTransport::getState() const
{
    QMutexLocker lock(&m_mutex);
    return m_state;
}

bool QnTransactionTransport::isIncoming() const {
    QMutexLocker lock(&m_mutex);
    return m_peerRole == prAccepting;
}

int QnTransactionTransport::setHttpChunkExtensonHandler( HttpChunkExtensonHandler eventHandler )
{
    QMutexLocker lk(&m_mutex);
    m_httpChunkExtensonHandlers.emplace( ++m_prevGivenHandlerID, std::move(eventHandler) );
    return m_prevGivenHandlerID;
}

int QnTransactionTransport::setBeforeSendingChunkHandler( BeforeSendingChunkHandler eventHandler )
{
    QMutexLocker lk(&m_mutex);
    m_beforeSendingChunkHandlers.emplace( ++m_prevGivenHandlerID, std::move(eventHandler) );
    return m_prevGivenHandlerID;
}

void QnTransactionTransport::removeEventHandler( int eventHandlerID )
{
    QMutexLocker lk(&m_mutex);
    m_httpChunkExtensonHandlers.erase( eventHandlerID );
    m_beforeSendingChunkHandlers.erase( eventHandlerID );
}

QSharedPointer<AbstractStreamSocket> QnTransactionTransport::getSocket() const
{
    if( m_connectionType == ConnectionType::bidirectional )
    {
        return m_incomingDataSocket;
    }
    else
    {
        if( m_peerRole == prOriginating )
            return m_incomingDataSocket;
        else
            return m_outgoingDataSocket;
    }
}

void QnTransactionTransport::close()
{
    setState(State::Closed);    //changing state before freeing socket so that everyone 
                                //stop using socket before it is actually freed
 
    closeSocket();
    {
        QMutexLocker lock(&m_mutex);
        assert( !m_incomingDataSocket && !m_outgoingDataSocket );
        m_readSync = false;
        m_writeSync = false;
    }
}

void QnTransactionTransport::fillAuthInfo( const nx_http::AsyncHttpClientPtr& httpClient, bool authByKey )
{
    if (!QnAppServerConnectionFactory::videowallGuid().isNull()) {
        httpClient->addAdditionalHeader("X-NetworkOptix-VideoWall", QnAppServerConnectionFactory::videowallGuid().toString().toUtf8());
        return;
    }

    QnMediaServerResourcePtr ownServer = qnResPool->getResourceById<QnMediaServerResource>(qnCommon->moduleGUID());
    if (ownServer && authByKey) 
    {
        httpClient->setUserName(ownServer->getId().toString().toLower());    
        httpClient->setUserPassword(ownServer->getAuthKey());
    }
    else {
        QUrl url = QnAppServerConnectionFactory::url();
        httpClient->setUserName(url.userName());
        if (dbManager) {
            QnUserResourcePtr adminUser = QnGlobalSettings::instance()->getAdminUser();
            if (adminUser) {
                httpClient->setUserPassword(adminUser->getDigest());
                httpClient->setAuthType(nx_http::AsyncHttpClient::authDigestWithPasswordHash);
            }
        }
        else {
            httpClient->setUserPassword(url.password());
        }
    }
}

void QnTransactionTransport::doOutgoingConnect(const QUrl& remotePeerUrl)
{
    NX_LOG( QnLog::EC2_TRAN_LOG, lit("QnTransactionTransport::doOutgoingConnect. remotePeerUrl = %1").
        arg(remotePeerUrl.toString()), cl_logDEBUG2 );

    setState(ConnectingStage1);

    m_httpClient = std::make_shared<nx_http::AsyncHttpClient>();
    m_httpClient->setSendTimeoutMs( TCP_KEEPALIVE_TIMEOUT * KEEPALIVE_MISSES_BEFORE_CONNECTION_FAILURE );
    m_httpClient->setResponseReadTimeoutMs( TCP_KEEPALIVE_TIMEOUT * KEEPALIVE_MISSES_BEFORE_CONNECTION_FAILURE );
    connect(
        m_httpClient.get(), &nx_http::AsyncHttpClient::responseReceived,
        this, &QnTransactionTransport::at_responseReceived,
        Qt::DirectConnection);
    connect(
        m_httpClient.get(), &nx_http::AsyncHttpClient::done,
        this, &QnTransactionTransport::at_httpClientDone,
        Qt::DirectConnection);
    
    fillAuthInfo( m_httpClient, m_authByKey );
    if( m_localPeer.isServer() )
        m_httpClient->addAdditionalHeader(
            Qn::EC2_SYSTEM_NAME_HEADER_NAME,
            QnCommonModule::instance()->localSystemName().toUtf8() );
    if( m_base64EncodeOutgoingTransactions )    //requesting server to encode transactions
        m_httpClient->addAdditionalHeader(
            Qn::EC2_BASE64_ENCODING_REQUIRED_HEADER_NAME,
            "true" );

    m_remoteAddr = remotePeerUrl;
    if (!m_remoteAddr.userName().isEmpty())
    {
        m_remoteAddr.setUserName(QString());
        m_remoteAddr.setPassword(QString());
    }

    QUrlQuery q = QUrlQuery(m_remoteAddr.query());
#ifdef USE_JSON
    q.addQueryItem( "format", QnLexical::serialized(Qn::JsonFormat) );
#endif
    m_httpClient->addAdditionalHeader(
        Qn::EC2_CONNECTION_GUID_HEADER_NAME,
        m_connectionGuid.toByteArray() );
    m_httpClient->addAdditionalHeader(
        Qn::EC2_CONNECTION_DIRECTION_HEADER_NAME,
        ConnectionType::toString(m_connectionType) );   //incoming means this peer wants to receive data via this connection

    // Client reconnects to the server
    if( m_localPeer.isClient() ) {
        q.removeQueryItem("isClient");
        q.addQueryItem("isClient", QString());
        setState(ConnectingStage2); // one GET method for client peer is enough
        setReadSync(true);
    }

    m_remoteAddr.setQuery(q);
    m_httpClient->removeAdditionalHeader( Qn::EC2_CONNECTION_STATE_HEADER_NAME );
    m_httpClient->addAdditionalHeader(
        Qn::EC2_CONNECTION_STATE_HEADER_NAME,
        toString(getState()).toLatin1() );
    if (!m_httpClient->doGet(m_remoteAddr)) {
        qWarning() << Q_FUNC_INFO << "Failed to execute m_httpClient->doGet. Reconnect transaction transport";
        setState(Error);
    }
}

bool QnTransactionTransport::tryAcquireConnecting(const QnUuid& remoteGuid, bool isOriginator)
{
    QMutexLocker lock(&m_staticMutex);

    Q_ASSERT(!remoteGuid.isNull());

    bool isExist = m_existConn.contains(remoteGuid);
    isExist |= isOriginator ?  m_connectingConn.value(remoteGuid).first : m_connectingConn.value(remoteGuid).second;
    bool isTowardConnecting = isOriginator ?  m_connectingConn.value(remoteGuid).second : m_connectingConn.value(remoteGuid).first;
    bool fail = isExist || (isTowardConnecting && remoteGuid.toRfc4122() > qnCommon->moduleGUID().toRfc4122());
    if (!fail) {
        if (isOriginator)
            m_connectingConn[remoteGuid].first = true;
        else
            m_connectingConn[remoteGuid].second = true;
    }
    return !fail;
}

void QnTransactionTransport::connectingCanceled(const QnUuid& remoteGuid, bool isOriginator)
{
    QMutexLocker lock(&m_staticMutex);
    connectingCanceledNoLock(remoteGuid, isOriginator);
}

void QnTransactionTransport::connectingCanceledNoLock(const QnUuid& remoteGuid, bool isOriginator)
{
    ConnectingInfoMap::iterator itr = m_connectingConn.find(remoteGuid);
    if (itr != m_connectingConn.end()) {
        if (isOriginator)
            itr.value().first = false;
        else
            itr.value().second = false;
        if (!itr.value().first && !itr.value().second)
            m_connectingConn.erase(itr);
    }
}

bool QnTransactionTransport::tryAcquireConnected(const QnUuid& remoteGuid, bool isOriginator)
{
    QMutexLocker lock(&m_staticMutex);
    bool isExist = m_existConn.contains(remoteGuid);
    bool isTowardConnecting = isOriginator ?  m_connectingConn.value(remoteGuid).second : m_connectingConn.value(remoteGuid).first;
    bool fail = isExist || (isTowardConnecting && remoteGuid.toRfc4122() > qnCommon->moduleGUID().toRfc4122());
    if (!fail) {
        m_existConn << remoteGuid;
        connectingCanceledNoLock(remoteGuid, isOriginator);
    }
    return !fail;    
}

void QnTransactionTransport::connectDone(const QnUuid& id)
{
    QMutexLocker lock(&m_staticMutex);
    m_existConn.remove(id);
}

void QnTransactionTransport::repeatDoGet()
{
    m_httpClient->removeAdditionalHeader( Qn::EC2_CONNECTION_STATE_HEADER_NAME );
    m_httpClient->addAdditionalHeader( Qn::EC2_CONNECTION_STATE_HEADER_NAME, toString(getState()).toLatin1() );
    if (!m_httpClient->doGet(m_remoteAddr))
        cancelConnecting();
}

void QnTransactionTransport::cancelConnecting()
{
    if (getState() == ConnectingStage2)
        QnTransactionTransport::connectingCanceled(m_remotePeer.id, true);
    NX_LOG( lit("%1 Connection canceled from state %2").arg(Q_FUNC_INFO).arg(toString(getState())), cl_logWARNING );
    setState(Error);
}

void QnTransactionTransport::onSomeBytesRead( SystemError::ErrorCode errorCode, size_t bytesRead )
{
    NX_LOG( QnLog::EC2_TRAN_LOG, lit("QnTransactionTransport::onSomeBytesRead. errorCode = %1, bytesRead = %2").
        arg((int)errorCode).arg(bytesRead), cl_logDEBUG2 );
    
    QMutexLocker lock(&m_mutex);

    m_asyncReadScheduled = false;
    m_lastReceiveTimer.invalidate();

    if( errorCode || bytesRead == 0 )   //error or connection closed
    {
        if( errorCode == SystemError::timedOut )
        {
            NX_LOG( lit("Peer %1 timed out. Disconnecting...").arg(m_remotePeer.id.toString()), cl_logWARNING );
        }
        return setStateNoLock( State::Error );
    }

    if (m_state >= QnTransactionTransport::Closed)
        return;

    assert( m_state == ReadyForStreaming );

    //parsing and processing input data
    if( !m_incomingTransactionStreamParser->processData( m_readBuffer ) )
        return setStateNoLock( State::Error );

    m_readBuffer.resize(0);

    if( m_postedTranCount >= MAX_TRANS_TO_POST_AT_A_TIME )
        return; //not reading futher while that much transactions are not processed yet

    m_readBuffer.reserve( m_readBuffer.size() + DEFAULT_READ_BUFFER_SIZE );
    scheduleAsyncRead();
}

void QnTransactionTransport::receivedTransactionNonSafe( const QnByteArrayConstRef& tranDataWithHeader )
{
    if( tranDataWithHeader.isEmpty() )
        return; //it happens in case of keep-alive message

    const QnByteArrayConstRef& tranData = tranDataWithHeader;

    QByteArray serializedTran;
    QnTransactionTransportHeader transportHeader;

    switch( m_remotePeer.dataFormat )
    {
        case Qn::JsonFormat:
            if( !QnJsonTransactionSerializer::deserializeTran(
                    reinterpret_cast<const quint8*>(tranData.constData()),
                    tranData.size(),
                    transportHeader,
                    serializedTran ) )
            {
                Q_ASSERT( false );
                setStateNoLock( State::Error );
                return;
            }
            break;

        case Qn::UbjsonFormat:
            if( !QnUbjsonTransactionSerializer::deserializeTran(
                    reinterpret_cast<const quint8*>(tranData.constData()),
                    tranData.size(),
                    transportHeader,
                    serializedTran ) )
            {
                Q_ASSERT( false );
                setStateNoLock( State::Error );
                return;
            }
            break;

        default:
            setStateNoLock( State::Error );
            return;
    }

    Q_ASSERT( !transportHeader.processedPeers.empty() );
    NX_LOG(QnLog::EC2_TRAN_LOG, lit("QnTransactionTransport::receivedTransactionNonSafe. Got transaction with seq %1 from %2").
        arg(transportHeader.sequence).arg(m_remotePeer.id.toString()), cl_logDEBUG1);
    emit gotTransaction( m_remotePeer.dataFormat, serializedTran, transportHeader);
    ++m_postedTranCount;
}

bool QnTransactionTransport::hasUnsendData() const
{
    QMutexLocker lock(&m_mutex);
    return !m_dataToSend.empty();
}

void QnTransactionTransport::receivedTransaction(
    const nx_http::HttpHeaders& headers,
    const QnByteArrayConstRef& tranData )
{
    QMutexLocker lock(&m_mutex);

    processChunkExtensions( headers );

    if( nx_http::getHeaderValue(
            headers,
            Qn::EC2_BASE64_ENCODING_REQUIRED_HEADER_NAME ) == "true" )
    {
        const auto& decodedTranData = QByteArray::fromBase64( tranData.toByteArrayWithRawData() );
        //decodedTranData can contain multiple transactions
        if( !m_sizedDecoder )
        {
            m_sizedDecoder = std::make_shared<nx_bsf::SizedDataDecodingFilter>();
            m_sizedDecoder->setNextFilter( makeCustomOutputStream(
                std::bind(
                    &QnTransactionTransport::receivedTransactionNonSafe,
                    this,
                    std::placeholders::_1 ) ) );
        }
        if( !m_sizedDecoder->processData( decodedTranData ) )
            return setStateNoLock( State::Error );
    }
    else
    {
        receivedTransactionNonSafe( tranData );
    }
}

void QnTransactionTransport::transactionProcessed()
{
    QMutexLocker lock(&m_mutex);

    --m_postedTranCount;
    if( m_postedTranCount < MAX_TRANS_TO_POST_AT_A_TIME )
        m_cond.wakeAll();   //signalling waiters that we are ready for new transactions once again
    if( m_postedTranCount >= MAX_TRANS_TO_POST_AT_A_TIME ||     //not reading futher while that much transactions are not processed yet
        m_asyncReadScheduled ||      //async read is ongoing already, overlapping reads are not supported by sockets api
        m_state > ReadyForStreaming )
    {
        return;
    }

    assert( m_incomingDataSocket || m_outgoingDataSocket );

    m_readBuffer.reserve( m_readBuffer.size() + DEFAULT_READ_BUFFER_SIZE );
    scheduleAsyncRead();
}

QnUuid QnTransactionTransport::connectionGuid() const
{
    return m_connectionGuid;
}

void QnTransactionTransport::setIncomingTransactionChannelSocket(
    const QSharedPointer<AbstractStreamSocket>& socket,
    const nx_http::Request& /*request*/,
    const QByteArray& requestBuf )
{
    QMutexLocker lk( &m_mutex );

    assert( m_peerRole == prAccepting );
    assert( m_connectionType != ConnectionType::bidirectional );
    
    m_incomingDataSocket = socket;

    //checking transactions format
    if( !m_incomingTransactionStreamParser->processData( requestBuf ) )
        return setStateNoLock( State::Error );

    startListeningNonSafe();
}

void QnTransactionTransport::waitForNewTransactionsReady( std::function<void()> invokeBeforeWait )
{
    QMutexLocker lk( &m_mutex );

    if( m_postedTranCount < MAX_TRANS_TO_POST_AT_A_TIME && m_state >= ReadyForStreaming)
        return;

    //waiting for some transactions to be processed
    ++m_waiterCount;
    if( invokeBeforeWait )
        invokeBeforeWait();
    while( (m_postedTranCount >= MAX_TRANS_TO_POST_AT_A_TIME && m_state != Closed) ||
            m_state < ReadyForStreaming)
    {
        m_cond.wait( lk.mutex() );
    }
    --m_waiterCount;
    m_cond.wakeAll();    //signalling that we are not waiting anymore
}

void QnTransactionTransport::connectionFailure()
{
    setState( Error );
}

void QnTransactionTransport::sendHttpKeepAlive( quint64 taskID )
{
    QMutexLocker lock(&m_mutex);

    if( m_sendKeepAliveTask != taskID )
        return; //task has been cancelled

    if (m_dataToSend.empty())
    {
        m_dataToSend.push_back( QByteArray() );
        serializeAndSendNextDataBuffer();
    }

    startSendKeepAliveTimerNonSafe();
}

void QnTransactionTransport::startSendKeepAliveTimerNonSafe()
{
    if( !m_remotePeer.isServer() )
        return; //not sending keep-alive to a client

    if( m_peerRole == prAccepting )
    {
        assert( m_outgoingDataSocket );
        if( !m_outgoingDataSocket->registerTimer(
                TCP_KEEPALIVE_TIMEOUT,
                std::bind(&QnTransactionTransport::sendHttpKeepAlive, this, 0) ) )
            setStateNoLock( State::Error );
    }
    else
    {
        //we using http client to send transactions
        m_sendKeepAliveTask = TimerManager::instance()->addTimer(
            std::bind(&QnTransactionTransport::sendHttpKeepAlive, this, std::placeholders::_1),
            TCP_KEEPALIVE_TIMEOUT );
    }
}

void QnTransactionTransport::monitorConnectionForClosure(
    SystemError::ErrorCode errorCode,
    size_t bytesRead )
{
    QMutexLocker lock(&m_mutex);

    if( errorCode != SystemError::noError && errorCode != SystemError::timedOut )
    {
        NX_LOG( lit("transaction connection %1 received from %2 has been closed by remote peer").
            arg(m_connectionGuid.toString()).arg(m_outgoingDataSocket->getForeignAddress().toString()), cl_logWARNING );
        return setStateNoLock( State::Error );
    }

    if( bytesRead == 0 )
    {
        NX_LOG( lit("Error reading transaction connection %1 received from %2. %3").
            arg(m_connectionGuid.toString()).arg(m_outgoingDataSocket->getForeignAddress().toString()).
            arg(SystemError::toString(errorCode)), cl_logWARNING );
        return setStateNoLock( State::Error );
    }

    //TODO #ak should read HTTP responses here and check result code

    using namespace std::placeholders;
    m_dummyReadBuffer.resize( 0 );
    if( !m_outgoingDataSocket->readSomeAsync(
            &m_dummyReadBuffer,
            std::bind(&QnTransactionTransport::monitorConnectionForClosure, this, _1, _2) ) )
    {
        const auto osErrorCode = SystemError::getLastOSErrorCode();
        NX_LOG( lit("Error scheduling async read on transaction connection %1 received from %2. %3").
            arg(m_connectionGuid.toString()).arg(m_outgoingDataSocket->getForeignAddress().toString()).
            arg(SystemError::toString(osErrorCode)), cl_logWARNING );
    }
}

QUrl QnTransactionTransport::generatePostTranUrl()
{
    QUrl postTranUrl = m_postTranBaseUrl;
    postTranUrl.setPath( lit("%1/%2").arg(postTranUrl.path()).arg(++m_sentTranSequence) );
    return postTranUrl;
}

void QnTransactionTransport::aggregateOutgoingTransactionsNonSafe()
{
    static const int MAX_AGGREGATED_TRAN_SIZE_BYTES = 128*1024;
    //std::deque<DataToSend> m_dataToSend;
    //searching first transaction not being sent currently
    auto saveToIter = std::find_if(
        m_dataToSend.begin(),
        m_dataToSend.end(),
        []( const DataToSend& data )->bool { return data.encodedSourceData.isEmpty(); } );
    if( std::distance( saveToIter, m_dataToSend.end() ) < 2 )
        return; //nothing to aggregate

    //aggregating. Transaction data already contains size
    auto it = std::next(saveToIter);
    for( ;
        it != m_dataToSend.end();
        ++it )
    {
        if( saveToIter->sourceData.size() + it->sourceData.size() > MAX_AGGREGATED_TRAN_SIZE_BYTES )
            break;

        saveToIter->sourceData += it->sourceData;
        it->sourceData.clear();
    }
    //erasing aggregated transactions
    m_dataToSend.erase( std::next(saveToIter), it );
}

bool QnTransactionTransport::isHttpKeepAliveTimeout() const
{
    QMutexLocker lock(&m_mutex);
    return (m_lastReceiveTimer.isValid() &&  //if not valid we still have not begun receiving transactions
         (m_lastReceiveTimer.elapsed() > TCP_KEEPALIVE_TIMEOUT * KEEPALIVE_MISSES_BEFORE_CONNECTION_FAILURE));
}

void QnTransactionTransport::serializeAndSendNextDataBuffer()
{
    assert( !m_dataToSend.empty() );
    DataToSend& dataCtx = m_dataToSend.front();

    if( m_base64EncodeOutgoingTransactions )
        dataCtx.sourceData = dataCtx.sourceData.toBase64(); //TODO #ak should use streaming base64 encoder in addData method

    if( dataCtx.encodedSourceData.isEmpty() )
    {
        if( m_peerRole == prAccepting )
        {
            //sending transactions as a response to GET request
            nx_http::HttpHeaders headers;
            headers.emplace(
                "Content-Type",
                m_base64EncodeOutgoingTransactions
                    ? "application/text"
                    : Qn::serializationFormatToHttpContentType( m_remotePeer.dataFormat ) );
            headers.emplace( "Content-Length", nx_http::BufferType::number((int)(dataCtx.sourceData.size())) );
            addHttpChunkExtensions( &headers );

            dataCtx.encodedSourceData.clear();
            dataCtx.encodedSourceData += QByteArray("\r\n--")+TUNNEL_MULTIPART_BOUNDARY+"\r\n"; //TODO #ak move to some variable
            nx_http::serializeHeaders( headers, &dataCtx.encodedSourceData );
            dataCtx.encodedSourceData += "\r\n";
            dataCtx.encodedSourceData += dataCtx.sourceData;

            if( m_compressResponseMsgBody )
            {
                //encoding outgoing message body
                dataCtx.encodedSourceData = GZipCompressor::compressData( dataCtx.encodedSourceData );
            }
        }
        else    //m_peerRole == prOriginating
        {
            if( m_outgoingDataSocket )
            {
                //sending transactions as a POST request
                nx_http::Request request;
                request.requestLine.method = nx_http::Method::POST;
                const auto fullUrl = generatePostTranUrl();
                request.requestLine.url = fullUrl.path() + (fullUrl.hasQuery() ? (QLatin1String("?") + fullUrl.query()) : QString());;
                request.requestLine.version = nx_http::http_1_1;

                for( const auto& header: m_outgoingClientHeaders )
                    request.headers.emplace( header );

                //adding authorizationUrl
                if( !nx_http::AuthInfoCache::addAuthorizationHeader(
                        fullUrl,
                        &request,
                        m_httpAuthCacheItem ) )
                {
                    Q_ASSERT( false );
                }

                request.headers.emplace( "Date", dateTimeToHTTPFormat(QDateTime::currentDateTime()) );
                addHttpChunkExtensions( &request.headers );
                request.headers.emplace(
                    "Content-Length",
                    nx_http::BufferType::number((int)(dataCtx.sourceData.size())) );
                request.messageBody = dataCtx.sourceData;
                dataCtx.encodedSourceData = request.serialized();
            }
            else
            {
                dataCtx.encodedSourceData = dataCtx.sourceData;
            }
        }
    }
    using namespace std::placeholders;
    NX_LOG( lit("Sending data buffer (%1 bytes) to the peer %2").
        arg(dataCtx.encodedSourceData.size()).arg(m_remotePeer.id.toString()), cl_logDEBUG2 );

    if( m_outgoingDataSocket )
    {
        if( !m_outgoingDataSocket->sendAsync(
                dataCtx.encodedSourceData,
                std::bind( &QnTransactionTransport::onDataSent, this, _1, _2 ) ) )
        {
            setStateNoLock( State::Error );
        }
    }
    else  //m_peerRole == prOriginating
    {
        assert( m_peerRole == prOriginating && m_connectionType != ConnectionType::bidirectional );

        //using http client just to authenticate on server
        if( !m_outgoingTranClient )
        {
            m_outgoingTranClient = std::make_shared<nx_http::AsyncHttpClient>();
            m_outgoingTranClient->setSendTimeoutMs( TCP_KEEPALIVE_TIMEOUT * KEEPALIVE_MISSES_BEFORE_CONNECTION_FAILURE );
            m_outgoingTranClient->setResponseReadTimeoutMs( TCP_KEEPALIVE_TIMEOUT * KEEPALIVE_MISSES_BEFORE_CONNECTION_FAILURE );
            m_outgoingTranClient->addAdditionalHeader(
                Qn::EC2_CONNECTION_GUID_HEADER_NAME,
                m_connectionGuid.toByteArray() );
            m_outgoingTranClient->addAdditionalHeader(
                Qn::EC2_CONNECTION_DIRECTION_HEADER_NAME,
                ConnectionType::toString(ConnectionType::outgoing) );
            if( m_base64EncodeOutgoingTransactions )    //informing server that transaction is encoded
                m_outgoingTranClient->addAdditionalHeader(
                    Qn::EC2_BASE64_ENCODING_REQUIRED_HEADER_NAME,
                    "true" );
            connect(
                m_outgoingTranClient.get(), &nx_http::AsyncHttpClient::done,
                this, &QnTransactionTransport::postTransactionDone,
                Qt::DirectConnection );
            fillAuthInfo( m_outgoingTranClient, true );

            m_postTranBaseUrl = m_remoteAddr;
            m_postTranBaseUrl.setPath(lit("/ec2/forward_events"));
            m_postTranBaseUrl.setQuery( QString() );
        }

        if( !m_outgoingTranClient->doPost(
                generatePostTranUrl(),
                m_base64EncodeOutgoingTransactions
                    ? "application/text"
                    : Qn::serializationFormatToHttpContentType( m_remotePeer.dataFormat ),
                dataCtx.encodedSourceData ) )
        {
            NX_LOG( QnLog::EC2_TRAN_LOG, lit("Failed to initiate POST transaction request to %1. %2").
                arg(m_outgoingTranClient->url().toString()).arg(SystemError::getLastOSErrorText()),
                cl_logWARNING );
            setStateNoLock( Error );
        }
    }
}

void QnTransactionTransport::onDataSent( SystemError::ErrorCode errorCode, size_t bytesSent )
{
    QMutexLocker lk( &m_mutex );

    if( errorCode )
    {
        NX_LOG( lit("Failed to send %1 bytes to %2. %3").arg(m_dataToSend.front().encodedSourceData.size()).
            arg(m_remotePeer.id.toString()).arg(SystemError::toString(errorCode)), cl_logWARNING );
        m_dataToSend.pop_front();
        return setStateNoLock( State::Error );
    }
    assert( bytesSent == (size_t)m_dataToSend.front().encodedSourceData.size() );

    m_dataToSend.pop_front();
    if( m_dataToSend.empty() )
        return;

    serializeAndSendNextDataBuffer();
}

void QnTransactionTransport::at_responseReceived(const nx_http::AsyncHttpClientPtr& client)
{
    const int statusCode = client->response()->statusLine.statusCode;

    NX_LOG( QnLog::EC2_TRAN_LOG, lit("QnTransactionTransport::at_responseReceived. statusCode = %1").
        arg(statusCode), cl_logDEBUG2 );

    if (statusCode == nx_http::StatusCode::unauthorized)
    {
        if (m_authByKey) {
            m_authByKey = false;
            fillAuthInfo( m_httpClient, m_authByKey );
            QTimer::singleShot(0, this, SLOT(repeatDoGet()));
        }
        else {
            QnUuid guid(nx_http::getHeaderValue( client->response()->headers, Qn::EC2_SERVER_GUID_HEADER_NAME ));
            if (!guid.isNull()) {
                emit peerIdDiscovered(m_remoteAddr, guid);
                emit remotePeerUnauthorized(guid);
            }
            cancelConnecting();
        }
        return;
    }

    nx_http::HttpHeaders::const_iterator itrGuid = client->response()->headers.find(Qn::EC2_GUID_HEADER_NAME);
    nx_http::HttpHeaders::const_iterator itrRuntimeGuid = client->response()->headers.find(Qn::EC2_RUNTIME_GUID_HEADER_NAME);
    nx_http::HttpHeaders::const_iterator itrSystemIdentityTime = client->response()->headers.find(Qn::EC2_SYSTEM_IDENTITY_HEADER_NAME);
    if (itrSystemIdentityTime != client->response()->headers.end())
        setRemoteIdentityTime(itrSystemIdentityTime->second.toLongLong());

    if (itrGuid == client->response()->headers.end())
    {
        cancelConnecting();
        return;
    }

    //checking remote server protocol version
    nx_http::HttpHeaders::const_iterator ec2ProtoVersionIter = 
        client->response()->headers.find(Qn::EC2_PROTO_VERSION_HEADER_NAME);
    const int remotePeerEcProtoVersion = ec2ProtoVersionIter == client->response()->headers.end()
        ? nx_ec::INITIAL_EC2_PROTO_VERSION
        : ec2ProtoVersionIter->second.toInt();
    if( nx_ec::EC2_PROTO_VERSION != remotePeerEcProtoVersion )
    {
        NX_LOG( QString::fromLatin1("Cannot connect to server %1 because of different EC2 proto version. "
            "Local peer version: %2, remote peer version: %3").
            arg(client->url().toString()).arg(nx_ec::EC2_PROTO_VERSION).arg(remotePeerEcProtoVersion),
            cl_logWARNING );
        cancelConnecting();
        return;
    }

    m_remotePeer.id = QnUuid(itrGuid->second);
    if (itrRuntimeGuid != client->response()->headers.end())
        m_remotePeer.instanceId = QnUuid(itrRuntimeGuid->second);
    Q_ASSERT(!m_remotePeer.instanceId.isNull());
    m_remotePeer.peerType = Qn::PT_Server; // outgoing connections for server peers only
#ifdef USE_JSON
    m_remotePeer.dataFormat = Qn::JsonFormat;
#else
    m_remotePeer.dataFormat = Qn::UbjsonFormat;
#endif
    emit peerIdDiscovered(m_remoteAddr, m_remotePeer.id);

    if (statusCode != nx_http::StatusCode::ok)
    {
        cancelConnecting();
        return;
    }

    if (getState() == QnTransactionTransport::Error || getState() == QnTransactionTransport::Closed) {
        return;
    }

    nx_http::HttpHeaders::const_iterator contentTypeIter = client->response()->headers.find("Content-Type");
    if( contentTypeIter == client->response()->headers.end() )
    {
        NX_LOG( lit("Remote transaction server (%1) did not specify Content-Type in response. Aborting connecion...")
            .arg(client->url().toString()), cl_logWARNING );
        cancelConnecting();
        return;
    }

    if( !m_multipartContentParser->setContentType( contentTypeIter->second ) )
    {
        NX_LOG( lit("Remote transaction server (%1) specified Content-Type (%2) which does not define multipart HTTP content")
            .arg(client->url().toString()).arg(QLatin1String(contentTypeIter->second)), cl_logWARNING );
        cancelConnecting();
        return;
    }

    //TODO #ak check Content-Type (to support different transports)

    auto contentEncodingIter = client->response()->headers.find("Content-Encoding");
    if( contentEncodingIter != client->response()->headers.end() )
    {
        if( contentEncodingIter->second == "gzip" )
        {
            //enabling decompression of received transactions
            auto ungzip = std::make_shared<GZipUncompressor>();
            ungzip->setNextFilter( std::move(m_incomingTransactionStreamParser) );
            m_incomingTransactionStreamParser = std::move(ungzip);
        }
        else
        {
            //TODO #ak unsupported Content-Encoding ?
        }
    }

    QByteArray data = m_httpClient->fetchMessageBodyBuffer();

    if (getState() == ConnectingStage1) {
        bool lockOK = QnTransactionTransport::tryAcquireConnecting(m_remotePeer.id, true);
        if (lockOK) {
            setState(ConnectingStage2);
            assert( data.isEmpty() );
        }
        else {
            QUrlQuery query = QUrlQuery(m_remoteAddr);
            query.addQueryItem("canceled", QString());
            m_remoteAddr.setQuery(query);
        }
        QTimer::singleShot(0, this, SLOT(repeatDoGet()));
    }
    else {
        if( nx_http::getHeaderValue(
                m_httpClient->response()->headers,
                Qn::EC2_BASE64_ENCODING_REQUIRED_HEADER_NAME ) == "true" )
        {

            //inserting base64 decoder before the last filter
            m_incomingTransactionStreamParser = nx_bsf::insert(
                m_incomingTransactionStreamParser,
                nx_bsf::last( m_incomingTransactionStreamParser ),
                std::make_shared<Base64DecoderFilter>() );

            //base64-encoded data contains multiple transactions so
            //    inserting sized data decoder after base64 decoder
            m_incomingTransactionStreamParser = nx_bsf::insert(
                m_incomingTransactionStreamParser,
                nx_bsf::last( m_incomingTransactionStreamParser ),
                std::make_shared<nx_bsf::SizedDataDecodingFilter>() );
        }

        m_incomingDataSocket = m_httpClient->takeSocket();
        if( m_connectionType == ConnectionType::bidirectional )
        {
            m_outgoingDataSocket = m_incomingDataSocket;
            QMutexLocker lk( &m_mutex );
            startSendKeepAliveTimerNonSafe();
        }
        else
        {
            QMutexLocker lk( &m_mutex );
            startSendKeepAliveTimerNonSafe();
        }

        m_httpClient.reset();
        if (QnTransactionTransport::tryAcquireConnected(m_remotePeer.id, true)) {
            setExtraDataBuffer(data);
            m_peerRole = prOriginating;
            setState(QnTransactionTransport::Connected);
        }
        else {
            cancelConnecting();
        }
    }
}

void QnTransactionTransport::at_httpClientDone( const nx_http::AsyncHttpClientPtr& client )
{
    NX_LOG( QnLog::EC2_TRAN_LOG, lit("QnTransactionTransport::at_httpClientDone. state = %1").
        arg((int)client->state()), cl_logDEBUG2 );

    nx_http::AsyncHttpClient::State state = client->state();
    if( state == nx_http::AsyncHttpClient::sFailed ) {
        cancelConnecting();
    }
}

void QnTransactionTransport::processTransactionData(const QByteArray& data)
{
    Q_ASSERT( m_peerRole == prOriginating );
    if( !m_incomingTransactionStreamParser->processData( data ) )
        return setStateNoLock( State::Error );
}

bool QnTransactionTransport::isReadyToSend(ApiCommand::Value command) const
{
    if (m_state == ReadyForStreaming) {
        // allow to send system command immediately, without tranSyncRequest
        return ApiCommand::isSystem(command) ? true : m_writeSync;
    }
    else {
        return false;
    }
}

bool QnTransactionTransport::isReadSync(ApiCommand::Value command) const 
{
    if (m_state == ReadyForStreaming) {
        // allow to read system command immediately, without tranSyncRequest
        return ApiCommand::isSystem(command) ? true : m_readSync;
    }
    else {
        return false;
    }
}

QString QnTransactionTransport::toString( State state )
{
    switch( state )
    {
        case NotDefined:
            return lit("NotDefined");
        case ConnectingStage1:
            return lit("ConnectingStage1");
        case ConnectingStage2:
            return lit("ConnectingStage2");
        case Connected:
            return lit("Connected");
        case NeedStartStreaming:
            return lit("NeedStartStreaming");
        case ReadyForStreaming:
            return lit("ReadyForStreaming");
        case Closed:
            return lit("Closed");
        case Error:
            return lit("Error");
        default:
            return lit("unknown");
    }
}

void QnTransactionTransport::addHttpChunkExtensions( nx_http::HttpHeaders* const headers )
{
    for( auto val: m_beforeSendingChunkHandlers )
        val.second( this, headers );
}

void QnTransactionTransport::processChunkExtensions( const nx_http::HttpHeaders& headers )
{
    if( headers.empty() )
        return;

    for( auto val: m_httpChunkExtensonHandlers )
        val.second( this, headers );
}

void QnTransactionTransport::setExtraDataBuffer(const QByteArray& data) 
{ 
    QMutexLocker lk( &m_mutex );
    assert(m_extraData.isEmpty());
    m_extraData = data;
}

bool QnTransactionTransport::sendSerializedTransaction(Qn::SerializationFormat srcFormat, const QByteArray& serializedTran, const QnTransactionTransportHeader& _header) 
{
    if (srcFormat != m_remotePeer.dataFormat)
        return false;

    QnTransactionTransportHeader header(_header);
    assert(header.processedPeers.contains(m_localPeer.id));
    header.fillSequence();
    switch (m_remotePeer.dataFormat) {
    case Qn::JsonFormat:
        addData(QnJsonTransactionSerializer::instance()->serializedTransactionWithoutHeader(serializedTran, header));
        break;
    //case Qn::BnsFormat:
    //    addData(QnBinaryTransactionSerializer::instance()->serializedTransactionWithHeader(serializedTran, header));
        break;
    case Qn::UbjsonFormat: {

        if( QnLog::instance(QnLog::EC2_TRAN_LOG)->logLevel() >= cl_logDEBUG1 )
        {
            QnAbstractTransaction abtractTran;
            QnUbjsonReader<QByteArray> stream(&serializedTran);
            QnUbjson::deserialize(&stream, &abtractTran);
            NX_LOG( QnLog::EC2_TRAN_LOG, lit("send direct transaction %1 to peer %2").arg(abtractTran.toString()).arg(remotePeer().id.toString()), cl_logDEBUG1 );
        }

        addData(QnUbjsonTransactionSerializer::instance()->serializedTransactionWithHeader(serializedTran, header));
        break;
    }
    default:
        qWarning() << "Client has requested data in the unsupported format" << m_remotePeer.dataFormat;
        addData(QnUbjsonTransactionSerializer::instance()->serializedTransactionWithHeader(serializedTran, header));
        break;
    }

    return true;
}

void QnTransactionTransport::setRemoteIdentityTime(qint64 time)
{
    m_remoteIdentityTime = time;
}

qint64 QnTransactionTransport::remoteIdentityTime() const
{
    return m_remoteIdentityTime;
}

bool QnTransactionTransport::skipTransactionForMobileClient(ApiCommand::Value command) {
    switch (command) {
    case ApiCommand::getMediaServersEx:
    case ApiCommand::saveCameras:
    case ApiCommand::getCamerasEx:
    case ApiCommand::getUsers:
    case ApiCommand::saveLayouts:
    case ApiCommand::getLayouts:
    case ApiCommand::saveResource:
    case ApiCommand::removeResource:
    case ApiCommand::removeCamera:
    case ApiCommand::removeMediaServer:
    case ApiCommand::removeUser:
    case ApiCommand::removeLayout:
    case ApiCommand::saveCamera:
    case ApiCommand::saveMediaServer:
    case ApiCommand::saveUser:
    case ApiCommand::saveLayout:
    case ApiCommand::setResourceStatus:
    case ApiCommand::setResourceParams:
    case ApiCommand::saveCameraUserAttributes:
    case ApiCommand::saveServerUserAttributes:
    case ApiCommand::getCameraHistoryItems:
    case ApiCommand::addCameraHistoryItem:
        return false;
    default:
        break;
    }
    return true;
}

void QnTransactionTransport::scheduleAsyncRead()
{
    if( !m_incomingDataSocket )
        return;

    using namespace std::placeholders;
    if( m_incomingDataSocket->readSomeAsync( &m_readBuffer, std::bind( &QnTransactionTransport::onSomeBytesRead, this, _1, _2 ) ) )
    {
        m_asyncReadScheduled = true;
        m_lastReceiveTimer.restart();
    }
    else
    {
        setStateNoLock( State::Error );
    }
}

void QnTransactionTransport::startListeningNonSafe()
{
    assert( m_incomingDataSocket || m_outgoingDataSocket );
    m_httpStreamReader.resetState();

    if( m_incomingDataSocket )
    {
        m_incomingDataSocket->setRecvTimeout(SOCKET_TIMEOUT);
        m_incomingDataSocket->setSendTimeout(SOCKET_TIMEOUT);
        m_incomingDataSocket->setNonBlockingMode(true);
        using namespace std::placeholders;
        m_lastReceiveTimer.restart();
        m_readBuffer.reserve( m_readBuffer.size() + DEFAULT_READ_BUFFER_SIZE );
        if( !m_incomingDataSocket->readSomeAsync( &m_readBuffer, std::bind( &QnTransactionTransport::onSomeBytesRead, this, _1, _2 ) ) )
        {
            m_lastReceiveTimer.invalidate();
            setStateNoLock( Error );
            return;
        }
    }
}

void QnTransactionTransport::postTransactionDone( const nx_http::AsyncHttpClientPtr& client )
{
    QMutexLocker lk( &m_mutex );

    assert( client == m_outgoingTranClient );

    if( client->failed() || !client->response() )
    {
        NX_LOG( QnLog::EC2_TRAN_LOG, lit("Unknown network error posting transaction to %1").
            arg(m_postTranBaseUrl.toString()), cl_logWARNING );
        setStateNoLock( Error );
        return;
    }
    
    DataToSend& dataCtx = m_dataToSend.front();

    if( client->response()->statusLine.statusCode == nx_http::StatusCode::unauthorized &&
        m_authOutgoingConnectionByServerKey )
    {
        NX_LOG(
            QnLog::EC2_TRAN_LOG,
            lit("Failed to authenticate on peer %1 by key. Retrying using admin credentials...").arg(m_postTranBaseUrl.toString()),
            cl_logDEBUG2 );
        m_authOutgoingConnectionByServerKey = false;
        fillAuthInfo( m_outgoingTranClient, m_authOutgoingConnectionByServerKey );
        if( !m_outgoingTranClient->doPost(
                m_postTranBaseUrl,
                m_base64EncodeOutgoingTransactions
                    ? "application/text"
                    : Qn::serializationFormatToHttpContentType( m_remotePeer.dataFormat ),
                dataCtx.encodedSourceData ) )
        {
            NX_LOG( QnLog::EC2_TRAN_LOG, lit("Failed (2) to initiate POST transaction request to %1. %2").
                arg(m_postTranBaseUrl.toString()).arg(SystemError::getLastOSErrorText()), cl_logWARNING );
            setStateNoLock( Error );
            m_outgoingTranClient.reset();
        }
        return;
    }

    if( client->response()->statusLine.statusCode != nx_http::StatusCode::ok )
    {
        NX_LOG( QnLog::EC2_TRAN_LOG, lit("Server %1 returned %2 (%3) response while posting transaction").
            arg(m_postTranBaseUrl.toString()).arg(client->response()->statusLine.statusCode).
            arg(QLatin1String(client->response()->statusLine.reasonPhrase)), cl_logWARNING );
        setStateNoLock( Error );
        m_outgoingTranClient.reset();
        return;
    }

#ifdef PIPELINE_POST_REQUESTS
    //----------------------------------------------------------------------------------------
    //TODO #ak since http client does not support http pipelining we have to send 
        //POST requests directly from this class.
        //This block does it
    m_outgoingClientHeaders.clear();
    m_outgoingClientHeaders.emplace_back(
        "User-Agent",
        nx_http::userAgentString() );
    m_outgoingClientHeaders.emplace_back(
        "Content-Type",
        m_base64EncodeOutgoingTransactions
            ? "application/text"
            : Qn::serializationFormatToHttpContentType( m_remotePeer.dataFormat ) );
    m_outgoingClientHeaders.emplace_back( "Host", m_remoteAddr.host().toLatin1() );
    m_outgoingClientHeaders.emplace_back(
        Qn::EC2_CONNECTION_GUID_HEADER_NAME,
        m_connectionGuid.toByteArray() );
    m_outgoingClientHeaders.emplace_back(
        Qn::EC2_CONNECTION_DIRECTION_HEADER_NAME,
        ConnectionType::toString(ConnectionType::outgoing) );
    if( m_base64EncodeOutgoingTransactions )    //informing server that transaction is encoded
        m_outgoingClientHeaders.emplace_back(
            Qn::EC2_BASE64_ENCODING_REQUIRED_HEADER_NAME,
            "true" );
    m_httpAuthCacheItem = client->authCacheItem();
    auto nxUsernameHeaderIter = client->request().headers.find( "X-Nx-User-Name" );
    if( nxUsernameHeaderIter != client->request().headers.end() )
        m_outgoingClientHeaders.emplace_back( *nxUsernameHeaderIter );

    assert( !m_outgoingDataSocket );
    m_outgoingDataSocket = client->takeSocket();
    m_outgoingTranClient.reset();

    using namespace std::placeholders;
    //monitoring m_outgoingDataSocket for connection close
    m_dummyReadBuffer.reserve( DEFAULT_READ_BUFFER_SIZE );
    m_outgoingDataSocket->readSomeAsync(
        &m_dummyReadBuffer,
        std::bind(&QnTransactionTransport::monitorConnectionForClosure, this, _1, _2) );
    //----------------------------------------------------------------------------------------
#endif //PIPELINE_POST_REQUESTS

    m_dataToSend.pop_front();
    if( m_dataToSend.empty() )
        return;

    serializeAndSendNextDataBuffer();
}

}<|MERGE_RESOLUTION|>--- conflicted
+++ resolved
@@ -183,11 +183,6 @@
 
     //monitoring m_outgoingDataSocket for connection close
     m_dummyReadBuffer.reserve( DEFAULT_READ_BUFFER_SIZE );
-<<<<<<< HEAD
-    m_outgoingDataSocket->readSomeAsync(
-        &m_dummyReadBuffer,
-        std::bind(&QnTransactionTransport::monitorConnectionForClosure, this, _1, _2) );
-=======
     if( !m_outgoingDataSocket->readSomeAsync(
             &m_dummyReadBuffer,
             std::bind(&QnTransactionTransport::monitorConnectionForClosure, this, _1, _2) ) )
@@ -197,8 +192,6 @@
             arg(connectionGuid.toString()).arg(m_outgoingDataSocket->getForeignAddress().toString()).
             arg(SystemError::toString(osErrorCode)), cl_logWARNING );
     }
-#endif
->>>>>>> 5469554d
 }
 
 QnTransactionTransport::QnTransactionTransport( const ApiPeerData &localPeer )
