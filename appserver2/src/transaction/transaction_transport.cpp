--- conflicted
+++ resolved
@@ -128,10 +128,7 @@
         m_lastReceiveTimer.restart();
         if( !m_socket->readSomeAsync( &m_readBuffer, std::bind( &QnTransactionTransport::onSomeBytesRead, this, _1, _2 ) ) )
         {
-<<<<<<< HEAD
             m_lastReceiveTimer.invalidate();
-=======
->>>>>>> 0f501b48
             setState( Error );
             return;
         }
