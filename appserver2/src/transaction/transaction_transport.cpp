
#include "transaction_transport.h"

#include <atomic>

#include <QtCore/QUrlQuery>
#include <QtCore/QTimer>

#include <nx_ec/ec_proto_version.h>
#include <utils/bsf/sized_data_decoder.h>
#include <utils/common/timermanager.h>
#include <utils/gzip/gzip_compressor.h>
#include <utils/gzip/gzip_uncompressor.h>
#include <utils/media/custom_output_stream.h>
#include <utils/network/http/base64_decoder_filter.h>

#include "transaction_message_bus.h"
#include "utils/common/log.h"
#include "utils/common/util.h"
#include "utils/common/systemerror.h"
#include "utils/network/socket_factory.h"
#include "transaction_log.h"
#include <transaction/chunked_transfer_encoder.h>
#include "common/common_module.h"
#include "core/resource_management/resource_pool.h"
#include "core/resource/media_server_resource.h"
#include "api/app_server_connection.h"
#include "core/resource/user_resource.h"
#include "api/global_settings.h"
#include "database/db_manager.h"
#include "http/custom_headers.h"
#include "version.h"

//#define USE_SINGLE_TWO_WAY_CONNECTION
//!if not defined, ubjson is used
//#define USE_JSON
#define ENCODE_TO_BASE64
//#define PIPELINE_POST_REQUESTS


/*!
    Real number of transactions posted to the QnTransactionMessageBus can be greater 
    (all transactions that read with single read from socket)
*/
static const int MAX_TRANS_TO_POST_AT_A_TIME = 16;

namespace ec2
{

namespace ConnectionType
{
    const char* toString( Type val )
    {
        switch( val )
        {
            case incoming:
                return "incoming";
            case outgoing:
                return "outgoing";
            case bidirectional:
                return "bidirectional";
            default:
                return "none";
        }
    }
    
    Type fromString( const QnByteArrayConstRef& str )
    {
        if( str == "incoming" )
            return incoming;
        else if( str == "outgoing" )
            return outgoing;
        else if( str == "bidirectional" )
            return bidirectional;
        else
            return none;
    }
}


static const int DEFAULT_READ_BUFFER_SIZE = 4 * 1024;
static const int SOCKET_TIMEOUT = 1000 * 1000;
const char* QnTransactionTransport::TUNNEL_MULTIPART_BOUNDARY = "ec2boundary";
const char* QnTransactionTransport::TUNNEL_CONTENT_TYPE = "multipart/mixed; boundary=ec2boundary";

QSet<QnUuid> QnTransactionTransport::m_existConn;
QnTransactionTransport::ConnectingInfoMap QnTransactionTransport::m_connectingConn;
QnMutex QnTransactionTransport::m_staticMutex;

void QnTransactionTransport::default_initializer()
{
    //TODO #ak make a default constructor of it after move to msvc2013
    m_lastConnectTime = 0;
    m_readSync = false;
    m_writeSync = false;
    m_syncDone = false;
    m_syncInProgress = false;
    m_needResync = false;
    m_state = NotDefined; 
    m_connected = false;
    m_prevGivenHandlerID = 0;
    m_authByKey = true;
    m_postedTranCount = 0;
    m_asyncReadScheduled = false;
    m_remoteIdentityTime = 0;
    m_connectionType = ConnectionType::none;
    m_peerRole = prOriginating;
    m_compressResponseMsgBody = false;
    m_authOutgoingConnectionByServerKey = true;
    m_sendKeepAliveTask = 0;
    m_base64EncodeOutgoingTransactions = false;
    m_sentTranSequence = 0;
    m_waiterCount = 0;
}

QnTransactionTransport::QnTransactionTransport(
    const QnUuid& connectionGuid,
    const ApiPeerData& localPeer,
    const ApiPeerData& remotePeer,
    QSharedPointer<AbstractStreamSocket> socket,
    ConnectionType::Type connectionType,
    const nx_http::Request& request,
    const QByteArray& contentEncoding )
{
    default_initializer();

    m_localPeer = localPeer;
    m_remotePeer = remotePeer;
    m_outgoingDataSocket = std::move(socket);
    m_connectionType = connectionType;
    m_peerRole = prAccepting;
    m_contentEncoding = contentEncoding;
    m_connectionGuid = connectionGuid;

    //TODO #ak use binary filter stream for serializing transactions
    m_base64EncodeOutgoingTransactions = nx_http::getHeaderValue(
        request.headers, Qn::EC2_BASE64_ENCODING_REQUIRED_HEADER_NAME ) == "true";

    if( m_connectionType == ConnectionType::bidirectional )
        m_incomingDataSocket = m_outgoingDataSocket;

    m_readBuffer.reserve( DEFAULT_READ_BUFFER_SIZE );
    m_lastReceiveTimer.invalidate();

    NX_LOG(QnLog::EC2_TRAN_LOG, lit("QnTransactionTransport for object = %1").arg((size_t) this,  0, 16), cl_logDEBUG1);

    using namespace std::placeholders;
    if( m_contentEncoding == "gzip" )
    {
        m_compressResponseMsgBody = true;
    }
    
    //creating parser sequence: http_msg_stream_parser -> ext_headers_processor -> transaction handler
    auto incomingTransactionsRequestsParser = std::make_shared<nx_http::HttpMessageStreamParser>();
    std::weak_ptr<nx_http::HttpMessageStreamParser> incomingTransactionsRequestsParserWeak(
        incomingTransactionsRequestsParser );

    auto extensionHeadersProcessor = makeFilterWithFunc( //this filter receives single HTTP message 
        [this, incomingTransactionsRequestsParserWeak]() {
            if( auto incomingTransactionsRequestsParserStrong = incomingTransactionsRequestsParserWeak.lock() )
                processChunkExtensions( incomingTransactionsRequestsParserStrong->currentMessage().headers() );
        } );

    extensionHeadersProcessor->setNextFilter( makeCustomOutputStream(
        std::bind(
            &QnTransactionTransport::receivedTransactionNonSafe,
            this,
            std::placeholders::_1 ) ) );

    incomingTransactionsRequestsParser->setNextFilter( std::move(extensionHeadersProcessor) );

    m_incomingTransactionStreamParser = std::move(incomingTransactionsRequestsParser);

    startSendKeepAliveTimerNonSafe();

    //monitoring m_outgoingDataSocket for connection close
    m_dummyReadBuffer.reserve( DEFAULT_READ_BUFFER_SIZE );
    m_outgoingDataSocket->readSomeAsync(
        &m_dummyReadBuffer,
        std::bind(&QnTransactionTransport::monitorConnectionForClosure, this, _1, _2) );
}

QnTransactionTransport::QnTransactionTransport( const ApiPeerData &localPeer )
{
    //TODO #ak msvc2013 delegate constructor
    default_initializer();

    m_localPeer = localPeer;
    m_connectionType = 
#ifdef USE_SINGLE_TWO_WAY_CONNECTION
        ConnectionType::bidirectional
#else
        ConnectionType::incoming
#endif
        ;
    m_peerRole = prOriginating;
    m_connectionGuid = QnUuid::createUuid();
#ifdef ENCODE_TO_BASE64
    m_base64EncodeOutgoingTransactions = true;
#endif

    m_readBuffer.reserve( DEFAULT_READ_BUFFER_SIZE );
    m_lastReceiveTimer.invalidate();

    NX_LOG(QnLog::EC2_TRAN_LOG, lit("QnTransactionTransport for object = %1").arg((size_t) this,  0, 16), cl_logDEBUG1);

    //creating parser sequence: multipart_parser -> ext_headers_processor -> transaction handler
    m_multipartContentParser = std::make_shared<nx_http::MultipartContentParser>();
    std::weak_ptr<nx_http::MultipartContentParser> multipartContentParserWeak( m_multipartContentParser );
    auto extensionHeadersProcessor = makeFilterWithFunc( //this filter receives single multipart message 
        [this, multipartContentParserWeak]() {
            if( auto multipartContentParser = multipartContentParserWeak.lock() )
                processChunkExtensions( multipartContentParser->prevFrameHeaders() );
        } );
    extensionHeadersProcessor->setNextFilter( makeCustomOutputStream(
        std::bind(
            &QnTransactionTransport::receivedTransactionNonSafe,
            this,
            std::placeholders::_1 ) ) );
    m_multipartContentParser->setNextFilter( std::move(extensionHeadersProcessor) );

    m_incomingTransactionStreamParser = m_multipartContentParser;
}

QnTransactionTransport::~QnTransactionTransport()
{
    NX_LOG(QnLog::EC2_TRAN_LOG, lit("~QnTransactionTransport for object = %1").arg((size_t) this,  0, 16), cl_logDEBUG1);

    quint64 sendKeepAliveTaskLocal = 0;
    {
        QnMutexLocker lock(&m_mutex);
        sendKeepAliveTaskLocal = m_sendKeepAliveTask;
        m_sendKeepAliveTask = 0;    //no new task can be added
    }
    if( sendKeepAliveTaskLocal )
        TimerManager::instance()->joinAndDeleteTimer( sendKeepAliveTaskLocal );

    {
        auto httpClientLocal = m_httpClient;
        if( httpClientLocal )
            httpClientLocal->terminate();
    }
    {
        auto outgoingTranClientLocal = m_outgoingTranClient;
        if( outgoingTranClientLocal )
            outgoingTranClientLocal->terminate();
    }

    {
        QnMutexLocker lk( &m_mutex );
        m_state = Closed;
        m_cond.wakeAll();   //signalling waiters that connection is being closed
        //waiting for waiters to quit
        while( m_waiterCount > 0 )
            m_cond.wait( lk.mutex() );
    }
    closeSocket();
    //not calling QnTransactionTransport::close since it will emit stateChanged, 
        //which can potentially lead to some trouble

    if (m_connected)
        connectDone(m_remotePeer.id);
}

void QnTransactionTransport::addData(QByteArray&& data)
{
    QnMutexLocker lock( &m_mutex );
    if( m_base64EncodeOutgoingTransactions )
    {
        //adding size before transaction data
        const uint32_t dataSize = htonl(data.size());
        QByteArray dataWithSize;
        dataWithSize.resize( sizeof(dataSize) + data.size() );
        //TODO #ak too many memcopy here. Should use stream base64 encoder to write directly to the output buffer
        memcpy( dataWithSize.data(), &dataSize, sizeof(dataSize) );
        memcpy(
            dataWithSize.data()+sizeof(dataSize),
            data.constData(),
            data.size() );
        data.clear();   //cause I can!
        m_dataToSend.push_back( std::move(dataWithSize) );
        aggregateOutgoingTransactionsNonSafe();
    }
    else
    {
        m_dataToSend.push_back( std::move( data ) );
    }
    if( m_dataToSend.size() == 1 )
        serializeAndSendNextDataBuffer();
}

void QnTransactionTransport::closeSocket()
{
    if( m_outgoingDataSocket )
    {
        m_outgoingDataSocket->terminateAsyncIO( true );
        m_outgoingDataSocket->close();
    }

    if( m_incomingDataSocket &&
        m_incomingDataSocket != m_outgoingDataSocket )   //they are equal in case of bidirectional connection
    {
        m_incomingDataSocket->terminateAsyncIO( true );
        m_incomingDataSocket->close();
    }

    m_outgoingDataSocket.reset();
    m_incomingDataSocket.reset();
}

void QnTransactionTransport::setState(State state)
{
    QnMutexLocker lock( &m_mutex );
    setStateNoLock(state);
}

void QnTransactionTransport::processExtraData()
{
    QnMutexLocker lock( &m_mutex );
    if( !m_extraData.isEmpty() )
    {
        processTransactionData(m_extraData);
        m_extraData.clear();
    }
}

void QnTransactionTransport::startListening()
{
    QnMutexLocker lock( &m_mutex );
    startListeningNonSafe();
}

void QnTransactionTransport::setStateNoLock(State state)
{
    if (state == Connected) {
        m_connected = true;
    }
    else if (state == Error) {
    }
    else if (state == ReadyForStreaming) {
    }
    if (this->m_state != state) {
        this->m_state = state;
        emit stateChanged(state);
    }
}

QnTransactionTransport::State QnTransactionTransport::getState() const
{
    QnMutexLocker lock( &m_mutex );
    return m_state;
}

bool QnTransactionTransport::isIncoming() const {
    QnMutexLocker lock(&m_mutex);
    return m_peerRole == prAccepting;
}

int QnTransactionTransport::setHttpChunkExtensonHandler( HttpChunkExtensonHandler eventHandler )
{
    QnMutexLocker lk( &m_mutex );
    m_httpChunkExtensonHandlers.emplace( ++m_prevGivenHandlerID, std::move(eventHandler) );
    return m_prevGivenHandlerID;
}

int QnTransactionTransport::setBeforeSendingChunkHandler( BeforeSendingChunkHandler eventHandler )
{
    QnMutexLocker lk( &m_mutex );
    m_beforeSendingChunkHandlers.emplace( ++m_prevGivenHandlerID, std::move(eventHandler) );
    return m_prevGivenHandlerID;
}

void QnTransactionTransport::removeEventHandler( int eventHandlerID )
{
    QnMutexLocker lk( &m_mutex );
    m_httpChunkExtensonHandlers.erase( eventHandlerID );
    m_beforeSendingChunkHandlers.erase( eventHandlerID );
}

QSharedPointer<AbstractStreamSocket> QnTransactionTransport::getSocket() const
{
    if( m_connectionType == ConnectionType::bidirectional )
    {
        return m_incomingDataSocket;
    }
    else
    {
        if( m_peerRole == prOriginating )
            return m_incomingDataSocket;
        else
            return m_outgoingDataSocket;
    }
}

void QnTransactionTransport::close()
{
    setState(State::Closed);    //changing state before freeing socket so that everyone 
                                //stop using socket before it is actually freed
 
    closeSocket();
    {
        QnMutexLocker lock( &m_mutex );
        assert( !m_incomingDataSocket && !m_outgoingDataSocket );
        m_readSync = false;
        m_writeSync = false;
    }
}

void QnTransactionTransport::fillAuthInfo( const nx_http::AsyncHttpClientPtr& httpClient, bool authByKey )
{
    if (!QnAppServerConnectionFactory::videowallGuid().isNull()) {
        httpClient->addAdditionalHeader("X-NetworkOptix-VideoWall", QnAppServerConnectionFactory::videowallGuid().toString().toUtf8());
        return;
    }

    QnMediaServerResourcePtr ownServer = qnResPool->getResourceById<QnMediaServerResource>(qnCommon->moduleGUID());
    if (ownServer && authByKey) 
    {
        httpClient->setUserName(ownServer->getId().toString().toLower());    
        httpClient->setUserPassword(ownServer->getAuthKey());
    }
    else {
        QUrl url = QnAppServerConnectionFactory::url();
        httpClient->setUserName(url.userName());
        if (dbManager) {
            QnUserResourcePtr adminUser = QnGlobalSettings::instance()->getAdminUser();
            if (adminUser) {
                httpClient->setUserPassword(adminUser->getDigest());
                httpClient->setAuthType(nx_http::AsyncHttpClient::authDigestWithPasswordHash);
            }
        }
        else {
            httpClient->setUserPassword(url.password());
        }
    }
}

void QnTransactionTransport::doOutgoingConnect(const QUrl& remotePeerUrl)
{
    NX_LOG( QnLog::EC2_TRAN_LOG, lit("QnTransactionTransport::doOutgoingConnect. remotePeerUrl = %1").
        arg(remotePeerUrl.toString()), cl_logDEBUG2 );

    setState(ConnectingStage1);

    m_httpClient = std::make_shared<nx_http::AsyncHttpClient>();
    connect(
        m_httpClient.get(), &nx_http::AsyncHttpClient::responseReceived,
        this, &QnTransactionTransport::at_responseReceived,
        Qt::DirectConnection);
    connect(
        m_httpClient.get(), &nx_http::AsyncHttpClient::done,
        this, &QnTransactionTransport::at_httpClientDone,
        Qt::DirectConnection);
    
    fillAuthInfo( m_httpClient, m_authByKey );
    if( m_localPeer.isServer() )
        m_httpClient->addAdditionalHeader(
            Qn::EC2_SYSTEM_NAME_HEADER_NAME,
            QnCommonModule::instance()->localSystemName().toUtf8() );
    if( m_base64EncodeOutgoingTransactions )    //requesting server to encode transactions
        m_httpClient->addAdditionalHeader(
            Qn::EC2_BASE64_ENCODING_REQUIRED_HEADER_NAME,
            "true" );

    m_remoteAddr = remotePeerUrl;
    if (!m_remoteAddr.userName().isEmpty())
    {
        m_remoteAddr.setUserName(QString());
        m_remoteAddr.setPassword(QString());
    }

    QUrlQuery q = QUrlQuery(m_remoteAddr.query());
#ifdef USE_JSON
    q.addQueryItem( "format", QnLexical::serialized(Qn::JsonFormat) );
#endif
    m_httpClient->addAdditionalHeader(
        Qn::EC2_CONNECTION_GUID_HEADER_NAME,
        m_connectionGuid.toByteArray() );
    m_httpClient->addAdditionalHeader(
        Qn::EC2_CONNECTION_DIRECTION_HEADER_NAME,
        ConnectionType::toString(m_connectionType) );   //incoming means this peer wants to receive data via this connection

    // Client reconnects to the server
    if( m_localPeer.isClient() ) {
        q.removeQueryItem("isClient");
        q.addQueryItem("isClient", QString());
        setState(ConnectingStage2); // one GET method for client peer is enough
        setReadSync(true);
    }

    m_remoteAddr.setQuery(q);
    m_httpClient->removeAdditionalHeader( Qn::EC2_CONNECTION_STATE_HEADER_NAME );
    m_httpClient->addAdditionalHeader(
        Qn::EC2_CONNECTION_STATE_HEADER_NAME,
        toString(getState()).toLatin1() );
    if (!m_httpClient->doGet(m_remoteAddr)) {
        qWarning() << Q_FUNC_INFO << "Failed to execute m_httpClient->doGet. Reconnect transaction transport";
        setState(Error);
    }
}

bool QnTransactionTransport::tryAcquireConnecting(const QnUuid& remoteGuid, bool isOriginator)
{
    QnMutexLocker lock( &m_staticMutex );

    Q_ASSERT(!remoteGuid.isNull());

    bool isExist = m_existConn.contains(remoteGuid);
    isExist |= isOriginator ?  m_connectingConn.value(remoteGuid).first : m_connectingConn.value(remoteGuid).second;
    bool isTowardConnecting = isOriginator ?  m_connectingConn.value(remoteGuid).second : m_connectingConn.value(remoteGuid).first;
    bool fail = isExist || (isTowardConnecting && remoteGuid.toRfc4122() > qnCommon->moduleGUID().toRfc4122());
    if (!fail) {
        if (isOriginator)
            m_connectingConn[remoteGuid].first = true;
        else
            m_connectingConn[remoteGuid].second = true;
    }
    return !fail;
}

void QnTransactionTransport::connectingCanceled(const QnUuid& remoteGuid, bool isOriginator)
{
    QnMutexLocker lock( &m_staticMutex );
    connectingCanceledNoLock(remoteGuid, isOriginator);
}

void QnTransactionTransport::connectingCanceledNoLock(const QnUuid& remoteGuid, bool isOriginator)
{
    ConnectingInfoMap::iterator itr = m_connectingConn.find(remoteGuid);
    if (itr != m_connectingConn.end()) {
        if (isOriginator)
            itr.value().first = false;
        else
            itr.value().second = false;
        if (!itr.value().first && !itr.value().second)
            m_connectingConn.erase(itr);
    }
}

bool QnTransactionTransport::tryAcquireConnected(const QnUuid& remoteGuid, bool isOriginator)
{
    QnMutexLocker lock( &m_staticMutex );
    bool isExist = m_existConn.contains(remoteGuid);
    bool isTowardConnecting = isOriginator ?  m_connectingConn.value(remoteGuid).second : m_connectingConn.value(remoteGuid).first;
    bool fail = isExist || (isTowardConnecting && remoteGuid.toRfc4122() > qnCommon->moduleGUID().toRfc4122());
    if (!fail) {
        m_existConn << remoteGuid;
        connectingCanceledNoLock(remoteGuid, isOriginator);
    }
    return !fail;    
}

void QnTransactionTransport::connectDone(const QnUuid& id)
{
    QnMutexLocker lock( &m_staticMutex );
    m_existConn.remove(id);
}

void QnTransactionTransport::repeatDoGet()
{
    m_httpClient->removeAdditionalHeader( Qn::EC2_CONNECTION_STATE_HEADER_NAME );
    m_httpClient->addAdditionalHeader( Qn::EC2_CONNECTION_STATE_HEADER_NAME, toString(getState()).toLatin1() );
    if (!m_httpClient->doGet(m_remoteAddr))
        cancelConnecting();
}

void QnTransactionTransport::cancelConnecting()
{
    if (getState() == ConnectingStage2)
        QnTransactionTransport::connectingCanceled(m_remotePeer.id, true);
    NX_LOG( lit("%1 Connection canceled from state %2").arg(Q_FUNC_INFO).arg(toString(getState())), cl_logWARNING );
    setState(Error);
}

void QnTransactionTransport::onSomeBytesRead( SystemError::ErrorCode errorCode, size_t bytesRead )
{
    NX_LOG( QnLog::EC2_TRAN_LOG, lit("QnTransactionTransport::onSomeBytesRead. errorCode = %1, bytesRead = %2").
        arg((int)errorCode).arg(bytesRead), cl_logDEBUG2 );
    
    QnMutexLocker lock( &m_mutex );

    m_asyncReadScheduled = false;
    m_lastReceiveTimer.invalidate();

    if( errorCode || bytesRead == 0 )   //error or connection closed
    {
        if( errorCode == SystemError::timedOut )
        {
            NX_LOG( lit("Peer %1 timed out. Disconnecting...").arg(m_remotePeer.id.toString()), cl_logWARNING );
        }
        return setStateNoLock( State::Error );
    }

    if (m_state >= QnTransactionTransport::Closed)
        return;

    assert( m_state == ReadyForStreaming );

    //parsing and processing input data
    if( !m_incomingTransactionStreamParser->processData( m_readBuffer ) )
        return setStateNoLock( State::Error );

    m_readBuffer.resize(0);

    if( m_postedTranCount >= MAX_TRANS_TO_POST_AT_A_TIME )
        return; //not reading futher while that much transactions are not processed yet

    m_readBuffer.reserve( m_readBuffer.size() + DEFAULT_READ_BUFFER_SIZE );
    scheduleAsyncRead();
}

void QnTransactionTransport::receivedTransactionNonSafe( const QnByteArrayConstRef& tranDataWithHeader )
{
    if( tranDataWithHeader.isEmpty() )
        return; //it happens in case of keep-alive message

    const QnByteArrayConstRef& tranData = tranDataWithHeader;

    QByteArray serializedTran;
    QnTransactionTransportHeader transportHeader;

    switch( m_remotePeer.dataFormat )
    {
        case Qn::JsonFormat:
            if( !QnJsonTransactionSerializer::deserializeTran(
                    reinterpret_cast<const quint8*>(tranData.constData()),
                    tranData.size(),
                    transportHeader,
                    serializedTran ) )
            {
                Q_ASSERT( false );
                setStateNoLock( State::Error );
                return;
            }
            break;

        case Qn::UbjsonFormat:
            if( !QnUbjsonTransactionSerializer::deserializeTran(
                    reinterpret_cast<const quint8*>(tranData.constData()),
                    tranData.size(),
                    transportHeader,
                    serializedTran ) )
            {
                Q_ASSERT( false );
                setStateNoLock( State::Error );
                return;
            }
            break;

        default:
            setStateNoLock( State::Error );
            return;
    }

    Q_ASSERT( !transportHeader.processedPeers.empty() );
    NX_LOG(QnLog::EC2_TRAN_LOG, lit("QnTransactionTransport::receivedTransactionNonSafe. Got transaction with seq %1 from %2").
        arg(transportHeader.sequence).arg(m_remotePeer.id.toString()), cl_logDEBUG1);
    emit gotTransaction( m_remotePeer.dataFormat, serializedTran, transportHeader);
    ++m_postedTranCount;
}

bool QnTransactionTransport::hasUnsendData() const
{
    QnMutexLocker lock(&m_mutex);
    return !m_dataToSend.empty();
}

void QnTransactionTransport::receivedTransaction(
    const nx_http::HttpHeaders& headers,
    const QnByteArrayConstRef& tranData )
{
    QnMutexLocker lock(&m_mutex);

    processChunkExtensions( headers );

    if( nx_http::getHeaderValue(
            headers,
            Qn::EC2_BASE64_ENCODING_REQUIRED_HEADER_NAME ) == "true" )
    {
        const auto& decodedTranData = QByteArray::fromBase64( tranData.toByteArrayWithRawData() );
        //decodedTranData can contain multiple transactions
        if( !m_sizedDecoder )
        {
            m_sizedDecoder = std::make_shared<nx_bsf::SizedDataDecodingFilter>();
            m_sizedDecoder->setNextFilter( makeCustomOutputStream(
                std::bind(
                    &QnTransactionTransport::receivedTransactionNonSafe,
                    this,
                    std::placeholders::_1 ) ) );
        }
        if( !m_sizedDecoder->processData( decodedTranData ) )
            return setStateNoLock( State::Error );
    }
    else
    {
        receivedTransactionNonSafe( tranData );
    }
}

void QnTransactionTransport::transactionProcessed()
{
    QnMutexLocker lock( &m_mutex );

    --m_postedTranCount;
    if( m_postedTranCount < MAX_TRANS_TO_POST_AT_A_TIME )
        m_cond.wakeAll();   //signalling waiters that we are ready for new transactions once again
    if( m_postedTranCount >= MAX_TRANS_TO_POST_AT_A_TIME ||     //not reading futher while that much transactions are not processed yet
        m_asyncReadScheduled ||      //async read is ongoing already, overlapping reads are not supported by sockets api
        m_state > ReadyForStreaming )
    {
        return;
    }

    assert( m_incomingDataSocket || m_outgoingDataSocket );

    m_readBuffer.reserve( m_readBuffer.size() + DEFAULT_READ_BUFFER_SIZE );
    scheduleAsyncRead();
}

QnUuid QnTransactionTransport::connectionGuid() const
{
    return m_connectionGuid;
}

void QnTransactionTransport::setIncomingTransactionChannelSocket(
    const QSharedPointer<AbstractStreamSocket>& socket,
    const nx_http::Request& /*request*/,
    const QByteArray& requestBuf )
{
    QnMutexLocker lk( &m_mutex );

    assert( m_peerRole == prAccepting );
    assert( m_connectionType != ConnectionType::bidirectional );
    
    m_incomingDataSocket = socket;

    //checking transactions format
    if( !m_incomingTransactionStreamParser->processData( requestBuf ) )
        return setStateNoLock( State::Error );

    startListeningNonSafe();
}

void QnTransactionTransport::waitForNewTransactionsReady( std::function<void()> invokeBeforeWait )
{
    QnMutexLocker lk( &m_mutex );
    if( m_postedTranCount < MAX_TRANS_TO_POST_AT_A_TIME )
        return;

    //waiting for some transactions to be processed
    ++m_waiterCount;
    if( invokeBeforeWait )
        invokeBeforeWait();
    while( (m_postedTranCount >= MAX_TRANS_TO_POST_AT_A_TIME) &&
           (m_state != Closed) )
    {
        m_cond.wait( lk.mutex() );
    }
    --m_waiterCount;
    m_cond.wakeAll();    //signalling that we are not waiting anymore
}

void QnTransactionTransport::connectionFailure()
{
    setState( Error );
}

void QnTransactionTransport::sendHttpKeepAlive( quint64 taskID )
{
    QnMutexLocker lock(&m_mutex);

    if( m_sendKeepAliveTask != taskID )
        return; //task has been cancelled

    if (m_dataToSend.empty())
    {
        m_dataToSend.push_back( QByteArray() );
        serializeAndSendNextDataBuffer();
    }

    startSendKeepAliveTimerNonSafe();
}

void QnTransactionTransport::startSendKeepAliveTimerNonSafe()
{
    if( !m_remotePeer.isServer() )
        return; //not sending keep-alive to a client

    if( m_peerRole == prAccepting )
    {
        assert( m_outgoingDataSocket );
        if( !m_outgoingDataSocket->registerTimer(
                TCP_KEEPALIVE_TIMEOUT,
                std::bind(&QnTransactionTransport::sendHttpKeepAlive, this, 0) ) )
            setStateNoLock( State::Error );
    }
    else
    {
        //we using http client to send transactions
        m_sendKeepAliveTask = TimerManager::instance()->addTimer(
            std::bind(&QnTransactionTransport::sendHttpKeepAlive, this, std::placeholders::_1),
            TCP_KEEPALIVE_TIMEOUT );
    }
}

void QnTransactionTransport::monitorConnectionForClosure(
    SystemError::ErrorCode errorCode,
    size_t bytesRead )
{
    QnMutexLocker lock( &m_mutex );

    if( (errorCode != SystemError::noError && errorCode != SystemError::timedOut) ||
        (bytesRead == 0) )   //error or connection closed
    {
        return setStateNoLock( State::Error );
    }

    //TODO #ak should read HTTP responses here and check result code

    using namespace std::placeholders;
    m_dummyReadBuffer.resize( 0 );
    m_outgoingDataSocket->readSomeAsync(
        &m_dummyReadBuffer,
        std::bind(&QnTransactionTransport::monitorConnectionForClosure, this, _1, _2) );
}

QUrl QnTransactionTransport::generatePostTranUrl()
{
    QUrl postTranUrl = m_postTranBaseUrl;
    postTranUrl.setPath( lit("%1/%2").arg(postTranUrl.path()).arg(++m_sentTranSequence) );
    return postTranUrl;
}

void QnTransactionTransport::aggregateOutgoingTransactionsNonSafe()
{
    static const int MAX_AGGREGATED_TRAN_SIZE_BYTES = 128*1024;
    //std::deque<DataToSend> m_dataToSend;
    //searching first transaction not being sent currently
    auto saveToIter = std::find_if(
        m_dataToSend.begin(),
        m_dataToSend.end(),
        []( const DataToSend& data )->bool { return data.encodedSourceData.isEmpty(); } );
    if( std::distance( saveToIter, m_dataToSend.end() ) < 2 )
        return; //nothing to aggregate

    //aggregating. Transaction data already contains size
    auto it = std::next(saveToIter);
    for( ;
        it != m_dataToSend.end();
        ++it )
    {
        if( saveToIter->sourceData.size() + it->sourceData.size() > MAX_AGGREGATED_TRAN_SIZE_BYTES )
            break;

        saveToIter->sourceData += it->sourceData;
        it->sourceData.clear();
    }
    //erasing aggregated transactions
    m_dataToSend.erase( std::next(saveToIter), it );
}

bool QnTransactionTransport::isHttpKeepAliveTimeout() const
{
<<<<<<< HEAD
    QnMutexLocker lock( &m_mutex );
    return m_lastReceiveTimer.isValid() &&  //if not valid we still have not begun receiving transactions
        (m_lastReceiveTimer.elapsed() > TCP_KEEPALIVE_TIMEOUT * KEEPALIVE_MISSES_BEFORE_CONNECTION_FAILURE);
=======
    QMutexLocker lock(&m_mutex);
    return (m_lastReceiveTimer.isValid() &&  //if not valid we still have not begun receiving transactions
         (m_lastReceiveTimer.elapsed() > TCP_KEEPALIVE_TIMEOUT * KEEPALIVE_MISSES_BEFORE_CONNECTION_FAILURE));
>>>>>>> dc627a6d
}

void QnTransactionTransport::serializeAndSendNextDataBuffer()
{
    assert( !m_dataToSend.empty() );
    DataToSend& dataCtx = m_dataToSend.front();

    if( m_base64EncodeOutgoingTransactions )
        dataCtx.sourceData = dataCtx.sourceData.toBase64(); //TODO #ak should use streaming base64 encoder in addData method

    if( dataCtx.encodedSourceData.isEmpty() )
    {
        if( m_peerRole == prAccepting )
        {
            //sending transactions as a response to GET request
            nx_http::HttpHeaders headers;
            headers.emplace(
                "Content-Type",
                m_base64EncodeOutgoingTransactions
                    ? "application/text"
                    : Qn::serializationFormatToHttpContentType( m_remotePeer.dataFormat ) );
            headers.emplace( "Content-Length", nx_http::BufferType::number((int)(dataCtx.sourceData.size())) );
            addHttpChunkExtensions( &headers );

            dataCtx.encodedSourceData.clear();
            dataCtx.encodedSourceData += QByteArray("\r\n--")+TUNNEL_MULTIPART_BOUNDARY+"\r\n"; //TODO #ak move to some variable
            nx_http::serializeHeaders( headers, &dataCtx.encodedSourceData );
            dataCtx.encodedSourceData += "\r\n";
            dataCtx.encodedSourceData += dataCtx.sourceData;

            if( m_compressResponseMsgBody )
            {
                //encoding outgoing message body
                dataCtx.encodedSourceData = GZipCompressor::compressData( dataCtx.encodedSourceData );
            }
        }
        else    //m_peerRole == prOriginating
        {
            if( m_outgoingDataSocket )
            {
                //sending transactions as a POST request
                nx_http::Request request;
                request.requestLine.method = nx_http::Method::POST;
                const auto fullUrl = generatePostTranUrl();
                request.requestLine.url = fullUrl.path() + (fullUrl.hasQuery() ? (QLatin1String("?") + fullUrl.query()) : QString());;
                request.requestLine.version = nx_http::http_1_1;

                for( const auto& header: m_outgoingClientHeaders )
                    request.headers.emplace( header );

                //adding authorizationUrl
                if( !nx_http::AuthInfoCache::addAuthorizationHeader(
                        fullUrl,
                        &request,
                        m_httpAuthCacheItem ) )
                {
                    Q_ASSERT( false );
                }

                request.headers.emplace( "Date", dateTimeToHTTPFormat(QDateTime::currentDateTime()) );
                addHttpChunkExtensions( &request.headers );
                request.headers.emplace(
                    "Content-Length",
                    nx_http::BufferType::number((int)(dataCtx.sourceData.size())) );
                request.messageBody = dataCtx.sourceData;
                dataCtx.encodedSourceData = request.serialized();
            }
            else
            {
                dataCtx.encodedSourceData = dataCtx.sourceData;
            }
        }
    }
    using namespace std::placeholders;
    NX_LOG( lit("Sending data buffer (%1 bytes) to the peer %2").
        arg(dataCtx.encodedSourceData.size()).arg(m_remotePeer.id.toString()), cl_logDEBUG2 );

    if( m_outgoingDataSocket )
    {
        if( !m_outgoingDataSocket->sendAsync(
                dataCtx.encodedSourceData,
                std::bind( &QnTransactionTransport::onDataSent, this, _1, _2 ) ) )
        {
            setStateNoLock( State::Error );
        }
    }
    else  //m_peerRole == prOriginating
    {
        assert( m_peerRole == prOriginating && m_connectionType != ConnectionType::bidirectional );

        //using http client just to authenticate on server
        if( !m_outgoingTranClient )
        {
            m_outgoingTranClient = std::make_shared<nx_http::AsyncHttpClient>();
            m_outgoingTranClient->setResponseReadTimeoutMs( TCP_KEEPALIVE_TIMEOUT * KEEPALIVE_MISSES_BEFORE_CONNECTION_FAILURE );
            m_outgoingTranClient->addAdditionalHeader(
                Qn::EC2_CONNECTION_GUID_HEADER_NAME,
                m_connectionGuid.toByteArray() );
            m_outgoingTranClient->addAdditionalHeader(
                Qn::EC2_CONNECTION_DIRECTION_HEADER_NAME,
                ConnectionType::toString(ConnectionType::outgoing) );
            if( m_base64EncodeOutgoingTransactions )    //informing server that transaction is encoded
                m_outgoingTranClient->addAdditionalHeader(
                    Qn::EC2_BASE64_ENCODING_REQUIRED_HEADER_NAME,
                    "true" );
            connect(
                m_outgoingTranClient.get(), &nx_http::AsyncHttpClient::done,
                this, &QnTransactionTransport::postTransactionDone,
                Qt::DirectConnection );
            fillAuthInfo( m_outgoingTranClient, true );

            m_postTranBaseUrl = m_remoteAddr;
            m_postTranBaseUrl.setPath(lit("/ec2/forward_events"));
            m_postTranBaseUrl.setQuery( QString() );
        }

        if( !m_outgoingTranClient->doPost(
                generatePostTranUrl(),
                m_base64EncodeOutgoingTransactions
                    ? "application/text"
                    : Qn::serializationFormatToHttpContentType( m_remotePeer.dataFormat ),
                dataCtx.encodedSourceData ) )
        {
            NX_LOG( QnLog::EC2_TRAN_LOG, lit("Failed to initiate POST transaction request to %1. %2").
                arg(m_outgoingTranClient->url().toString()).arg(SystemError::getLastOSErrorText()),
                cl_logWARNING );
            setStateNoLock( Error );
        }
    }
}

void QnTransactionTransport::onDataSent( SystemError::ErrorCode errorCode, size_t bytesSent )
{
    QnMutexLocker lk( &m_mutex );

    if( errorCode )
    {
        NX_LOG( lit("Failed to send %1 bytes to %2. %3").arg(m_dataToSend.front().encodedSourceData.size()).
            arg(m_remotePeer.id.toString()).arg(SystemError::toString(errorCode)), cl_logWARNING );
        m_dataToSend.pop_front();
        return setStateNoLock( State::Error );
    }
    assert( bytesSent == (size_t)m_dataToSend.front().encodedSourceData.size() );

    m_dataToSend.pop_front();
    if( m_dataToSend.empty() )
        return;

    serializeAndSendNextDataBuffer();
}

void QnTransactionTransport::at_responseReceived(const nx_http::AsyncHttpClientPtr& client)
{
    const int statusCode = client->response()->statusLine.statusCode;

    NX_LOG( QnLog::EC2_TRAN_LOG, lit("QnTransactionTransport::at_responseReceived. statusCode = %1").
        arg(statusCode), cl_logDEBUG2 );

    if (statusCode == nx_http::StatusCode::unauthorized)
    {
        if (m_authByKey) {
            m_authByKey = false;
            fillAuthInfo( m_httpClient, m_authByKey );
            QTimer::singleShot(0, this, SLOT(repeatDoGet()));
        }
        else {
            QnUuid guid(nx_http::getHeaderValue( client->response()->headers, Qn::EC2_SERVER_GUID_HEADER_NAME ));
            if (!guid.isNull()) {
                emit peerIdDiscovered(m_remoteAddr, guid);
                emit remotePeerUnauthorized(guid);
            }
            cancelConnecting();
        }
        return;
    }

    nx_http::HttpHeaders::const_iterator itrGuid = client->response()->headers.find(Qn::EC2_GUID_HEADER_NAME);
    nx_http::HttpHeaders::const_iterator itrRuntimeGuid = client->response()->headers.find(Qn::EC2_RUNTIME_GUID_HEADER_NAME);
    nx_http::HttpHeaders::const_iterator itrSystemIdentityTime = client->response()->headers.find(Qn::EC2_SYSTEM_IDENTITY_HEADER_NAME);
    if (itrSystemIdentityTime != client->response()->headers.end())
        setRemoteIdentityTime(itrSystemIdentityTime->second.toLongLong());

    if (itrGuid == client->response()->headers.end())
    {
        cancelConnecting();
        return;
    }

    //checking remote server protocol version
    nx_http::HttpHeaders::const_iterator ec2ProtoVersionIter = 
        client->response()->headers.find(Qn::EC2_PROTO_VERSION_HEADER_NAME);
    const int remotePeerEcProtoVersion = ec2ProtoVersionIter == client->response()->headers.end()
        ? nx_ec::INITIAL_EC2_PROTO_VERSION
        : ec2ProtoVersionIter->second.toInt();
    if( nx_ec::EC2_PROTO_VERSION != remotePeerEcProtoVersion )
    {
        NX_LOG( QString::fromLatin1("Cannot connect to server %1 because of different EC2 proto version. "
            "Local peer version: %2, remote peer version: %3").
            arg(client->url().toString()).arg(nx_ec::EC2_PROTO_VERSION).arg(remotePeerEcProtoVersion),
            cl_logWARNING );
        cancelConnecting();
        return;
    }

    m_remotePeer.id = QnUuid(itrGuid->second);
    if (itrRuntimeGuid != client->response()->headers.end())
        m_remotePeer.instanceId = QnUuid(itrRuntimeGuid->second);
    Q_ASSERT(!m_remotePeer.instanceId.isNull());
    m_remotePeer.peerType = Qn::PT_Server; // outgoing connections for server peers only
#ifdef USE_JSON
    m_remotePeer.dataFormat = Qn::JsonFormat;
#else
    m_remotePeer.dataFormat = Qn::UbjsonFormat;
#endif
    emit peerIdDiscovered(m_remoteAddr, m_remotePeer.id);

    if (statusCode != nx_http::StatusCode::ok)
    {
        cancelConnecting();
        return;
    }

    if (getState() == QnTransactionTransport::Error || getState() == QnTransactionTransport::Closed) {
        return;
    }

    nx_http::HttpHeaders::const_iterator contentTypeIter = client->response()->headers.find("Content-Type");
    if( contentTypeIter == client->response()->headers.end() )
    {
        NX_LOG( lit("Remote transaction server (%1) did not specify Content-Type in response. Aborting connecion...")
            .arg(client->url().toString()), cl_logWARNING );
        cancelConnecting();
        return;
    }

    if( !m_multipartContentParser->setContentType( contentTypeIter->second ) )
    {
        NX_LOG( lit("Remote transaction server (%1) specified Content-Type (%2) which does not define multipart HTTP content")
            .arg(client->url().toString()).arg(QLatin1String(contentTypeIter->second)), cl_logWARNING );
        cancelConnecting();
        return;
    }

    //TODO #ak check Content-Type (to support different transports)

    auto contentEncodingIter = client->response()->headers.find("Content-Encoding");
    if( contentEncodingIter != client->response()->headers.end() )
    {
        if( contentEncodingIter->second == "gzip" )
        {
            //enabling decompression of received transactions
            auto ungzip = std::make_shared<GZipUncompressor>();
            ungzip->setNextFilter( std::move(m_incomingTransactionStreamParser) );
            m_incomingTransactionStreamParser = std::move(ungzip);
        }
        else
        {
            //TODO #ak unsupported Content-Encoding ?
        }
    }

    QByteArray data = m_httpClient->fetchMessageBodyBuffer();

    if (getState() == ConnectingStage1) {
        bool lockOK = QnTransactionTransport::tryAcquireConnecting(m_remotePeer.id, true);
        if (lockOK) {
            setState(ConnectingStage2);
            assert( data.isEmpty() );
        }
        else {
            QUrlQuery query = QUrlQuery(m_remoteAddr);
            query.addQueryItem("canceled", QString());
            m_remoteAddr.setQuery(query);
        }
        QTimer::singleShot(0, this, SLOT(repeatDoGet()));
    }
    else {
        if( nx_http::getHeaderValue(
                m_httpClient->response()->headers,
                Qn::EC2_BASE64_ENCODING_REQUIRED_HEADER_NAME ) == "true" )
        {

            //inserting base64 decoder before the last filter
            m_incomingTransactionStreamParser = nx_bsf::insert(
                m_incomingTransactionStreamParser,
                nx_bsf::last( m_incomingTransactionStreamParser ),
                std::make_shared<Base64DecoderFilter>() );

            //base64-encoded data contains multiple transactions so
            //    inserting sized data decoder after base64 decoder
            m_incomingTransactionStreamParser = nx_bsf::insert(
                m_incomingTransactionStreamParser,
                nx_bsf::last( m_incomingTransactionStreamParser ),
                std::make_shared<nx_bsf::SizedDataDecodingFilter>() );
        }

        m_incomingDataSocket = m_httpClient->takeSocket();
        if( m_connectionType == ConnectionType::bidirectional )
        {
            m_outgoingDataSocket = m_incomingDataSocket;
            QnMutexLocker lk( &m_mutex );
            startSendKeepAliveTimerNonSafe();
        }
        else
        {
            QnMutexLocker lk( &m_mutex );
            startSendKeepAliveTimerNonSafe();
        }

        m_httpClient.reset();
        if (QnTransactionTransport::tryAcquireConnected(m_remotePeer.id, true)) {
            setExtraDataBuffer(data);
            m_peerRole = prOriginating;
            setState(QnTransactionTransport::Connected);
        }
        else {
            cancelConnecting();
        }
    }
}

void QnTransactionTransport::at_httpClientDone( const nx_http::AsyncHttpClientPtr& client )
{
    NX_LOG( QnLog::EC2_TRAN_LOG, lit("QnTransactionTransport::at_httpClientDone. state = %1").
        arg((int)client->state()), cl_logDEBUG2 );

    nx_http::AsyncHttpClient::State state = client->state();
    if( state == nx_http::AsyncHttpClient::sFailed ) {
        cancelConnecting();
    }
}

void QnTransactionTransport::processTransactionData(const QByteArray& data)
{
    Q_ASSERT( m_peerRole == prOriginating );
    if( !m_incomingTransactionStreamParser->processData( data ) )
        return setStateNoLock( State::Error );
}

bool QnTransactionTransport::isReadyToSend(ApiCommand::Value command) const
{
    if (m_state == ReadyForStreaming) {
        // allow to send system command immediately, without tranSyncRequest
        return ApiCommand::isSystem(command) ? true : m_writeSync;
    }
    else {
        return false;
    }
}

bool QnTransactionTransport::isReadSync(ApiCommand::Value command) const 
{
    if (m_state == ReadyForStreaming) {
        // allow to read system command immediately, without tranSyncRequest
        return ApiCommand::isSystem(command) ? true : m_readSync;
    }
    else {
        return false;
    }
}

QString QnTransactionTransport::toString( State state )
{
    switch( state )
    {
        case NotDefined:
            return lit("NotDefined");
        case ConnectingStage1:
            return lit("ConnectingStage1");
        case ConnectingStage2:
            return lit("ConnectingStage2");
        case Connected:
            return lit("Connected");
        case NeedStartStreaming:
            return lit("NeedStartStreaming");
        case ReadyForStreaming:
            return lit("ReadyForStreaming");
        case Closed:
            return lit("Closed");
        case Error:
            return lit("Error");
        default:
            return lit("unknown");
    }
}

void QnTransactionTransport::addHttpChunkExtensions( nx_http::HttpHeaders* const headers )
{
    for( auto val: m_beforeSendingChunkHandlers )
        val.second( this, headers );
}

void QnTransactionTransport::processChunkExtensions( const nx_http::HttpHeaders& headers )
{
    if( headers.empty() )
        return;

    for( auto val: m_httpChunkExtensonHandlers )
        val.second( this, headers );
}

void QnTransactionTransport::setExtraDataBuffer(const QByteArray& data) 
{ 
    QnMutexLocker lk( &m_mutex );
    assert(m_extraData.isEmpty());
    m_extraData = data;
}

bool QnTransactionTransport::sendSerializedTransaction(Qn::SerializationFormat srcFormat, const QByteArray& serializedTran, const QnTransactionTransportHeader& _header) 
{
    if (srcFormat != m_remotePeer.dataFormat)
        return false;

    QnTransactionTransportHeader header(_header);
    assert(header.processedPeers.contains(m_localPeer.id));
    header.fillSequence();
    switch (m_remotePeer.dataFormat) {
    case Qn::JsonFormat:
        addData(QnJsonTransactionSerializer::instance()->serializedTransactionWithoutHeader(serializedTran, header));
        break;
    //case Qn::BnsFormat:
    //    addData(QnBinaryTransactionSerializer::instance()->serializedTransactionWithHeader(serializedTran, header));
        break;
    case Qn::UbjsonFormat: {

        if( QnLog::instance(QnLog::EC2_TRAN_LOG)->logLevel() >= cl_logDEBUG1 )
        {
            QnAbstractTransaction abtractTran;
            QnUbjsonReader<QByteArray> stream(&serializedTran);
            QnUbjson::deserialize(&stream, &abtractTran);
            NX_LOG( QnLog::EC2_TRAN_LOG, lit("send direct transaction %1 to peer %2").arg(abtractTran.toString()).arg(remotePeer().id.toString()), cl_logDEBUG1 );
        }

        addData(QnUbjsonTransactionSerializer::instance()->serializedTransactionWithHeader(serializedTran, header));
        break;
    }
    default:
        qWarning() << "Client has requested data in the unsupported format" << m_remotePeer.dataFormat;
        addData(QnUbjsonTransactionSerializer::instance()->serializedTransactionWithHeader(serializedTran, header));
        break;
    }

    return true;
}

void QnTransactionTransport::setRemoteIdentityTime(qint64 time)
{
    m_remoteIdentityTime = time;
}

qint64 QnTransactionTransport::remoteIdentityTime() const
{
    return m_remoteIdentityTime;
}

bool QnTransactionTransport::skipTransactionForMobileClient(ApiCommand::Value command) {
    switch (command) {
    case ApiCommand::getMediaServersEx:
    case ApiCommand::saveCameras:
    case ApiCommand::getCamerasEx:
    case ApiCommand::getUsers:
    case ApiCommand::saveLayouts:
    case ApiCommand::getLayouts:
    case ApiCommand::saveResource:
    case ApiCommand::removeResource:
    case ApiCommand::removeCamera:
    case ApiCommand::removeMediaServer:
    case ApiCommand::removeUser:
    case ApiCommand::removeLayout:
    case ApiCommand::saveCamera:
    case ApiCommand::saveMediaServer:
    case ApiCommand::saveUser:
    case ApiCommand::saveLayout:
    case ApiCommand::setResourceStatus:
    case ApiCommand::setResourceParams:
    case ApiCommand::saveCameraUserAttributes:
    case ApiCommand::saveServerUserAttributes:
    case ApiCommand::getCameraHistoryItems:
    case ApiCommand::addCameraHistoryItem:
        return false;
    default:
        break;
    }
    return true;
}

void QnTransactionTransport::scheduleAsyncRead()
{
    if( !m_incomingDataSocket )
        return;

    using namespace std::placeholders;
    if( m_incomingDataSocket->readSomeAsync( &m_readBuffer, std::bind( &QnTransactionTransport::onSomeBytesRead, this, _1, _2 ) ) )
    {
        m_asyncReadScheduled = true;
        m_lastReceiveTimer.restart();
    }
    else
    {
        setStateNoLock( State::Error );
    }
}

void QnTransactionTransport::startListeningNonSafe()
{
    assert( m_incomingDataSocket || m_outgoingDataSocket );
    m_httpStreamReader.resetState();

    if( m_incomingDataSocket )
    {
        m_incomingDataSocket->setRecvTimeout(SOCKET_TIMEOUT);
        m_incomingDataSocket->setSendTimeout(SOCKET_TIMEOUT);
        m_incomingDataSocket->setNonBlockingMode(true);
        using namespace std::placeholders;
        m_lastReceiveTimer.restart();
        m_readBuffer.reserve( m_readBuffer.size() + DEFAULT_READ_BUFFER_SIZE );
        if( !m_incomingDataSocket->readSomeAsync( &m_readBuffer, std::bind( &QnTransactionTransport::onSomeBytesRead, this, _1, _2 ) ) )
        {
            m_lastReceiveTimer.invalidate();
            setStateNoLock( Error );
            return;
        }
    }
}

void QnTransactionTransport::postTransactionDone( const nx_http::AsyncHttpClientPtr& client )
{
    QnMutexLocker lk( &m_mutex );

    assert( client == m_outgoingTranClient );

    if( client->failed() || !client->response() )
    {
        NX_LOG( QnLog::EC2_TRAN_LOG, lit("Unknown network error posting transaction to %1").
            arg(m_postTranBaseUrl.toString()), cl_logWARNING );
        setStateNoLock( Error );
        return;
    }
    
    DataToSend& dataCtx = m_dataToSend.front();

    if( client->response()->statusLine.statusCode == nx_http::StatusCode::unauthorized &&
        m_authOutgoingConnectionByServerKey )
    {
        NX_LOG(
            QnLog::EC2_TRAN_LOG,
            lit("Failed to authenticate on peer %1 by key. Retrying using admin credentials...").arg(m_postTranBaseUrl.toString()),
            cl_logDEBUG2 );
        m_authOutgoingConnectionByServerKey = false;
        fillAuthInfo( m_outgoingTranClient, m_authOutgoingConnectionByServerKey );
        if( !m_outgoingTranClient->doPost(
                m_postTranBaseUrl,
                m_base64EncodeOutgoingTransactions
                    ? "application/text"
                    : Qn::serializationFormatToHttpContentType( m_remotePeer.dataFormat ),
                dataCtx.encodedSourceData ) )
        {
            NX_LOG( QnLog::EC2_TRAN_LOG, lit("Failed (2) to initiate POST transaction request to %1. %2").
                arg(m_postTranBaseUrl.toString()).arg(SystemError::getLastOSErrorText()), cl_logWARNING );
            setStateNoLock( Error );
            m_outgoingTranClient.reset();
        }
        return;
    }

    if( client->response()->statusLine.statusCode != nx_http::StatusCode::ok )
    {
        NX_LOG( QnLog::EC2_TRAN_LOG, lit("Server %1 returned %2 (%3) response while posting transaction").
            arg(m_postTranBaseUrl.toString()).arg(client->response()->statusLine.statusCode).
            arg(QLatin1String(client->response()->statusLine.reasonPhrase)), cl_logWARNING );
        setStateNoLock( Error );
        m_outgoingTranClient.reset();
        return;
    }

#ifdef PIPELINE_POST_REQUESTS
    //----------------------------------------------------------------------------------------
    //TODO #ak since http client does not support http pipelining we have to send 
        //POST requests directly from this class.
        //This block does it
    m_outgoingClientHeaders.clear();
    m_outgoingClientHeaders.emplace_back(
        "User-Agent",
        nx_http::userAgentString() );
    m_outgoingClientHeaders.emplace_back(
        "Content-Type",
        m_base64EncodeOutgoingTransactions
            ? "application/text"
            : Qn::serializationFormatToHttpContentType( m_remotePeer.dataFormat ) );
    m_outgoingClientHeaders.emplace_back( "Host", m_remoteAddr.host().toLatin1() );
    m_outgoingClientHeaders.emplace_back(
        Qn::EC2_CONNECTION_GUID_HEADER_NAME,
        m_connectionGuid.toByteArray() );
    m_outgoingClientHeaders.emplace_back(
        Qn::EC2_CONNECTION_DIRECTION_HEADER_NAME,
        ConnectionType::toString(ConnectionType::outgoing) );
    if( m_base64EncodeOutgoingTransactions )    //informing server that transaction is encoded
        m_outgoingClientHeaders.emplace_back(
            Qn::EC2_BASE64_ENCODING_REQUIRED_HEADER_NAME,
            "true" );
    m_httpAuthCacheItem = client->authCacheItem();
    auto nxUsernameHeaderIter = client->request().headers.find( "X-Nx-User-Name" );
    if( nxUsernameHeaderIter != client->request().headers.end() )
        m_outgoingClientHeaders.emplace_back( *nxUsernameHeaderIter );

    assert( !m_outgoingDataSocket );
    m_outgoingDataSocket = client->takeSocket();
    m_outgoingTranClient.reset();

    using namespace std::placeholders;
    //monitoring m_outgoingDataSocket for connection close
    m_dummyReadBuffer.reserve( DEFAULT_READ_BUFFER_SIZE );
    m_outgoingDataSocket->readSomeAsync(
        &m_dummyReadBuffer,
        std::bind(&QnTransactionTransport::monitorConnectionForClosure, this, _1, _2) );
    //----------------------------------------------------------------------------------------
#endif //PIPELINE_POST_REQUESTS

    m_dataToSend.pop_front();
    if( m_dataToSend.empty() )
        return;

    serializeAndSendNextDataBuffer();
}

}<|MERGE_RESOLUTION|>--- conflicted
+++ resolved
@@ -861,15 +861,9 @@
 
 bool QnTransactionTransport::isHttpKeepAliveTimeout() const
 {
-<<<<<<< HEAD
     QnMutexLocker lock( &m_mutex );
-    return m_lastReceiveTimer.isValid() &&  //if not valid we still have not begun receiving transactions
-        (m_lastReceiveTimer.elapsed() > TCP_KEEPALIVE_TIMEOUT * KEEPALIVE_MISSES_BEFORE_CONNECTION_FAILURE);
-=======
-    QMutexLocker lock(&m_mutex);
     return (m_lastReceiveTimer.isValid() &&  //if not valid we still have not begun receiving transactions
          (m_lastReceiveTimer.elapsed() > TCP_KEEPALIVE_TIMEOUT * KEEPALIVE_MISSES_BEFORE_CONNECTION_FAILURE));
->>>>>>> dc627a6d
 }
 
 void QnTransactionTransport::serializeAndSendNextDataBuffer()
