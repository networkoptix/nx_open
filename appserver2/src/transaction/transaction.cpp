#include "transaction.h"

#include <atomic>

#include "common/common_module.h"
#include "database/db_manager.h"
#include "utils/common/synctime.h"

#include "utils/common/model_functions.h"


namespace ec2
{

    QAtomicInt QnAbstractTransaction::m_sequence(1);

    namespace ApiCommand
    {
        QString toString( Value val )
        {
            switch( val )
            {
                case testConnection:
                    return "testConnection";
                case connect:
                    return "connect";

                case clientInstanceId:
                    return "clientInstanceId";

                case getResourceTypes:
                    return "getResourceTypes";
                case getResource:
                    return "getResource";
                case setResourceStatus:
                    return "setResourceStatus";
                //case setResourceDisabled:
                //    return "setResourceDisabled";
                case setResourceParams:
                    return "setResourceParams";
                case getResourceParams:
                    return "getResourceParams";
                case saveResource:
                    return "saveResource";
                case removeResource:
                    return "removeResource";
                case setPanicMode:
                    return "setPanicMode";
                case getAllDataList:
                    return "getAllDataList";
                case saveCamera:
                    return "saveCamera";
                case saveCameras:
                    return "updateCameras";
                case removeCamera:
                    return "removeCamera";
                case getCameras:
                    return "getCameras";
                case getCameraHistoryList:
                    return "getCameraHistoryList";
                case addCameraHistoryItem:
                    return "addCameraHistoryItem";

                case getMediaServerList:
                    return "getMediaServerList";
                case saveMediaServer:
                    return "saveMediaServer";
                case removeMediaServer:
                    return "removeMediaServer";

                case saveUser:
                    return "saveUser";
                case getUserList:
                    return "getUserList";
                case removeUser:
                    return "removeUser";

                case saveBusinessRule:
                    return "saveBusinessRule";
                case removeBusinessRule:
                    return "removeBusinessRule";
                case broadcastBusinessAction:
                    return "broadcastBusinessAction";
                case execBusinessAction:
                    return "execBusinessAction";
                case getBusinessRuleList:
                    return "getBusinessRuleList";
                case resetBusinessRules:
                    return "resetBusinessRules";

                case saveLayout:
                    return "saveLayout";
                case saveLayouts:
                    return "addOrUpdateLayouts";
                case getLayoutList:
                    return "getLayoutList";
                case removeLayout:
                    return "removeLayout";

                case saveVideowall:
                    return "saveVideowall";
                case getVideowallList:
                    return "getVideowallList";
                case removeVideowall:
                    return "removeVideowall";
                case videowallControl:
                    return "videowallControl";

                case listDirectory:
                    return "listDirectory";
                case getStoredFile:
                    return "getStoredFile";
                case addStoredFile:
                    return "addStoredFile";
                case updateStoredFile:
                    return "updateStoredFile";
                case removeStoredFile:
                    return "removeStoredFile";

                case addLicenses:
                    return "addLicenses";
                case addLicense:
                    return "addLicense";
                case getLicenses:
                    return "getLicenses";

                case getCurrentTime:
                    return "getCurrentTime";

                case tranSyncRequest:
                    return "tranSyncRequest";
                case tranSyncResponse:
                    return "tranSyncResponse";
                case serverAliveInfo:
                    return "serverAliveInfo";

                case getSettings:
                    return "getSettings";
                case saveSettings:
                    return "saveSettings";

                case lockRequest:
                    return "lockRequest";
                case lockResponse:
                    return "lockResponse";
                case unlockRequest:
                    return "unlockRequest";

                case uploadUpdate:
                    return "uploadUpdate";
                case uploadUpdateResponce:
                    return "uploadUpdateResponce";
                case installUpdate:
                    return "installUpdate";

                case addCameraBookmarkTags:
                    return "addCameraBookmarkTags";
                case getCameraBookmarkTags:
                    return "getCameraBookmarkTags";
                case removeCameraBookmarkTags:
                    return "removeCameraBookmarkTags";

                case moduleInfo:
                    return "moduleInfo";

<<<<<<< HEAD
                case discoverPeer:
                    return "discoverPeer";
                case addDiscoveryInformation:
                    return "addDiscoveryInformation";
                case removeDiscoveryInformation:
                    return "removeDiscoveryInformation";

                case changeSystemName:
                    return "changeSystemName";

                case getHelp:
                    return "getHelp";
=======
                case addConnection:
                    return "addConnection";
                case removeConnection:
                    return "removeConnection";
                case availableConnections:
                    return "availableConnections";
>>>>>>> 0d60b318

                default:
                    return "unknown " + QString::number((int)val);
            }
        }

        bool isSystem( Value val )
        {
            return  val == lockRequest   ||
                    val == lockResponse  ||
                    val == unlockRequest ||
                    val == tranSyncRequest ||
                    val == tranSyncResponse ||
                    val == serverAliveInfo;
        }

    }

    QnAbstractTransaction::QnAbstractTransaction(ApiCommand::Value _command, bool _persistent)
    {
        command = _command;
        persistent = _persistent;
        id.peerID = qnCommon->moduleGUID();
        id.sequence = 0;
        timestamp = 0;
        if (QnTransactionLog::instance()) {
            timestamp = QnTransactionLog::instance()->getTimeStamp();
            id.dbID = QnDbManager::instance()->getID();
        }
        localTransaction = false;
    }

    void QnAbstractTransaction::setStartSequence(int value)
    {
        m_sequence = value;
    }

    void QnAbstractTransaction::fillSequence()
    {
        id.sequence = m_sequence.fetchAndAddAcquire(1);
        if (!timestamp)
            timestamp = QnTransactionLog::instance() ? QnTransactionLog::instance()->getTimeStamp() : 0;
    }

    int generateRequestID()
    {
        static std::atomic<int> requestID;
        return ++requestID;
    }

    QN_FUSION_ADAPT_STRUCT_FUNCTIONS(QnAbstractTransaction::ID,    (binary),   (peerID)(dbID)(sequence))
    QN_FUSION_ADAPT_STRUCT_FUNCTIONS(QnAbstractTransaction,        (binary),   (command)(id)(persistent)(timestamp))

} // namespace ec2
<|MERGE_RESOLUTION|>--- conflicted
+++ resolved
@@ -163,7 +163,6 @@
                 case moduleInfo:
                     return "moduleInfo";
 
-<<<<<<< HEAD
                 case discoverPeer:
                     return "discoverPeer";
                 case addDiscoveryInformation:
@@ -171,19 +170,18 @@
                 case removeDiscoveryInformation:
                     return "removeDiscoveryInformation";
 
-                case changeSystemName:
-                    return "changeSystemName";
-
-                case getHelp:
-                    return "getHelp";
-=======
                 case addConnection:
                     return "addConnection";
                 case removeConnection:
                     return "removeConnection";
                 case availableConnections:
                     return "availableConnections";
->>>>>>> 0d60b318
+
+                case changeSystemName:
+                    return "changeSystemName";
+
+                case getHelp:
+                    return "getHelp";
 
                 default:
                     return "unknown " + QString::number((int)val);
