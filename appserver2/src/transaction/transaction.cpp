#include "transaction.h"

#include <atomic>

#include "common/common_module.h"
#include "database/db_manager.h"
#include "utils/common/synctime.h"

#include "utils/common/model_functions.h"
#include "transaction_descriptor.h"

namespace ec2
{

    namespace ApiCommand
    {
        struct GetNameByValueDescriptorVisitor
        {
<<<<<<< HEAD
            template<typename Descriptor>
            void operator ()(const Descriptor &d) { result = d.name; }
=======
            REGISTER_COMMAND(tranSyncRequest),
            REGISTER_COMMAND(tranSyncResponse),
            REGISTER_COMMAND(tranSyncDone),
            REGISTER_COMMAND(lockRequest),
            REGISTER_COMMAND(lockResponse),
            REGISTER_COMMAND(unlockRequest),
            REGISTER_COMMAND(peerAliveInfo),

            REGISTER_COMMAND(testConnection),
            REGISTER_COMMAND(connect),
            REGISTER_COMMAND(openReverseConnection),

            REGISTER_COMMAND(getResourceTypes),
            REGISTER_COMMAND(setResourceStatus),
            REGISTER_COMMAND(setResourceParams),
            REGISTER_COMMAND(setResourceParam),
            REGISTER_COMMAND(removeResourceParam),
            REGISTER_COMMAND(removeResourceParams),
            REGISTER_COMMAND(getResourceParams),
            REGISTER_COMMAND(getStatusList),
            REGISTER_COMMAND(removeResources),
            REGISTER_COMMAND(removeResource),
            REGISTER_COMMAND(getFullInfo),

            REGISTER_COMMAND(saveCamera),
            REGISTER_COMMAND(saveCameras),
            REGISTER_COMMAND(removeCamera),
            REGISTER_COMMAND(getCameras),
            REGISTER_COMMAND(getCameraHistoryItems),
            REGISTER_COMMAND(addCameraHistoryItem),
            REGISTER_COMMAND(saveCameraUserAttributes),
            REGISTER_COMMAND(saveCameraUserAttributesList),
            REGISTER_COMMAND(getCameraUserAttributes),
            REGISTER_COMMAND(getCamerasEx),

            REGISTER_COMMAND(removeCameraHistoryItem),

            REGISTER_COMMAND(getMediaServers),
            REGISTER_COMMAND(saveMediaServer),
            REGISTER_COMMAND(removeMediaServer),
            REGISTER_COMMAND(saveServerUserAttributes),
            REGISTER_COMMAND(saveServerUserAttributesList),
            REGISTER_COMMAND(getServerUserAttributes),
            REGISTER_COMMAND(saveStorage),
            REGISTER_COMMAND(saveStorages),
            REGISTER_COMMAND(getStorages),
            REGISTER_COMMAND(removeStorage),
            REGISTER_COMMAND(removeStorages),
            REGISTER_COMMAND(getMediaServersEx),

            REGISTER_COMMAND(getUsers),
            REGISTER_COMMAND(saveUser),
            REGISTER_COMMAND(removeUser),
            REGISTER_COMMAND(getUserGroups),
            REGISTER_COMMAND(saveUserGroup),
            REGISTER_COMMAND(removeUserGroup),
            REGISTER_COMMAND(getAccessRights),
            REGISTER_COMMAND(setAccessRights),

            REGISTER_COMMAND(saveBusinessRule),
            REGISTER_COMMAND(removeBusinessRule),
            REGISTER_COMMAND(broadcastBusinessAction),
            REGISTER_COMMAND(execBusinessAction),
            REGISTER_COMMAND(getBusinessRules),
            REGISTER_COMMAND(resetBusinessRules),

            REGISTER_COMMAND(saveLayout),
            REGISTER_COMMAND(saveLayouts),
            REGISTER_COMMAND(getLayouts),
            REGISTER_COMMAND(removeLayout),

            REGISTER_COMMAND(saveVideowall),
            REGISTER_COMMAND(getVideowalls),
            REGISTER_COMMAND(removeVideowall),
            REGISTER_COMMAND(videowallControl),

            REGISTER_COMMAND(saveWebPage),
            REGISTER_COMMAND(getWebPages),
            REGISTER_COMMAND(removeWebPage),
>>>>>>> 7366ea35

            GetNameByValueDescriptorVisitor() : result(nullptr) {}

            const char *result;
        };

        QString toString(Value val)
        {
            GetNameByValueDescriptorVisitor visitor;
            visitTransactionDescriptorIfValue(val, visitor);

            if (visitor.result)
                return visitor.result;
            else
                return "unknown " + QString::number((int)val);
        }

        struct GetValueByNameDescriptorVisitor
        {
            template<typename Descriptor>
            void operator ()(const Descriptor &d) { result = d.tag; }

            GetValueByNameDescriptorVisitor() : result(ApiCommand::NotDefined) {}

            ApiCommand::Value result;
        };

        Value fromString(const QString& val)
        {
            GetValueByNameDescriptorVisitor visitor;
            visitTransactionDescriptorIfName(val.toLatin1().constData(), visitor);

            return visitor.result;
        }

        bool isSystem( Value val )
        {
            return  val == lockRequest   ||
                    val == lockResponse  ||
                    val == unlockRequest ||
                    val == tranSyncRequest ||
                    val == tranSyncResponse ||
                    val == runtimeInfoChanged ||
                    val == peerAliveInfo ||
                    val == broadcastPeerSystemTime ||
                    val == tranSyncDone ||
                    val == uploadUpdate ||
                    val == uploadUpdateResponce ||
                    val == installUpdate ||
                    val == openReverseConnection;

        }

        bool isPersistent( Value val )
        {
            return
                val == removeResource  ||
                val == removeResources  ||
                val == setResourceStatus ||
                val == setResourceParams ||
                val == setResourceParam ||
                val == removeResourceParam ||
                val == removeResourceParams ||
                val == saveCamera ||
                val == saveCameraUserAttributes ||
                val == saveCameraUserAttributesList ||
                val == saveCameras ||
                val == removeCamera ||
                val == addCameraHistoryItem ||
                val == removeCameraHistoryItem ||
                val == saveMediaServer ||
                val == saveServerUserAttributes ||
                val == saveServerUserAttributesList ||
                val == saveStorage ||
                val == saveStorages ||
                val == removeStorage ||
                val == removeStorages ||
                val == removeMediaServer ||
                val == saveUser ||
                val == removeUser ||
                val == saveUserGroup ||
                val == removeUserGroup ||
                val == setAccessRights ||
                val == saveLayout ||
                val == saveLayouts ||
                val == removeLayout ||
                val == saveVideowall ||
                val == removeVideowall ||
                val == saveWebPage ||
                val == removeWebPage ||
                val == saveBusinessRule ||
                val == removeBusinessRule ||
                val == resetBusinessRules ||
                val == addStoredFile ||
                val == updateStoredFile ||
                val == removeStoredFile ||
                val == addDiscoveryInformation ||
                val == removeDiscoveryInformation ||
                val == getDiscoveryData ||
                val == addLicense ||
                val == addLicenses ||
                val == removeLicense ||
                val == restoreDatabase ||
                val == markLicenseOverflow ||
                val == saveClientInfo;
        }

    }

    int generateRequestID()
    {
        static std::atomic<int> requestID( 0 );
        return ++requestID;
    }

    QString QnAbstractTransaction::toString() const
    {
        return lit("command=%1 time=%2 peer=%3 dbId=%4 dbSeq=%5")
            .arg(ApiCommand::toString(command))
            .arg(persistentInfo.timestamp)
            .arg(peerID.toString())
            .arg(persistentInfo.dbID.toString())
            .arg(persistentInfo.sequence);
    }

    QN_FUSION_ADAPT_STRUCT_FUNCTIONS(QnAbstractTransaction::PersistentInfo,    (json)(ubjson)(xml)(csv_record),   QnAbstractTransaction_PERSISTENT_Fields)
    QN_FUSION_ADAPT_STRUCT_FUNCTIONS(QnAbstractTransaction,                    (json)(ubjson)(xml)(csv_record),   QnAbstractTransaction_Fields)
    QN_FUSION_ADAPT_STRUCT_FUNCTIONS(ApiTransactionData,                    (json)(ubjson)(xml)(csv_record),   ApiTransactionDataFields)

} // namespace ec2
<|MERGE_RESOLUTION|>--- conflicted
+++ resolved
@@ -16,91 +16,8 @@
     {
         struct GetNameByValueDescriptorVisitor
         {
-<<<<<<< HEAD
             template<typename Descriptor>
             void operator ()(const Descriptor &d) { result = d.name; }
-=======
-            REGISTER_COMMAND(tranSyncRequest),
-            REGISTER_COMMAND(tranSyncResponse),
-            REGISTER_COMMAND(tranSyncDone),
-            REGISTER_COMMAND(lockRequest),
-            REGISTER_COMMAND(lockResponse),
-            REGISTER_COMMAND(unlockRequest),
-            REGISTER_COMMAND(peerAliveInfo),
-
-            REGISTER_COMMAND(testConnection),
-            REGISTER_COMMAND(connect),
-            REGISTER_COMMAND(openReverseConnection),
-
-            REGISTER_COMMAND(getResourceTypes),
-            REGISTER_COMMAND(setResourceStatus),
-            REGISTER_COMMAND(setResourceParams),
-            REGISTER_COMMAND(setResourceParam),
-            REGISTER_COMMAND(removeResourceParam),
-            REGISTER_COMMAND(removeResourceParams),
-            REGISTER_COMMAND(getResourceParams),
-            REGISTER_COMMAND(getStatusList),
-            REGISTER_COMMAND(removeResources),
-            REGISTER_COMMAND(removeResource),
-            REGISTER_COMMAND(getFullInfo),
-
-            REGISTER_COMMAND(saveCamera),
-            REGISTER_COMMAND(saveCameras),
-            REGISTER_COMMAND(removeCamera),
-            REGISTER_COMMAND(getCameras),
-            REGISTER_COMMAND(getCameraHistoryItems),
-            REGISTER_COMMAND(addCameraHistoryItem),
-            REGISTER_COMMAND(saveCameraUserAttributes),
-            REGISTER_COMMAND(saveCameraUserAttributesList),
-            REGISTER_COMMAND(getCameraUserAttributes),
-            REGISTER_COMMAND(getCamerasEx),
-
-            REGISTER_COMMAND(removeCameraHistoryItem),
-
-            REGISTER_COMMAND(getMediaServers),
-            REGISTER_COMMAND(saveMediaServer),
-            REGISTER_COMMAND(removeMediaServer),
-            REGISTER_COMMAND(saveServerUserAttributes),
-            REGISTER_COMMAND(saveServerUserAttributesList),
-            REGISTER_COMMAND(getServerUserAttributes),
-            REGISTER_COMMAND(saveStorage),
-            REGISTER_COMMAND(saveStorages),
-            REGISTER_COMMAND(getStorages),
-            REGISTER_COMMAND(removeStorage),
-            REGISTER_COMMAND(removeStorages),
-            REGISTER_COMMAND(getMediaServersEx),
-
-            REGISTER_COMMAND(getUsers),
-            REGISTER_COMMAND(saveUser),
-            REGISTER_COMMAND(removeUser),
-            REGISTER_COMMAND(getUserGroups),
-            REGISTER_COMMAND(saveUserGroup),
-            REGISTER_COMMAND(removeUserGroup),
-            REGISTER_COMMAND(getAccessRights),
-            REGISTER_COMMAND(setAccessRights),
-
-            REGISTER_COMMAND(saveBusinessRule),
-            REGISTER_COMMAND(removeBusinessRule),
-            REGISTER_COMMAND(broadcastBusinessAction),
-            REGISTER_COMMAND(execBusinessAction),
-            REGISTER_COMMAND(getBusinessRules),
-            REGISTER_COMMAND(resetBusinessRules),
-
-            REGISTER_COMMAND(saveLayout),
-            REGISTER_COMMAND(saveLayouts),
-            REGISTER_COMMAND(getLayouts),
-            REGISTER_COMMAND(removeLayout),
-
-            REGISTER_COMMAND(saveVideowall),
-            REGISTER_COMMAND(getVideowalls),
-            REGISTER_COMMAND(removeVideowall),
-            REGISTER_COMMAND(videowallControl),
-
-            REGISTER_COMMAND(saveWebPage),
-            REGISTER_COMMAND(getWebPages),
-            REGISTER_COMMAND(removeWebPage),
->>>>>>> 7366ea35
-
             GetNameByValueDescriptorVisitor() : result(nullptr) {}
 
             const char *result;
@@ -135,76 +52,38 @@
             return visitor.result;
         }
 
+        struct IsSystemVisitor
+        {
+            template<typename Descriptor>
+            void operator ()(const Descriptor &d) { result = d.isSystem; }
+
+            IsSystemVisitor() : result(false) {}
+
+            bool result;
+        };
+
         bool isSystem( Value val )
         {
-            return  val == lockRequest   ||
-                    val == lockResponse  ||
-                    val == unlockRequest ||
-                    val == tranSyncRequest ||
-                    val == tranSyncResponse ||
-                    val == runtimeInfoChanged ||
-                    val == peerAliveInfo ||
-                    val == broadcastPeerSystemTime ||
-                    val == tranSyncDone ||
-                    val == uploadUpdate ||
-                    val == uploadUpdateResponce ||
-                    val == installUpdate ||
-                    val == openReverseConnection;
+            IsSystemVisitor visitor;
+            visitTransactionDescriptorIfValue(val, visitor);
+            return visitor.result;
+        }
 
-        }
+        struct IsPersistentVisitor
+        {
+            template<typename Descriptor>
+            void operator ()(const Descriptor &d) { result = d.isPersistent; }
+
+            IsPersistentVisitor() : result(false) {}
+
+            bool result;
+        };
 
         bool isPersistent( Value val )
         {
-            return
-                val == removeResource  ||
-                val == removeResources  ||
-                val == setResourceStatus ||
-                val == setResourceParams ||
-                val == setResourceParam ||
-                val == removeResourceParam ||
-                val == removeResourceParams ||
-                val == saveCamera ||
-                val == saveCameraUserAttributes ||
-                val == saveCameraUserAttributesList ||
-                val == saveCameras ||
-                val == removeCamera ||
-                val == addCameraHistoryItem ||
-                val == removeCameraHistoryItem ||
-                val == saveMediaServer ||
-                val == saveServerUserAttributes ||
-                val == saveServerUserAttributesList ||
-                val == saveStorage ||
-                val == saveStorages ||
-                val == removeStorage ||
-                val == removeStorages ||
-                val == removeMediaServer ||
-                val == saveUser ||
-                val == removeUser ||
-                val == saveUserGroup ||
-                val == removeUserGroup ||
-                val == setAccessRights ||
-                val == saveLayout ||
-                val == saveLayouts ||
-                val == removeLayout ||
-                val == saveVideowall ||
-                val == removeVideowall ||
-                val == saveWebPage ||
-                val == removeWebPage ||
-                val == saveBusinessRule ||
-                val == removeBusinessRule ||
-                val == resetBusinessRules ||
-                val == addStoredFile ||
-                val == updateStoredFile ||
-                val == removeStoredFile ||
-                val == addDiscoveryInformation ||
-                val == removeDiscoveryInformation ||
-                val == getDiscoveryData ||
-                val == addLicense ||
-                val == addLicenses ||
-                val == removeLicense ||
-                val == restoreDatabase ||
-                val == markLicenseOverflow ||
-                val == saveClientInfo;
+            IsPersistentVisitor visitor;
+            visitTransactionDescriptorIfValue(val, visitor);
+            return visitor.result;
         }
 
     }
