--- conflicted
+++ resolved
@@ -157,7 +157,6 @@
                 case removeCameraBookmarkTags:
                     return "removeCameraBookmarkTags";
 
-<<<<<<< HEAD
                 case moduleInfo:
                     return "moduleInfo";
                 case moduleInfoList:
@@ -180,12 +179,8 @@
                 case changeSystemName:
                     return "changeSystemName";
 
-                case getHelp:
-                    return "getHelp";
-=======
                 case runtimeInfoChanged:
                     return "runtimeInfoChanged";
->>>>>>> c5aef098
 
                 default:
                     return "unknown " + QString::number((int)val);
