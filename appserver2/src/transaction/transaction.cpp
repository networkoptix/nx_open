#include "transaction.h"

#include <atomic>

#include "common/common_module.h"
#include "database/db_manager.h"
#include "utils/common/synctime.h"

#include "utils/common/model_functions.h"


namespace ec2
{

    namespace ApiCommand
    {
        struct ApiCommandName
        {
            Value command;
            const char* name;
        };

#define REGISTER_COMMAND(x) {x, #x}

        static ApiCommandName COMMAND_NAMES[] =
        {
            REGISTER_COMMAND(tranSyncRequest),
            REGISTER_COMMAND(tranSyncResponse),
            REGISTER_COMMAND(tranSyncDone),
            REGISTER_COMMAND(lockRequest),
            REGISTER_COMMAND(lockResponse),
            REGISTER_COMMAND(unlockRequest),
            REGISTER_COMMAND(peerAliveInfo),

            REGISTER_COMMAND(testConnection),
            REGISTER_COMMAND(connect),

            REGISTER_COMMAND(getResourceTypes),
            REGISTER_COMMAND(setResourceStatus),
            REGISTER_COMMAND(setResourceParams),
            REGISTER_COMMAND(setResourceParam),
            REGISTER_COMMAND(getResourceParams),
            REGISTER_COMMAND(saveResource),
            REGISTER_COMMAND(removeResource),
            REGISTER_COMMAND(setPanicMode),
            REGISTER_COMMAND(getFullInfo),

            REGISTER_COMMAND(saveCamera),
            REGISTER_COMMAND(saveCameras),
            REGISTER_COMMAND(removeCamera),
            REGISTER_COMMAND(getCameras),
            REGISTER_COMMAND(getCameraHistoryItems),
            REGISTER_COMMAND(addCameraHistoryItem),
            REGISTER_COMMAND(saveCameraUserAttributes),
            REGISTER_COMMAND(saveCameraUserAttributesList),
            REGISTER_COMMAND(getCameraUserAttributes),
            REGISTER_COMMAND(getCamerasEx),

            REGISTER_COMMAND(addCameraBookmarkTags),
            REGISTER_COMMAND(getCameraBookmarkTags),
            REGISTER_COMMAND(removeCameraBookmarkTags),
            REGISTER_COMMAND(removeCameraHistoryItem),

            REGISTER_COMMAND(getMediaServers),
            REGISTER_COMMAND(saveMediaServer),
            REGISTER_COMMAND(removeMediaServer),
<<<<<<< HEAD
            REGISTER_COMMAND(saveStorage),
            REGISTER_COMMAND(saveStorages),
            REGISTER_COMMAND(removeStorage),
=======
            REGISTER_COMMAND(saveServerUserAttributes),
            REGISTER_COMMAND(saveServerUserAttributesList),
            REGISTER_COMMAND(getServerUserAttributes),
>>>>>>> 0d07c9ea

            REGISTER_COMMAND(saveUser),
            REGISTER_COMMAND(getUsers),
            REGISTER_COMMAND(removeUser),

            REGISTER_COMMAND(saveBusinessRule),
            REGISTER_COMMAND(removeBusinessRule),
            REGISTER_COMMAND(broadcastBusinessAction),
            REGISTER_COMMAND(execBusinessAction),
            REGISTER_COMMAND(getBusinessRules),
            REGISTER_COMMAND(resetBusinessRules),

            REGISTER_COMMAND(saveLayout),
            REGISTER_COMMAND(saveLayouts),
            REGISTER_COMMAND(getLayouts),
            REGISTER_COMMAND(removeLayout),

            REGISTER_COMMAND(saveVideowall),
            REGISTER_COMMAND(getVideowalls),
            REGISTER_COMMAND(removeVideowall),
            REGISTER_COMMAND(videowallControl),

            REGISTER_COMMAND(listDirectory),
            REGISTER_COMMAND(getStoredFile),
            REGISTER_COMMAND(addStoredFile),
            REGISTER_COMMAND(updateStoredFile),
            REGISTER_COMMAND(removeStoredFile),

            REGISTER_COMMAND(addLicenses),
            REGISTER_COMMAND(addLicense),
            REGISTER_COMMAND(getLicenses),
            REGISTER_COMMAND(removeLicense),

            REGISTER_COMMAND(testEmailSettings),
            REGISTER_COMMAND(sendEmail),

            REGISTER_COMMAND(uploadUpdate),
            REGISTER_COMMAND(uploadUpdateResponce),
            REGISTER_COMMAND(installUpdate),

            REGISTER_COMMAND(addCameraBookmarkTags),
            REGISTER_COMMAND(getCameraBookmarkTags),
            REGISTER_COMMAND(removeCameraBookmarkTags),

            REGISTER_COMMAND(moduleInfo),
            REGISTER_COMMAND(moduleInfoList),

            REGISTER_COMMAND(discoverPeer),
            REGISTER_COMMAND(addDiscoveryInformation),
            REGISTER_COMMAND(removeDiscoveryInformation),

            REGISTER_COMMAND(forcePrimaryTimeServer),
            REGISTER_COMMAND(broadcastPeerSystemTime),
            REGISTER_COMMAND(getCurrentTime),
            REGISTER_COMMAND(changeSystemName),
            REGISTER_COMMAND(getKnownPeersSystemTime),

            REGISTER_COMMAND(runtimeInfoChanged),
            REGISTER_COMMAND(dumpDatabase),
            REGISTER_COMMAND(restoreDatabase),
            REGISTER_COMMAND(updatePersistentSequence),
            REGISTER_COMMAND(markLicenseOverflow)
        };

        QString toString(Value val) 
        {
            for (int i = 0; i < sizeof(COMMAND_NAMES) / sizeof(ApiCommandName); ++i)
            {
                if (COMMAND_NAMES[i].command == val)
                    return QString::fromUtf8(COMMAND_NAMES[i].name);
            }
            return "unknown " + QString::number((int)val);
        }

        Value fromString(const QString& val)
        {
            QByteArray data = val.toUtf8();
            for (int i = 0; i < sizeof(COMMAND_NAMES) / sizeof(ApiCommandName); ++i)
            {
                if (COMMAND_NAMES[i].name == data)
                    return COMMAND_NAMES[i].command;
            }
            return NotDefined;
        }

        bool isSystem( Value val )
        {
            return  val == lockRequest   ||
                    val == lockResponse  ||
                    val == unlockRequest ||
                    val == tranSyncRequest ||
                    val == tranSyncResponse ||
                    val == runtimeInfoChanged ||
                    val == peerAliveInfo ||
                    val == broadcastPeerSystemTime ||
                    val == tranSyncDone;
        }

        bool isPersistent( Value val )
        {
            return  val == saveResource   ||
                val == removeResource  ||
                val == setResourceStatus ||
                val == setResourceParams ||
                val == setPanicMode ||
                val == saveCamera ||
                val == saveCameraUserAttributes ||
                val == saveCameraUserAttributesList ||
                val == saveCameras ||
                val == removeCamera ||
                val == addCameraHistoryItem ||
                val == removeCameraHistoryItem ||
                val == addCameraBookmarkTags ||
                val == removeCameraBookmarkTags ||
                val == saveMediaServer ||
<<<<<<< HEAD
                val == saveStorages ||
                val == saveStorage ||
                val == removeStorage ||
=======
                val == saveServerUserAttributes  ||
                val == saveServerUserAttributesList  ||
>>>>>>> 0d07c9ea
                val == removeMediaServer ||
                val == saveUser ||
                val == removeUser ||
                val == saveLayout ||
                val == saveLayouts ||
                val == removeLayout ||
                val == saveVideowall ||
                val == removeVideowall ||
                val == saveBusinessRule ||
                val == removeBusinessRule ||
                val == resetBusinessRules ||
                val == addStoredFile ||
                val == updateStoredFile ||
                val == removeStoredFile ||
                val == addDiscoveryInformation ||
                val == removeDiscoveryInformation ||
                val == addLicense ||
                val == addLicenses ||
                val == removeLicense || 
                val == restoreDatabase ||
                val == markLicenseOverflow;
        }

    }

    int generateRequestID()
    {
        static std::atomic<int> requestID;
        return ++requestID;
    }

    QN_FUSION_ADAPT_STRUCT_FUNCTIONS(QnAbstractTransaction::PersistentInfo,    (json)(ubjson),   QnAbstractTransaction_PERSISTENT_Fields)
    QN_FUSION_ADAPT_STRUCT_FUNCTIONS(QnAbstractTransaction,                    (json)(ubjson),   QnAbstractTransaction_Fields)
	
} // namespace ec2
<|MERGE_RESOLUTION|>--- conflicted
+++ resolved
@@ -64,15 +64,12 @@
             REGISTER_COMMAND(getMediaServers),
             REGISTER_COMMAND(saveMediaServer),
             REGISTER_COMMAND(removeMediaServer),
-<<<<<<< HEAD
+            REGISTER_COMMAND(saveServerUserAttributes),
+            REGISTER_COMMAND(saveServerUserAttributesList),
+            REGISTER_COMMAND(getServerUserAttributes),
             REGISTER_COMMAND(saveStorage),
             REGISTER_COMMAND(saveStorages),
             REGISTER_COMMAND(removeStorage),
-=======
-            REGISTER_COMMAND(saveServerUserAttributes),
-            REGISTER_COMMAND(saveServerUserAttributesList),
-            REGISTER_COMMAND(getServerUserAttributes),
->>>>>>> 0d07c9ea
 
             REGISTER_COMMAND(saveUser),
             REGISTER_COMMAND(getUsers),
@@ -188,14 +185,7 @@
                 val == addCameraBookmarkTags ||
                 val == removeCameraBookmarkTags ||
                 val == saveMediaServer ||
-<<<<<<< HEAD
-                val == saveStorages ||
                 val == saveStorage ||
-                val == removeStorage ||
-=======
-                val == saveServerUserAttributes  ||
-                val == saveServerUserAttributesList  ||
->>>>>>> 0d07c9ea
                 val == removeMediaServer ||
                 val == saveUser ||
                 val == removeUser ||
