#include "transaction.h"

#include <atomic>

#include "common/common_module.h"
#include "database/db_manager.h"
#include "utils/common/synctime.h"

#include "utils/common/model_functions.h"


namespace ec2
{

    QAtomicInt QnAbstractTransaction::m_sequence(1);

    namespace ApiCommand
    {
        QString toString( Value val )
        {
            switch( val )
            {
                case testConnection:
                    return "testConnection";
                case connect:
                    return "connect";

                case clientInstanceId:
                    return "clientInstanceId";

                case getResourceTypes:
                    return "getResourceTypes";
                case getResource:
                    return "getResource";
                case setResourceStatus:
                    return "setResourceStatus";
                //case setResourceDisabled:
                //    return "setResourceDisabled";
                case setResourceParams:
                    return "setResourceParams";
                case getResourceParams:
                    return "getResourceParams";
                case saveResource:
                    return "saveResource";
                case removeResource:
                    return "removeResource";
                case setPanicMode:
                    return "setPanicMode";
                case getAllDataList:
                    return "getAllDataList";
                case saveCamera:
                    return "saveCamera";
                case saveCameras:
                    return "updateCameras";
                case removeCamera:
                    return "removeCamera";
                case getCameras:
                    return "getCameras";
                case getCameraHistoryList:
                    return "getCameraHistoryList";
                case addCameraHistoryItem:
                    return "addCameraHistoryItem";

                case getMediaServerList:
                    return "getMediaServerList";
                case saveMediaServer:
                    return "saveMediaServer";
                case removeMediaServer:
                    return "removeMediaServer";

                case saveUser:
                    return "saveUser";
                case getUserList:
                    return "getUserList";
                case removeUser:
                    return "removeUser";

                case saveBusinessRule:
                    return "saveBusinessRule";
                case removeBusinessRule:
                    return "removeBusinessRule";
                case broadcastBusinessAction:
                    return "broadcastBusinessAction";
                case execBusinessAction:
                    return "execBusinessAction";
                case getBusinessRuleList:
                    return "getBusinessRuleList";
                case resetBusinessRules:
                    return "resetBusinessRules";

                case saveLayout:
                    return "saveLayout";
                case saveLayouts:
                    return "addOrUpdateLayouts";
                case getLayoutList:
                    return "getLayoutList";
                case removeLayout:
                    return "removeLayout";

                case saveVideowall:
                    return "saveVideowall";
                case getVideowallList:
                    return "getVideowallList";
                case removeVideowall:
                    return "removeVideowall";
                case videowallControl:
                    return "videowallControl";

                case listDirectory:
                    return "listDirectory";
                case getStoredFile:
                    return "getStoredFile";
                case addStoredFile:
                    return "addStoredFile";
                case updateStoredFile:
                    return "updateStoredFile";
                case removeStoredFile:
                    return "removeStoredFile";

                case addLicenses:
                    return "addLicenses";
                case addLicense:
                    return "addLicense";
                case getLicenses:
                    return "getLicenses";

                case getCurrentTime:
                    return "getCurrentTime";

                case tranSyncRequest:
                    return "tranSyncRequest";
                case tranSyncResponse:
                    return "tranSyncResponse";
                case serverAliveInfo:
                    return "serverAliveInfo";

                case getSettings:
                    return "getSettings";
                case saveSettings:
                    return "saveSettings";

                case lockRequest:
                    return "lockRequest";
                case lockResponse:
                    return "lockResponse";
                case unlockRequest:
                    return "unlockRequest";

                case uploadUpdate:
                    return "uploadUpdate";
                case uploadUpdateResponce:
                    return "uploadUpdateResponce";
                case installUpdate:
                    return "installUpdate";

                case addCameraBookmarkTags:
                    return "addCameraBookmarkTags";
                case getCameraBookmarkTags:
                    return "getCameraBookmarkTags";
                case removeCameraBookmarkTags:
                    return "removeCameraBookmarkTags";

                case moduleInfo:
                    return "moduleInfo";

<<<<<<< HEAD
=======
                case discoverPeer:
                    return "discoverPeer";
                case addDiscoveryInformation:
                    return "addDiscoveryInformation";
                case removeDiscoveryInformation:
                    return "removeDiscoveryInformation";

                case changeSystemName:
                    return "changeSystemName";

>>>>>>> a274a0be
                case getHelp:
                    return "getHelp";

                default:
                    return "unknown " + QString::number((int)val);
            }
        }

        bool isSystem( Value val )
        {
            return  val == lockRequest   ||
                    val == lockResponse  ||
                    val == unlockRequest ||
                    val == tranSyncRequest ||
                    val == tranSyncResponse ||
                    val == serverAliveInfo;
        }

    }

    QnAbstractTransaction::QnAbstractTransaction(ApiCommand::Value _command, bool _persistent)
    {
        command = _command;
        persistent = _persistent;
        id.peerID = qnCommon->moduleGUID();
        id.sequence = 0;
        timestamp = 0;
        if (QnTransactionLog::instance()) {
            timestamp = QnTransactionLog::instance()->getTimeStamp();
            id.dbID = QnDbManager::instance()->getID();
        }
        localTransaction = false;
    }

    void QnAbstractTransaction::setStartSequence(int value)
    {
        m_sequence = value;
    }

    void QnAbstractTransaction::fillSequence()
    {
        id.sequence = m_sequence.fetchAndAddAcquire(1);
        if (!timestamp)
            timestamp = QnTransactionLog::instance() ? QnTransactionLog::instance()->getTimeStamp() : 0;
    }

    int generateRequestID()
    {
        static std::atomic<int> requestID;
        return ++requestID;
    }

    QN_FUSION_ADAPT_STRUCT_FUNCTIONS(QnAbstractTransaction::ID,    (binary),   (peerID)(dbID)(sequence))
    QN_FUSION_ADAPT_STRUCT_FUNCTIONS(QnAbstractTransaction,        (binary),   (command)(id)(persistent)(timestamp))

} // namespace ec2
<|MERGE_RESOLUTION|>--- conflicted
+++ resolved
@@ -163,8 +163,6 @@
                 case moduleInfo:
                     return "moduleInfo";
 
-<<<<<<< HEAD
-=======
                 case discoverPeer:
                     return "discoverPeer";
                 case addDiscoveryInformation:
@@ -175,7 +173,6 @@
                 case changeSystemName:
                     return "changeSystemName";
 
->>>>>>> a274a0be
                 case getHelp:
                     return "getHelp";
 
