--- conflicted
+++ resolved
@@ -20,11 +20,8 @@
 #include "nx_ec/data/api_license_data.h"
 #include "nx_ec/data/api_update_data.h"
 #include "nx_ec/data/api_module_data.h"
-<<<<<<< HEAD
 #include "nx_ec/data/api_camera_bookmark_data.h"
-=======
 #include "nx_ec/data/api_routing_data.h"
->>>>>>> 0d60b318
 #include "utils/db/db_helper.h"
 
 namespace ec2
@@ -99,25 +96,22 @@
             return ErrorCode::notImplemented;
         }
 
-<<<<<<< HEAD
         ErrorCode saveTransaction(const QnTransaction<ApiDiscoverPeerData>& , const QByteArray&) {
-=======
-        ErrorCode saveTransaction(const QnTransaction<ApiConnectionData>& , const QByteArray&) {
->>>>>>> 0d60b318
             Q_ASSERT_X(0, Q_FUNC_INFO, "This is a non persistent transaction!"); // we MUSTN'T be here
             return ErrorCode::notImplemented;
         }
 
-<<<<<<< HEAD
-        qint64 getTimeStamp();
-=======
+        ErrorCode saveTransaction(const QnTransaction<ApiConnectionData>& , const QByteArray&) {
+            Q_ASSERT_X(0, Q_FUNC_INFO, "This is a non persistent transaction!"); // we MUSTN'T be here
+            return ErrorCode::notImplemented;
+        }
+
         ErrorCode saveTransaction(const QnTransaction<ApiConnectionDataList>& , const QByteArray&) {
             Q_ASSERT_X(0, Q_FUNC_INFO, "This is a non persistent transaction!"); // we MUSTN'T be here
             return ErrorCode::notImplemented;
         }
 
-        qint64 getRelativeTime() const;
->>>>>>> 0d60b318
+        qint64 getTimeStamp();
         void init();
 
         bool contains(const QnAbstractTransaction& tran, const QUuid& hash) const;
@@ -158,12 +152,9 @@
         QUuid transactionHash(const ApiUpdateUploadData& ) const               { Q_ASSERT_X(0, Q_FUNC_INFO, "Invalid transaction for hash!"); return QUuid(); }
         QUuid transactionHash(const ApiUpdateUploadResponceData& ) const       { Q_ASSERT_X(0, Q_FUNC_INFO, "Invalid transaction for hash!"); return QUuid(); }
         QUuid transactionHash(const ApiModuleData& ) const                     { Q_ASSERT_X(0, Q_FUNC_INFO, "Invalid transaction for hash!"); return QUuid(); }
-<<<<<<< HEAD
         QUuid transactionHash(const ApiDiscoverPeerData& ) const               { Q_ASSERT_X(0, Q_FUNC_INFO, "Invalid transaction for hash!"); return QUuid(); }
-=======
         QUuid transactionHash(const ApiConnectionData& ) const                 { Q_ASSERT_X(0, Q_FUNC_INFO, "Invalid transaction for hash!"); return QUuid(); }
         QUuid transactionHash(const ApiConnectionDataList& ) const             { Q_ASSERT_X(0, Q_FUNC_INFO, "Invalid transaction for hash!"); return QUuid(); }
->>>>>>> 0d60b318
 
     private:
         ErrorCode saveToDB(const QnAbstractTransaction& tranID, const QUuid& hash, const QByteArray& data);
