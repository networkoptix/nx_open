--- conflicted
+++ resolved
@@ -208,13 +208,9 @@
         QnUuid transactionHash(const ApiUpdateSequenceData& ) const             { Q_ASSERT_X(0, Q_FUNC_INFO, "Invalid transaction for hash!"); return QnUuid(); }
         QnUuid transactionHash(const ApiTranSyncDoneData& ) const               { Q_ASSERT_X(0, Q_FUNC_INFO, "Invalid transaction for hash!"); return QnUuid(); }
         QnUuid transactionHash(const ApiLicenseOverflowData& ) const            { Q_ASSERT_X(0, Q_FUNC_INFO, "Invalid transaction for hash!"); return QnUuid(); }
-<<<<<<< HEAD
         QnUuid transactionHash(const ApiClientInfoData& params) const           { return makeHash(params.id.toRfc4122()); }
-        
-=======
         QnUuid transactionHash(const ApiReverseConnectionData& ) const          { Q_ASSERT_X(0, Q_FUNC_INFO, "Invalid transaction for hash!"); return QnUuid(); }
 
->>>>>>> 61f4cda0
         ErrorCode updateSequence(const ApiUpdateSequenceData& data);
         void fillPersistentInfo(QnAbstractTransaction& tran);
 
