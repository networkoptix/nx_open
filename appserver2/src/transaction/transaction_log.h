--- conflicted
+++ resolved
@@ -170,7 +170,6 @@
         QnUuid transactionHash(const ApiResetBusinessRuleData& /*tran*/) const    { return makeHash("reset_brule", ADD_HASH_DATA); }
         QnUuid transactionHash(const ApiDiscoveryData &params) const              { return makeHash("discovery_data", params); }
 
-<<<<<<< HEAD
         QnUuid transactionHash(const ApiIdDataList& /*tran*/) const             { NX_ASSERT(0, Q_FUNC_INFO, "Invalid transaction for hash!"); return QnUuid(); }
         QnUuid transactionHash(const ApiResourceParamDataList& /*tran*/) const  { NX_ASSERT(0, Q_FUNC_INFO, "Invalid transaction for hash!"); return QnUuid(); }
         QnUuid transactionHash(const ApiResourceParamWithRefDataList& /*tran*/) const  { NX_ASSERT(0, Q_FUNC_INFO, "Invalid transaction for hash!"); return QnUuid(); }
@@ -205,49 +204,9 @@
         QnUuid transactionHash(const ApiPeerSystemTimeData& ) const             { NX_ASSERT(0, Q_FUNC_INFO, "Invalid transaction for hash!"); return QnUuid(); }
         QnUuid transactionHash(const ApiPeerSystemTimeDataList& ) const         { NX_ASSERT(0, Q_FUNC_INFO, "Invalid transaction for hash!"); return QnUuid(); }
         QnUuid transactionHash(const ApiDatabaseDumpData& ) const               { NX_ASSERT(0, Q_FUNC_INFO, "Invalid transaction for hash!"); return QnUuid(); }
-        QnUuid transactionHash(const ApiResourceData& ) const                   { NX_ASSERT(0, Q_FUNC_INFO, "Invalid transaction for hash!"); return QnUuid(); }
         QnUuid transactionHash(const ApiUpdateSequenceData& ) const             { NX_ASSERT(0, Q_FUNC_INFO, "Invalid transaction for hash!"); return QnUuid(); }
         QnUuid transactionHash(const ApiTranSyncDoneData& ) const               { NX_ASSERT(0, Q_FUNC_INFO, "Invalid transaction for hash!"); return QnUuid(); }
         QnUuid transactionHash(const ApiLicenseOverflowData& ) const            { NX_ASSERT(0, Q_FUNC_INFO, "Invalid transaction for hash!"); return QnUuid(); }
-=======
-        QnUuid transactionHash(const ApiIdDataList& /*tran*/) const             { Q_ASSERT_X(0, Q_FUNC_INFO, "Invalid transaction for hash!"); return QnUuid(); }
-        QnUuid transactionHash(const ApiResourceParamDataList& /*tran*/) const  { Q_ASSERT_X(0, Q_FUNC_INFO, "Invalid transaction for hash!"); return QnUuid(); }
-        QnUuid transactionHash(const ApiResourceParamWithRefDataList& /*tran*/) const  { Q_ASSERT_X(0, Q_FUNC_INFO, "Invalid transaction for hash!"); return QnUuid(); }
-        QnUuid transactionHash(const ApiFullInfoData& ) const                   { Q_ASSERT_X(0, Q_FUNC_INFO, "Invalid transaction for hash!"); return QnUuid(); }
-        QnUuid transactionHash(const ApiCameraDataList& ) const                 { Q_ASSERT_X(0, Q_FUNC_INFO, "Invalid transaction for hash!"); return QnUuid(); }
-        QnUuid transactionHash(const ApiStorageDataList& ) const                { Q_ASSERT_X(0, Q_FUNC_INFO, "Invalid transaction for hash!"); return QnUuid(); }
-        QnUuid transactionHash(const ApiCameraAttributesDataList& ) const       { Q_ASSERT_X(0, Q_FUNC_INFO, "Invalid transaction for hash!"); return QnUuid(); }
-        QnUuid transactionHash(const ApiMediaServerUserAttributesDataList& ) const       { Q_ASSERT_X(0, Q_FUNC_INFO, "Invalid transaction for hash!"); return QnUuid(); }
-        QnUuid transactionHash(const ApiLayoutDataList& ) const                 { Q_ASSERT_X(0, Q_FUNC_INFO, "Invalid transaction for hash!"); return QnUuid(); }
-        QnUuid transactionHash(const ApiVideowallDataList& ) const              { Q_ASSERT_X(0, Q_FUNC_INFO, "Invalid transaction for hash!"); return QnUuid(); }
-        QnUuid transactionHash(const ApiWebPageDataList& ) const                { Q_ASSERT_X(0, Q_FUNC_INFO, "Invalid transaction for hash!"); return QnUuid(); }
-        QnUuid transactionHash(const ApiLicenseDataList&) const                 { Q_ASSERT_X(0, Q_FUNC_INFO, "Invalid transaction for hash!"); return QnUuid(); }
-        QnUuid transactionHash(const ApiBusinessActionData& ) const             { Q_ASSERT_X(0, Q_FUNC_INFO, "Invalid transaction for hash!"); return QnUuid(); }
-        QnUuid transactionHash(const ApiEmailSettingsData& ) const              { Q_ASSERT_X(0, Q_FUNC_INFO, "Invalid transaction for hash!"); return QnUuid(); }
-        QnUuid transactionHash(const ApiEmailData& ) const                      { Q_ASSERT_X(0, Q_FUNC_INFO, "Invalid transaction for hash!"); return QnUuid(); }
-        QnUuid transactionHash(const ApiVideowallControlMessageData& ) const    { Q_ASSERT_X(0, Q_FUNC_INFO, "Invalid transaction for hash!"); return QnUuid(); }
-
-        QnUuid transactionHash(const ApiUpdateInstallData& ) const              { Q_ASSERT_X(0, Q_FUNC_INFO, "Invalid transaction for hash!"); return QnUuid(); }
-        QnUuid transactionHash(const ApiUpdateUploadData& ) const               { Q_ASSERT_X(0, Q_FUNC_INFO, "Invalid transaction for hash!"); return QnUuid(); }
-        QnUuid transactionHash(const ApiUpdateUploadResponceData& ) const       { Q_ASSERT_X(0, Q_FUNC_INFO, "Invalid transaction for hash!"); return QnUuid(); }
-        QnUuid transactionHash(const ApiDiscoveredServerData& ) const           { Q_ASSERT_X(0, Q_FUNC_INFO, "Invalid transaction for hash!"); return QnUuid(); }
-        QnUuid transactionHash(const ApiDiscoveredServerDataList& ) const       { Q_ASSERT_X(0, Q_FUNC_INFO, "Invalid transaction for hash!"); return QnUuid(); }
-        QnUuid transactionHash(const ApiDiscoverPeerData& ) const               { Q_ASSERT_X(0, Q_FUNC_INFO, "Invalid transaction for hash!"); return QnUuid(); }
-        QnUuid transactionHash(const ApiSystemNameData& ) const                 { Q_ASSERT_X(0, Q_FUNC_INFO, "Invalid transaction for hash!"); return QnUuid(); }
-        QnUuid transactionHash(const ApiDiscoveryDataList& ) const              { Q_ASSERT_X(0, Q_FUNC_INFO, "Invalid transaction for hash!"); return QnUuid(); }
-
-        QnUuid transactionHash(const ApiLockData& ) const                       { Q_ASSERT_X(0, Q_FUNC_INFO, "Invalid transaction for hash!"); return QnUuid(); }
-        QnUuid transactionHash(const ApiPeerAliveData& ) const                  { Q_ASSERT_X(0, Q_FUNC_INFO, "Invalid transaction for hash!"); return QnUuid(); }
-        QnUuid transactionHash(const ApiSyncRequestData& ) const                { Q_ASSERT_X(0, Q_FUNC_INFO, "Invalid transaction for hash!"); return QnUuid(); }
-        QnUuid transactionHash(const QnTranStateResponse& ) const               { Q_ASSERT_X(0, Q_FUNC_INFO, "Invalid transaction for hash!"); return QnUuid(); }
-        QnUuid transactionHash(const ApiRuntimeData& ) const                    { Q_ASSERT_X(0, Q_FUNC_INFO, "Invalid transaction for hash!"); return QnUuid(); }
-        QnUuid transactionHash(const ApiPeerSystemTimeData& ) const             { Q_ASSERT_X(0, Q_FUNC_INFO, "Invalid transaction for hash!"); return QnUuid(); }
-        QnUuid transactionHash(const ApiPeerSystemTimeDataList& ) const         { Q_ASSERT_X(0, Q_FUNC_INFO, "Invalid transaction for hash!"); return QnUuid(); }
-        QnUuid transactionHash(const ApiDatabaseDumpData& ) const               { Q_ASSERT_X(0, Q_FUNC_INFO, "Invalid transaction for hash!"); return QnUuid(); }
-        QnUuid transactionHash(const ApiUpdateSequenceData& ) const             { Q_ASSERT_X(0, Q_FUNC_INFO, "Invalid transaction for hash!"); return QnUuid(); }
-        QnUuid transactionHash(const ApiTranSyncDoneData& ) const               { Q_ASSERT_X(0, Q_FUNC_INFO, "Invalid transaction for hash!"); return QnUuid(); }
-        QnUuid transactionHash(const ApiLicenseOverflowData& ) const            { Q_ASSERT_X(0, Q_FUNC_INFO, "Invalid transaction for hash!"); return QnUuid(); }
->>>>>>> cfac600a
         QnUuid transactionHash(const ApiClientInfoData& params) const           { return makeHash(params.id.toRfc4122()); }
         QnUuid transactionHash(const ApiReverseConnectionData& ) const          { NX_ASSERT(0, Q_FUNC_INFO, "Invalid transaction for hash!"); return QnUuid(); }
 
