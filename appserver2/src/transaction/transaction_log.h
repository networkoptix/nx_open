--- conflicted
+++ resolved
@@ -95,14 +95,11 @@
             return ErrorCode::notImplemented;
         }
 
-<<<<<<< HEAD
-=======
         ErrorCode saveTransaction(const QnTransaction<ApiDiscoverPeerData>& , const QByteArray&) {
             Q_ASSERT_X(0, Q_FUNC_INFO, "This is a non persistent transaction!"); // we MUSTN'T be here
             return ErrorCode::notImplemented;
         }
 
->>>>>>> a274a0be
         qint64 getTimeStamp();
         void init();
 
@@ -144,10 +141,7 @@
         QUuid transactionHash(const ApiUpdateUploadData& ) const               { Q_ASSERT_X(0, Q_FUNC_INFO, "Invalid transaction for hash!"); return QUuid(); }
         QUuid transactionHash(const ApiUpdateUploadResponceData& ) const       { Q_ASSERT_X(0, Q_FUNC_INFO, "Invalid transaction for hash!"); return QUuid(); }
         QUuid transactionHash(const ApiModuleData& ) const                     { Q_ASSERT_X(0, Q_FUNC_INFO, "Invalid transaction for hash!"); return QUuid(); }
-<<<<<<< HEAD
-=======
         QUuid transactionHash(const ApiDiscoverPeerData& ) const               { Q_ASSERT_X(0, Q_FUNC_INFO, "Invalid transaction for hash!"); return QUuid(); }
->>>>>>> a274a0be
 
     private:
         ErrorCode saveToDB(const QnAbstractTransaction& tranID, const QUuid& hash, const QByteArray& data);
