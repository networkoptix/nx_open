--- conflicted
+++ resolved
@@ -95,16 +95,12 @@
             return ErrorCode::notImplemented;
         }
 
-<<<<<<< HEAD
         ErrorCode saveTransaction(const QnTransaction<ApiDiscoverPeerData>& , const QByteArray&) {
             Q_ASSERT_X(0, Q_FUNC_INFO, "This is a non persistent transaction!"); // we MUSTN'T be here
             return ErrorCode::notImplemented;
         }
 
-        qint64 getRelativeTime() const;
-=======
         qint64 getTimeStamp();
->>>>>>> cdd91b3b
         void init();
 
         bool contains(const QnAbstractTransaction& tran, const QUuid& hash) const;
