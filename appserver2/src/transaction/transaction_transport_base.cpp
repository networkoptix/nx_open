
#include "transaction_transport_base.h"

#include <atomic>

#include <QtCore/QDateTime>
#include <QtCore/QTimer>
#include <QtCore/QUrlQuery>

#include <nx/network/http/base64_decoder_filter.h>
#include <nx/network/http/custom_headers.h>
#include <nx/network/socket_factory.h>
#include <nx/utils/byte_stream/custom_output_stream.h>
#include <nx/utils/byte_stream/sized_data_decoder.h>
#include <nx/utils/gzip/gzip_compressor.h>
#include <nx/utils/gzip/gzip_uncompressor.h>
#include <nx/utils/timer_manager.h>
#include <nx/utils/log/log.h>
#include <nx/utils/std/cpp14.h>
#include <nx/utils/system_error.h>

#include <nx/cloud/cdb/api/ec2_request_paths.h>
#include <nx/network/cloud/cloud_connect_controller.h>
#include <nx_ec/ec_proto_version.h>

#include <transaction/json_transaction_serializer.h>
#include <transaction/ubjson_transaction_serializer.h>
#include <transaction/transaction_transport_header.h>

#include <nx/vms/api/types/connection_types.h>

//#define USE_SINGLE_TWO_WAY_CONNECTION
//!if not defined, ubjson is used
//#define USE_JSON
#ifndef USE_JSON
#define ENCODE_TO_BASE64
#endif
#define AGGREGATE_TRANSACTIONS_BEFORE_SEND

using namespace nx::vms;

namespace {

/*!
    Real number of transactions posted to the QnTransactionMessageBus can be greater
    (all transactions that read with single read from socket)
*/
static const int MAX_TRANS_TO_POST_AT_A_TIME = 16;
static const int kMinServerVersionWithClientKeepAlive = 3031;

} // namespace

namespace ec2
{

namespace ConnectionType
{
    const char* toString( Type val )
    {
        switch( val )
        {
            case incoming:
                return "incoming";
            case outgoing:
                return "outgoing";
            case bidirectional:
                return "bidirectional";
            default:
                return "none";
        }
    }

    Type fromString( const QnByteArrayConstRef& str )
    {
        if( str == "incoming" )
            return incoming;
        else if( str == "outgoing" )
            return outgoing;
        else if( str == "bidirectional" )
            return bidirectional;
        else
            return none;
    }
}


static const int DEFAULT_READ_BUFFER_SIZE = 4 * 1024;
static const int SOCKET_TIMEOUT = 1000 * 1000;
//following value is for VERY slow networks and VERY large transactions (e.g., some large image)
    //Connection keep-alive timeout is not influenced by this value
static const std::chrono::minutes kSocketSendTimeout(23);
const char* const QnTransactionTransportBase::TUNNEL_MULTIPART_BOUNDARY = "ec2boundary";
const char* const QnTransactionTransportBase::TUNNEL_CONTENT_TYPE = "multipart/mixed; boundary=ec2boundary";

QnTransactionTransportBase::QnTransactionTransportBase(
    const QnUuid& localSystemId,
    ConnectionGuardSharedState* const connectionGuardSharedState,
    const api::PeerData& localPeer,
    PeerRole peerRole,
    std::chrono::milliseconds tcpKeepAliveTimeout,
    int keepAliveProbeCount)
:
    m_localSystemId(localSystemId),
    m_localPeer(localPeer),
    m_peerRole(peerRole),
    m_connectionGuardSharedState(connectionGuardSharedState),
    m_tcpKeepAliveTimeout(tcpKeepAliveTimeout),
    m_keepAliveProbeCount(keepAliveProbeCount),
    m_idleConnectionTimeout(tcpKeepAliveTimeout * keepAliveProbeCount),
    m_timer(std::make_unique<nx::network::aio::Timer>()),
    m_remotePeerEcProtoVersion(nx_ec::INITIAL_EC2_PROTO_VERSION),
    m_localPeerProtocolVersion(nx_ec::EC2_PROTO_VERSION)
{
    m_timer->bindToAioThread(getAioThread());

    m_lastConnectTime = 0;
    m_readSync = false;
    m_writeSync = false;
    m_syncDone = false;
    m_syncInProgress = false;
    m_needResync = false;
    m_state = NotDefined;
    m_connected = false;
    m_prevGivenHandlerID = 0;
    m_credentialsSource = CredentialsSource::serverKey;
    m_postedTranCount = 0;
    m_asyncReadScheduled = false;
    m_remoteIdentityTime = 0;
    m_connectionType = ConnectionType::none;
    m_compressResponseMsgBody = false;
    m_authOutgoingConnectionByServerKey = true;
    m_base64EncodeOutgoingTransactions = false;
    m_sentTranSequence = 0;
    m_waiterCount = 0;
    m_remotePeerSupportsKeepAlive = false;
    m_isKeepAliveEnabled = true;
}

QnTransactionTransportBase::QnTransactionTransportBase(
    const QnUuid& localSystemId,
    const QnUuid& connectionGuid,
    ConnectionLockGuard connectionLockGuard,
    const api::PeerData& localPeer,
    const api::PeerData& remotePeer,
    ConnectionType::Type connectionType,
    const nx::network::http::Request& request,
    const QByteArray& contentEncoding,
    std::chrono::milliseconds tcpKeepAliveTimeout,
    int keepAliveProbeCount)
:
    QnTransactionTransportBase(
        localSystemId,
        nullptr,
        localPeer,
        prAccepting,
        tcpKeepAliveTimeout,
        keepAliveProbeCount)
{
    m_remotePeer = remotePeer;
    m_connectionType = connectionType;
    m_contentEncoding = contentEncoding;
    m_connectionGuid = connectionGuid;
    m_connectionLockGuard = std::make_unique<ConnectionLockGuard>(
        std::move(connectionLockGuard));

    nx::network::http::HttpHeaders::const_iterator ec2ProtoVersionIter =
        request.headers.find(Qn::EC2_PROTO_VERSION_HEADER_NAME);

    m_remotePeerEcProtoVersion =
        ec2ProtoVersionIter == request.headers.end()
        ? nx_ec::INITIAL_EC2_PROTO_VERSION
        : ec2ProtoVersionIter->second.toInt();

    //TODO #ak use binary filter stream for serializing transactions
    m_base64EncodeOutgoingTransactions = nx::network::http::getHeaderValue(
        request.headers, Qn::EC2_BASE64_ENCODING_REQUIRED_HEADER_NAME ) == "true";

    auto keepAliveHeaderIter = request.headers.find(Qn::EC2_CONNECTION_TIMEOUT_HEADER_NAME);
    if (keepAliveHeaderIter != request.headers.end())
    {
        m_remotePeerSupportsKeepAlive = true;
        nx::network::http::header::KeepAlive keepAliveHeader;
        if (keepAliveHeader.parse(keepAliveHeaderIter->second))
            m_tcpKeepAliveTimeout = std::max(
                std::chrono::duration_cast<std::chrono::seconds>(m_tcpKeepAliveTimeout),
                keepAliveHeader.timeout);
    }

    m_readBuffer.reserve( DEFAULT_READ_BUFFER_SIZE );
    m_lastReceiveTimer.invalidate();

    NX_LOG(QnLog::EC2_TRAN_LOG, lit("QnTransactionTransportBase for object = %1").arg((size_t) this,  0, 16), cl_logDEBUG1);

    using namespace std::placeholders;
    if( m_contentEncoding == "gzip" )
        m_compressResponseMsgBody = true;

    //creating parser sequence: http_msg_stream_parser -> ext_headers_processor -> transaction handler
    auto incomingTransactionsRequestsParser = std::make_shared<nx::network::http::HttpMessageStreamParser>();
    std::weak_ptr<nx::network::http::HttpMessageStreamParser> incomingTransactionsRequestsParserWeak(
        incomingTransactionsRequestsParser );

    auto extensionHeadersProcessor = nx::utils::bstream::makeFilterWithFunc( //this filter receives single HTTP message
        [this, incomingTransactionsRequestsParserWeak]() {
            if( auto incomingTransactionsRequestsParserStrong = incomingTransactionsRequestsParserWeak.lock() )
                processChunkExtensions( incomingTransactionsRequestsParserStrong->currentMessage().headers() );
        } );

    extensionHeadersProcessor->setNextFilter( nx::utils::bstream::makeCustomOutputStream(
        std::bind(
            &QnTransactionTransportBase::receivedTransactionNonSafe,
            this,
            std::placeholders::_1 ) ) );

    incomingTransactionsRequestsParser->setNextFilter( std::move(extensionHeadersProcessor) );

    m_incomingTransactionStreamParser = std::move(incomingTransactionsRequestsParser);

    QUrlQuery urlQuery(request.requestLine.url.query());
    const auto& queryItems = urlQuery.queryItems();
    std::transform(
        queryItems.begin(), queryItems.end(),
        std::inserter(m_httpQueryParams, m_httpQueryParams.end()),
        [](const auto& queryItem) { return std::make_pair(queryItem.first, queryItem.second); });
}

QnTransactionTransportBase::QnTransactionTransportBase(
    const QnUuid& localSystemId,
    ConnectionGuardSharedState* const connectionGuardSharedState,
    const api::PeerData& localPeer,
    std::chrono::milliseconds tcpKeepAliveTimeout,
    int keepAliveProbeCount)
:
    QnTransactionTransportBase(
        localSystemId,
        connectionGuardSharedState,
        localPeer,
        prOriginating,
        tcpKeepAliveTimeout,
        keepAliveProbeCount)
{
    m_connectionType =
#ifdef USE_SINGLE_TWO_WAY_CONNECTION
#error "Bidirection moed is not supported any more due to unique_ptr for socket. Need refactor to support it."
        ConnectionType::bidirectional
#else
        ConnectionType::incoming
#endif
        ;
    m_connectionGuid = QnUuid::createUuid();
#ifdef ENCODE_TO_BASE64
    m_base64EncodeOutgoingTransactions = true;
#endif

    m_readBuffer.reserve( DEFAULT_READ_BUFFER_SIZE );
    m_lastReceiveTimer.invalidate();

    NX_LOGX(QnLog::EC2_TRAN_LOG, lit("QnTransactionTransportBase for object = %1").arg((size_t) this,  0, 16), cl_logDEBUG2);

    //creating parser sequence: multipart_parser -> ext_headers_processor -> transaction handler
    m_multipartContentParser = std::make_shared<nx::network::http::MultipartContentParser>();
    std::weak_ptr<nx::network::http::MultipartContentParser> multipartContentParserWeak( m_multipartContentParser );
    auto extensionHeadersProcessor = nx::utils::bstream::makeFilterWithFunc( //this filter receives single multipart message
        [this, multipartContentParserWeak]() {
            if( auto multipartContentParser = multipartContentParserWeak.lock() )
                processChunkExtensions( multipartContentParser->prevFrameHeaders() );
        } );
    extensionHeadersProcessor->setNextFilter( nx::utils::bstream::makeCustomOutputStream(
        std::bind(
            &QnTransactionTransportBase::receivedTransactionNonSafe,
            this,
            std::placeholders::_1 ) ) );
    m_multipartContentParser->setNextFilter( std::move(extensionHeadersProcessor) );

    m_incomingTransactionStreamParser = m_multipartContentParser;
}

QnTransactionTransportBase::~QnTransactionTransportBase()
{
    NX_LOGX(QnLog::EC2_TRAN_LOG, lit("~QnTransactionTransportBase for object = %1").arg((size_t) this,  0, 16), cl_logDEBUG2);

    stopWhileInAioThread();

    // TODO: #ak: move following logic to ::ec2::QnTransactionTransport
    // since it can result in deadlock if used in aio thread.
    // Though, currently cloud_db does not use following logic.
    {
        QnMutexLocker lk( &m_mutex );
        m_state = Closed;
        m_cond.wakeAll();   //signalling waiters that connection is being closed
        //waiting for waiters to quit
        while( m_waiterCount > 0 )
            m_cond.wait( lk.mutex() );
    }
}

void QnTransactionTransportBase::bindToAioThread(
    nx::network::aio::AbstractAioThread* aioThread)
{
    nx::network::aio::BasicPollable::bindToAioThread(aioThread);

    m_timer->bindToAioThread(aioThread);
    if (m_httpClient)
        m_httpClient->bindToAioThread(aioThread);
    if (m_outgoingTranClient)
        m_outgoingTranClient->bindToAioThread(aioThread);
    if (m_outgoingDataSocket)
        m_outgoingDataSocket->bindToAioThread(aioThread);
    if (m_incomingDataSocket)
        m_incomingDataSocket->bindToAioThread(aioThread);
}

void QnTransactionTransportBase::stopWhileInAioThread()
{
    m_timer.reset();
    m_httpClient.reset();
    m_outgoingTranClient.reset();
    m_outgoingDataSocket.reset();
    m_incomingDataSocket.reset();
}

void QnTransactionTransportBase::setLocalPeerProtocolVersion(int version)
{
    m_localPeerProtocolVersion = version;
}

void QnTransactionTransportBase::setOutgoingConnection(
    std::unique_ptr<nx::network::AbstractCommunicatingSocket> socket)
{
    using namespace std::chrono;

    m_outgoingDataSocket = std::move(socket);
    m_outgoingDataSocket->bindToAioThread(getAioThread());
    if (!m_outgoingDataSocket->setSendTimeout(
            duration_cast<milliseconds>(kSocketSendTimeout).count()))
    {
        const auto osErrorCode = SystemError::getLastOSErrorCode();
        NX_LOG(QnLog::EC2_TRAN_LOG,
            lit("Error setting socket write timeout for transaction connection %1 received from %2")
                .arg(m_connectionGuid.toString())
                .arg(m_outgoingDataSocket->getForeignAddress().toString())
                .arg(SystemError::toString(osErrorCode)),
            cl_logWARNING);
    }

    if (m_connectionType == ConnectionType::bidirectional)
    {
        NX_CRITICAL(0, "Bidirection mode is not supported any more");
        //m_incomingDataSocket = m_outgoingDataSocket;
    }
}

void QnTransactionTransportBase::monitorConnectionForClosure()
{
    startSendKeepAliveTimerNonSafe();

    m_dummyReadBuffer.reserve(DEFAULT_READ_BUFFER_SIZE);
    if (!m_outgoingDataSocket->setNonBlockingMode(true))
    {
        return m_outgoingDataSocket->post(
            [this, error = SystemError::getLastOSErrorCode()]()
        {
            onMonitorConnectionForClosure(error, (size_t) -1);
        });
    }

    m_outgoingDataSocket->readSomeAsync(
        &m_dummyReadBuffer,
        [this](SystemError::ErrorCode c, size_t s){ onMonitorConnectionForClosure(c, s); });
}

std::chrono::milliseconds QnTransactionTransportBase::connectionKeepAliveTimeout() const
{
    return m_tcpKeepAliveTimeout;
}

int QnTransactionTransportBase::keepAliveProbeCount() const
{
    return m_keepAliveProbeCount;
}

void QnTransactionTransportBase::addDataToTheSendQueue(QByteArray data)
{
    QnMutexLocker lock( &m_mutex );
    if( m_base64EncodeOutgoingTransactions )
    {
        //adding size before transaction data
        const uint32_t dataSize = htonl(data.size());
        QByteArray dataWithSize;
        dataWithSize.resize( sizeof(dataSize) + data.size() );
        //TODO #ak too many memcopy here. Should use stream base64 encoder to write directly to the output buffer
        memcpy( dataWithSize.data(), &dataSize, sizeof(dataSize) );
        memcpy(
            dataWithSize.data()+sizeof(dataSize),
            data.constData(),
            data.size() );
        data.clear();
        m_dataToSend.push_back( std::move(dataWithSize) );
    }
    else
    {
        m_dataToSend.push_back( std::move( data ) );
    }
    if( m_dataToSend.size() == 1 )
        serializeAndSendNextDataBuffer();
}

void QnTransactionTransportBase::setState(State state)
{
    NX_VERBOSE(this, lm("State changed to %1 from outside").args(toString(state)));

    QnMutexLocker lock( &m_mutex );
    setStateNoLock(state);
}

void QnTransactionTransportBase::processExtraData()
{
    QnMutexLocker lock( &m_mutex );
    if( !m_extraData.isEmpty() )
    {
        processTransactionData(m_extraData);
        m_extraData.clear();
    }
}

void QnTransactionTransportBase::startListening()
{
    QnMutexLocker lock( &m_mutex );
    startListeningNonSafe();
}

void QnTransactionTransportBase::setStateNoLock(State state)
{
    if (state == Connected)
        m_connected = true;

    if (m_state == Error && state != Closed)
    {
        ; // only Error -> Closed setState is allowed
    }
    else if (m_state == Closed)
    {
        ; // no state allowed after Closed
    }
    else if (this->m_state != state)
    {
        this->m_state = state;

        // TODO: #ak: if stateChanged handler frees this object then m_mutex is destroyed locked
        nx::utils::ObjectDestructionFlag::Watcher watcher(
            &m_connectionFreedFlag);
        emit stateChanged(state);
        if (watcher.objectDestroyed())
            return; //connection has been removed by handler
    }
    m_cond.wakeAll();
}

const api::PeerData& QnTransactionTransportBase::localPeer() const
{
    return m_localPeer;
}

const api::PeerData& QnTransactionTransportBase::remotePeer() const
{
    return m_remotePeer;
}

nx::utils::Url QnTransactionTransportBase::remoteAddr() const
{
    QnMutexLocker lock(&m_mutex);
    // Emulating deep copy here
    nx::utils::Url tmpUrl(m_remoteAddr);
    tmpUrl.setUserName(tmpUrl.userName());
    return tmpUrl;
}

nx::network::SocketAddress QnTransactionTransportBase::remoteSocketAddr() const
{
    QnMutexLocker lock(&m_mutex);
    nx::network::SocketAddress addr = nx::network::SocketAddress(
        m_remoteAddr.host(),
        m_remoteAddr.port()
    );

    return addr;
}

int QnTransactionTransportBase::remotePeerProtocolVersion() const
{
    return m_remotePeerEcProtoVersion;
}

nx::network::http::AuthInfoCache::AuthorizationCacheItem QnTransactionTransportBase::authData() const
{
    QnMutexLocker lock( &m_mutex );
    return m_httpAuthCacheItem;
}

std::multimap<QString, QString> QnTransactionTransportBase::httpQueryParams() const
{
    return m_httpQueryParams;
}

QnTransactionTransportBase::State QnTransactionTransportBase::getState() const
{
    QnMutexLocker lock( &m_mutex );
    return m_state;
}

bool QnTransactionTransportBase::isIncoming() const {
    QnMutexLocker lock(&m_mutex);
    return m_peerRole == prAccepting;
}

int QnTransactionTransportBase::setHttpChunkExtensonHandler( HttpChunkExtensonHandler eventHandler )
{
    QnMutexLocker lk( &m_mutex );
    m_httpChunkExtensonHandlers.emplace( ++m_prevGivenHandlerID, std::move(eventHandler) );
    return m_prevGivenHandlerID;
}

int QnTransactionTransportBase::setBeforeSendingChunkHandler( BeforeSendingChunkHandler eventHandler )
{
    QnMutexLocker lk( &m_mutex );
    m_beforeSendingChunkHandlers.emplace( ++m_prevGivenHandlerID, std::move(eventHandler) );
    return m_prevGivenHandlerID;
}

void QnTransactionTransportBase::removeEventHandler( int eventHandlerID )
{
    QnMutexLocker lk( &m_mutex );
    m_httpChunkExtensonHandlers.erase( eventHandlerID );
    m_beforeSendingChunkHandlers.erase( eventHandlerID );
}

void QnTransactionTransportBase::doOutgoingConnect(const nx::utils::Url& remotePeerUrl)
{
    NX_LOG( QnLog::EC2_TRAN_LOG,
        lm("QnTransactionTransportBase::doOutgoingConnect. remotePeerUrl = %1").arg(remotePeerUrl),
        cl_logDEBUG2 );

    setState(ConnectingStage1);

    m_httpClient = nx::network::http::AsyncHttpClient::create();
    m_httpClient->bindToAioThread(getAioThread());
    m_httpClient->setSendTimeoutMs(m_idleConnectionTimeout.count());
    m_httpClient->setResponseReadTimeoutMs(m_idleConnectionTimeout.count());
    connect(
        m_httpClient.get(), &nx::network::http::AsyncHttpClient::responseReceived,
        this, &QnTransactionTransportBase::at_responseReceived,
        Qt::DirectConnection);
    connect(
        m_httpClient.get(), &nx::network::http::AsyncHttpClient::done,
        this, &QnTransactionTransportBase::at_httpClientDone,
        Qt::DirectConnection);

    if (remotePeerUrl.userName().isEmpty())
    {
        fillAuthInfo( m_httpClient, m_credentialsSource == CredentialsSource::serverKey );
    }
    else
    {
        m_credentialsSource = CredentialsSource::remoteUrl;
        m_httpClient->setUserName(remotePeerUrl.userName());
        m_httpClient->setUserPassword(remotePeerUrl.password());
    }

    if (m_localPeer.isServer())
        m_httpClient->addAdditionalHeader(
            Qn::EC2_SYSTEM_ID_HEADER_NAME,
            m_localSystemId.toByteArray());
    if (m_base64EncodeOutgoingTransactions)    //requesting server to encode transactions
        m_httpClient->addAdditionalHeader(
            Qn::EC2_BASE64_ENCODING_REQUIRED_HEADER_NAME,
            "true");
    m_httpClient->addAdditionalHeader(
        Qn::EC2_CONNECTION_TIMEOUT_HEADER_NAME,
        nx::network::http::header::KeepAlive(
            std::chrono::duration_cast<std::chrono::seconds>(
                m_tcpKeepAliveTimeout)).toString());

    QUrlQuery q;
    {
        QnMutexLocker lk(&m_mutex);
        m_remoteAddr = remotePeerUrl;
        if (!m_remoteAddr.userName().isEmpty())
        {
            m_remoteAddr.setUserName(QString());
            m_remoteAddr.setPassword(QString());
        }
        q = QUrlQuery(m_remoteAddr.query());
    }

#ifdef USE_JSON
    q.addQueryItem( "format", QnLexical::serialized(Qn::JsonFormat) );
#else
    if (m_localPeer.isMobileClient())
        q.addQueryItem("format", QnLexical::serialized(Qn::JsonFormat));
#endif
    m_httpClient->addAdditionalHeader(
        Qn::EC2_CONNECTION_GUID_HEADER_NAME,
        m_connectionGuid.toByteArray() );
    m_httpClient->addAdditionalHeader(
        Qn::EC2_CONNECTION_DIRECTION_HEADER_NAME,
        ConnectionType::toString(m_connectionType) );   //incoming means this peer wants to receive data via this connection
    m_httpClient->addAdditionalHeader(
        Qn::EC2_RUNTIME_GUID_HEADER_NAME,
        m_localPeer.instanceId.toByteArray() );
    m_httpClient->addAdditionalHeader(
        Qn::EC2_PROTO_VERSION_HEADER_NAME,
        QByteArray::number(m_localPeerProtocolVersion));

    q.addQueryItem("peerType", QnLexical::serialized(m_localPeer.peerType));

    // add deprecated query item 'isClient' for compatibility with old server version <= 2.6
    if (m_localPeer.peerType == api::PeerType::mobileClient)
        q.addQueryItem("isClient", QString());

    // Client reconnects to the server
    if( m_localPeer.isClient() )
    {
        setState(ConnectingStage2); // one GET method for client peer is enough
        setReadSync(true);
    }

    {
        QnMutexLocker lk(&m_mutex);
        m_remoteAddr.setQuery(q);
    }

    m_httpClient->removeAdditionalHeader( Qn::EC2_CONNECTION_STATE_HEADER_NAME );
    m_httpClient->addAdditionalHeader(
        Qn::EC2_CONNECTION_STATE_HEADER_NAME,
        toString(getState()).toLatin1() );

    nx::utils::Url url = remoteAddr();
    url.setPath(url.path() + lit("/") + toString(getState()));
    m_httpClient->doGet(url);
}

void QnTransactionTransportBase::markAsNotSynchronized()
{
    QnMutexLocker lock(&m_mutex);
    m_readSync = false;
    m_writeSync = false;
}

void QnTransactionTransportBase::repeatDoGet()
{
    m_httpClient->removeAdditionalHeader( Qn::EC2_CONNECTION_STATE_HEADER_NAME );
    m_httpClient->addAdditionalHeader( Qn::EC2_CONNECTION_STATE_HEADER_NAME, toString(getState()).toLatin1() );

    nx::utils::Url url = remoteAddr();
    url.setPath(url.path() + lit("/") + toString(getState()));
    m_httpClient->doGet(url);
}

void QnTransactionTransportBase::cancelConnecting()
{
    NX_LOG(QnLog::EC2_TRAN_LOG,
        lit("%1 Connection to peer %2 canceled from state %3").
        arg(Q_FUNC_INFO).arg(m_remotePeer.id.toString()).arg(toString(getState())),
        cl_logDEBUG1);
    setState(Error);
}

void QnTransactionTransportBase::onSomeBytesRead( SystemError::ErrorCode errorCode, size_t bytesRead )
{
    NX_LOG( QnLog::EC2_TRAN_LOG, lit("QnTransactionTransportBase::onSomeBytesRead. errorCode = %1, bytesRead = %2").
        arg((int)errorCode).arg(bytesRead), cl_logDEBUG2 );

    emit onSomeDataReceivedFromRemotePeer();

    QnMutexLocker lock( &m_mutex );

    m_asyncReadScheduled = false;
    m_lastReceiveTimer.invalidate();

    if( errorCode || bytesRead == 0 )   //error or connection closed
    {
        if( errorCode == SystemError::timedOut )
        {
            NX_LOG(QnLog::EC2_TRAN_LOG, lit("Peer %1 timed out. Disconnecting...").arg(m_remotePeer.id.toString()), cl_logWARNING );
        }
        NX_VERBOSE(this, lm("Closing connection due to error %1")
            .args(SystemError::toString(errorCode == SystemError::noError ? SystemError::connectionReset : errorCode)));
        return setStateNoLock( State::Error );
    }

    if (m_state >= QnTransactionTransportBase::Closed)
        return;

    NX_ASSERT( m_state == ReadyForStreaming );

    //parsing and processing input data
    if( !m_incomingTransactionStreamParser->processData( m_readBuffer ) )
    {
        NX_LOG(QnLog::EC2_TRAN_LOG, lit("Error parsing data from peer %1. Disconnecting...").
            arg(m_remotePeer.id.toString()), cl_logWARNING);
        return setStateNoLock( State::Error );
    }

    m_readBuffer.resize(0);

    if( m_postedTranCount >= MAX_TRANS_TO_POST_AT_A_TIME )
        return; //not reading futher while that much transactions are not processed yet

    m_readBuffer.reserve( m_readBuffer.size() + DEFAULT_READ_BUFFER_SIZE );
    scheduleAsyncRead();
}

void QnTransactionTransportBase::receivedTransactionNonSafe( const QnByteArrayConstRef& tranDataWithHeader )
{
    if( tranDataWithHeader.isEmpty() )
        return; //it happens in case of keep-alive message

    const QnByteArrayConstRef& tranData = tranDataWithHeader;

    QByteArray serializedTran;
    QnTransactionTransportHeader transportHeader;

    switch( m_remotePeer.dataFormat )
    {
        case Qn::JsonFormat:
            if( !QnJsonTransactionSerializer::deserializeTran(
                    reinterpret_cast<const quint8*>(tranData.constData()),
                    static_cast<int>(tranData.size()),
                    transportHeader,
                    serializedTran ) )
            {
                NX_ASSERT( false );
                NX_LOG(QnLog::EC2_TRAN_LOG, lit("Error deserializing JSON data from peer %1. Disconnecting...").
                    arg(m_remotePeer.id.toString()), cl_logWARNING);
                setStateNoLock( State::Error );
                return;
            }
            break;

        case Qn::UbjsonFormat:
            if( !QnUbjsonTransactionSerializer::deserializeTran(
                    reinterpret_cast<const quint8*>(tranData.constData()),
                    static_cast<int>(tranData.size()),
                    transportHeader,
                    serializedTran ) )
            {
                NX_ASSERT( false );
                NX_LOG(QnLog::EC2_TRAN_LOG, lit("Error deserializing Ubjson data from peer %1. Disconnecting...").
                    arg(m_remotePeer.id.toString()), cl_logWARNING);
                setStateNoLock( State::Error );
                return;
            }
            break;

        default:
            NX_LOG(QnLog::EC2_TRAN_LOG, lit("Received unkown format from peer %1. Disconnecting...").
                arg(m_remotePeer.id.toString()), cl_logWARNING);
            setStateNoLock( State::Error );
            return;
    }

    if (!transportHeader.isNull())
    {
        NX_ASSERT(!transportHeader.processedPeers.empty());
        NX_LOG(QnLog::EC2_TRAN_LOG, lit("QnTransactionTransportBase::receivedTransactionNonSafe. Got transaction with seq %1 from %2").
            arg(transportHeader.sequence).arg(m_remotePeer.id.toString()), cl_logDEBUG1);
    }

    nx::utils::ObjectDestructionFlag::Watcher watcher(
        &m_connectionFreedFlag);
    emit gotTransaction(
        m_remotePeer.dataFormat,
        std::move(serializedTran),
        transportHeader);
    if (watcher.objectDestroyed())
        return; //connection has been removed by handler

    ++m_postedTranCount;
}

bool QnTransactionTransportBase::hasUnsendData() const
{
    QnMutexLocker lock(&m_mutex);
    return !m_dataToSend.empty();
}

void QnTransactionTransportBase::receivedTransaction(
    const nx::network::http::HttpHeaders& headers,
    const QnByteArrayConstRef& tranData )
{
    emit onSomeDataReceivedFromRemotePeer();

    QnMutexLocker lock(&m_mutex);

    processChunkExtensions( headers );

    if( nx::network::http::getHeaderValue(
            headers,
            Qn::EC2_BASE64_ENCODING_REQUIRED_HEADER_NAME ) == "true" )
    {
        const auto& decodedTranData = QByteArray::fromBase64( tranData.toByteArrayWithRawData() );
        //decodedTranData can contain multiple transactions
        if( !m_sizedDecoder )
        {
            m_sizedDecoder = std::make_shared<nx::utils::bstream::SizedDataDecodingFilter>();
            m_sizedDecoder->setNextFilter( nx::utils::bstream::makeCustomOutputStream(
                std::bind(
                    &QnTransactionTransportBase::receivedTransactionNonSafe,
                    this,
                    std::placeholders::_1 ) ) );
        }
        if( !m_sizedDecoder->processData( decodedTranData ) )
        {
            NX_LOG(QnLog::EC2_TRAN_LOG, lit("Error parsing data (2) from peer %1. Disconnecting...").
                arg(m_remotePeer.id.toString()), cl_logWARNING);
            return setStateNoLock( State::Error );
        }
    }
    else
    {
        receivedTransactionNonSafe( tranData );
    }
}

void QnTransactionTransportBase::transactionProcessed()
{
    post(
        [this]()
        {
            QnMutexLocker lock(&m_mutex);

            --m_postedTranCount;
            if (m_postedTranCount < MAX_TRANS_TO_POST_AT_A_TIME)
                m_cond.wakeAll();   //signalling waiters that we are ready for new transactions once again
            if (m_postedTranCount >= MAX_TRANS_TO_POST_AT_A_TIME ||     //not reading futher while that much transactions are not processed yet
                m_asyncReadScheduled ||      //async read is ongoing already, overlapping reads are not supported by sockets api
                m_state > ReadyForStreaming)
            {
                return;
            }

            NX_ASSERT(m_incomingDataSocket || m_outgoingDataSocket);

            m_readBuffer.reserve(m_readBuffer.size() + DEFAULT_READ_BUFFER_SIZE);
            scheduleAsyncRead();
        });
}

QnUuid QnTransactionTransportBase::connectionGuid() const
{
    return m_connectionGuid;
}

void QnTransactionTransportBase::setIncomingTransactionChannelSocket(
    std::unique_ptr<nx::network::AbstractCommunicatingSocket> socket,
    const nx::network::http::Request& /*request*/,
    const QByteArray& requestBuf )
{
    QnMutexLocker lk( &m_mutex );

    NX_ASSERT( m_peerRole == prAccepting );
    NX_ASSERT( m_connectionType != ConnectionType::bidirectional );

    m_incomingDataSocket = std::move(socket);
    m_incomingDataSocket->bindToAioThread(getAioThread());

    //checking transactions format
    if( !m_incomingTransactionStreamParser->processData( requestBuf ) )
    {
        NX_LOG(QnLog::EC2_TRAN_LOG, lit("Error parsing incoming data (3) from peer %1. Disconnecting...").
            arg(m_remotePeer.id.toString()), cl_logWARNING);
        return setStateNoLock( State::Error );
    }

    startListeningNonSafe();
}

void QnTransactionTransportBase::lock()
{
    QnMutexLocker lk(&m_mutex);
    ++m_waiterCount;
}

void QnTransactionTransportBase::unlock()
{
    QnMutexLocker lk(&m_mutex);
    --m_waiterCount;
    m_cond.wakeAll();    //signalling that we are not waiting anymore
}

void QnTransactionTransportBase::waitForNewTransactionsReady()
{
    QnMutexLocker lk( &m_mutex );

    if( m_postedTranCount < MAX_TRANS_TO_POST_AT_A_TIME && m_state >= ReadyForStreaming)
        return;

    //waiting for some transactions to be processed
    while( (m_postedTranCount >= MAX_TRANS_TO_POST_AT_A_TIME && m_state != Closed) ||
            m_state < ReadyForStreaming)
    {
        m_cond.wait( lk.mutex() );
    }
}

void QnTransactionTransportBase::connectionFailure()
{
    NX_LOG(QnLog::EC2_TRAN_LOG, lit("Connection to peer %1 failure. Disconnecting...").
        arg(m_remotePeer.id.toString()), cl_logWARNING);
    setState( Error );
}

void QnTransactionTransportBase::setKeepAliveEnabled(bool value)
{
    m_isKeepAliveEnabled = value;
}

void QnTransactionTransportBase::sendHttpKeepAlive()
{
    QnMutexLocker lock(&m_mutex);

    if (m_dataToSend.empty())
    {
        m_dataToSend.push_back( QByteArray() );
        serializeAndSendNextDataBuffer();
    }

    startSendKeepAliveTimerNonSafe();
}

void QnTransactionTransportBase::startSendKeepAliveTimerNonSafe()
{
    if (!m_isKeepAliveEnabled)
        return;

    if (m_peerRole == prAccepting)
    {
        NX_ASSERT(m_outgoingDataSocket);
        m_outgoingDataSocket->registerTimer(
            m_tcpKeepAliveTimeout.count(),
            std::bind(&QnTransactionTransportBase::sendHttpKeepAlive, this));
    }
    else
    {
        //we using http client to send transactions
        m_timer->cancelSync();
        m_timer->start(
            m_tcpKeepAliveTimeout,
            std::bind(&QnTransactionTransportBase::sendHttpKeepAlive, this));
    }
}

void QnTransactionTransportBase::onMonitorConnectionForClosure(
    SystemError::ErrorCode errorCode,
    size_t bytesRead)
{
    QnMutexLocker lock( &m_mutex );

    if (errorCode != SystemError::noError && errorCode != SystemError::timedOut)
    {
        NX_LOG(QnLog::EC2_TRAN_LOG,
            lit("transaction connection %1 received from %2 failed: %3")
                .arg(m_connectionGuid.toString())
                .arg(m_outgoingDataSocket->getForeignAddress().toString())
                .arg(SystemError::toString(errorCode)),
            cl_logWARNING);
        return setStateNoLock(State::Error);
    }

    if (bytesRead == 0)
    {
        NX_LOG(QnLog::EC2_TRAN_LOG, lit("transaction connection %1 received from %2 has been closed by remote peer").
            arg(m_connectionGuid.toString()).arg(m_outgoingDataSocket->getForeignAddress().toString()),
            cl_logWARNING );
        return setStateNoLock( State::Error );
    }

    //TODO #ak should read HTTP responses here and check result code

    using namespace std::placeholders;
    m_dummyReadBuffer.resize( 0 );
    m_outgoingDataSocket->readSomeAsync(
        &m_dummyReadBuffer,
        std::bind(&QnTransactionTransportBase::onMonitorConnectionForClosure, this, _1, _2) );
}

nx::utils::Url QnTransactionTransportBase::generatePostTranUrl()
{
    //return m_postTranBaseUrl;
    nx::utils::Url postTranUrl = m_postTranBaseUrl;
    postTranUrl.setPath( lit("%1/%2").arg(postTranUrl.path()).arg(++m_sentTranSequence) );
    return postTranUrl;
}

void QnTransactionTransportBase::aggregateOutgoingTransactionsNonSafe()
{
    static const int MAX_AGGREGATED_TRAN_SIZE_BYTES = 128*1024;
    //std::deque<DataToSend> m_dataToSend;
    //searching first transaction not being sent currently
    auto saveToIter = std::find_if(
        m_dataToSend.begin(),
        m_dataToSend.end(),
        []( const DataToSend& data )->bool { return data.encodedSourceData.isEmpty(); } );
    if( std::distance( saveToIter, m_dataToSend.end() ) < 2 )
        return; //nothing to aggregate

    //aggregating. Transaction data already contains size
    auto it = std::next(saveToIter);
    for( ;
        it != m_dataToSend.end();
        ++it )
    {
        if( saveToIter->sourceData.size() + it->sourceData.size() > MAX_AGGREGATED_TRAN_SIZE_BYTES )
            break;

        saveToIter->sourceData += it->sourceData;
        it->sourceData.clear();
    }
    //erasing aggregated transactions
    m_dataToSend.erase( std::next(saveToIter), it );
}

bool QnTransactionTransportBase::remotePeerSupportsKeepAlive() const
{
    return m_remotePeerSupportsKeepAlive;
}

bool QnTransactionTransportBase::isHttpKeepAliveTimeout() const
{
    QnMutexLocker lock( &m_mutex );
    return (m_lastReceiveTimer.isValid() &&  //if not valid we still have not begun receiving transactions
         (m_lastReceiveTimer.elapsed() > m_idleConnectionTimeout.count()));
}

void QnTransactionTransportBase::serializeAndSendNextDataBuffer()
{
    NX_ASSERT( !m_dataToSend.empty() );

#ifdef AGGREGATE_TRANSACTIONS_BEFORE_SEND
    if( m_base64EncodeOutgoingTransactions )
        aggregateOutgoingTransactionsNonSafe();
#endif  //AGGREGATE_TRANSACTIONS_BEFORE_SEND

    DataToSend& dataCtx = m_dataToSend.front();

    if( m_base64EncodeOutgoingTransactions )
        dataCtx.sourceData = dataCtx.sourceData.toBase64(); //TODO #ak should use streaming base64 encoder in addDataToTheSendQueue method

    if( dataCtx.encodedSourceData.isEmpty() )
    {
        if( m_peerRole == prAccepting )
        {
            //sending transactions as a response to GET request
            nx::network::http::HttpHeaders headers;
            headers.emplace(
                "Content-Type",
                m_base64EncodeOutgoingTransactions
                    ? "application/text"
                    : Qn::serializationFormatToHttpContentType( m_remotePeer.dataFormat ) );
            headers.emplace( "Content-Length", nx::network::http::BufferType::number((int)(dataCtx.sourceData.size())) );
            addHttpChunkExtensions( &headers );

            dataCtx.encodedSourceData.clear();
            dataCtx.encodedSourceData += QByteArray("\r\n--")+TUNNEL_MULTIPART_BOUNDARY+"\r\n"; //TODO #ak move to some variable
            nx::network::http::serializeHeaders( headers, &dataCtx.encodedSourceData );
            dataCtx.encodedSourceData += "\r\n";
            dataCtx.encodedSourceData += dataCtx.sourceData;

            if( m_compressResponseMsgBody )
            {
                //encoding outgoing message body
                dataCtx.encodedSourceData = nx::utils::bstream::gzip::Compressor::compressData( dataCtx.encodedSourceData );
            }
        }
        else    //m_peerRole == prOriginating
        {
            NX_ASSERT(!m_outgoingDataSocket);
            dataCtx.encodedSourceData = dataCtx.sourceData;
        }
    }
    using namespace std::placeholders;
    NX_LOG( QnLog::EC2_TRAN_LOG,
        lit("Sending data buffer (%1 bytes) to the peer %2").
        arg(dataCtx.encodedSourceData.size()).arg(m_remotePeer.id.toString()), cl_logDEBUG2 );

    if( m_outgoingDataSocket )
    {
        m_outgoingDataSocket->sendAsync(
            dataCtx.encodedSourceData,
            std::bind( &QnTransactionTransportBase::onDataSent, this, _1, _2 ) );
    }
    else  //m_peerRole == prOriginating
    {
        NX_ASSERT( m_peerRole == prOriginating && m_connectionType != ConnectionType::bidirectional );

        //using http client just to authenticate on server
        if( !m_outgoingTranClient )
        {
            using namespace std::chrono;
            m_outgoingTranClient = nx::network::http::AsyncHttpClient::create();
            m_outgoingTranClient->bindToAioThread(getAioThread());
            m_outgoingTranClient->setSendTimeoutMs(
                duration_cast<milliseconds>(kSocketSendTimeout).count());   //it can take a long time to send large transactions
            m_outgoingTranClient->setResponseReadTimeoutMs(m_idleConnectionTimeout.count());
            m_outgoingTranClient->addAdditionalHeader(
                Qn::EC2_CONNECTION_GUID_HEADER_NAME,
                m_connectionGuid.toByteArray() );
            m_outgoingTranClient->addAdditionalHeader(
                Qn::EC2_CONNECTION_DIRECTION_HEADER_NAME,
                ConnectionType::toString(ConnectionType::outgoing) );
            if( m_base64EncodeOutgoingTransactions )    //informing server that transaction is encoded
                m_outgoingTranClient->addAdditionalHeader(
                    Qn::EC2_BASE64_ENCODING_REQUIRED_HEADER_NAME,
                    "true" );
            connect(
                m_outgoingTranClient.get(), &nx::network::http::AsyncHttpClient::done,
                this, &QnTransactionTransportBase::postTransactionDone,
                Qt::DirectConnection );

            if (m_remotePeerCredentials.isNull())
            {
                fillAuthInfo( m_outgoingTranClient, true );
            }
            else
            {
                m_outgoingTranClient->setUserName(m_remotePeerCredentials.user());
                m_outgoingTranClient->setUserPassword(m_remotePeerCredentials.password());
            }

            m_postTranBaseUrl = m_remoteAddr;
            if (m_remotePeer.peerType == api::PeerType::cloudServer)
                m_postTranBaseUrl.setPath(nx::cdb::api::kPushEc2TransactionPath);
            else
                m_postTranBaseUrl.setPath(lit("/ec2/forward_events"));
            m_postTranBaseUrl.setQuery( QString() );
        }

        nx::network::http::HttpHeaders additionalHeaders;
        addHttpChunkExtensions( &additionalHeaders );
        for( const auto& header: additionalHeaders )
        {
            //removing prev header value (if any)
            m_outgoingTranClient->removeAdditionalHeader( header.first );
            m_outgoingTranClient->addAdditionalHeader( header.first, header.second );
        }

        m_outgoingTranClient->doPost(
            generatePostTranUrl(),
            m_base64EncodeOutgoingTransactions
                ? "application/text"
                : Qn::serializationFormatToHttpContentType( m_remotePeer.dataFormat ),
            dataCtx.encodedSourceData );
    }
}

void QnTransactionTransportBase::onDataSent( SystemError::ErrorCode errorCode, size_t bytesSent )
{
    QnMutexLocker lk( &m_mutex );

    if( errorCode )
    {
        NX_LOG(QnLog::EC2_TRAN_LOG, lit("Failed to send %1 bytes to %2. %3").arg(m_dataToSend.front().encodedSourceData.size()).
            arg(m_remotePeer.id.toString()).arg(SystemError::toString(errorCode)), cl_logWARNING );
        m_dataToSend.pop_front();
        return setStateNoLock( State::Error );
    }
    NX_ASSERT( bytesSent == (size_t)m_dataToSend.front().encodedSourceData.size() );

    m_dataToSend.pop_front();
    if( m_dataToSend.empty() )
        return;

    serializeAndSendNextDataBuffer();
}

void QnTransactionTransportBase::at_responseReceived(const nx::network::http::AsyncHttpClientPtr& client)
{
    const int statusCode = client->response()->statusLine.statusCode;

    NX_LOG( QnLog::EC2_TRAN_LOG, lit("QnTransactionTransportBase::at_responseReceived. statusCode = %1").
        arg(statusCode), cl_logDEBUG2 );

    if (statusCode == nx::network::http::StatusCode::unauthorized)
    {
        m_credentialsSource = (CredentialsSource)((int)m_credentialsSource + 1);
        if (m_credentialsSource < CredentialsSource::none)
        {
            fillAuthInfo( m_httpClient, m_credentialsSource == CredentialsSource::serverKey );
            repeatDoGet();
        }
        else
        {
            QnUuid guid(nx::network::http::getHeaderValue( client->response()->headers, Qn::EC2_SERVER_GUID_HEADER_NAME ));
            if (!guid.isNull())
            {
                {
                    nx::utils::ObjectDestructionFlag::Watcher watcher(
                        &m_connectionFreedFlag);
                    emit peerIdDiscovered(remoteAddr(), guid);
                    if (watcher.objectDestroyed())
                        return; //connection has been removed by handler
                }

                {
                    nx::utils::ObjectDestructionFlag::Watcher watcher(
                        &m_connectionFreedFlag);
                    emit remotePeerUnauthorized(guid);
                    if (watcher.objectDestroyed())
                        return; //connection has been removed by handler
                }
            }
            cancelConnecting();
        }
        return;
    }

    //saving credentials we used to authorize request
    if (client->request().headers.find(nx::network::http::header::Authorization::NAME) !=
        client->request().headers.end())
    {
        m_httpAuthCacheItem = client->authCacheItem();
    }

    nx::network::http::HttpHeaders::const_iterator itrGuid = client->response()->headers.find(Qn::EC2_GUID_HEADER_NAME);
    nx::network::http::HttpHeaders::const_iterator itrRuntimeGuid = client->response()->headers.find(Qn::EC2_RUNTIME_GUID_HEADER_NAME);
    nx::network::http::HttpHeaders::const_iterator itrSystemIdentityTime = client->response()->headers.find(Qn::EC2_SYSTEM_IDENTITY_HEADER_NAME);
    if (itrSystemIdentityTime != client->response()->headers.end())
        setRemoteIdentityTime(itrSystemIdentityTime->second.toLongLong());

    if (itrGuid == client->response()->headers.end())
    {
        cancelConnecting();
        return;
    }

    nx::network::http::HttpHeaders::const_iterator ec2CloudHostItr =
        client->response()->headers.find(Qn::EC2_CLOUD_HOST_HEADER_NAME);

    nx::network::http::HttpHeaders::const_iterator ec2ProtoVersionIter =
        client->response()->headers.find(Qn::EC2_PROTO_VERSION_HEADER_NAME);

    m_remotePeerEcProtoVersion =
        ec2ProtoVersionIter == client->response()->headers.end()
        ? nx_ec::INITIAL_EC2_PROTO_VERSION
        : ec2ProtoVersionIter->second.toInt();

    if (!m_localPeer.isMobileClient())
    {
        //checking remote server protocol version
        if (m_localPeerProtocolVersion != m_remotePeerEcProtoVersion)
        {
            NX_LOG(lm("Cannot connect to server %1 because of different EC2 proto version. "
                "Local peer version: %2, remote peer version: %3")
                .arg(client->url()).arg(m_localPeerProtocolVersion)
                .arg(m_remotePeerEcProtoVersion),
                cl_logWARNING);
            cancelConnecting();
            return;
        }

        const QString remotePeerCloudHost = ec2CloudHostItr == client->response()->headers.end()
            ? nx::network::SocketGlobals::cloud().cloudHost()
            : QString::fromUtf8(ec2CloudHostItr->second);

        if (nx::network::SocketGlobals::cloud().cloudHost() != remotePeerCloudHost)
        {
            NX_LOG(lm("Cannot connect to server %1 because they have different built in cloud host setting. "
                "Local peer host: %2, remote peer host: %3").
                arg(client->url()).arg(nx::network::SocketGlobals::cloud().cloudHost()).arg(remotePeerCloudHost),
                cl_logWARNING);
            cancelConnecting();
            return;
        }
    }

    m_remotePeer.id = QnUuid(itrGuid->second);
    if (itrRuntimeGuid != client->response()->headers.end())
        m_remotePeer.instanceId = QnUuid(itrRuntimeGuid->second);

    NX_ASSERT(!m_remotePeer.instanceId.isNull());
    if (m_remotePeer.id == kCloudPeerId)
        m_remotePeer.peerType = api::PeerType::cloudServer;
    else if (ec2CloudHostItr == client->response()->headers.end())
        m_remotePeer.peerType = api::PeerType::oldServer; // outgoing connections for server or cloud peers only
    else
        m_remotePeer.peerType = api::PeerType::server; // outgoing connections for server or cloud peers only
    #ifdef USE_JSON
        m_remotePeer.dataFormat = Qn::JsonFormat;
    #else
        if (m_localPeer.isMobileClient())
            m_remotePeer.dataFormat = Qn::JsonFormat;
        else
            m_remotePeer.dataFormat = Qn::UbjsonFormat;
    #endif

    nx::utils::ObjectDestructionFlag::Watcher watcher(
        &m_connectionFreedFlag);
    emit peerIdDiscovered(remoteAddr(), m_remotePeer.id);
    if (watcher.objectDestroyed())
        return; //connection has been removed by handler

    if (!m_connectionLockGuard)
    {
        NX_CRITICAL(m_connectionGuardSharedState);
        m_connectionLockGuard = std::make_unique<ConnectionLockGuard>(
            m_localPeer.id,
            m_connectionGuardSharedState,
            m_remotePeer.id,
            ConnectionLockGuard::Direction::Outgoing);
    }

    if( !nx::network::http::StatusCode::isSuccessCode(statusCode) ) //checking that statusCode is 2xx
    {
        cancelConnecting();
        return;
    }

    if (client->authCacheItem().userCredentials.authToken.type == nx::network::http::AuthTokenType::password)
    {
        m_remotePeerCredentials.setUser(client->authCacheItem().userCredentials.username);
        m_remotePeerCredentials.setPassword(
            client->authCacheItem().userCredentials.authToken.value);
    }

    if (getState() == QnTransactionTransportBase::Error || getState() == QnTransactionTransportBase::Closed) {
        return;
    }

    nx::network::http::HttpHeaders::const_iterator contentTypeIter = client->response()->headers.find("Content-Type");
    if( contentTypeIter == client->response()->headers.end() )
    {
        NX_LOG( lm("Remote transaction server (%1) did not specify Content-Type in response. Aborting connection...")
            .arg(client->url()), cl_logWARNING );
        cancelConnecting();
        return;
    }

    if( !m_multipartContentParser->setContentType( contentTypeIter->second ) )
    {
        NX_LOG( lm("Remote transaction server (%1) specified Content-Type (%2) which does not define multipart HTTP content")
            .arg(client->url()).arg(QLatin1String(contentTypeIter->second)), cl_logWARNING );
        cancelConnecting();
        return;
    }

    //TODO #ak check Content-Type (to support different transports)

    auto contentEncodingIter = client->response()->headers.find("Content-Encoding");
    if( contentEncodingIter != client->response()->headers.end() )
    {
        if( contentEncodingIter->second == "gzip" )
        {
            //enabling decompression of received transactions
            auto ungzip = std::make_shared<nx::utils::bstream::gzip::Uncompressor>();
            ungzip->setNextFilter( std::move(m_incomingTransactionStreamParser) );
            m_incomingTransactionStreamParser = std::move(ungzip);
        }
        else
        {
            //TODO #ak unsupported Content-Encoding ?
        }
    }

    auto isCloudIter = client->response()->headers.find("X-Nx-Cloud");
    if (isCloudIter != client->response()->headers.end())
        setState(ConnectingStage2);

    QByteArray data = m_httpClient->fetchMessageBodyBuffer();

    if (getState() == ConnectingStage1)
    {
        if (m_connectionLockGuard->tryAcquireConnecting())
        {
            setState(ConnectingStage2);
            NX_ASSERT( data.isEmpty() );
        }
        else
        {
            QnMutexLocker lk( &m_mutex );
            QUrlQuery query = QUrlQuery(m_remoteAddr.toQUrl());
            query.addQueryItem("canceled", QString());
            m_remoteAddr.setQuery(query);
        }
        repeatDoGet();
    }
    else {
        if( nx::network::http::getHeaderValue(
                m_httpClient->response()->headers,
                Qn::EC2_BASE64_ENCODING_REQUIRED_HEADER_NAME ) == "true" )
        {
            //inserting base64 decoder before the last filter
            m_incomingTransactionStreamParser = nx::utils::bstream::insert(
                m_incomingTransactionStreamParser,
                nx::utils::bstream::last( m_incomingTransactionStreamParser ),
                std::make_shared<Base64DecoderFilter>() );

            //base64-encoded data contains multiple transactions so
            //    inserting sized data decoder after base64 decoder
            m_incomingTransactionStreamParser = nx::utils::bstream::insert(
                m_incomingTransactionStreamParser,
                nx::utils::bstream::last( m_incomingTransactionStreamParser ),
                std::make_shared<nx::utils::bstream::SizedDataDecodingFilter>() );
        }

        auto keepAliveHeaderIter = m_httpClient->response()->headers.find(Qn::EC2_CONNECTION_TIMEOUT_HEADER_NAME);
        // Servers 3.1 and above sends keep-alive to the client
        if (keepAliveHeaderIter != m_httpClient->response()->headers.end() &&
            m_remotePeerEcProtoVersion >= kMinServerVersionWithClientKeepAlive)
        {
            m_remotePeerSupportsKeepAlive = true;
            nx::network::http::header::KeepAlive keepAliveHeader;
            if (keepAliveHeader.parse(keepAliveHeaderIter->second))
                m_tcpKeepAliveTimeout = std::max(
                    std::chrono::duration_cast<std::chrono::seconds>(m_tcpKeepAliveTimeout),
                    keepAliveHeader.timeout);
        }

        m_incomingDataSocket = m_httpClient->takeSocket();
        if (m_connectionType == ConnectionType::bidirectional)
        {
            NX_CRITICAL(0, "Bidirection mode is not supported any more");
            //m_outgoingDataSocket = m_incomingDataSocket;
        }

        {
            QnMutexLocker lk( &m_mutex );
            startSendKeepAliveTimerNonSafe();
        }

        m_httpClient.reset();
        if (m_connectionLockGuard->tryAcquireConnected())
        {
            setExtraDataBuffer(data);
            setState(QnTransactionTransportBase::Connected);
        }
        else
        {
            cancelConnecting();
        }
    }
}

void QnTransactionTransportBase::at_httpClientDone( const nx::network::http::AsyncHttpClientPtr& client )
{
    NX_LOG( QnLog::EC2_TRAN_LOG, lit("QnTransactionTransportBase::at_httpClientDone. state = %1").
        arg((int)client->state()), cl_logDEBUG2 );

<<<<<<< HEAD
    nx::network::http::AsyncClient::State state = client->state();
    if( state == nx::network::http::AsyncClient::State::sFailed ) {
=======
    nx_http::AsyncHttpClient::State state = client->state();
    if( state == nx_http::AsyncHttpClient::sFailed )
    {
>>>>>>> e7508f74
        NX_WARNING(this, lm("Http request failed %1").arg(client->lastSysErrorCode()));
        cancelConnecting();
    }
}

void QnTransactionTransportBase::processTransactionData(const QByteArray& data)
{
    NX_ASSERT( m_peerRole == prOriginating );
    if( !m_incomingTransactionStreamParser->processData( data ) )
    {
        NX_LOG(QnLog::EC2_TRAN_LOG, lit("Error processing incoming data (4) from peer %1. Disconnecting...").
            arg(m_remotePeer.id.toString()), cl_logWARNING);
        return setStateNoLock( State::Error );
    }
}

bool QnTransactionTransportBase::isReadyToSend(ApiCommand::Value command) const
{
    if (m_state == ReadyForStreaming) {
        // allow to send system command immediately, without tranSyncRequest
        return (command != ApiCommand::NotDefined && ApiCommand::isSystem(command)) ? true : m_writeSync;
    }
    else {
        return false;
    }
}

bool QnTransactionTransportBase::isReadSync(ApiCommand::Value command) const
{
    if (m_state == ReadyForStreaming) {
        // allow to read system command immediately, without tranSyncRequest
        return (command != ApiCommand::NotDefined && ApiCommand::isSystem(command)) ? true : m_readSync;
    }
    else {
        return false;
    }
}

QString QnTransactionTransportBase::toString( State state )
{
    switch( state )
    {
        case NotDefined:
            return lit("NotDefined");
        case ConnectingStage1:
            return lit("ConnectingStage1");
        case ConnectingStage2:
            return lit("ConnectingStage2");
        case Connected:
            return lit("Connected");
        case NeedStartStreaming:
            return lit("NeedStartStreaming");
        case ReadyForStreaming:
            return lit("ReadyForStreaming");
        case Closed:
            return lit("Closed");
        case Error:
            return lit("Error");
        default:
            return lit("unknown");
    }
}

void QnTransactionTransportBase::addHttpChunkExtensions( nx::network::http::HttpHeaders* const headers )
{
    for( auto val: m_beforeSendingChunkHandlers )
        val.second( this, headers );
}

void QnTransactionTransportBase::processChunkExtensions( const nx::network::http::HttpHeaders& headers )
{
    if( headers.empty() )
        return;

    for( auto val: m_httpChunkExtensonHandlers )
        val.second( this, headers );
}

void QnTransactionTransportBase::setExtraDataBuffer(const QByteArray& data)
{
    QnMutexLocker lk( &m_mutex );
    NX_ASSERT(m_extraData.isEmpty());
    m_extraData = data;
}

void QnTransactionTransportBase::setRemoteIdentityTime(qint64 time)
{
    m_remoteIdentityTime = time;
}

qint64 QnTransactionTransportBase::remoteIdentityTime() const
{
    return m_remoteIdentityTime;
}

void QnTransactionTransportBase::scheduleAsyncRead()
{
    if (!m_incomingDataSocket)
        return;

    NX_ASSERT(isInSelfAioThread());
    NX_ASSERT(!m_asyncReadScheduled);

    using namespace std::placeholders;
    m_incomingDataSocket->readSomeAsync(
        &m_readBuffer,
        std::bind(&QnTransactionTransportBase::onSomeBytesRead, this, _1, _2));
    m_asyncReadScheduled = true;
    m_lastReceiveTimer.restart();
}

void QnTransactionTransportBase::startListeningNonSafe()
{
    NX_ASSERT( m_incomingDataSocket || m_outgoingDataSocket );
    m_httpStreamReader.resetState();

    post(
        [this]()
        {
            using namespace std::chrono;
            using namespace std::placeholders;

            if (!m_incomingDataSocket)
                return;

            m_incomingDataSocket->setRecvTimeout(SOCKET_TIMEOUT);
            m_incomingDataSocket->setSendTimeout(
                duration_cast<milliseconds>(kSocketSendTimeout).count());
            m_incomingDataSocket->setNonBlockingMode(true);
            m_readBuffer.reserve( m_readBuffer.size() + DEFAULT_READ_BUFFER_SIZE );

            scheduleAsyncRead();
        });
}

void QnTransactionTransportBase::postTransactionDone( const nx::network::http::AsyncHttpClientPtr& client )
{
    QnMutexLocker lk( &m_mutex );

    NX_ASSERT( client == m_outgoingTranClient );

    if( client->failed() || !client->response() )
    {
        NX_LOG(QnLog::EC2_TRAN_LOG,
            lit("Network error posting transaction to %1. system result code: %2")
                .arg(m_postTranBaseUrl.toString())
                .arg(SystemError::toString(client->lastSysErrorCode())),
            cl_logWARNING);
        setStateNoLock( Error );
        return;
    }

    DataToSend& dataCtx = m_dataToSend.front();

    if( client->response()->statusLine.statusCode == nx::network::http::StatusCode::unauthorized &&
        m_authOutgoingConnectionByServerKey )
    {
        NX_LOG(
            QnLog::EC2_TRAN_LOG,
            lit("Failed to authenticate on peer %1 by key. Retrying using admin credentials...").arg(m_postTranBaseUrl.toString()),
            cl_logDEBUG2 );
        m_authOutgoingConnectionByServerKey = false;
        fillAuthInfo( m_outgoingTranClient, m_authOutgoingConnectionByServerKey );
        m_outgoingTranClient->doPost(
            m_postTranBaseUrl,
            m_base64EncodeOutgoingTransactions
                ? "application/text"
                : Qn::serializationFormatToHttpContentType( m_remotePeer.dataFormat ),
            dataCtx.encodedSourceData );
        return;
    }

    if( client->response()->statusLine.statusCode != nx::network::http::StatusCode::ok )
    {
        NX_LOG( QnLog::EC2_TRAN_LOG, lit("Server %1 returned %2 (%3) response while posting transaction").
            arg(m_postTranBaseUrl.toString()).arg(client->response()->statusLine.statusCode).
            arg(QLatin1String(client->response()->statusLine.reasonPhrase)), cl_logWARNING );
        setStateNoLock( Error );
        m_outgoingTranClient.reset();
        return;
    }

    m_dataToSend.pop_front();
    if( m_dataToSend.empty() )
        return;

    serializeAndSendNextDataBuffer();
}

}<|MERGE_RESOLUTION|>--- conflicted
+++ resolved
@@ -1445,14 +1445,9 @@
     NX_LOG( QnLog::EC2_TRAN_LOG, lit("QnTransactionTransportBase::at_httpClientDone. state = %1").
         arg((int)client->state()), cl_logDEBUG2 );
 
-<<<<<<< HEAD
     nx::network::http::AsyncClient::State state = client->state();
-    if( state == nx::network::http::AsyncClient::State::sFailed ) {
-=======
-    nx_http::AsyncHttpClient::State state = client->state();
-    if( state == nx_http::AsyncHttpClient::sFailed )
-    {
->>>>>>> e7508f74
+    if( state == nx::network::http::AsyncClient::State::sFailed )
+    {
         NX_WARNING(this, lm("Http request failed %1").arg(client->lastSysErrorCode()));
         cancelConnecting();
     }
