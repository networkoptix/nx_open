#include "transaction_message_bus.h"

#include <chrono>

#include <QtCore/QTimer>
#include <QtCore/QTextStream>

#include <api/global_settings.h>
#include "api/app_server_connection.h"
#include "api/runtime_info_manager.h"

#include "common/common_module.h"
#include "ec_connection_notification_manager.h"
#include "managers/time_manager.h"
#include "nx/vms/discovery/manager.h"
#include "settings.h"

#include <nx/vms/api/data/camera_data.h>
#include <nx/vms/api/data/camera_data_ex.h>
#include "nx_ec/data/api_resource_data.h"
#include <nx/vms/api/data/resource_type_data.h>
#include "nx_ec/data/api_reverse_connection_data.h"
#include "nx_ec/data/api_peer_alive_data.h"
#include "nx_ec/data/api_discovery_data.h"
#include <nx_ec/data/api_access_rights_data.h>
#include <nx/cloud/cdb/api/ec2_request_paths.h>

#include "transaction/runtime_transaction_log.h"
#include <transaction/transaction_transport.h>

#include <utils/common/checked_cast.h>
#include <nx/utils/log/log.h>
#include "utils/common/synctime.h"
#include <nx/utils/system_error.h>
#include "utils/common/warnings.h"
#include <core/resource/media_server_resource.h>
#include <nx/utils/random.h>
#include <core/resource_access/resource_access_manager.h>
#include "transaction_message_bus_priv.h"

namespace ec2 {

static const int RECONNECT_TIMEOUT = 1000 * 5;
static const std::chrono::seconds ALIVE_UPDATE_INTERVAL_OVERHEAD(10);
static const int ALIVE_UPDATE_PROBE_COUNT = 2;
static const int ALIVE_RESEND_TIMEOUT_MAX = 1000 * 5; // resend alive data after a random delay in range min..max
static const int ALIVE_RESEND_TIMEOUT_MIN = 100;
//!introduced to make discovery interval dependent of peer alive update interval
static const int PEER_DISCOVERY_BY_ALIVE_UPDATE_INTERVAL_FACTOR = 3;

QString printTransaction(const char* prefix, const QnAbstractTransaction& tran, const QnUuid& hash, const QnTransactionTransportHeader &transportHeader, QnTransactionTransport* sender)
{
    return lit("%1, hash=%2  %3 %4 gotVia=%5").arg(hash.toString()).arg(prefix).arg(tran.toString()).arg(toString(transportHeader)).arg(sender->remotePeer().id.toString());
}

struct GotTransactionFuction
{
    typedef void result_type;

    template<class T>
    void operator()(QnTransactionMessageBus *bus, const QnTransaction<T> &transaction, QnTransactionTransport *sender, const QnTransactionTransportHeader &transportHeader) const
    {
        bus->gotTransaction(transaction, sender, transportHeader);
    }
};

// --------------------------------- QnTransactionMessageBus ------------------------------

QnTransactionMessageBus::QnTransactionMessageBus(
    Qn::PeerType peerType,
    QnCommonModule* commonModule,
    QnJsonTransactionSerializer* jsonTranSerializer,
    QnUbjsonTransactionSerializer* ubjsonTranSerializer)
:
    TransactionMessageBusBase(peerType, commonModule, jsonTranSerializer, ubjsonTranSerializer),
    m_runtimeTransactionLog(new QnRuntimeTransactionLog(commonModule))
{
    m_thread->setObjectName("QnTransactionMessageBusThread");
    qRegisterMetaType<QnTransactionTransport::State>(); // TODO: #Elric #EC2 registration
    qRegisterMetaType<QnAbstractTransaction>("QnAbstractTransaction");
    qRegisterMetaType<QnTransaction<ApiRuntimeData> >("QnTransaction<ApiRuntimeData>");

    connect(m_thread, &QThread::started,
        [this]()
        {
            if (!m_timer)
            {
                m_timer = new QTimer();
                connect(m_timer, &QTimer::timeout, this, &QnTransactionMessageBus::doPeriodicTasks);
            }
            m_timer->start(500);
        });
    connect(m_thread, &QThread::finished, [this]() { m_timer->stop(); });

    m_aliveSendTimer.invalidate();
    m_currentTimeTimer.restart();

    connect(m_runtimeTransactionLog.get(), &QnRuntimeTransactionLog::runtimeDataUpdated, this, &QnTransactionMessageBus::at_runtimeDataUpdated);
    m_relativeTimer.restart();

    connect(
        commonModule->globalSettings(), &QnGlobalSettings::ec2ConnectionSettingsChanged,
        this, &QnTransactionMessageBus::onEc2ConnectionSettingsChanged);
}

void QnTransactionMessageBus::stop()
{
    dropConnections();
    base_type::stop();
    m_aliveSendTimer.invalidate();
}

QnTransactionMessageBus::~QnTransactionMessageBus()
{
    if (m_thread)
    {
        m_thread->exit();
        m_thread->wait();
    }

    for (QnTransactionTransport* transport : m_connections)
        delete transport;
    for (QnTransactionTransport* transport : m_connectingConnections)
        delete transport;

    delete m_timer;
}

void QnTransactionMessageBus::addAlivePeerInfo(const ApiPeerData& peerData, const QnUuid& gotFromPeer, int distance)
{
    AlivePeersMap::iterator itr = m_alivePeers.find(peerData.id);
    if (itr == m_alivePeers.end())
        itr = m_alivePeers.insert(peerData.id, peerData);
    AlivePeerInfo& currentValue = itr.value();

    currentValue.routingInfo.insert(gotFromPeer, RoutingRecord(distance, m_currentTimeTimer.elapsed()));
}

void QnTransactionMessageBus::removeTTSequenceForPeer(const QnUuid& id)
{
    NX_LOG(QnLog::EC2_TRAN_LOG, lit("Clear transportSequence for peer %1").arg(id.toString()), cl_logDEBUG1);

    ApiPersistentIdData key(id, QnUuid());
    auto itr = m_lastTransportSeq.lowerBound(key);
    while (itr != m_lastTransportSeq.end() && itr.key().id == id)
        itr = m_lastTransportSeq.erase(itr);
}

void QnTransactionMessageBus::removeAlivePeer(const QnUuid& id, bool sendTran, bool isRecursive)
{
    // 1. remove peer from alivePeers map
    removeTTSequenceForPeer(id);

    m_runtimeTransactionLog->clearRuntimeData(id);

    auto itr = m_alivePeers.find(id);
    if (itr == m_alivePeers.end())
        return;

    handlePeerAliveChanged(itr.value().peer, false, sendTran);
    m_alivePeers.erase(itr);

#ifdef _DEBUG
    if (m_alivePeers.isEmpty())
    {
        QnTranState runtimeState;
        QList<QnTransaction<ApiRuntimeData>> result;
        m_runtimeTransactionLog->getTransactionsAfter(runtimeState, result);
        const bool validPeerId = result.size() == 1 && result[0].peerID == commonModule()->moduleGUID();
        if (!validPeerId)
            NX_LOG("ASSERT(result.size() == 1 && result[0].peerID == commonModule()->moduleGUID())", cl_logERROR);
    }
#endif

    // 2. remove peers proxy via current peer
    if (isRecursive)
        return;
    QSet<QnUuid> morePeersToRemove;
    for (auto itr = m_alivePeers.begin(); itr != m_alivePeers.end(); ++itr)
    {
        AlivePeerInfo& otherPeer = itr.value();
        if (otherPeer.routingInfo.contains(id))
        {
            otherPeer.routingInfo.remove(id);
            if (otherPeer.routingInfo.isEmpty())
                morePeersToRemove << otherPeer.peer.id;
        }
    }
    for (const QnUuid& p : morePeersToRemove)
        removeAlivePeer(p, true, true);
}

void QnTransactionMessageBus::addDelayedAliveTran(QnTransaction<ApiPeerAliveData>&& tran, int timeout)
{
    DelayedAliveData data;
    data.tran = std::move(tran);
    data.timeToSend = m_relativeTimer.elapsed() + timeout;
    m_delayedAliveTran.insert(tran.params.peer.id, std::move(data));
}

void QnTransactionMessageBus::sendDelayedAliveTran()
{
    for (auto itr = m_delayedAliveTran.begin(); itr != m_delayedAliveTran.end();)
    {
        DelayedAliveData& data = itr.value();
        if (m_relativeTimer.elapsed() >= data.timeToSend)
        {
            bool isAliveNow = m_alivePeers.contains(data.tran.params.peer.id);
            bool isAliveDelayed = data.tran.params.isAlive;
            if (isAliveNow == isAliveDelayed)
            {
                QnTransactionTransportHeader ttHeader;
                if (data.tran.params.peer.id != commonModule()->moduleGUID())
                    ttHeader.distance = 1;
                ttHeader.processedPeers = connectedServerPeers() << commonModule()->moduleGUID();
                ttHeader.fillSequence(commonModule()->moduleGUID(), commonModule()->runningInstanceGUID());
                sendTransactionInternal(std::move(data.tran), ttHeader); // resend broadcast alive info for that peer
                itr = m_delayedAliveTran.erase(itr);
            }
            else
                ++itr;
        }
        else
        {
            ++itr;
        }
    }
}

void QnTransactionMessageBus::resyncWithPeer(QnTransactionTransport* transport)
{
	if (!transport->remotePeer().isClient() && !ApiPeerData::isClient(m_localPeerType))
		queueSyncRequest(transport);
	else
		transport->setState(QnTransactionTransport::Error);
}

bool QnTransactionMessageBus::gotAliveData(const ApiPeerAliveData &aliveData, QnTransactionTransport* transport, const QnTransactionTransportHeader* ttHeader)
{
    if (ttHeader->dstPeers.isEmpty())
        m_delayedAliveTran.remove(aliveData.peer.id); // cancel delayed status tran if we got new broadcast alive data for that peer

    QnUuid gotFromPeer;
    if (transport)
        gotFromPeer = transport->remotePeer().id;

    NX_LOG(QnLog::EC2_TRAN_LOG, lit("received peerAlive transaction. id=%1 type=%2 isAlive=%3").
        arg(aliveData.peer.id.toString()).arg(aliveData.peer.peerType).arg(aliveData.isAlive), cl_logDEBUG1);
    if (aliveData.peer.id == commonModule()->moduleGUID())
        return false; // ignore himself

#if 1
    if (!aliveData.isAlive && !gotFromPeer.isNull())
    {
        bool isPeerActuallyAlive = aliveData.peer.id == commonModule()->moduleGUID();
        auto itr = m_connections.find(aliveData.peer.id);
        if (itr != m_connections.end())
        {
            QnTransactionTransport* transport = itr.value();
            if (transport->getState() == QnTransactionTransport::ReadyForStreaming)
            {
                isPeerActuallyAlive = true;
            }
        }
        if (isPeerActuallyAlive)
        {
            // ignore incoming offline peer info because we can see that peer online
            QnTransaction<ApiPeerAliveData> tran(
                ApiCommand::peerAliveInfo,
                commonModule()->moduleGUID());
            tran.params = aliveData;
            tran.params.isAlive = true;
            NX_ASSERT(!aliveData.peer.instanceId.isNull());

            int delay = (aliveData.peer.id == commonModule()->moduleGUID())
                ? 0 : nx::utils::random::number<int>(
                ALIVE_RESEND_TIMEOUT_MIN, ALIVE_RESEND_TIMEOUT_MAX);

            addDelayedAliveTran(std::move(tran), delay);
            return false; // ignore peer offline transaction
        }
    }
#endif

    // proxy alive info from non-direct connected host
    bool isPeerExist = m_alivePeers.contains(aliveData.peer.id);
    if (aliveData.isAlive)
    {
        addAlivePeerInfo(ApiPeerData(aliveData.peer.id, aliveData.peer.instanceId, aliveData.peer.peerType), gotFromPeer, ttHeader->distance);
        if (!isPeerExist)
        {
            NX_LOG(QnLog::EC2_TRAN_LOG, lit("emit peerFound. id=%1").arg(aliveData.peer.id.toString()), cl_logDEBUG1);
            emit peerFound(aliveData.peer.id, aliveData.peer.peerType);
        }
    }
    else
    {
        if (isPeerExist)
        {
            removeAlivePeer(aliveData.peer.id, false);
        }
    }

    // check sequences

    if (aliveData.isAlive)
    {
        m_runtimeTransactionLog->clearOldRuntimeData(ApiPersistentIdData(aliveData.peer.id, aliveData.peer.instanceId));
    }

    if (transport && transport->isSyncDone() && aliveData.isAlive)
    {
        if (!aliveData.runtimeState.values.empty())
        {
            // check current persistent state
            if (!m_runtimeTransactionLog->contains(aliveData.runtimeState))
            {
                NX_LOG(QnLog::EC2_TRAN_LOG, lit("DETECT runtime transaction GAP via update message. Resync with peer %1").
                    arg(transport->remotePeer().id.toString()), cl_logDEBUG1);

				resyncWithPeer(transport);
            }
        }
    }

    return true;
}

void QnTransactionMessageBus::onGotServerAliveInfo(const QnTransaction<ApiPeerAliveData> &tran, QnTransactionTransport* transport, const QnTransactionTransportHeader& ttHeader)
{
    NX_ASSERT(tran.peerID != commonModule()->moduleGUID());
    if (!gotAliveData(tran.params, transport, &ttHeader))
        return; // ignore offline alive tran and resend online tran instead

    if (transport->remotePeer().peerType == Qn::PT_CloudServer)
        return; //< do not propagate cloud peer alive to other peers. It isn't used yet

    QnTransaction<ApiPeerAliveData> modifiedTran(tran);
    NX_ASSERT(!modifiedTran.params.peer.instanceId.isNull());
    modifiedTran.params.persistentState.values.clear(); // do not proxy persistent state to other peers. this checking required for directly connected peers only
    modifiedTran.params.runtimeState.values.clear();
    proxyTransaction(modifiedTran, ttHeader);
}

bool QnTransactionMessageBus::onGotServerRuntimeInfo(const QnTransaction<ApiRuntimeData> &tran, QnTransactionTransport* transport, const QnTransactionTransportHeader& ttHeader)
{
    if (tran.params.peer.id == commonModule()->moduleGUID())
        return false; // ignore himself

    gotAliveData(ApiPeerAliveData(tran.params.peer, true), transport, &ttHeader);
    if (m_runtimeTransactionLog->contains(tran))
        return false;
    else
    {
        m_runtimeTransactionLog->saveTransaction(tran);
        return true;
    }
}

void QnTransactionMessageBus::at_gotTransaction(
    Qn::SerializationFormat tranFormat,
    QByteArray serializedTran,
    const QnTransactionTransportHeader &transportHeader)
{
    QnTransactionTransport* sender = checked_cast<QnTransactionTransport*>(this->sender());

    //NX_LOG(QnLog::EC2_TRAN_LOG, lit("Got transaction sender = %1").arg((size_t) sender,  0, 16), cl_logDEBUG1);

    if (!sender || sender->getState() != QnTransactionTransport::ReadyForStreaming)
    {
        if (sender)
        {
            NX_LOG(QnLog::EC2_TRAN_LOG, lit("Ignoring incoming transaction because of state %1. ttHeader=%2 received from=%3")
                .arg(sender->getState())
                .arg(toString(transportHeader))
                .arg(sender->remotePeer().id.toString()), cl_logDEBUG1);
            sender->transactionProcessed();
        }
        else
        {
            NX_LOG(QnLog::EC2_TRAN_LOG, lit("Ignoring transaction with seq %1 from unknown peer").arg(transportHeader.sequence), cl_logDEBUG1);
        }
        return;
    }

    if (!transportHeader.isNull())
        NX_ASSERT(transportHeader.processedPeers.contains(sender->remotePeer().id));

	handleIncomingTransaction(sender, tranFormat, serializedTran, transportHeader);

    //TODO #ak is it garanteed that sender is alive?
    sender->transactionProcessed();
}

void QnTransactionMessageBus::handleIncomingTransaction(
	QnTransactionTransport* sender,
	Qn::SerializationFormat tranFormat,
	QByteArray serializedTran,
	const QnTransactionTransportHeader &transportHeader)
{
	using namespace std::placeholders;
	if (!handleTransaction(
		this,
		tranFormat,
		std::move(serializedTran),
		std::bind(GotTransactionFuction(), this, _1, sender, transportHeader),
		[](Qn::SerializationFormat, const QByteArray&) { return false; }))
	{
		sender->setState(QnTransactionTransport::Error);
	}
}

// ------------------ QnTransactionMessageBus::CustomHandler -------------------

void QnTransactionMessageBus::onGotDistributedMutexTransaction(const QnTransaction<nx::vms::api::LockData>& tran)
{
    if (tran.command == ApiCommand::lockRequest)
        emit gotLockRequest(tran.params);
    else if (tran.command == ApiCommand::lockResponse)
        emit gotLockResponse(tran.params);
}

void QnTransactionMessageBus::onGotTransactionSyncResponse(QnTransactionTransport* sender, const QnTransaction<QnTranStateResponse>& /*tran*/)
{
    sender->setReadSync(true);
}

void QnTransactionMessageBus::onGotTransactionSyncDone(QnTransactionTransport* sender, const QnTransaction<ApiTranSyncDoneData>& /*tran*/)
{
    sender->setSyncDone(true);
    sender->setSyncInProgress(false);
    // propagate new data to other peers. Aka send current state, other peers should request update if need
    handlePeerAliveChanged(localPeer(), true, true);
    m_aliveSendTimer.restart();
}

bool QnTransactionMessageBus::checkSequence(const QnTransactionTransportHeader& transportHeader, const QnAbstractTransaction& tran, QnTransactionTransport* transport)
{
    if (ApiPeerData::isClient(m_localPeerType))
        return true;

    if (transportHeader.sender.isNull())
        return true; // old version, nothing to check

    // 1. check transport sequence
    ApiPersistentIdData ttSenderKey(transportHeader.sender, transportHeader.senderRuntimeID);
    int transportSeq = m_lastTransportSeq[ttSenderKey];
    if (transportSeq >= transportHeader.sequence)
    {
        NX_LOG(QnLog::EC2_TRAN_LOG, lit("Ignore transaction %1 %2 received via %3 because of transport sequence: %4 <= %5").
            arg(tran.toString()).arg(toString(transportHeader)).arg(transport->remotePeer().id.toString()).arg(transportHeader.sequence).arg(transportSeq), cl_logDEBUG1);
        return false; // already processed
    }
    m_lastTransportSeq[ttSenderKey] = transportHeader.sequence;

	return true;
}

void QnTransactionMessageBus::updateLastActivity(QnTransactionTransport* sender, const QnTransactionTransportHeader& transportHeader)
{
    auto itr = m_alivePeers.find(transportHeader.sender);
    if (itr == m_alivePeers.end())
        return;
    AlivePeerInfo& peerInfo = itr.value();
    const QnUuid& gotFromPeer = sender->remotePeer().id;
    peerInfo.routingInfo[gotFromPeer] = RoutingRecord(transportHeader.distance, m_currentTimeTimer.elapsed());
}

ErrorCode QnTransactionMessageBus::updatePersistentMarker(
    const QnTransaction<nx::vms::api::UpdateSequenceData>& tran)
{
    return ErrorCode::notImplemented;
}

template <class T>
bool QnTransactionMessageBus::processSpecialTransaction(const QnTransaction<T> &tran, QnTransactionTransport* sender, const QnTransactionTransportHeader &transportHeader)
{
    QnMutexLocker lock(&m_mutex);

    // do not perform any logic (aka sequence update) for foreign transaction. Just proxy
    if (!transportHeader.dstPeers.isEmpty() && !transportHeader.dstPeers.contains(commonModule()->moduleGUID()))
    {
        if (nx::utils::log::isToBeLogged(nx::utils::log::Level::debug, QnLog::EC2_TRAN_LOG))
        {
            QString dstPeersStr;
            for (const QnUuid& peer : transportHeader.dstPeers)
                dstPeersStr += peer.toString();
            NX_LOG(QnLog::EC2_TRAN_LOG, lit("skip transaction %1 %2 for peers %3").arg(tran.toString()).arg(toString(transportHeader)).arg(dstPeersStr), cl_logDEBUG1);
        }
        proxyTransaction(tran, transportHeader);
        return true;
    }

    updateLastActivity(sender, transportHeader);

    auto transactionDescriptor = getTransactionDescriptorByTransaction(tran);
    auto transactionHash = transactionDescriptor ? transactionDescriptor->getHashFunc(tran.params) : QnUuid();

    if (!checkSequence(transportHeader, tran, sender))
        return true;

    if (!sender->isReadSync(tran.command))
    {
        NX_LOG(QnLog::EC2_TRAN_LOG, printTransaction("reject transaction (no readSync)", tran, transactionHash, transportHeader, sender), cl_logDEBUG1);
        return true;
    }

    if (tran.isLocal() && ApiPeerData::isServer(m_localPeerType))
    {
        NX_LOG(QnLog::EC2_TRAN_LOG, printTransaction("reject local transaction", tran, transactionHash, transportHeader, sender), cl_logDEBUG1);
        return true;
    }

    NX_LOG(QnLog::EC2_TRAN_LOG, printTransaction("got transaction", tran, transactionHash, transportHeader, sender), cl_logDEBUG1);
    // process system transactions
    switch (tran.command)
    {
        case ApiCommand::lockRequest:
        case ApiCommand::lockResponse:
        case ApiCommand::unlockRequest:
            onGotDistributedMutexTransaction(tran);
            break;
        case ApiCommand::tranSyncRequest:
            onGotTransactionSyncRequest(sender, tran);
            return true; // do not proxy
        case ApiCommand::tranSyncResponse:
            onGotTransactionSyncResponse(sender, tran);
            return true; // do not proxy
        case ApiCommand::tranSyncDone:
            onGotTransactionSyncDone(sender, tran);
            return true; // do not proxy
        case ApiCommand::peerAliveInfo:
            onGotServerAliveInfo(tran, sender, transportHeader);
            return true; // do not proxy. this call contains built in proxy
        case ApiCommand::forcePrimaryTimeServer:
            if (m_timeSyncManager)
                m_timeSyncManager->onGotPrimariTimeServerTran(tran);
            break;
        case ApiCommand::broadcastPeerSyncTime:
            if (m_timeSyncManager)
                m_timeSyncManager->resyncTimeWithPeer(tran.peerID);
            return true; // do not proxy.
        case ApiCommand::broadcastPeerSystemTime:
        case ApiCommand::getKnownPeersSystemTime:
            return true; // Ignore deprecated transactions
        case ApiCommand::runtimeInfoChanged:
            if (!onGotServerRuntimeInfo(tran, sender, transportHeader))
                return true; // already processed. do not proxy and ignore transaction
            if (m_handler)
                m_handler->triggerNotification(tran, NotificationSource::Remote);
            break;
        case ApiCommand::updatePersistentSequence:
            updatePersistentMarker(tran);
            break;
        case ApiCommand::installUpdate:
        case ApiCommand::uploadUpdate:
        case ApiCommand::changeSystemId:
        {	// Transactions listed here should not go to the DbManager.
            // We are only interested in relevant notifications triggered.
            // Also they are allowed only if sender is Admin.
            if (!commonModule()->resourceAccessManager()->hasGlobalPermission(
                sender->getUserAccessData(),
                Qn::GlobalAdminPermission))
            {
                NX_LOG(
                    QnLog::EC2_TRAN_LOG,
                    lit("Can't handle transaction %1 because of no administrator rights. Reopening connection...")
                    .arg(ApiCommand::toString(tran.command)),
                    cl_logWARNING
                );
                sender->setState(QnTransactionTransport::Error);
                return true;
            }

            if (m_handler)
                m_handler->triggerNotification(tran, NotificationSource::Remote);
            break;
        }
        case ApiCommand::getFullInfo:
            sender->setWriteSync(true);
            if (m_handler)
                m_handler->triggerNotification(tran, NotificationSource::Remote);
            break;
        default:
            return false; // Not a special case transaction.
    }

    proxyTransaction(tran, transportHeader);
    return true;
}

template <class T>
void QnTransactionMessageBus::gotTransaction(
    const QnTransaction<T> &tran,
    QnTransactionTransport* sender,
    const QnTransactionTransportHeader &transportHeader)
{
    QnMutexLocker lock(&m_mutex);
    if (processSpecialTransaction(tran, sender, transportHeader))
        return;

    if (m_handler)
        m_handler->triggerNotification(tran, NotificationSource::Remote);
    proxyTransaction(tran, transportHeader);
}

template <class T>
void QnTransactionMessageBus::proxyTransaction(const QnTransaction<T> &tran, const QnTransactionTransportHeader &_transportHeader)
{
    if (ApiPeerData::isClient(m_localPeerType))
        return;

    QnTransactionTransportHeader transportHeader(_transportHeader);
    transportHeader.distance++;
    if (transportHeader.flags & Qn::TT_ProxyToClient)
    {
        QnPeerSet clients = aliveClientPeers().keys().toSet();
        if (clients.isEmpty())
            return;
        transportHeader.dstPeers = clients;
        transportHeader.processedPeers += clients;
        transportHeader.processedPeers << commonModule()->moduleGUID();
        for (QnTransactionTransport* transport : m_connections)
        {
            if (transport->remotePeer().isClient() && transport->isReadyToSend(tran.command))
                transport->sendTransaction(tran, transportHeader);
        }
        return;
    }

    // proxy incoming transaction to other peers.
    if (!transportHeader.dstPeers.isEmpty() && (transportHeader.dstPeers - transportHeader.processedPeers).isEmpty())
    {
        return; // all dstPeers already processed
    }

    // do not put clients peers to processed list in case if client just reconnected to other server and previous server hasn't got update yet.
    QnPeerSet processedPeers = transportHeader.processedPeers + connectedServerPeers();
    processedPeers << commonModule()->moduleGUID();
    QnTransactionTransportHeader newHeader(transportHeader);
    newHeader.processedPeers = processedPeers;

    QSet<QnUuid> proxyList;
    for (QnConnectionMap::iterator itr = m_connections.begin(); itr != m_connections.end(); ++itr)
    {
        QnTransactionTransport* transport = *itr;
        if (transportHeader.processedPeers.contains(transport->remotePeer().id) || !transport->isReadyToSend(tran.command))
            continue;

        //NX_ASSERT(transport->remotePeer().id != tran.peerID);
        transport->sendTransaction(tran, newHeader);
        proxyList << transport->remotePeer().id;
    }

    if (nx::utils::log::isToBeLogged(nx::utils::log::Level::debug, QnLog::EC2_TRAN_LOG))
    {
        if (!proxyList.isEmpty())
        {
            QString proxyListStr;
            for (const QnUuid& peer : proxyList)
                proxyListStr += " " + peer.toString();
            NX_LOG(QnLog::EC2_TRAN_LOG, lit("proxy transaction %1 to (%2)").arg(tran.toString()).arg(proxyListStr), cl_logDEBUG1);
        }
    }
};

void QnTransactionMessageBus::onGotTransactionSyncRequest(
    QnTransactionTransport* sender,
    const QnTransaction<ApiSyncRequestData> &tran)
{
	NX_ASSERT("This function should not be called for non-server peers");
}

void QnTransactionMessageBus::queueSyncRequest(QnTransactionTransport* transport)
{
	NX_ASSERT("This function should not be called for non-server peers");
}

bool QnTransactionMessageBus::sendInitialData(QnTransactionTransport* transport)
{
    /** Send all data to the client peers on the connect. */
    QnPeerSet processedPeers = QnPeerSet() << transport->remotePeer().id << commonModule()->moduleGUID();
    if (ApiPeerData::isClient(m_localPeerType))
    {
        transport->setWriteSync(true);
        sendRuntimeInfo(transport, processedPeers, QnTranState());
        transport->setReadSync(true);
    }
    return true;
}

void QnTransactionMessageBus::connectToPeerLost(const QnUuid& id)
{
    if (m_alivePeers.contains(id))
        removeAlivePeer(id, true);
}

void QnTransactionMessageBus::connectToPeerEstablished(const ApiPeerData &peer)
{
    if (m_alivePeers.contains(peer.id))
        return;
    m_delayedAliveTran.remove(peer.id); // it's expected new tran about peer state if we connected / reconnected. drop previous (probably offline) tran
    addAlivePeerInfo(peer, peer.id, 0);
    handlePeerAliveChanged(peer, true, false);
}

void QnTransactionMessageBus::fillExtraAliveTransactionParams(ApiPeerAliveData* outAliveData)
{
}

void QnTransactionMessageBus::handlePeerAliveChanged(const ApiPeerData &peer, bool isAlive, bool sendTran)
{
    ApiPeerAliveData aliveData(peer, isAlive);

    if (sendTran)
    {
        QnTransaction<ApiPeerAliveData> tran(
            ApiCommand::peerAliveInfo,
            commonModule()->moduleGUID());
        tran.params = aliveData;
        NX_ASSERT(!tran.params.peer.instanceId.isNull());
		fillExtraAliveTransactionParams(&tran.params);
        if (peer.id == commonModule()->moduleGUID())
            sendTransaction(tran);
        else
        {
            int delay = nx::utils::random::number<int>(
                ALIVE_RESEND_TIMEOUT_MIN, ALIVE_RESEND_TIMEOUT_MAX);
            addDelayedAliveTran(std::move(tran), delay);
        }
        NX_LOG(QnLog::EC2_TRAN_LOG, lit("sending peerAlive info. id=%1 type=%2 isAlive=%3").arg(peer.id.toString()).arg(peer.peerType).arg(isAlive), cl_logDEBUG1);
    }

    if (peer.id == commonModule()->moduleGUID())
        return; //sending keep-alive

    if (isAlive)
    {
        NX_LOG(QnLog::EC2_TRAN_LOG, lit("emit peerFound. id=%1").arg(aliveData.peer.id.toString()), cl_logDEBUG1);
    }
    else
    {
        NX_LOG(QnLog::EC2_TRAN_LOG, lit("emit peerLost. id=%1").arg(aliveData.peer.id.toString()), cl_logDEBUG1);
    }

    if (isAlive)
        emit peerFound(aliveData.peer.id, aliveData.peer.peerType);
    else
        emit peerLost(aliveData.peer.id, aliveData.peer.peerType);
}

static nx::network::SocketAddress getUrlAddr(const nx::utils::Url& url) { return nx::network::SocketAddress(url.host(), url.port()); }

bool QnTransactionMessageBus::isPeerUsing(const nx::utils::Url& url)
{
    const nx::network::SocketAddress& addr1 = getUrlAddr(url);
    for (int i = 0; i < m_connectingConnections.size(); ++i)
    {
        const nx::network::SocketAddress& addr2 = m_connectingConnections[i]->remoteSocketAddr();
        if (addr2 == addr1)
            return true;
    }
    for (QnConnectionMap::iterator itr = m_connections.begin(); itr != m_connections.end(); ++itr)
    {
        QnTransactionTransport* transport = itr.value();
        if (getUrlAddr(transport->remoteAddr()) == addr1)
            return true;
    }
    return false;
}

void QnTransactionMessageBus::at_stateChanged(QnTransactionTransport::State)
{
    QnMutexLocker lock(&m_mutex);
    QnTransactionTransport* transport = (QnTransactionTransport*)sender();
    if (!transport)
        return;

    switch (transport->getState())
    {
        case QnTransactionTransport::Error:
            lock.unlock();
            transport->close();
            break;
        case QnTransactionTransport::Connected:
        {
            bool found = false;
            for (int i = 0; i < m_connectingConnections.size(); ++i)
            {
                if (m_connectingConnections[i] == transport)
                {
                    NX_ASSERT(!m_connections.contains(transport->remotePeer().id));
                    m_connections[transport->remotePeer().id] = m_connectingConnections[i];
                    emit newDirectConnectionEstablished(m_connectingConnections[i]);
                    m_connectingConnections.removeAt(i);
                    found = true;
                    break;
                }
            }
            NX_ASSERT(found);
            removeTTSequenceForPeer(transport->remotePeer().id);

            if (ApiPeerData::isServer(m_localPeerType) && transport->remoteIdentityTime() > commonModule()->systemIdentityTime())
            {
                // swith to new time
                NX_LOG(lit("Remote peer %1 has database restore time greater then current peer. Restarting and resync database with remote peer").arg(transport->remotePeer().id.toString()), cl_logINFO);
                for (QnTransactionTransport* t : m_connections)
                    t->setState(QnTransactionTransport::Error);
                for (QnTransactionTransport* t : m_connectingConnections)
                    t->setState(QnTransactionTransport::Error);
                commonModule()->setSystemIdentityTime(transport->remoteIdentityTime(), transport->remotePeer().id);
                m_restartPending = true;
                return;
            }

            transport->setState(QnTransactionTransport::ReadyForStreaming);

            transport->processExtraData();
            transport->startListening();

            m_runtimeTransactionLog->clearOldRuntimeData(ApiPersistentIdData(transport->remotePeer().id, transport->remotePeer().instanceId));
            if (sendInitialData(transport))
            {
                connectToPeerEstablished(transport->remotePeer());
            }
            else
            {
                lock.unlock();
                transport->close();
            }
            break;
        }
        case QnTransactionTransport::ReadyForStreaming:
            break;
        case QnTransactionTransport::Closed:
            for (int i = m_connectingConnections.size() - 1; i >= 0; --i)
            {
                QnTransactionTransport* transportPtr = m_connectingConnections[i];
                if (transportPtr == transport)
                {
                    m_connectingConnections.removeAt(i);
                    break;
                }
            }

            for (QnConnectionMap::iterator itr = m_connections.begin(); itr != m_connections.end(); ++itr)
            {
                QnTransactionTransport* transportPtr = itr.value();
                if (transportPtr == transport)
                {
                    connectToPeerLost(transport->remotePeer().id);
                    m_connections.erase(itr);
                    break;
                }
            }
            transport->deleteLater();
            break;

        default:
            break;
    }
}

void QnTransactionMessageBus::at_peerIdDiscovered(const nx::utils::Url& url, const QnUuid& id)
{
    QnMutexLocker lock(&m_mutex);
    auto itr = m_remoteUrls.find(url);
    if (itr != m_remoteUrls.end())
    {
        itr.value().discoveredTimeout.restart();
        itr.value().discoveredPeer = id;
    }
}

void QnTransactionMessageBus::doPeriodicTasks()
{
    QnMutexLocker lock(&m_mutex);
    for (QnConnectionMap::iterator
        itr = m_connections.begin();
        itr != m_connections.end();
        ++itr)
    {
        QnTransactionTransport* transport = itr.value();

        if (transport->remotePeerSupportsKeepAlive() &&
            transport->getState() >= QnTransactionTransport::Connected &&
            transport->getState() < QnTransactionTransport::Closed &&
            transport->isHttpKeepAliveTimeout())
        {
            NX_LOGX(
                QnLog::EC2_TRAN_LOG,
                lm("Transaction Transport HTTP keep-alive timeout for connection %1 to %2")
                .arg(transport->remotePeer().id).arg(transport->remoteAddr().toString()),
                cl_logWARNING);
            transport->setState(QnTransactionTransport::Error);
            continue;
        }

        if (!ApiPeerData::isClient(m_localPeerType))
        {
            if (transport->getState() == QnTransactionTransport::ReadyForStreaming &&
                !transport->remotePeer().isClient() &&
                transport->isNeedResync())
            {
                queueSyncRequest(transport);
            }
        }
    }

    // add new outgoing connections
    for (QMap<nx::utils::Url, RemoteUrlConnectInfo>::iterator itr = m_remoteUrls.begin(); itr != m_remoteUrls.end(); ++itr)
    {
        const nx::utils::Url& url = itr.key();
        RemoteUrlConnectInfo& connectInfo = itr.value();
        bool isTimeout = !connectInfo.lastConnectedTime.isValid() || connectInfo.lastConnectedTime.hasExpired(RECONNECT_TIMEOUT);

        if (isTimeout && !isPeerUsing(url) && !m_restartPending &&
            (ApiPeerData::isClient(m_localPeerType) ||
                !commonModule()->isReadOnly()))
        {
            if (!connectInfo.discoveredPeer.isNull())
            {
                if (connectInfo.discoveredTimeout.elapsed() >
                    std::chrono::milliseconds(
                        PEER_DISCOVERY_BY_ALIVE_UPDATE_INTERVAL_FACTOR *
                        commonModule()->globalSettings()->aliveUpdateInterval()).count())
                {
                    connectInfo.discoveredPeer = QnUuid();
                    connectInfo.discoveredTimeout.restart();
                }
                else if (m_connections.contains(connectInfo.discoveredPeer))
                {
                    continue;
                }
            }

            itr.value().lastConnectedTime.restart();
            QnTransactionTransport* transport = new QnTransactionTransport(
                this,
                &m_connectionGuardSharedState,
                localPeer());
            connect(transport, &QnTransactionTransport::gotTransaction, this, &QnTransactionMessageBus::at_gotTransaction, Qt::QueuedConnection);
            connect(transport, &QnTransactionTransport::stateChanged, this, &QnTransactionMessageBus::at_stateChanged, Qt::QueuedConnection);
            connect(transport, &QnTransactionTransport::remotePeerUnauthorized, this, &QnTransactionMessageBus::emitRemotePeerUnauthorized, Qt::QueuedConnection);
            connect(transport, &QnTransactionTransport::peerIdDiscovered, this, &QnTransactionMessageBus::at_peerIdDiscovered, Qt::QueuedConnection);
            transport->doOutgoingConnect(url);
            m_connectingConnections << transport;
        }
    }

    // send keep-alive if we connected to cloud
    if (!m_aliveSendTimer.isValid())
        m_aliveSendTimer.restart();
    const auto& settings = commonModule()->globalSettings();
    if (m_aliveSendTimer.elapsed() > std::chrono::milliseconds(settings->aliveUpdateInterval()).count())
    {
        m_aliveSendTimer.restart();
        handlePeerAliveChanged(localPeer(), true, true);
		logTransactionState();
    }

    QSet<QnUuid> lostPeers = checkAlivePeerRouteTimeout(); // check if some routs to a server not accessible any more
    removePeersWithTimeout(lostPeers); // removeLostPeers
    sendDelayedAliveTran();
}

void QnTransactionMessageBus::logTransactionState()
{
}

QSet<QnUuid> QnTransactionMessageBus::checkAlivePeerRouteTimeout()
{
    const auto& settings = commonModule()->globalSettings();
    QSet<QnUuid> lostPeers;
    for (AlivePeersMap::iterator itr = m_alivePeers.begin(); itr != m_alivePeers.end(); ++itr)
    {
        AlivePeerInfo& peerInfo = itr.value();
        for (auto itr = peerInfo.routingInfo.begin(); itr != peerInfo.routingInfo.end();)
        {
            const RoutingRecord& routingRecord = itr.value();
            if ((routingRecord.distance > 0) &&
                (m_currentTimeTimer.elapsed() - routingRecord.lastRecvTime >
                    std::chrono::milliseconds(settings->aliveUpdateInterval()*ALIVE_UPDATE_PROBE_COUNT + ALIVE_UPDATE_INTERVAL_OVERHEAD).count()))
            {
                itr = peerInfo.routingInfo.erase(itr);
            }
            else
            {
                ++itr;
            }
        }
        if (peerInfo.routingInfo.isEmpty())
            lostPeers << peerInfo.peer.id;
    }
    return lostPeers;
}

void QnTransactionMessageBus::removePeersWithTimeout(const QSet<QnUuid>& lostPeers)
{
    for (AlivePeersMap::iterator itr = m_alivePeers.begin(); itr != m_alivePeers.end(); ++itr)
    {
        if (lostPeers.contains(itr.key()))
        {
            for (QnTransactionTransport* transport : m_connectingConnections)
            {
                if (transport->getState() == QnTransactionTransport::Closed)
                    continue; // it's going to close soon
                if (transport->remotePeer().id == itr.key())
                {
                    qWarning() << "No alive info during timeout. reconnect to peer" << transport->remotePeer().id;
                    transport->setState(QnTransactionTransport::Error);
                }
            }

            for (QnTransactionTransport* transport : m_connections.values())
            {
                if (transport->getState() == QnTransactionTransport::Closed)
                    continue; // it's going to close soon
                if (transport->remotePeer().id == itr.key() &&
                    ec2::ApiPeerData::isServer(transport->remotePeer().peerType))
                {
                    qWarning() << "No alive info during timeout. reconnect to peer" << transport->remotePeer().id;
                    transport->setState(QnTransactionTransport::Error);
                }
            }
        }
    }
    for (const QnUuid& id : lostPeers)
        connectToPeerLost(id);
}

void QnTransactionMessageBus::sendRuntimeInfo(QnTransactionTransport* transport, const QnTransactionTransportHeader& transportHeader, const QnTranState& runtimeState)
{
    QList<QnTransaction<ApiRuntimeData>> result;
    m_runtimeTransactionLog->getTransactionsAfter(runtimeState, result);
    for (const QnTransaction<ApiRuntimeData> &tran : result)
    {
        QnTransactionTransportHeader ttHeader = transportHeader;
        ttHeader.distance = distanceToPeer(tran.params.peer.id);
        transport->sendTransaction(tran, ttHeader);
    }
}

bool QnTransactionMessageBus::moveConnectionToReadyForStreaming(const QnUuid& connectionGuid)
{
    QnMutexLocker lock(&m_mutex);

    for (auto connection : m_connectingConnections)
    {
        if (connection->connectionGuid() == connectionGuid)
        {
            connection->monitorConnectionForClosure();
            connection->setState(QnTransactionTransport::Connected);
            return true;
        }
    }

    return false;
}

<<<<<<< HEAD
nx::utils::Url QnTransactionMessageBus::updateOutgoingUrl(const nx::utils::Url& srcUrl) const
{
    nx::utils::Url url(srcUrl);
    url.setPath("/ec2/events");
=======
void QnTransactionMessageBus::gotIncomingTransactionsConnectionFromRemotePeer(
    const QnUuid& connectionGuid,
    QSharedPointer<AbstractStreamSocket> socket,
    const ApiPeerData &/*remotePeer*/,
    qint64 /*remoteSystemIdentityTime*/,
    const nx_http::Request& request,
    const QByteArray& requestBuf)
{
    if (!m_db)
    {
        qWarning() << "This peer connected to remote Server. Ignoring incoming connection";
        return;
    }

    if (m_restartPending)
        return; // reject incoming connection because of media server is about to restart

    QnMutexLocker lock(&m_mutex);
    for (QnTransactionTransport* transport : m_connections.values())
    {
        if (transport->connectionGuid() == connectionGuid)
        {
            transport->setIncomingTransactionChannelSocket(
                std::move(socket),
                request,
                requestBuf);
            return;
        }
    }
}

bool QnTransactionMessageBus::gotTransactionFromRemotePeer(
    const QnUuid& connectionGuid,
    const nx_http::Request& request,
    const QByteArray& requestMsgBody)
{
    if (!m_db)
    {
        qWarning() << "This peer connected to remote Server. Ignoring incoming connection";
        return false;
    }

    if (m_restartPending)
        return false; // reject incoming connection because of media server is about to restart

    QnMutexLocker lock(&m_mutex);

    for (QnTransactionTransport* transport : m_connections.values())
    {
        if (transport->connectionGuid() == connectionGuid)
        {
            transport->receivedTransaction(
                request.headers,
                requestMsgBody);
            return true;
        }
    }

    return false;
}

QUrl QnTransactionMessageBus::updateOutgoingUrl(const QnUuid& peer, const QUrl& srcUrl) const
{
    QUrl url(srcUrl);
    if (peer == ::ec2::kCloudPeerId)
        url.setPath(nx::cdb::api::kEc2EventsPath);
    else
        url.setPath("/ec2/events");
>>>>>>> 4dc05fa1
    QUrlQuery q(url.query());

    q.addQueryItem("guid", commonModule()->moduleGUID().toString());
    q.addQueryItem("runtime-guid", commonModule()->runningInstanceGUID().toString());
    q.addQueryItem("system-identity-time", QString::number(commonModule()->systemIdentityTime()));
    url.setQuery(q);
    return url;
}

void QnTransactionMessageBus::addOutgoingConnectionToPeer(const QnUuid& id, const nx::utils::Url &_url)
{
    removeOutgoingConnectionFromPeer(id);
<<<<<<< HEAD
    nx::utils::Url url = updateOutgoingUrl(_url);
=======
    QUrl url = updateOutgoingUrl(id, _url);
>>>>>>> 4dc05fa1
    QnMutexLocker lock(&m_mutex);
    if (!m_remoteUrls.contains(url))
    {
        m_remoteUrls.insert(url, RemoteUrlConnectInfo(id));
        QTimer::singleShot(0, this, SLOT(doPeriodicTasks()));
    }
}

void QnTransactionMessageBus::removeOutgoingConnectionFromPeer(const QnUuid& id)
{
    QnMutexLocker lock(&m_mutex);

    for (auto itr = m_remoteUrls.begin(); itr != m_remoteUrls.end(); ++itr)
    {
        RemoteUrlConnectInfo& info = itr.value();
        if (info.id == id)
        {
            nx::utils::Url url = itr.key();
            const nx::network::SocketAddress& urlStr = getUrlAddr(url);
            for (QnTransactionTransport* transport : m_connections.values())
            {
                if (transport->remoteSocketAddr() == urlStr)
                {
                    NX_LOGX(lm("Disconnected from peer %1").arg(url), cl_logWARNING);
                    transport->setState(QnTransactionTransport::Error);
                }
            }
            m_remoteUrls.erase(itr);
            break;
        }
    }
}

QVector<QnTransportConnectionInfo> QnTransactionMessageBus::connectionsInfo() const
{
    QVector<QnTransportConnectionInfo> connections;

    auto storeTransport = [&connections](const QnTransactionTransport *transport)
    {
        QnTransportConnectionInfo info;
        info.url = transport->remoteAddr();
        info.state = QnTransactionTransport::toString(transport->getState());
        info.isIncoming = transport->isIncoming();
        info.remotePeerId = transport->remotePeer().id;
        connections.append(info);
    };

    QnMutexLocker lock(&m_mutex);

    for (const QnTransactionTransport *transport : m_connections.values())
        storeTransport(transport);
    for (const QnTransactionTransport *transport : m_connectingConnections)
        storeTransport(transport);

    return connections;
}

void QnTransactionMessageBus::waitForNewTransactionsReady(const QnUuid& connectionGuid)
{
    QnMutexLocker lock(&m_mutex);

    auto waitForNewTransactionsReadyFunc =
        [&lock](QnTransactionTransport* transport)
    {
        QnTransactionTransport::Locker transactionTransportLocker(transport);
        //QnTransactionTransport destructor will block until transactionTransportLocker is alive
        lock.unlock();
        transactionTransportLocker.waitForNewTransactionsReady();
        lock.relock();
    };

    for (QnTransactionTransport* transport : m_connections)
    {
        if (transport->connectionGuid() != connectionGuid)
            continue;

        waitForNewTransactionsReadyFunc(transport);
        return;
    }

    for (QnTransactionTransport* transport : m_connectingConnections)
    {
        if (transport->connectionGuid() != connectionGuid)
            continue;

        waitForNewTransactionsReadyFunc(transport);
        return;
    }
}

void QnTransactionMessageBus::connectionFailure(const QnUuid& connectionGuid)
{
    QnMutexLocker lock(&m_mutex);
    for (QnTransactionTransport* transport : m_connections)
    {
        if (transport->connectionGuid() != connectionGuid)
            continue;
        //mutex is unlocked if we go to wait
        transport->connectionFailure();
        return;
    }
}

void QnTransactionMessageBus::dropConnections()
{
    QnMutexLocker lock(&m_mutex);
    m_remoteUrls.clear();
    reconnectAllPeers(&lock);
}
void QnTransactionMessageBus::reconnectAllPeers()
{
    QnMutexLocker lock(&m_mutex);
    reconnectAllPeers(&lock);
}

void QnTransactionMessageBus::reconnectAllPeers(QnMutexLockerBase* const /*lock*/)
{
    for (QnTransactionTransport* transport : m_connections)
    {
        NX_LOGX(lm("Disconnected from peer %1").arg(transport->remoteAddr()), cl_logWARNING);
        transport->setState(QnTransactionTransport::Error);
    }
    for (auto transport: m_connectingConnections)
        transport->setState(ec2::QnTransactionTransport::Error);
}

QnTransactionMessageBus::AlivePeersMap QnTransactionMessageBus::alivePeers() const
{
    QnMutexLocker lock(&m_mutex);
    return m_alivePeers;
}

QnPeerSet QnTransactionMessageBus::connectedServerPeers() const
{
    QnPeerSet result;
    for (QnConnectionMap::const_iterator itr = m_connections.begin(); itr != m_connections.end(); ++itr)
    {
        QnTransactionTransport* transport = *itr;
        if (!transport->remotePeer().isClient() && transport->getState() == QnTransactionTransport::ReadyForStreaming)
            result << transport->remotePeer().id;
    }

    return result;
}

QMap<QnUuid, ApiPeerData> QnTransactionMessageBus::aliveServerPeers() const
{
    QnMutexLocker lock(&m_mutex);
    QMap<QnUuid, ApiPeerData> result;
    for (AlivePeersMap::const_iterator itr = m_alivePeers.begin(); itr != m_alivePeers.end(); ++itr)
    {
        if (itr->peer.isServer())
            result.insert(itr.key(), itr->peer);
    }

    return result;
}

QnTransactionMessageBus::AlivePeersMap QnTransactionMessageBus::aliveClientPeers() const
{
    QnMutexLocker lock(&m_mutex);
    AlivePeersMap result;
    for (AlivePeersMap::const_iterator itr = m_alivePeers.begin(); itr != m_alivePeers.end(); ++itr)
    {
        if (itr->peer.isClient())
            result.insert(itr.key(), itr.value());
    }

    return result;
}

QSet<QnUuid> QnTransactionMessageBus::directlyConnectedClientPeers() const
{
    QSet<QnUuid> result;

    auto clients = aliveClientPeers();
    for (auto it = clients.begin(); it != clients.end(); ++it)
    {
        const auto& clientId = it.key();
        if (it->routingInfo.contains(clientId))
            result.insert(clientId);
    }

    return result;
}

QSet<QnUuid> QnTransactionMessageBus::directlyConnectedServerPeers() const
{
    QnMutexLocker lock(&m_mutex);
    return connectedServerPeers();
}

ec2::ApiPeerData QnTransactionMessageBus::localPeer() const
{
    return ec2::ApiPeerData(commonModule()->moduleGUID(), commonModule()->runningInstanceGUID(), m_localPeerType);
}

void QnTransactionMessageBus::at_runtimeDataUpdated(const QnTransaction<ApiRuntimeData>& tran)
{
    // data was changed by local transaction log (old data instance for same peer was removed), emit notification to apply new data version outside
    if (m_handler)
        m_handler->triggerNotification(tran, NotificationSource::Local);
}

void QnTransactionMessageBus::emitRemotePeerUnauthorized(const QnUuid& id)
{
    QnMutexLocker lock(&m_mutex);
    if (!m_alivePeers.contains(id))
        emit remotePeerUnauthorized(id);
}

void QnTransactionMessageBus::onEc2ConnectionSettingsChanged(const QString& key)
{
    //we need break connection only if following settings have been changed:
    //  connectionKeepAliveTimeout
    //  keepAliveProbeCount
    using namespace nx::settings_names;
    const auto& settings = commonModule()->globalSettings();

    if (key == kConnectionKeepAliveTimeoutKey)
    {
        const auto timeout = settings->connectionKeepAliveTimeout();
        QnMutexLocker lock(&m_mutex);
        //resetting connection
        for (auto* transport : m_connections)
        {
            if (transport->connectionKeepAliveTimeout() != timeout)
                transport->setState(ec2::QnTransactionTransport::Error);
        }
    }
    else if (key == kConnectionKeepAliveTimeoutKey)
    {
        const auto probeCount = settings->keepAliveProbeCount();
        QnMutexLocker lock(&m_mutex);
        //resetting connection
        for (auto* transport : m_connections)
        {
            if (transport->keepAliveProbeCount() != probeCount)
                transport->setState(ec2::QnTransactionTransport::Error);
        }
    }
}

QnUuid QnTransactionMessageBus::routeToPeerVia(const QnUuid& dstPeer, int* peerDistance) const
{
    QnMutexLocker lock(&m_mutex);
    *peerDistance = INT_MAX;
    const auto itr = m_alivePeers.find(dstPeer);
    if (itr == m_alivePeers.cend())
        return QnUuid(); // route info not found
    const AlivePeerInfo& peerInfo = itr.value();
    int minDistance = INT_MAX;
    QnUuid result;
    for (auto itr2 = peerInfo.routingInfo.cbegin(); itr2 != peerInfo.routingInfo.cend(); ++itr2)
    {
        int distance = itr2.value().distance;
        if (distance < minDistance)
        {
            minDistance = distance;
            result = itr2.key();
        }
    }
    *peerDistance = minDistance;
    return result;
}

int QnTransactionMessageBus::distanceToPeer(const QnUuid& dstPeer) const
{
    if (dstPeer == commonModule()->moduleGUID())
        return 0;

    int minDistance = INT_MAX;
    for (const RoutingRecord& rec : m_alivePeers.value(dstPeer).routingInfo)
        minDistance = std::min(minDistance, (int) rec.distance);
    return minDistance;
}

} //namespace ec2<|MERGE_RESOLUTION|>--- conflicted
+++ resolved
@@ -37,6 +37,7 @@
 #include <nx/utils/random.h>
 #include <core/resource_access/resource_access_manager.h>
 #include "transaction_message_bus_priv.h"
+#include <common/common_module.h>
 
 namespace ec2 {
 
@@ -1058,81 +1059,15 @@
     return false;
 }
 
-<<<<<<< HEAD
-nx::utils::Url QnTransactionMessageBus::updateOutgoingUrl(const nx::utils::Url& srcUrl) const
+nx::utils::Url QnTransactionMessageBus::updateOutgoingUrl(
+    const QnUuid& peer, 
+    const nx::utils::Url& srcUrl) const
 {
     nx::utils::Url url(srcUrl);
-    url.setPath("/ec2/events");
-=======
-void QnTransactionMessageBus::gotIncomingTransactionsConnectionFromRemotePeer(
-    const QnUuid& connectionGuid,
-    QSharedPointer<AbstractStreamSocket> socket,
-    const ApiPeerData &/*remotePeer*/,
-    qint64 /*remoteSystemIdentityTime*/,
-    const nx_http::Request& request,
-    const QByteArray& requestBuf)
-{
-    if (!m_db)
-    {
-        qWarning() << "This peer connected to remote Server. Ignoring incoming connection";
-        return;
-    }
-
-    if (m_restartPending)
-        return; // reject incoming connection because of media server is about to restart
-
-    QnMutexLocker lock(&m_mutex);
-    for (QnTransactionTransport* transport : m_connections.values())
-    {
-        if (transport->connectionGuid() == connectionGuid)
-        {
-            transport->setIncomingTransactionChannelSocket(
-                std::move(socket),
-                request,
-                requestBuf);
-            return;
-        }
-    }
-}
-
-bool QnTransactionMessageBus::gotTransactionFromRemotePeer(
-    const QnUuid& connectionGuid,
-    const nx_http::Request& request,
-    const QByteArray& requestMsgBody)
-{
-    if (!m_db)
-    {
-        qWarning() << "This peer connected to remote Server. Ignoring incoming connection";
-        return false;
-    }
-
-    if (m_restartPending)
-        return false; // reject incoming connection because of media server is about to restart
-
-    QnMutexLocker lock(&m_mutex);
-
-    for (QnTransactionTransport* transport : m_connections.values())
-    {
-        if (transport->connectionGuid() == connectionGuid)
-        {
-            transport->receivedTransaction(
-                request.headers,
-                requestMsgBody);
-            return true;
-        }
-    }
-
-    return false;
-}
-
-QUrl QnTransactionMessageBus::updateOutgoingUrl(const QnUuid& peer, const QUrl& srcUrl) const
-{
-    QUrl url(srcUrl);
     if (peer == ::ec2::kCloudPeerId)
         url.setPath(nx::cdb::api::kEc2EventsPath);
     else
         url.setPath("/ec2/events");
->>>>>>> 4dc05fa1
     QUrlQuery q(url.query());
 
     q.addQueryItem("guid", commonModule()->moduleGUID().toString());
@@ -1145,11 +1080,7 @@
 void QnTransactionMessageBus::addOutgoingConnectionToPeer(const QnUuid& id, const nx::utils::Url &_url)
 {
     removeOutgoingConnectionFromPeer(id);
-<<<<<<< HEAD
-    nx::utils::Url url = updateOutgoingUrl(_url);
-=======
-    QUrl url = updateOutgoingUrl(id, _url);
->>>>>>> 4dc05fa1
+    nx::utils::Url url = updateOutgoingUrl(id, _url);
     QnMutexLocker lock(&m_mutex);
     if (!m_remoteUrls.contains(url))
     {
