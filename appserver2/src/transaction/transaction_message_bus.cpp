--- conflicted
+++ resolved
@@ -640,11 +640,8 @@
 
         QnPeerSet processedPeers = QnPeerSet() << remotePeer.id << m_localPeer.id;
         transport->setWriteSync(true);
-<<<<<<< HEAD
         transport->sendTransaction(tran, processedPeers);
         transport->sendTransaction(tranModules, processedPeers);
-=======
-        transport->sendTransaction(tran, QnPeerSet() << remotePeer.id << m_localPeer.id);
 
         if (remotePeer.peerType == QnPeerInfo::DesktopClient) {
             foreach(QnTransactionTransportPtr connected, m_connections.values()) {
@@ -658,11 +655,10 @@
                 tran.params.online = true;
                 tran.params.instanceGuid = peer.params["instanceGuid"];
                 tran.params.videowallGuid = peer.params["videowallGuid"];
-                transport->sendTransaction(tran, QnPeerSet() << remotePeer.id << m_localPeer.id);        
-            }
-        }
-
->>>>>>> 4f302ef6
+                transport->sendTransaction(tran, processedPeers);
+            }
+        }
+
         transport->setReadSync(true);
     } else if (remotePeer.peerType == QnPeerInfo::AndroidClient) {
         /** Request all data to be sent to the client peers on the connect. */
