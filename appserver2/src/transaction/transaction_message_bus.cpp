
#include "transaction_message_bus.h"

#include <QtCore/QTimer>
#include <QTextStream>

#include "remote_ec_connection.h"
#include "utils/common/systemerror.h"
#include "ec2_connection.h"
#include "common/common_module.h"

#include <transaction/transaction_transport.h>

#include "api/app_server_connection.h"
#include "api/runtime_info_manager.h"
#include "nx_ec/data/api_server_alive_data.h"
#include "utils/common/log.h"
#include "utils/common/synctime.h"
#include "utils/network/module_finder.h"
#include "nx_ec/data/api_server_alive_data.h"
#include "ec_connection_notification_manager.h"
#include "nx_ec/data/api_camera_data.h"
#include "nx_ec/data/api_camera_data_ex.h"
#include "nx_ec/data/api_resource_data.h"
#include "nx_ec/data/api_resource_type_data.h"
#include "nx_ec/data/api_reverse_connection_data.h"
#include "managers/time_manager.h"

#include <utils/common/checked_cast.h>
#include "utils/common/warnings.h"
#include "transaction/runtime_transaction_log.h"
#include "../../mediaserver/src/media_server/settings.h"


namespace ec2
{

    static const int RECONNECT_TIMEOUT = 1000 * 5;
    static const int ALIVE_UPDATE_INTERVAL = 1000 * 60;
    static const int ALIVE_UPDATE_TIMEOUT = ALIVE_UPDATE_INTERVAL*2 + 10*1000;
    static const int DISCOVERED_PEER_TIMEOUT = 1000 * 60 * 3;

    QString printTransaction(const char* prefix, const QnAbstractTransaction& tran, const QnTransactionTransportHeader &transportHeader, QnTransactionTransport* sender)
    {
        return lit("%1 %2 %3 gotVia=%4").arg(prefix).arg(tran.toString()).arg(toString(transportHeader)).arg(sender->remotePeer().id.toString());
    }

    struct GotTransactionFuction {
        typedef void result_type;

        template<class T> 
        void operator()(QnTransactionMessageBus *bus, const QnTransaction<T> &transaction, QnTransactionTransport *sender, const QnTransactionTransportHeader &transportHeader) const {
            bus->gotTransaction(transaction, sender, transportHeader);
        }
    };

    struct SendTransactionToTransportFuction {
        typedef void result_type;

        template<class T> 
        void operator()(QnTransactionMessageBus *bus, const QnTransaction<T> &transaction, QnTransactionTransport *sender, const QnTransactionTransportHeader &transportHeader) const {
            bus->sendTransactionToTransport(transaction, sender, transportHeader);
        }
    };

    struct SendTransactionToTransportFastFuction {
        bool operator()(QnTransactionMessageBus *bus, Qn::SerializationFormat srcFormat, const QByteArray& serializedTran, QnTransactionTransport *sender, const QnTransactionTransportHeader &transportHeader) const 
        {
            Q_UNUSED(bus)
                return sender->sendSerializedTransaction(srcFormat, serializedTran, transportHeader);
        }
    };

    typedef std::function<bool (Qn::SerializationFormat, const QByteArray&)> FastFunctionType;

    //Overload for ubjson transactions
    template<class T, class Function>
    bool handleTransactionParams(const QByteArray &serializedTransaction, QnUbjsonReader<QByteArray> *stream, const QnAbstractTransaction &abstractTransaction, 
        Function function, FastFunctionType fastFunction)
    {
        if (fastFunction(Qn::UbjsonFormat, serializedTransaction)) {
            return true; // process transaction directly without deserialize
        }

        QnTransaction<T> transaction(abstractTransaction);
        if (!QnUbjson::deserialize(stream, &transaction.params)) {
            qWarning() << "Can't deserialize transaction " << toString(abstractTransaction.command);
            return false;
        }
        if (!abstractTransaction.persistentInfo.isNull())
            QnUbjsonTransactionSerializer::instance()->addToCache(abstractTransaction.persistentInfo, abstractTransaction.command, serializedTransaction);
        function(transaction);
        return true;
    }

    //Overload for json transactions
    template<class T, class Function>
    bool handleTransactionParams(const QByteArray &serializedTransaction, const QJsonObject& jsonData, const QnAbstractTransaction &abstractTransaction, 
        Function function, FastFunctionType fastFunction)
    {
        if (fastFunction(Qn::JsonFormat, serializedTransaction)) {
            return true; // process transaction directly without deserialize
        }

        QnTransaction<T> transaction(abstractTransaction);
        if (!QJson::deserialize(jsonData["params"], &transaction.params)) {
            qWarning() << "Can't deserialize transaction " << toString(abstractTransaction.command);
            return false;
        }
        //if (!abstractTransaction.persistentInfo.isNull())
        //    QnJsonTransactionSerializer::instance()->addToCache(abstractTransaction.persistentInfo, abstractTransaction.command, serializedTransaction);
        function(transaction);
        return true;
    }

    template<class SerializationSupport, class Function>
    bool handleTransaction2(
        const QnAbstractTransaction& transaction,
        const SerializationSupport& serializationSupport,
        const QByteArray& serializedTransaction,
        const Function& function,
        FastFunctionType fastFunction )
    {
        switch (transaction.command) {
        case ApiCommand::getFullInfo:           return handleTransactionParams<ApiFullInfoData>         (serializedTransaction, serializationSupport, transaction, function, fastFunction);
        case ApiCommand::setResourceStatus:     return handleTransactionParams<ApiResourceStatusData>(serializedTransaction, serializationSupport, transaction, function, fastFunction);
        case ApiCommand::setResourceParam:      return handleTransactionParams<ApiResourceParamWithRefData>   (serializedTransaction, serializationSupport, transaction, function, fastFunction);
        case ApiCommand::saveResource:          return handleTransactionParams<ApiResourceData>         (serializedTransaction, serializationSupport, transaction, function, fastFunction);
        case ApiCommand::saveCamera:            return handleTransactionParams<ApiCameraData>           (serializedTransaction, serializationSupport, transaction, function, fastFunction);
        case ApiCommand::saveCameras:           return handleTransactionParams<ApiCameraDataList>       (serializedTransaction, serializationSupport, transaction, function, fastFunction);
        case ApiCommand::saveCameraUserAttributes:
            return handleTransactionParams<ApiCameraAttributesData> (serializedTransaction, serializationSupport, transaction, function, fastFunction);
        case ApiCommand::saveCameraUserAttributesList:
            return handleTransactionParams<ApiCameraAttributesDataList> (serializedTransaction, serializationSupport, transaction, function, fastFunction);
        case ApiCommand::saveServerUserAttributes:
            return handleTransactionParams<ApiMediaServerUserAttributesData> (serializedTransaction, serializationSupport, transaction, function, fastFunction);
        case ApiCommand::saveServerUserAttributesList:
            return handleTransactionParams<ApiMediaServerUserAttributesDataList> (serializedTransaction, serializationSupport, transaction, function, fastFunction);
        case ApiCommand::removeBusinessRule:
        case ApiCommand::removeResource:
        case ApiCommand::removeUser:
        case ApiCommand::removeLayout:
        case ApiCommand::removeVideowall:
        case ApiCommand::removeStorage:
        case ApiCommand::removeCamera:          
        case ApiCommand::removeMediaServer:     return handleTransactionParams<ApiIdData>               (serializedTransaction, serializationSupport, transaction, function, fastFunction);
        case ApiCommand::removeCameraHistoryItem:
        case ApiCommand::addCameraHistoryItem:  return handleTransactionParams<ApiServerFootageData>    (serializedTransaction, serializationSupport, transaction, function, fastFunction);
        case ApiCommand::saveMediaServer:       return handleTransactionParams<ApiMediaServerData>      (serializedTransaction, serializationSupport, transaction, function, fastFunction);
        case ApiCommand::saveStorage:           return handleTransactionParams<ApiStorageData>          (serializedTransaction, serializationSupport, transaction, function, fastFunction);
        case ApiCommand::saveUser:              return handleTransactionParams<ApiUserData>             (serializedTransaction, serializationSupport, transaction, function, fastFunction);
        case ApiCommand::saveBusinessRule:      return handleTransactionParams<ApiBusinessRuleData>     (serializedTransaction, serializationSupport, transaction, function, fastFunction);
        case ApiCommand::saveLayouts:           return handleTransactionParams<ApiLayoutDataList>       (serializedTransaction, serializationSupport, transaction, function, fastFunction);
        case ApiCommand::saveLayout:            return handleTransactionParams<ApiLayoutData>           (serializedTransaction, serializationSupport, transaction, function, fastFunction);
        case ApiCommand::saveVideowall:         return handleTransactionParams<ApiVideowallData>        (serializedTransaction, serializationSupport, transaction, function, fastFunction);
        case ApiCommand::videowallControl:      return handleTransactionParams<ApiVideowallControlMessageData>(serializedTransaction, serializationSupport, transaction, function, fastFunction);
        case ApiCommand::addStoredFile:
        case ApiCommand::updateStoredFile:      return handleTransactionParams<ApiStoredFileData>       (serializedTransaction, serializationSupport, transaction, function, fastFunction);
        case ApiCommand::removeStoredFile:      return handleTransactionParams<ApiStoredFilePath>       (serializedTransaction, serializationSupport, transaction, function, fastFunction);
        case ApiCommand::broadcastBusinessAction:
        case ApiCommand::execBusinessAction:    return handleTransactionParams<ApiBusinessActionData>   (serializedTransaction, serializationSupport, transaction, function, fastFunction);
        case ApiCommand::addLicenses:           return handleTransactionParams<ApiLicenseDataList>      (serializedTransaction, serializationSupport, transaction, function, fastFunction);
        case ApiCommand::addLicense:            
        case ApiCommand::removeLicense:         return handleTransactionParams<ApiLicenseData>          (serializedTransaction, serializationSupport, transaction, function, fastFunction);
        case ApiCommand::uploadUpdate:          return handleTransactionParams<ApiUpdateUploadData>     (serializedTransaction, serializationSupport, transaction, function, fastFunction);
        case ApiCommand::uploadUpdateResponce:  return handleTransactionParams<ApiUpdateUploadResponceData>(serializedTransaction, serializationSupport, transaction, function, fastFunction);
        case ApiCommand::installUpdate:         return handleTransactionParams<ApiUpdateInstallData>    (serializedTransaction, serializationSupport, transaction, function, fastFunction);
        case ApiCommand::addCameraBookmarkTags:
        case ApiCommand::removeCameraBookmarkTags:
            return handleTransactionParams<ApiCameraBookmarkTagDataList>(serializedTransaction, serializationSupport, transaction, function, fastFunction);

        case ApiCommand::moduleInfo:            return handleTransactionParams<ApiModuleData>           (serializedTransaction, serializationSupport, transaction, function, fastFunction);
        case ApiCommand::moduleInfoList:        return handleTransactionParams<ApiModuleDataList>       (serializedTransaction, serializationSupport, transaction, function, fastFunction);

        case ApiCommand::discoverPeer:          return handleTransactionParams<ApiDiscoverPeerData>     (serializedTransaction, serializationSupport, transaction, function, fastFunction);
        case ApiCommand::addDiscoveryInformation:
        case ApiCommand::removeDiscoveryInformation:
            return handleTransactionParams<ApiDiscoveryData>        (serializedTransaction, serializationSupport, transaction, function, fastFunction);
        case ApiCommand::getDiscoveryData:      return handleTransactionParams<ApiDiscoveryDataList>    (serializedTransaction, serializationSupport, transaction, function, fastFunction);

        case ApiCommand::changeSystemName:      return handleTransactionParams<ApiSystemNameData>       (serializedTransaction, serializationSupport, transaction, function, fastFunction);

        case ApiCommand::lockRequest:
        case ApiCommand::lockResponse:
        case ApiCommand::unlockRequest:         return handleTransactionParams<ApiLockData>             (serializedTransaction, serializationSupport, transaction, function, fastFunction); 
        case ApiCommand::peerAliveInfo:         return handleTransactionParams<ApiPeerAliveData>        (serializedTransaction, serializationSupport, transaction, function, fastFunction);
        case ApiCommand::tranSyncRequest:       return handleTransactionParams<ApiSyncRequestData>      (serializedTransaction, serializationSupport, transaction, function, fastFunction);
        case ApiCommand::tranSyncResponse:      return handleTransactionParams<QnTranStateResponse>     (serializedTransaction, serializationSupport, transaction, function, fastFunction);
        case ApiCommand::tranSyncDone:          return handleTransactionParams<ApiTranSyncDoneData>     (serializedTransaction, serializationSupport, transaction, function, fastFunction);
        case ApiCommand::runtimeInfoChanged:    return handleTransactionParams<ApiRuntimeData>          (serializedTransaction, serializationSupport, transaction, function, fastFunction);
        case ApiCommand::broadcastPeerSystemTime: return handleTransactionParams<ApiPeerSystemTimeData> (serializedTransaction, serializationSupport, transaction, function, fastFunction);
        case ApiCommand::forcePrimaryTimeServer:  return handleTransactionParams<ApiIdData>             (serializedTransaction, serializationSupport, transaction, function, fastFunction);
        case ApiCommand::getKnownPeersSystemTime: return handleTransactionParams<ApiPeerSystemTimeDataList> (serializedTransaction, serializationSupport, transaction, function, fastFunction);
        case ApiCommand::updatePersistentSequence:          return handleTransactionParams<ApiUpdateSequenceData>         (serializedTransaction, serializationSupport, transaction, function, fastFunction);
        case ApiCommand::markLicenseOverflow:     return handleTransactionParams<ApiLicenseOverflowData>         (serializedTransaction, serializationSupport, transaction, function, fastFunction);
        case ApiCommand::openReverseConnection:   return handleTransactionParams<ApiReverseConnectionData>         (serializedTransaction, serializationSupport, transaction, function, fastFunction);
        case ApiCommand::restoreDatabase: return true;
        default:
            qWarning() << "Transaction type " << transaction.command << " is not implemented for delivery! Implement me!";
            Q_ASSERT_X(0, Q_FUNC_INFO, "Transaction type is not implemented for delivery! Implement me!");
            return false;
        }
    }


    template<class Function>
    bool handleTransaction(
        Qn::SerializationFormat tranFormat,
        const QByteArray &serializedTransaction,
        const Function &function,
        FastFunctionType fastFunction)
    {
        if( tranFormat == Qn::UbjsonFormat )
        {
            QnAbstractTransaction transaction;
            QnUbjsonReader<QByteArray> stream(&serializedTransaction);
            if (!QnUbjson::deserialize(&stream, &transaction)) {
                qnWarning("Ignore bad transaction data. size=%1.", serializedTransaction.size());
                return false;
            }

            return handleTransaction2(
                transaction,
                &stream,
                serializedTransaction,
                function,
                fastFunction );
        }
        else if( tranFormat == Qn::JsonFormat )
        {
            QnAbstractTransaction transaction;
            QJsonObject tranObject;
            //TODO #ak take tranObject from cache
            if( !QJson::deserialize(serializedTransaction, &tranObject) )
                return false;
            if( !QJson::deserialize( tranObject["tran"], &transaction ) )
                return false;

            return handleTransaction2(
                transaction,
                tranObject["tran"].toObject(),
                serializedTransaction,
                function,
                fastFunction );
        }
        else
        {
            return false;
        }
    }



    // --------------------------------- QnTransactionMessageBus ------------------------------
    static QnTransactionMessageBus* m_globalInstance = 0;

    QnTransactionMessageBus* QnTransactionMessageBus::instance()
    {
        return m_globalInstance;
    }

    QnTransactionMessageBus::QnTransactionMessageBus(Qn::PeerType peerType)
        : 
        m_localPeer(qnCommon->moduleGUID(), qnCommon->runningInstanceGUID(), peerType),
        //m_binaryTranSerializer(new QnBinaryTransactionSerializer()),
        m_jsonTranSerializer(new QnJsonTransactionSerializer()),
        m_ubjsonTranSerializer(new QnUbjsonTransactionSerializer()),
        m_handler(nullptr),
        m_timer(nullptr), 
        m_mutex(QMutex::Recursive),
        m_thread(nullptr),
        m_runtimeTransactionLog(new QnRuntimeTransactionLog()),
        m_restartPending(false)
    {
        if (m_thread)
            return;
        m_thread = new QThread();
        m_thread->setObjectName("QnTransactionMessageBusThread");
        moveToThread(m_thread);
        qRegisterMetaType<QnTransactionTransport::State>(); // TODO: #Elric #EC2 registration
        qRegisterMetaType<QnAbstractTransaction>("QnAbstractTransaction");
        m_timer = new QTimer();
        connect(m_timer, &QTimer::timeout, this, &QnTransactionMessageBus::at_timer);
        m_timer->start(500);
        m_aliveSendTimer.invalidate();
        m_currentTimeTimer.restart();

        assert( m_globalInstance == nullptr );
        m_globalInstance = this;
        connect(m_runtimeTransactionLog.get(), &QnRuntimeTransactionLog::runtimeDataUpdated, this, &QnTransactionMessageBus::at_runtimeDataUpdated);
    }

    void QnTransactionMessageBus::start()
    {
        Q_ASSERT(!m_thread->isRunning());
        if (!m_thread->isRunning())
            m_thread->start();
    }

    void QnTransactionMessageBus::stop()
    {
        Q_ASSERT(m_thread->isRunning());
        dropConnections();

        m_thread->exit();
        m_thread->wait();

        m_aliveSendTimer.invalidate();
    }

    QnTransactionMessageBus::~QnTransactionMessageBus()
    {
        m_globalInstance = nullptr;

        if (m_thread) {
            m_thread->exit();
            m_thread->wait();
        }

        for(QnTransactionTransport* transport: m_connections)
            delete transport;
        for(QnTransactionTransport* transport: m_connectingConnections)
            delete transport;

        delete m_thread;
        delete m_timer;
    }

    void QnTransactionMessageBus::addAlivePeerInfo(const ApiPeerData& peerData, const QnUuid& gotFromPeer, int distance)
    {
        AlivePeersMap::iterator itr = m_alivePeers.find(peerData.id);
        if (itr == m_alivePeers.end()) 
            itr = m_alivePeers.insert(peerData.id, peerData);
        AlivePeerInfo& currentValue = itr.value();

        currentValue.routingInfo.insert(gotFromPeer, RoutingRecord(distance, m_currentTimeTimer.elapsed()));
    }

    void QnTransactionMessageBus::removeTTSequenceForPeer(const QnUuid& id)
    {
        NX_LOG( QnLog::EC2_TRAN_LOG, lit("Clear transportSequence for peer %1").arg(id.toString()), cl_logDEBUG1);

        QnTranStateKey key(id, QnUuid());
        auto itr = m_lastTransportSeq.lowerBound(key);
        while (itr != m_lastTransportSeq.end() && itr.key().peerID == id)
            itr = m_lastTransportSeq.erase(itr);
    }


    void QnTransactionMessageBus::removeAlivePeer(const QnUuid& id, bool sendTran, bool isRecursive)
    {
        // 1. remove peer from alivePeers map
        removeTTSequenceForPeer(id);

        m_runtimeTransactionLog->clearRuntimeData(id);

        auto itr = m_alivePeers.find(id);
        if (itr == m_alivePeers.end())
            return;

        handlePeerAliveChanged(itr.value().peer, false, sendTran);
        m_alivePeers.erase(itr);

        // 2. remove peers proxy via current peer
        if (isRecursive)
            return;
        QSet<QnUuid> morePeersToRemove;
        for (auto itr = m_alivePeers.begin(); itr != m_alivePeers.end(); ++itr)
        {
            AlivePeerInfo& otherPeer = itr.value();
            if (otherPeer.routingInfo.contains(id)) {
                otherPeer.routingInfo.remove(id);
                if (otherPeer.routingInfo.isEmpty())
                    morePeersToRemove << otherPeer.peer.id;
            }
        }
<<<<<<< HEAD
        for(const QnUuid& p: morePeersToRemove)
            removeAlivePeer(p, true, true);
=======
        if (isPeerActuallyAlive) {
            // ignore incoming offline peer info because we can see that peer online
            QnTransaction<ApiPeerAliveData> tran(ApiCommand::peerAliveInfo);
            tran.params = aliveData;
            tran.params.isAlive = true;
            Q_ASSERT(!aliveData.peer.instanceId.isNull());
            ttHeader.processedPeers = connectedServerPeers() << m_localPeer.id;
            ttHeader.fillSequence();
            sendTransactionInternal(tran, ttHeader); // resend broadcast alive info for that peer
            return false; // ignore peer offline transaction
        }
>>>>>>> e9547f3f
    }

    bool QnTransactionMessageBus::gotAliveData(const ApiPeerAliveData &aliveData, QnTransactionTransport* transport, const QnTransactionTransportHeader* ttHeader)
    {
        QnUuid gotFromPeer;
        if (transport)
            gotFromPeer = transport->remotePeer().id;

        NX_LOG( QnLog::EC2_TRAN_LOG, lit("received peerAlive transaction. id=%1 type=%2 isAlive=%3").
            arg(aliveData.peer.id.toString()).arg(aliveData.peer.peerType).arg(aliveData.isAlive), cl_logDEBUG1);
        if (aliveData.peer.id == m_localPeer.id)
            return false; // ignore himself

#if 1
        if (!aliveData.isAlive && !gotFromPeer.isNull()) 
        {
            bool isPeerActuallyAlive = aliveData.peer.id == qnCommon->moduleGUID();
            QnTransactionTransportHeader ttHeader;
            auto itr = m_connections.find(aliveData.peer.id);
            if (itr != m_connections.end()) 
            {
                QnTransactionTransport* transport = itr.value();
                if (transport->getState() == QnTransactionTransport::ReadyForStreaming) {
                    isPeerActuallyAlive = true;
                    ttHeader.distance = 1;
                }
            }
            if (isPeerActuallyAlive) {
                // ignore incoming offline peer info because we can see that peer online
                QnTransaction<ApiPeerAliveData> tran(ApiCommand::peerAliveInfo);
                tran.params = aliveData;
                tran.params.isAlive = true;
                Q_ASSERT(!aliveData.peer.instanceId.isNull());
                ttHeader.processedPeers = connectedServerPeers(tran.command) << m_localPeer.id;
                ttHeader.fillSequence();
                sendTransactionInternal(tran, ttHeader); // resend broadcast alive info for that peer
                return false; // ignore peer offline transaction
            }
        }
#endif

        // proxy alive info from non-direct connected host
        bool isPeerExist = m_alivePeers.contains(aliveData.peer.id);
        if (aliveData.isAlive) 
        {
            addAlivePeerInfo(ApiPeerData(aliveData.peer.id, aliveData.peer.instanceId, aliveData.peer.peerType), gotFromPeer, ttHeader->distance);
            if (!isPeerExist) 
            {
                NX_LOG( QnLog::EC2_TRAN_LOG, lit("emit peerFound. id=%1").arg(aliveData.peer.id.toString()), cl_logDEBUG1);
                emit peerFound(aliveData);
            }
        }
        else 
        {
            if (isPeerExist) {
                removeAlivePeer(aliveData.peer.id, false);
            }
        }

        // check sequences

        if (aliveData.isAlive) {
            m_runtimeTransactionLog->clearOldRuntimeData(QnTranStateKey(aliveData.peer.id, aliveData.peer.instanceId));
        }

        if (transport && transport->isSyncDone() && aliveData.isAlive)
        {
            bool needResync = false;
            if (!aliveData.persistentState.values.empty() && transactionLog) 
            {
                // check current persistent state
                if (!transactionLog->contains(aliveData.persistentState)) 
                {
                    NX_LOG( QnLog::EC2_TRAN_LOG, lit("DETECT transaction GAP via update message. Resync with peer %1").
                        arg(transport->remotePeer().id.toString()), cl_logDEBUG1 );
                    NX_LOG( QnLog::EC2_TRAN_LOG, lit("peer state:"), cl_logDEBUG1 );
                    printTranState(aliveData.persistentState);
                    needResync = true;
                }
            }

            if (!aliveData.runtimeState.values.empty()) 
            {
                // check current persistent state
                if (!m_runtimeTransactionLog->contains(aliveData.runtimeState)) {
                    NX_LOG( QnLog::EC2_TRAN_LOG, lit("DETECT runtime transaction GAP via update message. Resync with peer %1").
                        arg(transport->remotePeer().id.toString()), cl_logDEBUG1 );

                    needResync = true;
                }
            }

            if (needResync) {
                if (!transport->remotePeer().isClient() && !m_localPeer.isClient())
                    queueSyncRequest(transport);
                else
                    transport->setState(QnTransactionTransport::Error);
            }

        }

        return true;
    }

    void QnTransactionMessageBus::onGotServerAliveInfo(const QnTransaction<ApiPeerAliveData> &tran, QnTransactionTransport* transport, const QnTransactionTransportHeader& ttHeader)
    {
        Q_ASSERT(tran.peerID != qnCommon->moduleGUID());
        if (!gotAliveData(tran.params, transport, &ttHeader))
            return; // ignore offline alive tran and resend online tran instead

        QnTransaction<ApiPeerAliveData> modifiedTran(tran);
        Q_ASSERT(!modifiedTran.params.peer.instanceId.isNull());
        modifiedTran.params.persistentState.values.clear(); // do not proxy persistent state to other peers. this checking required for directly connected peers only
        modifiedTran.params.runtimeState.values.clear();
        proxyTransaction(tran, ttHeader);
    }

    bool QnTransactionMessageBus::onGotServerRuntimeInfo(const QnTransaction<ApiRuntimeData> &tran, QnTransactionTransport* transport, const QnTransactionTransportHeader& ttHeader)
    {
        if (tran.params.peer.id == qnCommon->moduleGUID())
            return false; // ignore himself

        gotAliveData(ApiPeerAliveData(tran.params.peer, true), transport, &ttHeader);
        if (m_runtimeTransactionLog->contains(tran))
            return false;
        else {
            m_runtimeTransactionLog->saveTransaction(tran);
            return true;
        }
    }

    void QnTransactionMessageBus::at_gotTransaction(
        Qn::SerializationFormat tranFormat,
        const QByteArray &serializedTran,
        const QnTransactionTransportHeader &transportHeader)
    {
        QnTransactionTransport* sender = checked_cast<QnTransactionTransport*>(this->sender());

        //NX_LOG(QnLog::EC2_TRAN_LOG, lit("Got transaction sender = %1").arg((size_t) sender,  0, 16), cl_logDEBUG1);

        if( !sender || sender->getState() != QnTransactionTransport::ReadyForStreaming )
        {
            if( sender )
            {
                NX_LOG(QnLog::EC2_TRAN_LOG, lit("Ignoring incoming transaction because of state %1. ttHeader=%2 received from=%3")
                    .arg(sender->getState())
                    .arg(toString(transportHeader))
                    .arg(sender->remotePeer().id.toString()), cl_logDEBUG1);
                sender->transactionProcessed();
            }
            else
            {
                NX_LOG(QnLog::EC2_TRAN_LOG, lit("Ignoring transaction with seq %1 from unknown peer").arg(transportHeader.sequence), cl_logDEBUG1);
            }
            return;
        }

        Q_ASSERT(transportHeader.processedPeers.contains(sender->remotePeer().id));

        using namespace std::placeholders;
        if( !handleTransaction(
            tranFormat,
            serializedTran,
            std::bind(GotTransactionFuction(), this, _1, sender, transportHeader),
            [](Qn::SerializationFormat, const QByteArray& ) { return false; } ) )
        {
            sender->setState(QnTransactionTransport::Error);
        }

        //TODO #ak is it garanteed that sender is alive?
        sender->transactionProcessed();
    }


    // ------------------ QnTransactionMessageBus::CustomHandler -------------------


    void QnTransactionMessageBus::onGotDistributedMutexTransaction(const QnTransaction<ApiLockData>& tran) {
        if(tran.command == ApiCommand::lockRequest)
            emit gotLockRequest(tran.params);
        else if(tran.command == ApiCommand::lockResponse) 
            emit gotLockResponse(tran.params);
    }

    void QnTransactionMessageBus::onGotTransactionSyncResponse(QnTransactionTransport* sender, const QnTransaction<QnTranStateResponse> &tran) {
        Q_UNUSED(tran)
            sender->setReadSync(true);
    }

    void QnTransactionMessageBus::onGotTransactionSyncDone(QnTransactionTransport* sender, const QnTransaction<ApiTranSyncDoneData> &tran) {
        Q_UNUSED(tran)
            sender->setSyncDone(true);
        sender->setSyncInProgress(false);
        // propagate new data to other peers. Aka send current state, other peers should request update if need
        handlePeerAliveChanged(m_localPeer, true, true); 
        m_aliveSendTimer.restart();
    }

    template <class T>
    void QnTransactionMessageBus::sendTransactionToTransport(const QnTransaction<T> &tran, QnTransactionTransport* transport, const QnTransactionTransportHeader &transportHeader) {
        Q_ASSERT(!tran.isLocal);
        transport->sendTransaction(tran, transportHeader);
    }

    bool QnTransactionMessageBus::checkSequence(const QnTransactionTransportHeader& transportHeader, const QnAbstractTransaction& tran, QnTransactionTransport* transport)
    {
        if (m_localPeer.isClient())
            return true;

        if (transportHeader.sender.isNull())
            return true; // old version, nothing to check

        // 1. check transport sequence
        QnTranStateKey ttSenderKey(transportHeader.sender, transportHeader.senderRuntimeID);
        int transportSeq = m_lastTransportSeq[ttSenderKey];
        if (transportSeq >= transportHeader.sequence) {
            NX_LOG( QnLog::EC2_TRAN_LOG, lit("Ignore transaction %1 %2 received via %3 because of transport sequence: %4 <= %5").
                arg(tran.toString()).arg(toString(transportHeader)).arg(transport->remotePeer().id.toString()).arg(transportHeader.sequence).arg(transportSeq), cl_logDEBUG1 );
            return false; // already processed
        }
        m_lastTransportSeq[ttSenderKey] = transportHeader.sequence;

        // 2. check persistent sequence
        if (tran.persistentInfo.isNull() || !transactionLog)
            return true; // nothing to check

        QnTranStateKey persistentKey(tran.peerID, tran.persistentInfo.dbID);
        int persistentSeq = transactionLog->getLatestSequence(persistentKey);

        if( QnLog::instance(QnLog::EC2_TRAN_LOG)->logLevel() >= cl_logWARNING )
            if (!transport->isSyncDone() && transport->isReadSync(ApiCommand::NotDefined) && transportHeader.sender != transport->remotePeer().id) 
            {
                NX_LOG( QnLog::EC2_TRAN_LOG, lit("Got transcaction from peer %1 while sync with peer %2 in progress").
                    arg(transportHeader.sender.toString()).arg(transport->remotePeer().id.toString()), cl_logWARNING );
            }

            if (tran.persistentInfo.sequence > persistentSeq + 1) 
            {
                if (transport->isSyncDone()) 
                {
                    // gap in persistent data detect, do resync
                    NX_LOG( QnLog::EC2_TRAN_LOG, lit("GAP in persistent data detected! for peer %1 Expected seq=%2, but got seq=%3").
                        arg(tran.peerID.toString()).arg(persistentSeq + 1).arg(tran.persistentInfo.sequence), cl_logDEBUG1 );

                    if (!transport->remotePeer().isClient() && !m_localPeer.isClient())
                        queueSyncRequest(transport);
                    else 
                        transport->setState(QnTransactionTransport::Error); // reopen
                    return false;
                }
                else {
                    NX_LOG( QnLog::EC2_TRAN_LOG, lit("GAP in persistent data, but sync in progress %1. Expected seq=%2, but got seq=%3").
                        arg(tran.peerID.toString()).arg(persistentSeq + 1).arg(tran.persistentInfo.sequence), cl_logDEBUG1 );
                }
            }
            return true;
    }

    void QnTransactionMessageBus::updatePersistentMarker(const QnTransaction<ApiUpdateSequenceData>& tran, QnTransactionTransport* /*transport*/)
    {
        if (transactionLog)
            transactionLog->updateSequence(tran.params);
    }

    void QnTransactionMessageBus::proxyFillerTransaction(const QnAbstractTransaction& tran, const QnTransactionTransportHeader& transportHeader)
    {
        // proxy filler transaction to avoid gaps in the persistent sequence
        QnTransaction<ApiUpdateSequenceData> fillerTran(tran);
        fillerTran.command = ApiCommand::updatePersistentSequence;
        ApiSyncMarkerRecord record;
        record.peerID = tran.peerID;
        record.dbID = tran.persistentInfo.dbID;
        record.sequence = tran.persistentInfo.sequence;
        fillerTran.params.markers.push_back(record);
        transactionLog->updateSequence(fillerTran.params);
        proxyTransaction(fillerTran, transportHeader);
    }

    void QnTransactionMessageBus::updateLastActivity(QnTransactionTransport* sender, const QnTransactionTransportHeader& transportHeader)
    {
        auto itr = m_alivePeers.find(transportHeader.sender);
        if (itr == m_alivePeers.end())
            return;
        AlivePeerInfo& peerInfo = itr.value();
        const QnUuid& gotFromPeer = sender->remotePeer().id;
        peerInfo.routingInfo[gotFromPeer] = RoutingRecord(transportHeader.distance, m_currentTimeTimer.elapsed());
    }

    template <class T>
    void QnTransactionMessageBus::gotTransaction(const QnTransaction<T> &tran, QnTransactionTransport* sender, const QnTransactionTransportHeader &transportHeader) 
    {
        QMutexLocker lock(&m_mutex);

        // do not perform any logic (aka sequence update) for foreign transaction. Just proxy
        if (!transportHeader.dstPeers.isEmpty() && !transportHeader.dstPeers.contains(m_localPeer.id))
        {
            if( QnLog::instance(QnLog::EC2_TRAN_LOG)->logLevel() >= cl_logDEBUG1 )
            {
                QString dstPeersStr;
                for( const QnUuid& peer: transportHeader.dstPeers )
                    dstPeersStr += peer.toString();
                NX_LOG( QnLog::EC2_TRAN_LOG, lit("skip transaction %1 %2 for peers %3").arg(tran.toString()).arg(toString(transportHeader)).arg(dstPeersStr), cl_logDEBUG1);
            }
            proxyTransaction(tran, transportHeader);
            return;
        }

#if 0
        QnTransactionTransport* directConnection = m_connections.value(transportHeader.sender);
        if (directConnection && directConnection->getState() == QnTransactionTransport::ReadyForStreaming && directConnection->isReadSync(ApiCommand::NotDefined)) 
        {
            QnTranStateKey ttSenderKey(transportHeader.sender, transportHeader.senderRuntimeID);
            const int currentTransportSeq = m_lastTransportSeq.value(ttSenderKey);
            bool cond;
            if (sender != directConnection)
                cond = !currentTransportSeq || (currentTransportSeq > transportHeader.sequence);
            else
                cond = currentTransportSeq < transportHeader.sequence;

            if (!cond) {
                NX_LOG( QnLog::EC2_TRAN_LOG, printTransaction("Got unexpected transaction", tran, transportHeader, sender), cl_logDEBUG1);
                Q_ASSERT_X( cond, Q_FUNC_INFO, "Invalid transaction sequence, queued connetion" );
            }
        }
#endif
        updateLastActivity(sender, transportHeader);

        if (!checkSequence(transportHeader, tran, sender))
            return;

        if (!sender->isReadSync(tran.command)) {
            NX_LOG( QnLog::EC2_TRAN_LOG, printTransaction("reject transaction (no readSync)", tran, transportHeader, sender), cl_logDEBUG1);
            return;
        }

        if (tran.isLocal && m_localPeer.isServer())
        {
            NX_LOG( QnLog::EC2_TRAN_LOG, printTransaction("reject local transaction", tran, transportHeader, sender), cl_logDEBUG1);
            return;
        }


        NX_LOG( QnLog::EC2_TRAN_LOG, printTransaction("got transaction", tran, transportHeader, sender), cl_logDEBUG1);
        // process system transactions
        switch(tran.command) {
        case ApiCommand::lockRequest:
        case ApiCommand::lockResponse:
        case ApiCommand::unlockRequest: 
            onGotDistributedMutexTransaction(tran);
            break;
        case ApiCommand::tranSyncRequest:
            onGotTransactionSyncRequest(sender, tran);
            return; // do not proxy
        case ApiCommand::tranSyncResponse:
            onGotTransactionSyncResponse(sender, tran);
            return; // do not proxy
        case ApiCommand::tranSyncDone:
            onGotTransactionSyncDone(sender, tran);
            return; // do not proxy
        case ApiCommand::peerAliveInfo:
            onGotServerAliveInfo(tran, sender, transportHeader);
            return; // do not proxy. this call contains built in proxy
        case ApiCommand::forcePrimaryTimeServer:
            TimeSynchronizationManager::instance()->primaryTimeServerChanged( tran );
            break;
        case ApiCommand::broadcastPeerSystemTime:
            TimeSynchronizationManager::instance()->peerSystemTimeReceived( tran );
            break;
        case ApiCommand::getKnownPeersSystemTime:
            TimeSynchronizationManager::instance()->knownPeersSystemTimeReceived( tran );
            break;
        case ApiCommand::runtimeInfoChanged:
            if (!onGotServerRuntimeInfo(tran, sender, transportHeader))
                return; // already processed. do not proxy and ignore transaction
            if( m_handler )
                m_handler->triggerNotification(tran);
            break;
        case ApiCommand::updatePersistentSequence:
            updatePersistentMarker(tran, sender);
            break;
        default:
            // general transaction
            if (!tran.persistentInfo.isNull() && dbManager)
            {
                QByteArray serializedTran = QnUbjsonTransactionSerializer::instance()->serializedTransaction(tran);
                ErrorCode errorCode = dbManager->executeTransaction( tran, serializedTran );
                switch(errorCode) {
                case ErrorCode::ok:
                    break;
                case ErrorCode::containsBecauseTimestamp:
                    proxyFillerTransaction(tran, transportHeader);
                case ErrorCode::containsBecauseSequence:
                    return; // do not proxy if transaction already exists
                default:
                    NX_LOG( QnLog::EC2_TRAN_LOG, lit("Can't handle transaction %1: %2. Reopening connection...").
                        arg(ApiCommand::toString(tran.command)).arg(ec2::toString(errorCode)), cl_logWARNING );
                    sender->setState(QnTransactionTransport::Error);
                    return;
                }
            }

            if( m_handler )
                m_handler->triggerNotification(tran);

            // this is required to allow client place transactions directly into transaction message bus
            if (tran.command == ApiCommand::getFullInfo)
                sender->setWriteSync(true);
            break;
        }

        proxyTransaction(tran, transportHeader);
    }

    template <class T>
    void QnTransactionMessageBus::proxyTransaction(const QnTransaction<T> &tran, const QnTransactionTransportHeader &_transportHeader) 
    {
        if (m_localPeer.isClient())
            return;

        QnTransactionTransportHeader transportHeader(_transportHeader);
        transportHeader.distance++;
        if (transportHeader.flags & Qn::TT_ProxyToClient) {
            QnPeerSet clients = qnTransactionBus->aliveClientPeers().keys().toSet();
            if (clients.isEmpty())
                return;
            transportHeader.dstPeers = clients;
            transportHeader.processedPeers += clients;
            transportHeader.processedPeers << m_localPeer.id;
            for(QnTransactionTransport* transport: m_connections)
            {
                if (transport->remotePeer().isClient() && transport->isReadyToSend(tran.command)) 
                    transport->sendTransaction(tran, transportHeader);
            }
            return;
        }

<<<<<<< HEAD
        // proxy incoming transaction to other peers.
        if (!transportHeader.dstPeers.isEmpty() && (transportHeader.dstPeers - transportHeader.processedPeers).isEmpty()) {
            emit transactionProcessed(tran);
            return; // all dstPeers already processed
        }
=======
    // do not put clients peers to processed list in case if client just reconnected to other server and previous server hasn't got update yet.
    QnPeerSet processedPeers = transportHeader.processedPeers + connectedServerPeers();
    processedPeers << m_localPeer.id;
    QnTransactionTransportHeader newHeader(transportHeader);
    newHeader.processedPeers = processedPeers;
>>>>>>> e9547f3f

        // do not put clients peers to processed list in case if client just reconnected to other server and previous server hasn't got update yet.
        QnPeerSet processedPeers = transportHeader.processedPeers + connectedServerPeers(tran.command);
        processedPeers << m_localPeer.id;
        QnTransactionTransportHeader newHeader(transportHeader);
        newHeader.processedPeers = processedPeers;

        QSet<QnUuid> proxyList;
        for(QnConnectionMap::iterator itr = m_connections.begin(); itr != m_connections.end(); ++itr) 
        {
            QnTransactionTransport* transport = *itr;
            if (transportHeader.processedPeers.contains(transport->remotePeer().id) || !transport->isReadyToSend(tran.command)) 
                continue;

            //Q_ASSERT(transport->remotePeer().id != tran.peerID);
            transport->sendTransaction(tran, newHeader);
            proxyList << transport->remotePeer().id;
        }

        if( QnLog::instance(QnLog::EC2_TRAN_LOG)->logLevel() >= cl_logDEBUG1 )
            if (!proxyList.isEmpty())
            {
                QString proxyListStr;
                for( const QnUuid& peer: proxyList )
                    proxyListStr += " " + peer.toString();
                NX_LOG( QnLog::EC2_TRAN_LOG, lit("proxy transaction %1 to (%2)").arg(tran.toString()).arg(proxyListStr), cl_logDEBUG1);
            }

            emit transactionProcessed(tran);
    };

    void QnTransactionMessageBus::printTranState(const QnTranState& tranState)
    {
        if( QnLog::instance(QnLog::EC2_TRAN_LOG)->logLevel() < cl_logDEBUG1 )
            return;

        for(auto itr = tranState.values.constBegin(); itr != tranState.values.constEnd(); ++itr)
        {
            NX_LOG(QnLog::EC2_TRAN_LOG, lit("key=%1 (dbID=%2) need after=%3").arg(itr.key().peerID.toString()).arg(itr.key().dbID.toString()).arg(itr.value()), cl_logDEBUG1 );
        }
    }

    void QnTransactionMessageBus::onGotTransactionSyncRequest(QnTransactionTransport* sender, const QnTransaction<ApiSyncRequestData> &tran)
    {
        sender->setWriteSync(true);

        QnTransactionTransportHeader ttUnicast;
        ttUnicast.processedPeers << sender->remotePeer().id << m_localPeer.id;
        ttUnicast.dstPeers << sender->remotePeer().id;
        QnTransactionTransportHeader ttBroadcast(ttUnicast);
        ttBroadcast.flags |= Qn::TT_ProxyToClient;

        QList<QByteArray> serializedTransactions;
        const ErrorCode errorCode = transactionLog->getTransactionsAfter(tran.params.persistentState, serializedTransactions);
        if (errorCode == ErrorCode::ok) 
        {
            NX_LOG( QnLog::EC2_TRAN_LOG, lit("got sync request from peer %1. Need transactions after:").arg(sender->remotePeer().id.toString()), cl_logDEBUG1);
            printTranState(tran.params.persistentState);
            NX_LOG( QnLog::EC2_TRAN_LOG, lit("exist %1 new transactions").arg(serializedTransactions.size()), cl_logDEBUG1);

            assert( m_connections.contains(sender->remotePeer().id) );
            assert( sender->getState() >= QnTransactionTransport::ReadyForStreaming );
            QnTransaction<QnTranStateResponse> tranSyncResponse(ApiCommand::tranSyncResponse);
            tranSyncResponse.params.result = 0;
            sender->sendTransaction(tranSyncResponse, ttUnicast);

            sendRuntimeInfo(sender, ttBroadcast, tran.params.runtimeState);

            using namespace std::placeholders;
            for(const QByteArray& serializedTran: serializedTransactions)
                if(!handleTransaction(Qn::UbjsonFormat,
                    serializedTran, 
                    std::bind(SendTransactionToTransportFuction(), this, _1, sender, ttBroadcast), 
                    std::bind(SendTransactionToTransportFastFuction(), this, _1, _2, sender, ttBroadcast)))
                    sender->setState(QnTransactionTransport::Error);

            QnTransaction<ApiTranSyncDoneData> tranSyncDone(ApiCommand::tranSyncDone);
            tranSyncResponse.params.result = 0;
            sender->sendTransaction(tranSyncDone, ttUnicast);

            return;
        }
        else {
            qWarning() << "Can't execute query for sync with server peer!";
        }
    }      

    bool QnTransactionMessageBus::isSyncInProgress() const
    {
        for (QnConnectionMap::const_iterator itr = m_connections.begin(); itr != m_connections.end(); ++itr)
        {
            QnTransactionTransport* transport = *itr;
            if (transport->isSyncInProgress())
                return true;
        }
        return false;
    }

    void QnTransactionMessageBus::queueSyncRequest(QnTransactionTransport* transport)
    {
        // send sync request
        Q_ASSERT(!transport->isSyncInProgress());
        transport->setReadSync(false);
        transport->setSyncDone(false);

        if (isSyncInProgress()) {
            transport->setNeedResync(true);
            return;
        }

        transport->setSyncInProgress(true);
        transport->setNeedResync(false);

        QnTransaction<ApiSyncRequestData> requestTran(ApiCommand::tranSyncRequest);
        requestTran.params.persistentState = transactionLog->getTransactionsState();
        requestTran.params.runtimeState = m_runtimeTransactionLog->getTransactionsState();

        NX_LOG( QnLog::EC2_TRAN_LOG, lit("send syncRequest to peer %1").arg(transport->remotePeer().id.toString()), cl_logDEBUG1 );
        printTranState(requestTran.params.persistentState);
        transport->sendTransaction(requestTran, QnPeerSet() << transport->remotePeer().id << m_localPeer.id);
    }

    bool QnTransactionMessageBus::sendInitialData(QnTransactionTransport* transport)
    {
        /** Send all data to the client peers on the connect. */
        QnPeerSet processedPeers = QnPeerSet() << transport->remotePeer().id << m_localPeer.id;
        if (m_localPeer.isClient()) {
            transport->setWriteSync(true);
            sendRuntimeInfo(transport, processedPeers, QnTranState());
            transport->setReadSync(true);
        }
        else if (transport->remotePeer().peerType == Qn::PT_DesktopClient || 
            transport->remotePeer().peerType == Qn::PT_VideowallClient)     //TODO: #GDM #VW do not send fullInfo, just required part of it
        {
            /** Request all data to be sent to the client peers on the connect. */
            QnTransaction<ApiFullInfoData> tran;
            tran.command = ApiCommand::getFullInfo;
            tran.peerID = m_localPeer.id;
            if (dbManager->doQuery(nullptr, tran.params) != ErrorCode::ok) {
                qWarning() << "Can't execute query for sync with client peer!";
                return false;
            }

            transport->setWriteSync(true);
            sendRuntimeInfo(transport, processedPeers, QnTranState());
            transport->sendTransaction(tran, processedPeers);
            transport->sendTransaction(prepareModulesDataTransaction(), processedPeers);
            transport->setReadSync(true);

            //sending local time information on known servers
            TimeSynchronizationManager* timeManager = TimeSynchronizationManager::instance();
            if( timeManager )
            {
                QnTransaction<ApiPeerSystemTimeDataList> tran;
                tran.params = timeManager->getKnownPeersSystemTime();
                tran.command = ApiCommand::getKnownPeersSystemTime;
                tran.peerID = m_localPeer.id;
                transport->sendTransaction(tran, processedPeers);
            }
        } else if (transport->remotePeer().peerType == Qn::PT_MobileClient) {
            /** Request all data to be sent to the client peers on the connect. */
            QnTransaction<ApiMediaServerDataExList> tranServers;
            tranServers.command = ApiCommand::getMediaServersEx;
            tranServers.peerID = m_localPeer.id;
            if (dbManager->doQuery(nullptr, tranServers.params) != ErrorCode::ok) {
                qWarning() << "Can't execute query for sync with client peer!";
                return false;
            }

            ec2::ApiCameraDataExList cameras;
            if (dbManager->doQuery(QnUuid(), cameras) != ErrorCode::ok) {
                qWarning() << "Can't execute query for sync with client peer!";
                return false;
            }
            QnTransaction<ApiCameraDataExList> tranCameras;
            tranCameras.command = ApiCommand::getCamerasEx;
            tranCameras.peerID = m_localPeer.id;

            // filter out desktop cameras
            auto desktopCameraResourceType = qnResTypePool->desktopCameraResourceType();
            QnUuid desktopCameraTypeId = desktopCameraResourceType ? desktopCameraResourceType->getId() : QnUuid();
            if (desktopCameraTypeId.isNull()) {
                tranCameras.params = cameras;
            } else {
                tranCameras.params.reserve(cameras.size());  //usually, there are only a few desktop cameras relatively to total cameras count
                std::copy_if(cameras.cbegin(), cameras.cend(), std::back_inserter(tranCameras.params), [&desktopCameraTypeId](const ec2::ApiCameraData &camera){
                    return camera.typeId != desktopCameraTypeId;
                });
            }

            QnTransaction<ApiUserDataList> tranUsers;
            tranUsers.command = ApiCommand::getUsers;
            tranUsers.peerID = m_localPeer.id;
            if (dbManager->doQuery(nullptr, tranUsers.params) != ErrorCode::ok) {
                qWarning() << "Can't execute query for sync with client peer!";
                return false;
            }

            QnTransaction<ApiLayoutDataList> tranLayouts;
            tranLayouts.command = ApiCommand::getLayouts;
            tranLayouts.peerID = m_localPeer.id;
            if (dbManager->doQuery(nullptr, tranLayouts.params) != ErrorCode::ok) {
                qWarning() << "Can't execute query for sync with client peer!";
                return false;
            }

            QnTransaction<ApiServerFootageDataList> tranCameraHistory;
            tranCameraHistory.command = ApiCommand::getCameraHistoryItems;
            tranCameraHistory.peerID = m_localPeer.id;
            if (dbManager->doQuery(nullptr, tranCameraHistory.params) != ErrorCode::ok) {
                qWarning() << "Can't execute query for sync with client peer!";
                return false;
            }

            transport->setWriteSync(true);
            sendRuntimeInfo(transport, processedPeers, QnTranState());
            transport->sendTransaction(tranServers,         processedPeers);
            transport->sendTransaction(tranCameras,         processedPeers);
            transport->sendTransaction(tranUsers,           processedPeers);
            transport->sendTransaction(tranLayouts,         processedPeers);
            transport->sendTransaction(tranCameraHistory,   processedPeers);
            transport->setReadSync(true);
        }



        if (!transport->remotePeer().isClient() && !m_localPeer.isClient())
            queueSyncRequest(transport);

        return true;
    }

    void QnTransactionMessageBus::connectToPeerLost(const QnUuid& id)
    {
        if (m_alivePeers.contains(id))
            removeAlivePeer(id, true);
    }

    void QnTransactionMessageBus::connectToPeerEstablished(const ApiPeerData &peer)
    {
        if (m_alivePeers.contains(peer.id)) 
            return;
        addAlivePeerInfo(peer, peer.id, 0);
        handlePeerAliveChanged(peer, true, false);
    }

    void QnTransactionMessageBus::handlePeerAliveChanged(const ApiPeerData &peer, bool isAlive, bool sendTran) 
    {
        ApiPeerAliveData aliveData(peer, isAlive);

        if (sendTran)
        {
            QnTransaction<ApiPeerAliveData> tran(ApiCommand::peerAliveInfo);
            tran.params = aliveData;
            Q_ASSERT(!tran.params.peer.instanceId.isNull());
            if (isAlive && transactionLog && peer.id == m_localPeer.id) {
                tran.params.persistentState = transactionLog->getTransactionsState();
                tran.params.runtimeState = m_runtimeTransactionLog->getTransactionsState();
            }
            sendTransaction(tran);
            NX_LOG( QnLog::EC2_TRAN_LOG, lit("sending peerAlive info. id=%1 type=%2 isAlive=%3").arg(peer.id.toString()).arg(peer.peerType).arg(isAlive), cl_logDEBUG1);
        }

        if( peer.id == qnCommon->moduleGUID() )
            return; //sending keep-alive

        if (isAlive) {
            NX_LOG( QnLog::EC2_TRAN_LOG, lit("emit peerFound. id=%1").arg(aliveData.peer.id.toString()), cl_logDEBUG1);
        }
        else {
            NX_LOG( QnLog::EC2_TRAN_LOG, lit("emit peerLost. id=%1").arg(aliveData.peer.id.toString()), cl_logDEBUG1);
        }

        if (isAlive)
            emit peerFound(aliveData);
        else
            emit peerLost(aliveData);
    }

    QnTransaction<ApiModuleDataList> QnTransactionMessageBus::prepareModulesDataTransaction() const {
        QnTransaction<ApiModuleDataList> transaction(ApiCommand::moduleInfoList);

        QnModuleFinder *moduleFinder = QnModuleFinder::instance();
        for (const QnModuleInformation &moduleInformation: moduleFinder->foundModules()) {
            QnModuleInformationWithAddresses moduleInformationWithAddress(moduleInformation);
            SocketAddress primaryAddress = moduleFinder->primaryAddress(moduleInformation.id);
        	if (primaryAddress.isNull())
            	continue;
            moduleInformationWithAddress.remoteAddresses.insert(primaryAddress.address.toString());
            moduleInformationWithAddress.port = primaryAddress.port;
            transaction.params.push_back(ApiModuleData(std::move(moduleInformationWithAddress), true));
        }
        transaction.peerID = m_localPeer.id;
        transaction.isLocal = true;
        return transaction;
    }

    static SocketAddress getUrlAddr(const QUrl& url) { return SocketAddress( url.host(), url.port() ); }

    bool QnTransactionMessageBus::isPeerUsing(const QUrl& url)
    {
        const SocketAddress& addr1 = getUrlAddr(url);
        for (int i = 0; i < m_connectingConnections.size(); ++i)
        {
            const SocketAddress& addr2 = getUrlAddr(m_connectingConnections[i]->remoteAddr());
            if (addr2 == addr1)
                return true;
        }
        for(QnConnectionMap::iterator itr = m_connections.begin(); itr != m_connections.end(); ++itr) {
            QnTransactionTransport* transport =  itr.value();
            if (getUrlAddr(transport->remoteAddr()) == addr1)
                return true;
        }
        return false;
    }

    void QnTransactionMessageBus::at_stateChanged(QnTransactionTransport::State )
    {
        QMutexLocker lock(&m_mutex);
        QnTransactionTransport* transport = (QnTransactionTransport*) sender();
        if (!transport)
            return;

        switch (transport->getState()) 
        {
        case QnTransactionTransport::Error: 
            transport->close();
            break;
        case QnTransactionTransport::Connected:
            {
                bool found = false;
                for (int i = 0; i < m_connectingConnections.size(); ++i) 
                {
                    if (m_connectingConnections[i] == transport) {
                        Q_ASSERT(!m_connections.contains(transport->remotePeer().id));
                        m_connections[transport->remotePeer().id] = m_connectingConnections[i];
                        emit newDirectConnectionEstablished( m_connectingConnections[i] );
                        m_connectingConnections.removeAt(i);
                        found = true;
                        break;
                    }
                }
                Q_ASSERT(found);
                removeTTSequenceForPeer(transport->remotePeer().id);

                if (m_localPeer.isServer() && transport->remoteIdentityTime() > qnCommon->systemIdentityTime() )
                {
                    // swith to new time
                    NX_LOG( lit("Remote peer %1 has database restore time greater then current peer. Restarting and resync database with remote peer").arg(transport->remotePeer().id.toString()), cl_logINFO );
                    for (QnTransactionTransport* t: m_connections)
                        t->setState(QnTransactionTransport::Error);
                    for (QnTransactionTransport* t: m_connectingConnections)
                        t->setState(QnTransactionTransport::Error);
                    qnCommon->setSystemIdentityTime(transport->remoteIdentityTime(), transport->remotePeer().id);
                    m_restartPending = true;
                    return;
                }

                transport->setState(QnTransactionTransport::ReadyForStreaming);

                transport->processExtraData();
                transport->startListening();

                m_runtimeTransactionLog->clearOldRuntimeData(QnTranStateKey(transport->remotePeer().id, transport->remotePeer().instanceId));
                if (sendInitialData(transport))
                    connectToPeerEstablished(transport->remotePeer());
                else
                    transport->close();
                break;
            }
        case QnTransactionTransport::ReadyForStreaming:
            break;
        case QnTransactionTransport::Closed:
            for (int i = m_connectingConnections.size() -1; i >= 0; --i) 
            {
                QnTransactionTransport* transportPtr = m_connectingConnections[i];
                if (transportPtr == transport) {
                    m_connectingConnections.removeAt(i);
                    break;
                }
            }

            for(QnConnectionMap::iterator itr = m_connections.begin(); itr != m_connections.end(); ++itr)
            {
                QnTransactionTransport* transportPtr = itr.value();
                if (transportPtr == transport) {
                    connectToPeerLost(transport->remotePeer().id);
                    m_connections.erase(itr);
                    break;
                }
            }
            transport->deleteLater();
            break;

        default:
            break;
        }
    }

    void QnTransactionMessageBus::at_timer()
    {
        doPeriodicTasks();
    }

    void QnTransactionMessageBus::at_peerIdDiscovered(const QUrl& url, const QnUuid& id)
    {
        QMutexLocker lock(&m_mutex);
        auto itr = m_remoteUrls.find(url);
        if (itr != m_remoteUrls.end()) {
            itr.value().discoveredTimeout.restart();
            itr.value().discoveredPeer = id;
        }
    }

    void QnTransactionMessageBus::doPeriodicTasks()
    {
        QMutexLocker lock(&m_mutex);

        // send HTTP level keep alive (empty chunk) for server <---> server connections
        if (!m_localPeer.isClient()) 
        {
            for( QnConnectionMap::iterator
                itr = m_connections.begin();
                itr != m_connections.end();
            ++itr )
            {
                QnTransactionTransport* transport = itr.value();
                if (transport->getState() == QnTransactionTransport::ReadyForStreaming && !transport->remotePeer().isClient()) 
                {
                    if (transport->isHttpKeepAliveTimeout()) {
                        qWarning() << "Transaction Transport HTTP keep-alive timeout for connection" << transport->remotePeer().id;
                        transport->setState(QnTransactionTransport::Error);
                    }
                    else if (transport->isNeedResync())
                        queueSyncRequest(transport);
                }
            }
        }

        // add new outgoing connections
        for (QMap<QUrl, RemoteUrlConnectInfo>::iterator itr = m_remoteUrls.begin(); itr != m_remoteUrls.end(); ++itr)
        {
            const QUrl& url = itr.key();
            RemoteUrlConnectInfo& connectInfo = itr.value();
            bool isTimeout = !connectInfo.lastConnectedTime.isValid() || connectInfo.lastConnectedTime.hasExpired(RECONNECT_TIMEOUT);
            if (isTimeout && !isPeerUsing(url) && !m_restartPending)
            {
                if (!connectInfo.discoveredPeer.isNull() ) 
                {
                    if (connectInfo.discoveredTimeout.elapsed() > DISCOVERED_PEER_TIMEOUT) {
                        connectInfo.discoveredPeer = QnUuid();
                        connectInfo.discoveredTimeout.restart();
                    }
                    else if (m_connections.contains(connectInfo.discoveredPeer))
                        continue;
                }

                itr.value().lastConnectedTime.restart();
                QnTransactionTransport* transport = new QnTransactionTransport(m_localPeer);
                connect(transport, &QnTransactionTransport::gotTransaction, this, &QnTransactionMessageBus::at_gotTransaction,  Qt::QueuedConnection);
                connect(transport, &QnTransactionTransport::stateChanged, this, &QnTransactionMessageBus::at_stateChanged,  Qt::QueuedConnection);
                connect(transport, &QnTransactionTransport::remotePeerUnauthorized, this, &QnTransactionMessageBus::emitRemotePeerUnauthorized,  Qt::QueuedConnection);
                connect(transport, &QnTransactionTransport::peerIdDiscovered, this, &QnTransactionMessageBus::at_peerIdDiscovered,  Qt::QueuedConnection);
                transport->doOutgoingConnect(url);
                m_connectingConnections << transport;
            }
        }

        // send keep-alive if we connected to cloud
        if( !m_aliveSendTimer.isValid() )
            m_aliveSendTimer.restart();
        if (m_aliveSendTimer.elapsed() > ALIVE_UPDATE_INTERVAL) {
            m_aliveSendTimer.restart();
            handlePeerAliveChanged(m_localPeer, true, true);
            NX_LOG( QnLog::EC2_TRAN_LOG, "Current transaction state:", cl_logDEBUG1 );
            if (transactionLog)
                printTranState(transactionLog->getTransactionsState());
        }

        QSet<QnUuid> lostPeers = checkAlivePeerRouteTimeout(); // check if some routs to a server not accessible any more
        removePeersWithTimeout(lostPeers); // removeLostPeers
    }

    QSet<QnUuid> QnTransactionMessageBus::checkAlivePeerRouteTimeout()
    {
        QSet<QnUuid> lostPeers;
        for (AlivePeersMap::iterator itr = m_alivePeers.begin(); itr != m_alivePeers.end(); ++itr)
        {
            AlivePeerInfo& peerInfo = itr.value();
            for (auto itr = peerInfo.routingInfo.begin(); itr != peerInfo.routingInfo.end();) {
                const RoutingRecord& routingRecord = itr.value();
                if (routingRecord.distance > 0 && m_currentTimeTimer.elapsed() - routingRecord.lastRecvTime > ALIVE_UPDATE_TIMEOUT)
                    itr = peerInfo.routingInfo.erase(itr);
                else
                    ++itr;
            }
            if (peerInfo.routingInfo.isEmpty())
                lostPeers << peerInfo.peer.id;
        }
        return lostPeers;
    }

    void QnTransactionMessageBus::removePeersWithTimeout(const QSet<QnUuid>& lostPeers)
    {
        for (AlivePeersMap::iterator itr = m_alivePeers.begin(); itr != m_alivePeers.end(); ++itr)
        {
            if (lostPeers.contains(itr.key()))
            {
                for(QnTransactionTransport* transport: m_connectingConnections) {
                    if (transport->getState() == QnTransactionTransport::Closed)
                        continue; // it's going to close soon
                    if (transport->remotePeer().id == itr.key()) {
                        qWarning() << "No alive info during timeout. reconnect to peer" << transport->remotePeer().id;
                        transport->setState(QnTransactionTransport::Error);
                    }
                }

                for(QnTransactionTransport* transport: m_connections.values()) {
                    if (transport->getState() == QnTransactionTransport::Closed)
                        continue; // it's going to close soon
                    if (transport->remotePeer().id == itr.key() && transport->remotePeer().peerType == Qn::PT_Server) {
                        qWarning() << "No alive info during timeout. reconnect to peer" << transport->remotePeer().id;
                        transport->setState(QnTransactionTransport::Error);
                    }
                }
            }
        }
        for (const QnUuid& id: lostPeers)
            connectToPeerLost(id);
    }

    void QnTransactionMessageBus::sendRuntimeInfo(QnTransactionTransport* transport, const QnTransactionTransportHeader& transportHeader, const QnTranState& runtimeState)
    {
        QList<QnTransaction<ApiRuntimeData>> result;
        m_runtimeTransactionLog->getTransactionsAfter(runtimeState, result);
        for(const QnTransaction<ApiRuntimeData> &tran: result) {
            QnTransactionTransportHeader ttHeader = transportHeader;
            ttHeader.distance = distanceToPeer(tran.params.peer.id);
            transport->sendTransaction(tran, ttHeader);
        }
    }

    void QnTransactionMessageBus::gotConnectionFromRemotePeer(
        const QnUuid& connectionGuid,
        QSharedPointer<AbstractStreamSocket> socket,
        ConnectionType::Type connectionType,
        const ApiPeerData& remotePeer,
        qint64 remoteSystemIdentityTime,
        const nx_http::Request& request,
        const QByteArray& contentEncoding )
    {
        if (!dbManager)
        {
            qWarning() << "This peer connected to remote Server. Ignoring incoming connection";
            return;
        }

        if (m_restartPending)
            return; // reject incoming connection because of media server is about to restart

        QnTransactionTransport* transport = new QnTransactionTransport(
            connectionGuid,
            m_localPeer,
            remotePeer,
            std::move(socket),
            connectionType,
            request,
            contentEncoding );
        transport->setRemoteIdentityTime(remoteSystemIdentityTime);
        connect(transport, &QnTransactionTransport::gotTransaction, this, &QnTransactionMessageBus::at_gotTransaction,  Qt::QueuedConnection);
        connect(transport, &QnTransactionTransport::stateChanged, this, &QnTransactionMessageBus::at_stateChanged,  Qt::QueuedConnection);
        connect(transport, &QnTransactionTransport::remotePeerUnauthorized, this, &QnTransactionMessageBus::emitRemotePeerUnauthorized, Qt::DirectConnection );

        QMutexLocker lock(&m_mutex);
        transport->moveToThread(thread());
        m_connectingConnections << transport;
        transport->setState(QnTransactionTransport::Connected);
        Q_ASSERT(!m_connections.contains(remotePeer.id));
    }

    void QnTransactionMessageBus::gotIncomingTransactionsConnectionFromRemotePeer(
        const QnUuid& connectionGuid,
        const QSharedPointer<AbstractStreamSocket>& socket,
        const ApiPeerData &remotePeer,
        qint64 remoteSystemIdentityTime,
        const nx_http::Request& request,
        const QByteArray& requestBuf )
    {
        if (!dbManager)
        {
            qWarning() << "This peer connected to remote Server. Ignoring incoming connection";
            return;
        }

        if (m_restartPending)
            return; // reject incoming connection because of media server is about to restart

        QMutexLocker lock(&m_mutex);
        for(QnTransactionTransport* transport: m_connections.values())
        {
            if( transport->connectionGuid() == connectionGuid )
            {
                transport->setIncomingTransactionChannelSocket(
                    socket,
                    request,
                    requestBuf );
                return;
            }
        }
    }

    bool QnTransactionMessageBus::gotTransactionFromRemotePeer(
        const QnUuid& connectionGuid,
        const nx_http::Request& request,
        const QByteArray& requestMsgBody )
    {
        if (!dbManager)
        {
            qWarning() << "This peer connected to remote Server. Ignoring incoming connection";
            return false;
        }

        if (m_restartPending)
            return false; // reject incoming connection because of media server is about to restart

        QMutexLocker lock(&m_mutex);

        for( QnTransactionTransport* transport: m_connections.values() )
        {
            if( transport->connectionGuid() == connectionGuid )
            {
                transport->receivedTransaction(
                    request.headers,
                    requestMsgBody );
                return true;
            }
        }

        return false;
    }

    static QUrl addCurrentPeerInfo(const QUrl& srcUrl)
    {
        QUrl url(srcUrl);
        QUrlQuery q(url.query());

        q.addQueryItem("guid", qnCommon->moduleGUID().toString());
        q.addQueryItem("runtime-guid", qnCommon->runningInstanceGUID().toString());
        q.addQueryItem("system-identity-time", QString::number(qnCommon->systemIdentityTime()));
        url.setQuery(q);
        return url;
    }

    void QnTransactionMessageBus::addConnectionToPeer(const QUrl& _url)
    {
        QUrl url = addCurrentPeerInfo(_url);
        QMutexLocker lock(&m_mutex);
        if (!m_remoteUrls.contains(url)) {
            m_remoteUrls.insert(url, RemoteUrlConnectInfo());
            QTimer::singleShot(0, this, SLOT(doPeriodicTasks()));
        }
    }

    void QnTransactionMessageBus::removeConnectionFromPeer(const QUrl& _url)
    {
        QUrl url = addCurrentPeerInfo(_url);

        QMutexLocker lock(&m_mutex);
        m_remoteUrls.remove(url);
        const SocketAddress& urlStr = getUrlAddr(url);
        for(QnTransactionTransport* transport: m_connections.values())
        {
            if (getUrlAddr(transport->remoteAddr()) == urlStr) {
                qWarning() << "Disconnected from peer" << url;
                transport->setState(QnTransactionTransport::Error);
            }
        }
    }

    void QnTransactionMessageBus::dropConnections()
    {
        QMutexLocker lock(&m_mutex);
        m_remoteUrls.clear();
        for(QnTransactionTransport* transport: m_connections) {
            qWarning() << "Disconnected from peer" << transport->remoteAddr();
            transport->setState(QnTransactionTransport::Error);
        }
        for (auto transport: m_connectingConnections) 
            transport->setState(ec2::QnTransactionTransport::Error);
    }

    QnTransactionMessageBus::AlivePeersMap QnTransactionMessageBus::alivePeers() const
    {
        QMutexLocker lock(&m_mutex);
        return m_alivePeers;
    }

<<<<<<< HEAD
    QnPeerSet QnTransactionMessageBus::connectedServerPeers(ApiCommand::Value command) const
    {
        QnPeerSet result;
        for(QnConnectionMap::const_iterator itr = m_connections.begin(); itr != m_connections.end(); ++itr)
        {
            QnTransactionTransport* transport = *itr;
            if (!transport->remotePeer().isClient() && transport->isReadyToSend(command))
                result << transport->remotePeer().id;
        }

        return result;
=======
QnPeerSet QnTransactionMessageBus::connectedServerPeers() const
{
    QnPeerSet result;
    for(QnConnectionMap::const_iterator itr = m_connections.begin(); itr != m_connections.end(); ++itr)
    {
        QnTransactionTransport* transport = *itr;
        if (!transport->remotePeer().isClient() && transport->getState() == QnTransactionTransport::ReadyForStreaming)
            result << transport->remotePeer().id;
>>>>>>> e9547f3f
    }

    QnTransactionMessageBus::AlivePeersMap QnTransactionMessageBus::aliveServerPeers() const
    {
        QMutexLocker lock(&m_mutex);
        AlivePeersMap result;
        for(AlivePeersMap::const_iterator itr = m_alivePeers.begin(); itr != m_alivePeers.end(); ++itr)
        {
            if (itr->peer.isClient())
                continue;

            result.insert(itr.key(), itr.value());
        }

        return result;
    }

    QnTransactionMessageBus::AlivePeersMap QnTransactionMessageBus::aliveClientPeers() const
    {
        QMutexLocker lock(&m_mutex);
        AlivePeersMap result;
        for(AlivePeersMap::const_iterator itr = m_alivePeers.begin(); itr != m_alivePeers.end(); ++itr)
        {
            if (itr->peer.isClient())
                result.insert(itr.key(), itr.value());
        }

        return result;
    }

    ec2::ApiPeerData QnTransactionMessageBus::localPeer() const {
        return m_localPeer;
    }

    void QnTransactionMessageBus::at_runtimeDataUpdated(const QnTransaction<ApiRuntimeData>& tran)
    {
        // data was changed by local transaction log (old data instance for same peer was removed), emit notification to apply new data version outside
        if( m_handler )
            m_handler->triggerNotification(tran);
    }

    void QnTransactionMessageBus::emitRemotePeerUnauthorized(const QnUuid& id)
    {
        QMutexLocker lock(&m_mutex);
        if (!m_alivePeers.contains(id))
            emit remotePeerUnauthorized( id );
    }

    void QnTransactionMessageBus::setHandler(ECConnectionNotificationManager* handler) {
        QMutexLocker lock(&m_mutex);
        Q_ASSERT(!m_thread->isRunning());
        Q_ASSERT_X(m_handler == NULL, Q_FUNC_INFO, "Previous handler must be removed at this time");
        m_handler = handler;
    }

    void QnTransactionMessageBus::removeHandler(ECConnectionNotificationManager* handler) {
        QMutexLocker lock(&m_mutex);
        Q_ASSERT(!m_thread->isRunning());
        Q_ASSERT_X(m_handler == handler, Q_FUNC_INFO, "We must remove only current handler");
        if( m_handler == handler )
            m_handler = nullptr;
    }

    QnUuid QnTransactionMessageBus::routeToPeerVia(const QnUuid& dstPeer) const
    {
        QMutexLocker lock(&m_mutex);
        const auto itr = m_alivePeers.find(dstPeer);
        if (itr == m_alivePeers.cend())
            return QnUuid(); // route info not found
        const AlivePeerInfo& peerInfo = itr.value();
        int minDistance = INT_MAX;
        QnUuid result;
        for (auto itr2 = peerInfo.routingInfo.cbegin(); itr2 != peerInfo.routingInfo.cend(); ++itr2)
        {
            int distance = itr2.value().distance;
            if (distance < minDistance) {
                minDistance = distance;
                result = itr2.key();
            }
        }
        return result;
    }

    int QnTransactionMessageBus::distanceToPeer(const QnUuid& dstPeer) const
    {
        if (dstPeer == qnCommon->moduleGUID())
            return 0;

        int minDistance = INT_MAX;
        for (const RoutingRecord& rec: m_alivePeers.value(dstPeer).routingInfo)
            minDistance = qMin(minDistance, rec.distance);
        return minDistance;
    }

}<|MERGE_RESOLUTION|>--- conflicted
+++ resolved
@@ -374,22 +374,8 @@
                     morePeersToRemove << otherPeer.peer.id;
             }
         }
-<<<<<<< HEAD
         for(const QnUuid& p: morePeersToRemove)
             removeAlivePeer(p, true, true);
-=======
-        if (isPeerActuallyAlive) {
-            // ignore incoming offline peer info because we can see that peer online
-            QnTransaction<ApiPeerAliveData> tran(ApiCommand::peerAliveInfo);
-            tran.params = aliveData;
-            tran.params.isAlive = true;
-            Q_ASSERT(!aliveData.peer.instanceId.isNull());
-            ttHeader.processedPeers = connectedServerPeers() << m_localPeer.id;
-            ttHeader.fillSequence();
-            sendTransactionInternal(tran, ttHeader); // resend broadcast alive info for that peer
-            return false; // ignore peer offline transaction
-        }
->>>>>>> e9547f3f
     }
 
     bool QnTransactionMessageBus::gotAliveData(const ApiPeerAliveData &aliveData, QnTransactionTransport* transport, const QnTransactionTransportHeader* ttHeader)
@@ -423,7 +409,7 @@
                 tran.params = aliveData;
                 tran.params.isAlive = true;
                 Q_ASSERT(!aliveData.peer.instanceId.isNull());
-                ttHeader.processedPeers = connectedServerPeers(tran.command) << m_localPeer.id;
+            ttHeader.processedPeers = connectedServerPeers() << m_localPeer.id;
                 ttHeader.fillSequence();
                 sendTransactionInternal(tran, ttHeader); // resend broadcast alive info for that peer
                 return false; // ignore peer offline transaction
@@ -826,22 +812,14 @@
             return;
         }
 
-<<<<<<< HEAD
         // proxy incoming transaction to other peers.
         if (!transportHeader.dstPeers.isEmpty() && (transportHeader.dstPeers - transportHeader.processedPeers).isEmpty()) {
             emit transactionProcessed(tran);
             return; // all dstPeers already processed
         }
-=======
-    // do not put clients peers to processed list in case if client just reconnected to other server and previous server hasn't got update yet.
+
+        // do not put clients peers to processed list in case if client just reconnected to other server and previous server hasn't got update yet.
     QnPeerSet processedPeers = transportHeader.processedPeers + connectedServerPeers();
-    processedPeers << m_localPeer.id;
-    QnTransactionTransportHeader newHeader(transportHeader);
-    newHeader.processedPeers = processedPeers;
->>>>>>> e9547f3f
-
-        // do not put clients peers to processed list in case if client just reconnected to other server and previous server hasn't got update yet.
-        QnPeerSet processedPeers = transportHeader.processedPeers + connectedServerPeers(tran.command);
         processedPeers << m_localPeer.id;
         QnTransactionTransportHeader newHeader(transportHeader);
         newHeader.processedPeers = processedPeers;
@@ -1536,28 +1514,17 @@
         return m_alivePeers;
     }
 
-<<<<<<< HEAD
-    QnPeerSet QnTransactionMessageBus::connectedServerPeers(ApiCommand::Value command) const
+QnPeerSet QnTransactionMessageBus::connectedServerPeers() const
     {
         QnPeerSet result;
         for(QnConnectionMap::const_iterator itr = m_connections.begin(); itr != m_connections.end(); ++itr)
         {
             QnTransactionTransport* transport = *itr;
-            if (!transport->remotePeer().isClient() && transport->isReadyToSend(command))
+        if (!transport->remotePeer().isClient() && transport->getState() == QnTransactionTransport::ReadyForStreaming)
                 result << transport->remotePeer().id;
         }
 
         return result;
-=======
-QnPeerSet QnTransactionMessageBus::connectedServerPeers() const
-{
-    QnPeerSet result;
-    for(QnConnectionMap::const_iterator itr = m_connections.begin(); itr != m_connections.end(); ++itr)
-    {
-        QnTransactionTransport* transport = *itr;
-        if (!transport->remotePeer().isClient() && transport->getState() == QnTransactionTransport::ReadyForStreaming)
-            result << transport->remotePeer().id;
->>>>>>> e9547f3f
     }
 
     QnTransactionMessageBus::AlivePeersMap QnTransactionMessageBus::aliveServerPeers() const
