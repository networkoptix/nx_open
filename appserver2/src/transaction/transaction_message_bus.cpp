--- conflicted
+++ resolved
@@ -1311,23 +1311,13 @@
             }
         }
 
-<<<<<<< HEAD
         // add new outgoing connections
         for (QMap<QUrl, RemoteUrlConnectInfo>::iterator itr = m_remoteUrls.begin(); itr != m_remoteUrls.end(); ++itr)
-=======
-    // add new outgoing connections
-    for (QMap<QUrl, RemoteUrlConnectInfo>::iterator itr = m_remoteUrls.begin(); itr != m_remoteUrls.end(); ++itr)
-    {
-        const QUrl& url = itr.key();
-        RemoteUrlConnectInfo& connectInfo = itr.value();
-        bool isTimeout = !connectInfo.lastConnectedTime.isValid() || connectInfo.lastConnectedTime.hasExpired(RECONNECT_TIMEOUT);
-        if (isTimeout && !isPeerUsing(url) && !m_restartPending && !ec2::Settings::instance()->dbReadOnly())
->>>>>>> ed11c3c5
         {
             const QUrl& url = itr.key();
             RemoteUrlConnectInfo& connectInfo = itr.value();
             bool isTimeout = !connectInfo.lastConnectedTime.isValid() || connectInfo.lastConnectedTime.hasExpired(RECONNECT_TIMEOUT);
-            if (isTimeout && !isPeerUsing(url) && !m_restartPending)
+            if (isTimeout && !isPeerUsing(url) && !m_restartPending && !ec2::Settings::instance()->dbReadOnly())
             {
                 if (!connectInfo.discoveredPeer.isNull() ) 
                 {
