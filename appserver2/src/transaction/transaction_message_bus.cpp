
#include "transaction_message_bus.h"

#include <QtCore/QTimer>
#include <QTextStream>

#include "remote_ec_connection.h"
#include "utils/common/systemerror.h"
#include "ec2_connection.h"
#include "common/common_module.h"

#include <transaction/transaction_transport.h>

#include "api/app_server_connection.h"
#include "api/runtime_info_manager.h"
#include "nx_ec/data/api_server_alive_data.h"
#include "utils/common/log.h"
#include "utils/common/synctime.h"
#include "utils/network/module_finder.h"
#include "nx_ec/data/api_server_alive_data.h"
#include "ec_connection_notification_manager.h"
#include "nx_ec/data/api_camera_data.h"
#include "nx_ec/data/api_camera_data_ex.h"
#include "nx_ec/data/api_resource_data.h"
#include "nx_ec/data/api_resource_type_data.h"
#include "nx_ec/data/api_reverse_connection_data.h"
#include "managers/time_manager.h"

#include <utils/common/checked_cast.h>
#include "utils/common/warnings.h"
#include "transaction/runtime_transaction_log.h"
#include "../../mediaserver/src/media_server/settings.h"


namespace ec2
{

    static const int RECONNECT_TIMEOUT = 1000 * 5;
    static const int ALIVE_UPDATE_INTERVAL = 1000 * 60;
    static const int ALIVE_UPDATE_TIMEOUT = ALIVE_UPDATE_INTERVAL*2 + 10*1000;
    static const int DISCOVERED_PEER_TIMEOUT = 1000 * 60 * 3;

    QString printTransaction(const char* prefix, const QnAbstractTransaction& tran, const QnTransactionTransportHeader &transportHeader, QnTransactionTransport* sender)
    {
        return lit("%1 %2 %3 gotVia=%4").arg(prefix).arg(tran.toString()).arg(toString(transportHeader)).arg(sender->remotePeer().id.toString());
    }

    struct GotTransactionFuction {
        typedef void result_type;

        template<class T> 
        void operator()(QnTransactionMessageBus *bus, const QnTransaction<T> &transaction, QnTransactionTransport *sender, const QnTransactionTransportHeader &transportHeader) const {
            bus->gotTransaction(transaction, sender, transportHeader);
        }
    };

    struct SendTransactionToTransportFuction {
        typedef void result_type;

        template<class T> 
        void operator()(QnTransactionMessageBus *bus, const QnTransaction<T> &transaction, QnTransactionTransport *sender, const QnTransactionTransportHeader &transportHeader) const {
            bus->sendTransactionToTransport(transaction, sender, transportHeader);
        }
    };

    struct SendTransactionToTransportFastFuction {
        bool operator()(QnTransactionMessageBus *bus, Qn::SerializationFormat srcFormat, const QByteArray& serializedTran, QnTransactionTransport *sender, const QnTransactionTransportHeader &transportHeader) const 
        {
            Q_UNUSED(bus)
                return sender->sendSerializedTransaction(srcFormat, serializedTran, transportHeader);
        }
    };

    typedef std::function<bool (Qn::SerializationFormat, const QByteArray&)> FastFunctionType;

    //Overload for ubjson transactions
    template<class T, class Function>
    bool handleTransactionParams(const QByteArray &serializedTransaction, QnUbjsonReader<QByteArray> *stream, const QnAbstractTransaction &abstractTransaction, 
        Function function, FastFunctionType fastFunction)
    {
        if (fastFunction(Qn::UbjsonFormat, serializedTransaction)) {
            return true; // process transaction directly without deserialize
        }

        QnTransaction<T> transaction(abstractTransaction);
        if (!QnUbjson::deserialize(stream, &transaction.params)) {
            qWarning() << "Can't deserialize transaction " << toString(abstractTransaction.command);
            return false;
        }
        if (!abstractTransaction.persistentInfo.isNull())
            QnUbjsonTransactionSerializer::instance()->addToCache(abstractTransaction.persistentInfo, abstractTransaction.command, serializedTransaction);
        function(transaction);
        return true;
    }

    //Overload for json transactions
    template<class T, class Function>
    bool handleTransactionParams(const QByteArray &serializedTransaction, const QJsonObject& jsonData, const QnAbstractTransaction &abstractTransaction, 
        Function function, FastFunctionType fastFunction)
    {
        if (fastFunction(Qn::JsonFormat, serializedTransaction)) {
            return true; // process transaction directly without deserialize
        }

        QnTransaction<T> transaction(abstractTransaction);
        if (!QJson::deserialize(jsonData["params"], &transaction.params)) {
            qWarning() << "Can't deserialize transaction " << toString(abstractTransaction.command);
            return false;
        }
        //if (!abstractTransaction.persistentInfo.isNull())
        //    QnJsonTransactionSerializer::instance()->addToCache(abstractTransaction.persistentInfo, abstractTransaction.command, serializedTransaction);
        function(transaction);
        return true;
    }

    template<class SerializationSupport, class Function>
    bool handleTransaction2(
        const QnAbstractTransaction& transaction,
        const SerializationSupport& serializationSupport,
        const QByteArray& serializedTransaction,
        const Function& function,
        FastFunctionType fastFunction )
    {
        switch (transaction.command) {
        case ApiCommand::getFullInfo:           return handleTransactionParams<ApiFullInfoData>         (serializedTransaction, serializationSupport, transaction, function, fastFunction);
        case ApiCommand::setResourceStatus:     return handleTransactionParams<ApiResourceStatusData>(serializedTransaction, serializationSupport, transaction, function, fastFunction);
        case ApiCommand::setResourceParam:      return handleTransactionParams<ApiResourceParamWithRefData>   (serializedTransaction, serializationSupport, transaction, function, fastFunction);
        case ApiCommand::saveResource:          return handleTransactionParams<ApiResourceData>         (serializedTransaction, serializationSupport, transaction, function, fastFunction);
        case ApiCommand::saveCamera:            return handleTransactionParams<ApiCameraData>           (serializedTransaction, serializationSupport, transaction, function, fastFunction);
        case ApiCommand::saveCameras:           return handleTransactionParams<ApiCameraDataList>       (serializedTransaction, serializationSupport, transaction, function, fastFunction);
        case ApiCommand::saveCameraUserAttributes:
            return handleTransactionParams<ApiCameraAttributesData> (serializedTransaction, serializationSupport, transaction, function, fastFunction);
        case ApiCommand::saveCameraUserAttributesList:
            return handleTransactionParams<ApiCameraAttributesDataList> (serializedTransaction, serializationSupport, transaction, function, fastFunction);
        case ApiCommand::saveServerUserAttributes:
            return handleTransactionParams<ApiMediaServerUserAttributesData> (serializedTransaction, serializationSupport, transaction, function, fastFunction);
        case ApiCommand::saveServerUserAttributesList:
            return handleTransactionParams<ApiMediaServerUserAttributesDataList> (serializedTransaction, serializationSupport, transaction, function, fastFunction);
        case ApiCommand::removeBusinessRule:
        case ApiCommand::removeResource:
        case ApiCommand::removeUser:
        case ApiCommand::removeLayout:
        case ApiCommand::removeVideowall:
        case ApiCommand::removeStorage:
        case ApiCommand::removeCamera:          
        case ApiCommand::removeMediaServer:     return handleTransactionParams<ApiIdData>               (serializedTransaction, serializationSupport, transaction, function, fastFunction);
        case ApiCommand::removeCameraHistoryItem:
        case ApiCommand::addCameraHistoryItem:  return handleTransactionParams<ApiServerFootageData>    (serializedTransaction, serializationSupport, transaction, function, fastFunction);
        case ApiCommand::saveMediaServer:       return handleTransactionParams<ApiMediaServerData>      (serializedTransaction, serializationSupport, transaction, function, fastFunction);
        case ApiCommand::saveStorage:           return handleTransactionParams<ApiStorageData>          (serializedTransaction, serializationSupport, transaction, function, fastFunction);
        case ApiCommand::saveUser:              return handleTransactionParams<ApiUserData>             (serializedTransaction, serializationSupport, transaction, function, fastFunction);
        case ApiCommand::saveBusinessRule:      return handleTransactionParams<ApiBusinessRuleData>     (serializedTransaction, serializationSupport, transaction, function, fastFunction);
        case ApiCommand::saveLayouts:           return handleTransactionParams<ApiLayoutDataList>       (serializedTransaction, serializationSupport, transaction, function, fastFunction);
        case ApiCommand::saveLayout:            return handleTransactionParams<ApiLayoutData>           (serializedTransaction, serializationSupport, transaction, function, fastFunction);
        case ApiCommand::saveVideowall:         return handleTransactionParams<ApiVideowallData>        (serializedTransaction, serializationSupport, transaction, function, fastFunction);
        case ApiCommand::videowallControl:      return handleTransactionParams<ApiVideowallControlMessageData>(serializedTransaction, serializationSupport, transaction, function, fastFunction);
        case ApiCommand::addStoredFile:
        case ApiCommand::updateStoredFile:      return handleTransactionParams<ApiStoredFileData>       (serializedTransaction, serializationSupport, transaction, function, fastFunction);
        case ApiCommand::removeStoredFile:      return handleTransactionParams<ApiStoredFilePath>       (serializedTransaction, serializationSupport, transaction, function, fastFunction);
        case ApiCommand::broadcastBusinessAction:
        case ApiCommand::execBusinessAction:    return handleTransactionParams<ApiBusinessActionData>   (serializedTransaction, serializationSupport, transaction, function, fastFunction);
        case ApiCommand::addLicenses:           return handleTransactionParams<ApiLicenseDataList>      (serializedTransaction, serializationSupport, transaction, function, fastFunction);
        case ApiCommand::addLicense:            
        case ApiCommand::removeLicense:         return handleTransactionParams<ApiLicenseData>          (serializedTransaction, serializationSupport, transaction, function, fastFunction);
        case ApiCommand::uploadUpdate:          return handleTransactionParams<ApiUpdateUploadData>     (serializedTransaction, serializationSupport, transaction, function, fastFunction);
        case ApiCommand::uploadUpdateResponce:  return handleTransactionParams<ApiUpdateUploadResponceData>(serializedTransaction, serializationSupport, transaction, function, fastFunction);
        case ApiCommand::installUpdate:         return handleTransactionParams<ApiUpdateInstallData>    (serializedTransaction, serializationSupport, transaction, function, fastFunction);
        case ApiCommand::addCameraBookmarkTags:
        case ApiCommand::removeCameraBookmarkTags:
            return handleTransactionParams<ApiCameraBookmarkTagDataList>(serializedTransaction, serializationSupport, transaction, function, fastFunction);

        case ApiCommand::moduleInfo:            return handleTransactionParams<ApiModuleData>           (serializedTransaction, serializationSupport, transaction, function, fastFunction);
        case ApiCommand::moduleInfoList:        return handleTransactionParams<ApiModuleDataList>       (serializedTransaction, serializationSupport, transaction, function, fastFunction);

        case ApiCommand::discoverPeer:          return handleTransactionParams<ApiDiscoverPeerData>     (serializedTransaction, serializationSupport, transaction, function, fastFunction);
        case ApiCommand::addDiscoveryInformation:
        case ApiCommand::removeDiscoveryInformation:
            return handleTransactionParams<ApiDiscoveryData>        (serializedTransaction, serializationSupport, transaction, function, fastFunction);
        case ApiCommand::getDiscoveryData:      return handleTransactionParams<ApiDiscoveryDataList>    (serializedTransaction, serializationSupport, transaction, function, fastFunction);

        case ApiCommand::changeSystemName:      return handleTransactionParams<ApiSystemNameData>       (serializedTransaction, serializationSupport, transaction, function, fastFunction);

    case ApiCommand::saveClientInfo:        return handleTransactionParams<ApiClientInfoData>       (serializedTransaction, serializationSupport, transaction, function, fastFunction);

        case ApiCommand::lockRequest:
        case ApiCommand::lockResponse:
        case ApiCommand::unlockRequest:         return handleTransactionParams<ApiLockData>             (serializedTransaction, serializationSupport, transaction, function, fastFunction); 
        case ApiCommand::peerAliveInfo:         return handleTransactionParams<ApiPeerAliveData>        (serializedTransaction, serializationSupport, transaction, function, fastFunction);
        case ApiCommand::tranSyncRequest:       return handleTransactionParams<ApiSyncRequestData>      (serializedTransaction, serializationSupport, transaction, function, fastFunction);
        case ApiCommand::tranSyncResponse:      return handleTransactionParams<QnTranStateResponse>     (serializedTransaction, serializationSupport, transaction, function, fastFunction);
        case ApiCommand::tranSyncDone:          return handleTransactionParams<ApiTranSyncDoneData>     (serializedTransaction, serializationSupport, transaction, function, fastFunction);
        case ApiCommand::runtimeInfoChanged:    return handleTransactionParams<ApiRuntimeData>          (serializedTransaction, serializationSupport, transaction, function, fastFunction);
        case ApiCommand::broadcastPeerSystemTime: return handleTransactionParams<ApiPeerSystemTimeData> (serializedTransaction, serializationSupport, transaction, function, fastFunction);
        case ApiCommand::forcePrimaryTimeServer:  return handleTransactionParams<ApiIdData>             (serializedTransaction, serializationSupport, transaction, function, fastFunction);
        case ApiCommand::getKnownPeersSystemTime: return handleTransactionParams<ApiPeerSystemTimeDataList> (serializedTransaction, serializationSupport, transaction, function, fastFunction);
        case ApiCommand::updatePersistentSequence:          return handleTransactionParams<ApiUpdateSequenceData>         (serializedTransaction, serializationSupport, transaction, function, fastFunction);
        case ApiCommand::markLicenseOverflow:     return handleTransactionParams<ApiLicenseOverflowData>         (serializedTransaction, serializationSupport, transaction, function, fastFunction);
        case ApiCommand::openReverseConnection:   return handleTransactionParams<ApiReverseConnectionData>         (serializedTransaction, serializationSupport, transaction, function, fastFunction);
        case ApiCommand::restoreDatabase: return true;
        default:
            qWarning() << "Transaction type " << transaction.command << " is not implemented for delivery! Implement me!";
            Q_ASSERT_X(0, Q_FUNC_INFO, "Transaction type is not implemented for delivery! Implement me!");
            return false;
        }
    }


    template<class Function>
    bool handleTransaction(
        Qn::SerializationFormat tranFormat,
        const QByteArray &serializedTransaction,
        const Function &function,
        FastFunctionType fastFunction)
    {
        if( tranFormat == Qn::UbjsonFormat )
        {
            QnAbstractTransaction transaction;
            QnUbjsonReader<QByteArray> stream(&serializedTransaction);
            if (!QnUbjson::deserialize(&stream, &transaction)) {
                qnWarning("Ignore bad transaction data. size=%1.", serializedTransaction.size());
                return false;
            }

            return handleTransaction2(
                transaction,
                &stream,
                serializedTransaction,
                function,
                fastFunction );
        }
        else if( tranFormat == Qn::JsonFormat )
        {
            QnAbstractTransaction transaction;
            QJsonObject tranObject;
            //TODO #ak take tranObject from cache
            if( !QJson::deserialize(serializedTransaction, &tranObject) )
                return false;
            if( !QJson::deserialize( tranObject["tran"], &transaction ) )
                return false;

            return handleTransaction2(
                transaction,
                tranObject["tran"].toObject(),
                serializedTransaction,
                function,
                fastFunction );
        }
        else
        {
            return false;
        }
    }



    // --------------------------------- QnTransactionMessageBus ------------------------------
    static QnTransactionMessageBus* m_globalInstance = 0;

    QnTransactionMessageBus* QnTransactionMessageBus::instance()
    {
        return m_globalInstance;
    }

    QnTransactionMessageBus::QnTransactionMessageBus(Qn::PeerType peerType)
        : 
        m_localPeer(qnCommon->moduleGUID(), qnCommon->runningInstanceGUID(), peerType),
        //m_binaryTranSerializer(new QnBinaryTransactionSerializer()),
        m_jsonTranSerializer(new QnJsonTransactionSerializer()),
        m_ubjsonTranSerializer(new QnUbjsonTransactionSerializer()),
        m_handler(nullptr),
        m_timer(nullptr), 
        m_mutex(QnMutex::Recursive),
        m_thread(nullptr),
        m_runtimeTransactionLog(new QnRuntimeTransactionLog()),
        m_restartPending(false)
    {
        if (m_thread)
            return;
        m_thread = new QThread();
        m_thread->setObjectName("QnTransactionMessageBusThread");
        moveToThread(m_thread);
        qRegisterMetaType<QnTransactionTransport::State>(); // TODO: #Elric #EC2 registration
        qRegisterMetaType<QnAbstractTransaction>("QnAbstractTransaction");
        m_timer = new QTimer();
        connect(m_timer, &QTimer::timeout, this, &QnTransactionMessageBus::at_timer);
        m_timer->start(500);
        m_aliveSendTimer.invalidate();
        m_currentTimeTimer.restart();

        assert( m_globalInstance == nullptr );
        m_globalInstance = this;
        connect(m_runtimeTransactionLog.get(), &QnRuntimeTransactionLog::runtimeDataUpdated, this, &QnTransactionMessageBus::at_runtimeDataUpdated);
    }

    void QnTransactionMessageBus::start()
    {
        Q_ASSERT(!m_thread->isRunning());
        if (!m_thread->isRunning())
            m_thread->start();
    }

    void QnTransactionMessageBus::stop()
    {
        Q_ASSERT(m_thread->isRunning());
        dropConnections();

        m_thread->exit();
        m_thread->wait();

        m_aliveSendTimer.invalidate();
    }

    QnTransactionMessageBus::~QnTransactionMessageBus()
    {
        m_globalInstance = nullptr;

        if (m_thread) {
            m_thread->exit();
            m_thread->wait();
        }

        for(QnTransactionTransport* transport: m_connections)
            delete transport;
        for(QnTransactionTransport* transport: m_connectingConnections)
            delete transport;

        delete m_thread;
        delete m_timer;
    }

    void QnTransactionMessageBus::addAlivePeerInfo(const ApiPeerData& peerData, const QnUuid& gotFromPeer, int distance)
    {
        AlivePeersMap::iterator itr = m_alivePeers.find(peerData.id);
        if (itr == m_alivePeers.end()) 
            itr = m_alivePeers.insert(peerData.id, peerData);
        AlivePeerInfo& currentValue = itr.value();

        currentValue.routingInfo.insert(gotFromPeer, RoutingRecord(distance, m_currentTimeTimer.elapsed()));
    }

    void QnTransactionMessageBus::removeTTSequenceForPeer(const QnUuid& id)
    {
        NX_LOG( QnLog::EC2_TRAN_LOG, lit("Clear transportSequence for peer %1").arg(id.toString()), cl_logDEBUG1);

        QnTranStateKey key(id, QnUuid());
        auto itr = m_lastTransportSeq.lowerBound(key);
        while (itr != m_lastTransportSeq.end() && itr.key().peerID == id)
            itr = m_lastTransportSeq.erase(itr);
    }


    void QnTransactionMessageBus::removeAlivePeer(const QnUuid& id, bool sendTran, bool isRecursive)
    {
        // 1. remove peer from alivePeers map
        removeTTSequenceForPeer(id);

        m_runtimeTransactionLog->clearRuntimeData(id);

        auto itr = m_alivePeers.find(id);
        if (itr == m_alivePeers.end())
            return;

        handlePeerAliveChanged(itr.value().peer, false, sendTran);
        m_alivePeers.erase(itr);

        // 2. remove peers proxy via current peer
        if (isRecursive)
            return;
        QSet<QnUuid> morePeersToRemove;
        for (auto itr = m_alivePeers.begin(); itr != m_alivePeers.end(); ++itr)
        {
            AlivePeerInfo& otherPeer = itr.value();
            if (otherPeer.routingInfo.contains(id)) {
                otherPeer.routingInfo.remove(id);
                if (otherPeer.routingInfo.isEmpty())
                    morePeersToRemove << otherPeer.peer.id;
            }
        }
        for(const QnUuid& p: morePeersToRemove)
            removeAlivePeer(p, true, true);
    }

    bool QnTransactionMessageBus::gotAliveData(const ApiPeerAliveData &aliveData, QnTransactionTransport* transport, const QnTransactionTransportHeader* ttHeader)
    {
        QnUuid gotFromPeer;
        if (transport)
            gotFromPeer = transport->remotePeer().id;

        NX_LOG( QnLog::EC2_TRAN_LOG, lit("received peerAlive transaction. id=%1 type=%2 isAlive=%3").
            arg(aliveData.peer.id.toString()).arg(aliveData.peer.peerType).arg(aliveData.isAlive), cl_logDEBUG1);
        if (aliveData.peer.id == m_localPeer.id)
            return false; // ignore himself

#if 1
        if (!aliveData.isAlive && !gotFromPeer.isNull()) 
        {
            bool isPeerActuallyAlive = aliveData.peer.id == qnCommon->moduleGUID();
            QnTransactionTransportHeader ttHeader;
            auto itr = m_connections.find(aliveData.peer.id);
            if (itr != m_connections.end()) 
            {
                QnTransactionTransport* transport = itr.value();
                if (transport->getState() == QnTransactionTransport::ReadyForStreaming) {
                    isPeerActuallyAlive = true;
                    ttHeader.distance = 1;
                }
            }
            if (isPeerActuallyAlive) {
                // ignore incoming offline peer info because we can see that peer online
                QnTransaction<ApiPeerAliveData> tran(ApiCommand::peerAliveInfo);
                tran.params = aliveData;
                tran.params.isAlive = true;
                Q_ASSERT(!aliveData.peer.instanceId.isNull());
            ttHeader.processedPeers = connectedServerPeers() << m_localPeer.id;
                ttHeader.fillSequence();
                sendTransactionInternal(tran, ttHeader); // resend broadcast alive info for that peer
                return false; // ignore peer offline transaction
            }
        }
#endif

        // proxy alive info from non-direct connected host
        bool isPeerExist = m_alivePeers.contains(aliveData.peer.id);
        if (aliveData.isAlive) 
        {
            addAlivePeerInfo(ApiPeerData(aliveData.peer.id, aliveData.peer.instanceId, aliveData.peer.peerType), gotFromPeer, ttHeader->distance);
            if (!isPeerExist) 
            {
                NX_LOG( QnLog::EC2_TRAN_LOG, lit("emit peerFound. id=%1").arg(aliveData.peer.id.toString()), cl_logDEBUG1);
                emit peerFound(aliveData);
            }
        }
        else 
        {
            if (isPeerExist) {
                removeAlivePeer(aliveData.peer.id, false);
            }
        }

        // check sequences

        if (aliveData.isAlive) {
            m_runtimeTransactionLog->clearOldRuntimeData(QnTranStateKey(aliveData.peer.id, aliveData.peer.instanceId));
        }

        if (transport && transport->isSyncDone() && aliveData.isAlive)
        {
            bool needResync = false;
            if (!aliveData.persistentState.values.empty() && transactionLog) 
            {
                // check current persistent state
                if (!transactionLog->contains(aliveData.persistentState)) 
                {
                    NX_LOG( QnLog::EC2_TRAN_LOG, lit("DETECT transaction GAP via update message. Resync with peer %1").
                        arg(transport->remotePeer().id.toString()), cl_logDEBUG1 );
                    NX_LOG( QnLog::EC2_TRAN_LOG, lit("peer state:"), cl_logDEBUG1 );
                    printTranState(aliveData.persistentState);
                    needResync = true;
                }
            }

            if (!aliveData.runtimeState.values.empty()) 
            {
                // check current persistent state
                if (!m_runtimeTransactionLog->contains(aliveData.runtimeState)) {
                    NX_LOG( QnLog::EC2_TRAN_LOG, lit("DETECT runtime transaction GAP via update message. Resync with peer %1").
                        arg(transport->remotePeer().id.toString()), cl_logDEBUG1 );

                    needResync = true;
                }
            }

            if (needResync) {
                if (!transport->remotePeer().isClient() && !m_localPeer.isClient())
                    queueSyncRequest(transport);
                else
                    transport->setState(QnTransactionTransport::Error);
            }

        }

        return true;
    }

    void QnTransactionMessageBus::onGotServerAliveInfo(const QnTransaction<ApiPeerAliveData> &tran, QnTransactionTransport* transport, const QnTransactionTransportHeader& ttHeader)
    {
        Q_ASSERT(tran.peerID != qnCommon->moduleGUID());
        if (!gotAliveData(tran.params, transport, &ttHeader))
            return; // ignore offline alive tran and resend online tran instead

        QnTransaction<ApiPeerAliveData> modifiedTran(tran);
        Q_ASSERT(!modifiedTran.params.peer.instanceId.isNull());
        modifiedTran.params.persistentState.values.clear(); // do not proxy persistent state to other peers. this checking required for directly connected peers only
        modifiedTran.params.runtimeState.values.clear();
        proxyTransaction(tran, ttHeader);
    }

    bool QnTransactionMessageBus::onGotServerRuntimeInfo(const QnTransaction<ApiRuntimeData> &tran, QnTransactionTransport* transport, const QnTransactionTransportHeader& ttHeader)
    {
        if (tran.params.peer.id == qnCommon->moduleGUID())
            return false; // ignore himself

        gotAliveData(ApiPeerAliveData(tran.params.peer, true), transport, &ttHeader);
        if (m_runtimeTransactionLog->contains(tran))
            return false;
        else {
            m_runtimeTransactionLog->saveTransaction(tran);
            return true;
        }
    }

    void QnTransactionMessageBus::at_gotTransaction(
        Qn::SerializationFormat tranFormat,
        const QByteArray &serializedTran,
        const QnTransactionTransportHeader &transportHeader)
    {
        QnTransactionTransport* sender = checked_cast<QnTransactionTransport*>(this->sender());

        //NX_LOG(QnLog::EC2_TRAN_LOG, lit("Got transaction sender = %1").arg((size_t) sender,  0, 16), cl_logDEBUG1);

        if( !sender || sender->getState() != QnTransactionTransport::ReadyForStreaming )
        {
            if( sender )
            {
                NX_LOG(QnLog::EC2_TRAN_LOG, lit("Ignoring incoming transaction because of state %1. ttHeader=%2 received from=%3")
                    .arg(sender->getState())
                    .arg(toString(transportHeader))
                    .arg(sender->remotePeer().id.toString()), cl_logDEBUG1);
                sender->transactionProcessed();
            }
            else
            {
                NX_LOG(QnLog::EC2_TRAN_LOG, lit("Ignoring transaction with seq %1 from unknown peer").arg(transportHeader.sequence), cl_logDEBUG1);
            }
            return;
        }

        Q_ASSERT(transportHeader.processedPeers.contains(sender->remotePeer().id));

        using namespace std::placeholders;
        if( !handleTransaction(
            tranFormat,
            serializedTran,
            std::bind(GotTransactionFuction(), this, _1, sender, transportHeader),
            [](Qn::SerializationFormat, const QByteArray& ) { return false; } ) )
        {
            sender->setState(QnTransactionTransport::Error);
        }

        //TODO #ak is it garanteed that sender is alive?
        sender->transactionProcessed();
    }


    // ------------------ QnTransactionMessageBus::CustomHandler -------------------


    void QnTransactionMessageBus::onGotDistributedMutexTransaction(const QnTransaction<ApiLockData>& tran) {
        if(tran.command == ApiCommand::lockRequest)
            emit gotLockRequest(tran.params);
        else if(tran.command == ApiCommand::lockResponse) 
            emit gotLockResponse(tran.params);
    }

    void QnTransactionMessageBus::onGotTransactionSyncResponse(QnTransactionTransport* sender, const QnTransaction<QnTranStateResponse> &tran) {
        Q_UNUSED(tran)
            sender->setReadSync(true);
    }

    void QnTransactionMessageBus::onGotTransactionSyncDone(QnTransactionTransport* sender, const QnTransaction<ApiTranSyncDoneData> &tran) {
        Q_UNUSED(tran)
            sender->setSyncDone(true);
        sender->setSyncInProgress(false);
        // propagate new data to other peers. Aka send current state, other peers should request update if need
        handlePeerAliveChanged(m_localPeer, true, true); 
        m_aliveSendTimer.restart();
    }

    template <class T>
    void QnTransactionMessageBus::sendTransactionToTransport(const QnTransaction<T> &tran, QnTransactionTransport* transport, const QnTransactionTransportHeader &transportHeader) {
        Q_ASSERT(!tran.isLocal);
        transport->sendTransaction(tran, transportHeader);
    }

    bool QnTransactionMessageBus::checkSequence(const QnTransactionTransportHeader& transportHeader, const QnAbstractTransaction& tran, QnTransactionTransport* transport)
    {
        if (m_localPeer.isClient())
            return true;

        if (transportHeader.sender.isNull())
            return true; // old version, nothing to check

        // 1. check transport sequence
        QnTranStateKey ttSenderKey(transportHeader.sender, transportHeader.senderRuntimeID);
        int transportSeq = m_lastTransportSeq[ttSenderKey];
        if (transportSeq >= transportHeader.sequence) {
            NX_LOG( QnLog::EC2_TRAN_LOG, lit("Ignore transaction %1 %2 received via %3 because of transport sequence: %4 <= %5").
                arg(tran.toString()).arg(toString(transportHeader)).arg(transport->remotePeer().id.toString()).arg(transportHeader.sequence).arg(transportSeq), cl_logDEBUG1 );
            return false; // already processed
        }
        m_lastTransportSeq[ttSenderKey] = transportHeader.sequence;

        // 2. check persistent sequence
        if (tran.persistentInfo.isNull() || !transactionLog)
            return true; // nothing to check

        QnTranStateKey persistentKey(tran.peerID, tran.persistentInfo.dbID);
        int persistentSeq = transactionLog->getLatestSequence(persistentKey);

        if( QnLog::instance(QnLog::EC2_TRAN_LOG)->logLevel() >= cl_logWARNING )
            if (!transport->isSyncDone() && transport->isReadSync(ApiCommand::NotDefined) && transportHeader.sender != transport->remotePeer().id) 
            {
                NX_LOG( QnLog::EC2_TRAN_LOG, lit("Got transcaction from peer %1 while sync with peer %2 in progress").
                    arg(transportHeader.sender.toString()).arg(transport->remotePeer().id.toString()), cl_logWARNING );
            }

            if (tran.persistentInfo.sequence > persistentSeq + 1) 
            {
                if (transport->isSyncDone()) 
                {
                    // gap in persistent data detect, do resync
                    NX_LOG( QnLog::EC2_TRAN_LOG, lit("GAP in persistent data detected! for peer %1 Expected seq=%2, but got seq=%3").
                        arg(tran.peerID.toString()).arg(persistentSeq + 1).arg(tran.persistentInfo.sequence), cl_logDEBUG1 );

                    if (!transport->remotePeer().isClient() && !m_localPeer.isClient())
                        queueSyncRequest(transport);
                    else 
                        transport->setState(QnTransactionTransport::Error); // reopen
                    return false;
                }
                else {
                    NX_LOG( QnLog::EC2_TRAN_LOG, lit("GAP in persistent data, but sync in progress %1. Expected seq=%2, but got seq=%3").
                        arg(tran.peerID.toString()).arg(persistentSeq + 1).arg(tran.persistentInfo.sequence), cl_logDEBUG1 );
                }
            }
            return true;
    }

    void QnTransactionMessageBus::updatePersistentMarker(const QnTransaction<ApiUpdateSequenceData>& tran, QnTransactionTransport* /*transport*/)
    {
        if (transactionLog)
            transactionLog->updateSequence(tran.params);
    }

    void QnTransactionMessageBus::proxyFillerTransaction(const QnAbstractTransaction& tran, const QnTransactionTransportHeader& transportHeader)
    {
        // proxy filler transaction to avoid gaps in the persistent sequence
        QnTransaction<ApiUpdateSequenceData> fillerTran(tran);
        fillerTran.command = ApiCommand::updatePersistentSequence;
        ApiSyncMarkerRecord record;
        record.peerID = tran.peerID;
        record.dbID = tran.persistentInfo.dbID;
        record.sequence = tran.persistentInfo.sequence;
        fillerTran.params.markers.push_back(record);
        transactionLog->updateSequence(fillerTran.params);
        proxyTransaction(fillerTran, transportHeader);
    }

    void QnTransactionMessageBus::updateLastActivity(QnTransactionTransport* sender, const QnTransactionTransportHeader& transportHeader)
    {
        auto itr = m_alivePeers.find(transportHeader.sender);
        if (itr == m_alivePeers.end())
            return;
        AlivePeerInfo& peerInfo = itr.value();
        const QnUuid& gotFromPeer = sender->remotePeer().id;
        peerInfo.routingInfo[gotFromPeer] = RoutingRecord(transportHeader.distance, m_currentTimeTimer.elapsed());
    }

    template <class T>
    void QnTransactionMessageBus::gotTransaction(const QnTransaction<T> &tran, QnTransactionTransport* sender, const QnTransactionTransportHeader &transportHeader) 
    {
        QnMutexLocker lock( &m_mutex );

        // do not perform any logic (aka sequence update) for foreign transaction. Just proxy
        if (!transportHeader.dstPeers.isEmpty() && !transportHeader.dstPeers.contains(m_localPeer.id))
        {
            if( QnLog::instance(QnLog::EC2_TRAN_LOG)->logLevel() >= cl_logDEBUG1 )
            {
                QString dstPeersStr;
                for( const QnUuid& peer: transportHeader.dstPeers )
                    dstPeersStr += peer.toString();
                NX_LOG( QnLog::EC2_TRAN_LOG, lit("skip transaction %1 %2 for peers %3").arg(tran.toString()).arg(toString(transportHeader)).arg(dstPeersStr), cl_logDEBUG1);
            }
            proxyTransaction(tran, transportHeader);
            return;
        }

#if 0
        QnTransactionTransport* directConnection = m_connections.value(transportHeader.sender);
        if (directConnection && directConnection->getState() == QnTransactionTransport::ReadyForStreaming && directConnection->isReadSync(ApiCommand::NotDefined)) 
        {
            QnTranStateKey ttSenderKey(transportHeader.sender, transportHeader.senderRuntimeID);
            const int currentTransportSeq = m_lastTransportSeq.value(ttSenderKey);
            bool cond;
            if (sender != directConnection)
                cond = !currentTransportSeq || (currentTransportSeq > transportHeader.sequence);
            else
                cond = currentTransportSeq < transportHeader.sequence;

            if (!cond) {
                NX_LOG( QnLog::EC2_TRAN_LOG, printTransaction("Got unexpected transaction", tran, transportHeader, sender), cl_logDEBUG1);
                Q_ASSERT_X( cond, Q_FUNC_INFO, "Invalid transaction sequence, queued connetion" );
            }
        }
#endif
        updateLastActivity(sender, transportHeader);

        if (!checkSequence(transportHeader, tran, sender))
            return;

        if (!sender->isReadSync(tran.command)) {
            NX_LOG( QnLog::EC2_TRAN_LOG, printTransaction("reject transaction (no readSync)", tran, transportHeader, sender), cl_logDEBUG1);
            return;
        }

        if (tran.isLocal && m_localPeer.isServer())
        {
            NX_LOG( QnLog::EC2_TRAN_LOG, printTransaction("reject local transaction", tran, transportHeader, sender), cl_logDEBUG1);
            return;
        }


        NX_LOG( QnLog::EC2_TRAN_LOG, printTransaction("got transaction", tran, transportHeader, sender), cl_logDEBUG1);
        // process system transactions
        switch(tran.command) {
        case ApiCommand::lockRequest:
        case ApiCommand::lockResponse:
        case ApiCommand::unlockRequest: 
            onGotDistributedMutexTransaction(tran);
            break;
        case ApiCommand::tranSyncRequest:
            onGotTransactionSyncRequest(sender, tran);
            return; // do not proxy
        case ApiCommand::tranSyncResponse:
            onGotTransactionSyncResponse(sender, tran);
            return; // do not proxy
        case ApiCommand::tranSyncDone:
            onGotTransactionSyncDone(sender, tran);
            return; // do not proxy
        case ApiCommand::peerAliveInfo:
            onGotServerAliveInfo(tran, sender, transportHeader);
            return; // do not proxy. this call contains built in proxy
        case ApiCommand::forcePrimaryTimeServer:
            TimeSynchronizationManager::instance()->primaryTimeServerChanged( tran );
            break;
        case ApiCommand::broadcastPeerSystemTime:
            TimeSynchronizationManager::instance()->peerSystemTimeReceived( tran );
            break;
        case ApiCommand::getKnownPeersSystemTime:
            TimeSynchronizationManager::instance()->knownPeersSystemTimeReceived( tran );
            break;
        case ApiCommand::runtimeInfoChanged:
            if (!onGotServerRuntimeInfo(tran, sender, transportHeader))
                return; // already processed. do not proxy and ignore transaction
            if( m_handler )
                m_handler->triggerNotification(tran);
            break;
        case ApiCommand::updatePersistentSequence:
            updatePersistentMarker(tran, sender);
            break;
        default:
            // general transaction
            if (!tran.persistentInfo.isNull() && dbManager)
            {
                QByteArray serializedTran = QnUbjsonTransactionSerializer::instance()->serializedTransaction(tran);
                ErrorCode errorCode = dbManager->executeTransaction( tran, serializedTran );
                switch(errorCode) {
                case ErrorCode::ok:
                    break;
                case ErrorCode::containsBecauseTimestamp:
                    proxyFillerTransaction(tran, transportHeader);
                case ErrorCode::containsBecauseSequence:
                    return; // do not proxy if transaction already exists
                default:
                    NX_LOG( QnLog::EC2_TRAN_LOG, lit("Can't handle transaction %1: %2. Reopening connection...").
                        arg(ApiCommand::toString(tran.command)).arg(ec2::toString(errorCode)), cl_logWARNING );
                    sender->setState(QnTransactionTransport::Error);
                    return;
                }
            }

            if( m_handler )
                m_handler->triggerNotification(tran);

            // this is required to allow client place transactions directly into transaction message bus
            if (tran.command == ApiCommand::getFullInfo)
                sender->setWriteSync(true);
            break;
        }

        proxyTransaction(tran, transportHeader);
    }

    template <class T>
    void QnTransactionMessageBus::proxyTransaction(const QnTransaction<T> &tran, const QnTransactionTransportHeader &_transportHeader) 
    {
        if (m_localPeer.isClient())
            return;

        QnTransactionTransportHeader transportHeader(_transportHeader);
        transportHeader.distance++;
        if (transportHeader.flags & Qn::TT_ProxyToClient) {
            QnPeerSet clients = qnTransactionBus->aliveClientPeers().keys().toSet();
            if (clients.isEmpty())
                return;
            transportHeader.dstPeers = clients;
            transportHeader.processedPeers += clients;
            transportHeader.processedPeers << m_localPeer.id;
            for(QnTransactionTransport* transport: m_connections)
            {
                if (transport->remotePeer().isClient() && transport->isReadyToSend(tran.command)) 
                    transport->sendTransaction(tran, transportHeader);
            }
            return;
        }

        // proxy incoming transaction to other peers.
        if (!transportHeader.dstPeers.isEmpty() && (transportHeader.dstPeers - transportHeader.processedPeers).isEmpty()) {
            return; // all dstPeers already processed
        }

        // do not put clients peers to processed list in case if client just reconnected to other server and previous server hasn't got update yet.
    QnPeerSet processedPeers = transportHeader.processedPeers + connectedServerPeers();
        processedPeers << m_localPeer.id;
        QnTransactionTransportHeader newHeader(transportHeader);
        newHeader.processedPeers = processedPeers;

        QSet<QnUuid> proxyList;
        for(QnConnectionMap::iterator itr = m_connections.begin(); itr != m_connections.end(); ++itr) 
        {
            QnTransactionTransport* transport = *itr;
            if (transportHeader.processedPeers.contains(transport->remotePeer().id) || !transport->isReadyToSend(tran.command)) 
                continue;

            //Q_ASSERT(transport->remotePeer().id != tran.peerID);
            transport->sendTransaction(tran, newHeader);
            proxyList << transport->remotePeer().id;
        }

        if( QnLog::instance(QnLog::EC2_TRAN_LOG)->logLevel() >= cl_logDEBUG1 )
            if (!proxyList.isEmpty())
            {
                QString proxyListStr;
                for( const QnUuid& peer: proxyList )
                    proxyListStr += " " + peer.toString();
                NX_LOG( QnLog::EC2_TRAN_LOG, lit("proxy transaction %1 to (%2)").arg(tran.toString()).arg(proxyListStr), cl_logDEBUG1);
            }

    };

    void QnTransactionMessageBus::printTranState(const QnTranState& tranState)
    {
        if( QnLog::instance(QnLog::EC2_TRAN_LOG)->logLevel() < cl_logDEBUG1 )
            return;

        for(auto itr = tranState.values.constBegin(); itr != tranState.values.constEnd(); ++itr)
        {
            NX_LOG(QnLog::EC2_TRAN_LOG, lit("key=%1 (dbID=%2) need after=%3").arg(itr.key().peerID.toString()).arg(itr.key().dbID.toString()).arg(itr.value()), cl_logDEBUG1 );
        }
    }

    void QnTransactionMessageBus::onGotTransactionSyncRequest(QnTransactionTransport* sender, const QnTransaction<ApiSyncRequestData> &tran)
    {
        sender->setWriteSync(true);

        QnTransactionTransportHeader ttUnicast;
        ttUnicast.processedPeers << sender->remotePeer().id << m_localPeer.id;
        ttUnicast.dstPeers << sender->remotePeer().id;
        QnTransactionTransportHeader ttBroadcast(ttUnicast);
        ttBroadcast.flags |= Qn::TT_ProxyToClient;

        QList<QByteArray> serializedTransactions;
        const ErrorCode errorCode = transactionLog->getTransactionsAfter(tran.params.persistentState, serializedTransactions);
        if (errorCode == ErrorCode::ok) 
        {
            NX_LOG( QnLog::EC2_TRAN_LOG, lit("got sync request from peer %1. Need transactions after:").arg(sender->remotePeer().id.toString()), cl_logDEBUG1);
            printTranState(tran.params.persistentState);
            NX_LOG( QnLog::EC2_TRAN_LOG, lit("exist %1 new transactions").arg(serializedTransactions.size()), cl_logDEBUG1);

            assert( m_connections.contains(sender->remotePeer().id) );
            assert( sender->getState() >= QnTransactionTransport::ReadyForStreaming );
            QnTransaction<QnTranStateResponse> tranSyncResponse(ApiCommand::tranSyncResponse);
            tranSyncResponse.params.result = 0;
            sender->sendTransaction(tranSyncResponse, ttUnicast);

            sendRuntimeInfo(sender, ttBroadcast, tran.params.runtimeState);

            using namespace std::placeholders;
            for(const QByteArray& serializedTran: serializedTransactions)
                if(!handleTransaction(Qn::UbjsonFormat,
                    serializedTran, 
                    std::bind(SendTransactionToTransportFuction(), this, _1, sender, ttBroadcast), 
                    std::bind(SendTransactionToTransportFastFuction(), this, _1, _2, sender, ttBroadcast)))
                    sender->setState(QnTransactionTransport::Error);

            QnTransaction<ApiTranSyncDoneData> tranSyncDone(ApiCommand::tranSyncDone);
            tranSyncResponse.params.result = 0;
            sender->sendTransaction(tranSyncDone, ttUnicast);

            return;
        }
        else {
            qWarning() << "Can't execute query for sync with server peer!";
        }
    }      

    bool QnTransactionMessageBus::isSyncInProgress() const
    {
        for (QnConnectionMap::const_iterator itr = m_connections.begin(); itr != m_connections.end(); ++itr)
        {
            QnTransactionTransport* transport = *itr;
            if (transport->isSyncInProgress())
                return true;
        }
        return false;
    }

    void QnTransactionMessageBus::queueSyncRequest(QnTransactionTransport* transport)
    {
        // send sync request
        Q_ASSERT(!transport->isSyncInProgress());
        transport->setReadSync(false);
        transport->setSyncDone(false);

        if (isSyncInProgress()) {
            transport->setNeedResync(true);
            return;
        }

        transport->setSyncInProgress(true);
        transport->setNeedResync(false);

        QnTransaction<ApiSyncRequestData> requestTran(ApiCommand::tranSyncRequest);
        requestTran.params.persistentState = transactionLog->getTransactionsState();
        requestTran.params.runtimeState = m_runtimeTransactionLog->getTransactionsState();

        NX_LOG( QnLog::EC2_TRAN_LOG, lit("send syncRequest to peer %1").arg(transport->remotePeer().id.toString()), cl_logDEBUG1 );
        printTranState(requestTran.params.persistentState);
        transport->sendTransaction(requestTran, QnPeerSet() << transport->remotePeer().id << m_localPeer.id);
    }

    bool QnTransactionMessageBus::sendInitialData(QnTransactionTransport* transport)
    {
        /** Send all data to the client peers on the connect. */
        QnPeerSet processedPeers = QnPeerSet() << transport->remotePeer().id << m_localPeer.id;
        if (m_localPeer.isClient()) {
            transport->setWriteSync(true);
            sendRuntimeInfo(transport, processedPeers, QnTranState());
            transport->setReadSync(true);
        }
        else if (transport->remotePeer().peerType == Qn::PT_DesktopClient || 
            transport->remotePeer().peerType == Qn::PT_VideowallClient)     //TODO: #GDM #VW do not send fullInfo, just required part of it
        {
            /** Request all data to be sent to the client peers on the connect. */
            QnTransaction<ApiFullInfoData> tran;
            tran.command = ApiCommand::getFullInfo;
            tran.peerID = m_localPeer.id;
            if (dbManager->doQuery(nullptr, tran.params) != ErrorCode::ok) {
                qWarning() << "Can't execute query for sync with client peer!";
                return false;
            }

            transport->setWriteSync(true);
            sendRuntimeInfo(transport, processedPeers, QnTranState());
            transport->sendTransaction(tran, processedPeers);
            transport->sendTransaction(prepareModulesDataTransaction(), processedPeers);
            transport->setReadSync(true);

            //sending local time information on known servers
            TimeSynchronizationManager* timeManager = TimeSynchronizationManager::instance();
            if( timeManager )
            {
                QnTransaction<ApiPeerSystemTimeDataList> tran;
                tran.params = timeManager->getKnownPeersSystemTime();
                tran.command = ApiCommand::getKnownPeersSystemTime;
                tran.peerID = m_localPeer.id;
                transport->sendTransaction(tran, processedPeers);
            }
        } else if (transport->remotePeer().peerType == Qn::PT_MobileClient) {
            /** Request all data to be sent to the client peers on the connect. */
            QnTransaction<ApiMediaServerDataExList> tranServers;
            tranServers.command = ApiCommand::getMediaServersEx;
            tranServers.peerID = m_localPeer.id;
            if (dbManager->doQuery(nullptr, tranServers.params) != ErrorCode::ok) {
                qWarning() << "Can't execute query for sync with client peer!";
                return false;
            }

            ec2::ApiCameraDataExList cameras;
            if (dbManager->doQuery(QnUuid(), cameras) != ErrorCode::ok) {
                qWarning() << "Can't execute query for sync with client peer!";
                return false;
            }
            QnTransaction<ApiCameraDataExList> tranCameras;
            tranCameras.command = ApiCommand::getCamerasEx;
            tranCameras.peerID = m_localPeer.id;

            // filter out desktop cameras
            auto desktopCameraResourceType = qnResTypePool->desktopCameraResourceType();
            QnUuid desktopCameraTypeId = desktopCameraResourceType ? desktopCameraResourceType->getId() : QnUuid();
            if (desktopCameraTypeId.isNull()) {
                tranCameras.params = cameras;
            } else {
                tranCameras.params.reserve(cameras.size());  //usually, there are only a few desktop cameras relatively to total cameras count
                std::copy_if(cameras.cbegin(), cameras.cend(), std::back_inserter(tranCameras.params), [&desktopCameraTypeId](const ec2::ApiCameraData &camera){
                    return camera.typeId != desktopCameraTypeId;
                });
            }

            QnTransaction<ApiUserDataList> tranUsers;
            tranUsers.command = ApiCommand::getUsers;
            tranUsers.peerID = m_localPeer.id;
            if (dbManager->doQuery(nullptr, tranUsers.params) != ErrorCode::ok) {
                qWarning() << "Can't execute query for sync with client peer!";
                return false;
            }

            QnTransaction<ApiLayoutDataList> tranLayouts;
            tranLayouts.command = ApiCommand::getLayouts;
            tranLayouts.peerID = m_localPeer.id;
            if (dbManager->doQuery(nullptr, tranLayouts.params) != ErrorCode::ok) {
                qWarning() << "Can't execute query for sync with client peer!";
                return false;
            }

            QnTransaction<ApiServerFootageDataList> tranCameraHistory;
            tranCameraHistory.command = ApiCommand::getCameraHistoryItems;
            tranCameraHistory.peerID = m_localPeer.id;
            if (dbManager->doQuery(nullptr, tranCameraHistory.params) != ErrorCode::ok) {
                qWarning() << "Can't execute query for sync with client peer!";
                return false;
            }

            transport->setWriteSync(true);
            sendRuntimeInfo(transport, processedPeers, QnTranState());
            transport->sendTransaction(tranServers,         processedPeers);
            transport->sendTransaction(tranCameras,         processedPeers);
            transport->sendTransaction(tranUsers,           processedPeers);
            transport->sendTransaction(tranLayouts,         processedPeers);
            transport->sendTransaction(tranCameraHistory,   processedPeers);
            transport->setReadSync(true);
        }



        if (!transport->remotePeer().isClient() && !m_localPeer.isClient())
            queueSyncRequest(transport);

        return true;
    }

    void QnTransactionMessageBus::connectToPeerLost(const QnUuid& id)
    {
        if (m_alivePeers.contains(id))
            removeAlivePeer(id, true);
    }

    void QnTransactionMessageBus::connectToPeerEstablished(const ApiPeerData &peer)
    {
        if (m_alivePeers.contains(peer.id)) 
            return;
        addAlivePeerInfo(peer, peer.id, 0);
        handlePeerAliveChanged(peer, true, false);
    }

    void QnTransactionMessageBus::handlePeerAliveChanged(const ApiPeerData &peer, bool isAlive, bool sendTran) 
    {
        ApiPeerAliveData aliveData(peer, isAlive);

        if (sendTran)
        {
            QnTransaction<ApiPeerAliveData> tran(ApiCommand::peerAliveInfo);
            tran.params = aliveData;
            Q_ASSERT(!tran.params.peer.instanceId.isNull());
            if (isAlive && transactionLog && peer.id == m_localPeer.id) {
                tran.params.persistentState = transactionLog->getTransactionsState();
                tran.params.runtimeState = m_runtimeTransactionLog->getTransactionsState();
            }
            sendTransaction(tran);
            NX_LOG( QnLog::EC2_TRAN_LOG, lit("sending peerAlive info. id=%1 type=%2 isAlive=%3").arg(peer.id.toString()).arg(peer.peerType).arg(isAlive), cl_logDEBUG1);
        }

        if( peer.id == qnCommon->moduleGUID() )
            return; //sending keep-alive

        if (isAlive) {
            NX_LOG( QnLog::EC2_TRAN_LOG, lit("emit peerFound. id=%1").arg(aliveData.peer.id.toString()), cl_logDEBUG1);
        }
        else {
            NX_LOG( QnLog::EC2_TRAN_LOG, lit("emit peerLost. id=%1").arg(aliveData.peer.id.toString()), cl_logDEBUG1);
        }

        if (isAlive)
            emit peerFound(aliveData);
        else
            emit peerLost(aliveData);
    }

    QnTransaction<ApiModuleDataList> QnTransactionMessageBus::prepareModulesDataTransaction() const {
        QnTransaction<ApiModuleDataList> transaction(ApiCommand::moduleInfoList);

        QnModuleFinder *moduleFinder = QnModuleFinder::instance();
        for (const QnModuleInformation &moduleInformation: moduleFinder->foundModules()) {
            QnModuleInformationWithAddresses moduleInformationWithAddress(moduleInformation);
            SocketAddress primaryAddress = moduleFinder->primaryAddress(moduleInformation.id);
        	if (primaryAddress.isNull())
            	continue;
            moduleInformationWithAddress.remoteAddresses.insert(primaryAddress.address.toString());
            moduleInformationWithAddress.port = primaryAddress.port;
            transaction.params.push_back(ApiModuleData(std::move(moduleInformationWithAddress), true));
        }
        transaction.peerID = m_localPeer.id;
        transaction.isLocal = true;
        return transaction;
    }

    static SocketAddress getUrlAddr(const QUrl& url) { return SocketAddress( url.host(), url.port() ); }

    bool QnTransactionMessageBus::isPeerUsing(const QUrl& url)
    {
        const SocketAddress& addr1 = getUrlAddr(url);
        for (int i = 0; i < m_connectingConnections.size(); ++i)
        {
            const SocketAddress& addr2 = getUrlAddr(m_connectingConnections[i]->remoteAddr());
            if (addr2 == addr1)
                return true;
        }
        for(QnConnectionMap::iterator itr = m_connections.begin(); itr != m_connections.end(); ++itr) {
            QnTransactionTransport* transport =  itr.value();
            if (getUrlAddr(transport->remoteAddr()) == addr1)
                return true;
        }
        return false;
    }

    void QnTransactionMessageBus::at_stateChanged(QnTransactionTransport::State )
    {
        QnMutexLocker lock(&m_mutex);
        QnTransactionTransport* transport = (QnTransactionTransport*) sender();
        if (!transport)
            return;

        switch (transport->getState()) 
        {
        case QnTransactionTransport::Error: 
            transport->close();
            break;
        case QnTransactionTransport::Connected:
            {
                bool found = false;
                for (int i = 0; i < m_connectingConnections.size(); ++i) 
                {
                    if (m_connectingConnections[i] == transport) {
                        Q_ASSERT(!m_connections.contains(transport->remotePeer().id));
                        m_connections[transport->remotePeer().id] = m_connectingConnections[i];
                        emit newDirectConnectionEstablished( m_connectingConnections[i] );
                        m_connectingConnections.removeAt(i);
                        found = true;
                        break;
                    }
                }
                Q_ASSERT(found);
                removeTTSequenceForPeer(transport->remotePeer().id);

                if (m_localPeer.isServer() && transport->remoteIdentityTime() > qnCommon->systemIdentityTime() )
                {
                    // swith to new time
                    NX_LOG( lit("Remote peer %1 has database restore time greater then current peer. Restarting and resync database with remote peer").arg(transport->remotePeer().id.toString()), cl_logINFO );
                    for (QnTransactionTransport* t: m_connections)
                        t->setState(QnTransactionTransport::Error);
                    for (QnTransactionTransport* t: m_connectingConnections)
                        t->setState(QnTransactionTransport::Error);
                    qnCommon->setSystemIdentityTime(transport->remoteIdentityTime(), transport->remotePeer().id);
                    m_restartPending = true;
                    return;
                }

                transport->setState(QnTransactionTransport::ReadyForStreaming);

                transport->processExtraData();
                transport->startListening();

                m_runtimeTransactionLog->clearOldRuntimeData(QnTranStateKey(transport->remotePeer().id, transport->remotePeer().instanceId));
                if (sendInitialData(transport))
                    connectToPeerEstablished(transport->remotePeer());
                else
                    transport->close();
                break;
            }
        case QnTransactionTransport::ReadyForStreaming:
            break;
        case QnTransactionTransport::Closed:
            for (int i = m_connectingConnections.size() -1; i >= 0; --i) 
            {
                QnTransactionTransport* transportPtr = m_connectingConnections[i];
                if (transportPtr == transport) {
                    m_connectingConnections.removeAt(i);
                    break;
                }
            }

            for(QnConnectionMap::iterator itr = m_connections.begin(); itr != m_connections.end(); ++itr)
            {
                QnTransactionTransport* transportPtr = itr.value();
                if (transportPtr == transport) {
                    connectToPeerLost(transport->remotePeer().id);
                    m_connections.erase(itr);
                    break;
                }
            }
            transport->deleteLater();
            break;

        default:
            break;
        }
    }

    void QnTransactionMessageBus::at_timer()
    {
        doPeriodicTasks();
    }

    void QnTransactionMessageBus::at_peerIdDiscovered(const QUrl& url, const QnUuid& id)
    {
        QnMutexLocker lock( &m_mutex );
        auto itr = m_remoteUrls.find(url);
        if (itr != m_remoteUrls.end()) {
            itr.value().discoveredTimeout.restart();
            itr.value().discoveredPeer = id;
        }
    }

    void QnTransactionMessageBus::doPeriodicTasks()
    {
        QnMutexLocker lock( &m_mutex );

        // send HTTP level keep alive (empty chunk) for server <---> server connections
        if (!m_localPeer.isClient()) 
        {
            for( QnConnectionMap::iterator
                itr = m_connections.begin();
                itr != m_connections.end();
            ++itr )
            {
                QnTransactionTransport* transport = itr.value();
                if (transport->getState() == QnTransactionTransport::ReadyForStreaming && !transport->remotePeer().isClient()) 
                {
                    if (transport->isHttpKeepAliveTimeout()) {
                        qWarning() << "Transaction Transport HTTP keep-alive timeout for connection" << transport->remotePeer().id;
                        transport->setState(QnTransactionTransport::Error);
                    }
                    else if (transport->isNeedResync())
                        queueSyncRequest(transport);
                }
            }
        }

        // add new outgoing connections
        for (QMap<QUrl, RemoteUrlConnectInfo>::iterator itr = m_remoteUrls.begin(); itr != m_remoteUrls.end(); ++itr)
        {
            const QUrl& url = itr.key();
            RemoteUrlConnectInfo& connectInfo = itr.value();
            bool isTimeout = !connectInfo.lastConnectedTime.isValid() || connectInfo.lastConnectedTime.hasExpired(RECONNECT_TIMEOUT);
            if (isTimeout && !isPeerUsing(url) && !m_restartPending)
            {
                if (!connectInfo.discoveredPeer.isNull() ) 
                {
                    if (connectInfo.discoveredTimeout.elapsed() > DISCOVERED_PEER_TIMEOUT) {
                        connectInfo.discoveredPeer = QnUuid();
                        connectInfo.discoveredTimeout.restart();
                    }
                    else if (m_connections.contains(connectInfo.discoveredPeer))
                        continue;
                }

                itr.value().lastConnectedTime.restart();
                QnTransactionTransport* transport = new QnTransactionTransport(m_localPeer);
                connect(transport, &QnTransactionTransport::gotTransaction, this, &QnTransactionMessageBus::at_gotTransaction,  Qt::QueuedConnection);
                connect(transport, &QnTransactionTransport::stateChanged, this, &QnTransactionMessageBus::at_stateChanged,  Qt::QueuedConnection);
                connect(transport, &QnTransactionTransport::remotePeerUnauthorized, this, &QnTransactionMessageBus::emitRemotePeerUnauthorized,  Qt::QueuedConnection);
                connect(transport, &QnTransactionTransport::peerIdDiscovered, this, &QnTransactionMessageBus::at_peerIdDiscovered,  Qt::QueuedConnection);
                transport->doOutgoingConnect(url);
                m_connectingConnections << transport;
            }
        }

        // send keep-alive if we connected to cloud
        if( !m_aliveSendTimer.isValid() )
            m_aliveSendTimer.restart();
        if (m_aliveSendTimer.elapsed() > ALIVE_UPDATE_INTERVAL) {
            m_aliveSendTimer.restart();
            handlePeerAliveChanged(m_localPeer, true, true);
            NX_LOG( QnLog::EC2_TRAN_LOG, "Current transaction state:", cl_logDEBUG1 );
            if (transactionLog)
                printTranState(transactionLog->getTransactionsState());
        }

        QSet<QnUuid> lostPeers = checkAlivePeerRouteTimeout(); // check if some routs to a server not accessible any more
        removePeersWithTimeout(lostPeers); // removeLostPeers
    }

    QSet<QnUuid> QnTransactionMessageBus::checkAlivePeerRouteTimeout()
    {
        QSet<QnUuid> lostPeers;
        for (AlivePeersMap::iterator itr = m_alivePeers.begin(); itr != m_alivePeers.end(); ++itr)
        {
            AlivePeerInfo& peerInfo = itr.value();
            for (auto itr = peerInfo.routingInfo.begin(); itr != peerInfo.routingInfo.end();) {
                const RoutingRecord& routingRecord = itr.value();
                if (routingRecord.distance > 0 && m_currentTimeTimer.elapsed() - routingRecord.lastRecvTime > ALIVE_UPDATE_TIMEOUT)
                    itr = peerInfo.routingInfo.erase(itr);
                else
                    ++itr;
            }
            if (peerInfo.routingInfo.isEmpty())
                lostPeers << peerInfo.peer.id;
        }
        return lostPeers;
    }

    void QnTransactionMessageBus::removePeersWithTimeout(const QSet<QnUuid>& lostPeers)
    {
        for (AlivePeersMap::iterator itr = m_alivePeers.begin(); itr != m_alivePeers.end(); ++itr)
        {
            if (lostPeers.contains(itr.key()))
            {
                for(QnTransactionTransport* transport: m_connectingConnections) {
                    if (transport->getState() == QnTransactionTransport::Closed)
                        continue; // it's going to close soon
                    if (transport->remotePeer().id == itr.key()) {
                        qWarning() << "No alive info during timeout. reconnect to peer" << transport->remotePeer().id;
                        transport->setState(QnTransactionTransport::Error);
                    }
                }

                for(QnTransactionTransport* transport: m_connections.values()) {
                    if (transport->getState() == QnTransactionTransport::Closed)
                        continue; // it's going to close soon
                    if (transport->remotePeer().id == itr.key() && transport->remotePeer().peerType == Qn::PT_Server) {
                        qWarning() << "No alive info during timeout. reconnect to peer" << transport->remotePeer().id;
                        transport->setState(QnTransactionTransport::Error);
                    }
                }
            }
        }
        for (const QnUuid& id: lostPeers)
            connectToPeerLost(id);
    }

    void QnTransactionMessageBus::sendRuntimeInfo(QnTransactionTransport* transport, const QnTransactionTransportHeader& transportHeader, const QnTranState& runtimeState)
    {
        QList<QnTransaction<ApiRuntimeData>> result;
        m_runtimeTransactionLog->getTransactionsAfter(runtimeState, result);
        for(const QnTransaction<ApiRuntimeData> &tran: result) {
            QnTransactionTransportHeader ttHeader = transportHeader;
            ttHeader.distance = distanceToPeer(tran.params.peer.id);
            transport->sendTransaction(tran, ttHeader);
        }
    }

    void QnTransactionMessageBus::gotConnectionFromRemotePeer(
        const QnUuid& connectionGuid,
        QSharedPointer<AbstractStreamSocket> socket,
        ConnectionType::Type connectionType,
        const ApiPeerData& remotePeer,
        qint64 remoteSystemIdentityTime,
        const nx_http::Request& request,
        const QByteArray& contentEncoding )
    {
        if (!dbManager)
        {
            qWarning() << "This peer connected to remote Server. Ignoring incoming connection";
            return;
        }

        if (m_restartPending)
            return; // reject incoming connection because of media server is about to restart

        QnTransactionTransport* transport = new QnTransactionTransport(
            connectionGuid,
            m_localPeer,
            remotePeer,
            std::move(socket),
            connectionType,
            request,
            contentEncoding );
        transport->setRemoteIdentityTime(remoteSystemIdentityTime);
        connect(transport, &QnTransactionTransport::gotTransaction, this, &QnTransactionMessageBus::at_gotTransaction,  Qt::QueuedConnection);
        connect(transport, &QnTransactionTransport::stateChanged, this, &QnTransactionMessageBus::at_stateChanged,  Qt::QueuedConnection);
        connect(transport, &QnTransactionTransport::remotePeerUnauthorized, this, &QnTransactionMessageBus::emitRemotePeerUnauthorized, Qt::DirectConnection );

        QnMutexLocker lock(&m_mutex);
        transport->moveToThread(thread());
        m_connectingConnections << transport;
        transport->setState(QnTransactionTransport::Connected);
        Q_ASSERT(!m_connections.contains(remotePeer.id));
    }

    void QnTransactionMessageBus::gotIncomingTransactionsConnectionFromRemotePeer(
        const QnUuid& connectionGuid,
        const QSharedPointer<AbstractStreamSocket>& socket,
    const ApiPeerData &/*remotePeer*/,
    qint64 /*remoteSystemIdentityTime*/,
        const nx_http::Request& request,
        const QByteArray& requestBuf )
    {
        if (!dbManager)
        {
            qWarning() << "This peer connected to remote Server. Ignoring incoming connection";
            return;
        }

        if (m_restartPending)
            return; // reject incoming connection because of media server is about to restart

        QnMutexLocker lock(&m_mutex);
        for(QnTransactionTransport* transport: m_connections.values())
        {
            if( transport->connectionGuid() == connectionGuid )
            {
                transport->setIncomingTransactionChannelSocket(
                    socket,
                    request,
                    requestBuf );
                return;
            }
        }
    }

    bool QnTransactionMessageBus::gotTransactionFromRemotePeer(
        const QnUuid& connectionGuid,
        const nx_http::Request& request,
        const QByteArray& requestMsgBody )
    {
        if (!dbManager)
        {
            qWarning() << "This peer connected to remote Server. Ignoring incoming connection";
            return false;
        }

        if (m_restartPending)
            return false; // reject incoming connection because of media server is about to restart

        QnMutexLocker lock( &m_mutex );

        for( QnTransactionTransport* transport: m_connections.values() )
        {
            if( transport->connectionGuid() == connectionGuid )
            {
                transport->receivedTransaction(
                    request.headers,
                    requestMsgBody );
                return true;
            }
        }

        return false;
    }

    static QUrl addCurrentPeerInfo(const QUrl& srcUrl)
    {
        QUrl url(srcUrl);
        QUrlQuery q(url.query());

        q.addQueryItem("guid", qnCommon->moduleGUID().toString());
        q.addQueryItem("runtime-guid", qnCommon->runningInstanceGUID().toString());
        q.addQueryItem("system-identity-time", QString::number(qnCommon->systemIdentityTime()));
        url.setQuery(q);
        return url;
    }

    void QnTransactionMessageBus::addConnectionToPeer(const QUrl& _url)
    {
        QUrl url = addCurrentPeerInfo(_url);
        QnMutexLocker lock( &m_mutex );
        if (!m_remoteUrls.contains(url)) {
            m_remoteUrls.insert(url, RemoteUrlConnectInfo());
            QTimer::singleShot(0, this, SLOT(doPeriodicTasks()));
        }
    }

    void QnTransactionMessageBus::removeConnectionFromPeer(const QUrl& _url)
    {
        QUrl url = addCurrentPeerInfo(_url);

        QnMutexLocker lock( &m_mutex );
        m_remoteUrls.remove(url);
        const SocketAddress& urlStr = getUrlAddr(url);
        for(QnTransactionTransport* transport: m_connections.values())
        {
            if (getUrlAddr(transport->remoteAddr()) == urlStr) {
                qWarning() << "Disconnected from peer" << url;
                transport->setState(QnTransactionTransport::Error);
            }
        }
    }

    QList<QnTransportConnectionInfo> QnTransactionMessageBus::connectionsInfo() const {
        QList<QnTransportConnectionInfo> connections;

        auto storeTransport = [&connections](const QnTransactionTransport *transport) {
            QnTransportConnectionInfo info;
            info.url = transport->remoteAddr();
            info.state = transport->getState();
            info.incoming = transport->isIncoming();
            info.remotePeerId = transport->remotePeer().id;
            connections.append(info);
        };

        QnMutexLocker lock(&m_mutex);

        for (const QnTransactionTransport *transport: m_connections.values())
            storeTransport(transport);
        for (const QnTransactionTransport *transport: m_connectingConnections)
            storeTransport(transport);

        return connections;
    }

    void QnTransactionMessageBus::waitForNewTransactionsReady( const QnUuid& connectionGuid )
    {
        QnMutexLocker lock( &m_mutex );
        for( QnTransactionTransport* transport: m_connections )
        {
            if( transport->connectionGuid() != connectionGuid )
                continue;
            //lock.unlock();
            //mutex is unlocked if we go to wait
            transport->waitForNewTransactionsReady( [&lock](){ lock.unlock(); } );
            return;
        }
    }

    void QnTransactionMessageBus::dropConnections()
    {
        QnMutexLocker lock(&m_mutex);
        m_remoteUrls.clear();
        for(QnTransactionTransport* transport: m_connections) {
            qWarning() << "Disconnected from peer" << transport->remoteAddr();
            transport->setState(QnTransactionTransport::Error);
        }
        for (auto transport: m_connectingConnections) 
            transport->setState(ec2::QnTransactionTransport::Error);
    }

    QnTransactionMessageBus::AlivePeersMap QnTransactionMessageBus::alivePeers() const
    {
        QnMutexLocker lock(&m_mutex);
        return m_alivePeers;
    }

    QnPeerSet QnTransactionMessageBus::connectedServerPeers() const
    {
        QnPeerSet result;
        for(QnConnectionMap::const_iterator itr = m_connections.begin(); itr != m_connections.end(); ++itr)
        {
            QnTransactionTransport* transport = *itr;
        if (!transport->remotePeer().isClient() && transport->getState() == QnTransactionTransport::ReadyForStreaming)
                result << transport->remotePeer().id;
        }

        return result;
    }

    QnTransactionMessageBus::AlivePeersMap QnTransactionMessageBus::aliveServerPeers() const
    {
        QnMutexLocker lock( &m_mutex );
        AlivePeersMap result;
        for(AlivePeersMap::const_iterator itr = m_alivePeers.begin(); itr != m_alivePeers.end(); ++itr)
        {
            if (itr->peer.isClient())
                continue;

<<<<<<< HEAD
            result.insert(itr.key(), itr.value());
        }
=======
void QnTransactionMessageBus::connectionFailure( const QnUuid& connectionGuid )
{
    QMutexLocker lock( &m_mutex );
    for( QnTransactionTransport* transport : m_connections )
    {
        if( transport->connectionGuid() != connectionGuid )
            continue;
        //mutex is unlocked if we go to wait
        transport->connectionFailure();
        return;
    }
}

void QnTransactionMessageBus::dropConnections()
{
    QMutexLocker lock(&m_mutex);
    m_remoteUrls.clear();
    for(QnTransactionTransport* transport: m_connections) {
        qWarning() << "Disconnected from peer" << transport->remoteAddr();
        transport->setState(QnTransactionTransport::Error);
    }
    for (auto transport: m_connectingConnections) 
        transport->setState(ec2::QnTransactionTransport::Error);
}
>>>>>>> dc627a6d

        return result;
    }

    QnTransactionMessageBus::AlivePeersMap QnTransactionMessageBus::aliveClientPeers() const
    {
        QnMutexLocker lock(&m_mutex);
        AlivePeersMap result;
        for(AlivePeersMap::const_iterator itr = m_alivePeers.begin(); itr != m_alivePeers.end(); ++itr)
        {
            if (itr->peer.isClient())
                result.insert(itr.key(), itr.value());
        }

        return result;
    }

    ec2::ApiPeerData QnTransactionMessageBus::localPeer() const {
        return m_localPeer;
    }

    void QnTransactionMessageBus::at_runtimeDataUpdated(const QnTransaction<ApiRuntimeData>& tran)
    {
        // data was changed by local transaction log (old data instance for same peer was removed), emit notification to apply new data version outside
        if( m_handler )
            m_handler->triggerNotification(tran);
    }

    void QnTransactionMessageBus::emitRemotePeerUnauthorized(const QnUuid& id)
    {
        QnMutexLocker lock( &m_mutex );
        if (!m_alivePeers.contains(id))
            emit remotePeerUnauthorized( id );
    }

    void QnTransactionMessageBus::setHandler(ECConnectionNotificationManager* handler) {
        QnMutexLocker lock( &m_mutex );
        Q_ASSERT(!m_thread->isRunning());
        Q_ASSERT_X(m_handler == NULL, Q_FUNC_INFO, "Previous handler must be removed at this time");
        m_handler = handler;
    }

    void QnTransactionMessageBus::removeHandler(ECConnectionNotificationManager* handler) {
        QnMutexLocker lock( &m_mutex );
        Q_ASSERT(!m_thread->isRunning());
        Q_ASSERT_X(m_handler == handler, Q_FUNC_INFO, "We must remove only current handler");
        if( m_handler == handler )
            m_handler = nullptr;
    }

    QnUuid QnTransactionMessageBus::routeToPeerVia(const QnUuid& dstPeer) const
    {
        QnMutexLocker lock( &m_mutex );
        const auto itr = m_alivePeers.find(dstPeer);
        if (itr == m_alivePeers.cend())
            return QnUuid(); // route info not found
        const AlivePeerInfo& peerInfo = itr.value();
        int minDistance = INT_MAX;
        QnUuid result;
        for (auto itr2 = peerInfo.routingInfo.cbegin(); itr2 != peerInfo.routingInfo.cend(); ++itr2)
        {
            int distance = itr2.value().distance;
            if (distance < minDistance) {
                minDistance = distance;
                result = itr2.key();
            }
        }
        return result;
    }

    int QnTransactionMessageBus::distanceToPeer(const QnUuid& dstPeer) const
    {
        if (dstPeer == qnCommon->moduleGUID())
            return 0;

        int minDistance = INT_MAX;
        for (const RoutingRecord& rec: m_alivePeers.value(dstPeer).routingInfo)
            minDistance = qMin(minDistance, rec.distance);
        return minDistance;
    }

}<|MERGE_RESOLUTION|>--- conflicted
+++ resolved
@@ -1533,6 +1533,10 @@
     }
 
     void QnTransactionMessageBus::dropConnections()
+void QnTransactionMessageBus::connectionFailure( const QnUuid& connectionGuid )
+{
+    QMutexLocker lock( &m_mutex );
+    for( QnTransactionTransport* transport : m_connections )
     {
         QnMutexLocker lock(&m_mutex);
         m_remoteUrls.clear();
@@ -1542,45 +1546,6 @@
         }
         for (auto transport: m_connectingConnections) 
             transport->setState(ec2::QnTransactionTransport::Error);
-    }
-
-    QnTransactionMessageBus::AlivePeersMap QnTransactionMessageBus::alivePeers() const
-    {
-        QnMutexLocker lock(&m_mutex);
-        return m_alivePeers;
-    }
-
-    QnPeerSet QnTransactionMessageBus::connectedServerPeers() const
-    {
-        QnPeerSet result;
-        for(QnConnectionMap::const_iterator itr = m_connections.begin(); itr != m_connections.end(); ++itr)
-        {
-            QnTransactionTransport* transport = *itr;
-        if (!transport->remotePeer().isClient() && transport->getState() == QnTransactionTransport::ReadyForStreaming)
-                result << transport->remotePeer().id;
-        }
-
-        return result;
-    }
-
-    QnTransactionMessageBus::AlivePeersMap QnTransactionMessageBus::aliveServerPeers() const
-    {
-        QnMutexLocker lock( &m_mutex );
-        AlivePeersMap result;
-        for(AlivePeersMap::const_iterator itr = m_alivePeers.begin(); itr != m_alivePeers.end(); ++itr)
-        {
-            if (itr->peer.isClient())
-                continue;
-
-<<<<<<< HEAD
-            result.insert(itr.key(), itr.value());
-        }
-=======
-void QnTransactionMessageBus::connectionFailure( const QnUuid& connectionGuid )
-{
-    QMutexLocker lock( &m_mutex );
-    for( QnTransactionTransport* transport : m_connections )
-    {
         if( transport->connectionGuid() != connectionGuid )
             continue;
         //mutex is unlocked if we go to wait
@@ -1589,18 +1554,38 @@
     }
 }
 
-void QnTransactionMessageBus::dropConnections()
-{
-    QMutexLocker lock(&m_mutex);
-    m_remoteUrls.clear();
-    for(QnTransactionTransport* transport: m_connections) {
-        qWarning() << "Disconnected from peer" << transport->remoteAddr();
-        transport->setState(QnTransactionTransport::Error);
-    }
-    for (auto transport: m_connectingConnections) 
-        transport->setState(ec2::QnTransactionTransport::Error);
-}
->>>>>>> dc627a6d
+    }
+
+    QnTransactionMessageBus::AlivePeersMap QnTransactionMessageBus::alivePeers() const
+    {
+        QnMutexLocker lock(&m_mutex);
+        return m_alivePeers;
+    }
+
+    QnPeerSet QnTransactionMessageBus::connectedServerPeers() const
+    {
+        QnPeerSet result;
+        for(QnConnectionMap::const_iterator itr = m_connections.begin(); itr != m_connections.end(); ++itr)
+        {
+            QnTransactionTransport* transport = *itr;
+        if (!transport->remotePeer().isClient() && transport->getState() == QnTransactionTransport::ReadyForStreaming)
+                result << transport->remotePeer().id;
+        }
+
+        return result;
+    }
+
+    QnTransactionMessageBus::AlivePeersMap QnTransactionMessageBus::aliveServerPeers() const
+    {
+        QnMutexLocker lock( &m_mutex );
+        AlivePeersMap result;
+        for(AlivePeersMap::const_iterator itr = m_alivePeers.begin(); itr != m_alivePeers.end(); ++itr)
+        {
+            if (itr->peer.isClient())
+                continue;
+
+            result.insert(itr.key(), itr.value());
+        }
 
         return result;
     }
