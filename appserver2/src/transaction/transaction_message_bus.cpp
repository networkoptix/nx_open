
#include "transaction_message_bus.h"

#include <QtCore/QTimer>
#include <QTextStream>

#include "remote_ec_connection.h"
#include "utils/common/systemerror.h"
#include "ec2_connection.h"
#include "common/common_module.h"

#include <transaction/transaction_transport.h>

#include "api/app_server_connection.h"
#include "api/runtime_info_manager.h"
#include "nx_ec/data/api_server_alive_data.h"
#include "utils/common/log.h"
#include "utils/common/synctime.h"
#include "utils/network/module_finder.h"
#include "nx_ec/data/api_server_alive_data.h"
#include "ec_connection_notification_manager.h"
#include "nx_ec/data/api_camera_data.h"
#include "nx_ec/data/api_camera_data_ex.h"
#include "nx_ec/data/api_resource_data.h"
#include "nx_ec/data/api_resource_type_data.h"
#include "nx_ec/data/api_reverse_connection_data.h"
#include "managers/time_manager.h"

#include <utils/common/checked_cast.h>
#include "utils/common/warnings.h"
#include "transaction/runtime_transaction_log.h"
#include "settings.h"


namespace ec2
{

    static const int RECONNECT_TIMEOUT = 1000 * 5;
    static const int ALIVE_UPDATE_INTERVAL = 1000 * 60;
    static const int ALIVE_UPDATE_TIMEOUT = ALIVE_UPDATE_INTERVAL*2 + 10*1000;
    static const int DISCOVERED_PEER_TIMEOUT = 1000 * 60 * 3;
static const int ALIVE_RESEND_TIMEOUT_MAX = 1000 * 5; // resend alive data after a random delay in range min..max
static const int ALIVE_RESEND_TIMEOUT_MIN = 100;

    QString printTransaction(const char* prefix, const QnAbstractTransaction& tran, const QnTransactionTransportHeader &transportHeader, QnTransactionTransport* sender)
    {
        return lit("%1 %2 %3 gotVia=%4").arg(prefix).arg(tran.toString()).arg(toString(transportHeader)).arg(sender->remotePeer().id.toString());
    }

    struct GotTransactionFuction {
        typedef void result_type;

        template<class T> 
        void operator()(QnTransactionMessageBus *bus, const QnTransaction<T> &transaction, QnTransactionTransport *sender, const QnTransactionTransportHeader &transportHeader) const {
            bus->gotTransaction(transaction, sender, transportHeader);
        }
    };

    struct SendTransactionToTransportFuction {
        typedef void result_type;

        template<class T> 
        void operator()(QnTransactionMessageBus *bus, const QnTransaction<T> &transaction, QnTransactionTransport *sender, const QnTransactionTransportHeader &transportHeader) const {
            bus->sendTransactionToTransport(transaction, sender, transportHeader);
        }
    };

    struct SendTransactionToTransportFastFuction {
        bool operator()(QnTransactionMessageBus *bus, Qn::SerializationFormat srcFormat, const QByteArray& serializedTran, QnTransactionTransport *sender, const QnTransactionTransportHeader &transportHeader) const 
        {
            Q_UNUSED(bus)
                return sender->sendSerializedTransaction(srcFormat, serializedTran, transportHeader);
        }
    };

    typedef std::function<bool (Qn::SerializationFormat, const QByteArray&)> FastFunctionType;

    //Overload for ubjson transactions
    template<class T, class Function>
    bool handleTransactionParams(const QByteArray &serializedTransaction, QnUbjsonReader<QByteArray> *stream, const QnAbstractTransaction &abstractTransaction, 
        Function function, FastFunctionType fastFunction)
    {
        if (fastFunction(Qn::UbjsonFormat, serializedTransaction)) {
            return true; // process transaction directly without deserialize
        }

        QnTransaction<T> transaction(abstractTransaction);
        if (!QnUbjson::deserialize(stream, &transaction.params)) {
            qWarning() << "Can't deserialize transaction " << toString(abstractTransaction.command);
            return false;
        }
        if (!abstractTransaction.persistentInfo.isNull())
            QnUbjsonTransactionSerializer::instance()->addToCache(abstractTransaction.persistentInfo, abstractTransaction.command, serializedTransaction);
        function(transaction);
        return true;
    }

    //Overload for json transactions
    template<class T, class Function>
    bool handleTransactionParams(const QByteArray &serializedTransaction, const QJsonObject& jsonData, const QnAbstractTransaction &abstractTransaction, 
        Function function, FastFunctionType fastFunction)
    {
        if (fastFunction(Qn::JsonFormat, serializedTransaction)) {
            return true; // process transaction directly without deserialize
        }

        QnTransaction<T> transaction(abstractTransaction);
        if (!QJson::deserialize(jsonData["params"], &transaction.params)) {
            qWarning() << "Can't deserialize transaction " << toString(abstractTransaction.command);
            return false;
        }
        //if (!abstractTransaction.persistentInfo.isNull())
        //    QnJsonTransactionSerializer::instance()->addToCache(abstractTransaction.persistentInfo, abstractTransaction.command, serializedTransaction);
        function(transaction);
        return true;
    }

    template<class SerializationSupport, class Function>
    bool handleTransaction2(
        const QnAbstractTransaction& transaction,
        const SerializationSupport& serializationSupport,
        const QByteArray& serializedTransaction,
        const Function& function,
        FastFunctionType fastFunction )
    {
        switch (transaction.command) {
        case ApiCommand::getFullInfo:           return handleTransactionParams<ApiFullInfoData>         (serializedTransaction, serializationSupport, transaction, function, fastFunction);
        case ApiCommand::setResourceStatus:     return handleTransactionParams<ApiResourceStatusData>(serializedTransaction, serializationSupport, transaction, function, fastFunction);
        case ApiCommand::setResourceParam:      return handleTransactionParams<ApiResourceParamWithRefData>   (serializedTransaction, serializationSupport, transaction, function, fastFunction);
        case ApiCommand::saveResource:          return handleTransactionParams<ApiResourceData>         (serializedTransaction, serializationSupport, transaction, function, fastFunction);
        case ApiCommand::saveCamera:            return handleTransactionParams<ApiCameraData>           (serializedTransaction, serializationSupport, transaction, function, fastFunction);
        case ApiCommand::saveCameras:           return handleTransactionParams<ApiCameraDataList>       (serializedTransaction, serializationSupport, transaction, function, fastFunction);
        case ApiCommand::saveCameraUserAttributes:
            return handleTransactionParams<ApiCameraAttributesData> (serializedTransaction, serializationSupport, transaction, function, fastFunction);
        case ApiCommand::saveCameraUserAttributesList:
            return handleTransactionParams<ApiCameraAttributesDataList> (serializedTransaction, serializationSupport, transaction, function, fastFunction);
        case ApiCommand::saveServerUserAttributes:
            return handleTransactionParams<ApiMediaServerUserAttributesData> (serializedTransaction, serializationSupport, transaction, function, fastFunction);
        case ApiCommand::saveServerUserAttributesList:
            return handleTransactionParams<ApiMediaServerUserAttributesDataList> (serializedTransaction, serializationSupport, transaction, function, fastFunction);
        case ApiCommand::removeBusinessRule:
        case ApiCommand::removeResource:
        case ApiCommand::removeUser:
        case ApiCommand::removeLayout:
        case ApiCommand::removeVideowall:
        case ApiCommand::removeStorage:
        case ApiCommand::removeCamera:          
        case ApiCommand::removeMediaServer:     return handleTransactionParams<ApiIdData>               (serializedTransaction, serializationSupport, transaction, function, fastFunction);
        case ApiCommand::removeCameraHistoryItem:
        case ApiCommand::addCameraHistoryItem:  return handleTransactionParams<ApiServerFootageData>    (serializedTransaction, serializationSupport, transaction, function, fastFunction);
        case ApiCommand::saveMediaServer:       return handleTransactionParams<ApiMediaServerData>      (serializedTransaction, serializationSupport, transaction, function, fastFunction);
        case ApiCommand::saveStorage:           return handleTransactionParams<ApiStorageData>          (serializedTransaction, serializationSupport, transaction, function, fastFunction);
        case ApiCommand::saveUser:              return handleTransactionParams<ApiUserData>             (serializedTransaction, serializationSupport, transaction, function, fastFunction);
        case ApiCommand::saveBusinessRule:      return handleTransactionParams<ApiBusinessRuleData>     (serializedTransaction, serializationSupport, transaction, function, fastFunction);
        case ApiCommand::saveLayouts:           return handleTransactionParams<ApiLayoutDataList>       (serializedTransaction, serializationSupport, transaction, function, fastFunction);
        case ApiCommand::saveLayout:            return handleTransactionParams<ApiLayoutData>           (serializedTransaction, serializationSupport, transaction, function, fastFunction);
        case ApiCommand::saveVideowall:         return handleTransactionParams<ApiVideowallData>        (serializedTransaction, serializationSupport, transaction, function, fastFunction);
        case ApiCommand::videowallControl:      return handleTransactionParams<ApiVideowallControlMessageData>(serializedTransaction, serializationSupport, transaction, function, fastFunction);
        case ApiCommand::addStoredFile:
        case ApiCommand::updateStoredFile:      return handleTransactionParams<ApiStoredFileData>       (serializedTransaction, serializationSupport, transaction, function, fastFunction);
        case ApiCommand::removeStoredFile:      return handleTransactionParams<ApiStoredFilePath>       (serializedTransaction, serializationSupport, transaction, function, fastFunction);
        case ApiCommand::broadcastBusinessAction:
        case ApiCommand::execBusinessAction:    return handleTransactionParams<ApiBusinessActionData>   (serializedTransaction, serializationSupport, transaction, function, fastFunction);
        case ApiCommand::addLicenses:           return handleTransactionParams<ApiLicenseDataList>      (serializedTransaction, serializationSupport, transaction, function, fastFunction);
        case ApiCommand::addLicense:            
        case ApiCommand::removeLicense:         return handleTransactionParams<ApiLicenseData>          (serializedTransaction, serializationSupport, transaction, function, fastFunction);
        case ApiCommand::uploadUpdate:          return handleTransactionParams<ApiUpdateUploadData>     (serializedTransaction, serializationSupport, transaction, function, fastFunction);
        case ApiCommand::uploadUpdateResponce:  return handleTransactionParams<ApiUpdateUploadResponceData>(serializedTransaction, serializationSupport, transaction, function, fastFunction);
        case ApiCommand::installUpdate:         return handleTransactionParams<ApiUpdateInstallData>    (serializedTransaction, serializationSupport, transaction, function, fastFunction);
        case ApiCommand::addCameraBookmarkTags:
        case ApiCommand::removeCameraBookmarkTags:
            return handleTransactionParams<ApiCameraBookmarkTagDataList>(serializedTransaction, serializationSupport, transaction, function, fastFunction);

        case ApiCommand::moduleInfo:            return handleTransactionParams<ApiModuleData>           (serializedTransaction, serializationSupport, transaction, function, fastFunction);
        case ApiCommand::moduleInfoList:        return handleTransactionParams<ApiModuleDataList>       (serializedTransaction, serializationSupport, transaction, function, fastFunction);

        case ApiCommand::discoverPeer:          return handleTransactionParams<ApiDiscoverPeerData>     (serializedTransaction, serializationSupport, transaction, function, fastFunction);
        case ApiCommand::addDiscoveryInformation:
        case ApiCommand::removeDiscoveryInformation:
            return handleTransactionParams<ApiDiscoveryData>        (serializedTransaction, serializationSupport, transaction, function, fastFunction);
        case ApiCommand::getDiscoveryData:      return handleTransactionParams<ApiDiscoveryDataList>    (serializedTransaction, serializationSupport, transaction, function, fastFunction);

        case ApiCommand::changeSystemName:      return handleTransactionParams<ApiSystemNameData>       (serializedTransaction, serializationSupport, transaction, function, fastFunction);

    case ApiCommand::saveClientInfo:        return handleTransactionParams<ApiClientInfoData>       (serializedTransaction, serializationSupport, transaction, function, fastFunction);

        case ApiCommand::lockRequest:
        case ApiCommand::lockResponse:
        case ApiCommand::unlockRequest:         return handleTransactionParams<ApiLockData>             (serializedTransaction, serializationSupport, transaction, function, fastFunction); 
        case ApiCommand::peerAliveInfo:         return handleTransactionParams<ApiPeerAliveData>        (serializedTransaction, serializationSupport, transaction, function, fastFunction);
        case ApiCommand::tranSyncRequest:       return handleTransactionParams<ApiSyncRequestData>      (serializedTransaction, serializationSupport, transaction, function, fastFunction);
        case ApiCommand::tranSyncResponse:      return handleTransactionParams<QnTranStateResponse>     (serializedTransaction, serializationSupport, transaction, function, fastFunction);
        case ApiCommand::tranSyncDone:          return handleTransactionParams<ApiTranSyncDoneData>     (serializedTransaction, serializationSupport, transaction, function, fastFunction);
        case ApiCommand::runtimeInfoChanged:    return handleTransactionParams<ApiRuntimeData>          (serializedTransaction, serializationSupport, transaction, function, fastFunction);
        case ApiCommand::broadcastPeerSystemTime: return handleTransactionParams<ApiPeerSystemTimeData> (serializedTransaction, serializationSupport, transaction, function, fastFunction);
        case ApiCommand::forcePrimaryTimeServer:  return handleTransactionParams<ApiIdData>             (serializedTransaction, serializationSupport, transaction, function, fastFunction);
        case ApiCommand::getKnownPeersSystemTime: return handleTransactionParams<ApiPeerSystemTimeDataList> (serializedTransaction, serializationSupport, transaction, function, fastFunction);
        case ApiCommand::updatePersistentSequence:          return handleTransactionParams<ApiUpdateSequenceData>         (serializedTransaction, serializationSupport, transaction, function, fastFunction);
        case ApiCommand::markLicenseOverflow:     return handleTransactionParams<ApiLicenseOverflowData>         (serializedTransaction, serializationSupport, transaction, function, fastFunction);
        case ApiCommand::openReverseConnection:   return handleTransactionParams<ApiReverseConnectionData>         (serializedTransaction, serializationSupport, transaction, function, fastFunction);
        case ApiCommand::restoreDatabase: return true;
        default:
            qWarning() << "Transaction type " << transaction.command << " is not implemented for delivery! Implement me!";
            Q_ASSERT_X(0, Q_FUNC_INFO, "Transaction type is not implemented for delivery! Implement me!");
            return false;
        }
    }


    template<class Function>
    bool handleTransaction(
        Qn::SerializationFormat tranFormat,
        const QByteArray &serializedTransaction,
        const Function &function,
        FastFunctionType fastFunction)
    {
        if( tranFormat == Qn::UbjsonFormat )
        {
            QnAbstractTransaction transaction;
            transaction.deliveryInfo.originatorType = QnTranDeliveryInformation::remoteServer;
            QnUbjsonReader<QByteArray> stream(&serializedTransaction);
            if (!QnUbjson::deserialize(&stream, &transaction)) {
                qnWarning("Ignore bad transaction data. size=%1.", serializedTransaction.size());
                return false;
            }

            return handleTransaction2(
                transaction,
                &stream,
                serializedTransaction,
                function,
                fastFunction );
        }
        else if( tranFormat == Qn::JsonFormat )
        {
            QnAbstractTransaction transaction;
            transaction.deliveryInfo.originatorType = QnTranDeliveryInformation::remoteServer;
            QJsonObject tranObject;
            //TODO #ak take tranObject from cache
            if( !QJson::deserialize(serializedTransaction, &tranObject) )
                return false;
            if( !QJson::deserialize( tranObject["tran"], &transaction ) )
                return false;

            return handleTransaction2(
                transaction,
                tranObject["tran"].toObject(),
                serializedTransaction,
                function,
                fastFunction );
        }
        else
        {
            return false;
        }
    }



    // --------------------------------- QnTransactionMessageBus ------------------------------
    static QnTransactionMessageBus* m_globalInstance = 0;

    QnTransactionMessageBus* QnTransactionMessageBus::instance()
    {
        return m_globalInstance;
    }

    QnTransactionMessageBus::QnTransactionMessageBus(Qn::PeerType peerType)
        : 
        m_localPeer(qnCommon->moduleGUID(), qnCommon->runningInstanceGUID(), peerType),
        //m_binaryTranSerializer(new QnBinaryTransactionSerializer()),
        m_jsonTranSerializer(new QnJsonTransactionSerializer()),
        m_ubjsonTranSerializer(new QnUbjsonTransactionSerializer()),
        m_handler(nullptr),
        m_timer(nullptr), 
        m_mutex(QnMutex::Recursive),
        m_thread(nullptr),
        m_runtimeTransactionLog(new QnRuntimeTransactionLog()),
        m_restartPending(false)
    {
        if (m_thread)
            return;
        m_thread = new QThread();
        m_thread->setObjectName("QnTransactionMessageBusThread");
        moveToThread(m_thread);
        qRegisterMetaType<QnTransactionTransport::State>(); // TODO: #Elric #EC2 registration
        qRegisterMetaType<QnAbstractTransaction>("QnAbstractTransaction");
        m_timer = new QTimer();
        connect(m_timer, &QTimer::timeout, this, &QnTransactionMessageBus::at_timer);
        m_timer->start(500);
        m_aliveSendTimer.invalidate();
        m_currentTimeTimer.restart();

        assert( m_globalInstance == nullptr );
        m_globalInstance = this;
        connect(m_runtimeTransactionLog.get(), &QnRuntimeTransactionLog::runtimeDataUpdated, this, &QnTransactionMessageBus::at_runtimeDataUpdated);
    m_relativeTimer.restart();
    }

    void QnTransactionMessageBus::start()
    {
        Q_ASSERT(!m_thread->isRunning());
        if (!m_thread->isRunning())
            m_thread->start();
    }

    void QnTransactionMessageBus::stop()
    {
        Q_ASSERT(m_thread->isRunning());
        dropConnections();

        m_thread->exit();
        m_thread->wait();

        m_aliveSendTimer.invalidate();
    }

    QnTransactionMessageBus::~QnTransactionMessageBus()
    {
        m_globalInstance = nullptr;

        if (m_thread) {
            m_thread->exit();
            m_thread->wait();
        }

        for(QnTransactionTransport* transport: m_connections)
            delete transport;
        for(QnTransactionTransport* transport: m_connectingConnections)
            delete transport;

        delete m_thread;
        delete m_timer;
    }

    void QnTransactionMessageBus::addAlivePeerInfo(const ApiPeerData& peerData, const QnUuid& gotFromPeer, int distance)
    {
        AlivePeersMap::iterator itr = m_alivePeers.find(peerData.id);
        if (itr == m_alivePeers.end()) 
            itr = m_alivePeers.insert(peerData.id, peerData);
        AlivePeerInfo& currentValue = itr.value();

        currentValue.routingInfo.insert(gotFromPeer, RoutingRecord(distance, m_currentTimeTimer.elapsed()));
    }

    void QnTransactionMessageBus::removeTTSequenceForPeer(const QnUuid& id)
    {
        NX_LOG( QnLog::EC2_TRAN_LOG, lit("Clear transportSequence for peer %1").arg(id.toString()), cl_logDEBUG1);

        QnTranStateKey key(id, QnUuid());
        auto itr = m_lastTransportSeq.lowerBound(key);
        while (itr != m_lastTransportSeq.end() && itr.key().peerID == id)
            itr = m_lastTransportSeq.erase(itr);
    }


    void QnTransactionMessageBus::removeAlivePeer(const QnUuid& id, bool sendTran, bool isRecursive)
    {
        // 1. remove peer from alivePeers map
        removeTTSequenceForPeer(id);

        m_runtimeTransactionLog->clearRuntimeData(id);

        auto itr = m_alivePeers.find(id);
        if (itr == m_alivePeers.end())
            return;

        handlePeerAliveChanged(itr.value().peer, false, sendTran);
        m_alivePeers.erase(itr);

#ifdef _DEBUG
    if (m_alivePeers.isEmpty()) {
        QnTranState runtimeState;
        QList<QnTransaction<ApiRuntimeData>> result;
        m_runtimeTransactionLog->getTransactionsAfter(runtimeState, result);
        Q_ASSERT(result.size() == 1 && result[0].peerID == qnCommon->moduleGUID());
    }
#endif

        // 2. remove peers proxy via current peer
        if (isRecursive)
            return;
        QSet<QnUuid> morePeersToRemove;
        for (auto itr = m_alivePeers.begin(); itr != m_alivePeers.end(); ++itr)
        {
            AlivePeerInfo& otherPeer = itr.value();
            if (otherPeer.routingInfo.contains(id)) {
                otherPeer.routingInfo.remove(id);
                if (otherPeer.routingInfo.isEmpty())
                    morePeersToRemove << otherPeer.peer.id;
            }
        }
        for(const QnUuid& p: morePeersToRemove)
            removeAlivePeer(p, true, true);
    }

void QnTransactionMessageBus::addDelayedAliveTran(QnTransaction<ApiPeerAliveData>&& tran, int timeout)
{
    DelayedAliveData data;
    data.tran = std::move(tran);
    data.timeToSend = m_relativeTimer.elapsed() + timeout;
    m_delayedAliveTran.insert(tran.params.peer.id, std::move(data));
}

void QnTransactionMessageBus::sendDelayedAliveTran()
{
    for (auto itr = m_delayedAliveTran.begin(); itr != m_delayedAliveTran.end();)
    {
        DelayedAliveData& data = itr.value();
        if (m_relativeTimer.elapsed() >= data.timeToSend) 
        {
            bool isAliveNow = m_alivePeers.contains(data.tran.params.peer.id);
            bool isAliveDelayed = data.tran.params.isAlive;
            if (isAliveNow == isAliveDelayed) {
                QnTransactionTransportHeader ttHeader;
                if (data.tran.params.peer.id != qnCommon->moduleGUID() )
                    ttHeader.distance = 1;
                ttHeader.processedPeers = connectedServerPeers() << m_localPeer.id;
                ttHeader.fillSequence();
                sendTransactionInternal(std::move(data.tran), ttHeader); // resend broadcast alive info for that peer
                itr = m_delayedAliveTran.erase(itr);
            }
            else
                ++itr;
        }
        else {
            ++itr;
        }
    }
}

    bool QnTransactionMessageBus::gotAliveData(const ApiPeerAliveData &aliveData, QnTransactionTransport* transport, const QnTransactionTransportHeader* ttHeader)
    {
    if (ttHeader->dstPeers.isEmpty())
        m_delayedAliveTran.remove(aliveData.peer.id); // cancel delayed status tran if we got new broadcast alive data for that peer

        QnUuid gotFromPeer;
        if (transport)
            gotFromPeer = transport->remotePeer().id;

        NX_LOG( QnLog::EC2_TRAN_LOG, lit("received peerAlive transaction. id=%1 type=%2 isAlive=%3").
            arg(aliveData.peer.id.toString()).arg(aliveData.peer.peerType).arg(aliveData.isAlive), cl_logDEBUG1);
        if (aliveData.peer.id == m_localPeer.id)
            return false; // ignore himself

#if 1
        if (!aliveData.isAlive && !gotFromPeer.isNull()) 
        {
            bool isPeerActuallyAlive = aliveData.peer.id == qnCommon->moduleGUID();
            auto itr = m_connections.find(aliveData.peer.id);
            if (itr != m_connections.end()) 
            {
                QnTransactionTransport* transport = itr.value();
                if (transport->getState() == QnTransactionTransport::ReadyForStreaming) {
                    isPeerActuallyAlive = true;
                }
            }
            if (isPeerActuallyAlive) {
                // ignore incoming offline peer info because we can see that peer online
                QnTransaction<ApiPeerAliveData> tran(ApiCommand::peerAliveInfo);
                tran.params = aliveData;
                tran.params.isAlive = true;
                Q_ASSERT(!aliveData.peer.instanceId.isNull());
            int delay = aliveData.peer.id == qnCommon->moduleGUID() ? 0 : rand() % (ALIVE_RESEND_TIMEOUT_MAX - ALIVE_RESEND_TIMEOUT_MIN) + ALIVE_RESEND_TIMEOUT_MIN;
            addDelayedAliveTran(std::move(tran), delay);
                return false; // ignore peer offline transaction
            }
        }
#endif

        // proxy alive info from non-direct connected host
        bool isPeerExist = m_alivePeers.contains(aliveData.peer.id);
        if (aliveData.isAlive) 
        {
            addAlivePeerInfo(ApiPeerData(aliveData.peer.id, aliveData.peer.instanceId, aliveData.peer.peerType), gotFromPeer, ttHeader->distance);
            if (!isPeerExist) 
            {
                NX_LOG( QnLog::EC2_TRAN_LOG, lit("emit peerFound. id=%1").arg(aliveData.peer.id.toString()), cl_logDEBUG1);
                emit peerFound(aliveData);
            }
        }
        else 
        {
            if (isPeerExist) {
                removeAlivePeer(aliveData.peer.id, false);
            }
        }

        // check sequences

        if (aliveData.isAlive) {
            m_runtimeTransactionLog->clearOldRuntimeData(QnTranStateKey(aliveData.peer.id, aliveData.peer.instanceId));
        }

        if (transport && transport->isSyncDone() && aliveData.isAlive)
        {
            bool needResync = false;
            if (!aliveData.persistentState.values.empty() && transactionLog) 
            {
                // check current persistent state
                if (!transactionLog->contains(aliveData.persistentState)) 
                {
                    NX_LOG( QnLog::EC2_TRAN_LOG, lit("DETECT transaction GAP via update message. Resync with peer %1").
                        arg(transport->remotePeer().id.toString()), cl_logDEBUG1 );
                    NX_LOG( QnLog::EC2_TRAN_LOG, lit("peer state:"), cl_logDEBUG1 );
                    printTranState(aliveData.persistentState);
                    needResync = true;
                }
            }

            if (!aliveData.runtimeState.values.empty()) 
            {
                // check current persistent state
                if (!m_runtimeTransactionLog->contains(aliveData.runtimeState)) {
                    NX_LOG( QnLog::EC2_TRAN_LOG, lit("DETECT runtime transaction GAP via update message. Resync with peer %1").
                        arg(transport->remotePeer().id.toString()), cl_logDEBUG1 );

                    needResync = true;
                }
            }

            if (needResync) {
                if (!transport->remotePeer().isClient() && !m_localPeer.isClient())
                    queueSyncRequest(transport);
                else
                    transport->setState(QnTransactionTransport::Error);
            }

        }

        return true;
    }

    void QnTransactionMessageBus::onGotServerAliveInfo(const QnTransaction<ApiPeerAliveData> &tran, QnTransactionTransport* transport, const QnTransactionTransportHeader& ttHeader)
    {
        Q_ASSERT(tran.peerID != qnCommon->moduleGUID());
        if (!gotAliveData(tran.params, transport, &ttHeader))
            return; // ignore offline alive tran and resend online tran instead

        QnTransaction<ApiPeerAliveData> modifiedTran(tran);
        Q_ASSERT(!modifiedTran.params.peer.instanceId.isNull());
        modifiedTran.params.persistentState.values.clear(); // do not proxy persistent state to other peers. this checking required for directly connected peers only
        modifiedTran.params.runtimeState.values.clear();
        proxyTransaction(tran, ttHeader);
    }

    bool QnTransactionMessageBus::onGotServerRuntimeInfo(const QnTransaction<ApiRuntimeData> &tran, QnTransactionTransport* transport, const QnTransactionTransportHeader& ttHeader)
    {
        if (tran.params.peer.id == qnCommon->moduleGUID())
            return false; // ignore himself

        gotAliveData(ApiPeerAliveData(tran.params.peer, true), transport, &ttHeader);
        if (m_runtimeTransactionLog->contains(tran))
            return false;
        else {
            m_runtimeTransactionLog->saveTransaction(tran);
            return true;
        }
    }

    void QnTransactionMessageBus::at_gotTransaction(
        Qn::SerializationFormat tranFormat,
        const QByteArray &serializedTran,
        const QnTransactionTransportHeader &transportHeader)
    {
        QnTransactionTransport* sender = checked_cast<QnTransactionTransport*>(this->sender());

        //NX_LOG(QnLog::EC2_TRAN_LOG, lit("Got transaction sender = %1").arg((size_t) sender,  0, 16), cl_logDEBUG1);

        if( !sender || sender->getState() != QnTransactionTransport::ReadyForStreaming )
        {
            if( sender )
            {
                NX_LOG(QnLog::EC2_TRAN_LOG, lit("Ignoring incoming transaction because of state %1. ttHeader=%2 received from=%3")
                    .arg(sender->getState())
                    .arg(toString(transportHeader))
                    .arg(sender->remotePeer().id.toString()), cl_logDEBUG1);
                sender->transactionProcessed();
            }
            else
            {
                NX_LOG(QnLog::EC2_TRAN_LOG, lit("Ignoring transaction with seq %1 from unknown peer").arg(transportHeader.sequence), cl_logDEBUG1);
            }
            return;
        }

        Q_ASSERT(transportHeader.processedPeers.contains(sender->remotePeer().id));

        using namespace std::placeholders;
        if( !handleTransaction(
            tranFormat,
            serializedTran,
            std::bind(GotTransactionFuction(), this, _1, sender, transportHeader),
            [](Qn::SerializationFormat, const QByteArray& ) { return false; } ) )
        {
            sender->setState(QnTransactionTransport::Error);
        }

        //TODO #ak is it garanteed that sender is alive?
        sender->transactionProcessed();
    }


    // ------------------ QnTransactionMessageBus::CustomHandler -------------------


    void QnTransactionMessageBus::onGotDistributedMutexTransaction(const QnTransaction<ApiLockData>& tran) {
        if(tran.command == ApiCommand::lockRequest)
            emit gotLockRequest(tran.params);
        else if(tran.command == ApiCommand::lockResponse) 
            emit gotLockResponse(tran.params);
    }

    void QnTransactionMessageBus::onGotTransactionSyncResponse(QnTransactionTransport* sender, const QnTransaction<QnTranStateResponse> &tran) {
        Q_UNUSED(tran)
            sender->setReadSync(true);
    }

    void QnTransactionMessageBus::onGotTransactionSyncDone(QnTransactionTransport* sender, const QnTransaction<ApiTranSyncDoneData> &tran) {
        Q_UNUSED(tran)
            sender->setSyncDone(true);
        sender->setSyncInProgress(false);
        // propagate new data to other peers. Aka send current state, other peers should request update if need
        handlePeerAliveChanged(m_localPeer, true, true); 
        m_aliveSendTimer.restart();
    }

    template <class T>
    void QnTransactionMessageBus::sendTransactionToTransport(const QnTransaction<T> &tran, QnTransactionTransport* transport, const QnTransactionTransportHeader &transportHeader) {
        Q_ASSERT(!tran.isLocal);
        transport->sendTransaction(tran, transportHeader);
    }

    bool QnTransactionMessageBus::checkSequence(const QnTransactionTransportHeader& transportHeader, const QnAbstractTransaction& tran, QnTransactionTransport* transport)
    {
        if (m_localPeer.isClient())
            return true;

        if (transportHeader.sender.isNull())
            return true; // old version, nothing to check

        // 1. check transport sequence
        QnTranStateKey ttSenderKey(transportHeader.sender, transportHeader.senderRuntimeID);
        int transportSeq = m_lastTransportSeq[ttSenderKey];
        if (transportSeq >= transportHeader.sequence) {
            NX_LOG( QnLog::EC2_TRAN_LOG, lit("Ignore transaction %1 %2 received via %3 because of transport sequence: %4 <= %5").
                arg(tran.toString()).arg(toString(transportHeader)).arg(transport->remotePeer().id.toString()).arg(transportHeader.sequence).arg(transportSeq), cl_logDEBUG1 );
            return false; // already processed
        }
        m_lastTransportSeq[ttSenderKey] = transportHeader.sequence;

        // 2. check persistent sequence
        if (tran.persistentInfo.isNull() || !transactionLog)
            return true; // nothing to check

        QnTranStateKey persistentKey(tran.peerID, tran.persistentInfo.dbID);
        int persistentSeq = transactionLog->getLatestSequence(persistentKey);

        if( QnLog::instance(QnLog::EC2_TRAN_LOG)->logLevel() >= cl_logWARNING )
            if (!transport->isSyncDone() && transport->isReadSync(ApiCommand::NotDefined) && transportHeader.sender != transport->remotePeer().id) 
            {
                NX_LOG( QnLog::EC2_TRAN_LOG, lit("Got transcaction from peer %1 while sync with peer %2 in progress").
                    arg(transportHeader.sender.toString()).arg(transport->remotePeer().id.toString()), cl_logWARNING );
            }

            if (tran.persistentInfo.sequence > persistentSeq + 1) 
            {
                if (transport->isSyncDone()) 
                {
                    // gap in persistent data detect, do resync
                    NX_LOG( QnLog::EC2_TRAN_LOG, lit("GAP in persistent data detected! for peer %1 Expected seq=%2, but got seq=%3").
                        arg(tran.peerID.toString()).arg(persistentSeq + 1).arg(tran.persistentInfo.sequence), cl_logDEBUG1 );

                    if (!transport->remotePeer().isClient() && !m_localPeer.isClient())
                        queueSyncRequest(transport);
                    else 
                        transport->setState(QnTransactionTransport::Error); // reopen
                    return false;
                }
                else {
                    NX_LOG( QnLog::EC2_TRAN_LOG, lit("GAP in persistent data, but sync in progress %1. Expected seq=%2, but got seq=%3").
                        arg(tran.peerID.toString()).arg(persistentSeq + 1).arg(tran.persistentInfo.sequence), cl_logDEBUG1 );
                }
            }
            return true;
    }

    void QnTransactionMessageBus::updatePersistentMarker(const QnTransaction<ApiUpdateSequenceData>& tran, QnTransactionTransport* /*transport*/)
    {
        if (transactionLog)
            transactionLog->updateSequence(tran.params);
    }

    void QnTransactionMessageBus::proxyFillerTransaction(const QnAbstractTransaction& tran, const QnTransactionTransportHeader& transportHeader)
    {
        // proxy filler transaction to avoid gaps in the persistent sequence
        QnTransaction<ApiUpdateSequenceData> fillerTran(tran);
        fillerTran.command = ApiCommand::updatePersistentSequence;
        ApiSyncMarkerRecord record;
        record.peerID = tran.peerID;
        record.dbID = tran.persistentInfo.dbID;
        record.sequence = tran.persistentInfo.sequence;
        fillerTran.params.markers.push_back(record);
        transactionLog->updateSequence(fillerTran.params);
        proxyTransaction(fillerTran, transportHeader);
    }

    void QnTransactionMessageBus::updateLastActivity(QnTransactionTransport* sender, const QnTransactionTransportHeader& transportHeader)
    {
        auto itr = m_alivePeers.find(transportHeader.sender);
        if (itr == m_alivePeers.end())
            return;
        AlivePeerInfo& peerInfo = itr.value();
        const QnUuid& gotFromPeer = sender->remotePeer().id;
        peerInfo.routingInfo[gotFromPeer] = RoutingRecord(transportHeader.distance, m_currentTimeTimer.elapsed());
    }

    template <class T>
    void QnTransactionMessageBus::gotTransaction(const QnTransaction<T> &tran, QnTransactionTransport* sender, const QnTransactionTransportHeader &transportHeader) 
    {
        QnMutexLocker lock( &m_mutex );

        // do not perform any logic (aka sequence update) for foreign transaction. Just proxy
        if (!transportHeader.dstPeers.isEmpty() && !transportHeader.dstPeers.contains(m_localPeer.id))
        {
            if( QnLog::instance(QnLog::EC2_TRAN_LOG)->logLevel() >= cl_logDEBUG1 )
            {
                QString dstPeersStr;
                for( const QnUuid& peer: transportHeader.dstPeers )
                    dstPeersStr += peer.toString();
                NX_LOG( QnLog::EC2_TRAN_LOG, lit("skip transaction %1 %2 for peers %3").arg(tran.toString()).arg(toString(transportHeader)).arg(dstPeersStr), cl_logDEBUG1);
            }
            proxyTransaction(tran, transportHeader);
            return;
        }

#if 0
        QnTransactionTransport* directConnection = m_connections.value(transportHeader.sender);
        if (directConnection && directConnection->getState() == QnTransactionTransport::ReadyForStreaming && directConnection->isReadSync(ApiCommand::NotDefined)) 
        {
            QnTranStateKey ttSenderKey(transportHeader.sender, transportHeader.senderRuntimeID);
            const int currentTransportSeq = m_lastTransportSeq.value(ttSenderKey);
            bool cond;
            if (sender != directConnection)
                cond = !currentTransportSeq || (currentTransportSeq > transportHeader.sequence);
            else
                cond = currentTransportSeq < transportHeader.sequence;

            if (!cond) {
                NX_LOG( QnLog::EC2_TRAN_LOG, printTransaction("Got unexpected transaction", tran, transportHeader, sender), cl_logDEBUG1);
                Q_ASSERT_X( cond, Q_FUNC_INFO, "Invalid transaction sequence, queued connetion" );
            }
        }
#endif
        updateLastActivity(sender, transportHeader);

        if (!checkSequence(transportHeader, tran, sender))
            return;

        if (!sender->isReadSync(tran.command)) {
            NX_LOG( QnLog::EC2_TRAN_LOG, printTransaction("reject transaction (no readSync)", tran, transportHeader, sender), cl_logDEBUG1);
            return;
        }

        if (tran.isLocal && m_localPeer.isServer())
        {
            NX_LOG( QnLog::EC2_TRAN_LOG, printTransaction("reject local transaction", tran, transportHeader, sender), cl_logDEBUG1);
            return;
        }


        NX_LOG( QnLog::EC2_TRAN_LOG, printTransaction("got transaction", tran, transportHeader, sender), cl_logDEBUG1);
        // process system transactions
        switch(tran.command) {
        case ApiCommand::lockRequest:
        case ApiCommand::lockResponse:
        case ApiCommand::unlockRequest: 
            onGotDistributedMutexTransaction(tran);
            break;
        case ApiCommand::tranSyncRequest:
            onGotTransactionSyncRequest(sender, tran);
            return; // do not proxy
        case ApiCommand::tranSyncResponse:
            onGotTransactionSyncResponse(sender, tran);
            return; // do not proxy
        case ApiCommand::tranSyncDone:
            onGotTransactionSyncDone(sender, tran);
            return; // do not proxy
        case ApiCommand::peerAliveInfo:
            onGotServerAliveInfo(tran, sender, transportHeader);
            return; // do not proxy. this call contains built in proxy
        case ApiCommand::forcePrimaryTimeServer:
            TimeSynchronizationManager::instance()->primaryTimeServerChanged( tran );
            break;
        case ApiCommand::broadcastPeerSystemTime:
            TimeSynchronizationManager::instance()->peerSystemTimeReceived( tran );
            break;
        case ApiCommand::getKnownPeersSystemTime:
            TimeSynchronizationManager::instance()->knownPeersSystemTimeReceived( tran );
            break;
        case ApiCommand::runtimeInfoChanged:
            if (!onGotServerRuntimeInfo(tran, sender, transportHeader))
                return; // already processed. do not proxy and ignore transaction
            if( m_handler )
                m_handler->triggerNotification(tran);
            break;
        case ApiCommand::updatePersistentSequence:
            updatePersistentMarker(tran, sender);
            break;
        default:
            // general transaction
            if (!tran.persistentInfo.isNull() && dbManager)
            {
                QByteArray serializedTran = QnUbjsonTransactionSerializer::instance()->serializedTransaction(tran);
                ErrorCode errorCode = dbManager->executeTransaction( tran, serializedTran );
                switch(errorCode) {
                case ErrorCode::ok:
                    break;
                case ErrorCode::containsBecauseTimestamp:
                    proxyFillerTransaction(tran, transportHeader);
                case ErrorCode::containsBecauseSequence:
                    return; // do not proxy if transaction already exists
                default:
                    NX_LOG( QnLog::EC2_TRAN_LOG, lit("Can't handle transaction %1: %2. Reopening connection...").
                        arg(ApiCommand::toString(tran.command)).arg(ec2::toString(errorCode)), cl_logWARNING );
                    sender->setState(QnTransactionTransport::Error);
                    return;
                }
            }

            if( m_handler )
                m_handler->triggerNotification(tran);

            // this is required to allow client place transactions directly into transaction message bus
            if (tran.command == ApiCommand::getFullInfo)
                sender->setWriteSync(true);
            break;
        }
<<<<<<< HEAD

        proxyTransaction(tran, transportHeader);
    }

    template <class T>
    void QnTransactionMessageBus::proxyTransaction(const QnTransaction<T> &tran, const QnTransactionTransportHeader &_transportHeader) 
    {
        if (m_localPeer.isClient())
            return;

=======

        proxyTransaction(tran, transportHeader);
    }

    template <class T>
    void QnTransactionMessageBus::proxyTransaction(const QnTransaction<T> &tran, const QnTransactionTransportHeader &_transportHeader) 
    {
        if (m_localPeer.isClient())
            return;

>>>>>>> 8b5e8d61
        QnTransactionTransportHeader transportHeader(_transportHeader);
        transportHeader.distance++;
        if (transportHeader.flags & Qn::TT_ProxyToClient) {
            QnPeerSet clients = qnTransactionBus->aliveClientPeers().keys().toSet();
            if (clients.isEmpty())
                return;
            transportHeader.dstPeers = clients;
            transportHeader.processedPeers += clients;
            transportHeader.processedPeers << m_localPeer.id;
            for(QnTransactionTransport* transport: m_connections)
            {
                if (transport->remotePeer().isClient() && transport->isReadyToSend(tran.command)) 
                    transport->sendTransaction(tran, transportHeader);
            }
            return;
        }

        // proxy incoming transaction to other peers.
        if (!transportHeader.dstPeers.isEmpty() && (transportHeader.dstPeers - transportHeader.processedPeers).isEmpty()) {
            return; // all dstPeers already processed
        }

        // do not put clients peers to processed list in case if client just reconnected to other server and previous server hasn't got update yet.
    QnPeerSet processedPeers = transportHeader.processedPeers + connectedServerPeers();
        processedPeers << m_localPeer.id;
        QnTransactionTransportHeader newHeader(transportHeader);
        newHeader.processedPeers = processedPeers;

        QSet<QnUuid> proxyList;
        for(QnConnectionMap::iterator itr = m_connections.begin(); itr != m_connections.end(); ++itr) 
        {
            QnTransactionTransport* transport = *itr;
            if (transportHeader.processedPeers.contains(transport->remotePeer().id) || !transport->isReadyToSend(tran.command)) 
                continue;

            //Q_ASSERT(transport->remotePeer().id != tran.peerID);
            transport->sendTransaction(tran, newHeader);
            proxyList << transport->remotePeer().id;
        }

        if( QnLog::instance(QnLog::EC2_TRAN_LOG)->logLevel() >= cl_logDEBUG1 )
            if (!proxyList.isEmpty())
            {
                QString proxyListStr;
                for( const QnUuid& peer: proxyList )
                    proxyListStr += " " + peer.toString();
                NX_LOG( QnLog::EC2_TRAN_LOG, lit("proxy transaction %1 to (%2)").arg(tran.toString()).arg(proxyListStr), cl_logDEBUG1);
            }

    };

    void QnTransactionMessageBus::printTranState(const QnTranState& tranState)
    {
        if( QnLog::instance(QnLog::EC2_TRAN_LOG)->logLevel() < cl_logDEBUG1 )
            return;

        for(auto itr = tranState.values.constBegin(); itr != tranState.values.constEnd(); ++itr)
        {
            NX_LOG(QnLog::EC2_TRAN_LOG, lit("key=%1 (dbID=%2) need after=%3").arg(itr.key().peerID.toString()).arg(itr.key().dbID.toString()).arg(itr.value()), cl_logDEBUG1 );
        }
    }

    void QnTransactionMessageBus::onGotTransactionSyncRequest(QnTransactionTransport* sender, const QnTransaction<ApiSyncRequestData> &tran)
    {
        sender->setWriteSync(true);
<<<<<<< HEAD

        QnTransactionTransportHeader ttUnicast;
        ttUnicast.processedPeers << sender->remotePeer().id << m_localPeer.id;
        ttUnicast.dstPeers << sender->remotePeer().id;
        QnTransactionTransportHeader ttBroadcast(ttUnicast);
        ttBroadcast.flags |= Qn::TT_ProxyToClient;

=======

        QnTransactionTransportHeader ttUnicast;
        ttUnicast.processedPeers << sender->remotePeer().id << m_localPeer.id;
        ttUnicast.dstPeers << sender->remotePeer().id;
        QnTransactionTransportHeader ttBroadcast(ttUnicast);
        ttBroadcast.flags |= Qn::TT_ProxyToClient;

>>>>>>> 8b5e8d61
        QList<QByteArray> serializedTransactions;
        const ErrorCode errorCode = transactionLog->getTransactionsAfter(tran.params.persistentState, serializedTransactions);
        if (errorCode == ErrorCode::ok) 
        {
            NX_LOG( QnLog::EC2_TRAN_LOG, lit("got sync request from peer %1. Need transactions after:").arg(sender->remotePeer().id.toString()), cl_logDEBUG1);
            printTranState(tran.params.persistentState);
            NX_LOG( QnLog::EC2_TRAN_LOG, lit("exist %1 new transactions").arg(serializedTransactions.size()), cl_logDEBUG1);

            assert( m_connections.contains(sender->remotePeer().id) );
            assert( sender->getState() >= QnTransactionTransport::ReadyForStreaming );
            QnTransaction<QnTranStateResponse> tranSyncResponse(ApiCommand::tranSyncResponse);
            tranSyncResponse.params.result = 0;
            sender->sendTransaction(tranSyncResponse, ttUnicast);

            sendRuntimeInfo(sender, ttBroadcast, tran.params.runtimeState);

            using namespace std::placeholders;
            for(const QByteArray& serializedTran: serializedTransactions)
                if(!handleTransaction(Qn::UbjsonFormat,
                    serializedTran, 
                    std::bind(SendTransactionToTransportFuction(), this, _1, sender, ttBroadcast), 
                    std::bind(SendTransactionToTransportFastFuction(), this, _1, _2, sender, ttBroadcast)))
                    sender->setState(QnTransactionTransport::Error);

            QnTransaction<ApiTranSyncDoneData> tranSyncDone(ApiCommand::tranSyncDone);
            tranSyncResponse.params.result = 0;
            sender->sendTransaction(tranSyncDone, ttUnicast);

            return;
        }
        else {
            qWarning() << "Can't execute query for sync with server peer!";
        }
    }      

    bool QnTransactionMessageBus::isSyncInProgress() const
    {
        for (QnConnectionMap::const_iterator itr = m_connections.begin(); itr != m_connections.end(); ++itr)
        {
            QnTransactionTransport* transport = *itr;
            if (transport->isSyncInProgress())
                return true;
        }
        return false;
    }

    void QnTransactionMessageBus::queueSyncRequest(QnTransactionTransport* transport)
    {
        // send sync request
        Q_ASSERT(!transport->isSyncInProgress());
        transport->setReadSync(false);
        transport->setSyncDone(false);

        if (isSyncInProgress()) {
            transport->setNeedResync(true);
            return;
        }

        transport->setSyncInProgress(true);
        transport->setNeedResync(false);
<<<<<<< HEAD

        QnTransaction<ApiSyncRequestData> requestTran(ApiCommand::tranSyncRequest);
        requestTran.params.persistentState = transactionLog->getTransactionsState();
        requestTran.params.runtimeState = m_runtimeTransactionLog->getTransactionsState();

=======

        QnTransaction<ApiSyncRequestData> requestTran(ApiCommand::tranSyncRequest);
        requestTran.params.persistentState = transactionLog->getTransactionsState();
        requestTran.params.runtimeState = m_runtimeTransactionLog->getTransactionsState();

>>>>>>> 8b5e8d61
        NX_LOG( QnLog::EC2_TRAN_LOG, lit("send syncRequest to peer %1").arg(transport->remotePeer().id.toString()), cl_logDEBUG1 );
        printTranState(requestTran.params.persistentState);
        transport->sendTransaction(requestTran, QnPeerSet() << transport->remotePeer().id << m_localPeer.id);
    }

    bool QnTransactionMessageBus::sendInitialData(QnTransactionTransport* transport)
    {
        /** Send all data to the client peers on the connect. */
        QnPeerSet processedPeers = QnPeerSet() << transport->remotePeer().id << m_localPeer.id;
        if (m_localPeer.isClient()) {
            transport->setWriteSync(true);
            sendRuntimeInfo(transport, processedPeers, QnTranState());
            transport->setReadSync(true);
        }
        else if (transport->remotePeer().peerType == Qn::PT_DesktopClient || 
            transport->remotePeer().peerType == Qn::PT_VideowallClient)     //TODO: #GDM #VW do not send fullInfo, just required part of it
        {
            /** Request all data to be sent to the client peers on the connect. */
            QnTransaction<ApiFullInfoData> tran;
            tran.command = ApiCommand::getFullInfo;
            tran.peerID = m_localPeer.id;
            if (dbManager->doQuery(nullptr, tran.params) != ErrorCode::ok) {
                qWarning() << "Can't execute query for sync with client peer!";
                return false;
            }

            transport->setWriteSync(true);
            sendRuntimeInfo(transport, processedPeers, QnTranState());
            transport->sendTransaction(tran, processedPeers);
            transport->sendTransaction(prepareModulesDataTransaction(), processedPeers);
            transport->setReadSync(true);

            //sending local time information on known servers
            TimeSynchronizationManager* timeManager = TimeSynchronizationManager::instance();
            if( timeManager )
            {
                QnTransaction<ApiPeerSystemTimeDataList> tran;
                tran.params = timeManager->getKnownPeersSystemTime();
                tran.command = ApiCommand::getKnownPeersSystemTime;
                tran.peerID = m_localPeer.id;
                transport->sendTransaction(tran, processedPeers);
            }
        } else if (transport->remotePeer().peerType == Qn::PT_MobileClient) {
            /** Request all data to be sent to the client peers on the connect. */
            QnTransaction<ApiMediaServerDataExList> tranServers;
            tranServers.command = ApiCommand::getMediaServersEx;
            tranServers.peerID = m_localPeer.id;
            if (dbManager->doQuery(nullptr, tranServers.params) != ErrorCode::ok) {
                qWarning() << "Can't execute query for sync with client peer!";
                return false;
            }

            ec2::ApiCameraDataExList cameras;
            if (dbManager->doQuery(QnUuid(), cameras) != ErrorCode::ok) {
                qWarning() << "Can't execute query for sync with client peer!";
                return false;
            }
            QnTransaction<ApiCameraDataExList> tranCameras;
            tranCameras.command = ApiCommand::getCamerasEx;
            tranCameras.peerID = m_localPeer.id;

            // filter out desktop cameras
            auto desktopCameraResourceType = qnResTypePool->desktopCameraResourceType();
            QnUuid desktopCameraTypeId = desktopCameraResourceType ? desktopCameraResourceType->getId() : QnUuid();
            if (desktopCameraTypeId.isNull()) {
                tranCameras.params = cameras;
            } else {
                tranCameras.params.reserve(cameras.size());  //usually, there are only a few desktop cameras relatively to total cameras count
                std::copy_if(cameras.cbegin(), cameras.cend(), std::back_inserter(tranCameras.params), [&desktopCameraTypeId](const ec2::ApiCameraData &camera){
                    return camera.typeId != desktopCameraTypeId;
                });
            }

            QnTransaction<ApiUserDataList> tranUsers;
            tranUsers.command = ApiCommand::getUsers;
            tranUsers.peerID = m_localPeer.id;
            if (dbManager->doQuery(nullptr, tranUsers.params) != ErrorCode::ok) {
                qWarning() << "Can't execute query for sync with client peer!";
                return false;
            }

            QnTransaction<ApiLayoutDataList> tranLayouts;
            tranLayouts.command = ApiCommand::getLayouts;
            tranLayouts.peerID = m_localPeer.id;
            if (dbManager->doQuery(nullptr, tranLayouts.params) != ErrorCode::ok) {
                qWarning() << "Can't execute query for sync with client peer!";
                return false;
            }

            QnTransaction<ApiServerFootageDataList> tranCameraHistory;
            tranCameraHistory.command = ApiCommand::getCameraHistoryItems;
            tranCameraHistory.peerID = m_localPeer.id;
            if (dbManager->doQuery(nullptr, tranCameraHistory.params) != ErrorCode::ok) {
                qWarning() << "Can't execute query for sync with client peer!";
                return false;
            }

            transport->setWriteSync(true);
            sendRuntimeInfo(transport, processedPeers, QnTranState());
            transport->sendTransaction(tranServers,         processedPeers);
            transport->sendTransaction(tranCameras,         processedPeers);
            transport->sendTransaction(tranUsers,           processedPeers);
            transport->sendTransaction(tranLayouts,         processedPeers);
            transport->sendTransaction(tranCameraHistory,   processedPeers);
            transport->setReadSync(true);
        }



        if (!transport->remotePeer().isClient() && !m_localPeer.isClient())
            queueSyncRequest(transport);

        return true;
    }

    void QnTransactionMessageBus::connectToPeerLost(const QnUuid& id)
    {
        if (m_alivePeers.contains(id))
            removeAlivePeer(id, true);
    }

    void QnTransactionMessageBus::connectToPeerEstablished(const ApiPeerData &peer)
    {
        if (m_alivePeers.contains(peer.id)) 
            return;
    m_delayedAliveTran.remove(peer.id); // it's expected new tran about peer state if we connected / reconnected. drop previous (probably offline) tran
        addAlivePeerInfo(peer, peer.id, 0);
        handlePeerAliveChanged(peer, true, false);
    }

    void QnTransactionMessageBus::handlePeerAliveChanged(const ApiPeerData &peer, bool isAlive, bool sendTran) 
    {
        ApiPeerAliveData aliveData(peer, isAlive);

        if (sendTran)
        {
            QnTransaction<ApiPeerAliveData> tran(ApiCommand::peerAliveInfo);
            tran.params = aliveData;
            Q_ASSERT(!tran.params.peer.instanceId.isNull());
            if (isAlive && transactionLog && peer.id == m_localPeer.id) {
                tran.params.persistentState = transactionLog->getTransactionsState();
                tran.params.runtimeState = m_runtimeTransactionLog->getTransactionsState();
            }
        if (peer.id == m_localPeer.id)
            sendTransaction(tran);
        else  {
            int delay = rand() % (ALIVE_RESEND_TIMEOUT_MAX - ALIVE_RESEND_TIMEOUT_MIN) + ALIVE_RESEND_TIMEOUT_MIN;
            addDelayedAliveTran(std::move(tran), delay);
        }
            NX_LOG( QnLog::EC2_TRAN_LOG, lit("sending peerAlive info. id=%1 type=%2 isAlive=%3").arg(peer.id.toString()).arg(peer.peerType).arg(isAlive), cl_logDEBUG1);
        }
<<<<<<< HEAD

        if( peer.id == qnCommon->moduleGUID() )
            return; //sending keep-alive

=======

        if( peer.id == qnCommon->moduleGUID() )
            return; //sending keep-alive

>>>>>>> 8b5e8d61
        if (isAlive) {
            NX_LOG( QnLog::EC2_TRAN_LOG, lit("emit peerFound. id=%1").arg(aliveData.peer.id.toString()), cl_logDEBUG1);
        }
        else {
            NX_LOG( QnLog::EC2_TRAN_LOG, lit("emit peerLost. id=%1").arg(aliveData.peer.id.toString()), cl_logDEBUG1);
        }

        if (isAlive)
            emit peerFound(aliveData);
        else
            emit peerLost(aliveData);
    }

    QnTransaction<ApiModuleDataList> QnTransactionMessageBus::prepareModulesDataTransaction() const {
        QnTransaction<ApiModuleDataList> transaction(ApiCommand::moduleInfoList);

        QnModuleFinder *moduleFinder = QnModuleFinder::instance();
        for (const QnModuleInformation &moduleInformation: moduleFinder->foundModules()) {
            QnModuleInformationWithAddresses moduleInformationWithAddress(moduleInformation);
            SocketAddress primaryAddress = moduleFinder->primaryAddress(moduleInformation.id);
        	if (primaryAddress.isNull())
            	continue;
            moduleInformationWithAddress.remoteAddresses.insert(primaryAddress.address.toString());
            moduleInformationWithAddress.port = primaryAddress.port;
            transaction.params.push_back(ApiModuleData(std::move(moduleInformationWithAddress), true));
        }
        transaction.peerID = m_localPeer.id;
        transaction.isLocal = true;
        return transaction;
    }

    static SocketAddress getUrlAddr(const QUrl& url) { return SocketAddress( url.host(), url.port() ); }

    bool QnTransactionMessageBus::isPeerUsing(const QUrl& url)
    {
        const SocketAddress& addr1 = getUrlAddr(url);
        for (int i = 0; i < m_connectingConnections.size(); ++i)
        {
            const SocketAddress& addr2 = m_connectingConnections[i]->remoteSocketAddr();
            if (addr2 == addr1)
                return true;
<<<<<<< HEAD
        }
        for(QnConnectionMap::iterator itr = m_connections.begin(); itr != m_connections.end(); ++itr) {
            QnTransactionTransport* transport =  itr.value();
            if (getUrlAddr(transport->remoteAddr()) == addr1)
                return true;
        }
=======
        }
        for(QnConnectionMap::iterator itr = m_connections.begin(); itr != m_connections.end(); ++itr) {
            QnTransactionTransport* transport =  itr.value();
            if (getUrlAddr(transport->remoteAddr()) == addr1)
                return true;
        }
>>>>>>> 8b5e8d61
        return false;
    }

    void QnTransactionMessageBus::at_stateChanged(QnTransactionTransport::State )
    {
        QnMutexLocker lock(&m_mutex);
        QnTransactionTransport* transport = (QnTransactionTransport*) sender();
        if (!transport)
            return;

        switch (transport->getState()) 
        {
        case QnTransactionTransport::Error: 
            transport->close();
            break;
        case QnTransactionTransport::Connected:
            {
                bool found = false;
                for (int i = 0; i < m_connectingConnections.size(); ++i) 
                {
                    if (m_connectingConnections[i] == transport) {
                        Q_ASSERT(!m_connections.contains(transport->remotePeer().id));
                        m_connections[transport->remotePeer().id] = m_connectingConnections[i];
                        emit newDirectConnectionEstablished( m_connectingConnections[i] );
                        m_connectingConnections.removeAt(i);
                        found = true;
                        break;
                    }
                }
                Q_ASSERT(found);
                removeTTSequenceForPeer(transport->remotePeer().id);

                if (m_localPeer.isServer() && transport->remoteIdentityTime() > qnCommon->systemIdentityTime() )
                {
                    // swith to new time
                    NX_LOG( lit("Remote peer %1 has database restore time greater then current peer. Restarting and resync database with remote peer").arg(transport->remotePeer().id.toString()), cl_logINFO );
                    for (QnTransactionTransport* t: m_connections)
                        t->setState(QnTransactionTransport::Error);
                    for (QnTransactionTransport* t: m_connectingConnections)
                        t->setState(QnTransactionTransport::Error);
                    qnCommon->setSystemIdentityTime(transport->remoteIdentityTime(), transport->remotePeer().id);
                    m_restartPending = true;
                    return;
                }

                transport->setState(QnTransactionTransport::ReadyForStreaming);

                transport->processExtraData();
                transport->startListening();

                m_runtimeTransactionLog->clearOldRuntimeData(QnTranStateKey(transport->remotePeer().id, transport->remotePeer().instanceId));
                if (sendInitialData(transport))
                    connectToPeerEstablished(transport->remotePeer());
                else
                    transport->close();
                break;
            }
        case QnTransactionTransport::ReadyForStreaming:
            break;
        case QnTransactionTransport::Closed:
            for (int i = m_connectingConnections.size() -1; i >= 0; --i) 
            {
                QnTransactionTransport* transportPtr = m_connectingConnections[i];
                if (transportPtr == transport) {
                    m_connectingConnections.removeAt(i);
                    break;
                }
            }

            for(QnConnectionMap::iterator itr = m_connections.begin(); itr != m_connections.end(); ++itr)
            {
                QnTransactionTransport* transportPtr = itr.value();
                if (transportPtr == transport) {
                    connectToPeerLost(transport->remotePeer().id);
                    m_connections.erase(itr);
                    break;
                }
            }
            transport->deleteLater();
            break;

        default:
            break;
        }
    }

    void QnTransactionMessageBus::at_timer()
    {
        doPeriodicTasks();
    }

    void QnTransactionMessageBus::at_peerIdDiscovered(const QUrl& url, const QnUuid& id)
    {
        QnMutexLocker lock( &m_mutex );
        auto itr = m_remoteUrls.find(url);
        if (itr != m_remoteUrls.end()) {
            itr.value().discoveredTimeout.restart();
            itr.value().discoveredPeer = id;
        }
    }

    void QnTransactionMessageBus::doPeriodicTasks()
    {
        QnMutexLocker lock( &m_mutex );

        // send HTTP level keep alive (empty chunk) for server <---> server connections
        if (!m_localPeer.isClient()) 
        {
            for( QnConnectionMap::iterator
                itr = m_connections.begin();
                itr != m_connections.end();
            ++itr )
            {
                QnTransactionTransport* transport = itr.value();
                if (transport->getState() == QnTransactionTransport::ReadyForStreaming && !transport->remotePeer().isClient()) 
                {
                    if (transport->isHttpKeepAliveTimeout()) {
                        qWarning() << "Transaction Transport HTTP keep-alive timeout for connection" << transport->remotePeer().id;
                        transport->setState(QnTransactionTransport::Error);
                    }
                    else if (transport->isNeedResync())
                        queueSyncRequest(transport);
                }
            }
        }

        // add new outgoing connections
        for (QMap<QUrl, RemoteUrlConnectInfo>::iterator itr = m_remoteUrls.begin(); itr != m_remoteUrls.end(); ++itr)
        {
            const QUrl& url = itr.key();
            RemoteUrlConnectInfo& connectInfo = itr.value();
            bool isTimeout = !connectInfo.lastConnectedTime.isValid() || connectInfo.lastConnectedTime.hasExpired(RECONNECT_TIMEOUT);
<<<<<<< HEAD
            if (isTimeout && !isPeerUsing(url) && !m_restartPending)
=======
            if (isTimeout && !isPeerUsing(url) && !m_restartPending && !ec2::Settings::instance()->dbReadOnly())
>>>>>>> 8b5e8d61
            {
                if (!connectInfo.discoveredPeer.isNull() ) 
                {
                    if (connectInfo.discoveredTimeout.elapsed() > DISCOVERED_PEER_TIMEOUT) {
                        connectInfo.discoveredPeer = QnUuid();
                        connectInfo.discoveredTimeout.restart();
                    }
                    else if (m_connections.contains(connectInfo.discoveredPeer))
                        continue;
                }

                itr.value().lastConnectedTime.restart();
                QnTransactionTransport* transport = new QnTransactionTransport(m_localPeer);
                connect(transport, &QnTransactionTransport::gotTransaction, this, &QnTransactionMessageBus::at_gotTransaction,  Qt::QueuedConnection);
                connect(transport, &QnTransactionTransport::stateChanged, this, &QnTransactionMessageBus::at_stateChanged,  Qt::QueuedConnection);
                connect(transport, &QnTransactionTransport::remotePeerUnauthorized, this, &QnTransactionMessageBus::emitRemotePeerUnauthorized,  Qt::QueuedConnection);
                connect(transport, &QnTransactionTransport::peerIdDiscovered, this, &QnTransactionMessageBus::at_peerIdDiscovered,  Qt::QueuedConnection);
                transport->doOutgoingConnect(url);
                m_connectingConnections << transport;
            }
        }

        // send keep-alive if we connected to cloud
        if( !m_aliveSendTimer.isValid() )
            m_aliveSendTimer.restart();
        if (m_aliveSendTimer.elapsed() > ALIVE_UPDATE_INTERVAL) {
            m_aliveSendTimer.restart();
            handlePeerAliveChanged(m_localPeer, true, true);
    NX_LOG( QnLog::EC2_TRAN_LOG, "Current transaction state:", cl_logDEBUG1 );
    if (transactionLog)
        printTranState(transactionLog->getTransactionsState());
        }

        QSet<QnUuid> lostPeers = checkAlivePeerRouteTimeout(); // check if some routs to a server not accessible any more
        removePeersWithTimeout(lostPeers); // removeLostPeers
    sendDelayedAliveTran();
    }

    QSet<QnUuid> QnTransactionMessageBus::checkAlivePeerRouteTimeout()
    {
        QSet<QnUuid> lostPeers;
        for (AlivePeersMap::iterator itr = m_alivePeers.begin(); itr != m_alivePeers.end(); ++itr)
        {
            AlivePeerInfo& peerInfo = itr.value();
            for (auto itr = peerInfo.routingInfo.begin(); itr != peerInfo.routingInfo.end();) {
                const RoutingRecord& routingRecord = itr.value();
                if (routingRecord.distance > 0 && m_currentTimeTimer.elapsed() - routingRecord.lastRecvTime > ALIVE_UPDATE_TIMEOUT)
                    itr = peerInfo.routingInfo.erase(itr);
                else
                    ++itr;
            }
            if (peerInfo.routingInfo.isEmpty())
                lostPeers << peerInfo.peer.id;
        }
        return lostPeers;
    }

    void QnTransactionMessageBus::removePeersWithTimeout(const QSet<QnUuid>& lostPeers)
    {
        for (AlivePeersMap::iterator itr = m_alivePeers.begin(); itr != m_alivePeers.end(); ++itr)
        {
            if (lostPeers.contains(itr.key()))
            {
                for(QnTransactionTransport* transport: m_connectingConnections) {
                    if (transport->getState() == QnTransactionTransport::Closed)
                        continue; // it's going to close soon
                    if (transport->remotePeer().id == itr.key()) {
                        qWarning() << "No alive info during timeout. reconnect to peer" << transport->remotePeer().id;
                        transport->setState(QnTransactionTransport::Error);
                    }
                }

                for(QnTransactionTransport* transport: m_connections.values()) {
                    if (transport->getState() == QnTransactionTransport::Closed)
                        continue; // it's going to close soon
                    if (transport->remotePeer().id == itr.key() && transport->remotePeer().peerType == Qn::PT_Server) {
                        qWarning() << "No alive info during timeout. reconnect to peer" << transport->remotePeer().id;
                        transport->setState(QnTransactionTransport::Error);
                    }
                }
            }
        }
        for (const QnUuid& id: lostPeers)
            connectToPeerLost(id);
    }

    void QnTransactionMessageBus::sendRuntimeInfo(QnTransactionTransport* transport, const QnTransactionTransportHeader& transportHeader, const QnTranState& runtimeState)
    {
        QList<QnTransaction<ApiRuntimeData>> result;
        m_runtimeTransactionLog->getTransactionsAfter(runtimeState, result);
        for(const QnTransaction<ApiRuntimeData> &tran: result) {
            QnTransactionTransportHeader ttHeader = transportHeader;
            ttHeader.distance = distanceToPeer(tran.params.peer.id);
            transport->sendTransaction(tran, ttHeader);
        }
    }

    void QnTransactionMessageBus::gotConnectionFromRemotePeer(
        const QnUuid& connectionGuid,
        QSharedPointer<AbstractStreamSocket> socket,
        ConnectionType::Type connectionType,
        const ApiPeerData& remotePeer,
        qint64 remoteSystemIdentityTime,
        const nx_http::Request& request,
        const QByteArray& contentEncoding,
        std::function<void ()> ttFinishCallback )
    {
        if (!dbManager)
        {
            qWarning() << "This peer connected to remote Server. Ignoring incoming connection";
            return;
        }

        if (m_restartPending)
            return; // reject incoming connection because of media server is about to restart

        QnTransactionTransport* transport = new QnTransactionTransport(
            connectionGuid,
            m_localPeer,
            remotePeer,
            std::move(socket),
            connectionType,
            request,
            contentEncoding );
        transport->setRemoteIdentityTime(remoteSystemIdentityTime);
        transport->setBeforeDestroyCallback(ttFinishCallback);
        connect(transport, &QnTransactionTransport::gotTransaction, this, &QnTransactionMessageBus::at_gotTransaction,  Qt::QueuedConnection);
        connect(transport, &QnTransactionTransport::stateChanged, this, &QnTransactionMessageBus::at_stateChanged,  Qt::QueuedConnection);
        connect(transport, &QnTransactionTransport::remotePeerUnauthorized, this, &QnTransactionMessageBus::emitRemotePeerUnauthorized, Qt::DirectConnection );

        QnMutexLocker lock(&m_mutex);
        transport->moveToThread(thread());
        m_connectingConnections << transport;
        Q_ASSERT(!m_connections.contains(remotePeer.id));
    }

    bool QnTransactionMessageBus::moveConnectionToReadyForStreaming(const QnUuid& connectionGuid)
    {
        QnMutexLocker lock(&m_mutex);

        for(auto connection: m_connectingConnections)
        {
            if(connection->connectionGuid() == connectionGuid)
            {
                connection->setState(QnTransactionTransport::Connected);
                return true;
            }
        }

        return false;
    }

    void QnTransactionMessageBus::gotIncomingTransactionsConnectionFromRemotePeer(
        const QnUuid& connectionGuid,
    QSharedPointer<AbstractStreamSocket> socket,
        const ApiPeerData &/*remotePeer*/,
        qint64 /*remoteSystemIdentityTime*/,
        const nx_http::Request& request,
        const QByteArray& requestBuf )
    {
        if (!dbManager)
        {
            qWarning() << "This peer connected to remote Server. Ignoring incoming connection";
            return;
        }

        if (m_restartPending)
            return; // reject incoming connection because of media server is about to restart

        QnMutexLocker lock(&m_mutex);
        for(QnTransactionTransport* transport: m_connections.values())
        {
            if( transport->connectionGuid() == connectionGuid )
            {
                transport->setIncomingTransactionChannelSocket(
                std::move(socket),
                    request,
                    requestBuf );
                return;
            }
        }
    }

    bool QnTransactionMessageBus::gotTransactionFromRemotePeer(
        const QnUuid& connectionGuid,
        const nx_http::Request& request,
        const QByteArray& requestMsgBody )
    {
        if (!dbManager)
        {
            qWarning() << "This peer connected to remote Server. Ignoring incoming connection";
            return false;
        }

        if (m_restartPending)
            return false; // reject incoming connection because of media server is about to restart

        QnMutexLocker lock( &m_mutex );

        for( QnTransactionTransport* transport: m_connections.values() )
        {
            if( transport->connectionGuid() == connectionGuid )
            {
                transport->receivedTransaction(
                    request.headers,
                    requestMsgBody );
                return true;
            }
        }

        return false;
    }

    static QUrl addCurrentPeerInfo(const QUrl& srcUrl)
    {
        QUrl url(srcUrl);
        QUrlQuery q(url.query());

        q.addQueryItem("guid", qnCommon->moduleGUID().toString());
        q.addQueryItem("runtime-guid", qnCommon->runningInstanceGUID().toString());
        q.addQueryItem("system-identity-time", QString::number(qnCommon->systemIdentityTime()));
        url.setQuery(q);
        return url;
    }

    void QnTransactionMessageBus::addConnectionToPeer(const QUrl& _url)
    {
        QUrl url = addCurrentPeerInfo(_url);
        QnMutexLocker lock( &m_mutex );
        if (!m_remoteUrls.contains(url)) {
            m_remoteUrls.insert(url, RemoteUrlConnectInfo());
            QTimer::singleShot(0, this, SLOT(doPeriodicTasks()));
        }
    }

    void QnTransactionMessageBus::removeConnectionFromPeer(const QUrl& _url)
    {
        QUrl url = addCurrentPeerInfo(_url);

        QnMutexLocker lock( &m_mutex );
        m_remoteUrls.remove(url);
        const SocketAddress& urlStr = getUrlAddr(url);
        for(QnTransactionTransport* transport: m_connections.values())
        {
            if (transport->remoteSocketAddr() == urlStr) {
                qWarning() << "Disconnected from peer" << url;
                transport->setState(QnTransactionTransport::Error);
            }
        }
    }

    QList<QnTransportConnectionInfo> QnTransactionMessageBus::connectionsInfo() const {
        QList<QnTransportConnectionInfo> connections;

        auto storeTransport = [&connections](const QnTransactionTransport *transport) {
            QnTransportConnectionInfo info;
            info.url = transport->remoteAddr();
            info.state = transport->getState();
            info.incoming = transport->isIncoming();
            info.remotePeerId = transport->remotePeer().id;
            connections.append(info);
        };


        QnMutexLocker lock(&m_mutex);

        for (const QnTransactionTransport *transport: m_connections.values())
            storeTransport(transport);
        for (const QnTransactionTransport *transport: m_connectingConnections)
            storeTransport(transport);

        return connections;
    }

    void QnTransactionMessageBus::waitForNewTransactionsReady( const QnUuid& connectionGuid )
    {
        QnMutexLocker lock( &m_mutex );
        for( QnTransactionTransport* transport: m_connections )
        {
            if( transport->connectionGuid() != connectionGuid )
                continue;
            //lock.unlock();
            //mutex is unlocked if we go to wait
            transport->waitForNewTransactionsReady( [&lock](){ lock.unlock(); } );
            return;
        }

        for( QnTransactionTransport* transport: m_connectingConnections )
        {
            if( transport->connectionGuid() != connectionGuid )
                continue;
            //mutex is unlocked if we go to wait
            transport->waitForNewTransactionsReady( [&lock](){ lock.unlock(); } );
            return;
        }
    }

    void QnTransactionMessageBus::connectionFailure( const QnUuid& connectionGuid )
    {
        QnMutexLocker lock( &m_mutex );
        for( QnTransactionTransport* transport : m_connections )
        {
            if( transport->connectionGuid() != connectionGuid )
                continue;
            //mutex is unlocked if we go to wait
            transport->connectionFailure();
            return;
        }
    }

    void QnTransactionMessageBus::dropConnections()
    {
        QnMutexLocker lock( &m_mutex );
        m_remoteUrls.clear();
        for( QnTransactionTransport* transport : m_connections )
        {
            qWarning() << "Disconnected from peer" << transport->remoteAddr();
            transport->setState( QnTransactionTransport::Error );
        }
        for( auto transport : m_connectingConnections )
            transport->setState( ec2::QnTransactionTransport::Error );
    }

    QnTransactionMessageBus::AlivePeersMap QnTransactionMessageBus::alivePeers() const
    {
        QnMutexLocker lock(&m_mutex);
        return m_alivePeers;
    }

    QnPeerSet QnTransactionMessageBus::connectedServerPeers() const
    {
        QnPeerSet result;
        for(QnConnectionMap::const_iterator itr = m_connections.begin(); itr != m_connections.end(); ++itr)
        {
            QnTransactionTransport* transport = *itr;
        if (!transport->remotePeer().isClient() && transport->getState() == QnTransactionTransport::ReadyForStreaming)
                result << transport->remotePeer().id;
        }

        return result;
    }

    QnTransactionMessageBus::AlivePeersMap QnTransactionMessageBus::aliveServerPeers() const
    {
        QnMutexLocker lock( &m_mutex );
        AlivePeersMap result;
        for(AlivePeersMap::const_iterator itr = m_alivePeers.begin(); itr != m_alivePeers.end(); ++itr)
        {
            if (itr->peer.isClient())
                continue;

            result.insert(itr.key(), itr.value());
        }

        return result;
    }

    QnTransactionMessageBus::AlivePeersMap QnTransactionMessageBus::aliveClientPeers() const
    {
        QnMutexLocker lock(&m_mutex);
        AlivePeersMap result;
        for(AlivePeersMap::const_iterator itr = m_alivePeers.begin(); itr != m_alivePeers.end(); ++itr)
        {
            if (itr->peer.isClient())
                result.insert(itr.key(), itr.value());
        }

        return result;
    }

    ec2::ApiPeerData QnTransactionMessageBus::localPeer() const {
        return m_localPeer;
    }

    void QnTransactionMessageBus::at_runtimeDataUpdated(const QnTransaction<ApiRuntimeData>& tran)
    {
        // data was changed by local transaction log (old data instance for same peer was removed), emit notification to apply new data version outside
        if( m_handler )
            m_handler->triggerNotification(tran);
    }

    void QnTransactionMessageBus::emitRemotePeerUnauthorized(const QnUuid& id)
    {
        QnMutexLocker lock( &m_mutex );
        if (!m_alivePeers.contains(id))
            emit remotePeerUnauthorized( id );
    }

    void QnTransactionMessageBus::setHandler(ECConnectionNotificationManager* handler) {
        QnMutexLocker lock( &m_mutex );
        Q_ASSERT(!m_thread->isRunning());
        Q_ASSERT_X(m_handler == NULL, Q_FUNC_INFO, "Previous handler must be removed at this time");
        m_handler = handler;
    }

	void QnTransactionMessageBus::removeHandler(ECConnectionNotificationManager* handler) {
    	QnMutexLocker lock(&m_mutex);
	    Q_ASSERT(!m_thread->isRunning());
    	Q_ASSERT_X(m_handler == handler, Q_FUNC_INFO, "We must remove only current handler");
	    if( m_handler == handler )
    	    m_handler = nullptr;
	}

	QnUuid QnTransactionMessageBus::routeToPeerVia(const QnUuid& dstPeer, int* peerDistance) const
	{
	    QnMutexLocker lock(&m_mutex);
	    *peerDistance = INT_MAX;
	    const auto itr = m_alivePeers.find(dstPeer);
    	if (itr == m_alivePeers.cend())
        	return QnUuid(); // route info not found
	    const AlivePeerInfo& peerInfo = itr.value();
    	int minDistance = INT_MAX;
	    QnUuid result;
    	for (auto itr2 = peerInfo.routingInfo.cbegin(); itr2 != peerInfo.routingInfo.cend(); ++itr2)
	    {
    	    int distance = itr2.value().distance;
        	if (distance < minDistance) {
	            minDistance = distance;
    	        result = itr2.key();
        	}
	    }
    	*peerDistance = minDistance;
	    return result;
	}

    int QnTransactionMessageBus::distanceToPeer(const QnUuid& dstPeer) const
    {
        if (dstPeer == qnCommon->moduleGUID())
            return 0;

        int minDistance = INT_MAX;
        for (const RoutingRecord& rec: m_alivePeers.value(dstPeer).routingInfo)
            minDistance = qMin(minDistance, rec.distance);
        return minDistance;
    }

}<|MERGE_RESOLUTION|>--- conflicted
+++ resolved
@@ -836,7 +836,6 @@
                 sender->setWriteSync(true);
             break;
         }
-<<<<<<< HEAD
 
         proxyTransaction(tran, transportHeader);
     }
@@ -847,18 +846,6 @@
         if (m_localPeer.isClient())
             return;
 
-=======
-
-        proxyTransaction(tran, transportHeader);
-    }
-
-    template <class T>
-    void QnTransactionMessageBus::proxyTransaction(const QnTransaction<T> &tran, const QnTransactionTransportHeader &_transportHeader) 
-    {
-        if (m_localPeer.isClient())
-            return;
-
->>>>>>> 8b5e8d61
         QnTransactionTransportHeader transportHeader(_transportHeader);
         transportHeader.distance++;
         if (transportHeader.flags & Qn::TT_ProxyToClient) {
@@ -924,7 +911,6 @@
     void QnTransactionMessageBus::onGotTransactionSyncRequest(QnTransactionTransport* sender, const QnTransaction<ApiSyncRequestData> &tran)
     {
         sender->setWriteSync(true);
-<<<<<<< HEAD
 
         QnTransactionTransportHeader ttUnicast;
         ttUnicast.processedPeers << sender->remotePeer().id << m_localPeer.id;
@@ -932,15 +918,6 @@
         QnTransactionTransportHeader ttBroadcast(ttUnicast);
         ttBroadcast.flags |= Qn::TT_ProxyToClient;
 
-=======
-
-        QnTransactionTransportHeader ttUnicast;
-        ttUnicast.processedPeers << sender->remotePeer().id << m_localPeer.id;
-        ttUnicast.dstPeers << sender->remotePeer().id;
-        QnTransactionTransportHeader ttBroadcast(ttUnicast);
-        ttBroadcast.flags |= Qn::TT_ProxyToClient;
-
->>>>>>> 8b5e8d61
         QList<QByteArray> serializedTransactions;
         const ErrorCode errorCode = transactionLog->getTransactionsAfter(tran.params.persistentState, serializedTransactions);
         if (errorCode == ErrorCode::ok) 
@@ -1001,19 +978,11 @@
 
         transport->setSyncInProgress(true);
         transport->setNeedResync(false);
-<<<<<<< HEAD
 
         QnTransaction<ApiSyncRequestData> requestTran(ApiCommand::tranSyncRequest);
         requestTran.params.persistentState = transactionLog->getTransactionsState();
         requestTran.params.runtimeState = m_runtimeTransactionLog->getTransactionsState();
 
-=======
-
-        QnTransaction<ApiSyncRequestData> requestTran(ApiCommand::tranSyncRequest);
-        requestTran.params.persistentState = transactionLog->getTransactionsState();
-        requestTran.params.runtimeState = m_runtimeTransactionLog->getTransactionsState();
-
->>>>>>> 8b5e8d61
         NX_LOG( QnLog::EC2_TRAN_LOG, lit("send syncRequest to peer %1").arg(transport->remotePeer().id.toString()), cl_logDEBUG1 );
         printTranState(requestTran.params.persistentState);
         transport->sendTransaction(requestTran, QnPeerSet() << transport->remotePeer().id << m_localPeer.id);
@@ -1165,17 +1134,10 @@
         }
             NX_LOG( QnLog::EC2_TRAN_LOG, lit("sending peerAlive info. id=%1 type=%2 isAlive=%3").arg(peer.id.toString()).arg(peer.peerType).arg(isAlive), cl_logDEBUG1);
         }
-<<<<<<< HEAD
 
         if( peer.id == qnCommon->moduleGUID() )
             return; //sending keep-alive
 
-=======
-
-        if( peer.id == qnCommon->moduleGUID() )
-            return; //sending keep-alive
-
->>>>>>> 8b5e8d61
         if (isAlive) {
             NX_LOG( QnLog::EC2_TRAN_LOG, lit("emit peerFound. id=%1").arg(aliveData.peer.id.toString()), cl_logDEBUG1);
         }
@@ -1217,21 +1179,12 @@
             const SocketAddress& addr2 = m_connectingConnections[i]->remoteSocketAddr();
             if (addr2 == addr1)
                 return true;
-<<<<<<< HEAD
         }
         for(QnConnectionMap::iterator itr = m_connections.begin(); itr != m_connections.end(); ++itr) {
             QnTransactionTransport* transport =  itr.value();
             if (getUrlAddr(transport->remoteAddr()) == addr1)
                 return true;
         }
-=======
-        }
-        for(QnConnectionMap::iterator itr = m_connections.begin(); itr != m_connections.end(); ++itr) {
-            QnTransactionTransport* transport =  itr.value();
-            if (getUrlAddr(transport->remoteAddr()) == addr1)
-                return true;
-        }
->>>>>>> 8b5e8d61
         return false;
     }
 
@@ -1364,11 +1317,7 @@
             const QUrl& url = itr.key();
             RemoteUrlConnectInfo& connectInfo = itr.value();
             bool isTimeout = !connectInfo.lastConnectedTime.isValid() || connectInfo.lastConnectedTime.hasExpired(RECONNECT_TIMEOUT);
-<<<<<<< HEAD
-            if (isTimeout && !isPeerUsing(url) && !m_restartPending)
-=======
             if (isTimeout && !isPeerUsing(url) && !m_restartPending && !ec2::Settings::instance()->dbReadOnly())
->>>>>>> 8b5e8d61
             {
                 if (!connectInfo.discoveredPeer.isNull() ) 
                 {
