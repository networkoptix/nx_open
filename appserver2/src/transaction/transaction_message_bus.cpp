#include "transaction_message_bus.h"

#include <chrono>

#include <QtCore/QTimer>
#include <QtCore/QTextStream>

#include <api/global_settings.h>
#include "api/app_server_connection.h"
#include "api/runtime_info_manager.h"

#include "common/common_module.h"
<<<<<<< HEAD
#include "ec_connection_notification_manager.h"
=======
>>>>>>> 602f3c2c
#include "nx/vms/discovery/manager.h"
#include "settings.h"

#include <nx/vms/api/data/camera_data.h>
#include <nx/vms/api/data/camera_data_ex.h>
#include "nx_ec/data/api_resource_data.h"
#include <nx/vms/api/data/resource_type_data.h>
#include "nx_ec/data/api_reverse_connection_data.h"
#include "nx_ec/data/api_peer_alive_data.h"
#include "nx_ec/data/api_discovery_data.h"
#include <nx_ec/data/api_access_rights_data.h>
#include <nx/cloud/cdb/api/ec2_request_paths.h>

#include <utils/common/checked_cast.h>
#include <nx/utils/log/log.h>
#include "utils/common/synctime.h"
#include <nx/utils/system_error.h>
#include "utils/common/warnings.h"
#include <core/resource/media_server_resource.h>
#include <nx/utils/random.h>
#include "transaction_message_bus_priv.h"
#include <common/common_module.h>

namespace ec2 {

static const int RECONNECT_TIMEOUT = 1000 * 5;
static const std::chrono::seconds ALIVE_UPDATE_INTERVAL_OVERHEAD(10);
static const int ALIVE_UPDATE_PROBE_COUNT = 2;
static const int ALIVE_RESEND_TIMEOUT_MAX = 1000 * 5; // resend alive data after a random delay in range min..max
static const int ALIVE_RESEND_TIMEOUT_MIN = 100;
//!introduced to make discovery interval dependent of peer alive update interval
static const int PEER_DISCOVERY_BY_ALIVE_UPDATE_INTERVAL_FACTOR = 3;

void QnTransactionMessageBus::printTransaction(
    const char* prefix,
    const QnAbstractTransaction& tran,
    const QnUuid& hash,
    const QnTransactionTransportHeader& transportHeader,
    QnTransactionTransport* sender)
{
    NX_DEBUG(QnLog::EC2_TRAN_LOG, lm("%1 hash=%2 %3 %4 gotVia=%5").args(
        prefix, hash, tran.toString(), toString(transportHeader), sender->remotePeer().id));
}

struct GotTransactionFuction
{
    typedef void result_type;

    template<class T>
    void operator()(QnTransactionMessageBus *bus, const QnTransaction<T> &transaction, QnTransactionTransport *sender, const QnTransactionTransportHeader &transportHeader) const
    {
        bus->gotTransaction(transaction, sender, transportHeader);
    }
};

// --------------------------------- QnTransactionMessageBus ------------------------------

QnTransactionMessageBus::QnTransactionMessageBus(
    Qn::PeerType peerType,
    QnCommonModule* commonModule,
    QnJsonTransactionSerializer* jsonTranSerializer,
    QnUbjsonTransactionSerializer* ubjsonTranSerializer)
:
    TransactionMessageBusBase(peerType, commonModule, jsonTranSerializer, ubjsonTranSerializer),
    m_runtimeTransactionLog(new QnRuntimeTransactionLog(commonModule))
{
    m_thread->setObjectName("QnTransactionMessageBusThread");
    qRegisterMetaType<QnTransactionTransport::State>(); // TODO: #Elric #EC2 registration
    qRegisterMetaType<QnAbstractTransaction>("QnAbstractTransaction");
    qRegisterMetaType<QnTransaction<ApiRuntimeData> >("QnTransaction<ApiRuntimeData>");

    connect(m_thread, &QThread::started,
        [this]()
        {
            if (!m_timer)
            {
                m_timer = new QTimer();
                connect(m_timer, &QTimer::timeout, this, &QnTransactionMessageBus::doPeriodicTasks);
            }
            m_timer->start(500);
        });
    connect(m_thread, &QThread::finished, [this]() { m_timer->stop(); });

    m_aliveSendTimer.invalidate();
    m_currentTimeTimer.restart();

    connect(m_runtimeTransactionLog.get(), &QnRuntimeTransactionLog::runtimeDataUpdated, this, &QnTransactionMessageBus::at_runtimeDataUpdated);
    m_relativeTimer.restart();

    connect(
        commonModule->globalSettings(), &QnGlobalSettings::ec2ConnectionSettingsChanged,
        this, &QnTransactionMessageBus::onEc2ConnectionSettingsChanged);
}

void QnTransactionMessageBus::stop()
{
    dropConnections();
    base_type::stop();
    m_aliveSendTimer.invalidate();
}

QnTransactionMessageBus::~QnTransactionMessageBus()
{
    if (m_thread)
    {
        m_thread->exit();
        m_thread->wait();
    }

    for (QnTransactionTransport* transport : m_connections)
        delete transport;
    for (QnTransactionTransport* transport : m_connectingConnections)
        delete transport;

    delete m_timer;
}

void QnTransactionMessageBus::addAlivePeerInfo(const ApiPeerData& peerData, const QnUuid& gotFromPeer, int distance)
{
    AlivePeersMap::iterator itr = m_alivePeers.find(peerData.id);
    if (itr == m_alivePeers.end())
        itr = m_alivePeers.insert(peerData.id, peerData);
    AlivePeerInfo& currentValue = itr.value();

    currentValue.routingInfo.insert(gotFromPeer, RoutingRecord(distance, m_currentTimeTimer.elapsed()));
}

void QnTransactionMessageBus::removeTTSequenceForPeer(const QnUuid& id)
{
    NX_LOG(QnLog::EC2_TRAN_LOG, lit("Clear transportSequence for peer %1").arg(id.toString()), cl_logDEBUG1);

    ApiPersistentIdData key(id, QnUuid());
    auto itr = m_lastTransportSeq.lowerBound(key);
    while (itr != m_lastTransportSeq.end() && itr.key().id == id)
        itr = m_lastTransportSeq.erase(itr);
}

void QnTransactionMessageBus::removeAlivePeer(const QnUuid& id, bool sendTran, bool isRecursive)
{
    // 1. remove peer from alivePeers map
    removeTTSequenceForPeer(id);

    m_runtimeTransactionLog->clearRuntimeData(id);

    auto itr = m_alivePeers.find(id);
    if (itr == m_alivePeers.end())
        return;

    handlePeerAliveChanged(itr.value().peer, false, sendTran);
    m_alivePeers.erase(itr);

#ifdef _DEBUG
    if (m_alivePeers.isEmpty())
    {
        QnTranState runtimeState;
        QList<QnTransaction<ApiRuntimeData>> result;
        m_runtimeTransactionLog->getTransactionsAfter(runtimeState, result);
        const bool validPeerId = result.size() == 1 && result[0].peerID == commonModule()->moduleGUID();
        if (!validPeerId)
            NX_LOG("ASSERT(result.size() == 1 && result[0].peerID == commonModule()->moduleGUID())", cl_logERROR);
    }
#endif

    // 2. remove peers proxy via current peer
    if (isRecursive)
        return;
    QSet<QnUuid> morePeersToRemove;
    for (auto itr = m_alivePeers.begin(); itr != m_alivePeers.end(); ++itr)
    {
        AlivePeerInfo& otherPeer = itr.value();
        if (otherPeer.routingInfo.contains(id))
        {
            otherPeer.routingInfo.remove(id);
            if (otherPeer.routingInfo.isEmpty())
                morePeersToRemove << otherPeer.peer.id;
        }
    }
    for (const QnUuid& p : morePeersToRemove)
        removeAlivePeer(p, true, true);
}

void QnTransactionMessageBus::addDelayedAliveTran(QnTransaction<ApiPeerAliveData>&& tran, int timeout)
{
    DelayedAliveData data;
    data.tran = std::move(tran);
    data.timeToSend = m_relativeTimer.elapsed() + timeout;
    m_delayedAliveTran.insert(tran.params.peer.id, std::move(data));
}

void QnTransactionMessageBus::sendDelayedAliveTran()
{
    for (auto itr = m_delayedAliveTran.begin(); itr != m_delayedAliveTran.end();)
    {
        DelayedAliveData& data = itr.value();
        if (m_relativeTimer.elapsed() >= data.timeToSend)
        {
            bool isAliveNow = m_alivePeers.contains(data.tran.params.peer.id);
            bool isAliveDelayed = data.tran.params.isAlive;
            if (isAliveNow == isAliveDelayed)
            {
                QnTransactionTransportHeader ttHeader;
                if (data.tran.params.peer.id != commonModule()->moduleGUID())
                    ttHeader.distance = 1;
                ttHeader.processedPeers = connectedServerPeers() << commonModule()->moduleGUID();
                ttHeader.fillSequence(commonModule()->moduleGUID(), commonModule()->runningInstanceGUID());
                sendTransactionInternal(std::move(data.tran), ttHeader); // resend broadcast alive info for that peer
                itr = m_delayedAliveTran.erase(itr);
            }
            else
                ++itr;
        }
        else
        {
            ++itr;
        }
    }
}

void QnTransactionMessageBus::resyncWithPeer(QnTransactionTransport* transport)
{
	if (!transport->remotePeer().isClient() && !ApiPeerData::isClient(m_localPeerType))
		queueSyncRequest(transport);
	else
		transport->setState(QnTransactionTransport::Error);
}

bool QnTransactionMessageBus::gotAliveData(const ApiPeerAliveData &aliveData, QnTransactionTransport* transport, const QnTransactionTransportHeader* ttHeader)
{
    if (ttHeader->dstPeers.isEmpty())
        m_delayedAliveTran.remove(aliveData.peer.id); // cancel delayed status tran if we got new broadcast alive data for that peer

    QnUuid gotFromPeer;
    if (transport)
        gotFromPeer = transport->remotePeer().id;

    NX_LOG(QnLog::EC2_TRAN_LOG, lit("received peerAlive transaction. id=%1 type=%2 isAlive=%3").
        arg(aliveData.peer.id.toString()).arg(aliveData.peer.peerType).arg(aliveData.isAlive), cl_logDEBUG1);
    if (aliveData.peer.id == commonModule()->moduleGUID())
        return false; // ignore himself

#if 1
    if (!aliveData.isAlive && !gotFromPeer.isNull())
    {
        bool isPeerActuallyAlive = aliveData.peer.id == commonModule()->moduleGUID();
        auto itr = m_connections.find(aliveData.peer.id);
        if (itr != m_connections.end())
        {
            QnTransactionTransport* transport = itr.value();
            if (transport->getState() == QnTransactionTransport::ReadyForStreaming)
            {
                isPeerActuallyAlive = true;
            }
        }
        if (isPeerActuallyAlive)
        {
            // ignore incoming offline peer info because we can see that peer online
            QnTransaction<ApiPeerAliveData> tran(
                ApiCommand::peerAliveInfo,
                commonModule()->moduleGUID());
            tran.params = aliveData;
            tran.params.isAlive = true;
            NX_ASSERT(!aliveData.peer.instanceId.isNull());

            int delay = (aliveData.peer.id == commonModule()->moduleGUID())
                ? 0 : nx::utils::random::number<int>(
                ALIVE_RESEND_TIMEOUT_MIN, ALIVE_RESEND_TIMEOUT_MAX);

            addDelayedAliveTran(std::move(tran), delay);
            return false; // ignore peer offline transaction
        }
    }
#endif

    // proxy alive info from non-direct connected host
    bool isPeerExist = m_alivePeers.contains(aliveData.peer.id);
    if (aliveData.isAlive)
    {
        addAlivePeerInfo(ApiPeerData(aliveData.peer.id, aliveData.peer.instanceId, aliveData.peer.peerType), gotFromPeer, ttHeader->distance);
        if (!isPeerExist)
        {
            NX_LOG(QnLog::EC2_TRAN_LOG, lit("emit peerFound. id=%1").arg(aliveData.peer.id.toString()), cl_logDEBUG1);
            emit peerFound(aliveData.peer.id, aliveData.peer.peerType);
        }
    }
    else
    {
        if (isPeerExist)
        {
            removeAlivePeer(aliveData.peer.id, false);
        }
    }

    // check sequences

    if (aliveData.isAlive)
    {
        m_runtimeTransactionLog->clearOldRuntimeData(ApiPersistentIdData(aliveData.peer.id, aliveData.peer.instanceId));
    }

    if (transport && transport->isSyncDone() && aliveData.isAlive)
    {
        if (!aliveData.runtimeState.values.empty())
        {
            // check current persistent state
            if (!m_runtimeTransactionLog->contains(aliveData.runtimeState))
            {
                NX_LOG(QnLog::EC2_TRAN_LOG, lit("DETECT runtime transaction GAP via update message. Resync with peer %1").
                    arg(transport->remotePeer().id.toString()), cl_logDEBUG1);

				resyncWithPeer(transport);
            }
        }
    }

    return true;
}

void QnTransactionMessageBus::onGotServerAliveInfo(const QnTransaction<ApiPeerAliveData> &tran, QnTransactionTransport* transport, const QnTransactionTransportHeader& ttHeader)
{
    NX_ASSERT(tran.peerID != commonModule()->moduleGUID());
    if (!gotAliveData(tran.params, transport, &ttHeader))
        return; // ignore offline alive tran and resend online tran instead

    if (transport->remotePeer().peerType == Qn::PT_CloudServer)
        return; //< do not propagate cloud peer alive to other peers. It isn't used yet

    QnTransaction<ApiPeerAliveData> modifiedTran(tran);
    NX_ASSERT(!modifiedTran.params.peer.instanceId.isNull());
    modifiedTran.params.persistentState.values.clear(); // do not proxy persistent state to other peers. this checking required for directly connected peers only
    modifiedTran.params.runtimeState.values.clear();
    proxyTransaction(modifiedTran, ttHeader);
}

bool QnTransactionMessageBus::onGotServerRuntimeInfo(const QnTransaction<ApiRuntimeData> &tran, QnTransactionTransport* transport, const QnTransactionTransportHeader& ttHeader)
{
    if (tran.params.peer.id == commonModule()->moduleGUID())
        return false; // ignore himself

    gotAliveData(ApiPeerAliveData(tran.params.peer, true), transport, &ttHeader);
    if (m_runtimeTransactionLog->contains(tran))
        return false;
    else
    {
        m_runtimeTransactionLog->saveTransaction(tran);
        return true;
    }
}

void QnTransactionMessageBus::at_gotTransaction(
    Qn::SerializationFormat tranFormat,
    QByteArray serializedTran,
    const QnTransactionTransportHeader &transportHeader)
{
    QnTransactionTransport* sender = checked_cast<QnTransactionTransport*>(this->sender());

    //NX_LOG(QnLog::EC2_TRAN_LOG, lit("Got transaction sender = %1").arg((size_t) sender,  0, 16), cl_logDEBUG1);

    if (!sender || sender->getState() != QnTransactionTransport::ReadyForStreaming)
    {
        if (sender)
        {
            NX_LOG(QnLog::EC2_TRAN_LOG, lit("Ignoring incoming transaction because of state %1. ttHeader=%2 received from=%3")
                .arg(sender->getState())
                .arg(toString(transportHeader))
                .arg(sender->remotePeer().id.toString()), cl_logDEBUG1);
            sender->transactionProcessed();
        }
        else
        {
            NX_LOG(QnLog::EC2_TRAN_LOG, lit("Ignoring transaction with seq %1 from unknown peer").arg(transportHeader.sequence), cl_logDEBUG1);
        }
        return;
    }

    if (!transportHeader.isNull())
        NX_ASSERT(transportHeader.processedPeers.contains(sender->remotePeer().id));

	handleIncomingTransaction(sender, tranFormat, serializedTran, transportHeader);

    //TODO #ak is it garanteed that sender is alive?
    sender->transactionProcessed();
}

void QnTransactionMessageBus::handleIncomingTransaction(
	QnTransactionTransport* sender,
	Qn::SerializationFormat tranFormat,
	QByteArray serializedTran,
	const QnTransactionTransportHeader &transportHeader)
{
	using namespace std::placeholders;
	if (!handleTransaction(
		this,
		tranFormat,
		std::move(serializedTran),
		std::bind(GotTransactionFuction(), this, _1, sender, transportHeader),
		[](Qn::SerializationFormat, const QByteArray&) { return false; }))
	{
		sender->setState(QnTransactionTransport::Error);
	}
}

// ------------------ QnTransactionMessageBus::CustomHandler -------------------

void QnTransactionMessageBus::onGotDistributedMutexTransaction(const QnTransaction<nx::vms::api::LockData>& tran)
{
    if (tran.command == ApiCommand::lockRequest)
        emit gotLockRequest(tran.params);
    else if (tran.command == ApiCommand::lockResponse)
        emit gotLockResponse(tran.params);
}

void QnTransactionMessageBus::onGotTransactionSyncResponse(QnTransactionTransport* sender, const QnTransaction<QnTranStateResponse>& /*tran*/)
{
    sender->setReadSync(true);
}

void QnTransactionMessageBus::onGotTransactionSyncDone(QnTransactionTransport* sender, const QnTransaction<ApiTranSyncDoneData>& /*tran*/)
{
    sender->setSyncDone(true);
    sender->setSyncInProgress(false);
    // propagate new data to other peers. Aka send current state, other peers should request update if need
    handlePeerAliveChanged(localPeer(), true, true);
    m_aliveSendTimer.restart();
}

bool QnTransactionMessageBus::checkSequence(const QnTransactionTransportHeader& transportHeader, const QnAbstractTransaction& tran, QnTransactionTransport* transport)
{
    if (ApiPeerData::isClient(m_localPeerType))
        return true;

    if (transportHeader.sender.isNull())
        return true; // old version, nothing to check

    // 1. check transport sequence
    ApiPersistentIdData ttSenderKey(transportHeader.sender, transportHeader.senderRuntimeID);
    int transportSeq = m_lastTransportSeq[ttSenderKey];
    if (transportSeq >= transportHeader.sequence)
    {
        NX_LOG(QnLog::EC2_TRAN_LOG, lit("Ignore transaction %1 %2 received via %3 because of transport sequence: %4 <= %5").
            arg(tran.toString()).arg(toString(transportHeader)).arg(transport->remotePeer().id.toString()).arg(transportHeader.sequence).arg(transportSeq), cl_logDEBUG1);
        return false; // already processed
    }
    m_lastTransportSeq[ttSenderKey] = transportHeader.sequence;

	return true;
}

void QnTransactionMessageBus::updateLastActivity(QnTransactionTransport* sender, const QnTransactionTransportHeader& transportHeader)
{
    auto itr = m_alivePeers.find(transportHeader.sender);
    if (itr == m_alivePeers.end())
        return;
    AlivePeerInfo& peerInfo = itr.value();
    const QnUuid& gotFromPeer = sender->remotePeer().id;
    peerInfo.routingInfo[gotFromPeer] = RoutingRecord(transportHeader.distance, m_currentTimeTimer.elapsed());
}

ErrorCode QnTransactionMessageBus::updatePersistentMarker(
    const QnTransaction<nx::vms::api::UpdateSequenceData>& tran)
{
    return ErrorCode::notImplemented;
}


<<<<<<< HEAD
    NX_LOG(QnLog::EC2_TRAN_LOG, printTransaction("got transaction", tran, transactionHash, transportHeader, sender), cl_logDEBUG1);
    // process system transactions
    switch (tran.command)
    {
        case ApiCommand::lockRequest:
        case ApiCommand::lockResponse:
        case ApiCommand::unlockRequest:
            onGotDistributedMutexTransaction(tran);
            break;
        case ApiCommand::tranSyncRequest:
            onGotTransactionSyncRequest(sender, tran);
            return true; // do not proxy
        case ApiCommand::tranSyncResponse:
            onGotTransactionSyncResponse(sender, tran);
            return true; // do not proxy
        case ApiCommand::tranSyncDone:
            onGotTransactionSyncDone(sender, tran);
            return true; // do not proxy
        case ApiCommand::peerAliveInfo:
            onGotServerAliveInfo(tran, sender, transportHeader);
            return true; // do not proxy. this call contains built in proxy
        case ApiCommand::forcePrimaryTimeServer:
            // ignore deprecated transaction
            break;
        case ApiCommand::broadcastPeerSystemTime:
        case ApiCommand::getKnownPeersSystemTime:
            return true; // Ignore deprecated transactions
        case ApiCommand::runtimeInfoChanged:
            if (!onGotServerRuntimeInfo(tran, sender, transportHeader))
                return true; // already processed. do not proxy and ignore transaction
            if (m_handler)
                m_handler->triggerNotification(tran, NotificationSource::Remote);
            break;
        case ApiCommand::updatePersistentSequence:
            updatePersistentMarker(tran);
            break;
        case ApiCommand::installUpdate:
        case ApiCommand::uploadUpdate:
        case ApiCommand::changeSystemId:
        {	// Transactions listed here should not go to the DbManager.
            // We are only interested in relevant notifications triggered.
            // Also they are allowed only if sender is Admin.
            if (!commonModule()->resourceAccessManager()->hasGlobalPermission(
                sender->getUserAccessData(),
                Qn::GlobalAdminPermission))
            {
                NX_LOG(
                    QnLog::EC2_TRAN_LOG,
                    lit("Can't handle transaction %1 because of no administrator rights. Reopening connection...")
                    .arg(ApiCommand::toString(tran.command)),
                    cl_logWARNING
                );
                sender->setState(QnTransactionTransport::Error);
                return true;
            }

            if (m_handler)
                m_handler->triggerNotification(tran, NotificationSource::Remote);
            break;
        }
        case ApiCommand::getFullInfo:
            sender->setWriteSync(true);
            if (m_handler)
                m_handler->triggerNotification(tran, NotificationSource::Remote);
            break;
        default:
            return false; // Not a special case transaction.
    }

    proxyTransaction(tran, transportHeader);
    return true;
}
=======
>>>>>>> 602f3c2c

template <class T>
void QnTransactionMessageBus::gotTransaction(
    const QnTransaction<T> &tran,
    QnTransactionTransport* sender,
    const QnTransactionTransportHeader &transportHeader)
{
    QnMutexLocker lock(&m_mutex);
    if (processSpecialTransaction(tran, sender, transportHeader))
        return;

    if (m_handler)
        m_handler->triggerNotification(tran, NotificationSource::Remote);
    proxyTransaction(tran, transportHeader);
}

void QnTransactionMessageBus::onGotTransactionSyncRequest(
    QnTransactionTransport* sender,
    const QnTransaction<ApiSyncRequestData> &tran)
{
	NX_ASSERT("This function should not be called for non-server peers");
}

void QnTransactionMessageBus::queueSyncRequest(QnTransactionTransport* transport)
{
	NX_ASSERT("This function should not be called for non-server peers");
}

bool QnTransactionMessageBus::sendInitialData(QnTransactionTransport* transport)
{
    /** Send all data to the client peers on the connect. */
    QnPeerSet processedPeers = QnPeerSet() << transport->remotePeer().id << commonModule()->moduleGUID();
    if (ApiPeerData::isClient(m_localPeerType))
    {
        transport->setWriteSync(true);
        sendRuntimeInfo(transport, processedPeers, QnTranState());
        transport->setReadSync(true);
    }
    return true;
}

void QnTransactionMessageBus::connectToPeerLost(const QnUuid& id)
{
    if (m_alivePeers.contains(id))
        removeAlivePeer(id, true);
}

void QnTransactionMessageBus::connectToPeerEstablished(const ApiPeerData &peer)
{
    if (m_alivePeers.contains(peer.id))
        return;
    m_delayedAliveTran.remove(peer.id); // it's expected new tran about peer state if we connected / reconnected. drop previous (probably offline) tran
    addAlivePeerInfo(peer, peer.id, 0);
    handlePeerAliveChanged(peer, true, false);
}

void QnTransactionMessageBus::fillExtraAliveTransactionParams(ApiPeerAliveData* outAliveData)
{
}

void QnTransactionMessageBus::handlePeerAliveChanged(const ApiPeerData &peer, bool isAlive, bool sendTran)
{
    ApiPeerAliveData aliveData(peer, isAlive);

    if (sendTran)
    {
        QnTransaction<ApiPeerAliveData> tran(
            ApiCommand::peerAliveInfo,
            commonModule()->moduleGUID());
        tran.params = aliveData;
        NX_ASSERT(!tran.params.peer.instanceId.isNull());
		fillExtraAliveTransactionParams(&tran.params);
        if (peer.id == commonModule()->moduleGUID())
            sendTransaction(tran);
        else
        {
            int delay = nx::utils::random::number<int>(
                ALIVE_RESEND_TIMEOUT_MIN, ALIVE_RESEND_TIMEOUT_MAX);
            addDelayedAliveTran(std::move(tran), delay);
        }
        NX_LOG(QnLog::EC2_TRAN_LOG, lit("sending peerAlive info. id=%1 type=%2 isAlive=%3").arg(peer.id.toString()).arg(peer.peerType).arg(isAlive), cl_logDEBUG1);
    }

    if (peer.id == commonModule()->moduleGUID())
        return; //sending keep-alive

    if (isAlive)
    {
        NX_LOG(QnLog::EC2_TRAN_LOG, lit("emit peerFound. id=%1").arg(aliveData.peer.id.toString()), cl_logDEBUG1);
    }
    else
    {
        NX_LOG(QnLog::EC2_TRAN_LOG, lit("emit peerLost. id=%1").arg(aliveData.peer.id.toString()), cl_logDEBUG1);
    }

    if (isAlive)
        emit peerFound(aliveData.peer.id, aliveData.peer.peerType);
    else
        emit peerLost(aliveData.peer.id, aliveData.peer.peerType);
}

static nx::network::SocketAddress getUrlAddr(const nx::utils::Url& url) { return nx::network::SocketAddress(url.host(), url.port()); }

bool QnTransactionMessageBus::isPeerUsing(const nx::utils::Url& url)
{
    const nx::network::SocketAddress& addr1 = getUrlAddr(url);
    for (int i = 0; i < m_connectingConnections.size(); ++i)
    {
        const nx::network::SocketAddress& addr2 = m_connectingConnections[i]->remoteSocketAddr();
        if (addr2 == addr1)
            return true;
    }
    for (QnConnectionMap::iterator itr = m_connections.begin(); itr != m_connections.end(); ++itr)
    {
        QnTransactionTransport* transport = itr.value();
        if (getUrlAddr(transport->remoteAddr()) == addr1)
            return true;
    }
    return false;
}

void QnTransactionMessageBus::at_stateChanged(QnTransactionTransport::State)
{
    QnMutexLocker lock(&m_mutex);
    QnTransactionTransport* transport = (QnTransactionTransport*)sender();
    if (!transport)
        return;

    switch (transport->getState())
    {
        case QnTransactionTransport::Error:
            lock.unlock();
            transport->close();
            break;
        case QnTransactionTransport::Connected:
        {
            bool found = false;
            for (int i = 0; i < m_connectingConnections.size(); ++i)
            {
                if (m_connectingConnections[i] == transport)
                {
                    NX_ASSERT(!m_connections.contains(transport->remotePeer().id));
                    m_connections[transport->remotePeer().id] = m_connectingConnections[i];
                    emit newDirectConnectionEstablished(m_connectingConnections[i]);
                    m_connectingConnections.removeAt(i);
                    found = true;
                    break;
                }
            }
            NX_ASSERT(found);
            removeTTSequenceForPeer(transport->remotePeer().id);

            if (ApiPeerData::isServer(m_localPeerType) && transport->remoteIdentityTime() > commonModule()->systemIdentityTime())
            {
                // swith to new time
                NX_LOG(lit("Remote peer %1 has database restore time greater then current peer. Restarting and resync database with remote peer").arg(transport->remotePeer().id.toString()), cl_logINFO);
                for (QnTransactionTransport* t : m_connections)
                    t->setState(QnTransactionTransport::Error);
                for (QnTransactionTransport* t : m_connectingConnections)
                    t->setState(QnTransactionTransport::Error);
                commonModule()->setSystemIdentityTime(transport->remoteIdentityTime(), transport->remotePeer().id);
                m_restartPending = true;
                return;
            }

            transport->setState(QnTransactionTransport::ReadyForStreaming);

            transport->processExtraData();
            transport->startListening();

            m_runtimeTransactionLog->clearOldRuntimeData(ApiPersistentIdData(transport->remotePeer().id, transport->remotePeer().instanceId));
            if (sendInitialData(transport))
            {
                connectToPeerEstablished(transport->remotePeer());
            }
            else
            {
                lock.unlock();
                transport->close();
            }
            break;
        }
        case QnTransactionTransport::ReadyForStreaming:
            break;
        case QnTransactionTransport::Closed:
            for (int i = m_connectingConnections.size() - 1; i >= 0; --i)
            {
                QnTransactionTransport* transportPtr = m_connectingConnections[i];
                if (transportPtr == transport)
                {
                    m_connectingConnections.removeAt(i);
                    break;
                }
            }

            for (QnConnectionMap::iterator itr = m_connections.begin(); itr != m_connections.end(); ++itr)
            {
                QnTransactionTransport* transportPtr = itr.value();
                if (transportPtr == transport)
                {
                    connectToPeerLost(transport->remotePeer().id);
                    m_connections.erase(itr);
                    break;
                }
            }
            transport->deleteLater();
            break;

        default:
            break;
    }
}

void QnTransactionMessageBus::at_peerIdDiscovered(const nx::utils::Url& url, const QnUuid& id)
{
    QnMutexLocker lock(&m_mutex);
    auto itr = m_remoteUrls.find(url);
    if (itr != m_remoteUrls.end())
    {
        itr.value().discoveredTimeout.restart();
        itr.value().discoveredPeer = id;
    }
}

void QnTransactionMessageBus::doPeriodicTasks()
{
    QnMutexLocker lock(&m_mutex);
    for (QnConnectionMap::iterator
        itr = m_connections.begin();
        itr != m_connections.end();
        ++itr)
    {
        QnTransactionTransport* transport = itr.value();

        if (transport->remotePeerSupportsKeepAlive() &&
            transport->getState() >= QnTransactionTransport::Connected &&
            transport->getState() < QnTransactionTransport::Closed &&
            transport->isHttpKeepAliveTimeout())
        {
            NX_LOGX(
                QnLog::EC2_TRAN_LOG,
                lm("Transaction Transport HTTP keep-alive timeout for connection %1 to %2")
                .arg(transport->remotePeer().id).arg(transport->remoteAddr().toString()),
                cl_logWARNING);
            transport->setState(QnTransactionTransport::Error);
            continue;
        }

        if (!ApiPeerData::isClient(m_localPeerType))
        {
            if (transport->getState() == QnTransactionTransport::ReadyForStreaming &&
                !transport->remotePeer().isClient() &&
                transport->isNeedResync())
            {
                queueSyncRequest(transport);
            }
        }
    }

    // add new outgoing connections
    for (QMap<nx::utils::Url, RemoteUrlConnectInfo>::iterator itr = m_remoteUrls.begin(); itr != m_remoteUrls.end(); ++itr)
    {
        const nx::utils::Url& url = itr.key();
        RemoteUrlConnectInfo& connectInfo = itr.value();
        bool isTimeout = !connectInfo.lastConnectedTime.isValid() || connectInfo.lastConnectedTime.hasExpired(RECONNECT_TIMEOUT);

        if (isTimeout && !isPeerUsing(url) && !m_restartPending &&
            (ApiPeerData::isClient(m_localPeerType) ||
                !commonModule()->isReadOnly()))
        {
            if (!connectInfo.discoveredPeer.isNull())
            {
                if (connectInfo.discoveredTimeout.elapsed() >
                    std::chrono::milliseconds(
                        PEER_DISCOVERY_BY_ALIVE_UPDATE_INTERVAL_FACTOR *
                        commonModule()->globalSettings()->aliveUpdateInterval()).count())
                {
                    connectInfo.discoveredPeer = QnUuid();
                    connectInfo.discoveredTimeout.restart();
                }
                else if (m_connections.contains(connectInfo.discoveredPeer))
                {
                    continue;
                }
            }

            itr.value().lastConnectedTime.restart();
            QnTransactionTransport* transport = new QnTransactionTransport(
                this,
                &m_connectionGuardSharedState,
                localPeer());
            connect(transport, &QnTransactionTransport::gotTransaction, this, &QnTransactionMessageBus::at_gotTransaction, Qt::QueuedConnection);
            connect(transport, &QnTransactionTransport::stateChanged, this, &QnTransactionMessageBus::at_stateChanged, Qt::QueuedConnection);
            connect(transport, &QnTransactionTransport::remotePeerUnauthorized, this, &QnTransactionMessageBus::emitRemotePeerUnauthorized, Qt::QueuedConnection);
            connect(transport, &QnTransactionTransport::peerIdDiscovered, this, &QnTransactionMessageBus::at_peerIdDiscovered, Qt::QueuedConnection);
            transport->doOutgoingConnect(url);
            m_connectingConnections << transport;
        }
    }

    // send keep-alive if we connected to cloud
    if (!m_aliveSendTimer.isValid())
        m_aliveSendTimer.restart();
    const auto& settings = commonModule()->globalSettings();
    if (m_aliveSendTimer.elapsed() > std::chrono::milliseconds(settings->aliveUpdateInterval()).count())
    {
        m_aliveSendTimer.restart();
        handlePeerAliveChanged(localPeer(), true, true);
		logTransactionState();
    }

    QSet<QnUuid> lostPeers = checkAlivePeerRouteTimeout(); // check if some routs to a server not accessible any more
    removePeersWithTimeout(lostPeers); // removeLostPeers
    sendDelayedAliveTran();
}

void QnTransactionMessageBus::logTransactionState()
{
}

QSet<QnUuid> QnTransactionMessageBus::checkAlivePeerRouteTimeout()
{
    const auto& settings = commonModule()->globalSettings();
    QSet<QnUuid> lostPeers;
    for (AlivePeersMap::iterator itr = m_alivePeers.begin(); itr != m_alivePeers.end(); ++itr)
    {
        AlivePeerInfo& peerInfo = itr.value();
        for (auto itr = peerInfo.routingInfo.begin(); itr != peerInfo.routingInfo.end();)
        {
            const RoutingRecord& routingRecord = itr.value();
            if ((routingRecord.distance > 0) &&
                (m_currentTimeTimer.elapsed() - routingRecord.lastRecvTime >
                    std::chrono::milliseconds(settings->aliveUpdateInterval()*ALIVE_UPDATE_PROBE_COUNT + ALIVE_UPDATE_INTERVAL_OVERHEAD).count()))
            {
                itr = peerInfo.routingInfo.erase(itr);
            }
            else
            {
                ++itr;
            }
        }
        if (peerInfo.routingInfo.isEmpty())
            lostPeers << peerInfo.peer.id;
    }
    return lostPeers;
}

void QnTransactionMessageBus::removePeersWithTimeout(const QSet<QnUuid>& lostPeers)
{
    for (AlivePeersMap::iterator itr = m_alivePeers.begin(); itr != m_alivePeers.end(); ++itr)
    {
        if (lostPeers.contains(itr.key()))
        {
            for (QnTransactionTransport* transport : m_connectingConnections)
            {
                if (transport->getState() == QnTransactionTransport::Closed)
                    continue; // it's going to close soon
                if (transport->remotePeer().id == itr.key())
                {
                    qWarning() << "No alive info during timeout. reconnect to peer" << transport->remotePeer().id;
                    transport->setState(QnTransactionTransport::Error);
                }
            }

            for (QnTransactionTransport* transport : m_connections.values())
            {
                if (transport->getState() == QnTransactionTransport::Closed)
                    continue; // it's going to close soon
                if (transport->remotePeer().id == itr.key() &&
                    ec2::ApiPeerData::isServer(transport->remotePeer().peerType))
                {
                    qWarning() << "No alive info during timeout. reconnect to peer" << transport->remotePeer().id;
                    transport->setState(QnTransactionTransport::Error);
                }
            }
        }
    }
    for (const QnUuid& id : lostPeers)
        connectToPeerLost(id);
}

void QnTransactionMessageBus::sendRuntimeInfo(QnTransactionTransport* transport, const QnTransactionTransportHeader& transportHeader, const QnTranState& runtimeState)
{
    QList<QnTransaction<ApiRuntimeData>> result;
    m_runtimeTransactionLog->getTransactionsAfter(runtimeState, result);
    for (const QnTransaction<ApiRuntimeData> &tran : result)
    {
        QnTransactionTransportHeader ttHeader = transportHeader;
        ttHeader.distance = distanceToPeer(tran.params.peer.id);
        transport->sendTransaction(tran, ttHeader);
    }
}

bool QnTransactionMessageBus::moveConnectionToReadyForStreaming(const QnUuid& connectionGuid)
{
    QnMutexLocker lock(&m_mutex);

    for (auto connection : m_connectingConnections)
    {
        if (connection->connectionGuid() == connectionGuid)
        {
            connection->monitorConnectionForClosure();
            connection->setState(QnTransactionTransport::Connected);
            return true;
        }
    }

    return false;
}

nx::utils::Url QnTransactionMessageBus::updateOutgoingUrl(
    const QnUuid& peer, 
    const nx::utils::Url& srcUrl) const
{
    nx::utils::Url url(srcUrl);
    if (peer == ::ec2::kCloudPeerId)
        url.setPath(nx::cdb::api::kEc2EventsPath);
    else
        url.setPath("/ec2/events");
    QUrlQuery q(url.query());

    q.addQueryItem("guid", commonModule()->moduleGUID().toString());
    q.addQueryItem("runtime-guid", commonModule()->runningInstanceGUID().toString());
    q.addQueryItem("system-identity-time", QString::number(commonModule()->systemIdentityTime()));
    url.setQuery(q);
    return url;
}

void QnTransactionMessageBus::addOutgoingConnectionToPeer(const QnUuid& id, const nx::utils::Url &_url)
{
    removeOutgoingConnectionFromPeer(id);
    nx::utils::Url url = updateOutgoingUrl(id, _url);
    QnMutexLocker lock(&m_mutex);
    if (!m_remoteUrls.contains(url))
    {
        m_remoteUrls.insert(url, RemoteUrlConnectInfo(id));
        QTimer::singleShot(0, this, SLOT(doPeriodicTasks()));
    }
}

void QnTransactionMessageBus::removeOutgoingConnectionFromPeer(const QnUuid& id)
{
    QnMutexLocker lock(&m_mutex);

    for (auto itr = m_remoteUrls.begin(); itr != m_remoteUrls.end(); ++itr)
    {
        RemoteUrlConnectInfo& info = itr.value();
        if (info.id == id)
        {
            nx::utils::Url url = itr.key();
            const nx::network::SocketAddress& urlStr = getUrlAddr(url);
            for (QnTransactionTransport* transport : m_connections.values())
            {
                if (transport->remoteSocketAddr() == urlStr)
                {
                    NX_LOGX(lm("Disconnected from peer %1").arg(url), cl_logWARNING);
                    transport->setState(QnTransactionTransport::Error);
                }
            }
            m_remoteUrls.erase(itr);
            break;
        }
    }
}

QVector<QnTransportConnectionInfo> QnTransactionMessageBus::connectionsInfo() const
{
    QVector<QnTransportConnectionInfo> connections;

    auto storeTransport = [&connections](const QnTransactionTransport *transport)
    {
        QnTransportConnectionInfo info;
        info.url = transport->remoteAddr();
        info.state = QnTransactionTransport::toString(transport->getState());
        info.isIncoming = transport->isIncoming();
        info.remotePeerId = transport->remotePeer().id;
        connections.append(info);
    };

    QnMutexLocker lock(&m_mutex);

    for (const QnTransactionTransport *transport : m_connections.values())
        storeTransport(transport);
    for (const QnTransactionTransport *transport : m_connectingConnections)
        storeTransport(transport);

    return connections;
}

void QnTransactionMessageBus::waitForNewTransactionsReady(const QnUuid& connectionGuid)
{
    QnMutexLocker lock(&m_mutex);

    auto waitForNewTransactionsReadyFunc =
        [&lock](QnTransactionTransport* transport)
    {
        QnTransactionTransport::Locker transactionTransportLocker(transport);
        //QnTransactionTransport destructor will block until transactionTransportLocker is alive
        lock.unlock();
        transactionTransportLocker.waitForNewTransactionsReady();
        lock.relock();
    };

    for (QnTransactionTransport* transport : m_connections)
    {
        if (transport->connectionGuid() != connectionGuid)
            continue;

        waitForNewTransactionsReadyFunc(transport);
        return;
    }

    for (QnTransactionTransport* transport : m_connectingConnections)
    {
        if (transport->connectionGuid() != connectionGuid)
            continue;

        waitForNewTransactionsReadyFunc(transport);
        return;
    }
}

void QnTransactionMessageBus::connectionFailure(const QnUuid& connectionGuid)
{
    QnMutexLocker lock(&m_mutex);
    for (QnTransactionTransport* transport : m_connections)
    {
        if (transport->connectionGuid() != connectionGuid)
            continue;
        //mutex is unlocked if we go to wait
        transport->connectionFailure();
        return;
    }
}

void QnTransactionMessageBus::dropConnections()
{
    QnMutexLocker lock(&m_mutex);
    m_remoteUrls.clear();
    reconnectAllPeers(&lock);
}
void QnTransactionMessageBus::reconnectAllPeers()
{
    QnMutexLocker lock(&m_mutex);
    reconnectAllPeers(&lock);
}

void QnTransactionMessageBus::reconnectAllPeers(QnMutexLockerBase* const /*lock*/)
{
    for (QnTransactionTransport* transport : m_connections)
    {
        NX_LOGX(lm("Disconnected from peer %1").arg(transport->remoteAddr()), cl_logWARNING);
        transport->setState(QnTransactionTransport::Error);
    }
    for (auto transport: m_connectingConnections)
        transport->setState(ec2::QnTransactionTransport::Error);
}

QnTransactionMessageBus::AlivePeersMap QnTransactionMessageBus::alivePeers() const
{
    QnMutexLocker lock(&m_mutex);
    return m_alivePeers;
}

QnPeerSet QnTransactionMessageBus::connectedServerPeers() const
{
    QnPeerSet result;
    for (QnConnectionMap::const_iterator itr = m_connections.begin(); itr != m_connections.end(); ++itr)
    {
        QnTransactionTransport* transport = *itr;
        if (!transport->remotePeer().isClient() && transport->getState() == QnTransactionTransport::ReadyForStreaming)
            result << transport->remotePeer().id;
    }

    return result;
}

QMap<QnUuid, ApiPeerData> QnTransactionMessageBus::aliveServerPeers() const
{
    QnMutexLocker lock(&m_mutex);
    QMap<QnUuid, ApiPeerData> result;
    for (AlivePeersMap::const_iterator itr = m_alivePeers.begin(); itr != m_alivePeers.end(); ++itr)
    {
        if (itr->peer.isServer())
            result.insert(itr.key(), itr->peer);
    }

    return result;
}

QnTransactionMessageBus::AlivePeersMap QnTransactionMessageBus::aliveClientPeers() const
{
    QnMutexLocker lock(&m_mutex);
    AlivePeersMap result;
    for (AlivePeersMap::const_iterator itr = m_alivePeers.begin(); itr != m_alivePeers.end(); ++itr)
    {
        if (itr->peer.isClient())
            result.insert(itr.key(), itr.value());
    }

    return result;
}

QSet<QnUuid> QnTransactionMessageBus::directlyConnectedClientPeers() const
{
    QSet<QnUuid> result;

    auto clients = aliveClientPeers();
    for (auto it = clients.begin(); it != clients.end(); ++it)
    {
        const auto& clientId = it.key();
        if (it->routingInfo.contains(clientId))
            result.insert(clientId);
    }

    return result;
}

QSet<QnUuid> QnTransactionMessageBus::directlyConnectedServerPeers() const
{
    QnMutexLocker lock(&m_mutex);
    return connectedServerPeers();
}

ec2::ApiPeerData QnTransactionMessageBus::localPeer() const
{
    return ec2::ApiPeerData(commonModule()->moduleGUID(), commonModule()->runningInstanceGUID(), m_localPeerType);
}

void QnTransactionMessageBus::at_runtimeDataUpdated(const QnTransaction<ApiRuntimeData>& tran)
{
    // data was changed by local transaction log (old data instance for same peer was removed), emit notification to apply new data version outside
    if (m_handler)
        m_handler->triggerNotification(tran, NotificationSource::Local);
}

void QnTransactionMessageBus::emitRemotePeerUnauthorized(const QnUuid& id)
{
    QnMutexLocker lock(&m_mutex);
    if (!m_alivePeers.contains(id))
        emit remotePeerUnauthorized(id);
}

void QnTransactionMessageBus::onEc2ConnectionSettingsChanged(const QString& key)
{
    //we need break connection only if following settings have been changed:
    //  connectionKeepAliveTimeout
    //  keepAliveProbeCount
    using namespace nx::settings_names;
    const auto& settings = commonModule()->globalSettings();

    if (key == kConnectionKeepAliveTimeoutKey)
    {
        const auto timeout = settings->connectionKeepAliveTimeout();
        QnMutexLocker lock(&m_mutex);
        //resetting connection
        for (auto* transport : m_connections)
        {
            if (transport->connectionKeepAliveTimeout() != timeout)
                transport->setState(ec2::QnTransactionTransport::Error);
        }
    }
    else if (key == kConnectionKeepAliveTimeoutKey)
    {
        const auto probeCount = settings->keepAliveProbeCount();
        QnMutexLocker lock(&m_mutex);
        //resetting connection
        for (auto* transport : m_connections)
        {
            if (transport->keepAliveProbeCount() != probeCount)
                transport->setState(ec2::QnTransactionTransport::Error);
        }
    }
}

QnUuid QnTransactionMessageBus::routeToPeerVia(const QnUuid& dstPeer, int* peerDistance) const
{
    QnMutexLocker lock(&m_mutex);
    *peerDistance = INT_MAX;
    const auto itr = m_alivePeers.find(dstPeer);
    if (itr == m_alivePeers.cend())
        return QnUuid(); // route info not found
    const AlivePeerInfo& peerInfo = itr.value();
    int minDistance = INT_MAX;
    QnUuid result;
    for (auto itr2 = peerInfo.routingInfo.cbegin(); itr2 != peerInfo.routingInfo.cend(); ++itr2)
    {
        int distance = itr2.value().distance;
        if (distance < minDistance)
        {
            minDistance = distance;
            result = itr2.key();
        }
    }
    *peerDistance = minDistance;
    return result;
}

int QnTransactionMessageBus::distanceToPeer(const QnUuid& dstPeer) const
{
    if (dstPeer == commonModule()->moduleGUID())
        return 0;

    int minDistance = INT_MAX;
    for (const RoutingRecord& rec : m_alivePeers.value(dstPeer).routingInfo)
        minDistance = std::min(minDistance, (int) rec.distance);
    return minDistance;
}

} //namespace ec2<|MERGE_RESOLUTION|>--- conflicted
+++ resolved
@@ -10,10 +10,6 @@
 #include "api/runtime_info_manager.h"
 
 #include "common/common_module.h"
-<<<<<<< HEAD
-#include "ec_connection_notification_manager.h"
-=======
->>>>>>> 602f3c2c
 #include "nx/vms/discovery/manager.h"
 #include "settings.h"
 
@@ -478,81 +474,6 @@
 }
 
 
-<<<<<<< HEAD
-    NX_LOG(QnLog::EC2_TRAN_LOG, printTransaction("got transaction", tran, transactionHash, transportHeader, sender), cl_logDEBUG1);
-    // process system transactions
-    switch (tran.command)
-    {
-        case ApiCommand::lockRequest:
-        case ApiCommand::lockResponse:
-        case ApiCommand::unlockRequest:
-            onGotDistributedMutexTransaction(tran);
-            break;
-        case ApiCommand::tranSyncRequest:
-            onGotTransactionSyncRequest(sender, tran);
-            return true; // do not proxy
-        case ApiCommand::tranSyncResponse:
-            onGotTransactionSyncResponse(sender, tran);
-            return true; // do not proxy
-        case ApiCommand::tranSyncDone:
-            onGotTransactionSyncDone(sender, tran);
-            return true; // do not proxy
-        case ApiCommand::peerAliveInfo:
-            onGotServerAliveInfo(tran, sender, transportHeader);
-            return true; // do not proxy. this call contains built in proxy
-        case ApiCommand::forcePrimaryTimeServer:
-            // ignore deprecated transaction
-            break;
-        case ApiCommand::broadcastPeerSystemTime:
-        case ApiCommand::getKnownPeersSystemTime:
-            return true; // Ignore deprecated transactions
-        case ApiCommand::runtimeInfoChanged:
-            if (!onGotServerRuntimeInfo(tran, sender, transportHeader))
-                return true; // already processed. do not proxy and ignore transaction
-            if (m_handler)
-                m_handler->triggerNotification(tran, NotificationSource::Remote);
-            break;
-        case ApiCommand::updatePersistentSequence:
-            updatePersistentMarker(tran);
-            break;
-        case ApiCommand::installUpdate:
-        case ApiCommand::uploadUpdate:
-        case ApiCommand::changeSystemId:
-        {	// Transactions listed here should not go to the DbManager.
-            // We are only interested in relevant notifications triggered.
-            // Also they are allowed only if sender is Admin.
-            if (!commonModule()->resourceAccessManager()->hasGlobalPermission(
-                sender->getUserAccessData(),
-                Qn::GlobalAdminPermission))
-            {
-                NX_LOG(
-                    QnLog::EC2_TRAN_LOG,
-                    lit("Can't handle transaction %1 because of no administrator rights. Reopening connection...")
-                    .arg(ApiCommand::toString(tran.command)),
-                    cl_logWARNING
-                );
-                sender->setState(QnTransactionTransport::Error);
-                return true;
-            }
-
-            if (m_handler)
-                m_handler->triggerNotification(tran, NotificationSource::Remote);
-            break;
-        }
-        case ApiCommand::getFullInfo:
-            sender->setWriteSync(true);
-            if (m_handler)
-                m_handler->triggerNotification(tran, NotificationSource::Remote);
-            break;
-        default:
-            return false; // Not a special case transaction.
-    }
-
-    proxyTransaction(tran, transportHeader);
-    return true;
-}
-=======
->>>>>>> 602f3c2c
 
 template <class T>
 void QnTransactionMessageBus::gotTransaction(
