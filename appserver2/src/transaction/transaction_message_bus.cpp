--- conflicted
+++ resolved
@@ -153,11 +153,8 @@
     case ApiCommand::runtimeInfoChanged:    return handleTransactionParams<ApiRuntimeData>          (serializedTransaction, &stream, transaction, function, fastFunction);
     case ApiCommand::broadcastPeerSystemTime: return handleTransactionParams<ApiPeerSystemTimeData> (serializedTransaction, &stream, transaction, function, fastFunction);
     case ApiCommand::forcePrimaryTimeServer:  return handleTransactionParams<ApiIdData>             (serializedTransaction, &stream, transaction, function, fastFunction);
-<<<<<<< HEAD
     case ApiCommand::getKnownPeersSystemTime: return handleTransactionParams<ApiPeerSystemTimeDataList> (serializedTransaction, &stream, transaction, function, fastFunction);
-=======
     case ApiCommand::syncDoneMarker:          return handleTransactionParams<ApiFillerData>         (serializedTransaction, &stream, transaction, function, fastFunction);
->>>>>>> d1a57a4b
 
     default:
         qWarning() << "Transaction type " << transaction.command << " is not implemented for delivery! Implement me!";
