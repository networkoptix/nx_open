
#include "transaction_message_bus.h"

#include <QtCore/QTimer>

#include "remote_ec_connection.h"
#include "utils/network/aio/aioservice.h"
#include "utils/common/systemerror.h"
#include "ec2_connection.h"
#include "common/common_module.h"

#include <transaction/transaction_transport.h>

#include "api/app_server_connection.h"
#include "nx_ec/data/api_server_alive_data.h"
#include "utils/common/synctime.h"
#include "utils/network/global_module_finder.h"
#include "utils/network/router.h"
#include "nx_ec/data/api_server_alive_data.h"
#include "ec_connection_notification_manager.h"
#include "nx_ec/data/api_camera_data.h"
#include "nx_ec/data/api_resource_data.h"

#include <utils/common/checked_cast.h>
#include "utils/common/warnings.h"
#include "api/runtime_info_manager.h"


#define TRANSACTION_MESSAGE_BUS_DEBUG

namespace ec2
{

static const int RECONNECT_TIMEOUT = 1000 * 5;
static const int ALIVE_UPDATE_INTERVAL = 1000 * 60;

struct GotTransactionFuction {
    typedef void result_type;

    template<class T> 
    void operator()(QnTransactionMessageBus *bus, const QnTransaction<T> &transaction, QnTransactionTransport *sender, const QnTransactionTransportHeader &transportHeader) const {
        bus->gotTransaction(transaction, sender, transportHeader);
    }
};

struct SendTransactionToTransportFuction {
    typedef void result_type;

    template<class T> 
    void operator()(QnTransactionMessageBus *bus, const QnTransaction<T> &transaction, QnTransactionTransport *sender, const QnTransactionTransportHeader &transportHeader) const {
        bus->sendTransactionToTransport(transaction, sender, transportHeader);
    }
};

template<class T, class Function>
bool handleTransactionParams(QnUbjsonReader<QByteArray> *stream, const QnAbstractTransaction &abstractTransaction, Function function) 
{
    QnTransaction<T> transaction(abstractTransaction);
    if (!QnUbjson::deserialize(stream, &transaction.params)) 
        return false;
            
    function(transaction);
    return true;
}

template<class Function>
bool handleTransaction(const QByteArray &serializedTransaction, const Function &function)
{
    QnAbstractTransaction transaction;
    QnUbjsonReader<QByteArray> stream(&serializedTransaction);
    if (!QnUbjson::deserialize(&stream, &transaction)) {
        qnWarning("Ignore bad transaction data. size=%1.", serializedTransaction.size());
        return false;
    }

    switch (transaction.command) {
    case ApiCommand::getFullInfo:           return handleTransactionParams<ApiFullInfoData>         (&stream, transaction, function);
    case ApiCommand::setResourceStatus:     return handleTransactionParams<ApiSetResourceStatusData>(&stream, transaction, function);
    case ApiCommand::setResourceParams:     return handleTransactionParams<ApiResourceParamsData>   (&stream, transaction, function);
    case ApiCommand::saveResource:          return handleTransactionParams<ApiResourceData>         (&stream, transaction, function);
    case ApiCommand::removeResource:        return handleTransactionParams<ApiIdData>               (&stream, transaction, function);
    case ApiCommand::setPanicMode:          return handleTransactionParams<ApiPanicModeData>        (&stream, transaction, function);
    case ApiCommand::saveCamera:            return handleTransactionParams<ApiCameraData>           (&stream, transaction, function);
    case ApiCommand::saveCameras:           return handleTransactionParams<ApiCameraDataList>       (&stream, transaction, function);
    case ApiCommand::removeCamera:          return handleTransactionParams<ApiIdData>               (&stream, transaction, function);
    case ApiCommand::addCameraHistoryItem:  return handleTransactionParams<ApiCameraServerItemData> (&stream, transaction, function);
    case ApiCommand::saveMediaServer:       return handleTransactionParams<ApiMediaServerData>      (&stream, transaction, function);
    case ApiCommand::removeMediaServer:     return handleTransactionParams<ApiIdData>               (&stream, transaction, function);
    case ApiCommand::saveUser:              return handleTransactionParams<ApiUserData>             (&stream, transaction, function);
    case ApiCommand::removeUser:            return handleTransactionParams<ApiIdData>               (&stream, transaction, function);
    case ApiCommand::saveBusinessRule:      return handleTransactionParams<ApiBusinessRuleData>     (&stream, transaction, function);
    case ApiCommand::removeBusinessRule:    return handleTransactionParams<ApiIdData>               (&stream, transaction, function);
    case ApiCommand::saveLayouts:           return handleTransactionParams<ApiLayoutDataList>       (&stream, transaction, function);
    case ApiCommand::saveLayout:            return handleTransactionParams<ApiLayoutData>           (&stream, transaction, function);
    case ApiCommand::removeLayout:          return handleTransactionParams<ApiIdData>               (&stream, transaction, function);
    case ApiCommand::saveVideowall:         return handleTransactionParams<ApiVideowallData>        (&stream, transaction, function);
    case ApiCommand::removeVideowall:       return handleTransactionParams<ApiIdData>               (&stream, transaction, function);
    case ApiCommand::videowallControl:      return handleTransactionParams<ApiVideowallControlMessageData>(&stream, transaction, function);
    case ApiCommand::addStoredFile:
    case ApiCommand::updateStoredFile:      return handleTransactionParams<ApiStoredFileData>       (&stream, transaction, function);
    case ApiCommand::removeStoredFile:      return handleTransactionParams<ApiStoredFilePath>       (&stream, transaction, function);
    case ApiCommand::broadcastBusinessAction:
    case ApiCommand::execBusinessAction:    return handleTransactionParams<ApiBusinessActionData>   (&stream, transaction, function);
    case ApiCommand::addLicenses:           return handleTransactionParams<ApiLicenseDataList>      (&stream, transaction, function);
    case ApiCommand::addLicense:            
    case ApiCommand::removeLicense:         return handleTransactionParams<ApiLicenseData>          (&stream, transaction, function);
    case ApiCommand::resetBusinessRules:    return handleTransactionParams<ApiResetBusinessRuleData>(&stream, transaction, function);
    case ApiCommand::uploadUpdate:          return handleTransactionParams<ApiUpdateUploadData>     (&stream, transaction, function);
    case ApiCommand::uploadUpdateResponce:  return handleTransactionParams<ApiUpdateUploadResponceData>(&stream, transaction, function);
    case ApiCommand::installUpdate:         return handleTransactionParams<ApiUpdateInstallData>    (&stream, transaction, function);
    case ApiCommand::addCameraBookmarkTags:
    case ApiCommand::removeCameraBookmarkTags:
                                            return handleTransactionParams<ApiCameraBookmarkTagDataList>(&stream, transaction, function);

    case ApiCommand::moduleInfo:            return handleTransactionParams<ApiModuleData>           (&stream, transaction, function);
    case ApiCommand::moduleInfoList:        return handleTransactionParams<ApiModuleDataList>       (&stream, transaction, function);

    case ApiCommand::discoverPeer:          return handleTransactionParams<ApiDiscoverPeerData>     (&stream, transaction, function);
    case ApiCommand::addDiscoveryInformation:
    case ApiCommand::removeDiscoveryInformation:
                                            return handleTransactionParams<ApiDiscoveryDataList>    (&stream, transaction, function);

    case ApiCommand::addConnection:
    case ApiCommand::removeConnection:
                                            return handleTransactionParams<ApiConnectionData>       (&stream, transaction, function);
    case ApiCommand::availableConnections:  return handleTransactionParams<ApiConnectionDataList>   (&stream, transaction, function);

    case ApiCommand::changeSystemName:      return handleTransactionParams<ApiSystemNameData>       (&stream, transaction, function);

    case ApiCommand::lockRequest:
    case ApiCommand::lockResponse:
    case ApiCommand::unlockRequest:         return handleTransactionParams<ApiLockData>             (&stream, transaction, function); 
    case ApiCommand::peerAliveInfo:         return handleTransactionParams<ApiPeerAliveData>        (&stream, transaction, function);
    case ApiCommand::tranSyncRequest:       return handleTransactionParams<QnTranState>             (&stream, transaction, function);
    case ApiCommand::tranSyncResponse:      return handleTransactionParams<QnTranStateResponse>     (&stream, transaction, function);
    case ApiCommand::runtimeInfoChanged:    return handleTransactionParams<ApiRuntimeData>          (&stream, transaction, function);

    default:
        qWarning() << "Transaction type " << transaction.command << " is not implemented for delivery! Implement me!";
        Q_ASSERT_X(0, Q_FUNC_INFO, "Transaction type is not implemented for delivery! Implement me!");
        return false;
    }
}



// --------------------------------- QnTransactionMessageBus ------------------------------
static QnTransactionMessageBus*m_globalInstance = 0;

QnTransactionMessageBus* QnTransactionMessageBus::instance()
{
    return m_globalInstance;
}

void QnTransactionMessageBus::initStaticInstance(QnTransactionMessageBus* instance)
{
    Q_ASSERT(m_globalInstance == 0 || instance == 0);
    delete m_globalInstance;
    m_globalInstance = instance;
}

QnTransactionMessageBus::QnTransactionMessageBus(): 
    m_localPeer(QUuid(), Qn::PT_Server),
    m_binaryTranSerializer(new QnBinaryTransactionSerializer()),
    m_jsonTranSerializer(new QnJsonTransactionSerializer()),
    m_ubjsonTranSerializer(new QnUbjsonTransactionSerializer()),
	m_handler(nullptr),
    m_timer(nullptr), 
    m_mutex(QMutex::Recursive),
    m_thread(nullptr)
{
    if (m_thread)
        return;
    m_thread = new QThread();
    m_thread->setObjectName("QnTransactionMessageBusThread");
    moveToThread(m_thread);
    qRegisterMetaType<QnTransactionTransport::State>(); // TODO: #Elric #EC2 registration
    qRegisterMetaType<QnAbstractTransaction>("QnAbstractTransaction");
    m_timer = new QTimer();
    connect(m_timer, &QTimer::timeout, this, &QnTransactionMessageBus::at_timer);
    m_timer->start(500);
    m_aliveSendTimer.invalidate();
}

void QnTransactionMessageBus::start()
{
    assert(!m_localPeer.id.isNull());
    if (!m_thread->isRunning())
        m_thread->start();
}

QnTransactionMessageBus::~QnTransactionMessageBus()
{
    if (m_thread) {
        m_thread->exit();
        m_thread->wait();
    }
    delete m_thread;
    delete m_timer;
}

void QnTransactionMessageBus::addAlivePeerInfo(ApiPeerData peerData, const QUuid& gotFromPeer)
{
    AlivePeersMap::iterator itr = m_alivePeers.find(peerData.id);
    if (itr == m_alivePeers.end()) 
    {
        AlivePeerInfo peer(peerData);
        if (!gotFromPeer.isNull())
            peer.proxyVia << gotFromPeer;
        m_alivePeers.insert(peerData.id, peer);
    }
    else {
        AlivePeerInfo& currentValue = itr.value();
        if (!currentValue.proxyVia.isEmpty() && !gotFromPeer.isNull())
            currentValue.proxyVia << gotFromPeer; // if peer is accessible directly (proxyVia is empty), do not extend proxy list
    }
}

void QnTransactionMessageBus::removeAlivePeer(const QUuid& id, bool sendTran, bool isRecursive)
{
    // 1. remove peer from alivePeers map

    m_lastTranSeq.remove(id);

    auto itr = m_alivePeers.find(id);
    if (itr == m_alivePeers.end())
        return;
    
    handlePeerAliveChanged(itr.value().peer, false, sendTran);
    m_alivePeers.erase(itr);

    // 2. remove peers proxy via current peer
    if (isRecursive)
        return;
    QSet<QUuid> morePeersToRemove;
    for (auto itr = m_alivePeers.begin(); itr != m_alivePeers.end(); ++itr)
    {
        AlivePeerInfo& otherPeer = itr.value();
        if (otherPeer.proxyVia.contains(id)) {
            otherPeer.proxyVia.remove(id);
            if (otherPeer.proxyVia.isEmpty()) {
                morePeersToRemove << otherPeer.peer.id;
            }
        }
    }
    foreach(const QUuid& p, morePeersToRemove)
        removeAlivePeer(p, true, true);
}

void QnTransactionMessageBus::onGotServerAliveInfo(const QnTransaction<ApiPeerAliveData> &tran, const QUuid& gotFromPeer)
{
#ifdef TRANSACTION_MESSAGE_BUS_DEBUG
    qDebug() << "received peerAlive transaction" << tran.params.peer.id << tran.params.peer.peerType;
#endif
    if (tran.params.peer.id == m_localPeer.id)
        return; // ignore himself

    // proxy alive info from non-direct connected host
    bool isPeerExist = m_alivePeers.contains(tran.params.peer.id);
    if (tran.params.isAlive) 
    {
        addAlivePeerInfo(ApiPeerData(tran.params.peer.id, tran.params.peer.peerType), gotFromPeer);
        if (!isPeerExist) 
            emit peerFound(tran.params);
    }
    else 
    {
        if (isPeerExist) {
            removeAlivePeer(tran.params.peer.id, false);
        }
    }
}

void QnTransactionMessageBus::at_gotTransaction(const QByteArray &serializedTran, const QnTransactionTransportHeader &transportHeader)
{
    QnTransactionTransport* sender = checked_cast<QnTransactionTransport*>(this->sender());
    if (!sender || sender->getState() != QnTransactionTransport::ReadyForStreaming)
        return;

    Q_ASSERT(transportHeader.processedPeers.contains(sender->remotePeer().id));

    using namespace std::placeholders;
    if(!handleTransaction(serializedTran, std::bind(GotTransactionFuction(), this, _1, sender, transportHeader)))
        sender->setState(QnTransactionTransport::Error);
}


// ------------------ QnTransactionMessageBus::CustomHandler -------------------


void QnTransactionMessageBus::onGotDistributedMutexTransaction(const QnTransaction<ApiLockData>& tran) {
    if(tran.command == ApiCommand::lockRequest)
        emit gotLockRequest(tran.params);
    else if(tran.command == ApiCommand::lockResponse) 
        emit gotLockResponse(tran.params);
}

void QnTransactionMessageBus::onGotTransactionSyncResponse(QnTransactionTransport* sender, const QnTransaction<QnTranStateResponse> &tran) {
    Q_UNUSED(tran)
	sender->setReadSync(true);

    sendConnectionsData();
    sendModulesData();
}

template <class T>
void QnTransactionMessageBus::sendTransactionToTransport(const QnTransaction<T> &tran, QnTransactionTransport* transport, const QnTransactionTransportHeader &transportHeader) {
    Q_ASSERT(!tran.isLocal);
    transport->sendTransaction(tran, transportHeader);
}
        
template <class T>
void QnTransactionMessageBus::gotTransaction(const QnTransaction<T> &tran, QnTransactionTransport* sender, const QnTransactionTransportHeader &transportHeader) 
{
    QMutexLocker lock(&m_mutex);

    AlivePeersMap:: iterator itr = m_alivePeers.find(tran.peerID);
    if (itr != m_alivePeers.end())
        itr.value().lastActivity.restart();

    if (m_lastTranSeq[tran.peerID] >= transportHeader.sequence)
        return; // already processed
    m_lastTranSeq[tran.peerID] = transportHeader.sequence;

    if (transportHeader.dstPeers.isEmpty() || transportHeader.dstPeers.contains(m_localPeer.id)) {
#ifdef TRANSACTION_MESSAGE_BUS_DEBUG
<<<<<<< HEAD
        qDebug() << "got transaction " << ApiCommand::toString(tran.command) << "from peer: " << tran.peerID;
=======
        qDebug() << "got transaction " << ApiCommand::toString(tran.command) << "from" << tran.peerID << "transport seq=" << transportHeader.sequence 
                 << "time=" << tran.persistentInfo.timestamp << "db seq=" << tran.persistentInfo.sequence;
>>>>>>> 5a7bbaea
#endif
        // process system transactions
        switch(tran.command) {
        case ApiCommand::lockRequest:
        case ApiCommand::lockResponse:
        case ApiCommand::unlockRequest: 
            {
                onGotDistributedMutexTransaction(tran);
                break;
            }
        case ApiCommand::tranSyncRequest:
            onGotTransactionSyncRequest(sender, tran);
            return;
        case ApiCommand::tranSyncResponse:
            onGotTransactionSyncResponse(sender, tran);
            return;
        case ApiCommand::peerAliveInfo:
            onGotServerAliveInfo(tran, sender->remotePeer().id);
            break; // do not return. proxy this transaction
        default:
            // general transaction
            if (!sender->isReadSync(tran.command))
                return;

            if (!tran.persistentInfo.isNull() && transactionLog && transactionLog->contains(tran))
                return; // already processed
            if (!tran.persistentInfo.isNull() && dbManager)
            {
                QByteArray serializedTran = QnUbjsonTransactionSerializer::instance()->serializedTransaction(tran);
                ErrorCode errorCode = dbManager->executeTransaction( tran, serializedTran );
                if( errorCode != ErrorCode::ok && errorCode != ErrorCode::skipped)
                {
                    qWarning() << "Can't handle transaction" << ApiCommand::toString(tran.command) << "reopen connection";
                    sender->setState(QnTransactionTransport::Error);
                    return;
                }
            }

            if( m_handler )
                m_handler->triggerNotification(tran);

            // this is required to allow client place transactions directly into transaction message bus
            if (tran.command == ApiCommand::getFullInfo)
                sender->setWriteSync(true);
            break;
        }
    }
    else {
#ifdef TRANSACTION_MESSAGE_BUS_DEBUG
        qDebug() << "skip transaction " << ApiCommand::toString(tran.command) << "for peers" << transportHeader.dstPeers;
#endif
    }

    // proxy incoming transaction to other peers.
    if (!transportHeader.dstPeers.isEmpty() && (transportHeader.dstPeers - transportHeader.processedPeers).isEmpty()) {
        emit transactionProcessed(tran);
        return; // all dstPeers already processed
    }

#ifdef TRANSACTION_MESSAGE_BUS_DEBUG
    qDebug() << "proxy transaction " << ApiCommand::toString(tran.command) << " to " << transportHeader.dstPeers;
#endif

    QnPeerSet processedPeers = transportHeader.processedPeers + connectedPeers(tran.command);
    processedPeers << m_localPeer.id;

    for(QnConnectionMap::iterator itr = m_connections.begin(); itr != m_connections.end(); ++itr) 
    {
        QnTransactionTransportPtr transport = *itr;
        if (transportHeader.processedPeers.contains(transport->remotePeer().id) || !transport->isReadyToSend(tran.command)) 
            continue;

        //Q_ASSERT(transport->remotePeer().id != tran.peerID);
        QnTransactionTransportHeader newHeader(processedPeers, transportHeader.dstPeers, transportHeader.sequence);
        transport->sendTransaction(tran, newHeader);
    }

    emit transactionProcessed(tran);
}

void QnTransactionMessageBus::printTranState(const QnTranState& tranState)
{
    for(auto itr = tranState.values.constBegin(); itr != tranState.values.constEnd(); ++itr)
        qDebug() << "key=" << itr.key().peerID << "(dbID=" << itr.key().dbID << ") need after=" << itr.value();
}

void QnTransactionMessageBus::onGotTransactionSyncRequest(QnTransactionTransport* sender, const QnTransaction<QnTranState> &tran)
{
    sender->setWriteSync(true);

    QnTransactionTransportHeader ttUnicast;
    ttUnicast.processedPeers << sender->remotePeer().id << m_localPeer.id;
    ttUnicast.dstPeers << sender->remotePeer().id;

    QnTransactionTransportHeader ttBroadcast(ttUnicast.processedPeers);

    QList<QByteArray> serializedTransactions;
    const ErrorCode errorCode = transactionLog->getTransactionsAfter(tran.params, serializedTransactions);
    if (errorCode == ErrorCode::ok) 
    {
#ifdef TRANSACTION_MESSAGE_BUS_DEBUG
        qDebug() << "got sync request from peer" << sender->remotePeer().id << ". Need transactions after:";
        printTranState(tran.params);
        qDebug() << "exist " << serializedTransactions.size() << "new transactions";
#endif
        QnTransaction<QnTranStateResponse> tran(ApiCommand::tranSyncResponse);
        tran.params.result = 0;
        QByteArray chunkData;
        
        sender->sendTransaction(tran, ttUnicast);

        sendRuntimeInfo(sender, ttBroadcast); // send as broadcast

        using namespace std::placeholders;
        foreach(const QByteArray& serializedTran, serializedTransactions)
            if(!handleTransaction(serializedTran, std::bind(SendTransactionToTransportFuction(), this, _1, sender, ttBroadcast)))
                sender->setState(QnTransactionTransport::Error);
        return;
    }
    else {
        qWarning() << "Can't execute query for sync with server peer!";
    }
}      

void QnTransactionMessageBus::queueSyncRequest(QnTransactionTransport* transport)
{
    // send sync request
    transport->setReadSync(false);
    QnTransaction<QnTranState> requestTran(ApiCommand::tranSyncRequest);
    requestTran.params = transactionLog->getTransactionsState();
    transport->sendTransaction(requestTran, QnPeerSet() << transport->remotePeer().id << m_localPeer.id);
}

bool QnTransactionMessageBus::doHandshake(QnTransactionTransport* transport)
{
    /** Send all data to the client peers on the connect. */
    QnPeerSet processedPeers = QnPeerSet() << transport->remotePeer().id << m_localPeer.id;
    if (transport->remotePeer().peerType == Qn::PT_DesktopClient || 
        transport->remotePeer().peerType == Qn::PT_VideowallClient)     //TODO: #GDM #VW do not send fullInfo, just required part of it
    {
        /** Request all data to be sent to the client peers on the connect. */
        QnTransaction<ApiFullInfoData> tran;
        tran.command = ApiCommand::getFullInfo;
        tran.peerID = m_localPeer.id;
        if (dbManager->doQuery(nullptr, tran.params) != ErrorCode::ok) {
            qWarning() << "Can't execute query for sync with client peer!";
            return false;
        }

        QnTransaction<ApiModuleDataList> tranModules = prepareModulesDataTransaction();
        tranModules.peerID = m_localPeer.id;

        transport->setWriteSync(true);
        sendRuntimeInfo(transport, processedPeers);
        transport->sendTransaction(tran, processedPeers);
        transport->sendTransaction(tranModules, processedPeers);
        transport->setReadSync(true);
    } else if (transport->remotePeer().peerType == Qn::PT_MobileClient) {
        /** Request all data to be sent to the client peers on the connect. */
        QnTransaction<ApiMediaServerDataList> tranServers;
        tranServers.command = ApiCommand::getMediaServers;
        tranServers.peerID = m_localPeer.id;
        if (dbManager->doQuery(nullptr, tranServers.params) != ErrorCode::ok) {
            qWarning() << "Can't execute query for sync with client peer!";
            return false;
        }

        ec2::ApiCameraDataList cameras;
        if (dbManager->doQuery(QUuid(), cameras) != ErrorCode::ok) {
            qWarning() << "Can't execute query for sync with client peer!";
            return false;
        }
        QnTransaction<ApiCameraDataList> tranCameras;
        tranCameras.command = ApiCommand::getCameras;
        tranCameras.peerID = m_localPeer.id;

        // filter out desktop cameras
        auto desktopCameraResourceType = qnResTypePool->desktopCameraResourceType();
        QUuid desktopCameraTypeId = desktopCameraResourceType ? desktopCameraResourceType->getId() : QUuid();
        if (desktopCameraTypeId.isNull()) {
            tranCameras.params = cameras;
        } else {
            tranCameras.params.reserve(cameras.size());  //usually, there are only a few desktop cameras relatively to total cameras count
            std::copy_if(cameras.cbegin(), cameras.cend(), std::back_inserter(tranCameras.params), [&desktopCameraTypeId](const ec2::ApiCameraData &camera){
                return camera.typeId != desktopCameraTypeId;
            });
        }

        QnTransaction<ApiUserDataList> tranUsers;
        tranUsers.command = ApiCommand::getUsers;
        tranUsers.peerID = m_localPeer.id;
        if (dbManager->doQuery(nullptr, tranUsers.params) != ErrorCode::ok) {
            qWarning() << "Can't execute query for sync with client peer!";
            return false;
        }

        QnTransaction<ApiLayoutDataList> tranLayouts;
        tranLayouts.command = ApiCommand::getLayouts;
        tranLayouts.peerID = m_localPeer.id;
        if (dbManager->doQuery(nullptr, tranLayouts.params) != ErrorCode::ok) {
            qWarning() << "Can't execute query for sync with client peer!";
            return false;
        }

        QnTransaction<ApiCameraServerItemDataList> tranCameraHistory;
        tranCameraHistory.command = ApiCommand::getCameraHistoryItems;
        tranCameraHistory.peerID = m_localPeer.id;
        if (dbManager->doQuery(nullptr, tranCameraHistory.params) != ErrorCode::ok) {
            qWarning() << "Can't execute query for sync with client peer!";
            return false;
        }

        transport->setWriteSync(true);
        sendRuntimeInfo(transport, processedPeers);
        transport->sendTransaction(tranServers,         processedPeers);
        transport->sendTransaction(tranCameras,         processedPeers);
        transport->sendTransaction(tranUsers,           processedPeers);
        transport->sendTransaction(tranLayouts,         processedPeers);
        transport->sendTransaction(tranCameraHistory,   processedPeers);
        transport->setReadSync(true);
    }



    if (!transport->remotePeer().isClient() && !m_localPeer.isClient())
        queueSyncRequest(transport);

    return true;
}

void QnTransactionMessageBus::connectToPeerLost(const QUuid& id)
{
    if (!m_alivePeers.contains(id)) 
        return;    
    
    removeAlivePeer(id, true);
}

void QnTransactionMessageBus::connectToPeerEstablished(const ApiPeerData &peer)
{
    if (m_alivePeers.contains(peer.id)) 
        return;

    addAlivePeerInfo(peer);
    handlePeerAliveChanged(peer, true, true);
}

void QnTransactionMessageBus::handlePeerAliveChanged(const ApiPeerData &peer, bool isAlive, bool sendTran) 
{
    ApiPeerAliveData aliveData;
    aliveData.peer.id = peer.id;
    aliveData.peer.peerType = peer.peerType;
    aliveData.isAlive = isAlive;

    if (sendTran)
    {
        QnTransaction<ApiPeerAliveData> tran(ApiCommand::peerAliveInfo);
        tran.params = aliveData;
        sendTransaction(tran);
#ifdef TRANSACTION_MESSAGE_BUS_DEBUG
        qDebug() << "sending peerAlive info" << peer.id << peer.peerType;
#endif
    }

    if( peer.id == qnCommon->moduleGUID() )
        return; //sending keep-alive

    if (isAlive)
        emit peerFound(aliveData);
    else
        emit peerLost(aliveData);
}

void QnTransactionMessageBus::sendConnectionsData()
{
    if (!QnRouter::instance())
        return;

    QnTransaction<ApiConnectionDataList> transaction(ApiCommand::availableConnections);

    QMultiHash<QnId, QnRouter::Endpoint> connections = QnRouter::instance()->connections();
    for (auto it = connections.begin(); it != connections.end(); ++it) {
        ApiConnectionData connection;
        connection.discovererId = it.key();
        connection.peerId = it->id;
        connection.host = it->host;
        connection.port = it->port;
        transaction.params.push_back(connection);
    }

    sendTransaction(transaction);
}

QnTransaction<ApiModuleDataList> QnTransactionMessageBus::prepareModulesDataTransaction() const {
    QnTransaction<ApiModuleDataList> transaction(ApiCommand::moduleInfoList);

    foreach (const QnModuleInformation &moduleInformation, QnGlobalModuleFinder::instance()->foundModules()) {
        ApiModuleData data;
        QnGlobalModuleFinder::fillApiModuleData(moduleInformation, &data);
        data.isAlive = true;
        data.discoverers = QnGlobalModuleFinder::instance()->discoverers(data.id);
        transaction.params.push_back(data);
    }

    return transaction;
}

void QnTransactionMessageBus::sendModulesData()
{
    if (!QnGlobalModuleFinder::instance())
        return;

    QnTransaction<ApiModuleDataList> transaction = prepareModulesDataTransaction();
    sendTransaction(transaction);
}

QString getUrlAddr(const QUrl& url) { return url.host() + QString::number(url.port()); }
bool QnTransactionMessageBus::isPeerUsing(const QUrl& url)
{
    QString addr1 = getUrlAddr(url);
    for (int i = 0; i < m_connectingConnections.size(); ++i)
    {
        QString addr2 = getUrlAddr(m_connectingConnections[i]->remoteAddr());
        if (addr2 == addr1)
            return true;
    }
    for(QnConnectionMap::iterator itr = m_connections.begin(); itr != m_connections.end(); ++itr) {
        QnTransactionTransportPtr transport =  itr.value();
        if (getUrlAddr(transport->remoteAddr()) == addr1)
            return true;
    }
    return false;
}

void QnTransactionMessageBus::at_stateChanged(QnTransactionTransport::State )
{
    QMutexLocker lock(&m_mutex);
    QnTransactionTransport* transport = (QnTransactionTransport*) sender();
    if (!transport)
        return; // already removed
    

    switch (transport->getState()) 
    {
    case QnTransactionTransport::Error: 
        transport->close();
        break;
    case QnTransactionTransport::Connected:
    {
        bool found = false;
        for (int i = 0; i < m_connectingConnections.size(); ++i) 
        {
            if (m_connectingConnections[i] == transport) {
                Q_ASSERT(!m_connections.contains(transport->remotePeer().id));
                m_connections[transport->remotePeer().id] = m_connectingConnections[i];
                m_connectingConnections.removeAt(i);
                found = true;
                break;
            }
        }
        Q_ASSERT(found);
        m_lastTranSeq[transport->remotePeer().id] = 0;
        transport->setState(QnTransactionTransport::ReadyForStreaming);
        // if sync already done or in progress do not send new request
        if (doHandshake(transport))
            connectToPeerEstablished(transport->remotePeer());
        else
            transport->close();
        break;
    }
    case QnTransactionTransport::Closed:
        for (int i = m_connectingConnections.size() -1; i >= 0; --i) 
        {
            QnTransactionTransportPtr transportPtr = m_connectingConnections[i];
            if (transportPtr == transport) {
                m_connectingConnections.removeAt(i);
                return;
            }
        }

        for(QnConnectionMap::iterator itr = m_connections.begin(); itr != m_connections.end(); ++itr)
        {
            QnTransactionTransportPtr transportPtr = itr.value();
            if (transportPtr == transport) {
                connectToPeerLost(transport->remotePeer().id);
                m_connections.erase(itr);
                break;
            }
        }

        break;

    default:
        break;
    }
}

void QnTransactionMessageBus::at_timer()
{
    doPeriodicTasks();
}

void QnTransactionMessageBus::doPeriodicTasks()
{
    QMutexLocker lock(&m_mutex);

    // add new outgoing connections
    qint64 currentTime = qnSyncTime->currentMSecsSinceEpoch();
    for (QMap<QUrl, RemoteUrlConnectInfo>::iterator itr = m_remoteUrls.begin(); itr != m_remoteUrls.end(); ++itr)
    {
        const QUrl& url = itr.key();
        if (currentTime - itr.value().lastConnectedTime > RECONNECT_TIMEOUT && !isPeerUsing(url)) 
        {
            if (m_connections.contains(itr.value().peer))
                continue;

            itr.value().lastConnectedTime = currentTime;
            QnTransactionTransportPtr transport(new QnTransactionTransport(m_localPeer));
            connect(transport.data(), &QnTransactionTransport::gotTransaction, this, &QnTransactionMessageBus::at_gotTransaction,  Qt::QueuedConnection);
            connect(transport.data(), &QnTransactionTransport::stateChanged, this, &QnTransactionMessageBus::at_stateChanged,  Qt::QueuedConnection);
            transport->doOutgoingConnect(url);
            m_connectingConnections << transport;
        }
    }

    // send keep-alive if we connected to cloud
    if( !m_aliveSendTimer.isValid() )
        m_aliveSendTimer.restart();
    if (m_aliveSendTimer.elapsed() > ALIVE_UPDATE_INTERVAL) {
        m_aliveSendTimer.restart();
        handlePeerAliveChanged(m_localPeer, true, true);
#ifdef TRANSACTION_MESSAGE_BUS_DEBUG
    qDebug() << "Current transaction state:";
    if (transactionLog)
        printTranState(transactionLog->getTransactionsState());
#endif
    }

    // check if some server not accessible any more
    for (AlivePeersMap::iterator itr = m_alivePeers.begin(); itr != m_alivePeers.end(); ++itr)
    {
        if (itr.value().lastActivity.elapsed() > ALIVE_UPDATE_INTERVAL * 2)
        {
            itr.value().lastActivity.restart();
            foreach(QSharedPointer<QnTransactionTransport> transport, m_connectingConnections) {
                if (transport->remotePeer().id == itr.key()) {
                    qWarning() << "No alive info during timeout. reconnect to peer" << transport->remotePeer().id;
                    transport->setState(QnTransactionTransport::Error);
                }
            }

            foreach(QSharedPointer<QnTransactionTransport> transport, m_connections.values()) {
                if (transport->remotePeer().id == itr.key() && transport->remotePeer().peerType == Qn::PT_Server) {
                    qWarning() << "No alive info during timeout. reconnect to peer" << transport->remotePeer().id;
                    transport->setState(QnTransactionTransport::Error);
                }
            }
        }
    }
}

void QnTransactionMessageBus::sendRuntimeInfo(QnTransactionTransport* transport, const QnTransactionTransportHeader& transportHeader)
{
    foreach (const QnPeerRuntimeInfo &info, QnRuntimeInfoManager::instance()->items()->getItems())
    {
        {
            ApiPeerAliveData aliveData;
            aliveData.peer = info.data.peer;
            aliveData.isAlive = true;

            QnTransaction<ApiPeerAliveData> tran(ApiCommand::peerAliveInfo);
            tran.params = aliveData;
            transport->sendTransaction(tran, transportHeader);
        }

        {
            QnTransaction<ApiRuntimeData> tran(ApiCommand::runtimeInfoChanged);
            tran.params = info.data;
            transport->sendTransaction(tran, transportHeader);
        }
    }
}

void QnTransactionMessageBus::gotConnectionFromRemotePeer(QSharedPointer<AbstractStreamSocket> socket, const ApiPeerData &remotePeer)
{
    if (!dbManager)
    {
        qWarning() << "This peer connected to remote Server. Ignoring incoming connection";
        return;
    }

    QnTransactionTransportPtr transport(new QnTransactionTransport(m_localPeer, remotePeer, socket));
    connect(transport.data(), &QnTransactionTransport::gotTransaction, this, &QnTransactionMessageBus::at_gotTransaction,  Qt::QueuedConnection);
    connect(transport.data(), &QnTransactionTransport::stateChanged, this, &QnTransactionMessageBus::at_stateChanged,  Qt::QueuedConnection);

    QMutexLocker lock(&m_mutex);
    m_connectingConnections << transport;
    transport->setState(QnTransactionTransport::Connected);
    Q_ASSERT(!m_connections.contains(remotePeer.id));
}

void QnTransactionMessageBus::addConnectionToPeer(const QUrl& url, const QUuid& peer)
{
    QMutexLocker lock(&m_mutex);
    m_remoteUrls.insert(url, RemoteUrlConnectInfo(peer));
    QTimer::singleShot(0, this, SLOT(doPeriodicTasks()));
}

void QnTransactionMessageBus::removeConnectionFromPeer(const QUrl& url)
{
    QMutexLocker lock(&m_mutex);
    m_remoteUrls.remove(url);
    QString urlStr = getUrlAddr(url);
    foreach(QnTransactionTransportPtr transport, m_connections.values())
    {
        if (getUrlAddr(transport->remoteAddr()) == urlStr) {
            qWarning() << "Disconnected from peer" << url;
            transport->setState(QnTransactionTransport::Error);
        }
    }
}

void QnTransactionMessageBus::dropConnections()
{
    QMutexLocker lock(&m_mutex);
    m_remoteUrls.clear();
    foreach(const QnTransactionTransportPtr &transport, m_connections) {
        qWarning() << "Disconnected from peer" << transport->remoteAddr();
        transport->setState(QnTransactionTransport::Error);
    }
}

QnTransactionMessageBus::AlivePeersMap QnTransactionMessageBus::alivePeers() const
{
    QMutexLocker lock(&m_mutex);
    return m_alivePeers;
}

QnPeerSet QnTransactionMessageBus::connectedPeers(ApiCommand::Value command) const
{
    QnPeerSet result;
    for(QnConnectionMap::const_iterator itr = m_connections.begin(); itr != m_connections.end(); ++itr)
    {
        QnTransactionTransportPtr transport = *itr;
        if (transport->isReadyToSend(command))
            result << transport->remotePeer().id;
    }

    return result;
}

QnTransactionMessageBus::AlivePeersMap QnTransactionMessageBus::aliveServerPeers() const
{
    QMutexLocker lock(&m_mutex);
    AlivePeersMap result;
    for(AlivePeersMap::const_iterator itr = m_alivePeers.begin(); itr != m_alivePeers.end(); ++itr)
    {
        if (itr->peer.isClient())
            continue;

        result.insert(itr.key(), itr.value());
    }
    
    return result;
}

void QnTransactionMessageBus::setLocalPeer(const ApiPeerData localPeer) {
    m_localPeer = localPeer;
}

ec2::ApiPeerData QnTransactionMessageBus::localPeer() const {
    return m_localPeer;
}

void QnTransactionMessageBus::sendTransaction(const QnTransaction<ec2::ApiVideowallControlMessageData>& tran, const QnPeerSet& dstPeers /*= QnPeerSet()*/)
{
    //TODO: #GDM #VW fill dstPeers based on m_alivePeers info
    Q_ASSERT(tran.command == ApiCommand::videowallControl);
    QMutexLocker lock(&m_mutex);
    sendTransactionInternal(tran, QnTransactionTransportHeader(connectedPeers(tran.command) << m_localPeer.id, dstPeers));
}

}<|MERGE_RESOLUTION|>--- conflicted
+++ resolved
@@ -324,12 +324,8 @@
 
     if (transportHeader.dstPeers.isEmpty() || transportHeader.dstPeers.contains(m_localPeer.id)) {
 #ifdef TRANSACTION_MESSAGE_BUS_DEBUG
-<<<<<<< HEAD
-        qDebug() << "got transaction " << ApiCommand::toString(tran.command) << "from peer: " << tran.peerID;
-=======
         qDebug() << "got transaction " << ApiCommand::toString(tran.command) << "from" << tran.peerID << "transport seq=" << transportHeader.sequence 
                  << "time=" << tran.persistentInfo.timestamp << "db seq=" << tran.persistentInfo.sequence;
->>>>>>> 5a7bbaea
 #endif
         // process system transactions
         switch(tran.command) {
@@ -610,7 +606,7 @@
 
     QnTransaction<ApiConnectionDataList> transaction(ApiCommand::availableConnections);
 
-    QMultiHash<QnId, QnRouter::Endpoint> connections = QnRouter::instance()->connections();
+    QMultiHash<QUuid, QnRouter::Endpoint> connections = QnRouter::instance()->connections();
     for (auto it = connections.begin(); it != connections.end(); ++it) {
         ApiConnectionData connection;
         connection.discovererId = it.key();
