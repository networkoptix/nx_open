--- conflicted
+++ resolved
@@ -7,17 +7,14 @@
 #include "transaction_transport.h"
 #include "transaction_transport_serializer.h"
 #include "utils/common/synctime.h"
+#include "utils/network/global_module_finder.h"
+#include "utils/network/router.h"
 #include "nx_ec/data/api_server_alive_data.h"
+#include "nx_ec/data/api_camera_data.h"
+#include "nx_ec/data/api_resource_data.h"
 #include "transaction_log.h"
 #include "api/app_server_connection.h"
 #include <utils/serialization/binary_functions.h>
-#include <utils/network/global_module_finder.h>
-<<<<<<< HEAD
-#include "nx_ec/data/api_camera_data.h"
-#include "nx_ec/data/api_resource_data.h"
-=======
-#include <utils/network/router.h>
->>>>>>> 0d60b318
 
 #include "version.h"
 
@@ -412,22 +409,20 @@
         case ApiCommand::moduleInfo:
             return deliveryTransaction<ApiModuleData>(abstractTran, stream);
 
-<<<<<<< HEAD
         case ApiCommand::discoverPeer:
             return deliveryTransaction<ApiDiscoverPeerData>(abstractTran, stream);
         case ApiCommand::addDiscoveryInformation:
         case ApiCommand::removeDiscoveryInformation:
             return deliveryTransaction<ApiDiscoveryDataList>(abstractTran, stream);
 
-        case ApiCommand::changeSystemName:
-            return deliveryTransaction<QString>(abstractTran, stream);
-=======
         case ApiCommand::addConnection:
         case ApiCommand::removeConnection:
             return deliveryTransaction<ApiConnectionData>(abstractTran, stream);
         case ApiCommand::availableConnections:
             return deliveryTransaction<ApiConnectionDataList>(abstractTran, stream);
->>>>>>> 0d60b318
+
+        case ApiCommand::changeSystemName:
+            return deliveryTransaction<QString>(abstractTran, stream);
 
         default:
             Q_ASSERT_X(0, Q_FUNC_INFO, "Transaction type is not implemented for delivery! Implement me!");
