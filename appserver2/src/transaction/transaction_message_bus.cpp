--- conflicted
+++ resolved
@@ -160,18 +160,10 @@
     case ApiCommand::execBusinessAction:    return handleTransactionParams<ApiBusinessActionData>   (serializedTransaction, serializationSupport, transaction, function, fastFunction);
     case ApiCommand::addLicenses:           return handleTransactionParams<ApiLicenseDataList>      (serializedTransaction, serializationSupport, transaction, function, fastFunction);
     case ApiCommand::addLicense:            
-<<<<<<< HEAD
     case ApiCommand::removeLicense:         return handleTransactionParams<ApiLicenseData>          (serializedTransaction, serializationSupport, transaction, function, fastFunction);
-    case ApiCommand::resetBusinessRules:    return handleTransactionParams<ApiResetBusinessRuleData>(serializedTransaction, serializationSupport, transaction, function, fastFunction);
     case ApiCommand::uploadUpdate:          return handleTransactionParams<ApiUpdateUploadData>     (serializedTransaction, serializationSupport, transaction, function, fastFunction);
     case ApiCommand::uploadUpdateResponce:  return handleTransactionParams<ApiUpdateUploadResponceData>(serializedTransaction, serializationSupport, transaction, function, fastFunction);
     case ApiCommand::installUpdate:         return handleTransactionParams<ApiUpdateInstallData>    (serializedTransaction, serializationSupport, transaction, function, fastFunction);
-=======
-    case ApiCommand::removeLicense:         return handleTransactionParams<ApiLicenseData>          (serializedTransaction, &stream, transaction, function, fastFunction);
-    case ApiCommand::uploadUpdate:          return handleTransactionParams<ApiUpdateUploadData>     (serializedTransaction, &stream, transaction, function, fastFunction);
-    case ApiCommand::uploadUpdateResponce:  return handleTransactionParams<ApiUpdateUploadResponceData>(serializedTransaction, &stream, transaction, function, fastFunction);
-    case ApiCommand::installUpdate:         return handleTransactionParams<ApiUpdateInstallData>    (serializedTransaction, &stream, transaction, function, fastFunction);
->>>>>>> ece818d5
     case ApiCommand::addCameraBookmarkTags:
     case ApiCommand::removeCameraBookmarkTags:
                                             return handleTransactionParams<ApiCameraBookmarkTagDataList>(serializedTransaction, serializationSupport, transaction, function, fastFunction);
