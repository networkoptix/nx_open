
#include "transaction_message_bus.h"

#include <chrono>

#include <QtCore/QTimer>
#include <QTextStream>

<<<<<<< HEAD
=======
#include "remote_ec_connection.h"
#include "utils/common/systemerror.h"
#include "ec2_connection.h"
#include "common/common_module.h"

#include <transaction/transaction_transport.h>

>>>>>>> 755351d0
#include <api/global_settings.h>
#include "api/app_server_connection.h"
#include "api/runtime_info_manager.h"

#include "common/common_module.h"
#include "ec2_connection.h"
#include "ec_connection_notification_manager.h"
#include "managers/time_manager.h"
#include "network/module_finder.h"
#include "remote_ec_connection.h"
#include "settings.h"

#include "nx_ec/data/api_camera_data_ex.h"
#include "nx_ec/data/api_camera_data.h"
#include "nx_ec/data/api_resource_data.h"
#include "nx_ec/data/api_resource_type_data.h"
#include "nx_ec/data/api_reverse_connection_data.h"
#include "nx_ec/data/api_server_alive_data.h"
#include "nx_ec/data/api_discovery_data.h"

#include "transaction/runtime_transaction_log.h"
#include <transaction/transaction_transport.h>

#include <utils/common/checked_cast.h>
#include "utils/common/log.h"
#include "utils/common/synctime.h"
#include "utils/common/systemerror.h"
#include "utils/common/warnings.h"
#include <utils/common/waiting_for_qthread_to_empty_event_queue.h>


namespace ec2
{

<<<<<<< HEAD
    static const int RECONNECT_TIMEOUT = 1000 * 5;
    static const std::chrono::seconds ALIVE_UPDATE_INTERVAL_OVERHEAD(10);
    static const int ALIVE_UPDATE_PROBE_COUNT = 2;
    static const int ALIVE_RESEND_TIMEOUT_MAX = 1000 * 5; // resend alive data after a random delay in range min..max
    static const int ALIVE_RESEND_TIMEOUT_MIN = 100;
    //!introduced to make discovery interval dependent of peer alive update interval
    static const int PEER_DISCOVERY_BY_ALIVE_UPDATE_INTERVAL_FACTOR = 3;
=======
static const int RECONNECT_TIMEOUT = 1000 * 5;
static const std::chrono::seconds ALIVE_UPDATE_INTERVAL_OVERHEAD(10);
static const int ALIVE_UPDATE_PROBE_COUNT = 2;
static const int ALIVE_RESEND_TIMEOUT_MAX = 1000 * 5; // resend alive data after a random delay in range min..max
static const int ALIVE_RESEND_TIMEOUT_MIN = 100;
//!introduced to make discovery interval dependent of peer alive update interval
static const int PEER_DISCOVERY_BY_ALIVE_UPDATE_INTERVAL_FACTOR = 3;
>>>>>>> 755351d0

    QString printTransaction(const char* prefix, const QnAbstractTransaction& tran, const QnTransactionTransportHeader &transportHeader, QnTransactionTransport* sender)
    {
        return lit("%1 %2 %3 gotVia=%4").arg(prefix).arg(tran.toString()).arg(toString(transportHeader)).arg(sender->remotePeer().id.toString());
    }

    struct GotTransactionFuction {
        typedef void result_type;

        template<class T>
        void operator()(QnTransactionMessageBus *bus, const QnTransaction<T> &transaction, QnTransactionTransport *sender, const QnTransactionTransportHeader &transportHeader) const {
            bus->gotTransaction(transaction, sender, transportHeader);
        }
    };

    struct SendTransactionToTransportFuction {
        typedef void result_type;

        template<class T>
        void operator()(QnTransactionMessageBus *bus, const QnTransaction<T> &transaction, QnTransactionTransport *sender, const QnTransactionTransportHeader &transportHeader) const {
            bus->sendTransactionToTransport(transaction, sender, transportHeader);
        }
    };

    struct SendTransactionToTransportFastFuction {
        bool operator()(QnTransactionMessageBus *bus, Qn::SerializationFormat srcFormat, const QByteArray& serializedTran, QnTransactionTransport *sender, const QnTransactionTransportHeader &transportHeader) const
        {
            Q_UNUSED(bus)
                return sender->sendSerializedTransaction(srcFormat, serializedTran, transportHeader);
        }
    };

    typedef std::function<bool (Qn::SerializationFormat, const QByteArray&)> FastFunctionType;

    //Overload for ubjson transactions
    template<class T, class Function>
    bool handleTransactionParams(const QByteArray &serializedTransaction, QnUbjsonReader<QByteArray> *stream, const QnAbstractTransaction &abstractTransaction,
        Function function, FastFunctionType fastFunction)
    {
        if (fastFunction(Qn::UbjsonFormat, serializedTransaction)) {
            return true; // process transaction directly without deserialize
        }

        QnTransaction<T> transaction(abstractTransaction);
        if (!QnUbjson::deserialize(stream, &transaction.params)) {
            qWarning() << "Can't deserialize transaction " << toString(abstractTransaction.command);
            return false;
        }
        if (!abstractTransaction.persistentInfo.isNull())
            QnUbjsonTransactionSerializer::instance()->addToCache(abstractTransaction.persistentInfo, abstractTransaction.command, serializedTransaction);
        function(transaction);
        return true;
    }

    //Overload for json transactions
    template<class T, class Function>
    bool handleTransactionParams(const QByteArray &serializedTransaction, const QJsonObject& jsonData, const QnAbstractTransaction &abstractTransaction,
        Function function, FastFunctionType fastFunction)
    {
        if (fastFunction(Qn::JsonFormat, serializedTransaction)) {
            return true; // process transaction directly without deserialize
        }

        QnTransaction<T> transaction(abstractTransaction);
        if (!QJson::deserialize(jsonData["params"], &transaction.params)) {
            qWarning() << "Can't deserialize transaction " << toString(abstractTransaction.command);
            return false;
        }
        //if (!abstractTransaction.persistentInfo.isNull())
        //    QnJsonTransactionSerializer::instance()->addToCache(abstractTransaction.persistentInfo, abstractTransaction.command, serializedTransaction);
        function(transaction);
        return true;
    }

    template<class SerializationSupport, class Function>
    bool handleTransaction2(
        const QnAbstractTransaction& transaction,
        const SerializationSupport& serializationSupport,
        const QByteArray& serializedTransaction,
        const Function& function,
        FastFunctionType fastFunction )
    {
        switch (transaction.command) {
        case ApiCommand::getFullInfo:           return handleTransactionParams<ApiFullInfoData>         (serializedTransaction, serializationSupport, transaction, function, fastFunction);
        case ApiCommand::setResourceStatus:     return handleTransactionParams<ApiResourceStatusData>(serializedTransaction, serializationSupport, transaction, function, fastFunction);
        case ApiCommand::setResourceParam:      return handleTransactionParams<ApiResourceParamWithRefData>   (serializedTransaction, serializationSupport, transaction, function, fastFunction);
        case ApiCommand::saveResource:          return handleTransactionParams<ApiResourceData>         (serializedTransaction, serializationSupport, transaction, function, fastFunction);
        case ApiCommand::saveCamera:            return handleTransactionParams<ApiCameraData>           (serializedTransaction, serializationSupport, transaction, function, fastFunction);
        case ApiCommand::saveCameras:           return handleTransactionParams<ApiCameraDataList>       (serializedTransaction, serializationSupport, transaction, function, fastFunction);
        case ApiCommand::saveCameraUserAttributes:
            return handleTransactionParams<ApiCameraAttributesData> (serializedTransaction, serializationSupport, transaction, function, fastFunction);
        case ApiCommand::saveCameraUserAttributesList:
            return handleTransactionParams<ApiCameraAttributesDataList> (serializedTransaction, serializationSupport, transaction, function, fastFunction);
        case ApiCommand::saveServerUserAttributes:
            return handleTransactionParams<ApiMediaServerUserAttributesData> (serializedTransaction, serializationSupport, transaction, function, fastFunction);
        case ApiCommand::saveServerUserAttributesList:
            return handleTransactionParams<ApiMediaServerUserAttributesDataList> (serializedTransaction, serializationSupport, transaction, function, fastFunction);
        case ApiCommand::removeBusinessRule:
        case ApiCommand::removeResource:
        case ApiCommand::removeUser:
        case ApiCommand::removeLayout:
        case ApiCommand::removeVideowall:
        case ApiCommand::removeStorage:
        case ApiCommand::removeCamera:
        case ApiCommand::removeMediaServer:     return handleTransactionParams<ApiIdData>               (serializedTransaction, serializationSupport, transaction, function, fastFunction);
        case ApiCommand::removeCameraHistoryItem:
        case ApiCommand::addCameraHistoryItem:  return handleTransactionParams<ApiServerFootageData>    (serializedTransaction, serializationSupport, transaction, function, fastFunction);
        case ApiCommand::saveMediaServer:       return handleTransactionParams<ApiMediaServerData>      (serializedTransaction, serializationSupport, transaction, function, fastFunction);
        case ApiCommand::saveStorage:           return handleTransactionParams<ApiStorageData>          (serializedTransaction, serializationSupport, transaction, function, fastFunction);
        case ApiCommand::saveUser:              return handleTransactionParams<ApiUserData>             (serializedTransaction, serializationSupport, transaction, function, fastFunction);
        case ApiCommand::saveBusinessRule:      return handleTransactionParams<ApiBusinessRuleData>     (serializedTransaction, serializationSupport, transaction, function, fastFunction);
        case ApiCommand::saveLayouts:           return handleTransactionParams<ApiLayoutDataList>       (serializedTransaction, serializationSupport, transaction, function, fastFunction);
        case ApiCommand::saveLayout:            return handleTransactionParams<ApiLayoutData>           (serializedTransaction, serializationSupport, transaction, function, fastFunction);
        case ApiCommand::saveVideowall:         return handleTransactionParams<ApiVideowallData>        (serializedTransaction, serializationSupport, transaction, function, fastFunction);
        case ApiCommand::videowallControl:      return handleTransactionParams<ApiVideowallControlMessageData>(serializedTransaction, serializationSupport, transaction, function, fastFunction);
        case ApiCommand::addStoredFile:
        case ApiCommand::updateStoredFile:      return handleTransactionParams<ApiStoredFileData>       (serializedTransaction, serializationSupport, transaction, function, fastFunction);
        case ApiCommand::removeStoredFile:      return handleTransactionParams<ApiStoredFilePath>       (serializedTransaction, serializationSupport, transaction, function, fastFunction);
        case ApiCommand::broadcastBusinessAction:
        case ApiCommand::execBusinessAction:    return handleTransactionParams<ApiBusinessActionData>   (serializedTransaction, serializationSupport, transaction, function, fastFunction);
        case ApiCommand::addLicenses:           return handleTransactionParams<ApiLicenseDataList>      (serializedTransaction, serializationSupport, transaction, function, fastFunction);
        case ApiCommand::addLicense:
        case ApiCommand::removeLicense:         return handleTransactionParams<ApiLicenseData>          (serializedTransaction, serializationSupport, transaction, function, fastFunction);
        case ApiCommand::uploadUpdate:          return handleTransactionParams<ApiUpdateUploadData>     (serializedTransaction, serializationSupport, transaction, function, fastFunction);
        case ApiCommand::uploadUpdateResponce:  return handleTransactionParams<ApiUpdateUploadResponceData>(serializedTransaction, serializationSupport, transaction, function, fastFunction);
        case ApiCommand::installUpdate:         return handleTransactionParams<ApiUpdateInstallData>    (serializedTransaction, serializationSupport, transaction, function, fastFunction);

        case ApiCommand::discoveredServerChanged:      return handleTransactionParams<ApiDiscoveredServerData>          (serializedTransaction, serializationSupport, transaction, function, fastFunction);
        case ApiCommand::discoveredServersList:        return handleTransactionParams<ApiDiscoveredServerDataList>      (serializedTransaction, serializationSupport, transaction, function, fastFunction);

        case ApiCommand::discoverPeer:          return handleTransactionParams<ApiDiscoverPeerData>     (serializedTransaction, serializationSupport, transaction, function, fastFunction);
        case ApiCommand::addDiscoveryInformation:
        case ApiCommand::removeDiscoveryInformation:
            return handleTransactionParams<ApiDiscoveryData>        (serializedTransaction, serializationSupport, transaction, function, fastFunction);
        case ApiCommand::getDiscoveryData:      return handleTransactionParams<ApiDiscoveryDataList>    (serializedTransaction, serializationSupport, transaction, function, fastFunction);

        case ApiCommand::changeSystemName:      return handleTransactionParams<ApiSystemNameData>       (serializedTransaction, serializationSupport, transaction, function, fastFunction);

    case ApiCommand::saveClientInfo:        return handleTransactionParams<ApiClientInfoData>       (serializedTransaction, serializationSupport, transaction, function, fastFunction);

        case ApiCommand::lockRequest:
        case ApiCommand::lockResponse:
        case ApiCommand::unlockRequest:         return handleTransactionParams<ApiLockData>             (serializedTransaction, serializationSupport, transaction, function, fastFunction);
        case ApiCommand::peerAliveInfo:         return handleTransactionParams<ApiPeerAliveData>        (serializedTransaction, serializationSupport, transaction, function, fastFunction);
        case ApiCommand::tranSyncRequest:       return handleTransactionParams<ApiSyncRequestData>      (serializedTransaction, serializationSupport, transaction, function, fastFunction);
        case ApiCommand::tranSyncResponse:      return handleTransactionParams<QnTranStateResponse>     (serializedTransaction, serializationSupport, transaction, function, fastFunction);
        case ApiCommand::tranSyncDone:          return handleTransactionParams<ApiTranSyncDoneData>     (serializedTransaction, serializationSupport, transaction, function, fastFunction);
        case ApiCommand::runtimeInfoChanged:    return handleTransactionParams<ApiRuntimeData>          (serializedTransaction, serializationSupport, transaction, function, fastFunction);
        case ApiCommand::broadcastPeerSystemTime: return handleTransactionParams<ApiPeerSystemTimeData> (serializedTransaction, serializationSupport, transaction, function, fastFunction);
        case ApiCommand::forcePrimaryTimeServer:  return handleTransactionParams<ApiIdData>             (serializedTransaction, serializationSupport, transaction, function, fastFunction);
        case ApiCommand::getKnownPeersSystemTime: return handleTransactionParams<ApiPeerSystemTimeDataList> (serializedTransaction, serializationSupport, transaction, function, fastFunction);
        case ApiCommand::updatePersistentSequence:          return handleTransactionParams<ApiUpdateSequenceData>         (serializedTransaction, serializationSupport, transaction, function, fastFunction);
        case ApiCommand::markLicenseOverflow:     return handleTransactionParams<ApiLicenseOverflowData>         (serializedTransaction, serializationSupport, transaction, function, fastFunction);
        case ApiCommand::openReverseConnection:   return handleTransactionParams<ApiReverseConnectionData>         (serializedTransaction, serializationSupport, transaction, function, fastFunction);
        case ApiCommand::restoreDatabase: return true;
        default:
            qWarning() << "Transaction type " << transaction.command << " is not implemented for delivery! Implement me!";
            Q_ASSERT_X(0, Q_FUNC_INFO, "Transaction type is not implemented for delivery! Implement me!");
            return false;
        }
    }


    template<class Function>
    bool handleTransaction(
        Qn::SerializationFormat tranFormat,
        const QByteArray &serializedTransaction,
        const Function &function,
        FastFunctionType fastFunction)
    {
        if( tranFormat == Qn::UbjsonFormat )
        {
            QnAbstractTransaction transaction;
            transaction.deliveryInfo.originatorType = QnTranDeliveryInformation::remoteServer;
            QnUbjsonReader<QByteArray> stream(&serializedTransaction);
            if (!QnUbjson::deserialize(&stream, &transaction)) {
                qnWarning("Ignore bad transaction data. size=%1.", serializedTransaction.size());
                return false;
            }

            return handleTransaction2(
                transaction,
                &stream,
                serializedTransaction,
                function,
                fastFunction );
        }
        else if( tranFormat == Qn::JsonFormat )
        {
            QnAbstractTransaction transaction;
            transaction.deliveryInfo.originatorType = QnTranDeliveryInformation::remoteServer;
            QJsonObject tranObject;
            //TODO #ak take tranObject from cache
            if( !QJson::deserialize(serializedTransaction, &tranObject) )
                return false;
            if( !QJson::deserialize( tranObject["tran"], &transaction ) )
                return false;

            return handleTransaction2(
                transaction,
                tranObject["tran"].toObject(),
                serializedTransaction,
                function,
                fastFunction );
        }
        else
        {
            return false;
        }
    }



    // --------------------------------- QnTransactionMessageBus ------------------------------
    static QnTransactionMessageBus* m_globalInstance = 0;

    QnTransactionMessageBus* QnTransactionMessageBus::instance()
    {
        return m_globalInstance;
    }

    QnTransactionMessageBus::QnTransactionMessageBus(Qn::PeerType peerType)
        :
        m_localPeerType(peerType),
        //m_binaryTranSerializer(new QnBinaryTransactionSerializer()),
        m_jsonTranSerializer(new QnJsonTransactionSerializer()),
        m_ubjsonTranSerializer(new QnUbjsonTransactionSerializer()),
        m_handler(nullptr),
        m_timer(nullptr),
        m_mutex(QnMutex::Recursive),
        m_thread(nullptr),
        m_runtimeTransactionLog(new QnRuntimeTransactionLog()),
        m_restartPending(false)
    {
        if (m_thread)
            return;
        m_thread = new QThread();
        m_thread->setObjectName("QnTransactionMessageBusThread");
        moveToThread(m_thread);
        qRegisterMetaType<QnTransactionTransport::State>(); // TODO: #Elric #EC2 registration
        qRegisterMetaType<QnAbstractTransaction>("QnAbstractTransaction");
        m_timer = new QTimer();
        connect(m_timer, &QTimer::timeout, this, &QnTransactionMessageBus::at_timer);
        m_timer->start(500);
        m_aliveSendTimer.invalidate();
        m_currentTimeTimer.restart();

        assert( m_globalInstance == nullptr );
        m_globalInstance = this;
        connect(m_runtimeTransactionLog.get(), &QnRuntimeTransactionLog::runtimeDataUpdated, this, &QnTransactionMessageBus::at_runtimeDataUpdated);
        m_relativeTimer.restart();

        connect(
            QnGlobalSettings::instance(), &QnGlobalSettings::ec2ConnectionSettingsChanged,
            this, static_cast<void (QnTransactionMessageBus::*)()>(&QnTransactionMessageBus::reconnectAllPeers));
    }

    void QnTransactionMessageBus::start()
    {
        Q_ASSERT(!m_thread->isRunning());
        if (!m_thread->isRunning())
            m_thread->start();
    }

    void QnTransactionMessageBus::stop()
    {
        Q_ASSERT(m_thread->isRunning());
        dropConnections();

<<<<<<< HEAD
        /* Connections in the 'Error' state will be closed via queued connection and after that removed via deleteLater() */
        WaitingForQThreadToEmptyEventQueue waitingForObjectsToBeFreed( m_thread, 7 );
        waitingForObjectsToBeFreed.join();
=======
QnTransactionMessageBus::QnTransactionMessageBus(Qn::PeerType peerType)
: 
    m_localPeer(qnCommon->moduleGUID(), qnCommon->runningInstanceGUID(), peerType),
    //m_binaryTranSerializer(new QnBinaryTransactionSerializer()),
    m_jsonTranSerializer(new QnJsonTransactionSerializer()),
    m_ubjsonTranSerializer(new QnUbjsonTransactionSerializer()),
	m_handler(nullptr),
    m_timer(nullptr), 
    m_mutex(QMutex::Recursive),
    m_thread(nullptr),
    m_runtimeTransactionLog(new QnRuntimeTransactionLog()),
    m_restartPending(false)
{
    if (m_thread)
        return;
    m_thread = new QThread();
    m_thread->setObjectName("QnTransactionMessageBusThread");
    moveToThread(m_thread);
    qRegisterMetaType<QnTransactionTransport::State>(); // TODO: #Elric #EC2 registration
    qRegisterMetaType<QnAbstractTransaction>("QnAbstractTransaction");
    m_timer = new QTimer();
    connect(m_timer, &QTimer::timeout, this, &QnTransactionMessageBus::at_timer);
    m_timer->start(500);
    m_aliveSendTimer.invalidate();
    m_currentTimeTimer.restart();

    assert( m_globalInstance == nullptr );
    m_globalInstance = this;
    connect(m_runtimeTransactionLog.get(), &QnRuntimeTransactionLog::runtimeDataUpdated, this, &QnTransactionMessageBus::at_runtimeDataUpdated);
    m_relativeTimer.restart();

    connect(
        QnGlobalSettings::instance(), &QnGlobalSettings::ec2ConnectionSettingsChanged,
        this, static_cast<void (QnTransactionMessageBus::*)()>(&QnTransactionMessageBus::reconnectAllPeers));
}
>>>>>>> 755351d0

        m_thread->exit();
        m_thread->wait();

        m_aliveSendTimer.invalidate();
    }

    QnTransactionMessageBus::~QnTransactionMessageBus()
    {
        m_globalInstance = nullptr;

        if (m_thread) {
            m_thread->exit();
            m_thread->wait();
        }

        for(QnTransactionTransport* transport: m_connections)
            delete transport;
        for(QnTransactionTransport* transport: m_connectingConnections)
            delete transport;

        delete m_thread;
        delete m_timer;
    }

    void QnTransactionMessageBus::addAlivePeerInfo(const ApiPeerData& peerData, const QnUuid& gotFromPeer, int distance)
    {
        AlivePeersMap::iterator itr = m_alivePeers.find(peerData.id);
        if (itr == m_alivePeers.end())
            itr = m_alivePeers.insert(peerData.id, peerData);
        AlivePeerInfo& currentValue = itr.value();

        currentValue.routingInfo.insert(gotFromPeer, RoutingRecord(distance, m_currentTimeTimer.elapsed()));
    }

    void QnTransactionMessageBus::removeTTSequenceForPeer(const QnUuid& id)
    {
        NX_LOG( QnLog::EC2_TRAN_LOG, lit("Clear transportSequence for peer %1").arg(id.toString()), cl_logDEBUG1);

        QnTranStateKey key(id, QnUuid());
        auto itr = m_lastTransportSeq.lowerBound(key);
        while (itr != m_lastTransportSeq.end() && itr.key().peerID == id)
            itr = m_lastTransportSeq.erase(itr);
    }


    void QnTransactionMessageBus::removeAlivePeer(const QnUuid& id, bool sendTran, bool isRecursive)
    {
        // 1. remove peer from alivePeers map
        removeTTSequenceForPeer(id);

        m_runtimeTransactionLog->clearRuntimeData(id);

        auto itr = m_alivePeers.find(id);
        if (itr == m_alivePeers.end())
            return;

        handlePeerAliveChanged(itr.value().peer, false, sendTran);
        m_alivePeers.erase(itr);

#ifdef _DEBUG
    if (m_alivePeers.isEmpty()) {
        QnTranState runtimeState;
        QList<QnTransaction<ApiRuntimeData>> result;
        m_runtimeTransactionLog->getTransactionsAfter(runtimeState, result);
        Q_ASSERT(result.size() == 1 && result[0].peerID == qnCommon->moduleGUID());
    }
#endif

        // 2. remove peers proxy via current peer
        if (isRecursive)
            return;
        QSet<QnUuid> morePeersToRemove;
        for (auto itr = m_alivePeers.begin(); itr != m_alivePeers.end(); ++itr)
        {
            AlivePeerInfo& otherPeer = itr.value();
            if (otherPeer.routingInfo.contains(id)) {
                otherPeer.routingInfo.remove(id);
                if (otherPeer.routingInfo.isEmpty())
                    morePeersToRemove << otherPeer.peer.id;
            }
        }
        for(const QnUuid& p: morePeersToRemove)
            removeAlivePeer(p, true, true);
    }

void QnTransactionMessageBus::addDelayedAliveTran(QnTransaction<ApiPeerAliveData>&& tran, int timeout)
{
    DelayedAliveData data;
    data.tran = std::move(tran);
    data.timeToSend = m_relativeTimer.elapsed() + timeout;
    m_delayedAliveTran.insert(tran.params.peer.id, std::move(data));
}

void QnTransactionMessageBus::sendDelayedAliveTran()
{
    for (auto itr = m_delayedAliveTran.begin(); itr != m_delayedAliveTran.end();)
    {
        DelayedAliveData& data = itr.value();
        if (m_relativeTimer.elapsed() >= data.timeToSend)
        {
            bool isAliveNow = m_alivePeers.contains(data.tran.params.peer.id);
            bool isAliveDelayed = data.tran.params.isAlive;
            if (isAliveNow == isAliveDelayed) {
                QnTransactionTransportHeader ttHeader;
                if (data.tran.params.peer.id != qnCommon->moduleGUID() )
                    ttHeader.distance = 1;
                ttHeader.processedPeers = connectedServerPeers() << qnCommon->moduleGUID();
                ttHeader.fillSequence();
                sendTransactionInternal(std::move(data.tran), ttHeader); // resend broadcast alive info for that peer
                itr = m_delayedAliveTran.erase(itr);
            }
            else
                ++itr;
        }
        else {
            ++itr;
        }
    }
}

    bool QnTransactionMessageBus::gotAliveData(const ApiPeerAliveData &aliveData, QnTransactionTransport* transport, const QnTransactionTransportHeader* ttHeader)
    {
    if (ttHeader->dstPeers.isEmpty())
        m_delayedAliveTran.remove(aliveData.peer.id); // cancel delayed status tran if we got new broadcast alive data for that peer

        QnUuid gotFromPeer;
        if (transport)
            gotFromPeer = transport->remotePeer().id;

        NX_LOG( QnLog::EC2_TRAN_LOG, lit("received peerAlive transaction. id=%1 type=%2 isAlive=%3").
            arg(aliveData.peer.id.toString()).arg(aliveData.peer.peerType).arg(aliveData.isAlive), cl_logDEBUG1);
        if (aliveData.peer.id == qnCommon->moduleGUID())
            return false; // ignore himself

#if 1
        if (!aliveData.isAlive && !gotFromPeer.isNull())
        {
            bool isPeerActuallyAlive = aliveData.peer.id == qnCommon->moduleGUID();
            auto itr = m_connections.find(aliveData.peer.id);
            if (itr != m_connections.end())
            {
                QnTransactionTransport* transport = itr.value();
                if (transport->getState() == QnTransactionTransport::ReadyForStreaming) {
                    isPeerActuallyAlive = true;
                }
            }
            if (isPeerActuallyAlive) {
                // ignore incoming offline peer info because we can see that peer online
                QnTransaction<ApiPeerAliveData> tran(ApiCommand::peerAliveInfo);
                tran.params = aliveData;
                tran.params.isAlive = true;
                Q_ASSERT(!aliveData.peer.instanceId.isNull());
            int delay = aliveData.peer.id == qnCommon->moduleGUID() ? 0 : rand() % (ALIVE_RESEND_TIMEOUT_MAX - ALIVE_RESEND_TIMEOUT_MIN) + ALIVE_RESEND_TIMEOUT_MIN;
            addDelayedAliveTran(std::move(tran), delay);
                return false; // ignore peer offline transaction
            }
        }
#endif

        // proxy alive info from non-direct connected host
        bool isPeerExist = m_alivePeers.contains(aliveData.peer.id);
        if (aliveData.isAlive)
        {
            addAlivePeerInfo(ApiPeerData(aliveData.peer.id, aliveData.peer.instanceId, aliveData.peer.peerType), gotFromPeer, ttHeader->distance);
            if (!isPeerExist)
            {
                NX_LOG( QnLog::EC2_TRAN_LOG, lit("emit peerFound. id=%1").arg(aliveData.peer.id.toString()), cl_logDEBUG1);
                emit peerFound(aliveData);
            }
        }
        else
        {
            if (isPeerExist) {
                removeAlivePeer(aliveData.peer.id, false);
            }
        }

        // check sequences

        if (aliveData.isAlive) {
            m_runtimeTransactionLog->clearOldRuntimeData(QnTranStateKey(aliveData.peer.id, aliveData.peer.instanceId));
        }

        if (transport && transport->isSyncDone() && aliveData.isAlive)
        {
            bool needResync = false;
            if (!aliveData.persistentState.values.empty() && transactionLog)
            {
                // check current persistent state
                if (!transactionLog->contains(aliveData.persistentState))
                {
                    NX_LOG( QnLog::EC2_TRAN_LOG, lit("DETECT transaction GAP via update message. Resync with peer %1").
                        arg(transport->remotePeer().id.toString()), cl_logDEBUG1 );
                    NX_LOG( QnLog::EC2_TRAN_LOG, lit("peer state:"), cl_logDEBUG1 );
                    printTranState(aliveData.persistentState);
                    needResync = true;
                }
            }

            if (!aliveData.runtimeState.values.empty())
            {
                // check current persistent state
                if (!m_runtimeTransactionLog->contains(aliveData.runtimeState)) {
                    NX_LOG( QnLog::EC2_TRAN_LOG, lit("DETECT runtime transaction GAP via update message. Resync with peer %1").
                        arg(transport->remotePeer().id.toString()), cl_logDEBUG1 );

                    needResync = true;
                }
            }

            if (needResync) {
                if (!transport->remotePeer().isClient() && !ApiPeerData::isClient(m_localPeerType))
                    queueSyncRequest(transport);
                else
                    transport->setState(QnTransactionTransport::Error);
            }

        }

        return true;
    }

    void QnTransactionMessageBus::onGotServerAliveInfo(const QnTransaction<ApiPeerAliveData> &tran, QnTransactionTransport* transport, const QnTransactionTransportHeader& ttHeader)
    {
        Q_ASSERT(tran.peerID != qnCommon->moduleGUID());
        if (!gotAliveData(tran.params, transport, &ttHeader))
            return; // ignore offline alive tran and resend online tran instead

        QnTransaction<ApiPeerAliveData> modifiedTran(tran);
        Q_ASSERT(!modifiedTran.params.peer.instanceId.isNull());
        modifiedTran.params.persistentState.values.clear(); // do not proxy persistent state to other peers. this checking required for directly connected peers only
        modifiedTran.params.runtimeState.values.clear();
        proxyTransaction(tran, ttHeader);
    }

    bool QnTransactionMessageBus::onGotServerRuntimeInfo(const QnTransaction<ApiRuntimeData> &tran, QnTransactionTransport* transport, const QnTransactionTransportHeader& ttHeader)
    {
        if (tran.params.peer.id == qnCommon->moduleGUID())
            return false; // ignore himself

        gotAliveData(ApiPeerAliveData(tran.params.peer, true), transport, &ttHeader);
        if (m_runtimeTransactionLog->contains(tran))
            return false;
        else {
            m_runtimeTransactionLog->saveTransaction(tran);
            return true;
        }
    }

    void QnTransactionMessageBus::at_gotTransaction(
        Qn::SerializationFormat tranFormat,
        const QByteArray &serializedTran,
        const QnTransactionTransportHeader &transportHeader)
    {
        QnTransactionTransport* sender = checked_cast<QnTransactionTransport*>(this->sender());

        //NX_LOG(QnLog::EC2_TRAN_LOG, lit("Got transaction sender = %1").arg((size_t) sender,  0, 16), cl_logDEBUG1);

        if( !sender || sender->getState() != QnTransactionTransport::ReadyForStreaming )
        {
            if( sender )
            {
                NX_LOG(QnLog::EC2_TRAN_LOG, lit("Ignoring incoming transaction because of state %1. ttHeader=%2 received from=%3")
                    .arg(sender->getState())
                    .arg(toString(transportHeader))
                    .arg(sender->remotePeer().id.toString()), cl_logDEBUG1);
                sender->transactionProcessed();
            }
            else
            {
                NX_LOG(QnLog::EC2_TRAN_LOG, lit("Ignoring transaction with seq %1 from unknown peer").arg(transportHeader.sequence), cl_logDEBUG1);
            }
            return;
        }

        Q_ASSERT(transportHeader.processedPeers.contains(sender->remotePeer().id));

        using namespace std::placeholders;
        if( !handleTransaction(
            tranFormat,
            serializedTran,
            std::bind(GotTransactionFuction(), this, _1, sender, transportHeader),
            [](Qn::SerializationFormat, const QByteArray& ) { return false; } ) )
        {
            sender->setState(QnTransactionTransport::Error);
        }

        //TODO #ak is it garanteed that sender is alive?
        sender->transactionProcessed();
    }


    // ------------------ QnTransactionMessageBus::CustomHandler -------------------


    void QnTransactionMessageBus::onGotDistributedMutexTransaction(const QnTransaction<ApiLockData>& tran) {
        if(tran.command == ApiCommand::lockRequest)
            emit gotLockRequest(tran.params);
        else if(tran.command == ApiCommand::lockResponse)
            emit gotLockResponse(tran.params);
    }

    void QnTransactionMessageBus::onGotTransactionSyncResponse(QnTransactionTransport* sender, const QnTransaction<QnTranStateResponse> &tran) {
        Q_UNUSED(tran)
            sender->setReadSync(true);
    }

    void QnTransactionMessageBus::onGotTransactionSyncDone(QnTransactionTransport* sender, const QnTransaction<ApiTranSyncDoneData> &tran) {
        Q_UNUSED(tran)
            sender->setSyncDone(true);
        sender->setSyncInProgress(false);
        // propagate new data to other peers. Aka send current state, other peers should request update if need
        handlePeerAliveChanged(localPeer(), true, true);
        m_aliveSendTimer.restart();
    }

    template <class T>
    void QnTransactionMessageBus::sendTransactionToTransport(const QnTransaction<T> &tran, QnTransactionTransport* transport, const QnTransactionTransportHeader &transportHeader) {
        Q_ASSERT(!tran.isLocal);
        transport->sendTransaction(tran, transportHeader);
    }

    bool QnTransactionMessageBus::checkSequence(const QnTransactionTransportHeader& transportHeader, const QnAbstractTransaction& tran, QnTransactionTransport* transport)
    {
        if (ApiPeerData::isClient(m_localPeerType))
            return true;

        if (transportHeader.sender.isNull())
            return true; // old version, nothing to check

        // 1. check transport sequence
        QnTranStateKey ttSenderKey(transportHeader.sender, transportHeader.senderRuntimeID);
        int transportSeq = m_lastTransportSeq[ttSenderKey];
        if (transportSeq >= transportHeader.sequence) {
            NX_LOG( QnLog::EC2_TRAN_LOG, lit("Ignore transaction %1 %2 received via %3 because of transport sequence: %4 <= %5").
                arg(tran.toString()).arg(toString(transportHeader)).arg(transport->remotePeer().id.toString()).arg(transportHeader.sequence).arg(transportSeq), cl_logDEBUG1 );
            return false; // already processed
        }
        m_lastTransportSeq[ttSenderKey] = transportHeader.sequence;

        // 2. check persistent sequence
        if (tran.persistentInfo.isNull() || !transactionLog)
            return true; // nothing to check

        QnTranStateKey persistentKey(tran.peerID, tran.persistentInfo.dbID);
        int persistentSeq = transactionLog->getLatestSequence(persistentKey);

        if( QnLog::instance(QnLog::EC2_TRAN_LOG)->logLevel() >= cl_logWARNING )
            if (!transport->isSyncDone() && transport->isReadSync(ApiCommand::NotDefined) && transportHeader.sender != transport->remotePeer().id)
            {
                NX_LOG( QnLog::EC2_TRAN_LOG, lit("Got transcaction from peer %1 while sync with peer %2 in progress").
                    arg(transportHeader.sender.toString()).arg(transport->remotePeer().id.toString()), cl_logWARNING );
            }

            if (tran.persistentInfo.sequence > persistentSeq + 1)
            {
                if (transport->isSyncDone())
                {
                    // gap in persistent data detect, do resync
                    NX_LOG( QnLog::EC2_TRAN_LOG, lit("GAP in persistent data detected! for peer %1 Expected seq=%2, but got seq=%3").
                        arg(tran.peerID.toString()).arg(persistentSeq + 1).arg(tran.persistentInfo.sequence), cl_logDEBUG1 );

                    if (!transport->remotePeer().isClient() && !ApiPeerData::isClient(m_localPeerType))
                        queueSyncRequest(transport);
                    else
                        transport->setState(QnTransactionTransport::Error); // reopen
                    return false;
                }
                else {
                    NX_LOG( QnLog::EC2_TRAN_LOG, lit("GAP in persistent data, but sync in progress %1. Expected seq=%2, but got seq=%3").
                        arg(tran.peerID.toString()).arg(persistentSeq + 1).arg(tran.persistentInfo.sequence), cl_logDEBUG1 );
                }
            }
            return true;
    }

    void QnTransactionMessageBus::updatePersistentMarker(const QnTransaction<ApiUpdateSequenceData>& tran, QnTransactionTransport* /*transport*/)
    {
        if (transactionLog)
            transactionLog->updateSequence(tran.params);
    }

    void QnTransactionMessageBus::proxyFillerTransaction(const QnAbstractTransaction& tran, const QnTransactionTransportHeader& transportHeader)
    {
        // proxy filler transaction to avoid gaps in the persistent sequence
        QnTransaction<ApiUpdateSequenceData> fillerTran(tran);
        fillerTran.command = ApiCommand::updatePersistentSequence;
        ApiSyncMarkerRecord record;
        record.peerID = tran.peerID;
        record.dbID = tran.persistentInfo.dbID;
        record.sequence = tran.persistentInfo.sequence;
        fillerTran.params.markers.push_back(record);
        transactionLog->updateSequence(fillerTran.params);
        proxyTransaction(fillerTran, transportHeader);
    }

    void QnTransactionMessageBus::updateLastActivity(QnTransactionTransport* sender, const QnTransactionTransportHeader& transportHeader)
    {
        auto itr = m_alivePeers.find(transportHeader.sender);
        if (itr == m_alivePeers.end())
            return;
        AlivePeerInfo& peerInfo = itr.value();
        const QnUuid& gotFromPeer = sender->remotePeer().id;
        peerInfo.routingInfo[gotFromPeer] = RoutingRecord(transportHeader.distance, m_currentTimeTimer.elapsed());
    }

    template <class T>
    void QnTransactionMessageBus::gotTransaction(const QnTransaction<T> &tran, QnTransactionTransport* sender, const QnTransactionTransportHeader &transportHeader)
    {
        QnMutexLocker lock( &m_mutex );

        // do not perform any logic (aka sequence update) for foreign transaction. Just proxy
        if (!transportHeader.dstPeers.isEmpty() && !transportHeader.dstPeers.contains(qnCommon->moduleGUID()))
        {
            if( QnLog::instance(QnLog::EC2_TRAN_LOG)->logLevel() >= cl_logDEBUG1 )
            {
                QString dstPeersStr;
                for( const QnUuid& peer: transportHeader.dstPeers )
                    dstPeersStr += peer.toString();
                NX_LOG( QnLog::EC2_TRAN_LOG, lit("skip transaction %1 %2 for peers %3").arg(tran.toString()).arg(toString(transportHeader)).arg(dstPeersStr), cl_logDEBUG1);
            }
            proxyTransaction(tran, transportHeader);
            return;
        }

#if 0
        QnTransactionTransport* directConnection = m_connections.value(transportHeader.sender);
        if (directConnection && directConnection->getState() == QnTransactionTransport::ReadyForStreaming && directConnection->isReadSync(ApiCommand::NotDefined))
        {
            QnTranStateKey ttSenderKey(transportHeader.sender, transportHeader.senderRuntimeID);
            const int currentTransportSeq = m_lastTransportSeq.value(ttSenderKey);
            bool cond;
            if (sender != directConnection)
                cond = !currentTransportSeq || (currentTransportSeq > transportHeader.sequence);
            else
                cond = currentTransportSeq < transportHeader.sequence;

            if (!cond) {
                NX_LOG( QnLog::EC2_TRAN_LOG, printTransaction("Got unexpected transaction", tran, transportHeader, sender), cl_logDEBUG1);
                Q_ASSERT_X( cond, Q_FUNC_INFO, "Invalid transaction sequence, queued connetion" );
            }
        }
#endif
        updateLastActivity(sender, transportHeader);

        if (!checkSequence(transportHeader, tran, sender))
            return;

        if (!sender->isReadSync(tran.command)) {
            NX_LOG( QnLog::EC2_TRAN_LOG, printTransaction("reject transaction (no readSync)", tran, transportHeader, sender), cl_logDEBUG1);
            return;
        }

        if (tran.isLocal && ApiPeerData::isServer(m_localPeerType))
        {
            NX_LOG( QnLog::EC2_TRAN_LOG, printTransaction("reject local transaction", tran, transportHeader, sender), cl_logDEBUG1);
            return;
        }


        NX_LOG( QnLog::EC2_TRAN_LOG, printTransaction("got transaction", tran, transportHeader, sender), cl_logDEBUG1);
        // process system transactions
        switch(tran.command) {
        case ApiCommand::lockRequest:
        case ApiCommand::lockResponse:
        case ApiCommand::unlockRequest:
            onGotDistributedMutexTransaction(tran);
            break;
        case ApiCommand::tranSyncRequest:
            onGotTransactionSyncRequest(sender, tran);
            return; // do not proxy
        case ApiCommand::tranSyncResponse:
            onGotTransactionSyncResponse(sender, tran);
            return; // do not proxy
        case ApiCommand::tranSyncDone:
            onGotTransactionSyncDone(sender, tran);
            return; // do not proxy
        case ApiCommand::peerAliveInfo:
            onGotServerAliveInfo(tran, sender, transportHeader);
            return; // do not proxy. this call contains built in proxy
        case ApiCommand::forcePrimaryTimeServer:
            TimeSynchronizationManager::instance()->primaryTimeServerChanged( tran );
            break;
        case ApiCommand::broadcastPeerSystemTime:
            TimeSynchronizationManager::instance()->peerSystemTimeReceived( tran );
            break;
        case ApiCommand::getKnownPeersSystemTime:
            TimeSynchronizationManager::instance()->knownPeersSystemTimeReceived( tran );
            break;
        case ApiCommand::runtimeInfoChanged:
            if (!onGotServerRuntimeInfo(tran, sender, transportHeader))
                return; // already processed. do not proxy and ignore transaction
            if( m_handler )
                m_handler->triggerNotification(tran);
            break;
        case ApiCommand::updatePersistentSequence:
            updatePersistentMarker(tran, sender);
            break;
        default:
            // general transaction
            if (!tran.persistentInfo.isNull() && dbManager)
            {
                QByteArray serializedTran = QnUbjsonTransactionSerializer::instance()->serializedTransaction(tran);
                ErrorCode errorCode = dbManager->executeTransaction( tran, serializedTran );
                switch(errorCode) {
                case ErrorCode::ok:
                    break;
                case ErrorCode::containsBecauseTimestamp:
                    proxyFillerTransaction(tran, transportHeader);
                case ErrorCode::containsBecauseSequence:
                    return; // do not proxy if transaction already exists
                default:
                    NX_LOG( QnLog::EC2_TRAN_LOG, lit("Can't handle transaction %1: %2. Reopening connection...").
                        arg(ApiCommand::toString(tran.command)).arg(ec2::toString(errorCode)), cl_logWARNING );
                    sender->setState(QnTransactionTransport::Error);
                    return;
                }
            }

            if( m_handler )
                m_handler->triggerNotification(tran);

            // this is required to allow client place transactions directly into transaction message bus
            if (tran.command == ApiCommand::getFullInfo)
                sender->setWriteSync(true);
            break;
        }

        proxyTransaction(tran, transportHeader);
    }

    template <class T>
    void QnTransactionMessageBus::proxyTransaction(const QnTransaction<T> &tran, const QnTransactionTransportHeader &_transportHeader)
    {
        if (ApiPeerData::isClient(m_localPeerType))
            return;

        QnTransactionTransportHeader transportHeader(_transportHeader);
        transportHeader.distance++;
        if (transportHeader.flags & Qn::TT_ProxyToClient) {
            QnPeerSet clients = qnTransactionBus->aliveClientPeers().keys().toSet();
            if (clients.isEmpty())
                return;
            transportHeader.dstPeers = clients;
            transportHeader.processedPeers += clients;
            transportHeader.processedPeers << qnCommon->moduleGUID();
            for(QnTransactionTransport* transport: m_connections)
            {
                if (transport->remotePeer().isClient() && transport->isReadyToSend(tran.command))
                    transport->sendTransaction(tran, transportHeader);
            }
            return;
        }

        // proxy incoming transaction to other peers.
        if (!transportHeader.dstPeers.isEmpty() && (transportHeader.dstPeers - transportHeader.processedPeers).isEmpty()) {
            return; // all dstPeers already processed
        }

        // do not put clients peers to processed list in case if client just reconnected to other server and previous server hasn't got update yet.
    QnPeerSet processedPeers = transportHeader.processedPeers + connectedServerPeers();
        processedPeers << qnCommon->moduleGUID();
        QnTransactionTransportHeader newHeader(transportHeader);
        newHeader.processedPeers = processedPeers;

        QSet<QnUuid> proxyList;
        for(QnConnectionMap::iterator itr = m_connections.begin(); itr != m_connections.end(); ++itr)
        {
            QnTransactionTransport* transport = *itr;
            if (transportHeader.processedPeers.contains(transport->remotePeer().id) || !transport->isReadyToSend(tran.command))
                continue;

            //Q_ASSERT(transport->remotePeer().id != tran.peerID);
            transport->sendTransaction(tran, newHeader);
            proxyList << transport->remotePeer().id;
        }

        if( QnLog::instance(QnLog::EC2_TRAN_LOG)->logLevel() >= cl_logDEBUG1 )
            if (!proxyList.isEmpty())
            {
                QString proxyListStr;
                for( const QnUuid& peer: proxyList )
                    proxyListStr += " " + peer.toString();
                NX_LOG( QnLog::EC2_TRAN_LOG, lit("proxy transaction %1 to (%2)").arg(tran.toString()).arg(proxyListStr), cl_logDEBUG1);
            }

    };

    void QnTransactionMessageBus::printTranState(const QnTranState& tranState)
    {
        if( QnLog::instance(QnLog::EC2_TRAN_LOG)->logLevel() < cl_logDEBUG1 )
            return;

        for(auto itr = tranState.values.constBegin(); itr != tranState.values.constEnd(); ++itr)
        {
            NX_LOG(QnLog::EC2_TRAN_LOG, lit("key=%1 (dbID=%2) need after=%3").arg(itr.key().peerID.toString()).arg(itr.key().dbID.toString()).arg(itr.value()), cl_logDEBUG1 );
        }
    }

    void QnTransactionMessageBus::onGotTransactionSyncRequest(QnTransactionTransport* sender, const QnTransaction<ApiSyncRequestData> &tran)
    {
        sender->setWriteSync(true);

        QnTransactionTransportHeader ttUnicast;
        ttUnicast.processedPeers << sender->remotePeer().id << qnCommon->moduleGUID();
        ttUnicast.dstPeers << sender->remotePeer().id;
        QnTransactionTransportHeader ttBroadcast(ttUnicast);
        ttBroadcast.flags |= Qn::TT_ProxyToClient;

        QList<QByteArray> serializedTransactions;
        const ErrorCode errorCode = transactionLog->getTransactionsAfter(tran.params.persistentState, serializedTransactions);
        if (errorCode == ErrorCode::ok)
        {
            NX_LOG( QnLog::EC2_TRAN_LOG, lit("got sync request from peer %1. Need transactions after:").arg(sender->remotePeer().id.toString()), cl_logDEBUG1);
            printTranState(tran.params.persistentState);
            NX_LOG( QnLog::EC2_TRAN_LOG, lit("exist %1 new transactions").arg(serializedTransactions.size()), cl_logDEBUG1);

            assert( m_connections.contains(sender->remotePeer().id) );
            assert( sender->getState() >= QnTransactionTransport::ReadyForStreaming );
            QnTransaction<QnTranStateResponse> tranSyncResponse(ApiCommand::tranSyncResponse);
            tranSyncResponse.params.result = 0;
            sender->sendTransaction(tranSyncResponse, ttUnicast);

            sendRuntimeInfo(sender, ttBroadcast, tran.params.runtimeState);

            using namespace std::placeholders;
            for(const QByteArray& serializedTran: serializedTransactions)
                if(!handleTransaction(Qn::UbjsonFormat,
                    serializedTran,
                    std::bind(SendTransactionToTransportFuction(), this, _1, sender, ttBroadcast),
                    std::bind(SendTransactionToTransportFastFuction(), this, _1, _2, sender, ttBroadcast)))
                    sender->setState(QnTransactionTransport::Error);

            QnTransaction<ApiTranSyncDoneData> tranSyncDone(ApiCommand::tranSyncDone);
            tranSyncResponse.params.result = 0;
            sender->sendTransaction(tranSyncDone, ttUnicast);

            return;
        }
        else {
            qWarning() << "Can't execute query for sync with server peer!";
        }
    }

    bool QnTransactionMessageBus::isSyncInProgress() const
    {
        for (QnConnectionMap::const_iterator itr = m_connections.begin(); itr != m_connections.end(); ++itr)
        {
            QnTransactionTransport* transport = *itr;
            if (transport->isSyncInProgress())
                return true;
        }
        return false;
    }

    void QnTransactionMessageBus::queueSyncRequest(QnTransactionTransport* transport)
    {
        // send sync request
        Q_ASSERT(!transport->isSyncInProgress());
        transport->setReadSync(false);
        transport->setSyncDone(false);

        if (isSyncInProgress()) {
            transport->setNeedResync(true);
            return;
        }

        transport->setSyncInProgress(true);
        transport->setNeedResync(false);

        QnTransaction<ApiSyncRequestData> requestTran(ApiCommand::tranSyncRequest);
        requestTran.params.persistentState = transactionLog->getTransactionsState();
        requestTran.params.runtimeState = m_runtimeTransactionLog->getTransactionsState();

        NX_LOG( QnLog::EC2_TRAN_LOG, lit("send syncRequest to peer %1").arg(transport->remotePeer().id.toString()), cl_logDEBUG1 );
        printTranState(requestTran.params.persistentState);
        transport->sendTransaction(requestTran, QnPeerSet() << transport->remotePeer().id << qnCommon->moduleGUID());
    }

    bool QnTransactionMessageBus::sendInitialData(QnTransactionTransport* transport)
    {
        /** Send all data to the client peers on the connect. */
        QnPeerSet processedPeers = QnPeerSet() << transport->remotePeer().id << qnCommon->moduleGUID();
        if (ApiPeerData::isClient(m_localPeerType)) {
            transport->setWriteSync(true);
            sendRuntimeInfo(transport, processedPeers, QnTranState());
            transport->setReadSync(true);
        }
        else if (transport->remotePeer().peerType == Qn::PT_DesktopClient ||
            transport->remotePeer().peerType == Qn::PT_VideowallClient)     //TODO: #GDM #VW do not send fullInfo, just required part of it
        {
            /** Request all data to be sent to the client peers on the connect. */
            QnTransaction<ApiFullInfoData> tran;
            tran.command = ApiCommand::getFullInfo;
            tran.peerID = qnCommon->moduleGUID();
            if (dbManager->doQuery(nullptr, tran.params) != ErrorCode::ok) {
                qWarning() << "Can't execute query for sync with client peer!";
                return false;
            }

            transport->setWriteSync(true);
            sendRuntimeInfo(transport, processedPeers, QnTranState());
            transport->sendTransaction(tran, processedPeers);
            transport->sendTransaction(prepareModulesDataTransaction(), processedPeers);
            transport->setReadSync(true);

            //sending local time information on known servers
            TimeSynchronizationManager* timeManager = TimeSynchronizationManager::instance();
            if( timeManager )
            {
                QnTransaction<ApiPeerSystemTimeDataList> tran;
                tran.params = timeManager->getKnownPeersSystemTime();
                tran.command = ApiCommand::getKnownPeersSystemTime;
                tran.peerID = qnCommon->moduleGUID();
                transport->sendTransaction(tran, processedPeers);
            }
        } else if (transport->remotePeer().peerType == Qn::PT_MobileClient) {
            /** Request all data to be sent to the client peers on the connect. */
            QnTransaction<ApiMediaServerDataExList> tranServers;
            tranServers.command = ApiCommand::getMediaServersEx;
            tranServers.peerID = qnCommon->moduleGUID();
            if (dbManager->doQuery(nullptr, tranServers.params) != ErrorCode::ok) {
                qWarning() << "Can't execute query for sync with client peer!";
                return false;
            }

            ec2::ApiCameraDataExList cameras;
            if (dbManager->doQuery(QnUuid(), cameras) != ErrorCode::ok) {
                qWarning() << "Can't execute query for sync with client peer!";
                return false;
            }
            QnTransaction<ApiCameraDataExList> tranCameras;
            tranCameras.command = ApiCommand::getCamerasEx;
            tranCameras.peerID = qnCommon->moduleGUID();

            // filter out desktop cameras
            auto desktopCameraResourceType = qnResTypePool->desktopCameraResourceType();
            QnUuid desktopCameraTypeId = desktopCameraResourceType ? desktopCameraResourceType->getId() : QnUuid();
            if (desktopCameraTypeId.isNull()) {
                tranCameras.params = cameras;
            } else {
                tranCameras.params.reserve(cameras.size());  //usually, there are only a few desktop cameras relatively to total cameras count
                std::copy_if(cameras.cbegin(), cameras.cend(), std::back_inserter(tranCameras.params), [&desktopCameraTypeId](const ec2::ApiCameraData &camera){
                    return camera.typeId != desktopCameraTypeId;
                });
            }

            QnTransaction<ApiUserDataList> tranUsers;
            tranUsers.command = ApiCommand::getUsers;
            tranUsers.peerID = qnCommon->moduleGUID();
            if (dbManager->doQuery(nullptr, tranUsers.params) != ErrorCode::ok) {
                qWarning() << "Can't execute query for sync with client peer!";
                return false;
            }

            QnTransaction<ApiLayoutDataList> tranLayouts;
            tranLayouts.command = ApiCommand::getLayouts;
            tranLayouts.peerID = qnCommon->moduleGUID();
            if (dbManager->doQuery(nullptr, tranLayouts.params) != ErrorCode::ok) {
                qWarning() << "Can't execute query for sync with client peer!";
                return false;
            }

            QnTransaction<ApiServerFootageDataList> tranCameraHistory;
            tranCameraHistory.command = ApiCommand::getCameraHistoryItems;
            tranCameraHistory.peerID = qnCommon->moduleGUID();
            if (dbManager->doQuery(nullptr, tranCameraHistory.params) != ErrorCode::ok) {
                qWarning() << "Can't execute query for sync with client peer!";
                return false;
            }

            transport->setWriteSync(true);
            sendRuntimeInfo(transport, processedPeers, QnTranState());
            transport->sendTransaction(tranServers,         processedPeers);
            transport->sendTransaction(tranCameras,         processedPeers);
            transport->sendTransaction(tranUsers,           processedPeers);
            transport->sendTransaction(tranLayouts,         processedPeers);
            transport->sendTransaction(tranCameraHistory,   processedPeers);
            transport->setReadSync(true);
        }



        if (!transport->remotePeer().isClient() && !ApiPeerData::isClient(m_localPeerType))
            queueSyncRequest(transport);

        return true;
    }

    void QnTransactionMessageBus::connectToPeerLost(const QnUuid& id)
    {
        if (m_alivePeers.contains(id))
            removeAlivePeer(id, true);
    }

    void QnTransactionMessageBus::connectToPeerEstablished(const ApiPeerData &peer)
    {
        if (m_alivePeers.contains(peer.id))
            return;
    m_delayedAliveTran.remove(peer.id); // it's expected new tran about peer state if we connected / reconnected. drop previous (probably offline) tran
        addAlivePeerInfo(peer, peer.id, 0);
        handlePeerAliveChanged(peer, true, false);
    }

    void QnTransactionMessageBus::handlePeerAliveChanged(const ApiPeerData &peer, bool isAlive, bool sendTran)
    {
        ApiPeerAliveData aliveData(peer, isAlive);

        if (sendTran)
        {
            QnTransaction<ApiPeerAliveData> tran(ApiCommand::peerAliveInfo);
            tran.params = aliveData;
            Q_ASSERT(!tran.params.peer.instanceId.isNull());
            if (isAlive && transactionLog && peer.id == qnCommon->moduleGUID()) {
                tran.params.persistentState = transactionLog->getTransactionsState();
                tran.params.runtimeState = m_runtimeTransactionLog->getTransactionsState();
            }
        if (peer.id == qnCommon->moduleGUID())
            sendTransaction(tran);
        else  {
            int delay = rand() % (ALIVE_RESEND_TIMEOUT_MAX - ALIVE_RESEND_TIMEOUT_MIN) + ALIVE_RESEND_TIMEOUT_MIN;
            addDelayedAliveTran(std::move(tran), delay);
        }
            NX_LOG( QnLog::EC2_TRAN_LOG, lit("sending peerAlive info. id=%1 type=%2 isAlive=%3").arg(peer.id.toString()).arg(peer.peerType).arg(isAlive), cl_logDEBUG1);
        }

        if( peer.id == qnCommon->moduleGUID() )
            return; //sending keep-alive

        if (isAlive) {
            NX_LOG( QnLog::EC2_TRAN_LOG, lit("emit peerFound. id=%1").arg(aliveData.peer.id.toString()), cl_logDEBUG1);
        }
        else {
            NX_LOG( QnLog::EC2_TRAN_LOG, lit("emit peerLost. id=%1").arg(aliveData.peer.id.toString()), cl_logDEBUG1);
        }

        if (isAlive)
            emit peerFound(aliveData);
        else
            emit peerLost(aliveData);
    }

    QnTransaction<ApiDiscoveredServerDataList> QnTransactionMessageBus::prepareModulesDataTransaction() const {
        QnTransaction<ApiDiscoveredServerDataList> transaction(ApiCommand::discoveredServersList);

        QnModuleFinder *moduleFinder = QnModuleFinder::instance();
        for (const QnModuleInformation &moduleInformation: moduleFinder->foundModules()) {
            ApiDiscoveredServerData serverData(moduleInformation);

            SocketAddress primaryAddress = moduleFinder->primaryAddress(moduleInformation.id);
        	if (primaryAddress.isNull())
            	continue;

            serverData.status = moduleFinder->moduleStaus(moduleInformation.id);
            if (serverData.status != Qn::Online &&
                serverData.status != Qn::Unauthorized &&
                serverData.status != Qn::Incompatible)
            {
                continue;
            }

            serverData.remoteAddresses.insert(primaryAddress.address.toString());
            serverData.port = primaryAddress.port;
            transaction.params.push_back(std::move(serverData));
        }
        transaction.peerID = qnCommon->moduleGUID();
        transaction.isLocal = true;
        return transaction;
    }

    static SocketAddress getUrlAddr(const QUrl& url) { return SocketAddress( url.host(), url.port() ); }

    bool QnTransactionMessageBus::isPeerUsing(const QUrl& url)
    {
        const SocketAddress& addr1 = getUrlAddr(url);
        for (int i = 0; i < m_connectingConnections.size(); ++i)
        {
            const SocketAddress& addr2 = m_connectingConnections[i]->remoteSocketAddr();
            if (addr2 == addr1)
                return true;
        }
        for(QnConnectionMap::iterator itr = m_connections.begin(); itr != m_connections.end(); ++itr) {
            QnTransactionTransport* transport =  itr.value();
            if (getUrlAddr(transport->remoteAddr()) == addr1)
                return true;
        }
        return false;
    }

    void QnTransactionMessageBus::at_stateChanged(QnTransactionTransport::State )
    {
        QnMutexLocker lock(&m_mutex);
        QnTransactionTransport* transport = (QnTransactionTransport*) sender();
        if (!transport)
            return;

        switch (transport->getState())
        {
        case QnTransactionTransport::Error:
            transport->close();
            break;
        case QnTransactionTransport::Connected:
            {
                bool found = false;
                for (int i = 0; i < m_connectingConnections.size(); ++i)
                {
                    if (m_connectingConnections[i] == transport) {
                        Q_ASSERT(!m_connections.contains(transport->remotePeer().id));
                        m_connections[transport->remotePeer().id] = m_connectingConnections[i];
                        emit newDirectConnectionEstablished( m_connectingConnections[i] );
                        m_connectingConnections.removeAt(i);
                        found = true;
                        break;
                    }
                }
                Q_ASSERT(found);
                removeTTSequenceForPeer(transport->remotePeer().id);

                if (ApiPeerData::isServer(m_localPeerType) && transport->remoteIdentityTime() > qnCommon->systemIdentityTime() )
                {
                    // swith to new time
                    NX_LOG( lit("Remote peer %1 has database restore time greater then current peer. Restarting and resync database with remote peer").arg(transport->remotePeer().id.toString()), cl_logINFO );
                    for (QnTransactionTransport* t: m_connections)
                        t->setState(QnTransactionTransport::Error);
                    for (QnTransactionTransport* t: m_connectingConnections)
                        t->setState(QnTransactionTransport::Error);
                    qnCommon->setSystemIdentityTime(transport->remoteIdentityTime(), transport->remotePeer().id);
                    m_restartPending = true;
                    return;
                }

                transport->setState(QnTransactionTransport::ReadyForStreaming);

                transport->processExtraData();
                transport->startListening();

                m_runtimeTransactionLog->clearOldRuntimeData(QnTranStateKey(transport->remotePeer().id, transport->remotePeer().instanceId));
                if (sendInitialData(transport))
                    connectToPeerEstablished(transport->remotePeer());
                else
                    transport->close();
                break;
            }
        case QnTransactionTransport::ReadyForStreaming:
            break;
        case QnTransactionTransport::Closed:
            for (int i = m_connectingConnections.size() -1; i >= 0; --i)
            {
                QnTransactionTransport* transportPtr = m_connectingConnections[i];
                if (transportPtr == transport) {
                    m_connectingConnections.removeAt(i);
                    break;
                }
            }

            for(QnConnectionMap::iterator itr = m_connections.begin(); itr != m_connections.end(); ++itr)
            {
                QnTransactionTransport* transportPtr = itr.value();
                if (transportPtr == transport) {
                    connectToPeerLost(transport->remotePeer().id);
                    m_connections.erase(itr);
                    break;
                }
            }
            transport->deleteLater();
            break;

        default:
            break;
        }
    }

    void QnTransactionMessageBus::at_timer()
    {
        doPeriodicTasks();
    }

    void QnTransactionMessageBus::at_peerIdDiscovered(const QUrl& url, const QnUuid& id)
    {
        QnMutexLocker lock( &m_mutex );
        auto itr = m_remoteUrls.find(url);
        if (itr != m_remoteUrls.end()) {
            itr.value().discoveredTimeout.restart();
            itr.value().discoveredPeer = id;
        }
    }

    void QnTransactionMessageBus::doPeriodicTasks()
    {
        QnMutexLocker lock( &m_mutex );

        // send HTTP level keep alive (empty chunk) for server <---> server connections
        if (!ApiPeerData::isClient(m_localPeerType))
        {
            for( QnConnectionMap::iterator
                itr = m_connections.begin();
                itr != m_connections.end();
            ++itr )
            {
                QnTransactionTransport* transport = itr.value();
                if (transport->getState() == QnTransactionTransport::ReadyForStreaming && !transport->remotePeer().isClient())
                {
                    if (transport->isHttpKeepAliveTimeout()) {
                        qWarning() << "Transaction Transport HTTP keep-alive timeout for connection" << transport->remotePeer().id;
                        transport->setState(QnTransactionTransport::Error);
                    }
                    else if (transport->isNeedResync())
                        queueSyncRequest(transport);
                }
            }
        }

        // add new outgoing connections
        for (QMap<QUrl, RemoteUrlConnectInfo>::iterator itr = m_remoteUrls.begin(); itr != m_remoteUrls.end(); ++itr)
        {
            const QUrl& url = itr.key();
            RemoteUrlConnectInfo& connectInfo = itr.value();
            bool isTimeout = !connectInfo.lastConnectedTime.isValid() || connectInfo.lastConnectedTime.hasExpired(RECONNECT_TIMEOUT);
            if (isTimeout && !isPeerUsing(url) && !m_restartPending && !ec2::Settings::instance()->dbReadOnly())
            {
<<<<<<< HEAD
                if (!connectInfo.discoveredPeer.isNull() )
                {
                    if (connectInfo.discoveredTimeout.elapsed() >
                            std::chrono::milliseconds(
                                PEER_DISCOVERY_BY_ALIVE_UPDATE_INTERVAL_FACTOR *
                                QnGlobalSettings::instance()->aliveUpdateInterval()).count())
                    {
                        connectInfo.discoveredPeer = QnUuid();
                        connectInfo.discoveredTimeout.restart();
                    }
                    else if (m_connections.contains(connectInfo.discoveredPeer))
                    {
                        continue;
                    }
                }

                itr.value().lastConnectedTime.restart();
                QnTransactionTransport* transport = new QnTransactionTransport(localPeer());
                connect(transport, &QnTransactionTransport::gotTransaction, this, &QnTransactionMessageBus::at_gotTransaction,  Qt::QueuedConnection);
                connect(transport, &QnTransactionTransport::stateChanged, this, &QnTransactionMessageBus::at_stateChanged,  Qt::QueuedConnection);
                connect(transport, &QnTransactionTransport::remotePeerUnauthorized, this, &QnTransactionMessageBus::emitRemotePeerUnauthorized,  Qt::QueuedConnection);
                connect(transport, &QnTransactionTransport::peerIdDiscovered, this, &QnTransactionMessageBus::at_peerIdDiscovered,  Qt::QueuedConnection);
                transport->doOutgoingConnect(url);
                m_connectingConnections << transport;
=======
                if (connectInfo.discoveredTimeout.elapsed() > 
                        std::chrono::milliseconds(
                            PEER_DISCOVERY_BY_ALIVE_UPDATE_INTERVAL_FACTOR *
                            QnGlobalSettings::instance()->aliveUpdateInterval()).count())
                {
                    connectInfo.discoveredPeer = QnUuid();
                    connectInfo.discoveredTimeout.restart();
                }
                else if (m_connections.contains(connectInfo.discoveredPeer))
                {
                    continue;
                }
>>>>>>> 755351d0
            }
        }

        // send keep-alive if we connected to cloud
        if( !m_aliveSendTimer.isValid() )
            m_aliveSendTimer.restart();
        if (m_aliveSendTimer.elapsed() > std::chrono::milliseconds(QnGlobalSettings::instance()->aliveUpdateInterval()).count())
        {
            m_aliveSendTimer.restart();
            handlePeerAliveChanged(localPeer(), true, true);
            NX_LOG( QnLog::EC2_TRAN_LOG, "Current transaction state:", cl_logDEBUG1 );
            if (transactionLog)
                printTranState(transactionLog->getTransactionsState());
        }

<<<<<<< HEAD
        QSet<QnUuid> lostPeers = checkAlivePeerRouteTimeout(); // check if some routs to a server not accessible any more
        removePeersWithTimeout(lostPeers); // removeLostPeers
        sendDelayedAliveTran();
=======
    // send keep-alive if we connected to cloud
    if( !m_aliveSendTimer.isValid() )
        m_aliveSendTimer.restart();
    if (m_aliveSendTimer.elapsed() > std::chrono::milliseconds(QnGlobalSettings::instance()->aliveUpdateInterval()).count())
    {
        m_aliveSendTimer.restart();
        handlePeerAliveChanged(m_localPeer, true, true);
        NX_LOG( QnLog::EC2_TRAN_LOG, "Current transaction state:", cl_logDEBUG1 );
        if (transactionLog)
            printTranState(transactionLog->getTransactionsState());
>>>>>>> 755351d0
    }

    QSet<QnUuid> QnTransactionMessageBus::checkAlivePeerRouteTimeout()
    {
<<<<<<< HEAD
        QSet<QnUuid> lostPeers;
        for (AlivePeersMap::iterator itr = m_alivePeers.begin(); itr != m_alivePeers.end(); ++itr)
        {
            AlivePeerInfo& peerInfo = itr.value();
            for (auto itr = peerInfo.routingInfo.begin(); itr != peerInfo.routingInfo.end();) {
                const RoutingRecord& routingRecord = itr.value();
                if ((routingRecord.distance > 0) &&
                    (m_currentTimeTimer.elapsed() - routingRecord.lastRecvTime >
                        std::chrono::milliseconds(QnGlobalSettings::instance()->aliveUpdateInterval()*ALIVE_UPDATE_PROBE_COUNT + ALIVE_UPDATE_INTERVAL_OVERHEAD).count()))
                {
                    itr = peerInfo.routingInfo.erase(itr);
                }
                else
                {
                    ++itr;
                }
            }
            {
            }
            if (peerInfo.routingInfo.isEmpty())
                lostPeers << peerInfo.peer.id;
=======
        AlivePeerInfo& peerInfo = itr.value();
        for (auto itr = peerInfo.routingInfo.begin(); itr != peerInfo.routingInfo.end();) {
            const RoutingRecord& routingRecord = itr.value();
            if ((routingRecord.distance > 0) &&
                (m_currentTimeTimer.elapsed() - routingRecord.lastRecvTime > 
                    std::chrono::milliseconds(QnGlobalSettings::instance()->aliveUpdateInterval()*ALIVE_UPDATE_PROBE_COUNT + ALIVE_UPDATE_INTERVAL_OVERHEAD).count()))
            {
                itr = peerInfo.routingInfo.erase(itr);
            }
            else
            {
                ++itr;
            }
>>>>>>> 755351d0
        }
        return lostPeers;
    }

    void QnTransactionMessageBus::removePeersWithTimeout(const QSet<QnUuid>& lostPeers)
    {
        for (AlivePeersMap::iterator itr = m_alivePeers.begin(); itr != m_alivePeers.end(); ++itr)
        {
            if (lostPeers.contains(itr.key()))
            {
                for(QnTransactionTransport* transport: m_connectingConnections) {
                    if (transport->getState() == QnTransactionTransport::Closed)
                        continue; // it's going to close soon
                    if (transport->remotePeer().id == itr.key()) {
                        qWarning() << "No alive info during timeout. reconnect to peer" << transport->remotePeer().id;
                        transport->setState(QnTransactionTransport::Error);
                    }
                }

                for(QnTransactionTransport* transport: m_connections.values()) {
                    if (transport->getState() == QnTransactionTransport::Closed)
                        continue; // it's going to close soon
                    if (transport->remotePeer().id == itr.key() && transport->remotePeer().peerType == Qn::PT_Server) {
                        qWarning() << "No alive info during timeout. reconnect to peer" << transport->remotePeer().id;
                        transport->setState(QnTransactionTransport::Error);
                    }
                }
            }
        }
        for (const QnUuid& id: lostPeers)
            connectToPeerLost(id);
    }

    void QnTransactionMessageBus::sendRuntimeInfo(QnTransactionTransport* transport, const QnTransactionTransportHeader& transportHeader, const QnTranState& runtimeState)
    {
        QList<QnTransaction<ApiRuntimeData>> result;
        m_runtimeTransactionLog->getTransactionsAfter(runtimeState, result);
        for(const QnTransaction<ApiRuntimeData> &tran: result) {
            QnTransactionTransportHeader ttHeader = transportHeader;
            ttHeader.distance = distanceToPeer(tran.params.peer.id);
            transport->sendTransaction(tran, ttHeader);
        }
    }

    void QnTransactionMessageBus::gotConnectionFromRemotePeer(
        const QnUuid& connectionGuid,
        QSharedPointer<AbstractStreamSocket> socket,
        ConnectionType::Type connectionType,
        const ApiPeerData& remotePeer,
        qint64 remoteSystemIdentityTime,
        const nx_http::Request& request,
        const QByteArray& contentEncoding,
        std::function<void ()> ttFinishCallback )
    {
        if (!dbManager)
        {
            qWarning() << "This peer connected to remote Server. Ignoring incoming connection";
            return;
        }

        if (m_restartPending)
            return; // reject incoming connection because of media server is about to restart

        QnTransactionTransport* transport = new QnTransactionTransport(
            connectionGuid,
            localPeer(),
            remotePeer,
            std::move(socket),
            connectionType,
            request,
            contentEncoding );
        transport->setRemoteIdentityTime(remoteSystemIdentityTime);
        transport->setBeforeDestroyCallback(ttFinishCallback);
        connect(transport, &QnTransactionTransport::gotTransaction, this, &QnTransactionMessageBus::at_gotTransaction,  Qt::QueuedConnection);
        connect(transport, &QnTransactionTransport::stateChanged, this, &QnTransactionMessageBus::at_stateChanged,  Qt::QueuedConnection);
        connect(transport, &QnTransactionTransport::remotePeerUnauthorized, this, &QnTransactionMessageBus::emitRemotePeerUnauthorized, Qt::DirectConnection );

        QnMutexLocker lock(&m_mutex);
        transport->moveToThread(thread());
        m_connectingConnections << transport;
        Q_ASSERT(!m_connections.contains(remotePeer.id));
    }

    bool QnTransactionMessageBus::moveConnectionToReadyForStreaming(const QnUuid& connectionGuid)
    {
        QnMutexLocker lock(&m_mutex);

        for(auto connection: m_connectingConnections)
        {
            if(connection->connectionGuid() == connectionGuid)
            {
                connection->setState(QnTransactionTransport::Connected);
                return true;
            }
        }

        return false;
    }

    void QnTransactionMessageBus::gotIncomingTransactionsConnectionFromRemotePeer(
        const QnUuid& connectionGuid,
    QSharedPointer<AbstractStreamSocket> socket,
        const ApiPeerData &/*remotePeer*/,
        qint64 /*remoteSystemIdentityTime*/,
        const nx_http::Request& request,
        const QByteArray& requestBuf )
    {
        if (!dbManager)
        {
            qWarning() << "This peer connected to remote Server. Ignoring incoming connection";
            return;
        }

        if (m_restartPending)
            return; // reject incoming connection because of media server is about to restart

        QnMutexLocker lock(&m_mutex);
        for(QnTransactionTransport* transport: m_connections.values())
        {
            if( transport->connectionGuid() == connectionGuid )
            {
                transport->setIncomingTransactionChannelSocket(
                std::move(socket),
                    request,
                    requestBuf );
                return;
            }
        }
    }

    bool QnTransactionMessageBus::gotTransactionFromRemotePeer(
        const QnUuid& connectionGuid,
        const nx_http::Request& request,
        const QByteArray& requestMsgBody )
    {
        if (!dbManager)
        {
            qWarning() << "This peer connected to remote Server. Ignoring incoming connection";
            return false;
        }

        if (m_restartPending)
            return false; // reject incoming connection because of media server is about to restart

        QnMutexLocker lock( &m_mutex );

        for( QnTransactionTransport* transport: m_connections.values() )
        {
            if( transport->connectionGuid() == connectionGuid )
            {
                transport->receivedTransaction(
                    request.headers,
                    requestMsgBody );
                return true;
            }
        }

        return false;
    }

    static QUrl addCurrentPeerInfo(const QUrl& srcUrl)
    {
        QUrl url(srcUrl);
        QUrlQuery q(url.query());

        q.addQueryItem("guid", qnCommon->moduleGUID().toString());
        q.addQueryItem("runtime-guid", qnCommon->runningInstanceGUID().toString());
        q.addQueryItem("system-identity-time", QString::number(qnCommon->systemIdentityTime()));
        url.setQuery(q);
        return url;
    }

    void QnTransactionMessageBus::addConnectionToPeer(const QUrl& _url)
    {
        QUrl url = addCurrentPeerInfo(_url);
        QnMutexLocker lock( &m_mutex );
        if (!m_remoteUrls.contains(url)) {
            m_remoteUrls.insert(url, RemoteUrlConnectInfo());
            QTimer::singleShot(0, this, SLOT(doPeriodicTasks()));
        }
    }

    void QnTransactionMessageBus::removeConnectionFromPeer(const QUrl& _url)
    {
        QUrl url = addCurrentPeerInfo(_url);

        QnMutexLocker lock( &m_mutex );
        m_remoteUrls.remove(url);
        const SocketAddress& urlStr = getUrlAddr(url);
        for(QnTransactionTransport* transport: m_connections.values())
        {
            if (transport->remoteSocketAddr() == urlStr) {
                qWarning() << "Disconnected from peer" << url;
                transport->setState(QnTransactionTransport::Error);
            }
        }
    }

    QList<QnTransportConnectionInfo> QnTransactionMessageBus::connectionsInfo() const {
        QList<QnTransportConnectionInfo> connections;

        auto storeTransport = [&connections](const QnTransactionTransport *transport) {
            QnTransportConnectionInfo info;
            info.url = transport->remoteAddr();
            info.state = transport->getState();
            info.incoming = transport->isIncoming();
            info.remotePeerId = transport->remotePeer().id;
            connections.append(info);
        };


        QnMutexLocker lock(&m_mutex);

        for (const QnTransactionTransport *transport: m_connections.values())
            storeTransport(transport);
        for (const QnTransactionTransport *transport: m_connectingConnections)
            storeTransport(transport);

        return connections;
    }
<<<<<<< HEAD

    void QnTransactionMessageBus::waitForNewTransactionsReady( const QnUuid& connectionGuid )
=======
}

void QnTransactionMessageBus::connectionFailure( const QnUuid& connectionGuid )
{
    QMutexLocker lock( &m_mutex );
    for( QnTransactionTransport* transport : m_connections )
>>>>>>> 755351d0
    {
        QnMutexLocker lock( &m_mutex );

<<<<<<< HEAD
        auto waitForNewTransactionsReadyFunc =
            [&lock](QnTransactionTransport* transport)
            {
                QnTransactionTransport::Locker transactionTransportLocker(transport);
                //QnTransactionTransport destructor will block until transactionTransportLocker is alive
                lock.unlock();
                transactionTransportLocker.waitForNewTransactionsReady();
                lock.relock();
            };

        for (QnTransactionTransport* transport : m_connections)
        {
            if (transport->connectionGuid() != connectionGuid)
                continue;
=======
void QnTransactionMessageBus::dropConnections()
{
    QMutexLocker lock(&m_mutex);
    m_remoteUrls.clear();
    reconnectAllPeers(&lock);
}

void QnTransactionMessageBus::reconnectAllPeers()
{
    QMutexLocker lock(&m_mutex);
    reconnectAllPeers(&lock);
}

void QnTransactionMessageBus::reconnectAllPeers(QMutexLocker* const /*lock*/)
{
    for (QnTransactionTransport* transport : m_connections)
    {
        qWarning() << "Disconnected from peer" << transport->remoteAddr();
        transport->setState(QnTransactionTransport::Error);
    }
    for (auto transport : m_connectingConnections)
        transport->setState(ec2::QnTransactionTransport::Error);
}
>>>>>>> 755351d0

            waitForNewTransactionsReadyFunc(transport);
            return;
        }

        for (QnTransactionTransport* transport : m_connectingConnections)
        {
            if (transport->connectionGuid() != connectionGuid)
                continue;

            waitForNewTransactionsReadyFunc(transport);
            return;
        }
    }

    void QnTransactionMessageBus::connectionFailure( const QnUuid& connectionGuid )
    {
        QnMutexLocker lock( &m_mutex );
        for( QnTransactionTransport* transport : m_connections )
        {
            if( transport->connectionGuid() != connectionGuid )
                continue;
            //mutex is unlocked if we go to wait
            transport->connectionFailure();
            return;
        }
    }

    void QnTransactionMessageBus::dropConnections()
    {
        QnMutexLocker lock(&m_mutex);
        m_remoteUrls.clear();
        reconnectAllPeers(&lock);
    }

    void QnTransactionMessageBus::reconnectAllPeers()
    {
        QnMutexLocker lock(&m_mutex);
        reconnectAllPeers(&lock);
    }

    void QnTransactionMessageBus::reconnectAllPeers(QnMutexLockerBase* const /*lock*/)
    {
        for (QnTransactionTransport* transport : m_connections)
        {
            qWarning() << "Disconnected from peer" << transport->remoteAddr();
            transport->setState(QnTransactionTransport::Error);
        }
        for (auto transport : m_connectingConnections)
            transport->setState(ec2::QnTransactionTransport::Error);
    }

    QnTransactionMessageBus::AlivePeersMap QnTransactionMessageBus::alivePeers() const
    {
        QnMutexLocker lock(&m_mutex);
        return m_alivePeers;
    }

    QnPeerSet QnTransactionMessageBus::connectedServerPeers() const
    {
        QnPeerSet result;
        for(QnConnectionMap::const_iterator itr = m_connections.begin(); itr != m_connections.end(); ++itr)
        {
            QnTransactionTransport* transport = *itr;
        if (!transport->remotePeer().isClient() && transport->getState() == QnTransactionTransport::ReadyForStreaming)
                result << transport->remotePeer().id;
        }

        return result;
    }

    QnTransactionMessageBus::AlivePeersMap QnTransactionMessageBus::aliveServerPeers() const
    {
        QnMutexLocker lock( &m_mutex );
        AlivePeersMap result;
        for(AlivePeersMap::const_iterator itr = m_alivePeers.begin(); itr != m_alivePeers.end(); ++itr)
        {
            if (itr->peer.isClient())
                continue;

            result.insert(itr.key(), itr.value());
        }

        return result;
    }

    QnTransactionMessageBus::AlivePeersMap QnTransactionMessageBus::aliveClientPeers() const
    {
        QnMutexLocker lock(&m_mutex);
        AlivePeersMap result;
        for(AlivePeersMap::const_iterator itr = m_alivePeers.begin(); itr != m_alivePeers.end(); ++itr)
        {
            if (itr->peer.isClient())
                result.insert(itr.key(), itr.value());
        }

        return result;
    }

    ec2::ApiPeerData QnTransactionMessageBus::localPeer() const {
        return ec2::ApiPeerData(qnCommon->moduleGUID(), qnCommon->runningInstanceGUID(), m_localPeerType);
    }

    void QnTransactionMessageBus::at_runtimeDataUpdated(const QnTransaction<ApiRuntimeData>& tran)
    {
        // data was changed by local transaction log (old data instance for same peer was removed), emit notification to apply new data version outside
        if( m_handler )
            m_handler->triggerNotification(tran);
    }

    void QnTransactionMessageBus::emitRemotePeerUnauthorized(const QnUuid& id)
    {
        QnMutexLocker lock( &m_mutex );
        if (!m_alivePeers.contains(id))
            emit remotePeerUnauthorized( id );
    }

    void QnTransactionMessageBus::setHandler(ECConnectionNotificationManager* handler) {
        QnMutexLocker lock( &m_mutex );
        Q_ASSERT(!m_thread->isRunning());
        Q_ASSERT_X(m_handler == NULL, Q_FUNC_INFO, "Previous handler must be removed at this time");
        m_handler = handler;
    }

	void QnTransactionMessageBus::removeHandler(ECConnectionNotificationManager* handler) {
    	QnMutexLocker lock(&m_mutex);
	    Q_ASSERT(!m_thread->isRunning());
    	Q_ASSERT_X(m_handler == handler, Q_FUNC_INFO, "We must remove only current handler");
	    if( m_handler == handler )
    	    m_handler = nullptr;
	}

	QnUuid QnTransactionMessageBus::routeToPeerVia(const QnUuid& dstPeer, int* peerDistance) const
	{
	    QnMutexLocker lock(&m_mutex);
	    *peerDistance = INT_MAX;
	    const auto itr = m_alivePeers.find(dstPeer);
    	if (itr == m_alivePeers.cend())
        	return QnUuid(); // route info not found
	    const AlivePeerInfo& peerInfo = itr.value();
    	int minDistance = INT_MAX;
	    QnUuid result;
    	for (auto itr2 = peerInfo.routingInfo.cbegin(); itr2 != peerInfo.routingInfo.cend(); ++itr2)
	    {
    	    int distance = itr2.value().distance;
        	if (distance < minDistance) {
	            minDistance = distance;
    	        result = itr2.key();
        	}
	    }
    	*peerDistance = minDistance;
	    return result;
	}

    int QnTransactionMessageBus::distanceToPeer(const QnUuid& dstPeer) const
    {
        if (dstPeer == qnCommon->moduleGUID())
            return 0;

        int minDistance = INT_MAX;
        for (const RoutingRecord& rec: m_alivePeers.value(dstPeer).routingInfo)
            minDistance = qMin(minDistance, rec.distance);
        return minDistance;
    }

}<|MERGE_RESOLUTION|>--- conflicted
+++ resolved
@@ -6,16 +6,6 @@
 #include <QtCore/QTimer>
 #include <QTextStream>
 
-<<<<<<< HEAD
-=======
-#include "remote_ec_connection.h"
-#include "utils/common/systemerror.h"
-#include "ec2_connection.h"
-#include "common/common_module.h"
-
-#include <transaction/transaction_transport.h>
-
->>>>>>> 755351d0
 #include <api/global_settings.h>
 #include "api/app_server_connection.h"
 #include "api/runtime_info_manager.h"
@@ -50,7 +40,6 @@
 namespace ec2
 {
 
-<<<<<<< HEAD
     static const int RECONNECT_TIMEOUT = 1000 * 5;
     static const std::chrono::seconds ALIVE_UPDATE_INTERVAL_OVERHEAD(10);
     static const int ALIVE_UPDATE_PROBE_COUNT = 2;
@@ -58,15 +47,6 @@
     static const int ALIVE_RESEND_TIMEOUT_MIN = 100;
     //!introduced to make discovery interval dependent of peer alive update interval
     static const int PEER_DISCOVERY_BY_ALIVE_UPDATE_INTERVAL_FACTOR = 3;
-=======
-static const int RECONNECT_TIMEOUT = 1000 * 5;
-static const std::chrono::seconds ALIVE_UPDATE_INTERVAL_OVERHEAD(10);
-static const int ALIVE_UPDATE_PROBE_COUNT = 2;
-static const int ALIVE_RESEND_TIMEOUT_MAX = 1000 * 5; // resend alive data after a random delay in range min..max
-static const int ALIVE_RESEND_TIMEOUT_MIN = 100;
-//!introduced to make discovery interval dependent of peer alive update interval
-static const int PEER_DISCOVERY_BY_ALIVE_UPDATE_INTERVAL_FACTOR = 3;
->>>>>>> 755351d0
 
     QString printTransaction(const char* prefix, const QnAbstractTransaction& tran, const QnTransactionTransportHeader &transportHeader, QnTransactionTransport* sender)
     {
@@ -336,47 +316,9 @@
         Q_ASSERT(m_thread->isRunning());
         dropConnections();
 
-<<<<<<< HEAD
         /* Connections in the 'Error' state will be closed via queued connection and after that removed via deleteLater() */
         WaitingForQThreadToEmptyEventQueue waitingForObjectsToBeFreed( m_thread, 7 );
         waitingForObjectsToBeFreed.join();
-=======
-QnTransactionMessageBus::QnTransactionMessageBus(Qn::PeerType peerType)
-: 
-    m_localPeer(qnCommon->moduleGUID(), qnCommon->runningInstanceGUID(), peerType),
-    //m_binaryTranSerializer(new QnBinaryTransactionSerializer()),
-    m_jsonTranSerializer(new QnJsonTransactionSerializer()),
-    m_ubjsonTranSerializer(new QnUbjsonTransactionSerializer()),
-	m_handler(nullptr),
-    m_timer(nullptr), 
-    m_mutex(QMutex::Recursive),
-    m_thread(nullptr),
-    m_runtimeTransactionLog(new QnRuntimeTransactionLog()),
-    m_restartPending(false)
-{
-    if (m_thread)
-        return;
-    m_thread = new QThread();
-    m_thread->setObjectName("QnTransactionMessageBusThread");
-    moveToThread(m_thread);
-    qRegisterMetaType<QnTransactionTransport::State>(); // TODO: #Elric #EC2 registration
-    qRegisterMetaType<QnAbstractTransaction>("QnAbstractTransaction");
-    m_timer = new QTimer();
-    connect(m_timer, &QTimer::timeout, this, &QnTransactionMessageBus::at_timer);
-    m_timer->start(500);
-    m_aliveSendTimer.invalidate();
-    m_currentTimeTimer.restart();
-
-    assert( m_globalInstance == nullptr );
-    m_globalInstance = this;
-    connect(m_runtimeTransactionLog.get(), &QnRuntimeTransactionLog::runtimeDataUpdated, this, &QnTransactionMessageBus::at_runtimeDataUpdated);
-    m_relativeTimer.restart();
-
-    connect(
-        QnGlobalSettings::instance(), &QnGlobalSettings::ec2ConnectionSettingsChanged,
-        this, static_cast<void (QnTransactionMessageBus::*)()>(&QnTransactionMessageBus::reconnectAllPeers));
-}
->>>>>>> 755351d0
 
         m_thread->exit();
         m_thread->wait();
@@ -1398,7 +1340,6 @@
             bool isTimeout = !connectInfo.lastConnectedTime.isValid() || connectInfo.lastConnectedTime.hasExpired(RECONNECT_TIMEOUT);
             if (isTimeout && !isPeerUsing(url) && !m_restartPending && !ec2::Settings::instance()->dbReadOnly())
             {
-<<<<<<< HEAD
                 if (!connectInfo.discoveredPeer.isNull() )
                 {
                     if (connectInfo.discoveredTimeout.elapsed() >
@@ -1423,20 +1364,6 @@
                 connect(transport, &QnTransactionTransport::peerIdDiscovered, this, &QnTransactionMessageBus::at_peerIdDiscovered,  Qt::QueuedConnection);
                 transport->doOutgoingConnect(url);
                 m_connectingConnections << transport;
-=======
-                if (connectInfo.discoveredTimeout.elapsed() > 
-                        std::chrono::milliseconds(
-                            PEER_DISCOVERY_BY_ALIVE_UPDATE_INTERVAL_FACTOR *
-                            QnGlobalSettings::instance()->aliveUpdateInterval()).count())
-                {
-                    connectInfo.discoveredPeer = QnUuid();
-                    connectInfo.discoveredTimeout.restart();
-                }
-                else if (m_connections.contains(connectInfo.discoveredPeer))
-                {
-                    continue;
-                }
->>>>>>> 755351d0
             }
         }
 
@@ -1452,27 +1379,13 @@
                 printTranState(transactionLog->getTransactionsState());
         }
 
-<<<<<<< HEAD
         QSet<QnUuid> lostPeers = checkAlivePeerRouteTimeout(); // check if some routs to a server not accessible any more
         removePeersWithTimeout(lostPeers); // removeLostPeers
         sendDelayedAliveTran();
-=======
-    // send keep-alive if we connected to cloud
-    if( !m_aliveSendTimer.isValid() )
-        m_aliveSendTimer.restart();
-    if (m_aliveSendTimer.elapsed() > std::chrono::milliseconds(QnGlobalSettings::instance()->aliveUpdateInterval()).count())
-    {
-        m_aliveSendTimer.restart();
-        handlePeerAliveChanged(m_localPeer, true, true);
-        NX_LOG( QnLog::EC2_TRAN_LOG, "Current transaction state:", cl_logDEBUG1 );
-        if (transactionLog)
-            printTranState(transactionLog->getTransactionsState());
->>>>>>> 755351d0
     }
 
     QSet<QnUuid> QnTransactionMessageBus::checkAlivePeerRouteTimeout()
     {
-<<<<<<< HEAD
         QSet<QnUuid> lostPeers;
         for (AlivePeersMap::iterator itr = m_alivePeers.begin(); itr != m_alivePeers.end(); ++itr)
         {
@@ -1494,21 +1407,6 @@
             }
             if (peerInfo.routingInfo.isEmpty())
                 lostPeers << peerInfo.peer.id;
-=======
-        AlivePeerInfo& peerInfo = itr.value();
-        for (auto itr = peerInfo.routingInfo.begin(); itr != peerInfo.routingInfo.end();) {
-            const RoutingRecord& routingRecord = itr.value();
-            if ((routingRecord.distance > 0) &&
-                (m_currentTimeTimer.elapsed() - routingRecord.lastRecvTime > 
-                    std::chrono::milliseconds(QnGlobalSettings::instance()->aliveUpdateInterval()*ALIVE_UPDATE_PROBE_COUNT + ALIVE_UPDATE_INTERVAL_OVERHEAD).count()))
-            {
-                itr = peerInfo.routingInfo.erase(itr);
-            }
-            else
-            {
-                ++itr;
-            }
->>>>>>> 755351d0
         }
         return lostPeers;
     }
@@ -1729,21 +1627,11 @@
 
         return connections;
     }
-<<<<<<< HEAD
 
     void QnTransactionMessageBus::waitForNewTransactionsReady( const QnUuid& connectionGuid )
-=======
-}
-
-void QnTransactionMessageBus::connectionFailure( const QnUuid& connectionGuid )
-{
-    QMutexLocker lock( &m_mutex );
-    for( QnTransactionTransport* transport : m_connections )
->>>>>>> 755351d0
     {
         QnMutexLocker lock( &m_mutex );
 
-<<<<<<< HEAD
         auto waitForNewTransactionsReadyFunc =
             [&lock](QnTransactionTransport* transport)
             {
@@ -1758,31 +1646,6 @@
         {
             if (transport->connectionGuid() != connectionGuid)
                 continue;
-=======
-void QnTransactionMessageBus::dropConnections()
-{
-    QMutexLocker lock(&m_mutex);
-    m_remoteUrls.clear();
-    reconnectAllPeers(&lock);
-}
-
-void QnTransactionMessageBus::reconnectAllPeers()
-{
-    QMutexLocker lock(&m_mutex);
-    reconnectAllPeers(&lock);
-}
-
-void QnTransactionMessageBus::reconnectAllPeers(QMutexLocker* const /*lock*/)
-{
-    for (QnTransactionTransport* transport : m_connections)
-    {
-        qWarning() << "Disconnected from peer" << transport->remoteAddr();
-        transport->setState(QnTransactionTransport::Error);
-    }
-    for (auto transport : m_connectingConnections)
-        transport->setState(ec2::QnTransactionTransport::Error);
-}
->>>>>>> 755351d0
 
             waitForNewTransactionsReadyFunc(transport);
             return;
@@ -1817,7 +1680,6 @@
         m_remoteUrls.clear();
         reconnectAllPeers(&lock);
     }
-
     void QnTransactionMessageBus::reconnectAllPeers()
     {
         QnMutexLocker lock(&m_mutex);
