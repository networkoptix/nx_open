#include "transaction_message_bus.h"

#include <boost/bind.hpp>

#include "remote_ec_connection.h"
#include "utils/network/aio/aioservice.h"
#include "utils/common/systemerror.h"
#include "ec2_connection.h"
#include "common/common_module.h"

#include <transaction/transaction_transport.h>

#include "api/app_server_connection.h"
#include "nx_ec/data/api_server_alive_data.h"
#include "utils/common/synctime.h"
#include "ec_connection_notification_manager.h"
#include "nx_ec/data/api_camera_data.h"
#include "nx_ec/data/api_resource_data.h"

#include <utils/common/checked_cast.h>
#include "utils/common/warnings.h"
#include "api/runtime_info_manager.h"

namespace ec2
{

static const int RECONNECT_TIMEOUT = 1000 * 5;
static const int ALIVE_UPDATE_INTERVAL = 1000 * 60;

struct GotTransactionFuction {
    typedef void result_type;

    template<class T> 
    void operator()(QnTransactionMessageBus *bus, const QnTransaction<T> &transaction, QnTransactionTransport *sender, const QnTransactionTransportHeader &transportHeader) const {
        bus->gotTransaction(transaction, sender, transportHeader);
    }
};

struct SendTransactionToTransportFuction {
    typedef void result_type;

    template<class T> 
    void operator()(QnTransactionMessageBus *bus, const QnTransaction<T> &transaction, QnTransactionTransport *sender, const QnTransactionTransportHeader &transportHeader) const {
        bus->sendTransactionToTransport(transaction, sender, transportHeader);
    }
};

template<class T, class Function>
bool handleTransactionParams(QnInputBinaryStream<QByteArray> *stream, const QnAbstractTransaction &abstractTransaction, const Function &function) 
{
    QnTransaction<T> transaction(abstractTransaction);
    if (!QnBinary::deserialize(stream, &transaction.params)) 
        return false;
            
    function(transaction);
    return true;
}

template<class Function>
bool handleTransaction(const QByteArray &serializedTransaction, const Function &function)
{
    QnAbstractTransaction transaction;
    QnInputBinaryStream<QByteArray> stream(&serializedTransaction);
    if (!QnBinary::deserialize(&stream, &transaction)) {
        qnWarning("Ignore bad transaction data. size=%1.", serializedTransaction.size());
        return false;
    }

    switch (transaction.command) {
    case ApiCommand::getFullInfo:           return handleTransactionParams<ApiFullInfoData>         (&stream, transaction, function);
    case ApiCommand::setResourceStatus:     return handleTransactionParams<ApiSetResourceStatusData>(&stream, transaction, function);
    case ApiCommand::setResourceParams:     return handleTransactionParams<ApiResourceParamsData>   (&stream, transaction, function);
    case ApiCommand::saveResource:          return handleTransactionParams<ApiResourceData>         (&stream, transaction, function);
    case ApiCommand::removeResource:        return handleTransactionParams<ApiIdData>               (&stream, transaction, function);
    case ApiCommand::setPanicMode:          return handleTransactionParams<ApiPanicModeData>        (&stream, transaction, function);
    case ApiCommand::saveCamera:            return handleTransactionParams<ApiCameraData>           (&stream, transaction, function);
    case ApiCommand::saveCameras:           return handleTransactionParams<ApiCameraDataList>       (&stream, transaction, function);
    case ApiCommand::removeCamera:          return handleTransactionParams<ApiIdData>               (&stream, transaction, function);
    case ApiCommand::addCameraHistoryItem:  return handleTransactionParams<ApiCameraServerItemData> (&stream, transaction, function);
    case ApiCommand::saveMediaServer:       return handleTransactionParams<ApiMediaServerData>      (&stream, transaction, function);
    case ApiCommand::removeMediaServer:     return handleTransactionParams<ApiIdData>               (&stream, transaction, function);
    case ApiCommand::saveUser:              return handleTransactionParams<ApiUserData>             (&stream, transaction, function);
    case ApiCommand::removeUser:            return handleTransactionParams<ApiIdData>               (&stream, transaction, function);
    case ApiCommand::saveBusinessRule:      return handleTransactionParams<ApiBusinessRuleData>     (&stream, transaction, function);
    case ApiCommand::removeBusinessRule:    return handleTransactionParams<ApiIdData>               (&stream, transaction, function);
    case ApiCommand::saveLayouts:           return handleTransactionParams<ApiLayoutDataList>       (&stream, transaction, function);
    case ApiCommand::saveLayout:            return handleTransactionParams<ApiLayoutData>           (&stream, transaction, function);
    case ApiCommand::removeLayout:          return handleTransactionParams<ApiIdData>               (&stream, transaction, function);
    case ApiCommand::saveVideowall:         return handleTransactionParams<ApiVideowallData>        (&stream, transaction, function);
    case ApiCommand::removeVideowall:       return handleTransactionParams<ApiIdData>               (&stream, transaction, function);
    case ApiCommand::videowallControl:      return handleTransactionParams<ApiVideowallControlMessageData>(&stream, transaction, function);
    case ApiCommand::updateVideowallInstanceStatus:  
                                            return handleTransactionParams<ApiVideowallInstanceStatusData>(&stream, transaction, function);
    case ApiCommand::addStoredFile:
    case ApiCommand::updateStoredFile:      return handleTransactionParams<ApiStoredFileData>       (&stream, transaction, function);
    case ApiCommand::removeStoredFile:      return handleTransactionParams<ApiStoredFilePath>       (&stream, transaction, function);
    case ApiCommand::broadcastBusinessAction:
    case ApiCommand::execBusinessAction:    return handleTransactionParams<ApiBusinessActionData>   (&stream, transaction, function);
    case ApiCommand::saveSettings:          return handleTransactionParams<ApiResourceParamDataList>(&stream, transaction, function);
    case ApiCommand::addLicenses:           return handleTransactionParams<ApiLicenseDataList>      (&stream, transaction, function);
    case ApiCommand::addLicense:            return handleTransactionParams<ApiLicenseData>          (&stream, transaction, function);
    case ApiCommand::testEmailSettings:     transaction.localTransaction = true;
                                            return handleTransactionParams<ApiEmailSettingsData>    (&stream, transaction, function);
    case ApiCommand::resetBusinessRules:    return handleTransactionParams<ApiResetBusinessRuleData>(&stream, transaction, function);
    case ApiCommand::uploadUpdate:          return handleTransactionParams<ApiUpdateUploadData>     (&stream, transaction, function);
    case ApiCommand::uploadUpdateResponce:  return handleTransactionParams<ApiUpdateUploadResponceData>(&stream, transaction, function);
    case ApiCommand::installUpdate:         return handleTransactionParams<QString>                 (&stream, transaction, function);
    case ApiCommand::addCameraBookmarkTags:
    case ApiCommand::removeCameraBookmarkTags:
                                            return handleTransactionParams<ApiCameraBookmarkTagDataList>(&stream, transaction, function);

    case ApiCommand::lockRequest:
    case ApiCommand::lockResponse:
    case ApiCommand::unlockRequest:         return handleTransactionParams<ApiLockData>             (&stream, transaction, function); 
    case ApiCommand::peerAliveInfo:         return handleTransactionParams<ApiPeerAliveData>        (&stream, transaction, function);
    case ApiCommand::tranSyncRequest:       return handleTransactionParams<QnTranState>             (&stream, transaction, function);
    case ApiCommand::tranSyncResponse:      return handleTransactionParams<int>                     (&stream, transaction, function);
    case ApiCommand::runtimeInfoChanged:    return handleTransactionParams<ApiRuntimeData>          (&stream, transaction, function);

    default:
        Q_ASSERT_X(0, Q_FUNC_INFO, "Transaction type is not implemented for delivery! Implement me!");
        return false;
    }
}



// --------------------------------- QnTransactionMessageBus ------------------------------
static QnTransactionMessageBus*m_globalInstance = 0;

QnTransactionMessageBus* QnTransactionMessageBus::instance()
{
    return m_globalInstance;
}

void QnTransactionMessageBus::initStaticInstance(QnTransactionMessageBus* instance)
{
    Q_ASSERT(m_globalInstance == 0 || instance == 0);
    delete m_globalInstance;
    m_globalInstance = instance;
}

QnTransactionMessageBus::QnTransactionMessageBus(): 
    m_localPeer(QnId(), Qn::PT_Server),
    m_binaryTranSerializer(new QnBinaryTransactionSerializer()),
    m_jsonTranSerializer(new QnJsonTransactionSerializer()),
    m_handler(nullptr),
    m_timer(nullptr), 
    m_mutex(QMutex::Recursive),
    m_thread(nullptr)
{
    if (m_thread)
        return;
    m_thread = new QThread();
    m_thread->setObjectName("QnTransactionMessageBusThread");
    moveToThread(m_thread);
    qRegisterMetaType<QnTransactionTransport::State>(); // TODO: #Elric #EC2 registration
    qRegisterMetaType<QnAbstractTransaction>("QnAbstractTransaction");
    m_timer = new QTimer();
    connect(m_timer, &QTimer::timeout, this, &QnTransactionMessageBus::at_timer);
    m_timer->start(500);
    m_aliveSendTimer.invalidate();
}

void QnTransactionMessageBus::start()
{
    assert(!m_localPeer.id.isNull());
    if (!m_thread->isRunning())
        m_thread->start();
}

QnTransactionMessageBus::~QnTransactionMessageBus()
{
    if (m_thread) {
        m_thread->exit();
        m_thread->wait();
    }
    delete m_thread;
    delete m_timer;
}

void QnTransactionMessageBus::onGotServerAliveInfo(const QnTransaction<ApiPeerAliveData> &tran)
{
    if (tran.params.peer.id == m_localPeer.id)
        return; // ignore himself

    // proxy alive info from non-direct connected host
    AlivePeersMap::iterator itr = m_alivePeers.find(tran.params.peer.id);
    if (tran.params.isAlive && itr == m_alivePeers.end()) {
        m_alivePeers.insert(tran.params.peer.id, AlivePeerInfo(ApiPeerData(tran.params.peer.id, tran.params.peer.peerType), true));
        emit peerFound(tran.params, true);
    }
    else if (!tran.params.isAlive && itr != m_alivePeers.end()) {
        emit peerLost(tran.params, true);
        m_alivePeers.remove(tran.params.peer.id);
    }
}

void QnTransactionMessageBus::at_gotTransaction(const QByteArray &serializedTran, const QnTransactionTransportHeader &transportHeader)
{
    QnTransactionTransport* sender = checked_cast<QnTransactionTransport*>(this->sender());
    if (!sender || sender->getState() != QnTransactionTransport::ReadyForStreaming)
        return;

    if(!handleTransaction(serializedTran, boost::bind(GotTransactionFuction(), this, _1, sender, transportHeader)))
        sender->setState(QnTransactionTransport::Error);
}


// ------------------ QnTransactionMessageBus::CustomHandler -------------------


void QnTransactionMessageBus::onGotDistributedMutexTransaction(const QnTransaction<ApiLockData>& tran) {
    if(tran.command == ApiCommand::lockRequest)
        emit gotLockRequest(tran.params);
    else if(tran.command == ApiCommand::lockResponse) 
        emit gotLockResponse(tran.params);
}

void QnTransactionMessageBus::onGotTransactionSyncResponse(QnTransactionTransport* sender)
{
	sender->setReadSync(true);
}

template <class T>
void QnTransactionMessageBus::sendTransactionToTransport(const QnTransaction<T> &tran, QnTransactionTransport* transport, const QnTransactionTransportHeader &transportHeader) {
    transport->sendTransaction(tran, transportHeader);
}
        
template <class T>
void QnTransactionMessageBus::gotTransaction(const QnTransaction<T> &tran, QnTransactionTransport* sender, const QnTransactionTransportHeader &transportHeader) {
    AlivePeersMap:: iterator itr = m_alivePeers.find(tran.id.peerID);
    if (itr != m_alivePeers.end())
        itr.value().lastActivity.restart();

    if (isSystem(tran.command)) {
        if (m_lastTranSeq[tran.id.peerID] >= tran.id.sequence)
            return; // already processed
        m_lastTranSeq[tran.id.peerID] = tran.id.sequence;
    }

    if (transportHeader.dstPeers.isEmpty() || transportHeader.dstPeers.contains(m_localPeer.id)) {
        qDebug() << "got transaction " << ApiCommand::toString(tran.command) << "with time=" << tran.timestamp;
        // process system transactions
        switch(tran.command) {
        case ApiCommand::lockRequest:
        case ApiCommand::lockResponse:
        case ApiCommand::unlockRequest: 
            {
                onGotDistributedMutexTransaction(tran);
                break;
            }
        case ApiCommand::tranSyncRequest:
            onGotTransactionSyncRequest(sender, tran);
            return;
        case ApiCommand::tranSyncResponse:
            onGotTransactionSyncResponse(sender);
            return;
        case ApiCommand::peerAliveInfo:
            onGotServerAliveInfo(tran);
            break; // do not return. proxy this transaction
        default:
            // general transaction
            if (!sender->isReadSync())
                return;

            if( tran.persistent && transactionLog && transactionLog->contains(tran) )
            {
                // transaction is already processed
            }
            else 
            {
                if (tran.persistent && dbManager)
                {
                    QByteArray serializedTran = QnBinaryTransactionSerializer::instance()->serializedTransaction(tran);
                    ErrorCode errorCode = dbManager->executeTransaction( tran, serializedTran );
                    if( errorCode != ErrorCode::ok && errorCode != ErrorCode::skipped)
                    {
                        qWarning() << "Can't handle transaction" << ApiCommand::toString(tran.command) << "reopen connection";
                        sender->setState(QnTransactionTransport::Error);
                        return;
                    }
                }

                if( m_handler )
                    m_handler->triggerNotification(tran);
            }

            // this is required to allow client place transactions directly into transaction message bus
            if (tran.command == ApiCommand::getFullInfo)
                sender->setWriteSync(true);
            break;
        }
    }
    else {
        qDebug() << "skip transaction " << ApiCommand::toString(tran.command) << "for peers" << transportHeader.dstPeers;
    }

    QMutexLocker lock(&m_mutex);

    // proxy incoming transaction to other peers.
    if (!transportHeader.dstPeers.isEmpty() && (transportHeader.dstPeers - transportHeader.processedPeers).isEmpty()) {
        emit transactionProcessed(tran);
        return; // all dstPeers already processed
    }

    QnPeerSet processedPeers = transportHeader.processedPeers + connectedPeers(tran.command);
    processedPeers << m_localPeer.id;

    for(QnConnectionMap::iterator itr = m_connections.begin(); itr != m_connections.end(); ++itr) {
        QnTransactionTransportPtr transport = *itr;
        if (transportHeader.processedPeers.contains(transport->remotePeer().id) || !transport->isReadyToSend(tran.command)) 
            continue;

        Q_ASSERT(transport->remotePeer().id != tran.id.peerID);
        transport->sendTransaction(tran, QnTransactionTransportHeader(processedPeers));
    }

    emit transactionProcessed(tran);
}

void QnTransactionMessageBus::onGotTransactionSyncRequest(QnTransactionTransport* sender, const QnTransaction<QnTranState> &tran)
{
    sender->setWriteSync(true);

    QList<QByteArray> serializedTransactions;
    const ErrorCode errorCode = transactionLog->getTransactionsAfter(tran.params, serializedTransactions);
    if (errorCode == ErrorCode::ok) 
    {
        QnTransaction<int> tran(ApiCommand::tranSyncResponse, false);
        tran.params = 0;
        tran.fillSequence();
        QByteArray chunkData;
        QnPeerSet processedPeers(QnPeerSet() << sender->remotePeer().id << m_localPeer.id);
        sender->sendTransaction(tran, processedPeers);

        QnTransactionTransportHeader transportHeader(processedPeers);
        foreach(const QByteArray& serializedTran, serializedTransactions)
            if(!handleTransaction(serializedTran, boost::bind(SendTransactionToTransportFuction(), this, _1, sender, transportHeader)))
                sender->setState(QnTransactionTransport::Error);
        return;
    }
    else {
        qWarning() << "Can't execute query for sync with server peer!";
    }
}      

void QnTransactionMessageBus::queueSyncRequest(QnTransactionTransport* transport)
{
    // send sync request
    transport->setReadSync(false);
    QnTransaction<QnTranState> requestTran(ApiCommand::tranSyncRequest, false);
    requestTran.params = transactionLog->getTransactionsState();
    requestTran.fillSequence();
    transport->sendTransaction(requestTran, QnPeerSet() << transport->remotePeer().id << m_localPeer.id);
}

void QnTransactionMessageBus::connectToPeerLost(const QnId& id)
{
    if (!m_alivePeers.contains(id)) 
        return;    
    
    ApiPeerData peer = m_alivePeers.value(id).peer;
    m_alivePeers.remove(id);
    handlePeerAliveChanged(peer, false);
}

void QnTransactionMessageBus::connectToPeerEstablished(const ApiPeerData &peer)
{
    if (m_alivePeers.contains(peer.id)) 
        return;

    m_alivePeers.insert(peer.id, AlivePeerInfo(peer, false));
    handlePeerAliveChanged(peer, true);
}

void QnTransactionMessageBus::handlePeerAliveChanged(const ApiPeerData &peer, bool isAlive) {
    QnTransaction<ApiPeerAliveData> tran(ApiCommand::peerAliveInfo, false);
    tran.params.peer.id = peer.id;
    tran.params.peer.peerType = peer.peerType;
    tran.params.isAlive = isAlive;
    tran.fillSequence();
    sendTransaction(tran);

    if (peer.peerType == Qn::PT_VideowallClient)
        sendVideowallInstanceStatus(peer, isAlive);

    if( peer.id == qnCommon->moduleGUID() )
        return; //sending keep-alive

    if (isAlive)
        emit peerFound(tran.params, false);
    else
        emit peerLost(tran.params, false);
}

void QnTransactionMessageBus::sendVideowallInstanceStatus(const ApiPeerData &peer, bool isAlive) {
    QnTransaction<ApiVideowallInstanceStatusData> tran(ApiCommand::updateVideowallInstanceStatus, false);
    tran.params.online = isAlive;
    tran.params.instanceGuid = peer.params["instanceGuid"];
    tran.params.videowallGuid = peer.params["videowallGuid"];
    tran.fillSequence();
    sendTransaction(tran);
}

QString getUrlAddr(const QUrl& url) { return url.host() + QString::number(url.port()); }
bool QnTransactionMessageBus::isPeerUsing(const QUrl& url)
{
    QString addr1 = getUrlAddr(url);
    for (int i = 0; i < m_connectingConnections.size(); ++i)
    {
        QString addr2 = getUrlAddr(m_connectingConnections[i]->remoteAddr());
        if (addr2 == addr1)
            return true;
    }
    for(QnConnectionMap::iterator itr = m_connections.begin(); itr != m_connections.end(); ++itr) {
        QnTransactionTransportPtr transport =  itr.value();
        if (getUrlAddr(transport->remoteAddr()) == addr1)
            return true;
    }
    return false;
}

void QnTransactionMessageBus::at_stateChanged(QnTransactionTransport::State )
{
    QMutexLocker lock(&m_mutex);
    QnTransactionTransport* transport = (QnTransactionTransport*) sender();
    if (!transport)
        return; // already removed
    

    switch (transport->getState()) 
    {
    case QnTransactionTransport::Error: 
        transport->close();
        break;
    case QnTransactionTransport::Connected:
        for (int i = 0; i < m_connectingConnections.size(); ++i) 
        {
            if (m_connectingConnections[i] == transport) {
                m_connections[transport->remotePeer().id] = m_connectingConnections[i];
                m_connectingConnections.removeAt(i);
                break;
            }
        }
        m_lastTranSeq[transport->remotePeer().id] = 0;
        transport->setState(QnTransactionTransport::ReadyForStreaming);
        // if sync already done or in progress do not send new request
        if (!transport->remotePeer().isClient() && !m_localPeer.isClient())
            queueSyncRequest(transport);
        connectToPeerEstablished(transport->remotePeer());
        break;
    case QnTransactionTransport::Closed:
        for (int i = m_connectingConnections.size() -1; i >= 0; --i) 
        {
            QnTransactionTransportPtr transportPtr = m_connectingConnections[i];
            if (transportPtr == transport) {
                m_connectingConnections.removeAt(i);
                return;
            }
        }

        for(QnConnectionMap::iterator itr = m_connections.begin(); itr != m_connections.end(); ++itr)
        {
            QnTransactionTransportPtr transportPtr = itr.value();
            if (transportPtr == transport) {
                connectToPeerLost(transport->remotePeer().id);
                m_connections.erase(itr);
                break;
            }
        }

        break;

    default:
        break;
    }
}

void QnTransactionMessageBus::at_timer()
{
    doPeriodicTasks();
}

void QnTransactionMessageBus::doPeriodicTasks()
{
    QMutexLocker lock(&m_mutex);

    m_connectionsToRemove.clear();

    // add new outgoing connections
    qint64 currentTime = qnSyncTime->currentMSecsSinceEpoch();
    for (QMap<QUrl, RemoteUrlConnectInfo>::iterator itr = m_remoteUrls.begin(); itr != m_remoteUrls.end(); ++itr)
    {
        const QUrl& url = itr.key();
        if (currentTime - itr.value().lastConnectedTime > RECONNECT_TIMEOUT && !isPeerUsing(url)) 
        {
            if (m_connections.contains(itr.value().peer))
                continue;

            itr.value().lastConnectedTime = currentTime;
            QnTransactionTransportPtr transport(new QnTransactionTransport(m_localPeer));
            connect(transport.data(), &QnTransactionTransport::gotTransaction, this, &QnTransactionMessageBus::at_gotTransaction,  Qt::QueuedConnection);
            connect(transport.data(), &QnTransactionTransport::stateChanged, this, &QnTransactionMessageBus::at_stateChanged,  Qt::QueuedConnection);
            transport->doOutgoingConnect(url);
            m_connectingConnections << transport;
        }
    }

    // send keep-alive if we connected to cloud
    if( !m_aliveSendTimer.isValid() )
        m_aliveSendTimer.restart();
    if (m_aliveSendTimer.elapsed() > ALIVE_UPDATE_INTERVAL) {
        m_aliveSendTimer.restart();
        handlePeerAliveChanged(m_localPeer, true);
    }

    // check if some server not accessible any more
    for (AlivePeersMap::iterator itr = m_alivePeers.begin(); itr != m_alivePeers.end(); ++itr)
    {
        if (itr.value().lastActivity.elapsed() > ALIVE_UPDATE_INTERVAL * 2)
        {
            itr.value().lastActivity.restart();
            foreach(QSharedPointer<QnTransactionTransport> transport, m_connectingConnections) {
                if (transport->remotePeer().id == itr.key()) {
                    qWarning() << "No alive info during timeout. reconnect to peer" << transport->remotePeer().id;
                    transport->setState(QnTransactionTransport::Error);
                }
            }

            foreach(QSharedPointer<QnTransactionTransport> transport, m_connections.values()) {
                if (transport->remotePeer().id == itr.key() && transport->remotePeer().peerType == Qn::PT_Server) {
                    qWarning() << "No alive info during timeout. reconnect to peer" << transport->remotePeer().id;
                    transport->setState(QnTransactionTransport::Error);
                }
            }
        }
    }
}

void QnTransactionMessageBus::sendRuntimeInfo(QnTransactionTransportPtr transport, const QnPeerSet& processedPeers)
{
    foreach (ApiRuntimeData info, QnRuntimeInfoManager::instance()->allData().values())
    {
        QnTransaction<ApiRuntimeData> tran(ApiCommand::runtimeInfoChanged, false);
        tran.params = info;
        transport->sendTransaction(tran, processedPeers);
    }
}

void QnTransactionMessageBus::gotConnectionFromRemotePeer(QSharedPointer<AbstractStreamSocket> socket, const ApiPeerData &remotePeer)
{
    if (!dbManager)
    {
        qWarning() << "This peer connected to remote EC. Ignoring incoming connection";
        return;
    }

    QnTransactionTransportPtr transport(new QnTransactionTransport(m_localPeer, remotePeer, socket));
    connect(transport.data(), &QnTransactionTransport::gotTransaction, this, &QnTransactionMessageBus::at_gotTransaction,  Qt::QueuedConnection);
    connect(transport.data(), &QnTransactionTransport::stateChanged, this, &QnTransactionMessageBus::at_stateChanged,  Qt::QueuedConnection);

    transport->setState(QnTransactionTransport::Connected);


    /** Send all data to the client peers on the connect. */
    QnPeerSet processedPeers = QnPeerSet() << remotePeer.id << m_localPeer.id;
    if (remotePeer.peerType == Qn::PT_DesktopClient || 
        remotePeer.peerType == Qn::PT_VideowallClient)     //TODO: #GDM #VW do not send fullInfo, just required part of it
    {
        /** Request all data to be sent to the client peers on the connect. */
        QnTransaction<ApiFullInfoData> tran;
        tran.command = ApiCommand::getFullInfo;
        tran.id.peerID = m_localPeer.id;
        if (dbManager->doQuery(nullptr, tran.params) != ErrorCode::ok) {
            qWarning() << "Can't execute query for sync with client peer!";
            QnTransactionTransport::connectDone(remotePeer.id); // release connection
            return;
        }

        transport->setWriteSync(true);
<<<<<<< HEAD
        sendRuntimeInfo(transport, processedPeers);
        transport->sendTransaction(tran, processedPeers);
=======
        transport->sendTransaction(tran, QnPeerSet() << remotePeer.id << m_localPeer.id);

        if (remotePeer.peerType == QnPeerInfo::DesktopClient) {
            foreach(QnTransactionTransportPtr connected, m_connections.values()) {
                if (!connected)
                    continue;
                QnPeerInfo peer = connected->remotePeer();
                if (peer.peerType != QnPeerInfo::VideowallClient)
                    continue;
                
                QnTransaction<ApiVideowallInstanceStatusData> tran(ApiCommand::updateVideowallInstanceStatus, false);
                tran.params.online = true;
                tran.params.instanceGuid = peer.params["instanceGuid"];
                tran.params.videowallGuid = peer.params["videowallGuid"];
                transport->sendTransaction(tran, QnPeerSet() << remotePeer.id << m_localPeer.id);        
            }
        }

>>>>>>> d27d6018
        transport->setReadSync(true);
    } else if (remotePeer.peerType == Qn::PT_AndroidClient) {
        /** Request all data to be sent to the client peers on the connect. */
        QnTransaction<ApiMediaServerDataList> tranServers;
        tranServers.command = ApiCommand::getMediaServers;
        tranServers.id.peerID = m_localPeer.id;
        if (dbManager->doQuery(nullptr, tranServers.params) != ErrorCode::ok) {
            qWarning() << "Can't execute query for sync with client peer!";
            QnTransactionTransport::connectDone(remotePeer.id); // release connection
            return;
        }

        QnTransaction<ApiCameraDataList> tranCameras;
        tranCameras.command = ApiCommand::getCameras;
        tranCameras.id.peerID = m_localPeer.id;
        if (dbManager->doQuery(QnId(), tranCameras.params) != ErrorCode::ok) {
            qWarning() << "Can't execute query for sync with client peer!";
            QnTransactionTransport::connectDone(remotePeer.id); // release connection
            return;
        }

        QnTransaction<ApiUserDataList> tranUsers;
        tranUsers.command = ApiCommand::getUsers;
        tranUsers.id.peerID = m_localPeer.id;
        if (dbManager->doQuery(nullptr, tranUsers.params) != ErrorCode::ok) {
            qWarning() << "Can't execute query for sync with client peer!";
            QnTransactionTransport::connectDone(remotePeer.id); // release connection
            return;
        }

        QnTransaction<ApiLayoutDataList> tranLayouts;
        tranLayouts.command = ApiCommand::getLayouts;
        tranLayouts.id.peerID = m_localPeer.id;
        if (dbManager->doQuery(nullptr, tranLayouts.params) != ErrorCode::ok) {
            qWarning() << "Can't execute query for sync with client peer!";
            QnTransactionTransport::connectDone(remotePeer.id); // release connection
            return;
        }

        QnTransaction<ApiCameraServerItemDataList> tranCameraHistory;
        tranCameraHistory.command = ApiCommand::getCameraHistoryItems;
        tranLayouts.id.peerID = m_localPeer.id;
        if (dbManager->doQuery(nullptr, tranLayouts.params) != ErrorCode::ok) {
            qWarning() << "Can't execute query for sync with client peer!";
            QnTransactionTransport::connectDone(remotePeer.id); // release connection
            return;
        }

        transport->setWriteSync(true);
        sendRuntimeInfo(transport, processedPeers);
        transport->sendTransaction(tranServers,         processedPeers);
        transport->sendTransaction(tranCameras,         processedPeers);
        transport->sendTransaction(tranUsers,           processedPeers);
        transport->sendTransaction(tranLayouts,         processedPeers);
        transport->sendTransaction(tranCameraHistory,   processedPeers);
        transport->setReadSync(true);
    }
    
    {
        QMutexLocker lock(&m_mutex);
        if (m_connections[remotePeer.id]) 
            m_connectionsToRemove << m_connections[remotePeer.id];
        m_connections[remotePeer.id] = transport;
    }
}

void QnTransactionMessageBus::addConnectionToPeer(const QUrl& url, const QUuid& peer)
{
    QMutexLocker lock(&m_mutex);
    m_remoteUrls.insert(url, RemoteUrlConnectInfo(peer));
    QTimer::singleShot(0, this, SLOT(doPeriodicTasks()));
}

void QnTransactionMessageBus::removeConnectionFromPeer(const QUrl& url)
{
    QMutexLocker lock(&m_mutex);
    m_remoteUrls.remove(url);
    QString urlStr = getUrlAddr(url);
    foreach(QnTransactionTransportPtr transport, m_connections.values())
    {
        if (getUrlAddr(transport->remoteAddr()) == urlStr) {
            qWarning() << "Disconnected from peer" << url;
            transport->setState(QnTransactionTransport::Error);
        }
    }
}

QnTransactionMessageBus::AlivePeersMap QnTransactionMessageBus::alivePeers() const
{
    QMutexLocker lock(&m_mutex);
    return m_alivePeers;
}

QnPeerSet QnTransactionMessageBus::connectedPeers(ApiCommand::Value command) const
{
    QnPeerSet result;
    for(QnConnectionMap::const_iterator itr = m_connections.begin(); itr != m_connections.end(); ++itr)
    {
        QnTransactionTransportPtr transport = *itr;
        if (transport->isReadyToSend(command))
            result << transport->remotePeer().id;
    }

    return result;
}

QnTransactionMessageBus::AlivePeersMap QnTransactionMessageBus::aliveServerPeers() const
{
    QMutexLocker lock(&m_mutex);
    AlivePeersMap result;
    for(AlivePeersMap::const_iterator itr = m_alivePeers.begin(); itr != m_alivePeers.end(); ++itr)
    {
        if (itr->peer.isClient())
            continue;

        result.insert(itr.key(), itr.value());
    }
    
    return result;
}

void QnTransactionMessageBus::setLocalPeer(const ApiPeerData localPeer) {
    m_localPeer = localPeer;
}

ec2::ApiPeerData QnTransactionMessageBus::localPeer() const {
    return m_localPeer;
}

void QnTransactionMessageBus::sendTransaction(const QnTransaction<ec2::ApiVideowallControlMessageData>& tran, const QnPeerSet& dstPeers /*= QnPeerSet()*/)
{
    //TODO: #GDM #VW fill dstPeers based on m_alivePeers info
    Q_ASSERT(tran.command == ApiCommand::videowallControl);
    QMutexLocker lock(&m_mutex);
    sendTransactionInternal(tran, QnTransactionTransportHeader(connectedPeers(tran.command) << m_localPeer.id, dstPeers));
}

}<|MERGE_RESOLUTION|>--- conflicted
+++ resolved
@@ -579,11 +579,8 @@
         }
 
         transport->setWriteSync(true);
-<<<<<<< HEAD
         sendRuntimeInfo(transport, processedPeers);
         transport->sendTransaction(tran, processedPeers);
-=======
-        transport->sendTransaction(tran, QnPeerSet() << remotePeer.id << m_localPeer.id);
 
         if (remotePeer.peerType == QnPeerInfo::DesktopClient) {
             foreach(QnTransactionTransportPtr connected, m_connections.values()) {
@@ -601,7 +598,6 @@
             }
         }
 
->>>>>>> d27d6018
         transport->setReadSync(true);
     } else if (remotePeer.peerType == Qn::PT_AndroidClient) {
         /** Request all data to be sent to the client peers on the connect. */
