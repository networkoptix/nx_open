--- conflicted
+++ resolved
@@ -11,15 +11,11 @@
 #include "transaction_log.h"
 #include "api/app_server_connection.h"
 #include <utils/serialization/binary_functions.h>
-<<<<<<< HEAD
 #include <utils/network/global_module_finder.h>
-
-#include "version.h"
-=======
 #include "nx_ec/data/api_camera_data.h"
 #include "nx_ec/data/api_resource_data.h"
 
->>>>>>> 5ad9e969
+#include "version.h"
 
 namespace ec2
 {
@@ -461,12 +457,9 @@
     tran.fillSequence();
     sendTransaction(tran);
 
-<<<<<<< HEAD
-=======
     if( peer.id == qnCommon->moduleGUID() )
         return; //sending keep-alive
 
->>>>>>> 5ad9e969
     if (isAlive)
         emit peerFound(tran.params, false);
     else
