--- conflicted
+++ resolved
@@ -174,11 +174,8 @@
     case ApiCommand::getKnownPeersSystemTime: return handleTransactionParams<ApiPeerSystemTimeDataList> (serializedTransaction, &stream, transaction, function, fastFunction);
     case ApiCommand::updatePersistentSequence:          return handleTransactionParams<ApiUpdateSequenceData>         (serializedTransaction, &stream, transaction, function, fastFunction);
     case ApiCommand::markLicenseOverflow:     return handleTransactionParams<ApiLicenseOverflowData>         (serializedTransaction, &stream, transaction, function, fastFunction);
-<<<<<<< HEAD
+    case ApiCommand::restoreDatabase:         return true;
     case ApiCommand::openReverseConnection:   return handleTransactionParams<ApiReverseConnectionData>         (serializedTransaction, &stream, transaction, function, fastFunction);
-=======
-    case ApiCommand::restoreDatabase: return true;
->>>>>>> 44d449b2
     default:
         qWarning() << "Transaction type " << transaction.command << " is not implemented for delivery! Implement me!";
         Q_ASSERT_X(0, Q_FUNC_INFO, "Transaction type is not implemented for delivery! Implement me!");
