#include "transaction_message_bus.h"

#include <boost/bind.hpp>

#include "remote_ec_connection.h"
#include "utils/network/aio/aioservice.h"
#include "utils/common/systemerror.h"
#include "ec2_connection.h"
#include "common/common_module.h"
<<<<<<< HEAD
#include "transaction_transport.h"
#include "transaction_transport_serializer.h"
#include "utils/common/synctime.h"
#include "utils/network/global_module_finder.h"
#include "utils/network/router.h"
#include "nx_ec/data/api_server_alive_data.h"
#include "nx_ec/data/api_camera_data.h"
#include "nx_ec/data/api_resource_data.h"
#include "transaction_log.h"
#include "api/app_server_connection.h"
#include <utils/serialization/binary_functions.h>

#include "version.h"
=======

#include <transaction/transaction_transport.h>

#include "api/app_server_connection.h"
#include "nx_ec/data/api_server_alive_data.h"
#include "utils/common/synctime.h"
#include "ec_connection_notification_manager.h"
#include "nx_ec/data/api_camera_data.h"
#include "nx_ec/data/api_resource_data.h"

#include <utils/common/checked_cast.h>
#include "utils/common/warnings.h"
>>>>>>> 74ef8c43

namespace ec2
{

static const int RECONNECT_TIMEOUT = 1000 * 5;
static const int ALIVE_UPDATE_INTERVAL = 1000 * 60;

struct GotTransactionFuction {
    typedef void result_type;

    template<class T> 
    void operator()(QnTransactionMessageBus *bus, const QnTransaction<T> &transaction, QnTransactionTransport *sender, const QnTransactionTransportHeader &transportHeader) const {
        bus->gotTransaction(transaction, sender, transportHeader);
    }
};

struct SendTransactionToTransportFuction {
    typedef void result_type;

    template<class T> 
    void operator()(QnTransactionMessageBus *bus, const QnTransaction<T> &transaction, QnTransactionTransport *sender, const QnTransactionTransportHeader &transportHeader) const {
        bus->sendTransactionToTransport(transaction, sender, transportHeader);
    }
};

template<class T, class Function>
bool handleTransactionParams(QnInputBinaryStream<QByteArray> *stream, const QnAbstractTransaction &abstractTransaction, const Function &function) 
{
    QnTransaction<T> transaction(abstractTransaction);
    if (!QnBinary::deserialize(stream, &transaction.params)) 
        return false;
            
    function(transaction);
    return true;
}

template<class Function>
bool handleTransaction(const QByteArray &serializedTransaction, const Function &function)
{
    QnAbstractTransaction transaction;
    QnInputBinaryStream<QByteArray> stream(&serializedTransaction);
    if (!QnBinary::deserialize(&stream, &transaction)) {
        qnWarning("Ignore bad transaction data. size=%1.", serializedTransaction.size());
        return false;
    }

    switch (transaction.command) {
    case ApiCommand::getFullInfo:           return handleTransactionParams<ApiFullInfoData>         (&stream, transaction, function);
    case ApiCommand::setResourceStatus:     return handleTransactionParams<ApiSetResourceStatusData>(&stream, transaction, function);
    case ApiCommand::setResourceParams:     return handleTransactionParams<ApiResourceParamsData>   (&stream, transaction, function);
    case ApiCommand::saveResource:          return handleTransactionParams<ApiResourceData>         (&stream, transaction, function);
    case ApiCommand::removeResource:        return handleTransactionParams<ApiIdData>               (&stream, transaction, function);
    case ApiCommand::setPanicMode:          return handleTransactionParams<ApiPanicModeData>        (&stream, transaction, function);
    case ApiCommand::saveCamera:            return handleTransactionParams<ApiCameraData>           (&stream, transaction, function);
    case ApiCommand::saveCameras:           return handleTransactionParams<ApiCameraDataList>       (&stream, transaction, function);
    case ApiCommand::removeCamera:          return handleTransactionParams<ApiIdData>               (&stream, transaction, function);
    case ApiCommand::addCameraHistoryItem:  return handleTransactionParams<ApiCameraServerItemData> (&stream, transaction, function);
    case ApiCommand::saveMediaServer:       return handleTransactionParams<ApiMediaServerData>      (&stream, transaction, function);
    case ApiCommand::removeMediaServer:     return handleTransactionParams<ApiIdData>               (&stream, transaction, function);
    case ApiCommand::saveUser:              return handleTransactionParams<ApiUserData>             (&stream, transaction, function);
    case ApiCommand::removeUser:            return handleTransactionParams<ApiIdData>               (&stream, transaction, function);
    case ApiCommand::saveBusinessRule:      return handleTransactionParams<ApiBusinessRuleData>     (&stream, transaction, function);
    case ApiCommand::removeBusinessRule:    return handleTransactionParams<ApiIdData>               (&stream, transaction, function);
    case ApiCommand::saveLayouts:           return handleTransactionParams<ApiLayoutDataList>       (&stream, transaction, function);
    case ApiCommand::saveLayout:            return handleTransactionParams<ApiLayoutData>           (&stream, transaction, function);
    case ApiCommand::removeLayout:          return handleTransactionParams<ApiIdData>               (&stream, transaction, function);
    case ApiCommand::saveVideowall:         return handleTransactionParams<ApiVideowallData>        (&stream, transaction, function);
    case ApiCommand::removeVideowall:       return handleTransactionParams<ApiIdData>               (&stream, transaction, function);
    case ApiCommand::videowallControl:      return handleTransactionParams<ApiVideowallControlMessageData>(&stream, transaction, function);
    case ApiCommand::updateVideowallInstanceStatus:  
                                            return handleTransactionParams<ApiVideowallInstanceStatusData>(&stream, transaction, function);
    case ApiCommand::addStoredFile:
    case ApiCommand::updateStoredFile:      return handleTransactionParams<ApiStoredFileData>       (&stream, transaction, function);
    case ApiCommand::removeStoredFile:      return handleTransactionParams<ApiStoredFilePath>       (&stream, transaction, function);
    case ApiCommand::broadcastBusinessAction:
    case ApiCommand::execBusinessAction:    return handleTransactionParams<ApiBusinessActionData>   (&stream, transaction, function);
    case ApiCommand::saveSettings:          return handleTransactionParams<ApiResourceParamDataList>(&stream, transaction, function);
    case ApiCommand::addLicenses:           return handleTransactionParams<ApiLicenseDataList>      (&stream, transaction, function);
    case ApiCommand::addLicense:            return handleTransactionParams<ApiLicenseData>          (&stream, transaction, function);
    case ApiCommand::testEmailSettings:     transaction.localTransaction = true;
                                            return handleTransactionParams<ApiEmailSettingsData>    (&stream, transaction, function);
    case ApiCommand::resetBusinessRules:    return handleTransactionParams<ApiResetBusinessRuleData>(&stream, transaction, function);
    case ApiCommand::uploadUpdate:          return handleTransactionParams<ApiUpdateUploadData>     (&stream, transaction, function);
    case ApiCommand::uploadUpdateResponce:  return handleTransactionParams<ApiUpdateUploadResponceData>(&stream, transaction, function);
    case ApiCommand::installUpdate:         return handleTransactionParams<QString>                 (&stream, transaction, function);
    case ApiCommand::addCameraBookmarkTags:
    case ApiCommand::removeCameraBookmarkTags:
                                            return handleTransactionParams<ApiCameraBookmarkTagDataList>(&stream, transaction, function);

    case ApiCommand::lockRequest:
    case ApiCommand::lockResponse:
    case ApiCommand::unlockRequest:         return handleTransactionParams<ApiLockData>             (&stream, transaction, function); 
    case ApiCommand::clientInstanceId:      return true;    //TODO: #GDM VW save clientInstanceId to corresponding connection
    case ApiCommand::serverAliveInfo:       return handleTransactionParams<ApiPeerAliveData>        (&stream, transaction, function);
    case ApiCommand::tranSyncRequest:       return handleTransactionParams<QnTranState>             (&stream, transaction, function);
    case ApiCommand::tranSyncResponse:      return handleTransactionParams<int>                     (&stream, transaction, function);

    default:
        Q_ASSERT_X(0, Q_FUNC_INFO, "Transaction type is not implemented for delivery! Implement me!");
        return false;
    }
}



// --------------------------------- QnTransactionMessageBus ------------------------------
static QnTransactionMessageBus*m_globalInstance = 0;

QnTransactionMessageBus* QnTransactionMessageBus::instance()
{
    return m_globalInstance;
}

void QnTransactionMessageBus::initStaticInstance(QnTransactionMessageBus* instance)
{
    Q_ASSERT(m_globalInstance == 0 || instance == 0);
    delete m_globalInstance;
    m_globalInstance = instance;
}

QnTransactionMessageBus::QnTransactionMessageBus(): 
    m_localPeer(QnId(), QnPeerInfo::Server),
    m_binaryTranSerializer(new QnBinaryTransactionSerializer()),
    m_jsonTranSerializer(new QnJsonTransactionSerializer()),
    m_handler(nullptr),
    m_timer(nullptr), 
    m_mutex(QMutex::Recursive),
    m_thread(nullptr)
{
    if (m_thread)
        return;
    m_thread = new QThread();
    m_thread->setObjectName("QnTransactionMessageBusThread");
    moveToThread(m_thread);
    qRegisterMetaType<QnTransactionTransport::State>(); // TODO: #Elric #EC2 registration
    qRegisterMetaType<QnAbstractTransaction>("QnAbstractTransaction");
    m_timer = new QTimer();
    connect(m_timer, &QTimer::timeout, this, &QnTransactionMessageBus::at_timer);
    m_timer->start(500);
    m_aliveSendTimer.invalidate();
}

void QnTransactionMessageBus::start()
{
    assert(!m_localPeer.id.isNull());
    if (!m_thread->isRunning())
        m_thread->start();
}

QnTransactionMessageBus::~QnTransactionMessageBus()
{
    if (m_thread) {
        m_thread->exit();
        m_thread->wait();
    }
    delete m_thread;
    delete m_timer;
}

void QnTransactionMessageBus::onGotServerAliveInfo(const QnTransaction<ApiPeerAliveData> &tran)
{
    if (tran.params.peerId == m_localPeer.id)
        return; // ignore himself

    // proxy alive info from non-direct connected host
    AlivePeersMap::iterator itr = m_alivePeers.find(tran.params.peerId);
    if (tran.params.isAlive && itr == m_alivePeers.end()) {
        m_alivePeers.insert(tran.params.peerId, AlivePeerInfo(QnPeerInfo(tran.params.peerId, static_cast<QnPeerInfo::Type>(tran.params.peerType)), true, tran.params.hardwareIds));
        emit peerFound(tran.params, true);
    }
    else if (!tran.params.isAlive && itr != m_alivePeers.end()) {
        emit peerLost(tran.params, true);
        m_alivePeers.remove(tran.params.peerId);
    }
}

void QnTransactionMessageBus::at_gotTransaction(const QByteArray &serializedTran, const QnTransactionTransportHeader &transportHeader)
{
    QnTransactionTransport* sender = checked_cast<QnTransactionTransport*>(this->sender());
    if (!sender || sender->getState() != QnTransactionTransport::ReadyForStreaming)
        return;

    if(!handleTransaction(serializedTran, boost::bind(GotTransactionFuction(), this, _1, sender, transportHeader)))
        sender->setState(QnTransactionTransport::Error);
}


// ------------------ QnTransactionMessageBus::CustomHandler -------------------


void QnTransactionMessageBus::onGotDistributedMutexTransaction(const QnTransaction<ApiLockData>& tran) {
    if(tran.command == ApiCommand::lockRequest)
        emit gotLockRequest(tran.params);
    else if(tran.command == ApiCommand::lockResponse) 
        emit gotLockResponse(tran.params);
}

void QnTransactionMessageBus::onGotTransactionSyncResponse(QnTransactionTransport* sender)
{
	sender->setReadSync(true);
}

template <class T>
void QnTransactionMessageBus::sendTransactionToTransport(const QnTransaction<T> &tran, QnTransactionTransport* transport, const QnTransactionTransportHeader &transportHeader) {
    transport->sendTransaction(tran, transportHeader);
}
        
template <class T>
void QnTransactionMessageBus::gotTransaction(const QnTransaction<T> &tran, QnTransactionTransport* sender, const QnTransactionTransportHeader &transportHeader) {
    AlivePeersMap:: iterator itr = m_alivePeers.find(tran.id.peerID);
    if (itr != m_alivePeers.end())
        itr.value().lastActivity.restart();

    if (isSystem(tran.command)) {
        if (m_lastTranSeq[tran.id.peerID] >= tran.id.sequence)
            return; // already processed
        m_lastTranSeq[tran.id.peerID] = tran.id.sequence;
    }

    if (transportHeader.dstPeers.isEmpty() || transportHeader.dstPeers.contains(m_localPeer.id)) {
        qDebug() << "got transaction " << ApiCommand::toString(tran.command) << "with time=" << tran.timestamp;
        // process system transactions
        switch(tran.command) {
        case ApiCommand::lockRequest:
        case ApiCommand::lockResponse:
        case ApiCommand::unlockRequest: 
            {
                onGotDistributedMutexTransaction(tran);
                break;
            }
        case ApiCommand::tranSyncRequest:
            onGotTransactionSyncRequest(sender, tran);
            return;
        case ApiCommand::tranSyncResponse:
            onGotTransactionSyncResponse(sender);
            return;
        case ApiCommand::serverAliveInfo:
            onGotServerAliveInfo(tran);
            break; // do not return. proxy this transaction
        default:
            // general transaction
            if (!sender->isReadSync())
                return;

            if( tran.persistent && transactionLog && transactionLog->contains(tran) )
            {
                // transaction is already processed
            }
            else 
            {
                if (tran.persistent && dbManager)
                {
                    QByteArray serializedTran = QnBinaryTransactionSerializer::instance()->serializedTransaction(tran);
                    ErrorCode errorCode = dbManager->executeTransaction( tran, serializedTran );
                    if( errorCode != ErrorCode::ok && errorCode != ErrorCode::skipped)
                    {
                        qWarning() << "Can't handle transaction" << ApiCommand::toString(tran.command) << "reopen connection";
                        sender->setState(QnTransactionTransport::Error);
                        return;
                    }
                }

                if( m_handler )
                    m_handler->triggerNotification(tran);
            }

            // this is required to allow client place transactions directly into transaction message bus
            if (tran.command == ApiCommand::getFullInfo)
                sender->setWriteSync(true);
            break;
        }
    }
    else {
        qDebug() << "skip transaction " << ApiCommand::toString(tran.command) << "for peers" << transportHeader.dstPeers;
    }

    QMutexLocker lock(&m_mutex);

    // proxy incoming transaction to other peers.
    if (!transportHeader.dstPeers.isEmpty() && (transportHeader.dstPeers - transportHeader.processedPeers).isEmpty()) {
        emit transactionProcessed(tran);
        return; // all dstPeers already processed
    }

    QnPeerSet processedPeers = transportHeader.processedPeers + connectedPeers(tran.command);
    processedPeers << m_localPeer.id;

    for(QnConnectionMap::iterator itr = m_connections.begin(); itr != m_connections.end(); ++itr) {
        QnTransactionTransportPtr transport = *itr;
        if (transportHeader.processedPeers.contains(transport->remotePeer().id) || !transport->isReadyToSend(tran.command)) 
            continue;

        Q_ASSERT(transport->remotePeer().id != tran.id.peerID);
        transport->sendTransaction(tran, QnTransactionTransportHeader(processedPeers));
    }

<<<<<<< HEAD
void QnTransactionMessageBus::onGotTransactionSyncResponse(QnTransactionTransport* sender, QnInputBinaryStream<QByteArray>&)
{
	sender->setReadSync(true);

    sendConnectionsData();
=======
    emit transactionProcessed(tran);
>>>>>>> 74ef8c43
}

void QnTransactionMessageBus::onGotTransactionSyncRequest(QnTransactionTransport* sender, const QnTransaction<QnTranState> &tran)
{
    sender->setWriteSync(true);

    QList<QByteArray> serializedTransactions;
    const ErrorCode errorCode = transactionLog->getTransactionsAfter(tran.params, serializedTransactions);
    if (errorCode == ErrorCode::ok) 
    {
        QnTransaction<int> tran(ApiCommand::tranSyncResponse, false);
        tran.params = 0;
        tran.fillSequence();
        QByteArray chunkData;
        QnPeerSet processedPeers(QnPeerSet() << sender->remotePeer().id << m_localPeer.id);
        sender->sendTransaction(tran, processedPeers);

        QnTransactionTransportHeader transportHeader(processedPeers);
        foreach(const QByteArray& serializedTran, serializedTransactions)
            if(!handleTransaction(serializedTran, boost::bind(SendTransactionToTransportFuction(), this, _1, sender, transportHeader)))
                sender->setState(QnTransactionTransport::Error);
        return;
    }
<<<<<<< HEAD
    return false;
}

template <class T>
bool QnTransactionMessageBus::CustomHandler<T>::processTransaction(QnTransactionTransport* /*sender*/, QnAbstractTransaction& abstractTran, QnInputBinaryStream<QByteArray>& stream)
{
    switch (abstractTran.command)
    {
        case ApiCommand::getAllDataList:
            return deliveryTransaction<ApiFullInfoData>(abstractTran, stream);

        //!ApiSetResourceStatusData
        case ApiCommand::setResourceStatus:
            return deliveryTransaction<ApiSetResourceStatusData>(abstractTran, stream);
        /*
        //!ApiSetResourceDisabledData
        case ApiCommand::setResourceDisabled:
            return deliveryTransaction<ApiSetResourceDisabledData>(abstractTran, stream);
        */
        //!ApiResourceParams
        case ApiCommand::setResourceParams:
            return deliveryTransaction<ApiResourceParamsData>(abstractTran, stream);
        case ApiCommand::saveResource:
            return deliveryTransaction<ApiResourceData>(abstractTran, stream);
        case ApiCommand::removeResource:
            return deliveryTransaction<ApiIdData>(abstractTran, stream);
        case ApiCommand::setPanicMode:
            return deliveryTransaction<ApiPanicModeData>(abstractTran, stream);
            
        case ApiCommand::saveCamera:
            return deliveryTransaction<ApiCameraData>(abstractTran, stream);
        case ApiCommand::saveCameras:
            return deliveryTransaction<ApiCameraDataList>(abstractTran, stream);
        case ApiCommand::removeCamera:
            return deliveryTransaction<ApiIdData>(abstractTran, stream);
        case ApiCommand::addCameraHistoryItem:
            return deliveryTransaction<ApiCameraServerItemData>(abstractTran, stream);

        case ApiCommand::saveMediaServer:
            return deliveryTransaction<ApiMediaServerData>(abstractTran, stream);
        case ApiCommand::removeMediaServer:
            return deliveryTransaction<ApiIdData>(abstractTran, stream);

        case ApiCommand::saveUser:
            return deliveryTransaction<ApiUserData>(abstractTran, stream);
        case ApiCommand::removeUser:
            return deliveryTransaction<ApiIdData>(abstractTran, stream);

        case ApiCommand::saveBusinessRule:
            return deliveryTransaction<ApiBusinessRuleData>(abstractTran, stream);
        case ApiCommand::removeBusinessRule:
            return deliveryTransaction<ApiIdData>(abstractTran, stream);

        case ApiCommand::saveLayouts:
            return deliveryTransaction<ApiLayoutDataList>(abstractTran, stream);
        case ApiCommand::saveLayout:
            return deliveryTransaction<ApiLayoutData>(abstractTran, stream);
        case ApiCommand::removeLayout:
            return deliveryTransaction<ApiIdData>(abstractTran, stream);
            
        case ApiCommand::saveVideowall:
            return deliveryTransaction<ApiVideowallData>(abstractTran, stream);
        case ApiCommand::removeVideowall:
            return deliveryTransaction<ApiIdData>(abstractTran, stream);
        case ApiCommand::videowallControl:
            return deliveryTransaction<ApiVideowallControlMessageData>(abstractTran, stream);          
        case ApiCommand::updateVideowallInstanceStatus:
            return deliveryTransaction<ApiVideowallInstanceStatusData>(abstractTran, stream);       

        case ApiCommand::addStoredFile:
        case ApiCommand::updateStoredFile:
            return deliveryTransaction<ApiStoredFileData>(abstractTran, stream);
        case ApiCommand::removeStoredFile:
            return deliveryTransaction<ApiStoredFilePath>(abstractTran, stream);

        case ApiCommand::broadcastBusinessAction:
        case ApiCommand::execBusinessAction:
            return deliveryTransaction<ApiBusinessActionData>(abstractTran, stream);

        case ApiCommand::saveSettings:
            return deliveryTransaction<ApiResourceParamDataList>(abstractTran, stream);
        case ApiCommand::addLicenses:
            return deliveryTransaction<ApiLicenseDataList>(abstractTran, stream);
        case ApiCommand::addLicense:
            return deliveryTransaction<ApiLicenseData>(abstractTran, stream);

        case ApiCommand::testEmailSettings:
            abstractTran.localTransaction = true;
            return deliveryTransaction<ApiEmailSettingsData>(abstractTran, stream);

        case ApiCommand::resetBusinessRules:
            return deliveryTransaction<ApiResetBusinessRuleData>(abstractTran, stream);

        case ApiCommand::uploadUpdate:
            return deliveryTransaction<ApiUpdateUploadData>(abstractTran, stream);
        case ApiCommand::uploadUpdateResponce:
            return deliveryTransaction<ApiUpdateUploadResponceData>(abstractTran, stream);
        case ApiCommand::installUpdate:
            return deliveryTransaction<QString>(abstractTran, stream);

        case ApiCommand::serverAliveInfo:
            break; // nothing to do

        case ApiCommand::addCameraBookmarkTags:
        case ApiCommand::removeCameraBookmarkTags:
            return deliveryTransaction<ApiCameraBookmarkTagDataList>(abstractTran, stream);

        case ApiCommand::moduleInfo:
            return deliveryTransaction<ApiModuleData>(abstractTran, stream);

        case ApiCommand::discoverPeer:
            return deliveryTransaction<ApiDiscoverPeerData>(abstractTran, stream);
        case ApiCommand::addDiscoveryInformation:
        case ApiCommand::removeDiscoveryInformation:
            return deliveryTransaction<ApiDiscoveryDataList>(abstractTran, stream);

        case ApiCommand::addConnection:
        case ApiCommand::removeConnection:
            return deliveryTransaction<ApiConnectionData>(abstractTran, stream);
        case ApiCommand::availableConnections:
            return deliveryTransaction<ApiConnectionDataList>(abstractTran, stream);

        case ApiCommand::changeSystemName:
            return deliveryTransaction<QString>(abstractTran, stream);

        default:
            Q_ASSERT_X(0, Q_FUNC_INFO, "Transaction type is not implemented for delivery! Implement me!");
            break;
=======
    else {
        qWarning() << "Can't execute query for sync with server peer!";
>>>>>>> 74ef8c43
    }
}      

void QnTransactionMessageBus::queueSyncRequest(QnTransactionTransport* transport)
{
    // send sync request
    transport->setReadSync(false);
    QnTransaction<QnTranState> requestTran(ApiCommand::tranSyncRequest, false);
    requestTran.params = transactionLog->getTransactionsState();
    requestTran.fillSequence();
    transport->sendTransaction(requestTran, QnPeerSet() << transport->remotePeer().id << m_localPeer.id);
}

void QnTransactionMessageBus::connectToPeerLost(const QnId& id)
{
    if (m_alivePeers.contains(id)) {
        QnPeerInfo peer = m_alivePeers.value(id).peer;
        QList<QByteArray> hwList = m_alivePeers.value(id).hwList;
        m_alivePeers.remove(id);
        sendServerAliveMsg(peer, false, hwList);
    }
}

void QnTransactionMessageBus::connectToPeerEstablished(const QnPeerInfo &peer, const QList<QByteArray>& hwList)
{
    if (!m_alivePeers.contains(peer.id)) {
        m_alivePeers.insert(peer.id, AlivePeerInfo(peer, false, hwList));
        sendServerAliveMsg(peer, true, hwList);
    }
}

void QnTransactionMessageBus::sendServerAliveMsg(const QnPeerInfo &peer, bool isAlive, const QList<QByteArray>& hwList)
{
    m_aliveSendTimer.restart();
    QnTransaction<ApiPeerAliveData> tran(ApiCommand::serverAliveInfo, false);
    tran.params.peerId = peer.id;
    tran.params.peerType = static_cast<int>(peer.peerType);
    tran.params.isAlive = isAlive;
    tran.params.hardwareIds = hwList;
    tran.fillSequence();
    sendTransaction(tran);

    if( peer.id == qnCommon->moduleGUID() )
        return; //sending keep-alive

    if (isAlive)
        emit peerFound(tran.params, false);
    else
        emit peerLost(tran.params, false);
}

void QnTransactionMessageBus::sendConnectionsData()
{
    if (!QnRouter::instance())
        return;

    QnTransaction<ApiConnectionDataList> transaction(ApiCommand::availableConnections, false);

    QMultiHash<QnId, QnRouter::Endpoint> connections = QnRouter::instance()->connections();
    for (auto it = connections.begin(); it != connections.end(); ++it) {
        ApiConnectionData connection;
        connection.discovererId = it.key();
        connection.peerId = it->id;
        connection.host = it->host;
        connection.port = it->port;
        transaction.params.push_back(connection);
    }

    transaction.fillSequence();
    sendTransaction(transaction);
}

QString getUrlAddr(const QUrl& url) { return url.host() + QString::number(url.port()); }
bool QnTransactionMessageBus::isPeerUsing(const QUrl& url)
{
    QString addr1 = getUrlAddr(url);
    for (int i = 0; i < m_connectingConnections.size(); ++i)
    {
        QString addr2 = getUrlAddr(m_connectingConnections[i]->remoteAddr());
        if (addr2 == addr1)
            return true;
    }
    for(QnConnectionMap::iterator itr = m_connections.begin(); itr != m_connections.end(); ++itr) {
        QnTransactionTransportPtr transport =  itr.value();
        if (getUrlAddr(transport->remoteAddr()) == addr1)
            return true;
    }
    return false;
}

void QnTransactionMessageBus::at_stateChanged(QnTransactionTransport::State )
{
    QMutexLocker lock(&m_mutex);
    QnTransactionTransport* transport = (QnTransactionTransport*) sender();
    if (!transport)
        return; // already removed
    

    switch (transport->getState()) 
    {
    case QnTransactionTransport::Error: 
        transport->close();
        break;
    case QnTransactionTransport::Connected:
        for (int i = 0; i < m_connectingConnections.size(); ++i) 
        {
            if (m_connectingConnections[i] == transport) {
                m_connections[transport->remotePeer().id] = m_connectingConnections[i];
                m_connectingConnections.removeAt(i);
                break;
            }
        }
        m_lastTranSeq[transport->remotePeer().id] = 0;
        transport->setState(QnTransactionTransport::ReadyForStreaming);
        // if sync already done or in progress do not send new request
        if (!transport->remotePeer().isClient() && !m_localPeer.isClient())
            queueSyncRequest(transport);
        connectToPeerEstablished(transport->remotePeer(), transport->hwList());
        break;
    case QnTransactionTransport::Closed:
        for (int i = m_connectingConnections.size() -1; i >= 0; --i) 
        {
            QnTransactionTransportPtr transportPtr = m_connectingConnections[i];
            if (transportPtr == transport) {
                m_connectingConnections.removeAt(i);
                return;
            }
        }

        for(QnConnectionMap::iterator itr = m_connections.begin(); itr != m_connections.end(); ++itr)
        {
            QnTransactionTransportPtr transportPtr = itr.value();
            if (transportPtr == transport) {
                connectToPeerLost(transport->remotePeer().id);
                m_connections.erase(itr);
                break;
            }
        }

        break;

    default:
        break;
    }
}

void QnTransactionMessageBus::at_timer()
{
    doPeriodicTasks();
}

void QnTransactionMessageBus::doPeriodicTasks()
{
    QMutexLocker lock(&m_mutex);

    m_connectionsToRemove.clear();

    // add new outgoing connections
    qint64 currentTime = qnSyncTime->currentMSecsSinceEpoch();
    for (QMap<QUrl, RemoteUrlConnectInfo>::iterator itr = m_remoteUrls.begin(); itr != m_remoteUrls.end(); ++itr)
    {
        const QUrl& url = itr.key();
        if (currentTime - itr.value().lastConnectedTime > RECONNECT_TIMEOUT && !isPeerUsing(url)) 
        {
            if (m_connections.contains(itr.value().peer))
                continue;

            itr.value().lastConnectedTime = currentTime;
            QnTransactionTransportPtr transport(new QnTransactionTransport(m_localPeer));
            transport->setHwList(qnLicensePool->allLocalHardwareIds());
            connect(transport.data(), &QnTransactionTransport::gotTransaction, this, &QnTransactionMessageBus::at_gotTransaction,  Qt::QueuedConnection);
            connect(transport.data(), &QnTransactionTransport::stateChanged, this, &QnTransactionMessageBus::at_stateChanged,  Qt::QueuedConnection);
            transport->doOutgoingConnect(url);
            m_connectingConnections << transport;
        }
    }

    // send keep-alive if we connected to cloud
    if( !m_aliveSendTimer.isValid() )
        m_aliveSendTimer.restart();
    if (m_aliveSendTimer.elapsed() > ALIVE_UPDATE_INTERVAL)
        sendServerAliveMsg(m_localPeer, true, qnLicensePool->allLocalHardwareIds());

    // check if some server not accessible any more
    for (AlivePeersMap::iterator itr = m_alivePeers.begin(); itr != m_alivePeers.end(); ++itr)
    {
        if (itr.value().lastActivity.elapsed() > ALIVE_UPDATE_INTERVAL * 2)
        {
            itr.value().lastActivity.restart();
            foreach(QSharedPointer<QnTransactionTransport> transport, m_connectingConnections) {
                if (transport->remotePeer().id == itr.key()) {
                    qWarning() << "No alive info during timeout. reconnect to peer" << transport->remotePeer().id;
                    transport->setState(QnTransactionTransport::Error);
                }
            }

            foreach(QSharedPointer<QnTransactionTransport> transport, m_connections.values()) {
                if (transport->remotePeer().id == itr.key() && transport->remotePeer().peerType == QnPeerInfo::Server) {
                    qWarning() << "No alive info during timeout. reconnect to peer" << transport->remotePeer().id;
                    transport->setState(QnTransactionTransport::Error);
                }
            }
        }
    }
}

void QnTransactionMessageBus::gotConnectionFromRemotePeer(QSharedPointer<AbstractStreamSocket> socket, const QnPeerInfo &remotePeer, QList<QByteArray> hwList)
{
    if (!dbManager)
    {
        qWarning() << "This peer connected to remote EC. Ignoring incoming connection";
        return;
    }

<<<<<<< HEAD
    /** Request all data to be sent to the client peers on the connect. */
    QnTransaction<ApiFullInfoData> tran;
    if (remotePeer.isClient()) {
        tran.command = ApiCommand::getAllDataList;
        tran.id.peerID = m_localPeer.id;
        const ErrorCode errorCode = dbManager->doQuery(nullptr, tran.params);
        if (errorCode != ErrorCode::ok) {
            qWarning() << "Can't execute query for sync with client peer!";
            QnTransactionTransport::connectDone(remotePeer.id); // release connection
            return;
        }

        // TODO: #dklychkov rewrite module info synchronization
        /* fill module information */
        /*
        foreach (const QnModuleInformation &moduleInformation, QnGlobalModuleFinder::instance()->foundModules()) {
            ApiModuleData data;
            QnGlobalModuleFinder::fillApiModuleData(moduleInformation, &data);
            data.discoverer = QnId(qnCommon->moduleGUID());
            tran.params.foundModules.push_back(data);
        }
        */
    }

=======
>>>>>>> 74ef8c43
    QnTransactionTransportPtr transport(new QnTransactionTransport(m_localPeer, remotePeer, socket));
    transport->setHwList(hwList);
    connect(transport.data(), &QnTransactionTransport::gotTransaction, this, &QnTransactionMessageBus::at_gotTransaction,  Qt::QueuedConnection);
    connect(transport.data(), &QnTransactionTransport::stateChanged, this, &QnTransactionMessageBus::at_stateChanged,  Qt::QueuedConnection);

    transport->setState(QnTransactionTransport::Connected);

    /** Send all data to the client peers on the connect. */
    if (remotePeer.peerType == QnPeerInfo::DesktopClient) 
    {
        /** Request all data to be sent to the client peers on the connect. */
        QnTransaction<ApiFullInfoData> tran;
        tran.command = ApiCommand::getFullInfo;
        tran.id.peerID = m_localPeer.id;
        if (dbManager->doQuery(nullptr, tran.params) != ErrorCode::ok) {
            qWarning() << "Can't execute query for sync with client peer!";
            QnTransactionTransport::connectDone(remotePeer.id); // release connection
            return;
        }

        transport->setWriteSync(true);
        transport->sendTransaction(tran, QnPeerSet() << remotePeer.id << m_localPeer.id);
        transport->setReadSync(true);

    } else if (remotePeer.peerType == QnPeerInfo::AndroidClient) {
        /** Request all data to be sent to the client peers on the connect. */
        QnTransaction<ApiMediaServerDataList> tranServers;
        tranServers.command = ApiCommand::getMediaServers;
        tranServers.id.peerID = m_localPeer.id;
        if (dbManager->doQuery(nullptr, tranServers.params) != ErrorCode::ok) {
            qWarning() << "Can't execute query for sync with client peer!";
            QnTransactionTransport::connectDone(remotePeer.id); // release connection
            return;
        }

        QnTransaction<ApiCameraDataList> tranCameras;
        tranCameras.command = ApiCommand::getCameras;
        tranCameras.id.peerID = m_localPeer.id;
        if (dbManager->doQuery(QnId(), tranCameras.params) != ErrorCode::ok) {
            qWarning() << "Can't execute query for sync with client peer!";
            QnTransactionTransport::connectDone(remotePeer.id); // release connection
            return;
        }

        QnTransaction<ApiUserDataList> tranUsers;
        tranUsers.command = ApiCommand::getUsers;
        tranUsers.id.peerID = m_localPeer.id;
        if (dbManager->doQuery(nullptr, tranUsers.params) != ErrorCode::ok) {
            qWarning() << "Can't execute query for sync with client peer!";
            QnTransactionTransport::connectDone(remotePeer.id); // release connection
            return;
        }

        QnTransaction<ApiLayoutDataList> tranLayouts;
        tranLayouts.command = ApiCommand::getLayouts;
        tranLayouts.id.peerID = m_localPeer.id;
        if (dbManager->doQuery(nullptr, tranLayouts.params) != ErrorCode::ok) {
            qWarning() << "Can't execute query for sync with client peer!";
            QnTransactionTransport::connectDone(remotePeer.id); // release connection
            return;
        }

        QnTransaction<ApiCameraServerItemDataList> tranCameraHistory;
        tranCameraHistory.command = ApiCommand::getCameraHistoryItems;
        tranLayouts.id.peerID = m_localPeer.id;
        if (dbManager->doQuery(nullptr, tranLayouts.params) != ErrorCode::ok) {
            qWarning() << "Can't execute query for sync with client peer!";
            QnTransactionTransport::connectDone(remotePeer.id); // release connection
            return;
        }

        QnPeerSet processedPeers = QnPeerSet() << remotePeer.id << m_localPeer.id;
        transport->setWriteSync(true);
        transport->sendTransaction(tranServers,         processedPeers);
        transport->sendTransaction(tranCameras,         processedPeers);
        transport->sendTransaction(tranUsers,           processedPeers);
        transport->sendTransaction(tranLayouts,         processedPeers);
        transport->sendTransaction(tranCameraHistory,   processedPeers);
        transport->setReadSync(true);
    }
    
    QMutexLocker lock(&m_mutex);
    if (m_connections[remotePeer.id]) 
        m_connectionsToRemove << m_connections[remotePeer.id];
    m_connections[remotePeer.id] = transport;
}

void QnTransactionMessageBus::addConnectionToPeer(const QUrl& url, const QUuid& peer)
{
    QMutexLocker lock(&m_mutex);
    m_remoteUrls.insert(url, RemoteUrlConnectInfo(peer));
    QTimer::singleShot(0, this, SLOT(doPeriodicTasks()));
}

void QnTransactionMessageBus::removeConnectionFromPeer(const QUrl& url)
{
    QMutexLocker lock(&m_mutex);
    m_remoteUrls.remove(url);
    QString urlStr = getUrlAddr(url);
    foreach(QnTransactionTransportPtr transport, m_connections.values())
    {
        if (getUrlAddr(transport->remoteAddr()) == urlStr) {
            qWarning() << "Disconnected from peer" << url;
            transport->setState(QnTransactionTransport::Error);
        }
    }
}

QnTransactionMessageBus::AlivePeersMap QnTransactionMessageBus::alivePeers() const
{
    QMutexLocker lock(&m_mutex);
    return m_alivePeers;
}

QnPeerSet QnTransactionMessageBus::connectedPeers(ApiCommand::Value command) const
{
    QnPeerSet result;
    for(QnConnectionMap::const_iterator itr = m_connections.begin(); itr != m_connections.end(); ++itr)
    {
        QnTransactionTransportPtr transport = *itr;
        if (transport->isReadyToSend(command))
            result << transport->remotePeer().id;
    }

    return result;
}

QnTransactionMessageBus::AlivePeersMap QnTransactionMessageBus::aliveServerPeers() const
{
    QMutexLocker lock(&m_mutex);
    AlivePeersMap result;
    for(AlivePeersMap::const_iterator itr = m_alivePeers.begin(); itr != m_alivePeers.end(); ++itr)
    {
        if (itr->peer.isClient())
            continue;

        result.insert(itr.key(), itr.value());
    }
    
    return result;
}

void QnTransactionMessageBus::setLocalPeer(const QnPeerInfo localPeer) {
    m_localPeer = localPeer;
}

ec2::QnPeerInfo QnTransactionMessageBus::localPeer() const {
    return m_localPeer;
}

}<|MERGE_RESOLUTION|>--- conflicted
+++ resolved
@@ -7,34 +7,21 @@
 #include "utils/common/systemerror.h"
 #include "ec2_connection.h"
 #include "common/common_module.h"
-<<<<<<< HEAD
-#include "transaction_transport.h"
-#include "transaction_transport_serializer.h"
+
+#include <transaction/transaction_transport.h>
+
+#include "api/app_server_connection.h"
+#include "nx_ec/data/api_server_alive_data.h"
 #include "utils/common/synctime.h"
 #include "utils/network/global_module_finder.h"
 #include "utils/network/router.h"
 #include "nx_ec/data/api_server_alive_data.h"
-#include "nx_ec/data/api_camera_data.h"
-#include "nx_ec/data/api_resource_data.h"
-#include "transaction_log.h"
-#include "api/app_server_connection.h"
-#include <utils/serialization/binary_functions.h>
-
-#include "version.h"
-=======
-
-#include <transaction/transaction_transport.h>
-
-#include "api/app_server_connection.h"
-#include "nx_ec/data/api_server_alive_data.h"
-#include "utils/common/synctime.h"
 #include "ec_connection_notification_manager.h"
 #include "nx_ec/data/api_camera_data.h"
 #include "nx_ec/data/api_resource_data.h"
 
 #include <utils/common/checked_cast.h>
 #include "utils/common/warnings.h"
->>>>>>> 74ef8c43
 
 namespace ec2
 {
@@ -124,6 +111,20 @@
     case ApiCommand::removeCameraBookmarkTags:
                                             return handleTransactionParams<ApiCameraBookmarkTagDataList>(&stream, transaction, function);
 
+    case ApiCommand::moduleInfo:            return handleTransactionParams<ApiModuleData>           (&stream, transaction, function);
+
+    case ApiCommand::discoverPeer:          return handleTransactionParams<ApiDiscoverPeerData>     (&stream, transaction, function);
+    case ApiCommand::addDiscoveryInformation:
+    case ApiCommand::removeDiscoveryInformation:
+                                            return handleTransactionParams<ApiDiscoveryDataList>    (&stream, transaction, function);
+
+    case ApiCommand::addConnection:
+    case ApiCommand::removeConnection:
+                                            return handleTransactionParams<ApiConnectionData>       (&stream, transaction, function);
+    case ApiCommand::availableConnections:  return handleTransactionParams<ApiConnectionDataList>   (&stream, transaction, function);
+
+    case ApiCommand::changeSystemName:      return handleTransactionParams<QString>                 (&stream, transaction, function);
+
     case ApiCommand::lockRequest:
     case ApiCommand::lockResponse:
     case ApiCommand::unlockRequest:         return handleTransactionParams<ApiLockData>             (&stream, transaction, function); 
@@ -235,6 +236,8 @@
 void QnTransactionMessageBus::onGotTransactionSyncResponse(QnTransactionTransport* sender)
 {
 	sender->setReadSync(true);
+
+    sendConnectionsData();
 }
 
 template <class T>
@@ -331,15 +334,7 @@
         transport->sendTransaction(tran, QnTransactionTransportHeader(processedPeers));
     }
 
-<<<<<<< HEAD
-void QnTransactionMessageBus::onGotTransactionSyncResponse(QnTransactionTransport* sender, QnInputBinaryStream<QByteArray>&)
-{
-	sender->setReadSync(true);
-
-    sendConnectionsData();
-=======
     emit transactionProcessed(tran);
->>>>>>> 74ef8c43
 }
 
 void QnTransactionMessageBus::onGotTransactionSyncRequest(QnTransactionTransport* sender, const QnTransaction<QnTranState> &tran)
@@ -363,139 +358,8 @@
                 sender->setState(QnTransactionTransport::Error);
         return;
     }
-<<<<<<< HEAD
-    return false;
-}
-
-template <class T>
-bool QnTransactionMessageBus::CustomHandler<T>::processTransaction(QnTransactionTransport* /*sender*/, QnAbstractTransaction& abstractTran, QnInputBinaryStream<QByteArray>& stream)
-{
-    switch (abstractTran.command)
-    {
-        case ApiCommand::getAllDataList:
-            return deliveryTransaction<ApiFullInfoData>(abstractTran, stream);
-
-        //!ApiSetResourceStatusData
-        case ApiCommand::setResourceStatus:
-            return deliveryTransaction<ApiSetResourceStatusData>(abstractTran, stream);
-        /*
-        //!ApiSetResourceDisabledData
-        case ApiCommand::setResourceDisabled:
-            return deliveryTransaction<ApiSetResourceDisabledData>(abstractTran, stream);
-        */
-        //!ApiResourceParams
-        case ApiCommand::setResourceParams:
-            return deliveryTransaction<ApiResourceParamsData>(abstractTran, stream);
-        case ApiCommand::saveResource:
-            return deliveryTransaction<ApiResourceData>(abstractTran, stream);
-        case ApiCommand::removeResource:
-            return deliveryTransaction<ApiIdData>(abstractTran, stream);
-        case ApiCommand::setPanicMode:
-            return deliveryTransaction<ApiPanicModeData>(abstractTran, stream);
-            
-        case ApiCommand::saveCamera:
-            return deliveryTransaction<ApiCameraData>(abstractTran, stream);
-        case ApiCommand::saveCameras:
-            return deliveryTransaction<ApiCameraDataList>(abstractTran, stream);
-        case ApiCommand::removeCamera:
-            return deliveryTransaction<ApiIdData>(abstractTran, stream);
-        case ApiCommand::addCameraHistoryItem:
-            return deliveryTransaction<ApiCameraServerItemData>(abstractTran, stream);
-
-        case ApiCommand::saveMediaServer:
-            return deliveryTransaction<ApiMediaServerData>(abstractTran, stream);
-        case ApiCommand::removeMediaServer:
-            return deliveryTransaction<ApiIdData>(abstractTran, stream);
-
-        case ApiCommand::saveUser:
-            return deliveryTransaction<ApiUserData>(abstractTran, stream);
-        case ApiCommand::removeUser:
-            return deliveryTransaction<ApiIdData>(abstractTran, stream);
-
-        case ApiCommand::saveBusinessRule:
-            return deliveryTransaction<ApiBusinessRuleData>(abstractTran, stream);
-        case ApiCommand::removeBusinessRule:
-            return deliveryTransaction<ApiIdData>(abstractTran, stream);
-
-        case ApiCommand::saveLayouts:
-            return deliveryTransaction<ApiLayoutDataList>(abstractTran, stream);
-        case ApiCommand::saveLayout:
-            return deliveryTransaction<ApiLayoutData>(abstractTran, stream);
-        case ApiCommand::removeLayout:
-            return deliveryTransaction<ApiIdData>(abstractTran, stream);
-            
-        case ApiCommand::saveVideowall:
-            return deliveryTransaction<ApiVideowallData>(abstractTran, stream);
-        case ApiCommand::removeVideowall:
-            return deliveryTransaction<ApiIdData>(abstractTran, stream);
-        case ApiCommand::videowallControl:
-            return deliveryTransaction<ApiVideowallControlMessageData>(abstractTran, stream);          
-        case ApiCommand::updateVideowallInstanceStatus:
-            return deliveryTransaction<ApiVideowallInstanceStatusData>(abstractTran, stream);       
-
-        case ApiCommand::addStoredFile:
-        case ApiCommand::updateStoredFile:
-            return deliveryTransaction<ApiStoredFileData>(abstractTran, stream);
-        case ApiCommand::removeStoredFile:
-            return deliveryTransaction<ApiStoredFilePath>(abstractTran, stream);
-
-        case ApiCommand::broadcastBusinessAction:
-        case ApiCommand::execBusinessAction:
-            return deliveryTransaction<ApiBusinessActionData>(abstractTran, stream);
-
-        case ApiCommand::saveSettings:
-            return deliveryTransaction<ApiResourceParamDataList>(abstractTran, stream);
-        case ApiCommand::addLicenses:
-            return deliveryTransaction<ApiLicenseDataList>(abstractTran, stream);
-        case ApiCommand::addLicense:
-            return deliveryTransaction<ApiLicenseData>(abstractTran, stream);
-
-        case ApiCommand::testEmailSettings:
-            abstractTran.localTransaction = true;
-            return deliveryTransaction<ApiEmailSettingsData>(abstractTran, stream);
-
-        case ApiCommand::resetBusinessRules:
-            return deliveryTransaction<ApiResetBusinessRuleData>(abstractTran, stream);
-
-        case ApiCommand::uploadUpdate:
-            return deliveryTransaction<ApiUpdateUploadData>(abstractTran, stream);
-        case ApiCommand::uploadUpdateResponce:
-            return deliveryTransaction<ApiUpdateUploadResponceData>(abstractTran, stream);
-        case ApiCommand::installUpdate:
-            return deliveryTransaction<QString>(abstractTran, stream);
-
-        case ApiCommand::serverAliveInfo:
-            break; // nothing to do
-
-        case ApiCommand::addCameraBookmarkTags:
-        case ApiCommand::removeCameraBookmarkTags:
-            return deliveryTransaction<ApiCameraBookmarkTagDataList>(abstractTran, stream);
-
-        case ApiCommand::moduleInfo:
-            return deliveryTransaction<ApiModuleData>(abstractTran, stream);
-
-        case ApiCommand::discoverPeer:
-            return deliveryTransaction<ApiDiscoverPeerData>(abstractTran, stream);
-        case ApiCommand::addDiscoveryInformation:
-        case ApiCommand::removeDiscoveryInformation:
-            return deliveryTransaction<ApiDiscoveryDataList>(abstractTran, stream);
-
-        case ApiCommand::addConnection:
-        case ApiCommand::removeConnection:
-            return deliveryTransaction<ApiConnectionData>(abstractTran, stream);
-        case ApiCommand::availableConnections:
-            return deliveryTransaction<ApiConnectionDataList>(abstractTran, stream);
-
-        case ApiCommand::changeSystemName:
-            return deliveryTransaction<QString>(abstractTran, stream);
-
-        default:
-            Q_ASSERT_X(0, Q_FUNC_INFO, "Transaction type is not implemented for delivery! Implement me!");
-            break;
-=======
     else {
         qWarning() << "Can't execute query for sync with server peer!";
->>>>>>> 74ef8c43
     }
 }      
 
@@ -710,14 +574,21 @@
         return;
     }
 
-<<<<<<< HEAD
-    /** Request all data to be sent to the client peers on the connect. */
-    QnTransaction<ApiFullInfoData> tran;
-    if (remotePeer.isClient()) {
-        tran.command = ApiCommand::getAllDataList;
+    QnTransactionTransportPtr transport(new QnTransactionTransport(m_localPeer, remotePeer, socket));
+    transport->setHwList(hwList);
+    connect(transport.data(), &QnTransactionTransport::gotTransaction, this, &QnTransactionMessageBus::at_gotTransaction,  Qt::QueuedConnection);
+    connect(transport.data(), &QnTransactionTransport::stateChanged, this, &QnTransactionMessageBus::at_stateChanged,  Qt::QueuedConnection);
+
+    transport->setState(QnTransactionTransport::Connected);
+
+    /** Send all data to the client peers on the connect. */
+    if (remotePeer.peerType == QnPeerInfo::DesktopClient) 
+    {
+        /** Request all data to be sent to the client peers on the connect. */
+        QnTransaction<ApiFullInfoData> tran;
+        tran.command = ApiCommand::getFullInfo;
         tran.id.peerID = m_localPeer.id;
-        const ErrorCode errorCode = dbManager->doQuery(nullptr, tran.params);
-        if (errorCode != ErrorCode::ok) {
+        if (dbManager->doQuery(nullptr, tran.params) != ErrorCode::ok) {
             qWarning() << "Can't execute query for sync with client peer!";
             QnTransactionTransport::connectDone(remotePeer.id); // release connection
             return;
@@ -733,29 +604,6 @@
             tran.params.foundModules.push_back(data);
         }
         */
-    }
-
-=======
->>>>>>> 74ef8c43
-    QnTransactionTransportPtr transport(new QnTransactionTransport(m_localPeer, remotePeer, socket));
-    transport->setHwList(hwList);
-    connect(transport.data(), &QnTransactionTransport::gotTransaction, this, &QnTransactionMessageBus::at_gotTransaction,  Qt::QueuedConnection);
-    connect(transport.data(), &QnTransactionTransport::stateChanged, this, &QnTransactionMessageBus::at_stateChanged,  Qt::QueuedConnection);
-
-    transport->setState(QnTransactionTransport::Connected);
-
-    /** Send all data to the client peers on the connect. */
-    if (remotePeer.peerType == QnPeerInfo::DesktopClient) 
-    {
-        /** Request all data to be sent to the client peers on the connect. */
-        QnTransaction<ApiFullInfoData> tran;
-        tran.command = ApiCommand::getFullInfo;
-        tran.id.peerID = m_localPeer.id;
-        if (dbManager->doQuery(nullptr, tran.params) != ErrorCode::ok) {
-            qWarning() << "Can't execute query for sync with client peer!";
-            QnTransactionTransport::connectDone(remotePeer.id); // release connection
-            return;
-        }
 
         transport->setWriteSync(true);
         transport->sendTransaction(tran, QnPeerSet() << remotePeer.id << m_localPeer.id);
