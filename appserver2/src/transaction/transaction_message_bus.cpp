
#include "transaction_message_bus.h"

#include <chrono>

#include <QtCore/QTimer>
#include <QTextStream>

#include <api/global_settings.h>
#include "api/app_server_connection.h"
#include "api/runtime_info_manager.h"

#include "common/common_module.h"
#include "ec2_connection.h"
#include "ec_connection_notification_manager.h"
#include "managers/time_manager.h"
#include "network/module_finder.h"
#include "remote_ec_connection.h"
#include "settings.h"

#include "nx_ec/data/api_camera_data_ex.h"
#include "nx_ec/data/api_camera_data.h"
#include "nx_ec/data/api_resource_data.h"
#include "nx_ec/data/api_resource_type_data.h"
#include "nx_ec/data/api_reverse_connection_data.h"
#include "nx_ec/data/api_server_alive_data.h"
#include "nx_ec/data/api_discovery_data.h"

#include "transaction/runtime_transaction_log.h"
#include <transaction/transaction_transport.h>

#include <utils/common/checked_cast.h>
#include "utils/common/log.h"
#include "utils/common/synctime.h"
#include "utils/common/systemerror.h"
#include "utils/common/warnings.h"
#include <utils/common/waiting_for_qthread_to_empty_event_queue.h>


namespace ec2
{

    static const int RECONNECT_TIMEOUT = 1000 * 5;
    static const std::chrono::seconds ALIVE_UPDATE_INTERVAL_OVERHEAD(10);
    static const int ALIVE_UPDATE_PROBE_COUNT = 2;
    static const int ALIVE_RESEND_TIMEOUT_MAX = 1000 * 5; // resend alive data after a random delay in range min..max
    static const int ALIVE_RESEND_TIMEOUT_MIN = 100;
    //!introduced to make discovery interval dependent of peer alive update interval
    static const int PEER_DISCOVERY_BY_ALIVE_UPDATE_INTERVAL_FACTOR = 3;

    QString printTransaction(const char* prefix, const QnAbstractTransaction& tran, const QnTransactionTransportHeader &transportHeader, QnTransactionTransport* sender)
    {
        return lit("%1 %2 %3 gotVia=%4").arg(prefix).arg(tran.toString()).arg(toString(transportHeader)).arg(sender->remotePeer().id.toString());
    }

    struct GotTransactionFuction {
        typedef void result_type;

        template<class T>
        void operator()(QnTransactionMessageBus *bus, const QnTransaction<T> &transaction, QnTransactionTransport *sender, const QnTransactionTransportHeader &transportHeader) const {
            bus->gotTransaction(transaction, sender, transportHeader);
        }
    };

    struct SendTransactionToTransportFuction {
        typedef void result_type;

        template<class T>
        void operator()(QnTransactionMessageBus *bus, const QnTransaction<T> &transaction, QnTransactionTransport *sender, const QnTransactionTransportHeader &transportHeader) const {
            bus->sendTransactionToTransport(transaction, sender, transportHeader);
        }
    };

    struct SendTransactionToTransportFastFuction {
        bool operator()(QnTransactionMessageBus *bus, Qn::SerializationFormat srcFormat, const QByteArray& serializedTran, QnTransactionTransport *sender, const QnTransactionTransportHeader &transportHeader) const
        {
            Q_UNUSED(bus)
                return sender->sendSerializedTransaction(srcFormat, serializedTran, transportHeader);
        }
    };

    typedef std::function<bool (Qn::SerializationFormat, const QByteArray&)> FastFunctionType;

    //Overload for ubjson transactions
    template<class T, class Function>
    bool handleTransactionParams(const QByteArray &serializedTransaction, QnUbjsonReader<QByteArray> *stream, const QnAbstractTransaction &abstractTransaction,
        Function function, FastFunctionType fastFunction)
    {
        if (fastFunction(Qn::UbjsonFormat, serializedTransaction)) {
            return true; // process transaction directly without deserialize
        }

        QnTransaction<T> transaction(abstractTransaction);
        if (!QnUbjson::deserialize(stream, &transaction.params)) {
            qWarning() << "Can't deserialize transaction " << toString(abstractTransaction.command);
            return false;
        }
        if (!abstractTransaction.persistentInfo.isNull())
            QnUbjsonTransactionSerializer::instance()->addToCache(abstractTransaction.persistentInfo, abstractTransaction.command, serializedTransaction);
        function(transaction);
        return true;
    }

    //Overload for json transactions
    template<class T, class Function>
    bool handleTransactionParams(const QByteArray &serializedTransaction, const QJsonObject& jsonData, const QnAbstractTransaction &abstractTransaction,
        Function function, FastFunctionType fastFunction)
    {
        if (fastFunction(Qn::JsonFormat, serializedTransaction)) {
            return true; // process transaction directly without deserialize
        }

        QnTransaction<T> transaction(abstractTransaction);
        if (!QJson::deserialize(jsonData["params"], &transaction.params)) {
            qWarning() << "Can't deserialize transaction " << toString(abstractTransaction.command);
            return false;
        }
        //if (!abstractTransaction.persistentInfo.isNull())
        //    QnJsonTransactionSerializer::instance()->addToCache(abstractTransaction.persistentInfo, abstractTransaction.command, serializedTransaction);
        function(transaction);
        return true;
    }

    template<class SerializationSupport, class Function>
    bool handleTransaction2(
        const QnAbstractTransaction& transaction,
        const SerializationSupport& serializationSupport,
        const QByteArray& serializedTransaction,
        const Function& function,
        FastFunctionType fastFunction )
    {
        switch (transaction.command) {
        case ApiCommand::getFullInfo:           return handleTransactionParams<ApiFullInfoData>         (serializedTransaction, serializationSupport, transaction, function, fastFunction);
        case ApiCommand::setResourceStatus:     return handleTransactionParams<ApiResourceStatusData>(serializedTransaction, serializationSupport, transaction, function, fastFunction);
        case ApiCommand::setResourceParam:      return handleTransactionParams<ApiResourceParamWithRefData>   (serializedTransaction, serializationSupport, transaction, function, fastFunction);
        case ApiCommand::saveResource:          return handleTransactionParams<ApiResourceData>         (serializedTransaction, serializationSupport, transaction, function, fastFunction);
        case ApiCommand::saveCamera:            return handleTransactionParams<ApiCameraData>           (serializedTransaction, serializationSupport, transaction, function, fastFunction);
        case ApiCommand::saveCameras:           return handleTransactionParams<ApiCameraDataList>       (serializedTransaction, serializationSupport, transaction, function, fastFunction);
        case ApiCommand::saveCameraUserAttributes:
            return handleTransactionParams<ApiCameraAttributesData> (serializedTransaction, serializationSupport, transaction, function, fastFunction);
        case ApiCommand::saveCameraUserAttributesList:
            return handleTransactionParams<ApiCameraAttributesDataList> (serializedTransaction, serializationSupport, transaction, function, fastFunction);
        case ApiCommand::saveServerUserAttributes:
            return handleTransactionParams<ApiMediaServerUserAttributesData> (serializedTransaction, serializationSupport, transaction, function, fastFunction);
        case ApiCommand::saveServerUserAttributesList:
            return handleTransactionParams<ApiMediaServerUserAttributesDataList> (serializedTransaction, serializationSupport, transaction, function, fastFunction);
        case ApiCommand::removeBusinessRule:
        case ApiCommand::removeResource:
        case ApiCommand::removeUser:
        case ApiCommand::removeLayout:
        case ApiCommand::removeVideowall:
        case ApiCommand::removeStorage:
        case ApiCommand::removeCamera:
        case ApiCommand::removeMediaServer:     return handleTransactionParams<ApiIdData>               (serializedTransaction, serializationSupport, transaction, function, fastFunction);
        case ApiCommand::removeCameraHistoryItem:
        case ApiCommand::addCameraHistoryItem:  return handleTransactionParams<ApiServerFootageData>    (serializedTransaction, serializationSupport, transaction, function, fastFunction);
        case ApiCommand::saveMediaServer:       return handleTransactionParams<ApiMediaServerData>      (serializedTransaction, serializationSupport, transaction, function, fastFunction);
        case ApiCommand::saveStorage:           return handleTransactionParams<ApiStorageData>          (serializedTransaction, serializationSupport, transaction, function, fastFunction);
        case ApiCommand::saveUser:              return handleTransactionParams<ApiUserData>             (serializedTransaction, serializationSupport, transaction, function, fastFunction);
        case ApiCommand::saveBusinessRule:      return handleTransactionParams<ApiBusinessRuleData>     (serializedTransaction, serializationSupport, transaction, function, fastFunction);
        case ApiCommand::saveLayouts:           return handleTransactionParams<ApiLayoutDataList>       (serializedTransaction, serializationSupport, transaction, function, fastFunction);
        case ApiCommand::saveLayout:            return handleTransactionParams<ApiLayoutData>           (serializedTransaction, serializationSupport, transaction, function, fastFunction);
        case ApiCommand::saveVideowall:         return handleTransactionParams<ApiVideowallData>        (serializedTransaction, serializationSupport, transaction, function, fastFunction);
        case ApiCommand::videowallControl:      return handleTransactionParams<ApiVideowallControlMessageData>(serializedTransaction, serializationSupport, transaction, function, fastFunction);
        case ApiCommand::addStoredFile:
        case ApiCommand::updateStoredFile:      return handleTransactionParams<ApiStoredFileData>       (serializedTransaction, serializationSupport, transaction, function, fastFunction);
        case ApiCommand::removeStoredFile:      return handleTransactionParams<ApiStoredFilePath>       (serializedTransaction, serializationSupport, transaction, function, fastFunction);
        case ApiCommand::broadcastBusinessAction:
        case ApiCommand::execBusinessAction:    return handleTransactionParams<ApiBusinessActionData>   (serializedTransaction, serializationSupport, transaction, function, fastFunction);
        case ApiCommand::addLicenses:           return handleTransactionParams<ApiLicenseDataList>      (serializedTransaction, serializationSupport, transaction, function, fastFunction);
        case ApiCommand::addLicense:
        case ApiCommand::removeLicense:         return handleTransactionParams<ApiLicenseData>          (serializedTransaction, serializationSupport, transaction, function, fastFunction);
        case ApiCommand::uploadUpdate:          return handleTransactionParams<ApiUpdateUploadData>     (serializedTransaction, serializationSupport, transaction, function, fastFunction);
        case ApiCommand::uploadUpdateResponce:  return handleTransactionParams<ApiUpdateUploadResponceData>(serializedTransaction, serializationSupport, transaction, function, fastFunction);
        case ApiCommand::installUpdate:         return handleTransactionParams<ApiUpdateInstallData>    (serializedTransaction, serializationSupport, transaction, function, fastFunction);

        case ApiCommand::discoveredServerChanged:      return handleTransactionParams<ApiDiscoveredServerData>          (serializedTransaction, serializationSupport, transaction, function, fastFunction);
        case ApiCommand::discoveredServersList:        return handleTransactionParams<ApiDiscoveredServerDataList>      (serializedTransaction, serializationSupport, transaction, function, fastFunction);

        case ApiCommand::discoverPeer:          return handleTransactionParams<ApiDiscoverPeerData>     (serializedTransaction, serializationSupport, transaction, function, fastFunction);
        case ApiCommand::addDiscoveryInformation:
        case ApiCommand::removeDiscoveryInformation:
            return handleTransactionParams<ApiDiscoveryData>        (serializedTransaction, serializationSupport, transaction, function, fastFunction);
        case ApiCommand::getDiscoveryData:      return handleTransactionParams<ApiDiscoveryDataList>    (serializedTransaction, serializationSupport, transaction, function, fastFunction);

        case ApiCommand::changeSystemName:      return handleTransactionParams<ApiSystemNameData>       (serializedTransaction, serializationSupport, transaction, function, fastFunction);

    case ApiCommand::saveClientInfo:        return handleTransactionParams<ApiClientInfoData>       (serializedTransaction, serializationSupport, transaction, function, fastFunction);

        case ApiCommand::lockRequest:
        case ApiCommand::lockResponse:
        case ApiCommand::unlockRequest:         return handleTransactionParams<ApiLockData>             (serializedTransaction, serializationSupport, transaction, function, fastFunction);
        case ApiCommand::peerAliveInfo:         return handleTransactionParams<ApiPeerAliveData>        (serializedTransaction, serializationSupport, transaction, function, fastFunction);
        case ApiCommand::tranSyncRequest:       return handleTransactionParams<ApiSyncRequestData>      (serializedTransaction, serializationSupport, transaction, function, fastFunction);
        case ApiCommand::tranSyncResponse:      return handleTransactionParams<QnTranStateResponse>     (serializedTransaction, serializationSupport, transaction, function, fastFunction);
        case ApiCommand::tranSyncDone:          return handleTransactionParams<ApiTranSyncDoneData>     (serializedTransaction, serializationSupport, transaction, function, fastFunction);
        case ApiCommand::runtimeInfoChanged:    return handleTransactionParams<ApiRuntimeData>          (serializedTransaction, serializationSupport, transaction, function, fastFunction);
        case ApiCommand::broadcastPeerSystemTime: return handleTransactionParams<ApiPeerSystemTimeData> (serializedTransaction, serializationSupport, transaction, function, fastFunction);
        case ApiCommand::forcePrimaryTimeServer:  return handleTransactionParams<ApiIdData>             (serializedTransaction, serializationSupport, transaction, function, fastFunction);
        case ApiCommand::getKnownPeersSystemTime: return handleTransactionParams<ApiPeerSystemTimeDataList> (serializedTransaction, serializationSupport, transaction, function, fastFunction);
        case ApiCommand::updatePersistentSequence:          return handleTransactionParams<ApiUpdateSequenceData>         (serializedTransaction, serializationSupport, transaction, function, fastFunction);
        case ApiCommand::markLicenseOverflow:     return handleTransactionParams<ApiLicenseOverflowData>         (serializedTransaction, serializationSupport, transaction, function, fastFunction);
        case ApiCommand::openReverseConnection:   return handleTransactionParams<ApiReverseConnectionData>         (serializedTransaction, serializationSupport, transaction, function, fastFunction);
        case ApiCommand::restoreDatabase: return true;
        default:
            qWarning() << "Transaction type " << transaction.command << " is not implemented for delivery! Implement me!";
            Q_ASSERT_X(0, Q_FUNC_INFO, "Transaction type is not implemented for delivery! Implement me!");
            return false;
        }
    }


    template<class Function>
    bool handleTransaction(
        Qn::SerializationFormat tranFormat,
        const QByteArray &serializedTransaction,
        const Function &function,
        FastFunctionType fastFunction)
    {
        if( tranFormat == Qn::UbjsonFormat )
        {
            QnAbstractTransaction transaction;
            transaction.deliveryInfo.originatorType = QnTranDeliveryInformation::remoteServer;
            QnUbjsonReader<QByteArray> stream(&serializedTransaction);
            if (!QnUbjson::deserialize(&stream, &transaction)) {
                qnWarning("Ignore bad transaction data. size=%1.", serializedTransaction.size());
                return false;
            }

            return handleTransaction2(
                transaction,
                &stream,
                serializedTransaction,
                function,
                fastFunction );
        }
        else if( tranFormat == Qn::JsonFormat )
        {
            QnAbstractTransaction transaction;
            transaction.deliveryInfo.originatorType = QnTranDeliveryInformation::remoteServer;
            QJsonObject tranObject;
            //TODO #ak take tranObject from cache
            if( !QJson::deserialize(serializedTransaction, &tranObject) )
                return false;
            if( !QJson::deserialize( tranObject["tran"], &transaction ) )
                return false;

            return handleTransaction2(
                transaction,
                tranObject["tran"].toObject(),
                serializedTransaction,
                function,
                fastFunction );
        }
        else
        {
            return false;
        }
    }



    // --------------------------------- QnTransactionMessageBus ------------------------------
    static QnTransactionMessageBus* m_globalInstance = 0;

    QnTransactionMessageBus* QnTransactionMessageBus::instance()
    {
        return m_globalInstance;
    }

    QnTransactionMessageBus::QnTransactionMessageBus(Qn::PeerType peerType)
        :
        m_localPeerType(peerType),
        //m_binaryTranSerializer(new QnBinaryTransactionSerializer()),
        m_jsonTranSerializer(new QnJsonTransactionSerializer()),
        m_ubjsonTranSerializer(new QnUbjsonTransactionSerializer()),
        m_handler(nullptr),
        m_timer(nullptr),
        m_mutex(QnMutex::Recursive),
        m_thread(nullptr),
        m_runtimeTransactionLog(new QnRuntimeTransactionLog()),
        m_restartPending(false)
    {
        if (m_thread)
            return;
        m_thread = new QThread();
        m_thread->setObjectName("QnTransactionMessageBusThread");
        moveToThread(m_thread);
        qRegisterMetaType<QnTransactionTransport::State>(); // TODO: #Elric #EC2 registration
        qRegisterMetaType<QnAbstractTransaction>("QnAbstractTransaction");
        qRegisterMetaType<QnTransaction<ApiRuntimeData> >("QnTransaction<ApiRuntimeData>");
        m_timer = new QTimer();
        connect(m_timer, &QTimer::timeout, this, &QnTransactionMessageBus::at_timer);
        m_timer->start(500);
        m_aliveSendTimer.invalidate();
        m_currentTimeTimer.restart();

        assert( m_globalInstance == nullptr );
        m_globalInstance = this;
        connect(m_runtimeTransactionLog.get(), &QnRuntimeTransactionLog::runtimeDataUpdated, this, &QnTransactionMessageBus::at_runtimeDataUpdated);
        m_relativeTimer.restart();

        connect(
            QnGlobalSettings::instance(), &QnGlobalSettings::ec2ConnectionSettingsChanged,
            this, static_cast<void (QnTransactionMessageBus::*)()>(&QnTransactionMessageBus::reconnectAllPeers));
    }

    void QnTransactionMessageBus::start()
    {
        Q_ASSERT(!m_thread->isRunning());
        if (!m_thread->isRunning())
            m_thread->start();
    }

    void QnTransactionMessageBus::stop()
    {
        Q_ASSERT(m_thread->isRunning());
        dropConnections();

        /* Connections in the 'Error' state will be closed via queued connection and after that removed via deleteLater() */
        WaitingForQThreadToEmptyEventQueue waitingForObjectsToBeFreed( m_thread, 7 );
        waitingForObjectsToBeFreed.join();

        m_thread->exit();
        m_thread->wait();

        m_aliveSendTimer.invalidate();
    }

    QnTransactionMessageBus::~QnTransactionMessageBus()
    {
        m_globalInstance = nullptr;

        if (m_thread) {
            m_thread->exit();
            m_thread->wait();
        }

        for(QnTransactionTransport* transport: m_connections)
            delete transport;
        for(QnTransactionTransport* transport: m_connectingConnections)
            delete transport;

        delete m_thread;
        delete m_timer;
    }

    void QnTransactionMessageBus::addAlivePeerInfo(const ApiPeerData& peerData, const QnUuid& gotFromPeer, int distance)
    {
        AlivePeersMap::iterator itr = m_alivePeers.find(peerData.id);
        if (itr == m_alivePeers.end())
            itr = m_alivePeers.insert(peerData.id, peerData);
        AlivePeerInfo& currentValue = itr.value();

        currentValue.routingInfo.insert(gotFromPeer, RoutingRecord(distance, m_currentTimeTimer.elapsed()));
    }

    void QnTransactionMessageBus::removeTTSequenceForPeer(const QnUuid& id)
    {
        NX_LOG( QnLog::EC2_TRAN_LOG, lit("Clear transportSequence for peer %1").arg(id.toString()), cl_logDEBUG1);

        QnTranStateKey key(id, QnUuid());
        auto itr = m_lastTransportSeq.lowerBound(key);
        while (itr != m_lastTransportSeq.end() && itr.key().peerID == id)
            itr = m_lastTransportSeq.erase(itr);
    }


    void QnTransactionMessageBus::removeAlivePeer(const QnUuid& id, bool sendTran, bool isRecursive)
    {
        // 1. remove peer from alivePeers map
        removeTTSequenceForPeer(id);

        m_runtimeTransactionLog->clearRuntimeData(id);

        auto itr = m_alivePeers.find(id);
        if (itr == m_alivePeers.end())
            return;

        handlePeerAliveChanged(itr.value().peer, false, sendTran);
        m_alivePeers.erase(itr);

#ifdef _DEBUG
        if (m_alivePeers.isEmpty()) {
            QnTranState runtimeState;
            QList<QnTransaction<ApiRuntimeData>> result;
            m_runtimeTransactionLog->getTransactionsAfter(runtimeState, result);
            Q_ASSERT(result.size() == 1 && result[0].peerID == qnCommon->moduleGUID());
        }
#endif

        // 2. remove peers proxy via current peer
        if (isRecursive)
            return;
        QSet<QnUuid> morePeersToRemove;
        for (auto itr = m_alivePeers.begin(); itr != m_alivePeers.end(); ++itr)
        {
            AlivePeerInfo& otherPeer = itr.value();
            if (otherPeer.routingInfo.contains(id)) {
                otherPeer.routingInfo.remove(id);
                if (otherPeer.routingInfo.isEmpty())
                    morePeersToRemove << otherPeer.peer.id;
            }
        }
        for(const QnUuid& p: morePeersToRemove)
            removeAlivePeer(p, true, true);
    }

    void QnTransactionMessageBus::addDelayedAliveTran(QnTransaction<ApiPeerAliveData>&& tran, int timeout)
    {
        DelayedAliveData data;
        data.tran = std::move(tran);
        data.timeToSend = m_relativeTimer.elapsed() + timeout;
        m_delayedAliveTran.insert(tran.params.peer.id, std::move(data));
    }

    void QnTransactionMessageBus::sendDelayedAliveTran()
    {
        for (auto itr = m_delayedAliveTran.begin(); itr != m_delayedAliveTran.end();)
        {
            DelayedAliveData& data = itr.value();
            if (m_relativeTimer.elapsed() >= data.timeToSend)
            {
                bool isAliveNow = m_alivePeers.contains(data.tran.params.peer.id);
                bool isAliveDelayed = data.tran.params.isAlive;
                if (isAliveNow == isAliveDelayed) {
                    QnTransactionTransportHeader ttHeader;
                    if (data.tran.params.peer.id != qnCommon->moduleGUID() )
                        ttHeader.distance = 1;
                    ttHeader.processedPeers = connectedServerPeers() << qnCommon->moduleGUID();
                    ttHeader.fillSequence();
                    sendTransactionInternal(std::move(data.tran), ttHeader); // resend broadcast alive info for that peer
                    itr = m_delayedAliveTran.erase(itr);
                }
                else
                    ++itr;
            }
            else {
                ++itr;
            }
        }
    }

    bool QnTransactionMessageBus::gotAliveData(const ApiPeerAliveData &aliveData, QnTransactionTransport* transport, const QnTransactionTransportHeader* ttHeader)
    {
    if (ttHeader->dstPeers.isEmpty())
        m_delayedAliveTran.remove(aliveData.peer.id); // cancel delayed status tran if we got new broadcast alive data for that peer

        QnUuid gotFromPeer;
        if (transport)
            gotFromPeer = transport->remotePeer().id;

        NX_LOG( QnLog::EC2_TRAN_LOG, lit("received peerAlive transaction. id=%1 type=%2 isAlive=%3").
            arg(aliveData.peer.id.toString()).arg(aliveData.peer.peerType).arg(aliveData.isAlive), cl_logDEBUG1);
        if (aliveData.peer.id == qnCommon->moduleGUID())
            return false; // ignore himself

#if 1
        if (!aliveData.isAlive && !gotFromPeer.isNull())
        {
            bool isPeerActuallyAlive = aliveData.peer.id == qnCommon->moduleGUID();
            auto itr = m_connections.find(aliveData.peer.id);
            if (itr != m_connections.end())
            {
                QnTransactionTransport* transport = itr.value();
                if (transport->getState() == QnTransactionTransport::ReadyForStreaming) {
                    isPeerActuallyAlive = true;
                }
            }
            if (isPeerActuallyAlive) {
                // ignore incoming offline peer info because we can see that peer online
                QnTransaction<ApiPeerAliveData> tran(ApiCommand::peerAliveInfo);
                tran.params = aliveData;
                tran.params.isAlive = true;
                Q_ASSERT(!aliveData.peer.instanceId.isNull());
            int delay = aliveData.peer.id == qnCommon->moduleGUID() ? 0 : rand() % (ALIVE_RESEND_TIMEOUT_MAX - ALIVE_RESEND_TIMEOUT_MIN) + ALIVE_RESEND_TIMEOUT_MIN;
            addDelayedAliveTran(std::move(tran), delay);
                return false; // ignore peer offline transaction
            }
        }
#endif

        // proxy alive info from non-direct connected host
        bool isPeerExist = m_alivePeers.contains(aliveData.peer.id);
        if (aliveData.isAlive)
        {
            addAlivePeerInfo(ApiPeerData(aliveData.peer.id, aliveData.peer.instanceId, aliveData.peer.peerType), gotFromPeer, ttHeader->distance);
            if (!isPeerExist)
            {
                NX_LOG( QnLog::EC2_TRAN_LOG, lit("emit peerFound. id=%1").arg(aliveData.peer.id.toString()), cl_logDEBUG1);
                emit peerFound(aliveData);
            }
        }
        else
        {
            if (isPeerExist) {
                removeAlivePeer(aliveData.peer.id, false);
            }
        }

        // check sequences

        if (aliveData.isAlive) {
            m_runtimeTransactionLog->clearOldRuntimeData(QnTranStateKey(aliveData.peer.id, aliveData.peer.instanceId));
        }

        if (transport && transport->isSyncDone() && aliveData.isAlive)
        {
            bool needResync = false;
            if (!aliveData.persistentState.values.empty() && transactionLog)
            {
                // check current persistent state
                if (!transactionLog->contains(aliveData.persistentState))
                {
                    NX_LOG( QnLog::EC2_TRAN_LOG, lit("DETECT transaction GAP via update message. Resync with peer %1").
                        arg(transport->remotePeer().id.toString()), cl_logDEBUG1 );
                    NX_LOG( QnLog::EC2_TRAN_LOG, lit("peer state:"), cl_logDEBUG1 );
                    printTranState(aliveData.persistentState);
                    needResync = true;
                }
            }

            if (!aliveData.runtimeState.values.empty())
            {
                // check current persistent state
                if (!m_runtimeTransactionLog->contains(aliveData.runtimeState)) {
                    NX_LOG( QnLog::EC2_TRAN_LOG, lit("DETECT runtime transaction GAP via update message. Resync with peer %1").
                        arg(transport->remotePeer().id.toString()), cl_logDEBUG1 );

                    needResync = true;
                }
            }

            if (needResync) {
                if (!transport->remotePeer().isClient() && !ApiPeerData::isClient(m_localPeerType))
                    queueSyncRequest(transport);
                else
                    transport->setState(QnTransactionTransport::Error);
            }

        }

        return true;
    }

<<<<<<< HEAD
    void QnTransactionMessageBus::onGotServerAliveInfo(const QnTransaction<ApiPeerAliveData> &tran, QnTransactionTransport* transport, const QnTransactionTransportHeader& ttHeader)
    {
        Q_ASSERT(tran.peerID != qnCommon->moduleGUID());
        if (!gotAliveData(tran.params, transport, &ttHeader))
            return; // ignore offline alive tran and resend online tran instead
=======
    return true;
}

void QnTransactionMessageBus::onGotServerAliveInfo(const QnTransaction<ApiPeerAliveData> &tran, QnTransactionTransport* transport, const QnTransactionTransportHeader& ttHeader)
{
    Q_ASSERT(tran.peerID != qnCommon->moduleGUID());
    if (!gotAliveData(tran.params, transport, &ttHeader))
        return; // ignore offline alive tran and resend online tran instead

    QnTransaction<ApiPeerAliveData> modifiedTran(tran);
    Q_ASSERT(!modifiedTran.params.peer.instanceId.isNull());
    modifiedTran.params.persistentState.values.clear(); // do not proxy persistent state to other peers. this checking required for directly connected peers only
    modifiedTran.params.runtimeState.values.clear();
    proxyTransaction(modifiedTran, ttHeader);
}

bool QnTransactionMessageBus::onGotServerRuntimeInfo(const QnTransaction<ApiRuntimeData> &tran, QnTransactionTransport* transport, const QnTransactionTransportHeader& ttHeader)
{
    if (tran.params.peer.id == qnCommon->moduleGUID())
        return false; // ignore himself
>>>>>>> 319b18fb

        QnTransaction<ApiPeerAliveData> modifiedTran(tran);
        Q_ASSERT(!modifiedTran.params.peer.instanceId.isNull());
        modifiedTran.params.persistentState.values.clear(); // do not proxy persistent state to other peers. this checking required for directly connected peers only
        modifiedTran.params.runtimeState.values.clear();
        proxyTransaction(tran, ttHeader);
    }

    bool QnTransactionMessageBus::onGotServerRuntimeInfo(const QnTransaction<ApiRuntimeData> &tran, QnTransactionTransport* transport, const QnTransactionTransportHeader& ttHeader)
    {
        if (tran.params.peer.id == qnCommon->moduleGUID())
            return false; // ignore himself

        gotAliveData(ApiPeerAliveData(tran.params.peer, true), transport, &ttHeader);
        if (m_runtimeTransactionLog->contains(tran))
            return false;
        else {
            m_runtimeTransactionLog->saveTransaction(tran);
            return true;
        }
    }

    void QnTransactionMessageBus::at_gotTransaction(
        Qn::SerializationFormat tranFormat,
        const QByteArray &serializedTran,
        const QnTransactionTransportHeader &transportHeader)
    {
        QnTransactionTransport* sender = checked_cast<QnTransactionTransport*>(this->sender());

        //NX_LOG(QnLog::EC2_TRAN_LOG, lit("Got transaction sender = %1").arg((size_t) sender,  0, 16), cl_logDEBUG1);

        if( !sender || sender->getState() != QnTransactionTransport::ReadyForStreaming )
        {
            if( sender )
            {
                NX_LOG(QnLog::EC2_TRAN_LOG, lit("Ignoring incoming transaction because of state %1. ttHeader=%2 received from=%3")
                    .arg(sender->getState())
                    .arg(toString(transportHeader))
                    .arg(sender->remotePeer().id.toString()), cl_logDEBUG1);
                sender->transactionProcessed();
            }
            else
            {
                NX_LOG(QnLog::EC2_TRAN_LOG, lit("Ignoring transaction with seq %1 from unknown peer").arg(transportHeader.sequence), cl_logDEBUG1);
            }
            return;
        }

        Q_ASSERT(transportHeader.processedPeers.contains(sender->remotePeer().id));

        using namespace std::placeholders;
        if( !handleTransaction(
            tranFormat,
            serializedTran,
            std::bind(GotTransactionFuction(), this, _1, sender, transportHeader),
            [](Qn::SerializationFormat, const QByteArray& ) { return false; } ) )
        {
            sender->setState(QnTransactionTransport::Error);
        }

        //TODO #ak is it garanteed that sender is alive?
        sender->transactionProcessed();
    }


    // ------------------ QnTransactionMessageBus::CustomHandler -------------------


    void QnTransactionMessageBus::onGotDistributedMutexTransaction(const QnTransaction<ApiLockData>& tran) {
        if(tran.command == ApiCommand::lockRequest)
            emit gotLockRequest(tran.params);
        else if(tran.command == ApiCommand::lockResponse)
            emit gotLockResponse(tran.params);
    }

    void QnTransactionMessageBus::onGotTransactionSyncResponse(QnTransactionTransport* sender, const QnTransaction<QnTranStateResponse> &tran) {
        Q_UNUSED(tran)
            sender->setReadSync(true);
    }

    void QnTransactionMessageBus::onGotTransactionSyncDone(QnTransactionTransport* sender, const QnTransaction<ApiTranSyncDoneData> &tran) {
        Q_UNUSED(tran)
            sender->setSyncDone(true);
        sender->setSyncInProgress(false);
        // propagate new data to other peers. Aka send current state, other peers should request update if need
        handlePeerAliveChanged(localPeer(), true, true);
        m_aliveSendTimer.restart();
    }

    template <class T>
    void QnTransactionMessageBus::sendTransactionToTransport(const QnTransaction<T> &tran, QnTransactionTransport* transport, const QnTransactionTransportHeader &transportHeader) {
        Q_ASSERT(!tran.isLocal);
        transport->sendTransaction(tran, transportHeader);
    }

    bool QnTransactionMessageBus::checkSequence(const QnTransactionTransportHeader& transportHeader, const QnAbstractTransaction& tran, QnTransactionTransport* transport)
    {
        if (ApiPeerData::isClient(m_localPeerType))
            return true;

        if (transportHeader.sender.isNull())
            return true; // old version, nothing to check

        // 1. check transport sequence
        QnTranStateKey ttSenderKey(transportHeader.sender, transportHeader.senderRuntimeID);
        int transportSeq = m_lastTransportSeq[ttSenderKey];
        if (transportSeq >= transportHeader.sequence) {
            NX_LOG( QnLog::EC2_TRAN_LOG, lit("Ignore transaction %1 %2 received via %3 because of transport sequence: %4 <= %5").
                arg(tran.toString()).arg(toString(transportHeader)).arg(transport->remotePeer().id.toString()).arg(transportHeader.sequence).arg(transportSeq), cl_logDEBUG1 );
            return false; // already processed
        }
        m_lastTransportSeq[ttSenderKey] = transportHeader.sequence;

        // 2. check persistent sequence
        if (tran.persistentInfo.isNull() || !transactionLog)
            return true; // nothing to check

        QnTranStateKey persistentKey(tran.peerID, tran.persistentInfo.dbID);
        int persistentSeq = transactionLog->getLatestSequence(persistentKey);

        if( QnLog::instance(QnLog::EC2_TRAN_LOG)->logLevel() >= cl_logWARNING )
            if (!transport->isSyncDone() && transport->isReadSync(ApiCommand::NotDefined) && transportHeader.sender != transport->remotePeer().id)
            {
                NX_LOG( QnLog::EC2_TRAN_LOG, lit("Got transcaction from peer %1 while sync with peer %2 in progress").
                    arg(transportHeader.sender.toString()).arg(transport->remotePeer().id.toString()), cl_logWARNING );
            }

            if (tran.persistentInfo.sequence > persistentSeq + 1)
            {
                if (transport->isSyncDone())
                {
                    // gap in persistent data detect, do resync
                    NX_LOG( QnLog::EC2_TRAN_LOG, lit("GAP in persistent data detected! for peer %1 Expected seq=%2, but got seq=%3").
                        arg(tran.peerID.toString()).arg(persistentSeq + 1).arg(tran.persistentInfo.sequence), cl_logDEBUG1 );

                    if (!transport->remotePeer().isClient() && !ApiPeerData::isClient(m_localPeerType))
                        queueSyncRequest(transport);
                    else
                        transport->setState(QnTransactionTransport::Error); // reopen
                    return false;
                }
                else {
                    NX_LOG( QnLog::EC2_TRAN_LOG, lit("GAP in persistent data, but sync in progress %1. Expected seq=%2, but got seq=%3").
                        arg(tran.peerID.toString()).arg(persistentSeq + 1).arg(tran.persistentInfo.sequence), cl_logDEBUG1 );
                }
            }
            return true;
    }

    void QnTransactionMessageBus::updatePersistentMarker(const QnTransaction<ApiUpdateSequenceData>& tran, QnTransactionTransport* /*transport*/)
    {
        if (transactionLog)
            transactionLog->updateSequence(tran.params);
    }

    void QnTransactionMessageBus::proxyFillerTransaction(const QnAbstractTransaction& tran, const QnTransactionTransportHeader& transportHeader)
    {
        // proxy filler transaction to avoid gaps in the persistent sequence
        QnTransaction<ApiUpdateSequenceData> fillerTran(tran);
        fillerTran.command = ApiCommand::updatePersistentSequence;
        ApiSyncMarkerRecord record;
        record.peerID = tran.peerID;
        record.dbID = tran.persistentInfo.dbID;
        record.sequence = tran.persistentInfo.sequence;
        fillerTran.params.markers.push_back(record);
        transactionLog->updateSequence(fillerTran.params);
        proxyTransaction(fillerTran, transportHeader);
    }

    void QnTransactionMessageBus::updateLastActivity(QnTransactionTransport* sender, const QnTransactionTransportHeader& transportHeader)
    {
        auto itr = m_alivePeers.find(transportHeader.sender);
        if (itr == m_alivePeers.end())
            return;
        AlivePeerInfo& peerInfo = itr.value();
        const QnUuid& gotFromPeer = sender->remotePeer().id;
        peerInfo.routingInfo[gotFromPeer] = RoutingRecord(transportHeader.distance, m_currentTimeTimer.elapsed());
    }

    template <class T>
    void QnTransactionMessageBus::gotTransaction(const QnTransaction<T> &tran, QnTransactionTransport* sender, const QnTransactionTransportHeader &transportHeader)
    {
        QnMutexLocker lock( &m_mutex );

        // do not perform any logic (aka sequence update) for foreign transaction. Just proxy
        if (!transportHeader.dstPeers.isEmpty() && !transportHeader.dstPeers.contains(qnCommon->moduleGUID()))
        {
            if( QnLog::instance(QnLog::EC2_TRAN_LOG)->logLevel() >= cl_logDEBUG1 )
            {
                QString dstPeersStr;
                for( const QnUuid& peer: transportHeader.dstPeers )
                    dstPeersStr += peer.toString();
                NX_LOG( QnLog::EC2_TRAN_LOG, lit("skip transaction %1 %2 for peers %3").arg(tran.toString()).arg(toString(transportHeader)).arg(dstPeersStr), cl_logDEBUG1);
            }
            proxyTransaction(tran, transportHeader);
            return;
        }

#if 0
        QnTransactionTransport* directConnection = m_connections.value(transportHeader.sender);
        if (directConnection && directConnection->getState() == QnTransactionTransport::ReadyForStreaming && directConnection->isReadSync(ApiCommand::NotDefined))
        {
            QnTranStateKey ttSenderKey(transportHeader.sender, transportHeader.senderRuntimeID);
            const int currentTransportSeq = m_lastTransportSeq.value(ttSenderKey);
            bool cond;
            if (sender != directConnection)
                cond = !currentTransportSeq || (currentTransportSeq > transportHeader.sequence);
            else
                cond = currentTransportSeq < transportHeader.sequence;

            if (!cond) {
                NX_LOG( QnLog::EC2_TRAN_LOG, printTransaction("Got unexpected transaction", tran, transportHeader, sender), cl_logDEBUG1);
                Q_ASSERT_X( cond, Q_FUNC_INFO, "Invalid transaction sequence, queued connetion" );
            }
        }
#endif
        updateLastActivity(sender, transportHeader);

        if (!checkSequence(transportHeader, tran, sender))
            return;

        if (!sender->isReadSync(tran.command)) {
            NX_LOG( QnLog::EC2_TRAN_LOG, printTransaction("reject transaction (no readSync)", tran, transportHeader, sender), cl_logDEBUG1);
            return;
        }

        if (tran.isLocal && ApiPeerData::isServer(m_localPeerType))
        {
            NX_LOG( QnLog::EC2_TRAN_LOG, printTransaction("reject local transaction", tran, transportHeader, sender), cl_logDEBUG1);
            return;
        }


        NX_LOG( QnLog::EC2_TRAN_LOG, printTransaction("got transaction", tran, transportHeader, sender), cl_logDEBUG1);
        // process system transactions
        switch(tran.command) {
        case ApiCommand::lockRequest:
        case ApiCommand::lockResponse:
        case ApiCommand::unlockRequest:
            onGotDistributedMutexTransaction(tran);
            break;
        case ApiCommand::tranSyncRequest:
            onGotTransactionSyncRequest(sender, tran);
            return; // do not proxy
        case ApiCommand::tranSyncResponse:
            onGotTransactionSyncResponse(sender, tran);
            return; // do not proxy
        case ApiCommand::tranSyncDone:
            onGotTransactionSyncDone(sender, tran);
            return; // do not proxy
        case ApiCommand::peerAliveInfo:
            onGotServerAliveInfo(tran, sender, transportHeader);
            return; // do not proxy. this call contains built in proxy
        case ApiCommand::forcePrimaryTimeServer:
            TimeSynchronizationManager::instance()->primaryTimeServerChanged( tran );
            break;
        case ApiCommand::broadcastPeerSystemTime:
            TimeSynchronizationManager::instance()->peerSystemTimeReceived( tran );
            break;
        case ApiCommand::getKnownPeersSystemTime:
            TimeSynchronizationManager::instance()->knownPeersSystemTimeReceived( tran );
            break;
        case ApiCommand::runtimeInfoChanged:
            if (!onGotServerRuntimeInfo(tran, sender, transportHeader))
                return; // already processed. do not proxy and ignore transaction
            if( m_handler )
                m_handler->triggerNotification(tran);
            break;
        case ApiCommand::updatePersistentSequence:
            updatePersistentMarker(tran, sender);
            break;
        default:
            // general transaction
            if (!tran.persistentInfo.isNull() && dbManager)
            {
                QByteArray serializedTran = QnUbjsonTransactionSerializer::instance()->serializedTransaction(tran);
                ErrorCode errorCode = dbManager->executeTransaction( tran, serializedTran );
                switch(errorCode) {
                case ErrorCode::ok:
                    break;
                case ErrorCode::containsBecauseTimestamp:
                    proxyFillerTransaction(tran, transportHeader);
                case ErrorCode::containsBecauseSequence:
                    return; // do not proxy if transaction already exists
                default:
                    NX_LOG( QnLog::EC2_TRAN_LOG, lit("Can't handle transaction %1: %2. Reopening connection...").
                        arg(ApiCommand::toString(tran.command)).arg(ec2::toString(errorCode)), cl_logWARNING );
                    sender->setState(QnTransactionTransport::Error);
                    return;
                }
            }

            if( m_handler )
                m_handler->triggerNotification(tran);

            // this is required to allow client place transactions directly into transaction message bus
            if (tran.command == ApiCommand::getFullInfo)
                sender->setWriteSync(true);
            break;
        }

        proxyTransaction(tran, transportHeader);
    }

    template <class T>
    void QnTransactionMessageBus::proxyTransaction(const QnTransaction<T> &tran, const QnTransactionTransportHeader &_transportHeader)
    {
        if (ApiPeerData::isClient(m_localPeerType))
            return;

        QnTransactionTransportHeader transportHeader(_transportHeader);
        transportHeader.distance++;
        if (transportHeader.flags & Qn::TT_ProxyToClient) {
            QnPeerSet clients = qnTransactionBus->aliveClientPeers().keys().toSet();
            if (clients.isEmpty())
                return;
            transportHeader.dstPeers = clients;
            transportHeader.processedPeers += clients;
            transportHeader.processedPeers << qnCommon->moduleGUID();
            for(QnTransactionTransport* transport: m_connections)
            {
                if (transport->remotePeer().isClient() && transport->isReadyToSend(tran.command))
                    transport->sendTransaction(tran, transportHeader);
            }
            return;
        }

        // proxy incoming transaction to other peers.
        if (!transportHeader.dstPeers.isEmpty() && (transportHeader.dstPeers - transportHeader.processedPeers).isEmpty()) {
            return; // all dstPeers already processed
        }

        // do not put clients peers to processed list in case if client just reconnected to other server and previous server hasn't got update yet.
    QnPeerSet processedPeers = transportHeader.processedPeers + connectedServerPeers();
        processedPeers << qnCommon->moduleGUID();
        QnTransactionTransportHeader newHeader(transportHeader);
        newHeader.processedPeers = processedPeers;

        QSet<QnUuid> proxyList;
        for(QnConnectionMap::iterator itr = m_connections.begin(); itr != m_connections.end(); ++itr)
        {
            QnTransactionTransport* transport = *itr;
            if (transportHeader.processedPeers.contains(transport->remotePeer().id) || !transport->isReadyToSend(tran.command))
                continue;

            //Q_ASSERT(transport->remotePeer().id != tran.peerID);
            transport->sendTransaction(tran, newHeader);
            proxyList << transport->remotePeer().id;
        }

        if( QnLog::instance(QnLog::EC2_TRAN_LOG)->logLevel() >= cl_logDEBUG1 )
            if (!proxyList.isEmpty())
            {
                QString proxyListStr;
                for( const QnUuid& peer: proxyList )
                    proxyListStr += " " + peer.toString();
                NX_LOG( QnLog::EC2_TRAN_LOG, lit("proxy transaction %1 to (%2)").arg(tran.toString()).arg(proxyListStr), cl_logDEBUG1);
            }

    };

    void QnTransactionMessageBus::printTranState(const QnTranState& tranState)
    {
        if( QnLog::instance(QnLog::EC2_TRAN_LOG)->logLevel() < cl_logDEBUG1 )
            return;

        for(auto itr = tranState.values.constBegin(); itr != tranState.values.constEnd(); ++itr)
        {
            NX_LOG(QnLog::EC2_TRAN_LOG, lit("key=%1 (dbID=%2) need after=%3").arg(itr.key().peerID.toString()).arg(itr.key().dbID.toString()).arg(itr.value()), cl_logDEBUG1 );
        }
    }

    void QnTransactionMessageBus::onGotTransactionSyncRequest(QnTransactionTransport* sender, const QnTransaction<ApiSyncRequestData> &tran)
    {
        sender->setWriteSync(true);

        QnTransactionTransportHeader ttUnicast;
        ttUnicast.processedPeers << sender->remotePeer().id << qnCommon->moduleGUID();
        ttUnicast.dstPeers << sender->remotePeer().id;
        QnTransactionTransportHeader ttBroadcast(ttUnicast);
        ttBroadcast.flags |= Qn::TT_ProxyToClient;

        QList<QByteArray> serializedTransactions;
        const ErrorCode errorCode = transactionLog->getTransactionsAfter(tran.params.persistentState, serializedTransactions);
        if (errorCode == ErrorCode::ok)
        {
            NX_LOG( QnLog::EC2_TRAN_LOG, lit("got sync request from peer %1. Need transactions after:").arg(sender->remotePeer().id.toString()), cl_logDEBUG1);
            printTranState(tran.params.persistentState);
            NX_LOG( QnLog::EC2_TRAN_LOG, lit("exist %1 new transactions").arg(serializedTransactions.size()), cl_logDEBUG1);

            assert( m_connections.contains(sender->remotePeer().id) );
            assert( sender->getState() >= QnTransactionTransport::ReadyForStreaming );
            QnTransaction<QnTranStateResponse> tranSyncResponse(ApiCommand::tranSyncResponse);
            tranSyncResponse.params.result = 0;
            sender->sendTransaction(tranSyncResponse, ttUnicast);

            sendRuntimeInfo(sender, ttBroadcast, tran.params.runtimeState);

            using namespace std::placeholders;
            for(const QByteArray& serializedTran: serializedTransactions)
                if(!handleTransaction(Qn::UbjsonFormat,
                    serializedTran,
                    std::bind(SendTransactionToTransportFuction(), this, _1, sender, ttBroadcast),
                    std::bind(SendTransactionToTransportFastFuction(), this, _1, _2, sender, ttBroadcast)))
                    sender->setState(QnTransactionTransport::Error);

            QnTransaction<ApiTranSyncDoneData> tranSyncDone(ApiCommand::tranSyncDone);
            tranSyncResponse.params.result = 0;
            sender->sendTransaction(tranSyncDone, ttUnicast);

            return;
        }
        else {
            qWarning() << "Can't execute query for sync with server peer!";
        }
    }

    bool QnTransactionMessageBus::isSyncInProgress() const
    {
        for (QnConnectionMap::const_iterator itr = m_connections.begin(); itr != m_connections.end(); ++itr)
        {
            QnTransactionTransport* transport = *itr;
            if (transport->isSyncInProgress())
                return true;
        }
        return false;
    }

    void QnTransactionMessageBus::queueSyncRequest(QnTransactionTransport* transport)
    {
        // send sync request
        Q_ASSERT(!transport->isSyncInProgress());
        transport->setReadSync(false);
        transport->setSyncDone(false);

        if (isSyncInProgress()) {
            transport->setNeedResync(true);
            return;
        }

        transport->setSyncInProgress(true);
        transport->setNeedResync(false);

        QnTransaction<ApiSyncRequestData> requestTran(ApiCommand::tranSyncRequest);
        requestTran.params.persistentState = transactionLog->getTransactionsState();
        requestTran.params.runtimeState = m_runtimeTransactionLog->getTransactionsState();

        NX_LOG( QnLog::EC2_TRAN_LOG, lit("send syncRequest to peer %1").arg(transport->remotePeer().id.toString()), cl_logDEBUG1 );
        printTranState(requestTran.params.persistentState);
        transport->sendTransaction(requestTran, QnPeerSet() << transport->remotePeer().id << qnCommon->moduleGUID());
    }

    bool QnTransactionMessageBus::sendInitialData(QnTransactionTransport* transport)
    {
        /** Send all data to the client peers on the connect. */
        QnPeerSet processedPeers = QnPeerSet() << transport->remotePeer().id << qnCommon->moduleGUID();
        if (ApiPeerData::isClient(m_localPeerType)) {
            transport->setWriteSync(true);
            sendRuntimeInfo(transport, processedPeers, QnTranState());
            transport->setReadSync(true);
        }
        else if (transport->remotePeer().peerType == Qn::PT_DesktopClient ||
            transport->remotePeer().peerType == Qn::PT_VideowallClient)     //TODO: #GDM #VW do not send fullInfo, just required part of it
        {
            /** Request all data to be sent to the client peers on the connect. */
            QnTransaction<ApiFullInfoData> tran;
            tran.command = ApiCommand::getFullInfo;
            tran.peerID = qnCommon->moduleGUID();
            if (dbManager->doQuery(nullptr, tran.params) != ErrorCode::ok) {
                qWarning() << "Can't execute query for sync with client peer!";
                return false;
            }

            transport->setWriteSync(true);
            sendRuntimeInfo(transport, processedPeers, QnTranState());
            transport->sendTransaction(tran, processedPeers);
            transport->sendTransaction(prepareModulesDataTransaction(), processedPeers);
            transport->setReadSync(true);

            //sending local time information on known servers
            TimeSynchronizationManager* timeManager = TimeSynchronizationManager::instance();
            if( timeManager )
            {
                QnTransaction<ApiPeerSystemTimeDataList> tran;
                tran.params = timeManager->getKnownPeersSystemTime();
                tran.command = ApiCommand::getKnownPeersSystemTime;
                tran.peerID = qnCommon->moduleGUID();
                transport->sendTransaction(tran, processedPeers);
            }
        } else if (transport->remotePeer().peerType == Qn::PT_MobileClient) {
            /** Request all data to be sent to the client peers on the connect. */
            QnTransaction<ApiMediaServerDataExList> tranServers;
            tranServers.command = ApiCommand::getMediaServersEx;
            tranServers.peerID = qnCommon->moduleGUID();
            if (dbManager->doQuery(nullptr, tranServers.params) != ErrorCode::ok) {
                qWarning() << "Can't execute query for sync with client peer!";
                return false;
            }

            ec2::ApiCameraDataExList cameras;
            if (dbManager->doQuery(QnUuid(), cameras) != ErrorCode::ok) {
                qWarning() << "Can't execute query for sync with client peer!";
                return false;
            }
            QnTransaction<ApiCameraDataExList> tranCameras;
            tranCameras.command = ApiCommand::getCamerasEx;
            tranCameras.peerID = qnCommon->moduleGUID();

            // filter out desktop cameras
            auto desktopCameraResourceType = qnResTypePool->desktopCameraResourceType();
            QnUuid desktopCameraTypeId = desktopCameraResourceType ? desktopCameraResourceType->getId() : QnUuid();
            if (desktopCameraTypeId.isNull()) {
                tranCameras.params = cameras;
            } else {
                tranCameras.params.reserve(cameras.size());  //usually, there are only a few desktop cameras relatively to total cameras count
                std::copy_if(cameras.cbegin(), cameras.cend(), std::back_inserter(tranCameras.params), [&desktopCameraTypeId](const ec2::ApiCameraData &camera){
                    return camera.typeId != desktopCameraTypeId;
                });
            }

            QnTransaction<ApiUserDataList> tranUsers;
            tranUsers.command = ApiCommand::getUsers;
            tranUsers.peerID = qnCommon->moduleGUID();
            if (dbManager->doQuery(nullptr, tranUsers.params) != ErrorCode::ok) {
                qWarning() << "Can't execute query for sync with client peer!";
                return false;
            }

            QnTransaction<ApiLayoutDataList> tranLayouts;
            tranLayouts.command = ApiCommand::getLayouts;
            tranLayouts.peerID = qnCommon->moduleGUID();
            if (dbManager->doQuery(nullptr, tranLayouts.params) != ErrorCode::ok) {
                qWarning() << "Can't execute query for sync with client peer!";
                return false;
            }

            QnTransaction<ApiServerFootageDataList> tranCameraHistory;
            tranCameraHistory.command = ApiCommand::getCameraHistoryItems;
            tranCameraHistory.peerID = qnCommon->moduleGUID();
            if (dbManager->doQuery(nullptr, tranCameraHistory.params) != ErrorCode::ok) {
                qWarning() << "Can't execute query for sync with client peer!";
                return false;
            }

            transport->setWriteSync(true);
            sendRuntimeInfo(transport, processedPeers, QnTranState());
            transport->sendTransaction(tranServers,         processedPeers);
            transport->sendTransaction(tranCameras,         processedPeers);
            transport->sendTransaction(tranUsers,           processedPeers);
            transport->sendTransaction(tranLayouts,         processedPeers);
            transport->sendTransaction(tranCameraHistory,   processedPeers);
            transport->setReadSync(true);
        }



        if (!transport->remotePeer().isClient() && !ApiPeerData::isClient(m_localPeerType))
            queueSyncRequest(transport);

        return true;
    }

    void QnTransactionMessageBus::connectToPeerLost(const QnUuid& id)
    {
        if (m_alivePeers.contains(id))
            removeAlivePeer(id, true);
    }

    void QnTransactionMessageBus::connectToPeerEstablished(const ApiPeerData &peer)
    {
        if (m_alivePeers.contains(peer.id))
            return;
    m_delayedAliveTran.remove(peer.id); // it's expected new tran about peer state if we connected / reconnected. drop previous (probably offline) tran
        addAlivePeerInfo(peer, peer.id, 0);
        handlePeerAliveChanged(peer, true, false);
    }

    void QnTransactionMessageBus::handlePeerAliveChanged(const ApiPeerData &peer, bool isAlive, bool sendTran)
    {
        ApiPeerAliveData aliveData(peer, isAlive);

        if (sendTran)
        {
            QnTransaction<ApiPeerAliveData> tran(ApiCommand::peerAliveInfo);
            tran.params = aliveData;
            Q_ASSERT(!tran.params.peer.instanceId.isNull());
            if (isAlive && transactionLog && peer.id == qnCommon->moduleGUID()) {
                tran.params.persistentState = transactionLog->getTransactionsState();
                tran.params.runtimeState = m_runtimeTransactionLog->getTransactionsState();
            }
        if (peer.id == qnCommon->moduleGUID())
            sendTransaction(tran);
        else  {
            int delay = rand() % (ALIVE_RESEND_TIMEOUT_MAX - ALIVE_RESEND_TIMEOUT_MIN) + ALIVE_RESEND_TIMEOUT_MIN;
            addDelayedAliveTran(std::move(tran), delay);
        }
            NX_LOG( QnLog::EC2_TRAN_LOG, lit("sending peerAlive info. id=%1 type=%2 isAlive=%3").arg(peer.id.toString()).arg(peer.peerType).arg(isAlive), cl_logDEBUG1);
        }

        if( peer.id == qnCommon->moduleGUID() )
            return; //sending keep-alive

        if (isAlive) {
            NX_LOG( QnLog::EC2_TRAN_LOG, lit("emit peerFound. id=%1").arg(aliveData.peer.id.toString()), cl_logDEBUG1);
        }
        else {
            NX_LOG( QnLog::EC2_TRAN_LOG, lit("emit peerLost. id=%1").arg(aliveData.peer.id.toString()), cl_logDEBUG1);
        }

        if (isAlive)
            emit peerFound(aliveData);
        else
            emit peerLost(aliveData);
    }

    QnTransaction<ApiDiscoveredServerDataList> QnTransactionMessageBus::prepareModulesDataTransaction() const {
        QnTransaction<ApiDiscoveredServerDataList> transaction(ApiCommand::discoveredServersList);

        QnModuleFinder *moduleFinder = QnModuleFinder::instance();
        for (const QnModuleInformation &moduleInformation: moduleFinder->foundModules()) {
            ApiDiscoveredServerData serverData(moduleInformation);

            SocketAddress primaryAddress = moduleFinder->primaryAddress(moduleInformation.id);
        	if (primaryAddress.isNull())
            	continue;

            serverData.status = moduleFinder->moduleStaus(moduleInformation.id);
            if (serverData.status != Qn::Online &&
                serverData.status != Qn::Unauthorized &&
                serverData.status != Qn::Incompatible)
            {
                continue;
            }

            serverData.remoteAddresses.insert(primaryAddress.address.toString());
            serverData.port = primaryAddress.port;
            transaction.params.push_back(std::move(serverData));
        }
        transaction.peerID = qnCommon->moduleGUID();
        transaction.isLocal = true;
        return transaction;
    }

    static SocketAddress getUrlAddr(const QUrl& url) { return SocketAddress( url.host(), url.port() ); }

    bool QnTransactionMessageBus::isPeerUsing(const QUrl& url)
    {
        const SocketAddress& addr1 = getUrlAddr(url);
        for (int i = 0; i < m_connectingConnections.size(); ++i)
        {
            const SocketAddress& addr2 = m_connectingConnections[i]->remoteSocketAddr();
            if (addr2 == addr1)
                return true;
        }
        for(QnConnectionMap::iterator itr = m_connections.begin(); itr != m_connections.end(); ++itr) {
            QnTransactionTransport* transport =  itr.value();
            if (getUrlAddr(transport->remoteAddr()) == addr1)
                return true;
        }
        return false;
    }

    void QnTransactionMessageBus::at_stateChanged(QnTransactionTransport::State )
    {
        QnMutexLocker lock(&m_mutex);
        QnTransactionTransport* transport = (QnTransactionTransport*) sender();
        if (!transport)
            return;

        switch (transport->getState())
        {
        case QnTransactionTransport::Error:
            transport->close();
            break;
        case QnTransactionTransport::Connected:
            {
                bool found = false;
                for (int i = 0; i < m_connectingConnections.size(); ++i)
                {
                    if (m_connectingConnections[i] == transport) {
                        Q_ASSERT(!m_connections.contains(transport->remotePeer().id));
                        m_connections[transport->remotePeer().id] = m_connectingConnections[i];
                        emit newDirectConnectionEstablished( m_connectingConnections[i] );
                        m_connectingConnections.removeAt(i);
                        found = true;
                        break;
                    }
                }
                Q_ASSERT(found);
                removeTTSequenceForPeer(transport->remotePeer().id);

                if (ApiPeerData::isServer(m_localPeerType) && transport->remoteIdentityTime() > qnCommon->systemIdentityTime() )
                {
                    // swith to new time
                    NX_LOG( lit("Remote peer %1 has database restore time greater then current peer. Restarting and resync database with remote peer").arg(transport->remotePeer().id.toString()), cl_logINFO );
                    for (QnTransactionTransport* t: m_connections)
                        t->setState(QnTransactionTransport::Error);
                    for (QnTransactionTransport* t: m_connectingConnections)
                        t->setState(QnTransactionTransport::Error);
                    qnCommon->setSystemIdentityTime(transport->remoteIdentityTime(), transport->remotePeer().id);
                    m_restartPending = true;
                    return;
                }

                transport->setState(QnTransactionTransport::ReadyForStreaming);

                transport->processExtraData();
                transport->startListening();

                m_runtimeTransactionLog->clearOldRuntimeData(QnTranStateKey(transport->remotePeer().id, transport->remotePeer().instanceId));
                if (sendInitialData(transport))
                    connectToPeerEstablished(transport->remotePeer());
                else
                    transport->close();
                break;
            }
        case QnTransactionTransport::ReadyForStreaming:
            break;
        case QnTransactionTransport::Closed:
            for (int i = m_connectingConnections.size() -1; i >= 0; --i)
            {
                QnTransactionTransport* transportPtr = m_connectingConnections[i];
                if (transportPtr == transport) {
                    m_connectingConnections.removeAt(i);
                    break;
                }
            }

            for(QnConnectionMap::iterator itr = m_connections.begin(); itr != m_connections.end(); ++itr)
            {
                QnTransactionTransport* transportPtr = itr.value();
                if (transportPtr == transport) {
                    connectToPeerLost(transport->remotePeer().id);
                    m_connections.erase(itr);
                    break;
                }
            }
            transport->deleteLater();
            break;

        default:
            break;
        }
    }

    void QnTransactionMessageBus::at_timer()
    {
        doPeriodicTasks();
    }

    void QnTransactionMessageBus::at_peerIdDiscovered(const QUrl& url, const QnUuid& id)
    {
        QnMutexLocker lock( &m_mutex );
        auto itr = m_remoteUrls.find(url);
        if (itr != m_remoteUrls.end()) {
            itr.value().discoveredTimeout.restart();
            itr.value().discoveredPeer = id;
        }
    }

    void QnTransactionMessageBus::doPeriodicTasks()
    {
        QnMutexLocker lock( &m_mutex );

        // send HTTP level keep alive (empty chunk) for server <---> server connections
        if (!ApiPeerData::isClient(m_localPeerType))
        {
            for( QnConnectionMap::iterator
                itr = m_connections.begin();
                itr != m_connections.end();
            ++itr )
            {
                QnTransactionTransport* transport = itr.value();
                if (transport->getState() == QnTransactionTransport::ReadyForStreaming && !transport->remotePeer().isClient())
                {
                    if (transport->isHttpKeepAliveTimeout()) {
                        qWarning() << "Transaction Transport HTTP keep-alive timeout for connection" << transport->remotePeer().id;
                        transport->setState(QnTransactionTransport::Error);
                    }
                    else if (transport->isNeedResync())
                        queueSyncRequest(transport);
                }
            }
        }

        // add new outgoing connections
        for (QMap<QUrl, RemoteUrlConnectInfo>::iterator itr = m_remoteUrls.begin(); itr != m_remoteUrls.end(); ++itr)
        {
            const QUrl& url = itr.key();
            RemoteUrlConnectInfo& connectInfo = itr.value();
            bool isTimeout = !connectInfo.lastConnectedTime.isValid() || connectInfo.lastConnectedTime.hasExpired(RECONNECT_TIMEOUT);
            if (isTimeout && !isPeerUsing(url) && !m_restartPending && !ec2::Settings::instance()->dbReadOnly())
            {
                if (!connectInfo.discoveredPeer.isNull() )
                {
                    if (connectInfo.discoveredTimeout.elapsed() >
                            std::chrono::milliseconds(
                                PEER_DISCOVERY_BY_ALIVE_UPDATE_INTERVAL_FACTOR *
                                QnGlobalSettings::instance()->aliveUpdateInterval()).count())
                    {
                        connectInfo.discoveredPeer = QnUuid();
                        connectInfo.discoveredTimeout.restart();
                    }
                    else if (m_connections.contains(connectInfo.discoveredPeer))
                    {
                        continue;
                    }
                }

                itr.value().lastConnectedTime.restart();
                QnTransactionTransport* transport = new QnTransactionTransport(localPeer());
                connect(transport, &QnTransactionTransport::gotTransaction, this, &QnTransactionMessageBus::at_gotTransaction,  Qt::QueuedConnection);
                connect(transport, &QnTransactionTransport::stateChanged, this, &QnTransactionMessageBus::at_stateChanged,  Qt::QueuedConnection);
                connect(transport, &QnTransactionTransport::remotePeerUnauthorized, this, &QnTransactionMessageBus::emitRemotePeerUnauthorized,  Qt::QueuedConnection);
                connect(transport, &QnTransactionTransport::peerIdDiscovered, this, &QnTransactionMessageBus::at_peerIdDiscovered,  Qt::QueuedConnection);
                transport->doOutgoingConnect(url);
                m_connectingConnections << transport;
            }
        }

        // send keep-alive if we connected to cloud
        if( !m_aliveSendTimer.isValid() )
            m_aliveSendTimer.restart();
        if (m_aliveSendTimer.elapsed() > std::chrono::milliseconds(QnGlobalSettings::instance()->aliveUpdateInterval()).count())
        {
            m_aliveSendTimer.restart();
            handlePeerAliveChanged(localPeer(), true, true);
            NX_LOG( QnLog::EC2_TRAN_LOG, "Current transaction state:", cl_logDEBUG1 );
            if (transactionLog)
                printTranState(transactionLog->getTransactionsState());
        }

        QSet<QnUuid> lostPeers = checkAlivePeerRouteTimeout(); // check if some routs to a server not accessible any more
        removePeersWithTimeout(lostPeers); // removeLostPeers
        sendDelayedAliveTran();
    }

    QSet<QnUuid> QnTransactionMessageBus::checkAlivePeerRouteTimeout()
    {
        QSet<QnUuid> lostPeers;
        for (AlivePeersMap::iterator itr = m_alivePeers.begin(); itr != m_alivePeers.end(); ++itr)
        {
            AlivePeerInfo& peerInfo = itr.value();
            for (auto itr = peerInfo.routingInfo.begin(); itr != peerInfo.routingInfo.end();) {
                const RoutingRecord& routingRecord = itr.value();
                if ((routingRecord.distance > 0) &&
                    (m_currentTimeTimer.elapsed() - routingRecord.lastRecvTime >
                        std::chrono::milliseconds(QnGlobalSettings::instance()->aliveUpdateInterval()*ALIVE_UPDATE_PROBE_COUNT + ALIVE_UPDATE_INTERVAL_OVERHEAD).count()))
                {
                    itr = peerInfo.routingInfo.erase(itr);
                }
                else
                {
                    ++itr;
                }
            }
            {
            }
            if (peerInfo.routingInfo.isEmpty())
                lostPeers << peerInfo.peer.id;
        }
        return lostPeers;
    }

    void QnTransactionMessageBus::removePeersWithTimeout(const QSet<QnUuid>& lostPeers)
    {
        for (AlivePeersMap::iterator itr = m_alivePeers.begin(); itr != m_alivePeers.end(); ++itr)
        {
            if (lostPeers.contains(itr.key()))
            {
                for(QnTransactionTransport* transport: m_connectingConnections) {
                    if (transport->getState() == QnTransactionTransport::Closed)
                        continue; // it's going to close soon
                    if (transport->remotePeer().id == itr.key()) {
                        qWarning() << "No alive info during timeout. reconnect to peer" << transport->remotePeer().id;
                        transport->setState(QnTransactionTransport::Error);
                    }
                }

                for(QnTransactionTransport* transport: m_connections.values()) {
                    if (transport->getState() == QnTransactionTransport::Closed)
                        continue; // it's going to close soon
                    if (transport->remotePeer().id == itr.key() && transport->remotePeer().peerType == Qn::PT_Server) {
                        qWarning() << "No alive info during timeout. reconnect to peer" << transport->remotePeer().id;
                        transport->setState(QnTransactionTransport::Error);
                    }
                }
            }
        }
        for (const QnUuid& id: lostPeers)
            connectToPeerLost(id);
    }

    void QnTransactionMessageBus::sendRuntimeInfo(QnTransactionTransport* transport, const QnTransactionTransportHeader& transportHeader, const QnTranState& runtimeState)
    {
        QList<QnTransaction<ApiRuntimeData>> result;
        m_runtimeTransactionLog->getTransactionsAfter(runtimeState, result);
        for(const QnTransaction<ApiRuntimeData> &tran: result) {
            QnTransactionTransportHeader ttHeader = transportHeader;
            ttHeader.distance = distanceToPeer(tran.params.peer.id);
            transport->sendTransaction(tran, ttHeader);
        }
    }

    void QnTransactionMessageBus::gotConnectionFromRemotePeer(
        const QnUuid& connectionGuid,
        QSharedPointer<AbstractStreamSocket> socket,
        ConnectionType::Type connectionType,
        const ApiPeerData& remotePeer,
        qint64 remoteSystemIdentityTime,
        const nx_http::Request& request,
        const QByteArray& contentEncoding,
        std::function<void ()> ttFinishCallback )
    {
        if (!dbManager)
        {
            qWarning() << "This peer connected to remote Server. Ignoring incoming connection";
            return;
        }

        if (m_restartPending)
            return; // reject incoming connection because of media server is about to restart

        QnTransactionTransport* transport = new QnTransactionTransport(
            connectionGuid,
            localPeer(),
            remotePeer,
            std::move(socket),
            connectionType,
            request,
            contentEncoding );
        transport->setRemoteIdentityTime(remoteSystemIdentityTime);
        transport->setBeforeDestroyCallback(ttFinishCallback);
        connect(transport, &QnTransactionTransport::gotTransaction, this, &QnTransactionMessageBus::at_gotTransaction,  Qt::QueuedConnection);
        connect(transport, &QnTransactionTransport::stateChanged, this, &QnTransactionMessageBus::at_stateChanged,  Qt::QueuedConnection);
        connect(transport, &QnTransactionTransport::remotePeerUnauthorized, this, &QnTransactionMessageBus::emitRemotePeerUnauthorized, Qt::DirectConnection );

        QnMutexLocker lock(&m_mutex);
        transport->moveToThread(thread());
        m_connectingConnections << transport;
        Q_ASSERT(!m_connections.contains(remotePeer.id));
    }

    bool QnTransactionMessageBus::moveConnectionToReadyForStreaming(const QnUuid& connectionGuid)
    {
        QnMutexLocker lock(&m_mutex);

        for(auto connection: m_connectingConnections)
        {
            if(connection->connectionGuid() == connectionGuid)
            {
                connection->setState(QnTransactionTransport::Connected);
                return true;
            }
        }

        return false;
    }

    void QnTransactionMessageBus::gotIncomingTransactionsConnectionFromRemotePeer(
        const QnUuid& connectionGuid,
    QSharedPointer<AbstractStreamSocket> socket,
        const ApiPeerData &/*remotePeer*/,
        qint64 /*remoteSystemIdentityTime*/,
        const nx_http::Request& request,
        const QByteArray& requestBuf )
    {
        if (!dbManager)
        {
            qWarning() << "This peer connected to remote Server. Ignoring incoming connection";
            return;
        }

        if (m_restartPending)
            return; // reject incoming connection because of media server is about to restart

        QnMutexLocker lock(&m_mutex);
        for(QnTransactionTransport* transport: m_connections.values())
        {
            if( transport->connectionGuid() == connectionGuid )
            {
                transport->setIncomingTransactionChannelSocket(
                std::move(socket),
                    request,
                    requestBuf );
                return;
            }
        }
    }

    bool QnTransactionMessageBus::gotTransactionFromRemotePeer(
        const QnUuid& connectionGuid,
        const nx_http::Request& request,
        const QByteArray& requestMsgBody )
    {
        if (!dbManager)
        {
            qWarning() << "This peer connected to remote Server. Ignoring incoming connection";
            return false;
        }

        if (m_restartPending)
            return false; // reject incoming connection because of media server is about to restart

        QnMutexLocker lock( &m_mutex );

        for( QnTransactionTransport* transport: m_connections.values() )
        {
            if( transport->connectionGuid() == connectionGuid )
            {
                transport->receivedTransaction(
                    request.headers,
                    requestMsgBody );
                return true;
            }
        }

        return false;
    }

    static QUrl addCurrentPeerInfo(const QUrl& srcUrl)
    {
        QUrl url(srcUrl);
        QUrlQuery q(url.query());

        q.addQueryItem("guid", qnCommon->moduleGUID().toString());
        q.addQueryItem("runtime-guid", qnCommon->runningInstanceGUID().toString());
        q.addQueryItem("system-identity-time", QString::number(qnCommon->systemIdentityTime()));
        url.setQuery(q);
        return url;
    }

    void QnTransactionMessageBus::addConnectionToPeer(const QUrl& _url)
    {
        QUrl url = addCurrentPeerInfo(_url);
        QnMutexLocker lock( &m_mutex );
        if (!m_remoteUrls.contains(url)) {
            m_remoteUrls.insert(url, RemoteUrlConnectInfo());
            QTimer::singleShot(0, this, SLOT(doPeriodicTasks()));
        }
    }

    void QnTransactionMessageBus::removeConnectionFromPeer(const QUrl& _url)
    {
        QUrl url = addCurrentPeerInfo(_url);

        QnMutexLocker lock( &m_mutex );
        m_remoteUrls.remove(url);
        const SocketAddress& urlStr = getUrlAddr(url);
        for(QnTransactionTransport* transport: m_connections.values())
        {
            if (transport->remoteSocketAddr() == urlStr) {
                qWarning() << "Disconnected from peer" << url;
                transport->setState(QnTransactionTransport::Error);
            }
        }
    }

    QList<QnTransportConnectionInfo> QnTransactionMessageBus::connectionsInfo() const {
        QList<QnTransportConnectionInfo> connections;

        auto storeTransport = [&connections](const QnTransactionTransport *transport) {
            QnTransportConnectionInfo info;
            info.url = transport->remoteAddr();
            info.state = transport->getState();
            info.incoming = transport->isIncoming();
            info.remotePeerId = transport->remotePeer().id;
            connections.append(info);
        };


        QnMutexLocker lock(&m_mutex);

        for (const QnTransactionTransport *transport: m_connections.values())
            storeTransport(transport);
        for (const QnTransactionTransport *transport: m_connectingConnections)
            storeTransport(transport);

        return connections;
    }

    void QnTransactionMessageBus::waitForNewTransactionsReady( const QnUuid& connectionGuid )
    {
        QnMutexLocker lock( &m_mutex );

        auto waitForNewTransactionsReadyFunc =
            [&lock](QnTransactionTransport* transport)
            {
                QnTransactionTransport::Locker transactionTransportLocker(transport);
                //QnTransactionTransport destructor will block until transactionTransportLocker is alive
                lock.unlock();
                transactionTransportLocker.waitForNewTransactionsReady();
                lock.relock();
            };

        for (QnTransactionTransport* transport : m_connections)
        {
            if (transport->connectionGuid() != connectionGuid)
                continue;

            waitForNewTransactionsReadyFunc(transport);
            return;
        }

        for (QnTransactionTransport* transport : m_connectingConnections)
        {
            if (transport->connectionGuid() != connectionGuid)
                continue;

            waitForNewTransactionsReadyFunc(transport);
            return;
        }
    }

    void QnTransactionMessageBus::connectionFailure( const QnUuid& connectionGuid )
    {
        QnMutexLocker lock( &m_mutex );
        for( QnTransactionTransport* transport : m_connections )
        {
            if( transport->connectionGuid() != connectionGuid )
                continue;
            //mutex is unlocked if we go to wait
            transport->connectionFailure();
            return;
        }
    }

    void QnTransactionMessageBus::dropConnections()
    {
        QnMutexLocker lock(&m_mutex);
        m_remoteUrls.clear();
        reconnectAllPeers(&lock);
    }
    void QnTransactionMessageBus::reconnectAllPeers()
    {
        QnMutexLocker lock(&m_mutex);
        reconnectAllPeers(&lock);
    }

    void QnTransactionMessageBus::reconnectAllPeers(QnMutexLockerBase* const /*lock*/)
    {
        for (QnTransactionTransport* transport : m_connections)
        {
            qWarning() << "Disconnected from peer" << transport->remoteAddr();
            transport->setState(QnTransactionTransport::Error);
        }
        for (auto transport : m_connectingConnections)
            transport->setState(ec2::QnTransactionTransport::Error);
    }

    QnTransactionMessageBus::AlivePeersMap QnTransactionMessageBus::alivePeers() const
    {
        QnMutexLocker lock(&m_mutex);
        return m_alivePeers;
    }

    QnPeerSet QnTransactionMessageBus::connectedServerPeers() const
    {
        QnPeerSet result;
        for(QnConnectionMap::const_iterator itr = m_connections.begin(); itr != m_connections.end(); ++itr)
        {
            QnTransactionTransport* transport = *itr;
        if (!transport->remotePeer().isClient() && transport->getState() == QnTransactionTransport::ReadyForStreaming)
                result << transport->remotePeer().id;
        }

        return result;
    }

    QnTransactionMessageBus::AlivePeersMap QnTransactionMessageBus::aliveServerPeers() const
    {
        QnMutexLocker lock( &m_mutex );
        AlivePeersMap result;
        for(AlivePeersMap::const_iterator itr = m_alivePeers.begin(); itr != m_alivePeers.end(); ++itr)
        {
            if (itr->peer.isClient())
                continue;

            result.insert(itr.key(), itr.value());
        }

        return result;
    }

    QnTransactionMessageBus::AlivePeersMap QnTransactionMessageBus::aliveClientPeers() const
    {
        QnMutexLocker lock(&m_mutex);
        AlivePeersMap result;
        for(AlivePeersMap::const_iterator itr = m_alivePeers.begin(); itr != m_alivePeers.end(); ++itr)
        {
            if (itr->peer.isClient())
                result.insert(itr.key(), itr.value());
        }

        return result;
    }

    ec2::ApiPeerData QnTransactionMessageBus::localPeer() const {
        return ec2::ApiPeerData(qnCommon->moduleGUID(), qnCommon->runningInstanceGUID(), m_localPeerType);
    }

    void QnTransactionMessageBus::at_runtimeDataUpdated(const QnTransaction<ApiRuntimeData>& tran)
    {
        // data was changed by local transaction log (old data instance for same peer was removed), emit notification to apply new data version outside
        if( m_handler )
            m_handler->triggerNotification(tran);
    }

    void QnTransactionMessageBus::emitRemotePeerUnauthorized(const QnUuid& id)
    {
        QnMutexLocker lock( &m_mutex );
        if (!m_alivePeers.contains(id))
            emit remotePeerUnauthorized( id );
    }

    void QnTransactionMessageBus::setHandler(ECConnectionNotificationManager* handler) {
        QnMutexLocker lock( &m_mutex );
        Q_ASSERT(!m_thread->isRunning());
        Q_ASSERT_X(m_handler == NULL, Q_FUNC_INFO, "Previous handler must be removed at this time");
        m_handler = handler;
    }

	void QnTransactionMessageBus::removeHandler(ECConnectionNotificationManager* handler) {
    	QnMutexLocker lock(&m_mutex);
	    Q_ASSERT(!m_thread->isRunning());
    	Q_ASSERT_X(m_handler == handler, Q_FUNC_INFO, "We must remove only current handler");
	    if( m_handler == handler )
    	    m_handler = nullptr;
	}

	QnUuid QnTransactionMessageBus::routeToPeerVia(const QnUuid& dstPeer, int* peerDistance) const
	{
	    QnMutexLocker lock(&m_mutex);
	    *peerDistance = INT_MAX;
	    const auto itr = m_alivePeers.find(dstPeer);
    	if (itr == m_alivePeers.cend())
        	return QnUuid(); // route info not found
	    const AlivePeerInfo& peerInfo = itr.value();
    	int minDistance = INT_MAX;
	    QnUuid result;
    	for (auto itr2 = peerInfo.routingInfo.cbegin(); itr2 != peerInfo.routingInfo.cend(); ++itr2)
	    {
    	    int distance = itr2.value().distance;
        	if (distance < minDistance) {
	            minDistance = distance;
    	        result = itr2.key();
        	}
	    }
    	*peerDistance = minDistance;
	    return result;
	}

    int QnTransactionMessageBus::distanceToPeer(const QnUuid& dstPeer) const
    {
        if (dstPeer == qnCommon->moduleGUID())
            return 0;

        int minDistance = INT_MAX;
        for (const RoutingRecord& rec: m_alivePeers.value(dstPeer).routingInfo)
            minDistance = qMin(minDistance, rec.distance);
        return minDistance;
    }

}<|MERGE_RESOLUTION|>--- conflicted
+++ resolved
@@ -543,40 +543,17 @@
         return true;
     }
 
-<<<<<<< HEAD
     void QnTransactionMessageBus::onGotServerAliveInfo(const QnTransaction<ApiPeerAliveData> &tran, QnTransactionTransport* transport, const QnTransactionTransportHeader& ttHeader)
     {
         Q_ASSERT(tran.peerID != qnCommon->moduleGUID());
         if (!gotAliveData(tran.params, transport, &ttHeader))
             return; // ignore offline alive tran and resend online tran instead
-=======
-    return true;
-}
-
-void QnTransactionMessageBus::onGotServerAliveInfo(const QnTransaction<ApiPeerAliveData> &tran, QnTransactionTransport* transport, const QnTransactionTransportHeader& ttHeader)
-{
-    Q_ASSERT(tran.peerID != qnCommon->moduleGUID());
-    if (!gotAliveData(tran.params, transport, &ttHeader))
-        return; // ignore offline alive tran and resend online tran instead
-
-    QnTransaction<ApiPeerAliveData> modifiedTran(tran);
-    Q_ASSERT(!modifiedTran.params.peer.instanceId.isNull());
-    modifiedTran.params.persistentState.values.clear(); // do not proxy persistent state to other peers. this checking required for directly connected peers only
-    modifiedTran.params.runtimeState.values.clear();
-    proxyTransaction(modifiedTran, ttHeader);
-}
-
-bool QnTransactionMessageBus::onGotServerRuntimeInfo(const QnTransaction<ApiRuntimeData> &tran, QnTransactionTransport* transport, const QnTransactionTransportHeader& ttHeader)
-{
-    if (tran.params.peer.id == qnCommon->moduleGUID())
-        return false; // ignore himself
->>>>>>> 319b18fb
 
         QnTransaction<ApiPeerAliveData> modifiedTran(tran);
         Q_ASSERT(!modifiedTran.params.peer.instanceId.isNull());
         modifiedTran.params.persistentState.values.clear(); // do not proxy persistent state to other peers. this checking required for directly connected peers only
         modifiedTran.params.runtimeState.values.clear();
-        proxyTransaction(tran, ttHeader);
+        proxyTransaction(modifiedTran, ttHeader);
     }
 
     bool QnTransactionMessageBus::onGotServerRuntimeInfo(const QnTransaction<ApiRuntimeData> &tran, QnTransactionTransport* transport, const QnTransactionTransportHeader& ttHeader)
