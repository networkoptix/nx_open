
#include "transaction_message_bus.h"

#include <QtCore/QTimer>
#include <QTextStream>

#include "remote_ec_connection.h"
#include "utils/common/systemerror.h"
#include "ec2_connection.h"
#include "common/common_module.h"

#include <transaction/transaction_transport.h>

#include "api/app_server_connection.h"
#include "api/runtime_info_manager.h"
#include "nx_ec/data/api_server_alive_data.h"
#include "utils/common/log.h"
#include "utils/common/synctime.h"
#include "utils/network/module_finder.h"
#include "nx_ec/data/api_server_alive_data.h"
#include "ec_connection_notification_manager.h"
#include "nx_ec/data/api_camera_data.h"
#include "nx_ec/data/api_camera_data_ex.h"
#include "nx_ec/data/api_resource_data.h"
#include "nx_ec/data/api_resource_type_data.h"
#include "managers/time_manager.h"

#include <utils/common/checked_cast.h>
#include "utils/common/warnings.h"
#include "transaction/runtime_transaction_log.h"
#include "../../mediaserver/src/media_server/settings.h"


namespace ec2
{

static const int RECONNECT_TIMEOUT = 1000 * 5;
static const int ALIVE_UPDATE_INTERVAL = 1000 * 60;
static const int ALIVE_UPDATE_TIMEOUT = ALIVE_UPDATE_INTERVAL*2 + 10*1000;
static const int DISCOVERED_PEER_TIMEOUT = 1000 * 60 * 3;

QString printTransaction(const char* prefix, const QnAbstractTransaction& tran, const QnTransactionTransportHeader &transportHeader, QnTransactionTransport* sender)
{
    return lit("%1 %2 %3 gotVia=%4").arg(prefix).arg(tran.toString()).arg(toString(transportHeader)).arg(sender->remotePeer().id.toString());
}

struct GotTransactionFuction {
    typedef void result_type;

    template<class T> 
    void operator()(QnTransactionMessageBus *bus, const QnTransaction<T> &transaction, QnTransactionTransport *sender, const QnTransactionTransportHeader &transportHeader) const {
        bus->gotTransaction(transaction, sender, transportHeader);
    }
};

struct SendTransactionToTransportFuction {
    typedef void result_type;

    template<class T> 
    void operator()(QnTransactionMessageBus *bus, const QnTransaction<T> &transaction, QnTransactionTransport *sender, const QnTransactionTransportHeader &transportHeader) const {
        bus->sendTransactionToTransport(transaction, sender, transportHeader);
    }
};

struct SendTransactionToTransportFastFuction {
    bool operator()(QnTransactionMessageBus *bus, Qn::SerializationFormat srcFormat, const QByteArray& serializedTran, QnTransactionTransport *sender, const QnTransactionTransportHeader &transportHeader) const 
    {
        Q_UNUSED(bus)
        return sender->sendSerializedTransaction(srcFormat, serializedTran, transportHeader);
    }
};

typedef std::function<bool (Qn::SerializationFormat, const QByteArray&)> FastFunctionType;

//Overload for ubjson transactions
template<class T, class Function>
bool handleTransactionParams(const QByteArray &serializedTransaction, QnUbjsonReader<QByteArray> *stream, const QnAbstractTransaction &abstractTransaction, 
                             Function function, FastFunctionType fastFunction)
{
    if (fastFunction(Qn::UbjsonFormat, serializedTransaction)) {
        return true; // process transaction directly without deserialize
    }

    QnTransaction<T> transaction(abstractTransaction);
    if (!QnUbjson::deserialize(stream, &transaction.params)) {
        qWarning() << "Can't deserialize transaction " << toString(abstractTransaction.command);
        return false;
    }
    if (!abstractTransaction.persistentInfo.isNull())
        QnUbjsonTransactionSerializer::instance()->addToCache(abstractTransaction.persistentInfo, abstractTransaction.command, serializedTransaction);
    function(transaction);
    return true;
}

//Overload for json transactions
template<class T, class Function>
bool handleTransactionParams(const QByteArray &serializedTransaction, const QJsonObject& jsonData, const QnAbstractTransaction &abstractTransaction, 
                             Function function, FastFunctionType fastFunction)
{
    if (fastFunction(Qn::JsonFormat, serializedTransaction)) {
        return true; // process transaction directly without deserialize
    }

    QnTransaction<T> transaction(abstractTransaction);
    if (!QJson::deserialize(jsonData["params"], &transaction.params)) {
        qWarning() << "Can't deserialize transaction " << toString(abstractTransaction.command);
        return false;
    }
    //if (!abstractTransaction.persistentInfo.isNull())
    //    QnJsonTransactionSerializer::instance()->addToCache(abstractTransaction.persistentInfo, abstractTransaction.command, serializedTransaction);
    function(transaction);
    return true;
}

template<class SerializationSupport, class Function>
bool handleTransaction2(
    const QnAbstractTransaction& transaction,
    const SerializationSupport& serializationSupport,
    const QByteArray& serializedTransaction,
    const Function& function,
    FastFunctionType fastFunction )
{
    switch (transaction.command) {
    case ApiCommand::getFullInfo:           return handleTransactionParams<ApiFullInfoData>         (serializedTransaction, serializationSupport, transaction, function, fastFunction);
    case ApiCommand::setResourceStatus:     return handleTransactionParams<ApiResourceStatusData>(serializedTransaction, serializationSupport, transaction, function, fastFunction);
    case ApiCommand::setResourceParam:      return handleTransactionParams<ApiResourceParamWithRefData>   (serializedTransaction, serializationSupport, transaction, function, fastFunction);
    case ApiCommand::saveResource:          return handleTransactionParams<ApiResourceData>         (serializedTransaction, serializationSupport, transaction, function, fastFunction);
    case ApiCommand::saveCamera:            return handleTransactionParams<ApiCameraData>           (serializedTransaction, serializationSupport, transaction, function, fastFunction);
    case ApiCommand::saveCameras:           return handleTransactionParams<ApiCameraDataList>       (serializedTransaction, serializationSupport, transaction, function, fastFunction);
    case ApiCommand::saveCameraUserAttributes:
        return handleTransactionParams<ApiCameraAttributesData> (serializedTransaction, serializationSupport, transaction, function, fastFunction);
    case ApiCommand::saveCameraUserAttributesList:
        return handleTransactionParams<ApiCameraAttributesDataList> (serializedTransaction, serializationSupport, transaction, function, fastFunction);
    case ApiCommand::saveServerUserAttributes:
        return handleTransactionParams<ApiMediaServerUserAttributesData> (serializedTransaction, serializationSupport, transaction, function, fastFunction);
    case ApiCommand::saveServerUserAttributesList:
        return handleTransactionParams<ApiMediaServerUserAttributesDataList> (serializedTransaction, serializationSupport, transaction, function, fastFunction);
    case ApiCommand::removeBusinessRule:
    case ApiCommand::removeResource:
    case ApiCommand::removeUser:
    case ApiCommand::removeLayout:
    case ApiCommand::removeVideowall:
    case ApiCommand::removeStorage:
    case ApiCommand::removeCamera:          
    case ApiCommand::removeMediaServer:     return handleTransactionParams<ApiIdData>               (serializedTransaction, serializationSupport, transaction, function, fastFunction);
    case ApiCommand::removeCameraHistoryItem:
    case ApiCommand::addCameraHistoryItem:  return handleTransactionParams<ApiCameraServerItemData> (serializedTransaction, serializationSupport, transaction, function, fastFunction);
    case ApiCommand::saveMediaServer:       return handleTransactionParams<ApiMediaServerData>      (serializedTransaction, serializationSupport, transaction, function, fastFunction);
    case ApiCommand::saveStorage:           return handleTransactionParams<ApiStorageData>          (serializedTransaction, serializationSupport, transaction, function, fastFunction);
    case ApiCommand::saveUser:              return handleTransactionParams<ApiUserData>             (serializedTransaction, serializationSupport, transaction, function, fastFunction);
    case ApiCommand::saveBusinessRule:      return handleTransactionParams<ApiBusinessRuleData>     (serializedTransaction, serializationSupport, transaction, function, fastFunction);
    case ApiCommand::saveLayouts:           return handleTransactionParams<ApiLayoutDataList>       (serializedTransaction, serializationSupport, transaction, function, fastFunction);
    case ApiCommand::saveLayout:            return handleTransactionParams<ApiLayoutData>           (serializedTransaction, serializationSupport, transaction, function, fastFunction);
    case ApiCommand::saveVideowall:         return handleTransactionParams<ApiVideowallData>        (serializedTransaction, serializationSupport, transaction, function, fastFunction);
    case ApiCommand::videowallControl:      return handleTransactionParams<ApiVideowallControlMessageData>(serializedTransaction, serializationSupport, transaction, function, fastFunction);
    case ApiCommand::addStoredFile:
    case ApiCommand::updateStoredFile:      return handleTransactionParams<ApiStoredFileData>       (serializedTransaction, serializationSupport, transaction, function, fastFunction);
    case ApiCommand::removeStoredFile:      return handleTransactionParams<ApiStoredFilePath>       (serializedTransaction, serializationSupport, transaction, function, fastFunction);
    case ApiCommand::broadcastBusinessAction:
    case ApiCommand::execBusinessAction:    return handleTransactionParams<ApiBusinessActionData>   (serializedTransaction, serializationSupport, transaction, function, fastFunction);
    case ApiCommand::addLicenses:           return handleTransactionParams<ApiLicenseDataList>      (serializedTransaction, serializationSupport, transaction, function, fastFunction);
    case ApiCommand::addLicense:            
    case ApiCommand::removeLicense:         return handleTransactionParams<ApiLicenseData>          (serializedTransaction, serializationSupport, transaction, function, fastFunction);
    case ApiCommand::uploadUpdate:          return handleTransactionParams<ApiUpdateUploadData>     (serializedTransaction, serializationSupport, transaction, function, fastFunction);
    case ApiCommand::uploadUpdateResponce:  return handleTransactionParams<ApiUpdateUploadResponceData>(serializedTransaction, serializationSupport, transaction, function, fastFunction);
    case ApiCommand::installUpdate:         return handleTransactionParams<ApiUpdateInstallData>    (serializedTransaction, serializationSupport, transaction, function, fastFunction);
    case ApiCommand::addCameraBookmarkTags:
    case ApiCommand::removeCameraBookmarkTags:
                                            return handleTransactionParams<ApiCameraBookmarkTagDataList>(serializedTransaction, serializationSupport, transaction, function, fastFunction);

    case ApiCommand::moduleInfo:            return handleTransactionParams<ApiModuleData>           (serializedTransaction, serializationSupport, transaction, function, fastFunction);
    case ApiCommand::moduleInfoList:        return handleTransactionParams<ApiModuleDataList>       (serializedTransaction, serializationSupport, transaction, function, fastFunction);

    case ApiCommand::discoverPeer:          return handleTransactionParams<ApiDiscoverPeerData>     (serializedTransaction, serializationSupport, transaction, function, fastFunction);
    case ApiCommand::addDiscoveryInformation:
    case ApiCommand::removeDiscoveryInformation:
                                            return handleTransactionParams<ApiDiscoveryData>        (serializedTransaction, serializationSupport, transaction, function, fastFunction);
    case ApiCommand::getDiscoveryData:      return handleTransactionParams<ApiDiscoveryDataList>    (serializedTransaction, serializationSupport, transaction, function, fastFunction);

    case ApiCommand::changeSystemName:      return handleTransactionParams<ApiSystemNameData>       (serializedTransaction, serializationSupport, transaction, function, fastFunction);

    case ApiCommand::lockRequest:
    case ApiCommand::lockResponse:
<<<<<<< HEAD
    case ApiCommand::unlockRequest:         return handleTransactionParams<ApiLockData>             (serializedTransaction, serializationSupport, transaction, function, fastFunction); 
    case ApiCommand::peerAliveInfo:         return handleTransactionParams<ApiPeerAliveData>        (serializedTransaction, serializationSupport, transaction, function, fastFunction);
    case ApiCommand::tranSyncRequest:       return handleTransactionParams<ApiSyncRequestData>      (serializedTransaction, serializationSupport, transaction, function, fastFunction);
    case ApiCommand::tranSyncResponse:      return handleTransactionParams<QnTranStateResponse>     (serializedTransaction, serializationSupport, transaction, function, fastFunction);
    case ApiCommand::tranSyncDone:          return handleTransactionParams<ApiTranSyncDoneData>     (serializedTransaction, serializationSupport, transaction, function, fastFunction);
    case ApiCommand::runtimeInfoChanged:    return handleTransactionParams<ApiRuntimeData>          (serializedTransaction, serializationSupport, transaction, function, fastFunction);
    case ApiCommand::broadcastPeerSystemTime: return handleTransactionParams<ApiPeerSystemTimeData> (serializedTransaction, serializationSupport, transaction, function, fastFunction);
    case ApiCommand::forcePrimaryTimeServer:  return handleTransactionParams<ApiIdData>             (serializedTransaction, serializationSupport, transaction, function, fastFunction);
    case ApiCommand::getKnownPeersSystemTime: return handleTransactionParams<ApiPeerSystemTimeDataList> (serializedTransaction, serializationSupport, transaction, function, fastFunction);
    case ApiCommand::updatePersistentSequence:          return handleTransactionParams<ApiUpdateSequenceData>         (serializedTransaction, serializationSupport, transaction, function, fastFunction);
    case ApiCommand::markLicenseOverflow:     return handleTransactionParams<ApiLicenseOverflowData>         (serializedTransaction, serializationSupport, transaction, function, fastFunction);
=======
    case ApiCommand::unlockRequest:         return handleTransactionParams<ApiLockData>             (serializedTransaction, &stream, transaction, function, fastFunction); 
    case ApiCommand::peerAliveInfo:         return handleTransactionParams<ApiPeerAliveData>        (serializedTransaction, &stream, transaction, function, fastFunction);
    case ApiCommand::tranSyncRequest:       return handleTransactionParams<ApiSyncRequestData>      (serializedTransaction, &stream, transaction, function, fastFunction);
    case ApiCommand::tranSyncResponse:      return handleTransactionParams<QnTranStateResponse>     (serializedTransaction, &stream, transaction, function, fastFunction);
    case ApiCommand::tranSyncDone:          return handleTransactionParams<ApiTranSyncDoneData>     (serializedTransaction, &stream, transaction, function, fastFunction);
    case ApiCommand::runtimeInfoChanged:    return handleTransactionParams<ApiRuntimeData>          (serializedTransaction, &stream, transaction, function, fastFunction);
    case ApiCommand::broadcastPeerSystemTime: return handleTransactionParams<ApiPeerSystemTimeData> (serializedTransaction, &stream, transaction, function, fastFunction);
    case ApiCommand::forcePrimaryTimeServer:  return handleTransactionParams<ApiIdData>             (serializedTransaction, &stream, transaction, function, fastFunction);
    case ApiCommand::getKnownPeersSystemTime: return handleTransactionParams<ApiPeerSystemTimeDataList> (serializedTransaction, &stream, transaction, function, fastFunction);
    case ApiCommand::updatePersistentSequence:          return handleTransactionParams<ApiUpdateSequenceData>         (serializedTransaction, &stream, transaction, function, fastFunction);
    case ApiCommand::markLicenseOverflow:     return handleTransactionParams<ApiLicenseOverflowData>         (serializedTransaction, &stream, transaction, function, fastFunction);
    case ApiCommand::restoreDatabase: return true;
>>>>>>> d6b03190
    default:
        qWarning() << "Transaction type " << transaction.command << " is not implemented for delivery! Implement me!";
        Q_ASSERT_X(0, Q_FUNC_INFO, "Transaction type is not implemented for delivery! Implement me!");
        return false;
    }
}


template<class Function>
bool handleTransaction(
    Qn::SerializationFormat tranFormat,
    const QByteArray &serializedTransaction,
    const Function &function,
    FastFunctionType fastFunction)
{
    if( tranFormat == Qn::UbjsonFormat )
    {
        QnAbstractTransaction transaction;
        QnUbjsonReader<QByteArray> stream(&serializedTransaction);
        if (!QnUbjson::deserialize(&stream, &transaction)) {
            qnWarning("Ignore bad transaction data. size=%1.", serializedTransaction.size());
            return false;
        }

        return handleTransaction2(
            transaction,
            &stream,
            serializedTransaction,
            function,
            fastFunction );
    }
    else if( tranFormat == Qn::JsonFormat )
    {
        QnAbstractTransaction transaction;
        QJsonObject tranObject;
        //TODO #ak take tranObject from cache
        if( !QJson::deserialize(serializedTransaction, &tranObject) )
            return false;
        if( !QJson::deserialize( tranObject["tran"], &transaction ) )
            return false;

        return handleTransaction2(
            transaction,
            tranObject["tran"].toObject(),
            serializedTransaction,
            function,
            fastFunction );
    }
    else
    {
        return false;
    }
}



// --------------------------------- QnTransactionMessageBus ------------------------------
static QnTransactionMessageBus* m_globalInstance = 0;

QnTransactionMessageBus* QnTransactionMessageBus::instance()
{
    return m_globalInstance;
}

QnTransactionMessageBus::QnTransactionMessageBus(Qn::PeerType peerType)
: 
    m_localPeer(qnCommon->moduleGUID(), qnCommon->runningInstanceGUID(), peerType),
    //m_binaryTranSerializer(new QnBinaryTransactionSerializer()),
    m_jsonTranSerializer(new QnJsonTransactionSerializer()),
    m_ubjsonTranSerializer(new QnUbjsonTransactionSerializer()),
	m_handler(nullptr),
    m_timer(nullptr), 
    m_mutex(QMutex::Recursive),
    m_thread(nullptr),
    m_runtimeTransactionLog(new QnRuntimeTransactionLog()),
    m_restartPending(false)
{
    if (m_thread)
        return;
    m_thread = new QThread();
    m_thread->setObjectName("QnTransactionMessageBusThread");
    moveToThread(m_thread);
    qRegisterMetaType<QnTransactionTransport::State>(); // TODO: #Elric #EC2 registration
    qRegisterMetaType<QnAbstractTransaction>("QnAbstractTransaction");
    m_timer = new QTimer();
    connect(m_timer, &QTimer::timeout, this, &QnTransactionMessageBus::at_timer);
    m_timer->start(500);
    m_aliveSendTimer.invalidate();
    m_currentTimeTimer.restart();

    assert( m_globalInstance == nullptr );
    m_globalInstance = this;
    connect(m_runtimeTransactionLog.get(), &QnRuntimeTransactionLog::runtimeDataUpdated, this, &QnTransactionMessageBus::at_runtimeDataUpdated);
}

void QnTransactionMessageBus::start()
{
    Q_ASSERT(!m_thread->isRunning());
    if (!m_thread->isRunning())
        m_thread->start();
}

void QnTransactionMessageBus::stop()
{
    Q_ASSERT(m_thread->isRunning());
    dropConnections();

    m_thread->exit();
    m_thread->wait();

    m_aliveSendTimer.invalidate();
}

QnTransactionMessageBus::~QnTransactionMessageBus()
{
    m_globalInstance = nullptr;

    if (m_thread) {
        m_thread->exit();
        m_thread->wait();
    }

    for(QnTransactionTransport* transport: m_connections)
        delete transport;
    for(QnTransactionTransport* transport: m_connectingConnections)
        delete transport;

    delete m_thread;
    delete m_timer;
}

void QnTransactionMessageBus::addAlivePeerInfo(const ApiPeerData& peerData, const QnUuid& gotFromPeer, int distance)
{
    AlivePeersMap::iterator itr = m_alivePeers.find(peerData.id);
    if (itr == m_alivePeers.end()) 
        itr = m_alivePeers.insert(peerData.id, peerData);
    AlivePeerInfo& currentValue = itr.value();
    
    currentValue.routingInfo.insert(gotFromPeer, RoutingRecord(distance, m_currentTimeTimer.elapsed()));
}

void QnTransactionMessageBus::removeTTSequenceForPeer(const QnUuid& id)
{
    NX_LOG( QnLog::EC2_TRAN_LOG, lit("Clear transportSequence for peer %1").arg(id.toString()), cl_logDEBUG1);

    QnTranStateKey key(id, QnUuid());
    auto itr = m_lastTransportSeq.lowerBound(key);
    while (itr != m_lastTransportSeq.end() && itr.key().peerID == id)
        itr = m_lastTransportSeq.erase(itr);
}


void QnTransactionMessageBus::removeAlivePeer(const QnUuid& id, bool sendTran, bool isRecursive)
{
    // 1. remove peer from alivePeers map
    removeTTSequenceForPeer(id);

    m_runtimeTransactionLog->clearRuntimeData(id);

    auto itr = m_alivePeers.find(id);
    if (itr == m_alivePeers.end())
        return;
    
    handlePeerAliveChanged(itr.value().peer, false, sendTran);
    m_alivePeers.erase(itr);

    // 2. remove peers proxy via current peer
    if (isRecursive)
        return;
    QSet<QnUuid> morePeersToRemove;
    for (auto itr = m_alivePeers.begin(); itr != m_alivePeers.end(); ++itr)
    {
        AlivePeerInfo& otherPeer = itr.value();
        if (otherPeer.routingInfo.contains(id)) {
            otherPeer.routingInfo.remove(id);
            if (otherPeer.routingInfo.isEmpty())
                morePeersToRemove << otherPeer.peer.id;
        }
    }
    for(const QnUuid& p: morePeersToRemove)
        removeAlivePeer(p, true, true);
}

bool QnTransactionMessageBus::gotAliveData(const ApiPeerAliveData &aliveData, QnTransactionTransport* transport, const QnTransactionTransportHeader* ttHeader)
{
    QnUuid gotFromPeer;
    if (transport)
        gotFromPeer = transport->remotePeer().id;

    NX_LOG( QnLog::EC2_TRAN_LOG, lit("received peerAlive transaction. id=%1 type=%2 isAlive=%3").
        arg(aliveData.peer.id.toString()).arg(aliveData.peer.peerType).arg(aliveData.isAlive), cl_logDEBUG1);
    if (aliveData.peer.id == m_localPeer.id)
        return false; // ignore himself

#if 1
    if (!aliveData.isAlive && !gotFromPeer.isNull()) 
    {
        bool isPeerActuallyAlive = aliveData.peer.id == qnCommon->moduleGUID();
        auto itr = m_connections.find(aliveData.peer.id);
        if (itr != m_connections.end()) 
        {
            QnTransactionTransport* transport = itr.value();
            if (transport->getState() == QnTransactionTransport::ReadyForStreaming)
                isPeerActuallyAlive = true;
        }
        if (isPeerActuallyAlive) {
            // ignore incoming offline peer info because we can see that peer online
            QnTransaction<ApiPeerAliveData> tran(ApiCommand::peerAliveInfo);
            tran.params = aliveData;
            tran.params.isAlive = true;
            Q_ASSERT(!aliveData.peer.instanceId.isNull());
            sendTransaction(tran); // resend broadcast alive info for that peer
            return false; // ignore peer offline transaction
        }
    }
#endif

    // proxy alive info from non-direct connected host
    bool isPeerExist = m_alivePeers.contains(aliveData.peer.id);
    if (aliveData.isAlive) 
    {
        addAlivePeerInfo(ApiPeerData(aliveData.peer.id, aliveData.peer.instanceId, aliveData.peer.peerType), gotFromPeer, ttHeader->distance);
        if (!isPeerExist) 
        {
            NX_LOG( QnLog::EC2_TRAN_LOG, lit("emit peerFound. id=%1").arg(aliveData.peer.id.toString()), cl_logDEBUG1);
            emit peerFound(aliveData);
        }
    }
    else 
    {
        if (isPeerExist) {
            removeAlivePeer(aliveData.peer.id, false);
        }
    }
    
    // check sequences
    
    if (aliveData.isAlive) {
        m_runtimeTransactionLog->clearOldRuntimeData(QnTranStateKey(aliveData.peer.id, aliveData.peer.instanceId));
    }

    if (transport && transport->isSyncDone() && aliveData.isAlive)
    {
        bool needResync = false;
        if (!aliveData.persistentState.values.empty() && transactionLog) 
        {
            // check current persistent state
            if (!transactionLog->contains(aliveData.persistentState)) 
            {
                NX_LOG( QnLog::EC2_TRAN_LOG, lit("DETECT transaction GAP via update message. Resync with peer %1").
                    arg(transport->remotePeer().id.toString()), cl_logDEBUG1 );
                NX_LOG( QnLog::EC2_TRAN_LOG, lit("peer state:"), cl_logDEBUG1 );
                printTranState(aliveData.persistentState);
                needResync = true;
            }
        }

        if (!aliveData.runtimeState.values.empty()) 
        {
            // check current persistent state
            if (!m_runtimeTransactionLog->contains(aliveData.runtimeState)) {
                NX_LOG( QnLog::EC2_TRAN_LOG, lit("DETECT runtime transaction GAP via update message. Resync with peer %1").
                    arg(transport->remotePeer().id.toString()), cl_logDEBUG1 );

                needResync = true;
            }
        }

        if (needResync) {
            if (!transport->remotePeer().isClient() && !m_localPeer.isClient())
                queueSyncRequest(transport);
            else
                transport->setState(QnTransactionTransport::Error);
        }

    }

    return true;
}

void QnTransactionMessageBus::onGotServerAliveInfo(const QnTransaction<ApiPeerAliveData> &tran, QnTransactionTransport* transport, const QnTransactionTransportHeader& ttHeader)
{
    Q_ASSERT(tran.peerID != qnCommon->moduleGUID());
    if (!gotAliveData(tran.params, transport, &ttHeader))
        return; // ignore offline alive tran and resend online tran instead

    QnTransaction<ApiPeerAliveData> modifiedTran(tran);
    Q_ASSERT(!modifiedTran.params.peer.instanceId.isNull());
    modifiedTran.params.persistentState.values.clear(); // do not proxy persistent state to other peers. this checking required for directly connected peers only
    modifiedTran.params.runtimeState.values.clear();
    proxyTransaction(tran, ttHeader);
}

bool QnTransactionMessageBus::onGotServerRuntimeInfo(const QnTransaction<ApiRuntimeData> &tran, QnTransactionTransport* transport, const QnTransactionTransportHeader& ttHeader)
{
    if (tran.params.peer.id == qnCommon->moduleGUID())
        return false; // ignore himself

    gotAliveData(ApiPeerAliveData(tran.params.peer, true), transport, &ttHeader);
    if (m_runtimeTransactionLog->contains(tran))
        return false;
    else {
        m_runtimeTransactionLog->saveTransaction(tran);
        return true;
    }
}

void QnTransactionMessageBus::at_gotTransaction(
    Qn::SerializationFormat tranFormat,
    const QByteArray &serializedTran,
    const QnTransactionTransportHeader &transportHeader)
{
    QnTransactionTransport* sender = checked_cast<QnTransactionTransport*>(this->sender());

    //NX_LOG(QnLog::EC2_TRAN_LOG, lit("Got transaction sender = %1").arg((size_t) sender,  0, 16), cl_logDEBUG1);

    if( !sender || sender->getState() != QnTransactionTransport::ReadyForStreaming )
    {
        if( sender )
        {
            NX_LOG(QnLog::EC2_TRAN_LOG, lit("Ignoring incoming transaction because of state %1. ttHeader=%2 received from=%3")
                        .arg(sender->getState())
                        .arg(toString(transportHeader))
                        .arg(sender->remotePeer().id.toString()), cl_logDEBUG1);
            sender->transactionProcessed();
        }
        else
        {
            NX_LOG(QnLog::EC2_TRAN_LOG, lit("Ignoring transaction with seq %1 from unknown peer").arg(transportHeader.sequence), cl_logDEBUG1);
        }
        return;
    }

    Q_ASSERT(transportHeader.processedPeers.contains(sender->remotePeer().id));

    using namespace std::placeholders;
    if( !handleTransaction(
            tranFormat,
            serializedTran,
            std::bind(GotTransactionFuction(), this, _1, sender, transportHeader),
            [](Qn::SerializationFormat, const QByteArray& ) { return false; } ) )
    {
        sender->setState(QnTransactionTransport::Error);
    }

    //TODO #ak is it garanteed that sender is alive?
    sender->transactionProcessed();
}


// ------------------ QnTransactionMessageBus::CustomHandler -------------------


void QnTransactionMessageBus::onGotDistributedMutexTransaction(const QnTransaction<ApiLockData>& tran) {
    if(tran.command == ApiCommand::lockRequest)
        emit gotLockRequest(tran.params);
    else if(tran.command == ApiCommand::lockResponse) 
        emit gotLockResponse(tran.params);
}

void QnTransactionMessageBus::onGotTransactionSyncResponse(QnTransactionTransport* sender, const QnTransaction<QnTranStateResponse> &tran) {
    Q_UNUSED(tran)
	sender->setReadSync(true);
}

void QnTransactionMessageBus::onGotTransactionSyncDone(QnTransactionTransport* sender, const QnTransaction<ApiTranSyncDoneData> &tran) {
    Q_UNUSED(tran)
    sender->setSyncDone(true);
    sender->setSyncInProgress(false);
    // propagate new data to other peers. Aka send current state, other peers should request update if need
    handlePeerAliveChanged(m_localPeer, true, true); 
    m_aliveSendTimer.restart();
}

template <class T>
void QnTransactionMessageBus::sendTransactionToTransport(const QnTransaction<T> &tran, QnTransactionTransport* transport, const QnTransactionTransportHeader &transportHeader) {
    Q_ASSERT(!tran.isLocal);
    transport->sendTransaction(tran, transportHeader);
}

bool QnTransactionMessageBus::checkSequence(const QnTransactionTransportHeader& transportHeader, const QnAbstractTransaction& tran, QnTransactionTransport* transport)
{
    if (m_localPeer.isClient())
        return true;

    if (transportHeader.sender.isNull())
        return true; // old version, nothing to check

    // 1. check transport sequence
    QnTranStateKey ttSenderKey(transportHeader.sender, transportHeader.senderRuntimeID);
    int transportSeq = m_lastTransportSeq[ttSenderKey];
    if (transportSeq >= transportHeader.sequence) {
        NX_LOG( QnLog::EC2_TRAN_LOG, lit("Ignore transaction %1 %2 received via %3 because of transport sequence: %4 <= %5").
            arg(tran.toString()).arg(toString(transportHeader)).arg(transport->remotePeer().id.toString()).arg(transportHeader.sequence).arg(transportSeq), cl_logDEBUG1 );
        return false; // already processed
    }
    m_lastTransportSeq[ttSenderKey] = transportHeader.sequence;

    // 2. check persistent sequence
    if (tran.persistentInfo.isNull() || !transactionLog)
        return true; // nothing to check

    QnTranStateKey persistentKey(tran.peerID, tran.persistentInfo.dbID);
    int persistentSeq = transactionLog->getLatestSequence(persistentKey);

    if( QnLog::instance(QnLog::EC2_TRAN_LOG)->logLevel() >= cl_logWARNING )
        if (!transport->isSyncDone() && transport->isReadSync(ApiCommand::NotDefined) && transportHeader.sender != transport->remotePeer().id) 
        {
            NX_LOG( QnLog::EC2_TRAN_LOG, lit("Got transcaction from peer %1 while sync with peer %2 in progress").
                arg(transportHeader.sender.toString()).arg(transport->remotePeer().id.toString()), cl_logWARNING );
        }

    if (tran.persistentInfo.sequence > persistentSeq + 1) 
    {
        if (transport->isSyncDone()) 
        {
        // gap in persistent data detect, do resync
            NX_LOG( QnLog::EC2_TRAN_LOG, lit("GAP in persistent data detected! for peer %1 Expected seq=%2, but got seq=%3").
                arg(tran.peerID.toString()).arg(persistentSeq + 1).arg(tran.persistentInfo.sequence), cl_logDEBUG1 );

            if (!transport->remotePeer().isClient() && !m_localPeer.isClient())
                queueSyncRequest(transport);
            else 
                transport->setState(QnTransactionTransport::Error); // reopen
            return false;
        }
        else {
            NX_LOG( QnLog::EC2_TRAN_LOG, lit("GAP in persistent data, but sync in progress %1. Expected seq=%2, but got seq=%3").
                arg(tran.peerID.toString()).arg(persistentSeq + 1).arg(tran.persistentInfo.sequence), cl_logDEBUG1 );
        }
    }
    return true;
}

void QnTransactionMessageBus::updatePersistentMarker(const QnTransaction<ApiUpdateSequenceData>& tran, QnTransactionTransport* /*transport*/)
{
    if (transactionLog)
        transactionLog->updateSequence(tran.params);
}

void QnTransactionMessageBus::proxyFillerTransaction(const QnAbstractTransaction& tran, const QnTransactionTransportHeader& transportHeader)
{
    // proxy filler transaction to avoid gaps in the persistent sequence
    QnTransaction<ApiUpdateSequenceData> fillerTran(tran);
    fillerTran.command = ApiCommand::updatePersistentSequence;
    ApiSyncMarkerRecord record;
    record.peerID = tran.peerID;
    record.dbID = tran.persistentInfo.dbID;
    record.sequence = tran.persistentInfo.sequence;
    fillerTran.params.markers.push_back(record);
    transactionLog->updateSequence(fillerTran.params);
    proxyTransaction(fillerTran, transportHeader);
}

void QnTransactionMessageBus::updateLastActivity(QnTransactionTransport* sender, const QnTransactionTransportHeader& transportHeader)
{
    auto itr = m_alivePeers.find(transportHeader.sender);
    if (itr == m_alivePeers.end())
        return;
    AlivePeerInfo& peerInfo = itr.value();
    const QnUuid& gotFromPeer = sender->remotePeer().id;
    peerInfo.routingInfo[gotFromPeer] = RoutingRecord(transportHeader.distance, m_currentTimeTimer.elapsed());
}

template <class T>
void QnTransactionMessageBus::gotTransaction(const QnTransaction<T> &tran, QnTransactionTransport* sender, const QnTransactionTransportHeader &transportHeader) 
{
    QMutexLocker lock(&m_mutex);

    // do not perform any logic (aka sequence update) for foreign transaction. Just proxy
    if (!transportHeader.dstPeers.isEmpty() && !transportHeader.dstPeers.contains(m_localPeer.id))
    {
        if( QnLog::instance(QnLog::EC2_TRAN_LOG)->logLevel() >= cl_logDEBUG1 )
        {
            QString dstPeersStr;
            for( const QnUuid& peer: transportHeader.dstPeers )
                dstPeersStr += peer.toString();
            NX_LOG( QnLog::EC2_TRAN_LOG, lit("skip transaction %1 %2 for peers %3").arg(tran.toString()).arg(toString(transportHeader)).arg(dstPeersStr), cl_logDEBUG1);
        }
        proxyTransaction(tran, transportHeader);
        return;
    }

#if 0
    QnTransactionTransport* directConnection = m_connections.value(transportHeader.sender);
    if (directConnection && directConnection->getState() == QnTransactionTransport::ReadyForStreaming && directConnection->isReadSync(ApiCommand::NotDefined)) 
    {
        QnTranStateKey ttSenderKey(transportHeader.sender, transportHeader.senderRuntimeID);
        const int currentTransportSeq = m_lastTransportSeq.value(ttSenderKey);
        bool cond;
        if (sender != directConnection)
            cond = !currentTransportSeq || (currentTransportSeq > transportHeader.sequence);
        else
            cond = currentTransportSeq < transportHeader.sequence;

        if (!cond) {
            NX_LOG( QnLog::EC2_TRAN_LOG, printTransaction("Got unexpected transaction", tran, transportHeader, sender), cl_logDEBUG1);
            Q_ASSERT_X( cond, Q_FUNC_INFO, "Invalid transaction sequence, queued connetion" );
        }
    }
#endif
    updateLastActivity(sender, transportHeader);
    
    if (!checkSequence(transportHeader, tran, sender))
        return;

    if (!sender->isReadSync(tran.command)) {
        NX_LOG( QnLog::EC2_TRAN_LOG, printTransaction("reject transaction (no readSync)", tran, transportHeader, sender), cl_logDEBUG1);
        return;
    }

    if (tran.isLocal && m_localPeer.isServer())
    {
        NX_LOG( QnLog::EC2_TRAN_LOG, printTransaction("reject local transaction", tran, transportHeader, sender), cl_logDEBUG1);
        return;
    }


    NX_LOG( QnLog::EC2_TRAN_LOG, printTransaction("got transaction", tran, transportHeader, sender), cl_logDEBUG1);
    // process system transactions
    switch(tran.command) {
    case ApiCommand::lockRequest:
    case ApiCommand::lockResponse:
    case ApiCommand::unlockRequest: 
        onGotDistributedMutexTransaction(tran);
        break;
    case ApiCommand::tranSyncRequest:
        onGotTransactionSyncRequest(sender, tran);
        return; // do not proxy
    case ApiCommand::tranSyncResponse:
        onGotTransactionSyncResponse(sender, tran);
        return; // do not proxy
    case ApiCommand::tranSyncDone:
        onGotTransactionSyncDone(sender, tran);
        return; // do not proxy
    case ApiCommand::peerAliveInfo:
        onGotServerAliveInfo(tran, sender, transportHeader);
        return; // do not proxy. this call contains built in proxy
    case ApiCommand::forcePrimaryTimeServer:
        TimeSynchronizationManager::instance()->primaryTimeServerChanged( tran );
        break;
    case ApiCommand::broadcastPeerSystemTime:
        TimeSynchronizationManager::instance()->peerSystemTimeReceived( tran );
        break;
    case ApiCommand::getKnownPeersSystemTime:
        TimeSynchronizationManager::instance()->knownPeersSystemTimeReceived( tran );
        break;
    case ApiCommand::runtimeInfoChanged:
        if (!onGotServerRuntimeInfo(tran, sender, transportHeader))
            return; // already processed. do not proxy and ignore transaction
        if( m_handler )
            m_handler->triggerNotification(tran);
        break;
    case ApiCommand::updatePersistentSequence:
        updatePersistentMarker(tran, sender);
        break;
    default:
        // general transaction
        if (!tran.persistentInfo.isNull() && dbManager)
        {
            QByteArray serializedTran = QnUbjsonTransactionSerializer::instance()->serializedTransaction(tran);
            ErrorCode errorCode = dbManager->executeTransaction( tran, serializedTran );
            switch(errorCode) {
                case ErrorCode::ok:
                    break;
                case ErrorCode::containsBecauseTimestamp:
                    proxyFillerTransaction(tran, transportHeader);
                case ErrorCode::containsBecauseSequence:
                    return; // do not proxy if transaction already exists
                default:
                    NX_LOG( QnLog::EC2_TRAN_LOG, lit("Can't handle transaction %1: %2. Reopening connection...").
                        arg(ApiCommand::toString(tran.command)).arg(ec2::toString(errorCode)), cl_logWARNING );
                    sender->setState(QnTransactionTransport::Error);
                    return;
            }
        }

        if( m_handler )
            m_handler->triggerNotification(tran);

        // this is required to allow client place transactions directly into transaction message bus
        if (tran.command == ApiCommand::getFullInfo)
            sender->setWriteSync(true);
        break;
    }

    proxyTransaction(tran, transportHeader);
}

template <class T>
void QnTransactionMessageBus::proxyTransaction(const QnTransaction<T> &tran, const QnTransactionTransportHeader &_transportHeader) 
{
    if (m_localPeer.isClient())
        return;

    QnTransactionTransportHeader transportHeader(_transportHeader);
    transportHeader.distance++;
    if (transportHeader.flags & Qn::TT_ProxyToClient) {
        QnPeerSet clients = qnTransactionBus->aliveClientPeers().keys().toSet();
        if (clients.isEmpty())
            return;
        transportHeader.dstPeers = clients;
        transportHeader.processedPeers += clients;
        transportHeader.processedPeers << m_localPeer.id;
        for(QnTransactionTransport* transport: m_connections)
        {
            if (transport->remotePeer().isClient() && transport->isReadyToSend(tran.command)) 
                transport->sendTransaction(tran, transportHeader);
        }
        return;
    }

    // proxy incoming transaction to other peers.
    if (!transportHeader.dstPeers.isEmpty() && (transportHeader.dstPeers - transportHeader.processedPeers).isEmpty()) {
        emit transactionProcessed(tran);
        return; // all dstPeers already processed
    }

    // do not put clients peers to processed list in case if client just reconnected to other server and previous server hasn't got update yet.
    QnPeerSet processedPeers = transportHeader.processedPeers + connectedServerPeers(tran.command);
    processedPeers << m_localPeer.id;
    QnTransactionTransportHeader newHeader(transportHeader);
    newHeader.processedPeers = processedPeers;

    QSet<QnUuid> proxyList;
    for(QnConnectionMap::iterator itr = m_connections.begin(); itr != m_connections.end(); ++itr) 
    {
        QnTransactionTransport* transport = *itr;
        if (transportHeader.processedPeers.contains(transport->remotePeer().id) || !transport->isReadyToSend(tran.command)) 
            continue;

        //Q_ASSERT(transport->remotePeer().id != tran.peerID);
        transport->sendTransaction(tran, newHeader);
        proxyList << transport->remotePeer().id;
    }

    if( QnLog::instance(QnLog::EC2_TRAN_LOG)->logLevel() >= cl_logDEBUG1 )
        if (!proxyList.isEmpty())
        {
            QString proxyListStr;
            for( const QnUuid& peer: proxyList )
                proxyListStr += " " + peer.toString();
            NX_LOG( QnLog::EC2_TRAN_LOG, lit("proxy transaction %1 to (%2)").arg(tran.toString()).arg(proxyListStr), cl_logDEBUG1);
        }

    emit transactionProcessed(tran);
};

void QnTransactionMessageBus::printTranState(const QnTranState& tranState)
{
    if( QnLog::instance(QnLog::EC2_TRAN_LOG)->logLevel() < cl_logDEBUG1 )
        return;

    for(auto itr = tranState.values.constBegin(); itr != tranState.values.constEnd(); ++itr)
    {
        NX_LOG(QnLog::EC2_TRAN_LOG, lit("key=%1 (dbID=%2) need after=%3").arg(itr.key().peerID.toString()).arg(itr.key().dbID.toString()).arg(itr.value()), cl_logDEBUG1 );
    }
}

void QnTransactionMessageBus::onGotTransactionSyncRequest(QnTransactionTransport* sender, const QnTransaction<ApiSyncRequestData> &tran)
{
    sender->setWriteSync(true);

    QnTransactionTransportHeader ttUnicast;
    ttUnicast.processedPeers << sender->remotePeer().id << m_localPeer.id;
    ttUnicast.dstPeers << sender->remotePeer().id;
    QnTransactionTransportHeader ttBroadcast(ttUnicast);
    ttBroadcast.flags |= Qn::TT_ProxyToClient;

    QList<QByteArray> serializedTransactions;
    const ErrorCode errorCode = transactionLog->getTransactionsAfter(tran.params.persistentState, serializedTransactions);
    if (errorCode == ErrorCode::ok) 
    {
        NX_LOG( QnLog::EC2_TRAN_LOG, lit("got sync request from peer %1. Need transactions after:").arg(sender->remotePeer().id.toString()), cl_logDEBUG1);
        printTranState(tran.params.persistentState);
        NX_LOG( QnLog::EC2_TRAN_LOG, lit("exist %1 new transactions").arg(serializedTransactions.size()), cl_logDEBUG1);

        assert( m_connections.contains(sender->remotePeer().id) );
        assert( sender->getState() >= QnTransactionTransport::ReadyForStreaming );
        QnTransaction<QnTranStateResponse> tranSyncResponse(ApiCommand::tranSyncResponse);
        tranSyncResponse.params.result = 0;
        sender->sendTransaction(tranSyncResponse, ttUnicast);

        sendRuntimeInfo(sender, ttBroadcast, tran.params.runtimeState);

        using namespace std::placeholders;
        for(const QByteArray& serializedTran: serializedTransactions)
            if(!handleTransaction(Qn::UbjsonFormat,
                                  serializedTran, 
                                  std::bind(SendTransactionToTransportFuction(), this, _1, sender, ttBroadcast), 
                                  std::bind(SendTransactionToTransportFastFuction(), this, _1, _2, sender, ttBroadcast)))
                                  sender->setState(QnTransactionTransport::Error);

        QnTransaction<ApiTranSyncDoneData> tranSyncDone(ApiCommand::tranSyncDone);
        tranSyncResponse.params.result = 0;
        sender->sendTransaction(tranSyncDone, ttUnicast);

        return;
    }
    else {
        qWarning() << "Can't execute query for sync with server peer!";
    }
}      

bool QnTransactionMessageBus::isSyncInProgress() const
{
    for (QnConnectionMap::const_iterator itr = m_connections.begin(); itr != m_connections.end(); ++itr)
    {
        QnTransactionTransport* transport = *itr;
        if (transport->isSyncInProgress())
            return true;
    }
    return false;
}

void QnTransactionMessageBus::queueSyncRequest(QnTransactionTransport* transport)
{
    // send sync request
    Q_ASSERT(!transport->isSyncInProgress());
    transport->setReadSync(false);
    transport->setSyncDone(false);

    if (isSyncInProgress()) {
        transport->setNeedResync(true);
        return;
    }
    
    transport->setSyncInProgress(true);
    transport->setNeedResync(false);

    QnTransaction<ApiSyncRequestData> requestTran(ApiCommand::tranSyncRequest);
    requestTran.params.persistentState = transactionLog->getTransactionsState();
    requestTran.params.runtimeState = m_runtimeTransactionLog->getTransactionsState();

    NX_LOG( QnLog::EC2_TRAN_LOG, lit("send syncRequest to peer %1").arg(transport->remotePeer().id.toString()), cl_logDEBUG1 );
    printTranState(requestTran.params.persistentState);
    transport->sendTransaction(requestTran, QnPeerSet() << transport->remotePeer().id << m_localPeer.id);
}

bool QnTransactionMessageBus::sendInitialData(QnTransactionTransport* transport)
{
    /** Send all data to the client peers on the connect. */
    QnPeerSet processedPeers = QnPeerSet() << transport->remotePeer().id << m_localPeer.id;
    if (m_localPeer.isClient()) {
        transport->setWriteSync(true);
        sendRuntimeInfo(transport, processedPeers, QnTranState());
        transport->setReadSync(true);
    }
    else if (transport->remotePeer().peerType == Qn::PT_DesktopClient || 
        transport->remotePeer().peerType == Qn::PT_VideowallClient)     //TODO: #GDM #VW do not send fullInfo, just required part of it
    {
        /** Request all data to be sent to the client peers on the connect. */
        QnTransaction<ApiFullInfoData> tran;
        tran.command = ApiCommand::getFullInfo;
        tran.peerID = m_localPeer.id;
        if (dbManager->doQuery(nullptr, tran.params) != ErrorCode::ok) {
            qWarning() << "Can't execute query for sync with client peer!";
            return false;
        }

        transport->setWriteSync(true);
        sendRuntimeInfo(transport, processedPeers, QnTranState());
        transport->sendTransaction(tran, processedPeers);
        transport->sendTransaction(prepareModulesDataTransaction(), processedPeers);
        transport->setReadSync(true);

        //sending local time information on known servers
        TimeSynchronizationManager* timeManager = TimeSynchronizationManager::instance();
        if( timeManager )
        {
            QnTransaction<ApiPeerSystemTimeDataList> tran;
            tran.params = timeManager->getKnownPeersSystemTime();
            tran.command = ApiCommand::getKnownPeersSystemTime;
            tran.peerID = m_localPeer.id;
            transport->sendTransaction(tran, processedPeers);
        }
    } else if (transport->remotePeer().peerType == Qn::PT_MobileClient) {
        /** Request all data to be sent to the client peers on the connect. */
        QnTransaction<ApiMediaServerDataExList> tranServers;
        tranServers.command = ApiCommand::getMediaServersEx;
        tranServers.peerID = m_localPeer.id;
        if (dbManager->doQuery(nullptr, tranServers.params) != ErrorCode::ok) {
            qWarning() << "Can't execute query for sync with client peer!";
            return false;
        }

        ec2::ApiCameraDataExList cameras;
        if (dbManager->doQuery(QnUuid(), cameras) != ErrorCode::ok) {
            qWarning() << "Can't execute query for sync with client peer!";
            return false;
        }
        QnTransaction<ApiCameraDataExList> tranCameras;
        tranCameras.command = ApiCommand::getCamerasEx;
        tranCameras.peerID = m_localPeer.id;

        // filter out desktop cameras
        auto desktopCameraResourceType = qnResTypePool->desktopCameraResourceType();
        QnUuid desktopCameraTypeId = desktopCameraResourceType ? desktopCameraResourceType->getId() : QnUuid();
        if (desktopCameraTypeId.isNull()) {
            tranCameras.params = cameras;
        } else {
            tranCameras.params.reserve(cameras.size());  //usually, there are only a few desktop cameras relatively to total cameras count
            std::copy_if(cameras.cbegin(), cameras.cend(), std::back_inserter(tranCameras.params), [&desktopCameraTypeId](const ec2::ApiCameraData &camera){
                return camera.typeId != desktopCameraTypeId;
            });
        }

        QnTransaction<ApiUserDataList> tranUsers;
        tranUsers.command = ApiCommand::getUsers;
        tranUsers.peerID = m_localPeer.id;
        if (dbManager->doQuery(nullptr, tranUsers.params) != ErrorCode::ok) {
            qWarning() << "Can't execute query for sync with client peer!";
            return false;
        }

        QnTransaction<ApiLayoutDataList> tranLayouts;
        tranLayouts.command = ApiCommand::getLayouts;
        tranLayouts.peerID = m_localPeer.id;
        if (dbManager->doQuery(nullptr, tranLayouts.params) != ErrorCode::ok) {
            qWarning() << "Can't execute query for sync with client peer!";
            return false;
        }

        QnTransaction<ApiCameraServerItemDataList> tranCameraHistory;
        tranCameraHistory.command = ApiCommand::getCameraHistoryItems;
        tranCameraHistory.peerID = m_localPeer.id;
        if (dbManager->doQuery(nullptr, tranCameraHistory.params) != ErrorCode::ok) {
            qWarning() << "Can't execute query for sync with client peer!";
            return false;
        }

        transport->setWriteSync(true);
        sendRuntimeInfo(transport, processedPeers, QnTranState());
        transport->sendTransaction(tranServers,         processedPeers);
        transport->sendTransaction(tranCameras,         processedPeers);
        transport->sendTransaction(tranUsers,           processedPeers);
        transport->sendTransaction(tranLayouts,         processedPeers);
        transport->sendTransaction(tranCameraHistory,   processedPeers);
        transport->setReadSync(true);
    }



    if (!transport->remotePeer().isClient() && !m_localPeer.isClient())
        queueSyncRequest(transport);

    return true;
}

void QnTransactionMessageBus::connectToPeerLost(const QnUuid& id)
{
    if (m_alivePeers.contains(id))
        removeAlivePeer(id, true);
}

void QnTransactionMessageBus::connectToPeerEstablished(const ApiPeerData &peer)
{
    if (m_alivePeers.contains(peer.id)) 
        return;
    addAlivePeerInfo(peer, peer.id, 0);
    handlePeerAliveChanged(peer, true, true);
}

void QnTransactionMessageBus::handlePeerAliveChanged(const ApiPeerData &peer, bool isAlive, bool sendTran) 
{
    ApiPeerAliveData aliveData(peer, isAlive);

    if (sendTran)
    {
        QnTransaction<ApiPeerAliveData> tran(ApiCommand::peerAliveInfo);
        tran.params = aliveData;
        Q_ASSERT(!tran.params.peer.instanceId.isNull());
        if (isAlive && transactionLog && peer.id == m_localPeer.id) {
            tran.params.persistentState = transactionLog->getTransactionsState();
            tran.params.runtimeState = m_runtimeTransactionLog->getTransactionsState();
        }
        sendTransaction(tran);
        NX_LOG( QnLog::EC2_TRAN_LOG, lit("sending peerAlive info. id=%1 type=%2 isAlive=%3").arg(peer.id.toString()).arg(peer.peerType).arg(isAlive), cl_logDEBUG1);
    }

    if( peer.id == qnCommon->moduleGUID() )
        return; //sending keep-alive

    if (isAlive) {
        NX_LOG( QnLog::EC2_TRAN_LOG, lit("emit peerFound. id=%1").arg(aliveData.peer.id.toString()), cl_logDEBUG1);
    }
    else {
        NX_LOG( QnLog::EC2_TRAN_LOG, lit("emit peerLost. id=%1").arg(aliveData.peer.id.toString()), cl_logDEBUG1);
    }

    if (isAlive)
        emit peerFound(aliveData);
    else
        emit peerLost(aliveData);
}

QnTransaction<ApiModuleDataList> QnTransactionMessageBus::prepareModulesDataTransaction() const {
    QnTransaction<ApiModuleDataList> transaction(ApiCommand::moduleInfoList);

    QnModuleFinder *moduleFinder = QnModuleFinder::instance();
    for (const QnModuleInformation &moduleInformation: moduleFinder->foundModules()) {
        QnModuleInformationWithAddresses moduleInformationWithAddress(moduleInformation);
        SocketAddress primaryAddress = moduleFinder->primaryAddress(moduleInformation.id);
        moduleInformationWithAddress.remoteAddresses.insert(primaryAddress.address.toString());
        moduleInformationWithAddress.port = primaryAddress.port;
        transaction.params.push_back(ApiModuleData(std::move(moduleInformationWithAddress), true));
    }
    transaction.peerID = m_localPeer.id;
    transaction.isLocal = true;
    return transaction;
}

static SocketAddress getUrlAddr(const QUrl& url) { return SocketAddress( url.host(), url.port() ); }

bool QnTransactionMessageBus::isPeerUsing(const QUrl& url)
{
    const SocketAddress& addr1 = getUrlAddr(url);
    for (int i = 0; i < m_connectingConnections.size(); ++i)
    {
        const SocketAddress& addr2 = getUrlAddr(m_connectingConnections[i]->remoteAddr());
        if (addr2 == addr1)
            return true;
    }
    for(QnConnectionMap::iterator itr = m_connections.begin(); itr != m_connections.end(); ++itr) {
        QnTransactionTransport* transport =  itr.value();
        if (getUrlAddr(transport->remoteAddr()) == addr1)
            return true;
    }
    return false;
}

void QnTransactionMessageBus::at_stateChanged(QnTransactionTransport::State )
{
    QMutexLocker lock(&m_mutex);
    QnTransactionTransport* transport = (QnTransactionTransport*) sender();
    if (!transport)
        return;

    switch (transport->getState()) 
    {
    case QnTransactionTransport::Error: 
        transport->close();
        break;
    case QnTransactionTransport::Connected:
    {
        bool found = false;
        for (int i = 0; i < m_connectingConnections.size(); ++i) 
        {
            if (m_connectingConnections[i] == transport) {
                Q_ASSERT(!m_connections.contains(transport->remotePeer().id));
                m_connections[transport->remotePeer().id] = m_connectingConnections[i];
                emit newDirectConnectionEstablished( m_connectingConnections[i] );
                m_connectingConnections.removeAt(i);
                found = true;
                break;
            }
        }
        Q_ASSERT(found);
        removeTTSequenceForPeer(transport->remotePeer().id);

        if (m_localPeer.isServer() && transport->remoteIdentityTime() > qnCommon->systemIdentityTime() )
        {
            // swith to new time
            NX_LOG( lit("Remote peer %1 has database restore time greater then current peer. Restarting and resync database with remote peer").arg(transport->remotePeer().id.toString()), cl_logINFO );
            for (QnTransactionTransport* t: m_connections)
                t->setState(QnTransactionTransport::Error);
            for (QnTransactionTransport* t: m_connectingConnections)
                t->setState(QnTransactionTransport::Error);
            qnCommon->setSystemIdentityTime(transport->remoteIdentityTime(), transport->remotePeer().id);
            m_restartPending = true;
            return;
        }

        transport->setState(QnTransactionTransport::ReadyForStreaming);

        transport->processExtraData();
        transport->startListening();

        m_runtimeTransactionLog->clearOldRuntimeData(QnTranStateKey(transport->remotePeer().id, transport->remotePeer().instanceId));
        if (sendInitialData(transport))
            connectToPeerEstablished(transport->remotePeer());
        else
            transport->close();
        break;
    }
    case QnTransactionTransport::ReadyForStreaming:
        break;
    case QnTransactionTransport::Closed:
        for (int i = m_connectingConnections.size() -1; i >= 0; --i) 
        {
            QnTransactionTransport* transportPtr = m_connectingConnections[i];
            if (transportPtr == transport) {
                m_connectingConnections.removeAt(i);
                break;
            }
        }

        for(QnConnectionMap::iterator itr = m_connections.begin(); itr != m_connections.end(); ++itr)
        {
            QnTransactionTransport* transportPtr = itr.value();
            if (transportPtr == transport) {
                connectToPeerLost(transport->remotePeer().id);
                m_connections.erase(itr);
                break;
            }
        }
        transport->deleteLater();
        break;

    default:
        break;
    }
}

void QnTransactionMessageBus::at_timer()
{
    doPeriodicTasks();
}

void QnTransactionMessageBus::at_peerIdDiscovered(const QUrl& url, const QnUuid& id)
{
    QMutexLocker lock(&m_mutex);
    auto itr = m_remoteUrls.find(url);
    if (itr != m_remoteUrls.end()) {
        itr.value().discoveredTimeout.restart();
        itr.value().discoveredPeer = id;
    }
}

void QnTransactionMessageBus::doPeriodicTasks()
{
    QMutexLocker lock(&m_mutex);

    // send HTTP level keep alive (empty chunk) for server <---> server connections
    if (!m_localPeer.isClient()) 
    {
        for( QnConnectionMap::iterator
            itr = m_connections.begin();
            itr != m_connections.end();
            ++itr )
        {
            QnTransactionTransport* transport = itr.value();
            if (transport->getState() == QnTransactionTransport::ReadyForStreaming && !transport->remotePeer().isClient()) 
            {
                if (transport->isHttpKeepAliveTimeout()) {
                    qWarning() << "Transaction Transport HTTP keep-alive timeout for connection" << transport->remotePeer().id;
                    transport->setState(QnTransactionTransport::Error);
                }
                else if (transport->isNeedResync())
                    queueSyncRequest(transport);
            }
        }
    }

    // add new outgoing connections
    for (QMap<QUrl, RemoteUrlConnectInfo>::iterator itr = m_remoteUrls.begin(); itr != m_remoteUrls.end(); ++itr)
    {
        const QUrl& url = itr.key();
        RemoteUrlConnectInfo& connectInfo = itr.value();
        bool isTimeout = !connectInfo.lastConnectedTime.isValid() || connectInfo.lastConnectedTime.hasExpired(RECONNECT_TIMEOUT);
        if (isTimeout && !isPeerUsing(url) && !m_restartPending)
        {
            if (!connectInfo.discoveredPeer.isNull() ) 
            {
                if (connectInfo.discoveredTimeout.elapsed() > DISCOVERED_PEER_TIMEOUT) {
                    connectInfo.discoveredPeer = QnUuid();
                    connectInfo.discoveredTimeout.restart();
                }
                else if (m_connections.contains(connectInfo.discoveredPeer))
                    continue;
            }

            itr.value().lastConnectedTime.restart();
            QnTransactionTransport* transport = new QnTransactionTransport(m_localPeer);
            connect(transport, &QnTransactionTransport::gotTransaction, this, &QnTransactionMessageBus::at_gotTransaction,  Qt::QueuedConnection);
            connect(transport, &QnTransactionTransport::stateChanged, this, &QnTransactionMessageBus::at_stateChanged,  Qt::QueuedConnection);
            connect(transport, &QnTransactionTransport::remotePeerUnauthorized, this, &QnTransactionMessageBus::emitRemotePeerUnauthorized,  Qt::QueuedConnection);
            connect(transport, &QnTransactionTransport::peerIdDiscovered, this, &QnTransactionMessageBus::at_peerIdDiscovered,  Qt::QueuedConnection);
            transport->doOutgoingConnect(url);
            m_connectingConnections << transport;
        }
    }

    // send keep-alive if we connected to cloud
    if( !m_aliveSendTimer.isValid() )
        m_aliveSendTimer.restart();
    if (m_aliveSendTimer.elapsed() > ALIVE_UPDATE_INTERVAL) {
        m_aliveSendTimer.restart();
        handlePeerAliveChanged(m_localPeer, true, true);
    NX_LOG( QnLog::EC2_TRAN_LOG, "Current transaction state:", cl_logDEBUG1 );
    if (transactionLog)
        printTranState(transactionLog->getTransactionsState());
    }

    QSet<QnUuid> lostPeers = checkAlivePeerRouteTimeout(); // check if some routs to a server not accessible any more
    removePeersWithTimeout(lostPeers); // removeLostPeers
}

QSet<QnUuid> QnTransactionMessageBus::checkAlivePeerRouteTimeout()
{
    QSet<QnUuid> lostPeers;
    for (AlivePeersMap::iterator itr = m_alivePeers.begin(); itr != m_alivePeers.end(); ++itr)
    {
        AlivePeerInfo& peerInfo = itr.value();
        for (auto itr = peerInfo.routingInfo.begin(); itr != peerInfo.routingInfo.end();) {
            const RoutingRecord& routingRecord = itr.value();
            if (routingRecord.distance > 0 && m_currentTimeTimer.elapsed() - routingRecord.lastRecvTime > ALIVE_UPDATE_TIMEOUT)
                itr = peerInfo.routingInfo.erase(itr);
            else
                ++itr;
        }
        if (peerInfo.routingInfo.isEmpty())
            lostPeers << peerInfo.peer.id;
    }
    return lostPeers;
}

void QnTransactionMessageBus::removePeersWithTimeout(const QSet<QnUuid>& lostPeers)
{
    for (AlivePeersMap::iterator itr = m_alivePeers.begin(); itr != m_alivePeers.end(); ++itr)
    {
        if (lostPeers.contains(itr.key()))
        {
            for(QnTransactionTransport* transport: m_connectingConnections) {
                if (transport->getState() == QnTransactionTransport::Closed)
                    continue; // it's going to close soon
                if (transport->remotePeer().id == itr.key()) {
                    qWarning() << "No alive info during timeout. reconnect to peer" << transport->remotePeer().id;
                    transport->setState(QnTransactionTransport::Error);
                }
            }

            for(QnTransactionTransport* transport: m_connections.values()) {
                if (transport->getState() == QnTransactionTransport::Closed)
                    continue; // it's going to close soon
                if (transport->remotePeer().id == itr.key() && transport->remotePeer().peerType == Qn::PT_Server) {
                    qWarning() << "No alive info during timeout. reconnect to peer" << transport->remotePeer().id;
                    transport->setState(QnTransactionTransport::Error);
                }
            }
        }
    }
    for (const QnUuid& id: lostPeers)
        connectToPeerLost(id);
}

void QnTransactionMessageBus::sendRuntimeInfo(QnTransactionTransport* transport, const QnTransactionTransportHeader& transportHeader, const QnTranState& runtimeState)
{
    QList<QnTransaction<ApiRuntimeData>> result;
    m_runtimeTransactionLog->getTransactionsAfter(runtimeState, result);
    for(const QnTransaction<ApiRuntimeData> &tran: result)
        transport->sendTransaction(tran, transportHeader);
}

void QnTransactionMessageBus::gotConnectionFromRemotePeer(
    const QnUuid& connectionGuid,
    const QSharedPointer<AbstractStreamSocket>& socket,
    ConnectionType::Type connectionType,
    const ApiPeerData& remotePeer,
    qint64 remoteSystemIdentityTime,
    const QByteArray& contentEncoding )
{
    if (!dbManager)
    {
        qWarning() << "This peer connected to remote Server. Ignoring incoming connection";
        return;
    }

    if (m_restartPending)
        return; // reject incoming connection because of media server is about to restart

    QnTransactionTransport* transport = new QnTransactionTransport(
        connectionGuid,
        m_localPeer,
        socket,
        connectionType,
        contentEncoding );
    transport->setRemotePeer(remotePeer);
    transport->setRemoteIdentityTime(remoteSystemIdentityTime);
    connect(transport, &QnTransactionTransport::gotTransaction, this, &QnTransactionMessageBus::at_gotTransaction,  Qt::QueuedConnection);
    connect(transport, &QnTransactionTransport::stateChanged, this, &QnTransactionMessageBus::at_stateChanged,  Qt::QueuedConnection);
    connect(transport, &QnTransactionTransport::remotePeerUnauthorized, this, &QnTransactionMessageBus::emitRemotePeerUnauthorized, Qt::DirectConnection );

    QMutexLocker lock(&m_mutex);
    transport->moveToThread(thread());
    m_connectingConnections << transport;
    transport->setState(QnTransactionTransport::Connected);
    Q_ASSERT(!m_connections.contains(remotePeer.id));
}

void QnTransactionMessageBus::gotIncomingTransactionsConnectionFromRemotePeer(
    const QnUuid& connectionGuid,
    const QSharedPointer<AbstractStreamSocket>& socket,
    const ApiPeerData &remotePeer,
    qint64 remoteSystemIdentityTime,
    const nx_http::Request& request,
    const QByteArray& requestBuf )
{
    if (!dbManager)
    {
        qWarning() << "This peer connected to remote Server. Ignoring incoming connection";
        return;
    }

    if (m_restartPending)
        return; // reject incoming connection because of media server is about to restart

    QMutexLocker lock(&m_mutex);
    for(QnTransactionTransport* transport: m_connections.values())
    {
        if( transport->connectionGuid() == connectionGuid )
        {
            transport->setIncomingTransactionChannelSocket(
                socket,
                request,
                requestBuf );
            return;
        }
    }
}

static QUrl addCurrentPeerInfo(const QUrl& srcUrl)
{
    QUrl url(srcUrl);
    QUrlQuery q(url.query());

    q.addQueryItem("guid", qnCommon->moduleGUID().toString());
    q.addQueryItem("runtime-guid", qnCommon->runningInstanceGUID().toString());
    q.addQueryItem("system-identity-time", QString::number(qnCommon->systemIdentityTime()));
    url.setQuery(q);
    return url;
}

void QnTransactionMessageBus::addConnectionToPeer(const QUrl& _url)
{
    QUrl url = addCurrentPeerInfo(_url);
    QMutexLocker lock(&m_mutex);
    if (!m_remoteUrls.contains(url)) {
        m_remoteUrls.insert(url, RemoteUrlConnectInfo());
        QTimer::singleShot(0, this, SLOT(doPeriodicTasks()));
    }
}

void QnTransactionMessageBus::removeConnectionFromPeer(const QUrl& _url)
{
    QUrl url = addCurrentPeerInfo(_url);

    QMutexLocker lock(&m_mutex);
    m_remoteUrls.remove(url);
    const SocketAddress& urlStr = getUrlAddr(url);
    for(QnTransactionTransport* transport: m_connections.values())
    {
        if (getUrlAddr(transport->remoteAddr()) == urlStr) {
            qWarning() << "Disconnected from peer" << url;
            transport->setState(QnTransactionTransport::Error);
        }
    }
}

void QnTransactionMessageBus::dropConnections()
{
    QMutexLocker lock(&m_mutex);
    m_remoteUrls.clear();
    for(QnTransactionTransport* transport: m_connections) {
        qWarning() << "Disconnected from peer" << transport->remoteAddr();
        transport->setState(QnTransactionTransport::Error);
    }
    for (auto transport: m_connectingConnections) 
        transport->setState(ec2::QnTransactionTransport::Error);
}

QnTransactionMessageBus::AlivePeersMap QnTransactionMessageBus::alivePeers() const
{
    QMutexLocker lock(&m_mutex);
    return m_alivePeers;
}

QnPeerSet QnTransactionMessageBus::connectedServerPeers(ApiCommand::Value command) const
{
    QnPeerSet result;
    for(QnConnectionMap::const_iterator itr = m_connections.begin(); itr != m_connections.end(); ++itr)
    {
        QnTransactionTransport* transport = *itr;
        if (!transport->remotePeer().isClient() && transport->isReadyToSend(command))
            result << transport->remotePeer().id;
    }

    return result;
}

QnTransactionMessageBus::AlivePeersMap QnTransactionMessageBus::aliveServerPeers() const
{
    QMutexLocker lock(&m_mutex);
    AlivePeersMap result;
    for(AlivePeersMap::const_iterator itr = m_alivePeers.begin(); itr != m_alivePeers.end(); ++itr)
    {
        if (itr->peer.isClient())
            continue;

        result.insert(itr.key(), itr.value());
    }
    
    return result;
}

QnTransactionMessageBus::AlivePeersMap QnTransactionMessageBus::aliveClientPeers() const
{
    QMutexLocker lock(&m_mutex);
    AlivePeersMap result;
    for(AlivePeersMap::const_iterator itr = m_alivePeers.begin(); itr != m_alivePeers.end(); ++itr)
    {
        if (itr->peer.isClient())
            result.insert(itr.key(), itr.value());
    }

    return result;
}

ec2::ApiPeerData QnTransactionMessageBus::localPeer() const {
    return m_localPeer;
}

void QnTransactionMessageBus::at_runtimeDataUpdated(const QnTransaction<ApiRuntimeData>& tran)
{
    // data was changed by local transaction log (old data instance for same peer was removed), emit notification to apply new data version outside
    if( m_handler )
        m_handler->triggerNotification(tran);
}

void QnTransactionMessageBus::emitRemotePeerUnauthorized(const QnUuid& id)
{
    QMutexLocker lock(&m_mutex);
    if (!m_alivePeers.contains(id))
        emit remotePeerUnauthorized( id );
}

void QnTransactionMessageBus::setHandler(ECConnectionNotificationManager* handler) {
    QMutexLocker lock(&m_mutex);
    Q_ASSERT(!m_thread->isRunning());
    Q_ASSERT_X(m_handler == NULL, Q_FUNC_INFO, "Previous handler must be removed at this time");
    m_handler = handler;
}

void QnTransactionMessageBus::removeHandler(ECConnectionNotificationManager* handler) {
    QMutexLocker lock(&m_mutex);
    Q_ASSERT(!m_thread->isRunning());
    Q_ASSERT_X(m_handler == handler, Q_FUNC_INFO, "We must remove only current handler");
    if( m_handler == handler )
        m_handler = nullptr;
}

QnUuid QnTransactionMessageBus::routeToPeerVia(const QnUuid& dstPeer) const
{
    QMutexLocker lock(&m_mutex);
    const auto itr = m_alivePeers.find(dstPeer);
    if (itr == m_alivePeers.cend())
        return QnUuid(); // route info not found
    const AlivePeerInfo& peerInfo = itr.value();
    int minDistance = INT_MAX;
    QnUuid result;
    for (auto itr2 = peerInfo.routingInfo.cbegin(); itr2 != peerInfo.routingInfo.cend(); ++itr2)
    {
        int distance = itr2.value().distance;
        if (distance < minDistance) {
            minDistance = distance;
            result = itr2.key();
        }
    }
    return result;
}

}<|MERGE_RESOLUTION|>--- conflicted
+++ resolved
@@ -181,7 +181,6 @@
 
     case ApiCommand::lockRequest:
     case ApiCommand::lockResponse:
-<<<<<<< HEAD
     case ApiCommand::unlockRequest:         return handleTransactionParams<ApiLockData>             (serializedTransaction, serializationSupport, transaction, function, fastFunction); 
     case ApiCommand::peerAliveInfo:         return handleTransactionParams<ApiPeerAliveData>        (serializedTransaction, serializationSupport, transaction, function, fastFunction);
     case ApiCommand::tranSyncRequest:       return handleTransactionParams<ApiSyncRequestData>      (serializedTransaction, serializationSupport, transaction, function, fastFunction);
@@ -193,20 +192,7 @@
     case ApiCommand::getKnownPeersSystemTime: return handleTransactionParams<ApiPeerSystemTimeDataList> (serializedTransaction, serializationSupport, transaction, function, fastFunction);
     case ApiCommand::updatePersistentSequence:          return handleTransactionParams<ApiUpdateSequenceData>         (serializedTransaction, serializationSupport, transaction, function, fastFunction);
     case ApiCommand::markLicenseOverflow:     return handleTransactionParams<ApiLicenseOverflowData>         (serializedTransaction, serializationSupport, transaction, function, fastFunction);
-=======
-    case ApiCommand::unlockRequest:         return handleTransactionParams<ApiLockData>             (serializedTransaction, &stream, transaction, function, fastFunction); 
-    case ApiCommand::peerAliveInfo:         return handleTransactionParams<ApiPeerAliveData>        (serializedTransaction, &stream, transaction, function, fastFunction);
-    case ApiCommand::tranSyncRequest:       return handleTransactionParams<ApiSyncRequestData>      (serializedTransaction, &stream, transaction, function, fastFunction);
-    case ApiCommand::tranSyncResponse:      return handleTransactionParams<QnTranStateResponse>     (serializedTransaction, &stream, transaction, function, fastFunction);
-    case ApiCommand::tranSyncDone:          return handleTransactionParams<ApiTranSyncDoneData>     (serializedTransaction, &stream, transaction, function, fastFunction);
-    case ApiCommand::runtimeInfoChanged:    return handleTransactionParams<ApiRuntimeData>          (serializedTransaction, &stream, transaction, function, fastFunction);
-    case ApiCommand::broadcastPeerSystemTime: return handleTransactionParams<ApiPeerSystemTimeData> (serializedTransaction, &stream, transaction, function, fastFunction);
-    case ApiCommand::forcePrimaryTimeServer:  return handleTransactionParams<ApiIdData>             (serializedTransaction, &stream, transaction, function, fastFunction);
-    case ApiCommand::getKnownPeersSystemTime: return handleTransactionParams<ApiPeerSystemTimeDataList> (serializedTransaction, &stream, transaction, function, fastFunction);
-    case ApiCommand::updatePersistentSequence:          return handleTransactionParams<ApiUpdateSequenceData>         (serializedTransaction, &stream, transaction, function, fastFunction);
-    case ApiCommand::markLicenseOverflow:     return handleTransactionParams<ApiLicenseOverflowData>         (serializedTransaction, &stream, transaction, function, fastFunction);
     case ApiCommand::restoreDatabase: return true;
->>>>>>> d6b03190
     default:
         qWarning() << "Transaction type " << transaction.command << " is not implemented for delivery! Implement me!";
         Q_ASSERT_X(0, Q_FUNC_INFO, "Transaction type is not implemented for delivery! Implement me!");
