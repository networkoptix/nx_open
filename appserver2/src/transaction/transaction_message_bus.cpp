
#include "transaction_message_bus.h"

#include <QtCore/QTimer>

#include "remote_ec_connection.h"
#include "utils/common/systemerror.h"
#include "ec2_connection.h"
#include "common/common_module.h"

#include <transaction/transaction_transport.h>

#include "api/app_server_connection.h"
#include "api/runtime_info_manager.h"
#include "nx_ec/data/api_server_alive_data.h"
#include "utils/common/log.h"
#include "utils/common/synctime.h"
#include "utils/network/global_module_finder.h"
#include "utils/network/router.h"
#include "nx_ec/data/api_server_alive_data.h"
#include "ec_connection_notification_manager.h"
#include "nx_ec/data/api_camera_data.h"
#include "nx_ec/data/api_resource_data.h"
#include "managers/time_manager.h"

#include <utils/common/checked_cast.h>
#include "utils/common/warnings.h"


#define TRANSACTION_MESSAGE_BUS_DEBUG

namespace ec2
{

static const int RECONNECT_TIMEOUT = 1000 * 5;
static const int ALIVE_UPDATE_INTERVAL = 1000 * 60;

struct GotTransactionFuction {
    typedef void result_type;

    template<class T> 
    void operator()(QnTransactionMessageBus *bus, const QnTransaction<T> &transaction, QnTransactionTransport *sender, const QnTransactionTransportHeader &transportHeader) const {
        bus->gotTransaction(transaction, sender, transportHeader);
    }
};

struct SendTransactionToTransportFuction {
    typedef void result_type;

    template<class T> 
    void operator()(QnTransactionMessageBus *bus, const QnTransaction<T> &transaction, QnTransactionTransport *sender, const QnTransactionTransportHeader &transportHeader) const {
        bus->sendTransactionToTransport(transaction, sender, transportHeader);
    }
};

struct SendTransactionToTransportFastFuction {
    bool operator()(QnTransactionMessageBus *bus, Qn::SerializationFormat srcFormat, const QByteArray& serializedTran, QnTransactionTransport *sender, const QnTransactionTransportHeader &transportHeader) const 
    {
        Q_UNUSED(bus)
        return sender->sendSerializedTransaction(srcFormat, serializedTran, transportHeader);
    }
};

typedef std::function<bool (Qn::SerializationFormat, const QByteArray&)> FastFunctionType;

template<class T, class Function>
bool handleTransactionParams(const QByteArray &serializedTransaction, QnUbjsonReader<QByteArray> *stream, const QnAbstractTransaction &abstractTransaction, 
                             Function function, FastFunctionType fastFunction)
{
    if (fastFunction(Qn::UbjsonFormat, serializedTransaction)) {
        return true; // process transaction directly without deserialize
    }

    QnTransaction<T> transaction(abstractTransaction);
    if (!QnUbjson::deserialize(stream, &transaction.params)) 
        return false;
    if (!abstractTransaction.persistentInfo.isNull())
        QnUbjsonTransactionSerializer::instance()->addToCache(abstractTransaction.persistentInfo, serializedTransaction);
    function(transaction);
    return true;
}

template<class Function>
bool handleTransaction(const QByteArray &serializedTransaction, const Function &function, FastFunctionType fastFunction)
{
    QnAbstractTransaction transaction;
    QnUbjsonReader<QByteArray> stream(&serializedTransaction);
    if (!QnUbjson::deserialize(&stream, &transaction)) {
        qnWarning("Ignore bad transaction data. size=%1.", serializedTransaction.size());
        return false;
    }

    switch (transaction.command) {
    case ApiCommand::getFullInfo:           return handleTransactionParams<ApiFullInfoData>         (serializedTransaction, &stream, transaction, function, fastFunction);
    case ApiCommand::setResourceStatus:     return handleTransactionParams<ApiSetResourceStatusData>(serializedTransaction, &stream, transaction, function, fastFunction);
    case ApiCommand::setResourceParams:     return handleTransactionParams<ApiResourceParamsData>   (serializedTransaction, &stream, transaction, function, fastFunction);
    case ApiCommand::saveResource:          return handleTransactionParams<ApiResourceData>         (serializedTransaction, &stream, transaction, function, fastFunction);
    case ApiCommand::removeResource:        return handleTransactionParams<ApiIdData>               (serializedTransaction, &stream, transaction, function, fastFunction);
    case ApiCommand::setPanicMode:          return handleTransactionParams<ApiPanicModeData>        (serializedTransaction, &stream, transaction, function, fastFunction);
    case ApiCommand::saveCamera:            return handleTransactionParams<ApiCameraData>           (serializedTransaction, &stream, transaction, function, fastFunction);
    case ApiCommand::saveCameras:           return handleTransactionParams<ApiCameraDataList>       (serializedTransaction, &stream, transaction, function, fastFunction);
    case ApiCommand::removeCamera:          return handleTransactionParams<ApiIdData>               (serializedTransaction, &stream, transaction, function, fastFunction);
    case ApiCommand::addCameraHistoryItem:  return handleTransactionParams<ApiCameraServerItemData> (serializedTransaction, &stream, transaction, function, fastFunction);
    case ApiCommand::saveMediaServer:       return handleTransactionParams<ApiMediaServerData>      (serializedTransaction, &stream, transaction, function, fastFunction);
    case ApiCommand::removeMediaServer:     return handleTransactionParams<ApiIdData>               (serializedTransaction, &stream, transaction, function, fastFunction);
    case ApiCommand::saveUser:              return handleTransactionParams<ApiUserData>             (serializedTransaction, &stream, transaction, function, fastFunction);
    case ApiCommand::removeUser:            return handleTransactionParams<ApiIdData>               (serializedTransaction, &stream, transaction, function, fastFunction);
    case ApiCommand::saveBusinessRule:      return handleTransactionParams<ApiBusinessRuleData>     (serializedTransaction, &stream, transaction, function, fastFunction);
    case ApiCommand::removeBusinessRule:    return handleTransactionParams<ApiIdData>               (serializedTransaction, &stream, transaction, function, fastFunction);
    case ApiCommand::saveLayouts:           return handleTransactionParams<ApiLayoutDataList>       (serializedTransaction, &stream, transaction, function, fastFunction);
    case ApiCommand::saveLayout:            return handleTransactionParams<ApiLayoutData>           (serializedTransaction, &stream, transaction, function, fastFunction);
    case ApiCommand::removeLayout:          return handleTransactionParams<ApiIdData>               (serializedTransaction, &stream, transaction, function, fastFunction);
    case ApiCommand::saveVideowall:         return handleTransactionParams<ApiVideowallData>        (serializedTransaction, &stream, transaction, function, fastFunction);
    case ApiCommand::removeVideowall:       return handleTransactionParams<ApiIdData>               (serializedTransaction, &stream, transaction, function, fastFunction);
    case ApiCommand::videowallControl:      return handleTransactionParams<ApiVideowallControlMessageData>(serializedTransaction, &stream, transaction, function, fastFunction);
    case ApiCommand::addStoredFile:
    case ApiCommand::updateStoredFile:      return handleTransactionParams<ApiStoredFileData>       (serializedTransaction, &stream, transaction, function, fastFunction);
    case ApiCommand::removeStoredFile:      return handleTransactionParams<ApiStoredFilePath>       (serializedTransaction, &stream, transaction, function, fastFunction);
    case ApiCommand::broadcastBusinessAction:
    case ApiCommand::execBusinessAction:    return handleTransactionParams<ApiBusinessActionData>   (serializedTransaction, &stream, transaction, function, fastFunction);
    case ApiCommand::addLicenses:           return handleTransactionParams<ApiLicenseDataList>      (serializedTransaction, &stream, transaction, function, fastFunction);
    case ApiCommand::addLicense:            
    case ApiCommand::removeLicense:         return handleTransactionParams<ApiLicenseData>          (serializedTransaction, &stream, transaction, function, fastFunction);
    case ApiCommand::resetBusinessRules:    return handleTransactionParams<ApiResetBusinessRuleData>(serializedTransaction, &stream, transaction, function, fastFunction);
    case ApiCommand::uploadUpdate:          return handleTransactionParams<ApiUpdateUploadData>     (serializedTransaction, &stream, transaction, function, fastFunction);
    case ApiCommand::uploadUpdateResponce:  return handleTransactionParams<ApiUpdateUploadResponceData>(serializedTransaction, &stream, transaction, function, fastFunction);
    case ApiCommand::installUpdate:         return handleTransactionParams<ApiUpdateInstallData>    (serializedTransaction, &stream, transaction, function, fastFunction);
    case ApiCommand::addCameraBookmarkTags:
    case ApiCommand::removeCameraBookmarkTags:
                                            return handleTransactionParams<ApiCameraBookmarkTagDataList>(serializedTransaction, &stream, transaction, function, fastFunction);

    case ApiCommand::moduleInfo:            return handleTransactionParams<ApiModuleData>           (serializedTransaction, &stream, transaction, function, fastFunction);
    case ApiCommand::moduleInfoList:        return handleTransactionParams<ApiModuleDataList>       (serializedTransaction, &stream, transaction, function, fastFunction);

    case ApiCommand::discoverPeer:          return handleTransactionParams<ApiDiscoverPeerData>     (serializedTransaction, &stream, transaction, function, fastFunction);
    case ApiCommand::addDiscoveryInformation:
    case ApiCommand::removeDiscoveryInformation:
                                            return handleTransactionParams<ApiDiscoveryDataList>    (serializedTransaction, &stream, transaction, function, fastFunction);

    case ApiCommand::addConnection:
    case ApiCommand::removeConnection:
                                            return handleTransactionParams<ApiConnectionData>       (serializedTransaction, &stream, transaction, function, fastFunction);
    case ApiCommand::availableConnections:  return handleTransactionParams<ApiConnectionDataList>   (serializedTransaction, &stream, transaction, function, fastFunction);

    case ApiCommand::changeSystemName:      return handleTransactionParams<ApiSystemNameData>       (serializedTransaction, &stream, transaction, function, fastFunction);

    case ApiCommand::lockRequest:
    case ApiCommand::lockResponse:
    case ApiCommand::unlockRequest:         return handleTransactionParams<ApiLockData>             (serializedTransaction, &stream, transaction, function, fastFunction); 
    case ApiCommand::peerAliveInfo:         return handleTransactionParams<ApiPeerAliveData>        (serializedTransaction, &stream, transaction, function, fastFunction);
    case ApiCommand::tranSyncRequest:       return handleTransactionParams<QnTranState>             (serializedTransaction, &stream, transaction, function, fastFunction);
    case ApiCommand::tranSyncResponse:      return handleTransactionParams<QnTranStateResponse>     (serializedTransaction, &stream, transaction, function, fastFunction);
    case ApiCommand::runtimeInfoChanged:    return handleTransactionParams<ApiRuntimeData>          (serializedTransaction, &stream, transaction, function, fastFunction);
    case ApiCommand::broadcastPeerSystemTime: return handleTransactionParams<ApiPeerSystemTimeData> (serializedTransaction, &stream, transaction, function, fastFunction);
    case ApiCommand::forcePrimaryTimeServer:  return handleTransactionParams<ApiIdData>             (serializedTransaction, &stream, transaction, function, fastFunction);
    case ApiCommand::updatePersistentSequence: return handleTransactionParams<ApiFillerData>        (serializedTransaction, &stream, transaction, function, fastFunction);

    default:
        qWarning() << "Transaction type " << transaction.command << " is not implemented for delivery! Implement me!";
        Q_ASSERT_X(0, Q_FUNC_INFO, "Transaction type is not implemented for delivery! Implement me!");
        return false;
    }
}



// --------------------------------- QnTransactionMessageBus ------------------------------
static QnTransactionMessageBus* m_globalInstance = 0;

QnTransactionMessageBus* QnTransactionMessageBus::instance()
{
    return m_globalInstance;
}

QnTransactionMessageBus::QnTransactionMessageBus()
: 
    m_localPeer(QUuid(), Qn::PT_Server),
    m_binaryTranSerializer(new QnBinaryTransactionSerializer()),
    m_jsonTranSerializer(new QnJsonTransactionSerializer()),
    m_ubjsonTranSerializer(new QnUbjsonTransactionSerializer()),
	m_handler(nullptr),
    m_timer(nullptr), 
    m_mutex(QMutex::Recursive),
    m_thread(nullptr)
{
    if (m_thread)
        return;
    m_thread = new QThread();
    m_thread->setObjectName("QnTransactionMessageBusThread");
    moveToThread(m_thread);
    qRegisterMetaType<QnTransactionTransport::State>(); // TODO: #Elric #EC2 registration
    qRegisterMetaType<QnAbstractTransaction>("QnAbstractTransaction");
    m_timer = new QTimer();
    connect(m_timer, &QTimer::timeout, this, &QnTransactionMessageBus::at_timer);
    m_timer->start(500);
    m_aliveSendTimer.invalidate();

    assert( m_globalInstance == nullptr );
    m_globalInstance = this;
}

void QnTransactionMessageBus::start()
{
    assert(!m_localPeer.id.isNull());
    if (!m_thread->isRunning())
        m_thread->start();
}

QnTransactionMessageBus::~QnTransactionMessageBus()
{
    m_globalInstance = nullptr;

    if (m_thread) {
        m_thread->exit();
        m_thread->wait();
    }
    delete m_thread;
    delete m_timer;
}

void QnTransactionMessageBus::addAlivePeerInfo(ApiPeerData peerData, const QUuid& gotFromPeer)
{
    AlivePeersMap::iterator itr = m_alivePeers.find(peerData.id);
    if (itr == m_alivePeers.end()) 
    {
        AlivePeerInfo peer(peerData);
        if (!gotFromPeer.isNull())
            peer.proxyVia << gotFromPeer;
        m_alivePeers.insert(peerData.id, peer);
    }
    else {
        AlivePeerInfo& currentValue = itr.value();
        if (!currentValue.proxyVia.isEmpty() && !gotFromPeer.isNull())
            currentValue.proxyVia << gotFromPeer; // if peer is accessible directly (proxyVia is empty), do not extend proxy list
    }
}

void QnTransactionMessageBus::removeAlivePeer(const QUuid& id, bool sendTran, bool isRecursive)
{
    // 1. remove peer from alivePeers map

    m_lastTransportSeq.remove(id);

    auto itr = m_alivePeers.find(id);
    if (itr == m_alivePeers.end())
        return;
    
    handlePeerAliveChanged(itr.value().peer, false, sendTran);
    m_alivePeers.erase(itr);

    // 2. remove peers proxy via current peer
    if (isRecursive)
        return;
    QSet<QUuid> morePeersToRemove;
    for (auto itr = m_alivePeers.begin(); itr != m_alivePeers.end(); ++itr)
    {
        AlivePeerInfo& otherPeer = itr.value();
        if (otherPeer.proxyVia.contains(id)) {
            otherPeer.proxyVia.remove(id);
            if (otherPeer.proxyVia.isEmpty()) {
                morePeersToRemove << otherPeer.peer.id;
            }
        }
    }
    foreach(const QUuid& p, morePeersToRemove)
        removeAlivePeer(p, true, true);
}

void QnTransactionMessageBus::processAliveData(const ApiPeerAliveData &aliveData, const QUuid& gotFromPeer)
{
#ifdef TRANSACTION_MESSAGE_BUS_DEBUG
    qDebug() << "received peerAlive transaction" << aliveData.peer.id << aliveData.peer.peerType;
#endif
    if (aliveData.peer.id == m_localPeer.id)
        return; // ignore himself

#if 0
    if (!aliveData.isAlive && !gotFromPeer.isNull()) 
    {
        bool isPeerActuallyAlive = aliveData.peer.id == qnCommon->moduleGUID();
        auto itr = m_connections.find(aliveData.peer.id);
        if (itr != m_connections.end()) 
        {
            QnTransactionTransportPtr transport = itr.value();
            if (transport->getState() == QnTransactionTransport::ReadyForStreaming)
                isPeerActuallyAlive = true;
        }
        if (isPeerActuallyAlive) {
            // ignore incoming offline peer info because we can see that peer online
            QnTransaction<ApiPeerAliveData> tran(ApiCommand::peerAliveInfo);
            tran.params = aliveData;
            tran.params.isAlive = true;
            sendTransaction(tran); // resend alive info for that peer
        }
    }
#endif

    // proxy alive info from non-direct connected host
    bool isPeerExist = m_alivePeers.contains(aliveData.peer.id);
    if (aliveData.isAlive) 
    {
        addAlivePeerInfo(ApiPeerData(aliveData.peer.id, aliveData.peer.peerType), gotFromPeer);
        if (!isPeerExist) 
            emit peerFound(aliveData);
    }
    else 
    {
        if (isPeerExist) {
            removeAlivePeer(aliveData.peer.id, false);
        }
    }
}

void QnTransactionMessageBus::onGotServerAliveInfo(const QnTransaction<ApiPeerAliveData> &tran, const QUuid& gotFromPeer)
{
    processAliveData(tran.params, gotFromPeer);
}

void QnTransactionMessageBus::onGotServerRuntimeInfo(const QnTransaction<ApiRuntimeData> &tran, const QUuid& gotFromPeer)
{
    processAliveData(ApiPeerAliveData(tran.params.peer, true), gotFromPeer);
}

void QnTransactionMessageBus::at_gotTransaction(const QByteArray &serializedTran, const QnTransactionTransportHeader &transportHeader)
{
    QnTransactionTransport* sender = checked_cast<QnTransactionTransport*>(this->sender());
    if( !sender || sender->getState() != QnTransactionTransport::ReadyForStreaming )
    {
        if( sender )
        {
            NX_LOG(lit("Ignoring transaction with seq %1 from peer %2 having state %3").
                arg(transportHeader.sequence).arg(sender->remotePeer().id.toString()).arg(sender->getState()), cl_logDEBUG1);
        }
        else
        {
            NX_LOG(lit("Ignoring transaction with seq %1 from unknown peer").arg(transportHeader.sequence), cl_logDEBUG1);
        }
        return;
    }

    Q_ASSERT(transportHeader.processedPeers.contains(sender->remotePeer().id));

    using namespace std::placeholders;
    if(!handleTransaction(serializedTran, std::bind(GotTransactionFuction(), this, _1, sender, transportHeader), [](Qn::SerializationFormat, const QByteArray& ) { return false; } ))
        sender->setState(QnTransactionTransport::Error);
}


// ------------------ QnTransactionMessageBus::CustomHandler -------------------


void QnTransactionMessageBus::onGotDistributedMutexTransaction(const QnTransaction<ApiLockData>& tran) {
    if(tran.command == ApiCommand::lockRequest)
        emit gotLockRequest(tran.params);
    else if(tran.command == ApiCommand::lockResponse) 
        emit gotLockResponse(tran.params);
}

void QnTransactionMessageBus::onGotTransactionSyncResponse(QnTransactionTransport* sender, const QnTransaction<QnTranStateResponse> &tran) {
    Q_UNUSED(tran)
	sender->setReadSync(true);

    sendConnectionsData();
    sendModulesData();
}

template <class T>
void QnTransactionMessageBus::sendTransactionToTransport(const QnTransaction<T> &tran, QnTransactionTransport* transport, const QnTransactionTransportHeader &transportHeader) {
    Q_ASSERT(!tran.isLocal);
    transport->sendTransaction(tran, transportHeader);
}

bool QnTransactionMessageBus::checkSequence(const QnTransactionTransportHeader& transportHeader, const QnAbstractTransaction& tran, QnTransactionTransport* transport)
{
    if (transportHeader.sender.isNull())
        return true; // old version, nothing to check

    // 1. check transport sequence
    int transportSeq = m_lastTransportSeq[transportHeader.sender];
    if (transportSeq >= transportHeader.sequence) {
#ifdef TRANSACTION_MESSAGE_BUS_DEBUG
        qDebug() << "Ignore transaction because of transport sequence: " << transportHeader.sequence << "<=" << transportSeq;
#endif
        return false; // already processed
    }
    m_lastTransportSeq[transportHeader.sender] = transportHeader.sequence;

    // 2. check persistent sequence
    if (tran.persistentInfo.isNull())
        return true; // nothing to check
    int persistentSeq = m_lastPersistentSeq[tran.peerID];
    if (persistentSeq && tran.persistentInfo.sequence > persistentSeq + 1) {
        // gap in persistent data detect, do resync
#ifdef TRANSACTION_MESSAGE_BUS_DEBUG
        qDebug() << "GAP in persistent data detected! Expected seq=" << persistentSeq + 1 <<", but got seq=" << tran.persistentInfo.sequence;
#endif

        if (!transport->remotePeer().isClient() && !m_localPeer.isClient())
            queueSyncRequest(transport);
<<<<<<< HEAD
            return false;
        }
=======
        else 
            transport->setState(QnTransactionTransport::Error); // reopen
        m_lastTranSeq[transportHeader.sender].persistentSeq = tran.persistentInfo.sequence;
>>>>>>> 040bfd00
    }
    m_lastPersistentSeq[tran.peerID] = tran.persistentInfo.sequence;
    return true;
}

template <class T>
void QnTransactionMessageBus::gotTransaction(const QnTransaction<T> &tran, QnTransactionTransport* sender, const QnTransactionTransportHeader &transportHeader) 
{
    QMutexLocker lock(&m_mutex);

    AlivePeersMap:: iterator itr = m_alivePeers.find(transportHeader.sender);
    if (itr != m_alivePeers.end())
        itr.value().lastActivity.restart();

    if (!checkSequence(transportHeader, tran, sender))
        return;

    if (transportHeader.dstPeers.isEmpty() || transportHeader.dstPeers.contains(m_localPeer.id)) {
#ifdef TRANSACTION_MESSAGE_BUS_DEBUG
        qDebug() << "got transaction " << ApiCommand::toString(tran.command) << "from" << tran.peerID << "transport seq=" << transportHeader.sequence 
                 << "time=" << tran.persistentInfo.timestamp << "db seq=" << tran.persistentInfo.sequence;
#endif
        // process system transactions
        switch(tran.command) {
        case ApiCommand::lockRequest:
        case ApiCommand::lockResponse:
        case ApiCommand::unlockRequest: 
            {
                onGotDistributedMutexTransaction(tran);
                break;
            }
        case ApiCommand::tranSyncRequest:
            onGotTransactionSyncRequest(sender, tran);
            return;
        case ApiCommand::tranSyncResponse:
            onGotTransactionSyncResponse(sender, tran);
            return;
        case ApiCommand::peerAliveInfo:
            onGotServerAliveInfo(tran, sender->remotePeer().id);
            break;
        case ApiCommand::forcePrimaryTimeServer:
            TimeSynchronizationManager::instance()->primaryTimeServerChanged( tran );
            break;
        case ApiCommand::broadcastPeerSystemTime:
            TimeSynchronizationManager::instance()->peerSystemTimeReceived( tran );
            break;
        case ApiCommand::runtimeInfoChanged:
            onGotServerRuntimeInfo(tran, sender->remotePeer().id);
            if( m_handler )
                m_handler->triggerNotification(tran);
            break;
        default:
            // general transaction
            if (!sender->isReadSync(tran.command))
                return;

            if (!tran.persistentInfo.isNull() && transactionLog) 
            {
                QnTransactionLog::ContainsReason isContains = transactionLog->contains(tran);
                if (isContains != QnTransactionLog::Reason_None) 
                {
                    // already processed
                    if (isContains == QnTransactionLog::Reason_Timestamp) {
                        // proxy filler transaction to avoid gaps in the persistent sequence
                        QnTransaction<ApiFillerData> fillerTran(ApiCommand::updatePersistentSequence);
                        fillerTran.persistentInfo = tran.persistentInfo;
                        transactionLog->saveTransaction(tran);
                        proxyTransaction(fillerTran, transportHeader);
                    }
                    return; 
                }
            }
            if (!tran.persistentInfo.isNull() && dbManager)
            {
                QByteArray serializedTran = QnUbjsonTransactionSerializer::instance()->serializedTransaction(tran);
                ErrorCode errorCode = dbManager->executeTransaction( tran, serializedTran );
                if( errorCode != ErrorCode::ok && errorCode != ErrorCode::skipped)
                {
                    qWarning() << "Can't handle transaction" << ApiCommand::toString(tran.command) << "reopen connection";
                    sender->setState(QnTransactionTransport::Error);
                    return;
                }
            }

            if( m_handler )
                m_handler->triggerNotification(tran);

            // this is required to allow client place transactions directly into transaction message bus
            if (tran.command == ApiCommand::getFullInfo)
                sender->setWriteSync(true);
            break;
        }
    }
    else {
#ifdef TRANSACTION_MESSAGE_BUS_DEBUG
        qDebug() << "skip transaction " << ApiCommand::toString(tran.command) << "for peers" << transportHeader.dstPeers;
#endif
    }

    proxyTransaction(tran, transportHeader);
}

template <class T>
void QnTransactionMessageBus::proxyTransaction(const QnTransaction<T> &tran, const QnTransactionTransportHeader &transportHeader) 
{
    // proxy incoming transaction to other peers.
    if (!transportHeader.dstPeers.isEmpty() && (transportHeader.dstPeers - transportHeader.processedPeers).isEmpty()) {
        emit transactionProcessed(tran);
        return; // all dstPeers already processed
    }

    QnPeerSet processedPeers = transportHeader.processedPeers + connectedPeers(tran.command);
    processedPeers << m_localPeer.id;
    QnTransactionTransportHeader newHeader(processedPeers, transportHeader.dstPeers, transportHeader.sequence);

#ifdef TRANSACTION_MESSAGE_BUS_DEBUG
    QSet<QUuid> proxyList;
#endif
    for(QnConnectionMap::iterator itr = m_connections.begin(); itr != m_connections.end(); ++itr) 
    {
        QnTransactionTransportPtr transport = *itr;
        if (transportHeader.processedPeers.contains(transport->remotePeer().id) || !transport->isReadyToSend(tran.command)) 
            continue;

        //Q_ASSERT(transport->remotePeer().id != tran.peerID);
        transport->sendTransaction(tran, newHeader);
#ifdef TRANSACTION_MESSAGE_BUS_DEBUG
        proxyList << transport->remotePeer().id;
#endif
    }

#ifdef TRANSACTION_MESSAGE_BUS_DEBUG
    if (!proxyList.isEmpty())
        qDebug() << "proxy transaction " << ApiCommand::toString(tran.command) << " to " << proxyList;
#endif

    emit transactionProcessed(tran);
};

void QnTransactionMessageBus::printTranState(const QnTranState& tranState)
{
    for(auto itr = tranState.values.constBegin(); itr != tranState.values.constEnd(); ++itr)
        qDebug() << "key=" << itr.key().peerID << "(dbID=" << itr.key().dbID << ") need after=" << itr.value();
}

void QnTransactionMessageBus::onGotTransactionSyncRequest(QnTransactionTransport* sender, const QnTransaction<QnTranState> &tran)
{
    sender->setWriteSync(true);

    QnTransactionTransportHeader ttUnicast;
    ttUnicast.processedPeers << sender->remotePeer().id << m_localPeer.id;
    ttUnicast.dstPeers << sender->remotePeer().id;

    QnTransactionTransportHeader ttBroadcast(ttUnicast.processedPeers);
    for(auto itr = m_connections.constBegin(); itr != m_connections.constEnd(); ++itr) {
        if (itr.value()->isReadyToSend(ApiCommand::NotDefined))
            ttBroadcast.processedPeers << itr.key(); // dst peer should not proxy transactions to already connected peers
    }

    QList<QByteArray> serializedTransactions;
    const ErrorCode errorCode = transactionLog->getTransactionsAfter(tran.params, serializedTransactions);
    if (errorCode == ErrorCode::ok) 
    {
#ifdef TRANSACTION_MESSAGE_BUS_DEBUG
        qDebug() << "got sync request from peer" << sender->remotePeer().id << ". Need transactions after:";
        printTranState(tran.params);
        qDebug() << "exist " << serializedTransactions.size() << "new transactions";
#endif
        QnTransaction<QnTranStateResponse> tran(ApiCommand::tranSyncResponse);
        tran.params.result = 0;
        QByteArray chunkData;
        
        sender->sendTransaction(tran, ttUnicast);

        sendRuntimeInfo(sender, ttBroadcast); // send as broadcast

        using namespace std::placeholders;
        foreach(const QByteArray& serializedTran, serializedTransactions)
            if(!handleTransaction(serializedTran, 
                                  std::bind(SendTransactionToTransportFuction(), this, _1, sender, ttBroadcast), 
                                  std::bind(SendTransactionToTransportFastFuction(), this, _1, _2, sender, ttBroadcast)))
                                  sender->setState(QnTransactionTransport::Error);
        return;
    }
    else {
        qWarning() << "Can't execute query for sync with server peer!";
    }
}      

void QnTransactionMessageBus::queueSyncRequest(QnTransactionTransport* transport)
{
    // send sync request
    transport->setReadSync(false);
    QnTransaction<QnTranState> requestTran(ApiCommand::tranSyncRequest);
    requestTran.params = transactionLog->getTransactionsState();
    transport->sendTransaction(requestTran, QnPeerSet() << transport->remotePeer().id << m_localPeer.id);
}

bool QnTransactionMessageBus::sendInitialData(QnTransactionTransport* transport)
{
    /** Send all data to the client peers on the connect. */
    QnPeerSet processedPeers = QnPeerSet() << transport->remotePeer().id << m_localPeer.id;
    if (transport->remotePeer().peerType == Qn::PT_DesktopClient || 
        transport->remotePeer().peerType == Qn::PT_VideowallClient)     //TODO: #GDM #VW do not send fullInfo, just required part of it
    {
        /** Request all data to be sent to the client peers on the connect. */
        QnTransaction<ApiFullInfoData> tran;
        tran.command = ApiCommand::getFullInfo;
        tran.peerID = m_localPeer.id;
        if (dbManager->doQuery(nullptr, tran.params) != ErrorCode::ok) {
            qWarning() << "Can't execute query for sync with client peer!";
            return false;
        }

        QnTransaction<ApiModuleDataList> tranModules = prepareModulesDataTransaction();
        tranModules.peerID = m_localPeer.id;

        transport->setWriteSync(true);
        sendRuntimeInfo(transport, processedPeers);
        transport->sendTransaction(tran, processedPeers);
        transport->sendTransaction(tranModules, processedPeers);
        transport->setReadSync(true);
    } else if (transport->remotePeer().peerType == Qn::PT_MobileClient) {
        /** Request all data to be sent to the client peers on the connect. */
        QnTransaction<ApiMediaServerDataList> tranServers;
        tranServers.command = ApiCommand::getMediaServers;
        tranServers.peerID = m_localPeer.id;
        if (dbManager->doQuery(nullptr, tranServers.params) != ErrorCode::ok) {
            qWarning() << "Can't execute query for sync with client peer!";
            return false;
        }

        ec2::ApiCameraDataList cameras;
        if (dbManager->doQuery(QUuid(), cameras) != ErrorCode::ok) {
            qWarning() << "Can't execute query for sync with client peer!";
            return false;
        }
        QnTransaction<ApiCameraDataList> tranCameras;
        tranCameras.command = ApiCommand::getCameras;
        tranCameras.peerID = m_localPeer.id;

        // filter out desktop cameras
        auto desktopCameraResourceType = qnResTypePool->desktopCameraResourceType();
        QUuid desktopCameraTypeId = desktopCameraResourceType ? desktopCameraResourceType->getId() : QUuid();
        if (desktopCameraTypeId.isNull()) {
            tranCameras.params = cameras;
        } else {
            tranCameras.params.reserve(cameras.size());  //usually, there are only a few desktop cameras relatively to total cameras count
            std::copy_if(cameras.cbegin(), cameras.cend(), std::back_inserter(tranCameras.params), [&desktopCameraTypeId](const ec2::ApiCameraData &camera){
                return camera.typeId != desktopCameraTypeId;
            });
        }

        QnTransaction<ApiUserDataList> tranUsers;
        tranUsers.command = ApiCommand::getUsers;
        tranUsers.peerID = m_localPeer.id;
        if (dbManager->doQuery(nullptr, tranUsers.params) != ErrorCode::ok) {
            qWarning() << "Can't execute query for sync with client peer!";
            return false;
        }

        QnTransaction<ApiLayoutDataList> tranLayouts;
        tranLayouts.command = ApiCommand::getLayouts;
        tranLayouts.peerID = m_localPeer.id;
        if (dbManager->doQuery(nullptr, tranLayouts.params) != ErrorCode::ok) {
            qWarning() << "Can't execute query for sync with client peer!";
            return false;
        }

        QnTransaction<ApiCameraServerItemDataList> tranCameraHistory;
        tranCameraHistory.command = ApiCommand::getCameraHistoryItems;
        tranCameraHistory.peerID = m_localPeer.id;
        if (dbManager->doQuery(nullptr, tranCameraHistory.params) != ErrorCode::ok) {
            qWarning() << "Can't execute query for sync with client peer!";
            return false;
        }

        transport->setWriteSync(true);
        sendRuntimeInfo(transport, processedPeers);
        transport->sendTransaction(tranServers,         processedPeers);
        transport->sendTransaction(tranCameras,         processedPeers);
        transport->sendTransaction(tranUsers,           processedPeers);
        transport->sendTransaction(tranLayouts,         processedPeers);
        transport->sendTransaction(tranCameraHistory,   processedPeers);
        transport->setReadSync(true);
    }



    if (!transport->remotePeer().isClient() && !m_localPeer.isClient())
        queueSyncRequest(transport);

    return true;
}

void QnTransactionMessageBus::connectToPeerLost(const QUuid& id)
{
    if (!m_alivePeers.contains(id)) 
        return;    
    
    removeAlivePeer(id, true);
}

void QnTransactionMessageBus::connectToPeerEstablished(const ApiPeerData &peer)
{
    if (m_alivePeers.contains(peer.id)) 
        return;

    addAlivePeerInfo(peer);
    handlePeerAliveChanged(peer, true, true);
}

void QnTransactionMessageBus::handlePeerAliveChanged(const ApiPeerData &peer, bool isAlive, bool sendTran) 
{
    ApiPeerAliveData aliveData;
    aliveData.peer.id = peer.id;
    aliveData.peer.peerType = peer.peerType;
    aliveData.isAlive = isAlive;

    if (sendTran)
    {
        QnTransaction<ApiPeerAliveData> tran(ApiCommand::peerAliveInfo);
        tran.params = aliveData;
        sendTransaction(tran);
#ifdef TRANSACTION_MESSAGE_BUS_DEBUG
        qDebug() << "sending peerAlive info" << peer.id << peer.peerType;
#endif
    }

    if( peer.id == qnCommon->moduleGUID() )
        return; //sending keep-alive

    if (isAlive)
        emit peerFound(aliveData);
    else
        emit peerLost(aliveData);
}

void QnTransactionMessageBus::sendConnectionsData()
{
    if (!QnRouter::instance())
        return;

    QnTransaction<ApiConnectionDataList> transaction(ApiCommand::availableConnections);

    QMultiHash<QUuid, QnRouter::Endpoint> connections = QnRouter::instance()->connections();
    for (auto it = connections.begin(); it != connections.end(); ++it) {
        ApiConnectionData connection;
        connection.discovererId = it.key();
        connection.peerId = it->id;
        connection.host = it->host;
        connection.port = it->port;
        transaction.params.push_back(connection);
    }

    sendTransaction(transaction);
}

QnTransaction<ApiModuleDataList> QnTransactionMessageBus::prepareModulesDataTransaction() const {
    QnTransaction<ApiModuleDataList> transaction(ApiCommand::moduleInfoList);

    foreach (const QnModuleInformation &moduleInformation, QnGlobalModuleFinder::instance()->foundModules()) {
        ApiModuleData data;
        QnGlobalModuleFinder::fillApiModuleData(moduleInformation, &data);
        data.isAlive = true;
        data.discoverers = QnGlobalModuleFinder::instance()->discoverers(data.id).toList();
        transaction.params.push_back(data);
    }

    return transaction;
}

void QnTransactionMessageBus::sendModulesData()
{
    if (!QnGlobalModuleFinder::instance())
        return;

    QnTransaction<ApiModuleDataList> transaction = prepareModulesDataTransaction();
    sendTransaction(transaction);
}

//TODO #ak use SocketAddress instead of this function. It will reduce QString instanciation count
static QString getUrlAddr(const QUrl& url) { return url.host() + QString::number(url.port()); }

bool QnTransactionMessageBus::isPeerUsing(const QUrl& url)
{
    QString addr1 = getUrlAddr(url);
    for (int i = 0; i < m_connectingConnections.size(); ++i)
    {
        QString addr2 = getUrlAddr(m_connectingConnections[i]->remoteAddr());
        if (addr2 == addr1)
            return true;
    }
    for(QnConnectionMap::iterator itr = m_connections.begin(); itr != m_connections.end(); ++itr) {
        QnTransactionTransportPtr transport =  itr.value();
        if (getUrlAddr(transport->remoteAddr()) == addr1)
            return true;
    }
    return false;
}

void QnTransactionMessageBus::at_stateChanged(QnTransactionTransport::State )
{
    QMutexLocker lock(&m_mutex);
    QnTransactionTransport* transport = (QnTransactionTransport*) sender();
    if (!transport)
        return; // already removed
    

    switch (transport->getState()) 
    {
    case QnTransactionTransport::Error: 
        transport->close();
        break;
    case QnTransactionTransport::Connected:
    {
        bool found = false;
        for (int i = 0; i < m_connectingConnections.size(); ++i) 
        {
            if (m_connectingConnections[i] == transport) {
                Q_ASSERT(!m_connections.contains(transport->remotePeer().id));
                m_connections[transport->remotePeer().id] = m_connectingConnections[i];
                emit newDirectConnectionEstablished( m_connectingConnections[i] );
                m_connectingConnections.removeAt(i);
                found = true;
                break;
            }
        }
        Q_ASSERT(found);
        m_lastTransportSeq.remove(transport->remotePeer().id);
        transport->setState(QnTransactionTransport::ReadyForStreaming);

        transport->processExtraData();
        transport->startListening();

        // if sync already done or in progress do not send new request
        if (sendInitialData(transport))
            connectToPeerEstablished(transport->remotePeer());
        else
            transport->close();
        break;
    }
    case QnTransactionTransport::ReadyForStreaming:
        break;
    case QnTransactionTransport::Closed:
        for (int i = m_connectingConnections.size() -1; i >= 0; --i) 
        {
            QnTransactionTransportPtr transportPtr = m_connectingConnections[i];
            if (transportPtr == transport) {
                m_connectingConnections.removeAt(i);
                return;
            }
        }

        for(QnConnectionMap::iterator itr = m_connections.begin(); itr != m_connections.end(); ++itr)
        {
            QnTransactionTransportPtr transportPtr = itr.value();
            if (transportPtr == transport) {
                connectToPeerLost(transport->remotePeer().id);
                m_connections.erase(itr);
                break;
            }
        }

        break;

    default:
        break;
    }
}

void QnTransactionMessageBus::at_timer()
{
    doPeriodicTasks();
}

void QnTransactionMessageBus::doPeriodicTasks()
{
    QMutexLocker lock(&m_mutex);

    // add new outgoing connections
    qint64 currentTime = qnSyncTime->currentMSecsSinceEpoch();
    for (QMap<QUrl, RemoteUrlConnectInfo>::iterator itr = m_remoteUrls.begin(); itr != m_remoteUrls.end(); ++itr)
    {
        const QUrl& url = itr.key();
        if (currentTime - itr.value().lastConnectedTime > RECONNECT_TIMEOUT && !isPeerUsing(url)) 
        {
            if (m_connections.contains(itr.value().peer))
                continue;

            itr.value().lastConnectedTime = currentTime;
            QnTransactionTransportPtr transport(new QnTransactionTransport(m_localPeer, ApiPeerData(itr.value().peer, Qn::PT_Server)));
            connect(transport.data(), &QnTransactionTransport::gotTransaction, this, &QnTransactionMessageBus::at_gotTransaction,  Qt::QueuedConnection);
            connect(transport.data(), &QnTransactionTransport::stateChanged, this, &QnTransactionMessageBus::at_stateChanged,  Qt::QueuedConnection);
            connect(transport.data(), &QnTransactionTransport::remotePeerUnauthorized, this, &QnTransactionMessageBus::remotePeerUnauthorized,  Qt::DirectConnection);
            transport->doOutgoingConnect(url);
            m_connectingConnections << transport;
        }
    }

    // send keep-alive if we connected to cloud
    if( !m_aliveSendTimer.isValid() )
        m_aliveSendTimer.restart();
    if (m_aliveSendTimer.elapsed() > ALIVE_UPDATE_INTERVAL) {
        m_aliveSendTimer.restart();
        handlePeerAliveChanged(m_localPeer, true, true);
#ifdef TRANSACTION_MESSAGE_BUS_DEBUG
    qDebug() << "Current transaction state:";
    if (transactionLog)
        printTranState(transactionLog->getTransactionsState());
#endif
    }

    // check if some server not accessible any more
    for (AlivePeersMap::iterator itr = m_alivePeers.begin(); itr != m_alivePeers.end(); ++itr)
    {
        if (itr.value().lastActivity.elapsed() > ALIVE_UPDATE_INTERVAL * 2)
        {
            itr.value().lastActivity.restart();
            foreach(QSharedPointer<QnTransactionTransport> transport, m_connectingConnections) {
                if (transport->getState() == QnTransactionTransport::Closed)
                    continue; // it's going to close soon
                if (transport->remotePeer().id == itr.key()) {
                    qWarning() << "No alive info during timeout. reconnect to peer" << transport->remotePeer().id;
                    transport->setState(QnTransactionTransport::Error);
                }
            }

            foreach(QSharedPointer<QnTransactionTransport> transport, m_connections.values()) {
                if (transport->getState() == QnTransactionTransport::Closed)
                    continue; // it's going to close soon
                if (transport->remotePeer().id == itr.key() && transport->remotePeer().peerType == Qn::PT_Server) {
                    qWarning() << "No alive info during timeout. reconnect to peer" << transport->remotePeer().id;
                    transport->setState(QnTransactionTransport::Error);
                }
            }
        }
    }
}

void QnTransactionMessageBus::sendRuntimeInfo(QnTransactionTransport* transport, const QnTransactionTransportHeader& transportHeader)
{
    foreach (const QnPeerRuntimeInfo &info, QnRuntimeInfoManager::instance()->items()->getItems())
    {
        QnTransaction<ApiRuntimeData> tran(ApiCommand::runtimeInfoChanged);
        tran.params = info.data;
        transport->sendTransaction(tran, transportHeader);
    }
}

void QnTransactionMessageBus::gotConnectionFromRemotePeer(const QSharedPointer<AbstractStreamSocket>& socket, const ApiPeerData &remotePeer)
{
    if (!dbManager)
    {
        qWarning() << "This peer connected to remote Server. Ignoring incoming connection";
        return;
    }

    QnTransactionTransportPtr transport(new QnTransactionTransport(m_localPeer, remotePeer, socket));
    connect(transport.data(), &QnTransactionTransport::gotTransaction, this, &QnTransactionMessageBus::at_gotTransaction,  Qt::QueuedConnection);
    connect(transport.data(), &QnTransactionTransport::stateChanged, this, &QnTransactionMessageBus::at_stateChanged,  Qt::QueuedConnection);
    connect(transport.data(), &QnTransactionTransport::remotePeerUnauthorized, this, &QnTransactionMessageBus::remotePeerUnauthorized,  Qt::DirectConnection);

    QMutexLocker lock(&m_mutex);
    m_connectingConnections << transport;
    transport->setState(QnTransactionTransport::Connected);
    Q_ASSERT(!m_connections.contains(remotePeer.id));
}

void QnTransactionMessageBus::addConnectionToPeer(const QUrl& url, const QUuid& peer)
{
    QMutexLocker lock(&m_mutex);
    m_remoteUrls.insert(url, RemoteUrlConnectInfo(peer));
    QTimer::singleShot(0, this, SLOT(doPeriodicTasks()));
}

void QnTransactionMessageBus::removeConnectionFromPeer(const QUrl& url)
{
    QMutexLocker lock(&m_mutex);
    m_remoteUrls.remove(url);
    QString urlStr = getUrlAddr(url);
    foreach(QnTransactionTransportPtr transport, m_connections.values())
    {
        if (getUrlAddr(transport->remoteAddr()) == urlStr) {
            qWarning() << "Disconnected from peer" << url;
            transport->setState(QnTransactionTransport::Error);
        }
    }
}

void QnTransactionMessageBus::dropConnections()
{
    QMutexLocker lock(&m_mutex);
    m_remoteUrls.clear();
    foreach(const QnTransactionTransportPtr &transport, m_connections) {
        qWarning() << "Disconnected from peer" << transport->remoteAddr();
        transport->setState(QnTransactionTransport::Error);
    }
}

QnTransactionMessageBus::AlivePeersMap QnTransactionMessageBus::alivePeers() const
{
    QMutexLocker lock(&m_mutex);
    return m_alivePeers;
}

QnPeerSet QnTransactionMessageBus::connectedPeers(ApiCommand::Value command) const
{
    QnPeerSet result;
    for(QnConnectionMap::const_iterator itr = m_connections.begin(); itr != m_connections.end(); ++itr)
    {
        QnTransactionTransportPtr transport = *itr;
        if (transport->isReadyToSend(command))
            result << transport->remotePeer().id;
    }

    return result;
}

QnTransactionMessageBus::AlivePeersMap QnTransactionMessageBus::aliveServerPeers() const
{
    QMutexLocker lock(&m_mutex);
    AlivePeersMap result;
    for(AlivePeersMap::const_iterator itr = m_alivePeers.begin(); itr != m_alivePeers.end(); ++itr)
    {
        if (itr->peer.isClient())
            continue;

        result.insert(itr.key(), itr.value());
    }
    
    return result;
}

void QnTransactionMessageBus::setLocalPeer(const ApiPeerData localPeer) {
    m_localPeer = localPeer;
}

ec2::ApiPeerData QnTransactionMessageBus::localPeer() const {
    return m_localPeer;
}

}<|MERGE_RESOLUTION|>--- conflicted
+++ resolved
@@ -397,14 +397,8 @@
 
         if (!transport->remotePeer().isClient() && !m_localPeer.isClient())
             queueSyncRequest(transport);
-<<<<<<< HEAD
-            return false;
-        }
-=======
         else 
             transport->setState(QnTransactionTransport::Error); // reopen
-        m_lastTranSeq[transportHeader.sender].persistentSeq = tran.persistentInfo.sequence;
->>>>>>> 040bfd00
     }
     m_lastPersistentSeq[tran.peerID] = tran.persistentInfo.sequence;
     return true;
