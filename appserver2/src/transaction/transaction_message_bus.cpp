--- conflicted
+++ resolved
@@ -1530,21 +1530,16 @@
             transport->waitForNewTransactionsReady( [&lock](){ lock.unlock(); } );
             return;
         }
-    }
-<<<<<<< HEAD
-=======
-    
-    for( QnTransactionTransport* transport: m_connectingConnections )
-    {
-        if( transport->connectionGuid() != connectionGuid )
-            continue;
-        //mutex is unlocked if we go to wait
-        transport->waitForNewTransactionsReady( [&lock](){ lock.unlock(); } );
-        return;
-    }
-
-}
->>>>>>> 7f84fafe
+
+        for( QnTransactionTransport* transport: m_connectingConnections )
+        {
+            if( transport->connectionGuid() != connectionGuid )
+                continue;
+            //mutex is unlocked if we go to wait
+            transport->waitForNewTransactionsReady( [&lock](){ lock.unlock(); } );
+            return;
+        }
+    }
 
     void QnTransactionMessageBus::connectionFailure( const QnUuid& connectionGuid )
     {
@@ -1644,75 +1639,35 @@
         m_handler = handler;
     }
 
-    void QnTransactionMessageBus::removeHandler(ECConnectionNotificationManager* handler) {
-        QnMutexLocker lock( &m_mutex );
-        Q_ASSERT(!m_thread->isRunning());
-        Q_ASSERT_X(m_handler == handler, Q_FUNC_INFO, "We must remove only current handler");
-        if( m_handler == handler )
-            m_handler = nullptr;
-    }
-
-<<<<<<< HEAD
-    QnUuid QnTransactionMessageBus::routeToPeerVia(const QnUuid& dstPeer) const
-=======
-void QnTransactionMessageBus::emitRemotePeerUnauthorized(const QnUuid& id)
-{
-    QMutexLocker lock(&m_mutex);
-    if (!m_alivePeers.contains(id))
-        emit remotePeerUnauthorized( id );
-}
-
-void QnTransactionMessageBus::setHandler(ECConnectionNotificationManager* handler) {
-    QMutexLocker lock(&m_mutex);
-    Q_ASSERT(!m_thread->isRunning());
-    Q_ASSERT_X(m_handler == NULL, Q_FUNC_INFO, "Previous handler must be removed at this time");
-    m_handler = handler;
-}
-
-void QnTransactionMessageBus::removeHandler(ECConnectionNotificationManager* handler) {
-    QMutexLocker lock(&m_mutex);
-    Q_ASSERT(!m_thread->isRunning());
-    Q_ASSERT_X(m_handler == handler, Q_FUNC_INFO, "We must remove only current handler");
-    if( m_handler == handler )
-        m_handler = nullptr;
-}
-
-QnUuid QnTransactionMessageBus::routeToPeerVia(const QnUuid& dstPeer, int* peerDistance) const
-{
-    QMutexLocker lock(&m_mutex);
-    *peerDistance = INT_MAX;
-    const auto itr = m_alivePeers.find(dstPeer);
-    if (itr == m_alivePeers.cend())
-        return QnUuid(); // route info not found
-    const AlivePeerInfo& peerInfo = itr.value();
-    int minDistance = INT_MAX;
-    QnUuid result;
-    for (auto itr2 = peerInfo.routingInfo.cbegin(); itr2 != peerInfo.routingInfo.cend(); ++itr2)
->>>>>>> 7f84fafe
-    {
-        QnMutexLocker lock( &m_mutex );
-        const auto itr = m_alivePeers.find(dstPeer);
-        if (itr == m_alivePeers.cend())
-            return QnUuid(); // route info not found
-        const AlivePeerInfo& peerInfo = itr.value();
-        int minDistance = INT_MAX;
-        QnUuid result;
-        for (auto itr2 = peerInfo.routingInfo.cbegin(); itr2 != peerInfo.routingInfo.cend(); ++itr2)
-        {
-            int distance = itr2.value().distance;
-            if (distance < minDistance) {
-                minDistance = distance;
-                result = itr2.key();
-            }
-        }
-        return result;
-    }
-<<<<<<< HEAD
-=======
-    *peerDistance = minDistance;
-    return result;
-}
->>>>>>> 7f84fafe
+	void QnTransactionMessageBus::removeHandler(ECConnectionNotificationManager* handler) {
+    	QMutexLocker lock(&m_mutex);
+	    Q_ASSERT(!m_thread->isRunning());
+    	Q_ASSERT_X(m_handler == handler, Q_FUNC_INFO, "We must remove only current handler");
+	    if( m_handler == handler )
+    	    m_handler = nullptr;
+	}
+
+	QnUuid QnTransactionMessageBus::routeToPeerVia(const QnUuid& dstPeer, int* peerDistance) const
+	{
+	    QMutexLocker lock(&m_mutex);
+	    *peerDistance = INT_MAX;
+	    const auto itr = m_alivePeers.find(dstPeer);
+    	if (itr == m_alivePeers.cend())
+        	return QnUuid(); // route info not found
+	    const AlivePeerInfo& peerInfo = itr.value();
+    	int minDistance = INT_MAX;
+	    QnUuid result;
+    	for (auto itr2 = peerInfo.routingInfo.cbegin(); itr2 != peerInfo.routingInfo.cend(); ++itr2)
+	    {
+    	    int distance = itr2.value().distance;
+        	if (distance < minDistance) {
+	            minDistance = distance;
+    	        result = itr2.key();
+        	}
+	    }
+    	*peerDistance = minDistance;
+	    return result;
+	}
 
     int QnTransactionMessageBus::distanceToPeer(const QnUuid& dstPeer) const
     {
