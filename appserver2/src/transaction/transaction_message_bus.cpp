--- conflicted
+++ resolved
@@ -322,13 +322,9 @@
         QnTranState runtimeState;
         QList<QnTransaction<ApiRuntimeData>> result;
         m_runtimeTransactionLog->getTransactionsAfter(runtimeState, result);
-<<<<<<< HEAD
-        NX_ASSERT(result.size() == 1 && result[0].peerID == commonModule()->moduleGUID());
-=======
-        const bool validPeerId = result.size() == 1 && result[0].peerID == qnCommon->moduleGUID();
+        const bool validPeerId = result.size() == 1 && result[0].peerID == commonModule()->moduleGUID();
         if (!validPeerId)
-            NX_LOG("ASSERT(result.size() == 1 && result[0].peerID == qnCommon->moduleGUID())", cl_logERROR);
->>>>>>> bc4a5f95
+            NX_LOG("ASSERT(result.size() == 1 && result[0].peerID == commonModule()->moduleGUID())", cl_logERROR);
     }
 #endif
 
