
#include "transaction_message_bus.h"

#include <QtCore/QTimer>
#include <QTextStream>

#include "remote_ec_connection.h"
#include "utils/common/systemerror.h"
#include "ec2_connection.h"
#include "common/common_module.h"

#include <transaction/transaction_transport.h>

#include "api/app_server_connection.h"
#include "api/runtime_info_manager.h"
#include "nx_ec/data/api_server_alive_data.h"
#include "utils/common/log.h"
#include "utils/common/synctime.h"
#include "utils/network/module_finder.h"
#include "nx_ec/data/api_server_alive_data.h"
#include "ec_connection_notification_manager.h"
#include "nx_ec/data/api_camera_data.h"
#include "nx_ec/data/api_camera_data_ex.h"
#include "nx_ec/data/api_resource_data.h"
#include "nx_ec/data/api_resource_type_data.h"
#include "nx_ec/data/api_reverse_connection_data.h"
#include "managers/time_manager.h"

#include <utils/common/checked_cast.h>
#include "utils/common/warnings.h"
#include "transaction/runtime_transaction_log.h"
#include "../../mediaserver/src/media_server/settings.h"


namespace ec2
{

static const int RECONNECT_TIMEOUT = 1000 * 5;
static const int ALIVE_UPDATE_INTERVAL = 1000 * 60;
static const int ALIVE_UPDATE_TIMEOUT = ALIVE_UPDATE_INTERVAL*2 + 10*1000;
static const int DISCOVERED_PEER_TIMEOUT = 1000 * 60 * 3;
static const int ALIVE_RESEND_TIMEOUT_MAX = 1000 * 5; // resend alive data after a random delay in range min..max
static const int ALIVE_RESEND_TIMEOUT_MIN = 100;

QString printTransaction(const char* prefix, const QnAbstractTransaction& tran, const QnTransactionTransportHeader &transportHeader, QnTransactionTransport* sender)
{
    return lit("%1 %2 %3 gotVia=%4").arg(prefix).arg(tran.toString()).arg(toString(transportHeader)).arg(sender->remotePeer().id.toString());
}

struct GotTransactionFuction {
    typedef void result_type;

    template<class T> 
    void operator()(QnTransactionMessageBus *bus, const QnTransaction<T> &transaction, QnTransactionTransport *sender, const QnTransactionTransportHeader &transportHeader) const {
        bus->gotTransaction(transaction, sender, transportHeader);
    }
};

struct SendTransactionToTransportFuction {
    typedef void result_type;

    template<class T> 
    void operator()(QnTransactionMessageBus *bus, const QnTransaction<T> &transaction, QnTransactionTransport *sender, const QnTransactionTransportHeader &transportHeader) const {
        bus->sendTransactionToTransport(transaction, sender, transportHeader);
    }
};

struct SendTransactionToTransportFastFuction {
    bool operator()(QnTransactionMessageBus *bus, Qn::SerializationFormat srcFormat, const QByteArray& serializedTran, QnTransactionTransport *sender, const QnTransactionTransportHeader &transportHeader) const 
    {
        Q_UNUSED(bus)
        return sender->sendSerializedTransaction(srcFormat, serializedTran, transportHeader);
    }
};

typedef std::function<bool (Qn::SerializationFormat, const QByteArray&)> FastFunctionType;

//Overload for ubjson transactions
template<class T, class Function>
bool handleTransactionParams(const QByteArray &serializedTransaction, QnUbjsonReader<QByteArray> *stream, const QnAbstractTransaction &abstractTransaction, 
                             Function function, FastFunctionType fastFunction)
{
    if (fastFunction(Qn::UbjsonFormat, serializedTransaction)) {
        return true; // process transaction directly without deserialize
    }

    QnTransaction<T> transaction(abstractTransaction);
    if (!QnUbjson::deserialize(stream, &transaction.params)) {
        qWarning() << "Can't deserialize transaction " << toString(abstractTransaction.command);
        return false;
    }
    if (!abstractTransaction.persistentInfo.isNull())
        QnUbjsonTransactionSerializer::instance()->addToCache(abstractTransaction.persistentInfo, abstractTransaction.command, serializedTransaction);
    function(transaction);
    return true;
}

//Overload for json transactions
template<class T, class Function>
bool handleTransactionParams(const QByteArray &serializedTransaction, const QJsonObject& jsonData, const QnAbstractTransaction &abstractTransaction, 
                             Function function, FastFunctionType fastFunction)
{
    if (fastFunction(Qn::JsonFormat, serializedTransaction)) {
        return true; // process transaction directly without deserialize
    }

    QnTransaction<T> transaction(abstractTransaction);
    if (!QJson::deserialize(jsonData["params"], &transaction.params)) {
        qWarning() << "Can't deserialize transaction " << toString(abstractTransaction.command);
        return false;
    }
    //if (!abstractTransaction.persistentInfo.isNull())
    //    QnJsonTransactionSerializer::instance()->addToCache(abstractTransaction.persistentInfo, abstractTransaction.command, serializedTransaction);
    function(transaction);
    return true;
}

template<class SerializationSupport, class Function>
bool handleTransaction2(
    const QnAbstractTransaction& transaction,
    const SerializationSupport& serializationSupport,
    const QByteArray& serializedTransaction,
    const Function& function,
    FastFunctionType fastFunction )
{
    switch (transaction.command) {
    case ApiCommand::getFullInfo:           return handleTransactionParams<ApiFullInfoData>         (serializedTransaction, serializationSupport, transaction, function, fastFunction);
    case ApiCommand::setResourceStatus:     return handleTransactionParams<ApiResourceStatusData>(serializedTransaction, serializationSupport, transaction, function, fastFunction);
    case ApiCommand::setResourceParam:      return handleTransactionParams<ApiResourceParamWithRefData>   (serializedTransaction, serializationSupport, transaction, function, fastFunction);
    case ApiCommand::saveResource:          return handleTransactionParams<ApiResourceData>         (serializedTransaction, serializationSupport, transaction, function, fastFunction);
    case ApiCommand::saveCamera:            return handleTransactionParams<ApiCameraData>           (serializedTransaction, serializationSupport, transaction, function, fastFunction);
    case ApiCommand::saveCameras:           return handleTransactionParams<ApiCameraDataList>       (serializedTransaction, serializationSupport, transaction, function, fastFunction);
    case ApiCommand::saveCameraUserAttributes:
        return handleTransactionParams<ApiCameraAttributesData> (serializedTransaction, serializationSupport, transaction, function, fastFunction);
    case ApiCommand::saveCameraUserAttributesList:
        return handleTransactionParams<ApiCameraAttributesDataList> (serializedTransaction, serializationSupport, transaction, function, fastFunction);
    case ApiCommand::saveServerUserAttributes:
        return handleTransactionParams<ApiMediaServerUserAttributesData> (serializedTransaction, serializationSupport, transaction, function, fastFunction);
    case ApiCommand::saveServerUserAttributesList:
        return handleTransactionParams<ApiMediaServerUserAttributesDataList> (serializedTransaction, serializationSupport, transaction, function, fastFunction);
    case ApiCommand::removeBusinessRule:
    case ApiCommand::removeResource:
    case ApiCommand::removeUser:
    case ApiCommand::removeLayout:
    case ApiCommand::removeVideowall:
    case ApiCommand::removeStorage:
    case ApiCommand::removeCamera:          
    case ApiCommand::removeMediaServer:     return handleTransactionParams<ApiIdData>               (serializedTransaction, serializationSupport, transaction, function, fastFunction);
    case ApiCommand::removeCameraHistoryItem:
    case ApiCommand::addCameraHistoryItem:  return handleTransactionParams<ApiCameraServerItemData> (serializedTransaction, serializationSupport, transaction, function, fastFunction);
    case ApiCommand::saveMediaServer:       return handleTransactionParams<ApiMediaServerData>      (serializedTransaction, serializationSupport, transaction, function, fastFunction);
    case ApiCommand::saveStorage:           return handleTransactionParams<ApiStorageData>          (serializedTransaction, serializationSupport, transaction, function, fastFunction);
    case ApiCommand::saveUser:              return handleTransactionParams<ApiUserData>             (serializedTransaction, serializationSupport, transaction, function, fastFunction);
    case ApiCommand::saveBusinessRule:      return handleTransactionParams<ApiBusinessRuleData>     (serializedTransaction, serializationSupport, transaction, function, fastFunction);
    case ApiCommand::saveLayouts:           return handleTransactionParams<ApiLayoutDataList>       (serializedTransaction, serializationSupport, transaction, function, fastFunction);
    case ApiCommand::saveLayout:            return handleTransactionParams<ApiLayoutData>           (serializedTransaction, serializationSupport, transaction, function, fastFunction);
    case ApiCommand::saveVideowall:         return handleTransactionParams<ApiVideowallData>        (serializedTransaction, serializationSupport, transaction, function, fastFunction);
    case ApiCommand::videowallControl:      return handleTransactionParams<ApiVideowallControlMessageData>(serializedTransaction, serializationSupport, transaction, function, fastFunction);
    case ApiCommand::addStoredFile:
    case ApiCommand::updateStoredFile:      return handleTransactionParams<ApiStoredFileData>       (serializedTransaction, serializationSupport, transaction, function, fastFunction);
    case ApiCommand::removeStoredFile:      return handleTransactionParams<ApiStoredFilePath>       (serializedTransaction, serializationSupport, transaction, function, fastFunction);
    case ApiCommand::broadcastBusinessAction:
    case ApiCommand::execBusinessAction:    return handleTransactionParams<ApiBusinessActionData>   (serializedTransaction, serializationSupport, transaction, function, fastFunction);
    case ApiCommand::addLicenses:           return handleTransactionParams<ApiLicenseDataList>      (serializedTransaction, serializationSupport, transaction, function, fastFunction);
    case ApiCommand::addLicense:            
    case ApiCommand::removeLicense:         return handleTransactionParams<ApiLicenseData>          (serializedTransaction, serializationSupport, transaction, function, fastFunction);
    case ApiCommand::uploadUpdate:          return handleTransactionParams<ApiUpdateUploadData>     (serializedTransaction, serializationSupport, transaction, function, fastFunction);
    case ApiCommand::uploadUpdateResponce:  return handleTransactionParams<ApiUpdateUploadResponceData>(serializedTransaction, serializationSupport, transaction, function, fastFunction);
    case ApiCommand::installUpdate:         return handleTransactionParams<ApiUpdateInstallData>    (serializedTransaction, serializationSupport, transaction, function, fastFunction);
    case ApiCommand::addCameraBookmarkTags:
    case ApiCommand::removeCameraBookmarkTags:
                                            return handleTransactionParams<ApiCameraBookmarkTagDataList>(serializedTransaction, serializationSupport, transaction, function, fastFunction);

    case ApiCommand::moduleInfo:            return handleTransactionParams<ApiModuleData>           (serializedTransaction, serializationSupport, transaction, function, fastFunction);
    case ApiCommand::moduleInfoList:        return handleTransactionParams<ApiModuleDataList>       (serializedTransaction, serializationSupport, transaction, function, fastFunction);

    case ApiCommand::discoverPeer:          return handleTransactionParams<ApiDiscoverPeerData>     (serializedTransaction, serializationSupport, transaction, function, fastFunction);
    case ApiCommand::addDiscoveryInformation:
    case ApiCommand::removeDiscoveryInformation:
                                            return handleTransactionParams<ApiDiscoveryData>        (serializedTransaction, serializationSupport, transaction, function, fastFunction);
    case ApiCommand::getDiscoveryData:      return handleTransactionParams<ApiDiscoveryDataList>    (serializedTransaction, serializationSupport, transaction, function, fastFunction);

    case ApiCommand::changeSystemName:      return handleTransactionParams<ApiSystemNameData>       (serializedTransaction, serializationSupport, transaction, function, fastFunction);

    case ApiCommand::saveClientInfo:        return handleTransactionParams<ApiClientInfoData>       (serializedTransaction, serializationSupport, transaction, function, fastFunction);

    case ApiCommand::lockRequest:
    case ApiCommand::lockResponse:
    case ApiCommand::unlockRequest:         return handleTransactionParams<ApiLockData>             (serializedTransaction, serializationSupport, transaction, function, fastFunction); 
    case ApiCommand::peerAliveInfo:         return handleTransactionParams<ApiPeerAliveData>        (serializedTransaction, serializationSupport, transaction, function, fastFunction);
    case ApiCommand::tranSyncRequest:       return handleTransactionParams<ApiSyncRequestData>      (serializedTransaction, serializationSupport, transaction, function, fastFunction);
    case ApiCommand::tranSyncResponse:      return handleTransactionParams<QnTranStateResponse>     (serializedTransaction, serializationSupport, transaction, function, fastFunction);
    case ApiCommand::tranSyncDone:          return handleTransactionParams<ApiTranSyncDoneData>     (serializedTransaction, serializationSupport, transaction, function, fastFunction);
    case ApiCommand::runtimeInfoChanged:    return handleTransactionParams<ApiRuntimeData>          (serializedTransaction, serializationSupport, transaction, function, fastFunction);
    case ApiCommand::broadcastPeerSystemTime: return handleTransactionParams<ApiPeerSystemTimeData> (serializedTransaction, serializationSupport, transaction, function, fastFunction);
    case ApiCommand::forcePrimaryTimeServer:  return handleTransactionParams<ApiIdData>             (serializedTransaction, serializationSupport, transaction, function, fastFunction);
    case ApiCommand::getKnownPeersSystemTime: return handleTransactionParams<ApiPeerSystemTimeDataList> (serializedTransaction, serializationSupport, transaction, function, fastFunction);
    case ApiCommand::updatePersistentSequence:          return handleTransactionParams<ApiUpdateSequenceData>         (serializedTransaction, serializationSupport, transaction, function, fastFunction);
    case ApiCommand::markLicenseOverflow:     return handleTransactionParams<ApiLicenseOverflowData>         (serializedTransaction, serializationSupport, transaction, function, fastFunction);
    case ApiCommand::openReverseConnection:   return handleTransactionParams<ApiReverseConnectionData>         (serializedTransaction, serializationSupport, transaction, function, fastFunction);
    case ApiCommand::restoreDatabase: return true;
    default:
        qWarning() << "Transaction type " << transaction.command << " is not implemented for delivery! Implement me!";
        Q_ASSERT_X(0, Q_FUNC_INFO, "Transaction type is not implemented for delivery! Implement me!");
        return false;
    }
}


template<class Function>
bool handleTransaction(
    Qn::SerializationFormat tranFormat,
    const QByteArray &serializedTransaction,
    const Function &function,
    FastFunctionType fastFunction)
{
    if( tranFormat == Qn::UbjsonFormat )
    {
        QnAbstractTransaction transaction;
        QnUbjsonReader<QByteArray> stream(&serializedTransaction);
        if (!QnUbjson::deserialize(&stream, &transaction)) {
            qnWarning("Ignore bad transaction data. size=%1.", serializedTransaction.size());
            return false;
        }

        return handleTransaction2(
            transaction,
            &stream,
            serializedTransaction,
            function,
            fastFunction );
    }
    else if( tranFormat == Qn::JsonFormat )
    {
        QnAbstractTransaction transaction;
        QJsonObject tranObject;
        //TODO #ak take tranObject from cache
        if( !QJson::deserialize(serializedTransaction, &tranObject) )
            return false;
        if( !QJson::deserialize( tranObject["tran"], &transaction ) )
            return false;

        return handleTransaction2(
            transaction,
            tranObject["tran"].toObject(),
            serializedTransaction,
            function,
            fastFunction );
    }
    else
    {
        return false;
    }
}



// --------------------------------- QnTransactionMessageBus ------------------------------
static QnTransactionMessageBus* m_globalInstance = 0;

QnTransactionMessageBus* QnTransactionMessageBus::instance()
{
    return m_globalInstance;
}

QnTransactionMessageBus::QnTransactionMessageBus(Qn::PeerType peerType)
: 
    m_localPeer(qnCommon->moduleGUID(), qnCommon->runningInstanceGUID(), peerType),
    //m_binaryTranSerializer(new QnBinaryTransactionSerializer()),
    m_jsonTranSerializer(new QnJsonTransactionSerializer()),
    m_ubjsonTranSerializer(new QnUbjsonTransactionSerializer()),
	m_handler(nullptr),
    m_timer(nullptr), 
    m_mutex(QMutex::Recursive),
    m_thread(nullptr),
    m_runtimeTransactionLog(new QnRuntimeTransactionLog()),
    m_restartPending(false)
{
    if (m_thread)
        return;
    m_thread = new QThread();
    m_thread->setObjectName("QnTransactionMessageBusThread");
    moveToThread(m_thread);
    qRegisterMetaType<QnTransactionTransport::State>(); // TODO: #Elric #EC2 registration
    qRegisterMetaType<QnAbstractTransaction>("QnAbstractTransaction");
    m_timer = new QTimer();
    connect(m_timer, &QTimer::timeout, this, &QnTransactionMessageBus::at_timer);
    m_timer->start(500);
    m_aliveSendTimer.invalidate();
    m_currentTimeTimer.restart();

    assert( m_globalInstance == nullptr );
    m_globalInstance = this;
    connect(m_runtimeTransactionLog.get(), &QnRuntimeTransactionLog::runtimeDataUpdated, this, &QnTransactionMessageBus::at_runtimeDataUpdated);
    m_relativeTimer.restart();
}

void QnTransactionMessageBus::start()
{
    Q_ASSERT(!m_thread->isRunning());
    if (!m_thread->isRunning())
        m_thread->start();
}

void QnTransactionMessageBus::stop()
{
    Q_ASSERT(m_thread->isRunning());
    dropConnections();

    m_thread->exit();
    m_thread->wait();

    m_aliveSendTimer.invalidate();
}

QnTransactionMessageBus::~QnTransactionMessageBus()
{
    m_globalInstance = nullptr;

    if (m_thread) {
        m_thread->exit();
        m_thread->wait();
    }

    for(QnTransactionTransport* transport: m_connections)
        delete transport;
    for(QnTransactionTransport* transport: m_connectingConnections)
        delete transport;

    delete m_thread;
    delete m_timer;
}

void QnTransactionMessageBus::addAlivePeerInfo(const ApiPeerData& peerData, const QnUuid& gotFromPeer, int distance)
{
    AlivePeersMap::iterator itr = m_alivePeers.find(peerData.id);
    if (itr == m_alivePeers.end()) 
        itr = m_alivePeers.insert(peerData.id, peerData);
    AlivePeerInfo& currentValue = itr.value();
    
    currentValue.routingInfo.insert(gotFromPeer, RoutingRecord(distance, m_currentTimeTimer.elapsed()));
}

void QnTransactionMessageBus::removeTTSequenceForPeer(const QnUuid& id)
{
    NX_LOG( QnLog::EC2_TRAN_LOG, lit("Clear transportSequence for peer %1").arg(id.toString()), cl_logDEBUG1);

    QnTranStateKey key(id, QnUuid());
    auto itr = m_lastTransportSeq.lowerBound(key);
    while (itr != m_lastTransportSeq.end() && itr.key().peerID == id)
        itr = m_lastTransportSeq.erase(itr);
}


void QnTransactionMessageBus::removeAlivePeer(const QnUuid& id, bool sendTran, bool isRecursive)
{
    // 1. remove peer from alivePeers map
    removeTTSequenceForPeer(id);

    m_runtimeTransactionLog->clearRuntimeData(id);

    auto itr = m_alivePeers.find(id);
    if (itr == m_alivePeers.end())
        return;
    
    handlePeerAliveChanged(itr.value().peer, false, sendTran);
    m_alivePeers.erase(itr);

#ifdef _DEBUG
    if (m_alivePeers.isEmpty()) {
        QnTranState runtimeState;
        QList<QnTransaction<ApiRuntimeData>> result;
        m_runtimeTransactionLog->getTransactionsAfter(runtimeState, result);
        Q_ASSERT(result.size() == 1 && result[0].peerID == qnCommon->moduleGUID());
    }
#endif

    // 2. remove peers proxy via current peer
    if (isRecursive)
        return;
    QSet<QnUuid> morePeersToRemove;
    for (auto itr = m_alivePeers.begin(); itr != m_alivePeers.end(); ++itr)
    {
        AlivePeerInfo& otherPeer = itr.value();
        if (otherPeer.routingInfo.contains(id)) {
            otherPeer.routingInfo.remove(id);
            if (otherPeer.routingInfo.isEmpty())
                morePeersToRemove << otherPeer.peer.id;
        }
    }
    for(const QnUuid& p: morePeersToRemove)
        removeAlivePeer(p, true, true);
}

void QnTransactionMessageBus::addDelayedAliveTran(QnTransaction<ApiPeerAliveData>&& tran, int timeout)
{
    DelayedAliveData data;
    data.tran = std::move(tran);
    data.timeToSend = m_relativeTimer.elapsed() + timeout;
    m_delayedAliveTran.insert(tran.params.peer.id, std::move(data));
}

void QnTransactionMessageBus::sendDelayedAliveTran()
{
    for (auto itr = m_delayedAliveTran.begin(); itr != m_delayedAliveTran.end();)
    {
        DelayedAliveData& data = itr.value();
        if (m_relativeTimer.elapsed() >= data.timeToSend) 
        {
            bool isAliveNow = m_alivePeers.contains(data.tran.params.peer.id);
            bool isAliveDelayed = data.tran.params.isAlive;
            if (isAliveNow == isAliveDelayed) {
                QnTransactionTransportHeader ttHeader;
                if (data.tran.params.peer.id != qnCommon->moduleGUID() )
                    ttHeader.distance = 1;
                ttHeader.processedPeers = connectedServerPeers() << m_localPeer.id;
                ttHeader.fillSequence();
                sendTransactionInternal(std::move(data.tran), ttHeader); // resend broadcast alive info for that peer
                itr = m_delayedAliveTran.erase(itr);
            }
            else
                ++itr;
        }
        else {
            ++itr;
        }
    }
}

bool QnTransactionMessageBus::gotAliveData(const ApiPeerAliveData &aliveData, QnTransactionTransport* transport, const QnTransactionTransportHeader* ttHeader)
{
    if (ttHeader->dstPeers.isEmpty())
        m_delayedAliveTran.remove(aliveData.peer.id); // cancel delayed status tran if we got new broadcast alive data for that peer

    QnUuid gotFromPeer;
    if (transport)
        gotFromPeer = transport->remotePeer().id;

    NX_LOG( QnLog::EC2_TRAN_LOG, lit("received peerAlive transaction. id=%1 type=%2 isAlive=%3").
        arg(aliveData.peer.id.toString()).arg(aliveData.peer.peerType).arg(aliveData.isAlive), cl_logDEBUG1);
    if (aliveData.peer.id == m_localPeer.id)
        return false; // ignore himself

#if 1
    if (!aliveData.isAlive && !gotFromPeer.isNull()) 
    {
        bool isPeerActuallyAlive = aliveData.peer.id == qnCommon->moduleGUID();
        auto itr = m_connections.find(aliveData.peer.id);
        if (itr != m_connections.end()) 
        {
            QnTransactionTransport* transport = itr.value();
            if (transport->getState() == QnTransactionTransport::ReadyForStreaming) {
                isPeerActuallyAlive = true;
            }
        }
        if (isPeerActuallyAlive) {
            // ignore incoming offline peer info because we can see that peer online
            QnTransaction<ApiPeerAliveData> tran(ApiCommand::peerAliveInfo);
            tran.params = aliveData;
            tran.params.isAlive = true;
            Q_ASSERT(!aliveData.peer.instanceId.isNull());
            int delay = aliveData.peer.id == qnCommon->moduleGUID() ? 0 : rand() % (ALIVE_RESEND_TIMEOUT_MAX - ALIVE_RESEND_TIMEOUT_MIN) + ALIVE_RESEND_TIMEOUT_MIN;
            addDelayedAliveTran(std::move(tran), delay);
            return false; // ignore peer offline transaction
        }
    }
#endif

    // proxy alive info from non-direct connected host
    bool isPeerExist = m_alivePeers.contains(aliveData.peer.id);
    if (aliveData.isAlive) 
    {
        addAlivePeerInfo(ApiPeerData(aliveData.peer.id, aliveData.peer.instanceId, aliveData.peer.peerType), gotFromPeer, ttHeader->distance);
        if (!isPeerExist) 
        {
            NX_LOG( QnLog::EC2_TRAN_LOG, lit("emit peerFound. id=%1").arg(aliveData.peer.id.toString()), cl_logDEBUG1);
            emit peerFound(aliveData);
        }
    }
    else 
    {
        if (isPeerExist) {
            removeAlivePeer(aliveData.peer.id, false);
        }
    }
    
    // check sequences
    
    if (aliveData.isAlive) {
        m_runtimeTransactionLog->clearOldRuntimeData(QnTranStateKey(aliveData.peer.id, aliveData.peer.instanceId));
    }

    if (transport && transport->isSyncDone() && aliveData.isAlive)
    {
        bool needResync = false;
        if (!aliveData.persistentState.values.empty() && transactionLog) 
        {
            // check current persistent state
            if (!transactionLog->contains(aliveData.persistentState)) 
            {
                NX_LOG( QnLog::EC2_TRAN_LOG, lit("DETECT transaction GAP via update message. Resync with peer %1").
                    arg(transport->remotePeer().id.toString()), cl_logDEBUG1 );
                NX_LOG( QnLog::EC2_TRAN_LOG, lit("peer state:"), cl_logDEBUG1 );
                printTranState(aliveData.persistentState);
                needResync = true;
            }
        }

        if (!aliveData.runtimeState.values.empty()) 
        {
            // check current persistent state
            if (!m_runtimeTransactionLog->contains(aliveData.runtimeState)) {
                NX_LOG( QnLog::EC2_TRAN_LOG, lit("DETECT runtime transaction GAP via update message. Resync with peer %1").
                    arg(transport->remotePeer().id.toString()), cl_logDEBUG1 );

                needResync = true;
            }
        }

        if (needResync) {
            if (!transport->remotePeer().isClient() && !m_localPeer.isClient())
                queueSyncRequest(transport);
            else
                transport->setState(QnTransactionTransport::Error);
        }

    }

    return true;
}

void QnTransactionMessageBus::onGotServerAliveInfo(const QnTransaction<ApiPeerAliveData> &tran, QnTransactionTransport* transport, const QnTransactionTransportHeader& ttHeader)
{
    Q_ASSERT(tran.peerID != qnCommon->moduleGUID());
    if (!gotAliveData(tran.params, transport, &ttHeader))
        return; // ignore offline alive tran and resend online tran instead

    QnTransaction<ApiPeerAliveData> modifiedTran(tran);
    Q_ASSERT(!modifiedTran.params.peer.instanceId.isNull());
    modifiedTran.params.persistentState.values.clear(); // do not proxy persistent state to other peers. this checking required for directly connected peers only
    modifiedTran.params.runtimeState.values.clear();
    proxyTransaction(tran, ttHeader);
}

bool QnTransactionMessageBus::onGotServerRuntimeInfo(const QnTransaction<ApiRuntimeData> &tran, QnTransactionTransport* transport, const QnTransactionTransportHeader& ttHeader)
{
    if (tran.params.peer.id == qnCommon->moduleGUID())
        return false; // ignore himself

    gotAliveData(ApiPeerAliveData(tran.params.peer, true), transport, &ttHeader);
    if (m_runtimeTransactionLog->contains(tran))
        return false;
    else {
        m_runtimeTransactionLog->saveTransaction(tran);
        return true;
    }
}

void QnTransactionMessageBus::at_gotTransaction(
    Qn::SerializationFormat tranFormat,
    const QByteArray &serializedTran,
    const QnTransactionTransportHeader &transportHeader)
{
    QnTransactionTransport* sender = checked_cast<QnTransactionTransport*>(this->sender());

    //NX_LOG(QnLog::EC2_TRAN_LOG, lit("Got transaction sender = %1").arg((size_t) sender,  0, 16), cl_logDEBUG1);

    if( !sender || sender->getState() != QnTransactionTransport::ReadyForStreaming )
    {
        if( sender )
        {
            NX_LOG(QnLog::EC2_TRAN_LOG, lit("Ignoring incoming transaction because of state %1. ttHeader=%2 received from=%3")
                        .arg(sender->getState())
                        .arg(toString(transportHeader))
                        .arg(sender->remotePeer().id.toString()), cl_logDEBUG1);
            sender->transactionProcessed();
        }
        else
        {
            NX_LOG(QnLog::EC2_TRAN_LOG, lit("Ignoring transaction with seq %1 from unknown peer").arg(transportHeader.sequence), cl_logDEBUG1);
        }
        return;
    }

    Q_ASSERT(transportHeader.processedPeers.contains(sender->remotePeer().id));

    using namespace std::placeholders;
    if( !handleTransaction(
            tranFormat,
            serializedTran,
            std::bind(GotTransactionFuction(), this, _1, sender, transportHeader),
            [](Qn::SerializationFormat, const QByteArray& ) { return false; } ) )
    {
        sender->setState(QnTransactionTransport::Error);
    }

    //TODO #ak is it garanteed that sender is alive?
    sender->transactionProcessed();
}


// ------------------ QnTransactionMessageBus::CustomHandler -------------------


void QnTransactionMessageBus::onGotDistributedMutexTransaction(const QnTransaction<ApiLockData>& tran) {
    if(tran.command == ApiCommand::lockRequest)
        emit gotLockRequest(tran.params);
    else if(tran.command == ApiCommand::lockResponse) 
        emit gotLockResponse(tran.params);
}

void QnTransactionMessageBus::onGotTransactionSyncResponse(QnTransactionTransport* sender, const QnTransaction<QnTranStateResponse> &tran) {
    Q_UNUSED(tran)
	sender->setReadSync(true);
}

void QnTransactionMessageBus::onGotTransactionSyncDone(QnTransactionTransport* sender, const QnTransaction<ApiTranSyncDoneData> &tran) {
    Q_UNUSED(tran)
    sender->setSyncDone(true);
    sender->setSyncInProgress(false);
    // propagate new data to other peers. Aka send current state, other peers should request update if need
    handlePeerAliveChanged(m_localPeer, true, true); 
    m_aliveSendTimer.restart();
}

template <class T>
void QnTransactionMessageBus::sendTransactionToTransport(const QnTransaction<T> &tran, QnTransactionTransport* transport, const QnTransactionTransportHeader &transportHeader) {
    Q_ASSERT(!tran.isLocal);
    transport->sendTransaction(tran, transportHeader);
}

bool QnTransactionMessageBus::checkSequence(const QnTransactionTransportHeader& transportHeader, const QnAbstractTransaction& tran, QnTransactionTransport* transport)
{
    if (m_localPeer.isClient())
        return true;

    if (transportHeader.sender.isNull())
        return true; // old version, nothing to check

    // 1. check transport sequence
    QnTranStateKey ttSenderKey(transportHeader.sender, transportHeader.senderRuntimeID);
    int transportSeq = m_lastTransportSeq[ttSenderKey];
    if (transportSeq >= transportHeader.sequence) {
        NX_LOG( QnLog::EC2_TRAN_LOG, lit("Ignore transaction %1 %2 received via %3 because of transport sequence: %4 <= %5").
            arg(tran.toString()).arg(toString(transportHeader)).arg(transport->remotePeer().id.toString()).arg(transportHeader.sequence).arg(transportSeq), cl_logDEBUG1 );
        return false; // already processed
    }
    m_lastTransportSeq[ttSenderKey] = transportHeader.sequence;

    // 2. check persistent sequence
    if (tran.persistentInfo.isNull() || !transactionLog)
        return true; // nothing to check

    QnTranStateKey persistentKey(tran.peerID, tran.persistentInfo.dbID);
    int persistentSeq = transactionLog->getLatestSequence(persistentKey);

    if( QnLog::instance(QnLog::EC2_TRAN_LOG)->logLevel() >= cl_logWARNING )
        if (!transport->isSyncDone() && transport->isReadSync(ApiCommand::NotDefined) && transportHeader.sender != transport->remotePeer().id) 
        {
            NX_LOG( QnLog::EC2_TRAN_LOG, lit("Got transcaction from peer %1 while sync with peer %2 in progress").
                arg(transportHeader.sender.toString()).arg(transport->remotePeer().id.toString()), cl_logWARNING );
        }

    if (tran.persistentInfo.sequence > persistentSeq + 1) 
    {
        if (transport->isSyncDone()) 
        {
        // gap in persistent data detect, do resync
            NX_LOG( QnLog::EC2_TRAN_LOG, lit("GAP in persistent data detected! for peer %1 Expected seq=%2, but got seq=%3").
                arg(tran.peerID.toString()).arg(persistentSeq + 1).arg(tran.persistentInfo.sequence), cl_logDEBUG1 );

            if (!transport->remotePeer().isClient() && !m_localPeer.isClient())
                queueSyncRequest(transport);
            else 
                transport->setState(QnTransactionTransport::Error); // reopen
            return false;
        }
        else {
            NX_LOG( QnLog::EC2_TRAN_LOG, lit("GAP in persistent data, but sync in progress %1. Expected seq=%2, but got seq=%3").
                arg(tran.peerID.toString()).arg(persistentSeq + 1).arg(tran.persistentInfo.sequence), cl_logDEBUG1 );
        }
    }
    return true;
}

void QnTransactionMessageBus::updatePersistentMarker(const QnTransaction<ApiUpdateSequenceData>& tran, QnTransactionTransport* /*transport*/)
{
    if (transactionLog)
        transactionLog->updateSequence(tran.params);
}

void QnTransactionMessageBus::proxyFillerTransaction(const QnAbstractTransaction& tran, const QnTransactionTransportHeader& transportHeader)
{
    // proxy filler transaction to avoid gaps in the persistent sequence
    QnTransaction<ApiUpdateSequenceData> fillerTran(tran);
    fillerTran.command = ApiCommand::updatePersistentSequence;
    ApiSyncMarkerRecord record;
    record.peerID = tran.peerID;
    record.dbID = tran.persistentInfo.dbID;
    record.sequence = tran.persistentInfo.sequence;
    fillerTran.params.markers.push_back(record);
    transactionLog->updateSequence(fillerTran.params);
    proxyTransaction(fillerTran, transportHeader);
}

void QnTransactionMessageBus::updateLastActivity(QnTransactionTransport* sender, const QnTransactionTransportHeader& transportHeader)
{
    auto itr = m_alivePeers.find(transportHeader.sender);
    if (itr == m_alivePeers.end())
        return;
    AlivePeerInfo& peerInfo = itr.value();
    const QnUuid& gotFromPeer = sender->remotePeer().id;
    peerInfo.routingInfo[gotFromPeer] = RoutingRecord(transportHeader.distance, m_currentTimeTimer.elapsed());
}

template <class T>
void QnTransactionMessageBus::gotTransaction(const QnTransaction<T> &tran, QnTransactionTransport* sender, const QnTransactionTransportHeader &transportHeader) 
{
    QMutexLocker lock(&m_mutex);

    // do not perform any logic (aka sequence update) for foreign transaction. Just proxy
    if (!transportHeader.dstPeers.isEmpty() && !transportHeader.dstPeers.contains(m_localPeer.id))
    {
        if( QnLog::instance(QnLog::EC2_TRAN_LOG)->logLevel() >= cl_logDEBUG1 )
        {
            QString dstPeersStr;
            for( const QnUuid& peer: transportHeader.dstPeers )
                dstPeersStr += peer.toString();
            NX_LOG( QnLog::EC2_TRAN_LOG, lit("skip transaction %1 %2 for peers %3").arg(tran.toString()).arg(toString(transportHeader)).arg(dstPeersStr), cl_logDEBUG1);
        }
        proxyTransaction(tran, transportHeader);
        return;
    }

#if 0
    QnTransactionTransport* directConnection = m_connections.value(transportHeader.sender);
    if (directConnection && directConnection->getState() == QnTransactionTransport::ReadyForStreaming && directConnection->isReadSync(ApiCommand::NotDefined)) 
    {
        QnTranStateKey ttSenderKey(transportHeader.sender, transportHeader.senderRuntimeID);
        const int currentTransportSeq = m_lastTransportSeq.value(ttSenderKey);
        bool cond;
        if (sender != directConnection)
            cond = !currentTransportSeq || (currentTransportSeq > transportHeader.sequence);
        else
            cond = currentTransportSeq < transportHeader.sequence;

        if (!cond) {
            NX_LOG( QnLog::EC2_TRAN_LOG, printTransaction("Got unexpected transaction", tran, transportHeader, sender), cl_logDEBUG1);
            Q_ASSERT_X( cond, Q_FUNC_INFO, "Invalid transaction sequence, queued connetion" );
        }
    }
#endif
    updateLastActivity(sender, transportHeader);
    
    if (!checkSequence(transportHeader, tran, sender))
        return;

    if (!sender->isReadSync(tran.command)) {
        NX_LOG( QnLog::EC2_TRAN_LOG, printTransaction("reject transaction (no readSync)", tran, transportHeader, sender), cl_logDEBUG1);
        return;
    }

    if (tran.isLocal && m_localPeer.isServer())
    {
        NX_LOG( QnLog::EC2_TRAN_LOG, printTransaction("reject local transaction", tran, transportHeader, sender), cl_logDEBUG1);
        return;
    }


    NX_LOG( QnLog::EC2_TRAN_LOG, printTransaction("got transaction", tran, transportHeader, sender), cl_logDEBUG1);
    // process system transactions
    switch(tran.command) {
    case ApiCommand::lockRequest:
    case ApiCommand::lockResponse:
    case ApiCommand::unlockRequest: 
        onGotDistributedMutexTransaction(tran);
        break;
    case ApiCommand::tranSyncRequest:
        onGotTransactionSyncRequest(sender, tran);
        return; // do not proxy
    case ApiCommand::tranSyncResponse:
        onGotTransactionSyncResponse(sender, tran);
        return; // do not proxy
    case ApiCommand::tranSyncDone:
        onGotTransactionSyncDone(sender, tran);
        return; // do not proxy
    case ApiCommand::peerAliveInfo:
        onGotServerAliveInfo(tran, sender, transportHeader);
        return; // do not proxy. this call contains built in proxy
    case ApiCommand::forcePrimaryTimeServer:
        TimeSynchronizationManager::instance()->primaryTimeServerChanged( tran );
        break;
    case ApiCommand::broadcastPeerSystemTime:
        TimeSynchronizationManager::instance()->peerSystemTimeReceived( tran );
        break;
    case ApiCommand::getKnownPeersSystemTime:
        TimeSynchronizationManager::instance()->knownPeersSystemTimeReceived( tran );
        break;
    case ApiCommand::runtimeInfoChanged:
        if (!onGotServerRuntimeInfo(tran, sender, transportHeader))
            return; // already processed. do not proxy and ignore transaction
        if( m_handler )
            m_handler->triggerNotification(tran);
        break;
    case ApiCommand::updatePersistentSequence:
        updatePersistentMarker(tran, sender);
        break;
    default:
        // general transaction
        if (!tran.persistentInfo.isNull() && dbManager)
        {
            QByteArray serializedTran = QnUbjsonTransactionSerializer::instance()->serializedTransaction(tran);
            ErrorCode errorCode = dbManager->executeTransaction( tran, serializedTran );
            switch(errorCode) {
                case ErrorCode::ok:
                    break;
                case ErrorCode::containsBecauseTimestamp:
                    proxyFillerTransaction(tran, transportHeader);
                case ErrorCode::containsBecauseSequence:
                    return; // do not proxy if transaction already exists
                default:
                    NX_LOG( QnLog::EC2_TRAN_LOG, lit("Can't handle transaction %1: %2. Reopening connection...").
                        arg(ApiCommand::toString(tran.command)).arg(ec2::toString(errorCode)), cl_logWARNING );
                    sender->setState(QnTransactionTransport::Error);
                    return;
            }
        }

        if( m_handler )
            m_handler->triggerNotification(tran);

        // this is required to allow client place transactions directly into transaction message bus
        if (tran.command == ApiCommand::getFullInfo)
            sender->setWriteSync(true);
        break;
    }

    proxyTransaction(tran, transportHeader);
}

template <class T>
void QnTransactionMessageBus::proxyTransaction(const QnTransaction<T> &tran, const QnTransactionTransportHeader &_transportHeader) 
{
    if (m_localPeer.isClient())
        return;

    QnTransactionTransportHeader transportHeader(_transportHeader);
    transportHeader.distance++;
    if (transportHeader.flags & Qn::TT_ProxyToClient) {
        QnPeerSet clients = qnTransactionBus->aliveClientPeers().keys().toSet();
        if (clients.isEmpty())
            return;
        transportHeader.dstPeers = clients;
        transportHeader.processedPeers += clients;
        transportHeader.processedPeers << m_localPeer.id;
        for(QnTransactionTransport* transport: m_connections)
        {
            if (transport->remotePeer().isClient() && transport->isReadyToSend(tran.command)) 
                transport->sendTransaction(tran, transportHeader);
        }
        return;
    }

    // proxy incoming transaction to other peers.
    if (!transportHeader.dstPeers.isEmpty() && (transportHeader.dstPeers - transportHeader.processedPeers).isEmpty()) {
        return; // all dstPeers already processed
    }

    // do not put clients peers to processed list in case if client just reconnected to other server and previous server hasn't got update yet.
    QnPeerSet processedPeers = transportHeader.processedPeers + connectedServerPeers();
    processedPeers << m_localPeer.id;
    QnTransactionTransportHeader newHeader(transportHeader);
    newHeader.processedPeers = processedPeers;

    QSet<QnUuid> proxyList;
    for(QnConnectionMap::iterator itr = m_connections.begin(); itr != m_connections.end(); ++itr) 
    {
        QnTransactionTransport* transport = *itr;
        if (transportHeader.processedPeers.contains(transport->remotePeer().id) || !transport->isReadyToSend(tran.command)) 
            continue;

        //Q_ASSERT(transport->remotePeer().id != tran.peerID);
        transport->sendTransaction(tran, newHeader);
        proxyList << transport->remotePeer().id;
    }

    if( QnLog::instance(QnLog::EC2_TRAN_LOG)->logLevel() >= cl_logDEBUG1 )
        if (!proxyList.isEmpty())
        {
            QString proxyListStr;
            for( const QnUuid& peer: proxyList )
                proxyListStr += " " + peer.toString();
            NX_LOG( QnLog::EC2_TRAN_LOG, lit("proxy transaction %1 to (%2)").arg(tran.toString()).arg(proxyListStr), cl_logDEBUG1);
        }

};

void QnTransactionMessageBus::printTranState(const QnTranState& tranState)
{
    if( QnLog::instance(QnLog::EC2_TRAN_LOG)->logLevel() < cl_logDEBUG1 )
        return;

    for(auto itr = tranState.values.constBegin(); itr != tranState.values.constEnd(); ++itr)
    {
        NX_LOG(QnLog::EC2_TRAN_LOG, lit("key=%1 (dbID=%2) need after=%3").arg(itr.key().peerID.toString()).arg(itr.key().dbID.toString()).arg(itr.value()), cl_logDEBUG1 );
    }
}

void QnTransactionMessageBus::onGotTransactionSyncRequest(QnTransactionTransport* sender, const QnTransaction<ApiSyncRequestData> &tran)
{
    sender->setWriteSync(true);

    QnTransactionTransportHeader ttUnicast;
    ttUnicast.processedPeers << sender->remotePeer().id << m_localPeer.id;
    ttUnicast.dstPeers << sender->remotePeer().id;
    QnTransactionTransportHeader ttBroadcast(ttUnicast);
    ttBroadcast.flags |= Qn::TT_ProxyToClient;

    QList<QByteArray> serializedTransactions;
    const ErrorCode errorCode = transactionLog->getTransactionsAfter(tran.params.persistentState, serializedTransactions);
    if (errorCode == ErrorCode::ok) 
    {
        NX_LOG( QnLog::EC2_TRAN_LOG, lit("got sync request from peer %1. Need transactions after:").arg(sender->remotePeer().id.toString()), cl_logDEBUG1);
        printTranState(tran.params.persistentState);
        NX_LOG( QnLog::EC2_TRAN_LOG, lit("exist %1 new transactions").arg(serializedTransactions.size()), cl_logDEBUG1);

        assert( m_connections.contains(sender->remotePeer().id) );
        assert( sender->getState() >= QnTransactionTransport::ReadyForStreaming );
        QnTransaction<QnTranStateResponse> tranSyncResponse(ApiCommand::tranSyncResponse);
        tranSyncResponse.params.result = 0;
        sender->sendTransaction(tranSyncResponse, ttUnicast);

        sendRuntimeInfo(sender, ttBroadcast, tran.params.runtimeState);

        using namespace std::placeholders;
        for(const QByteArray& serializedTran: serializedTransactions)
            if(!handleTransaction(Qn::UbjsonFormat,
                                  serializedTran, 
                                  std::bind(SendTransactionToTransportFuction(), this, _1, sender, ttBroadcast), 
                                  std::bind(SendTransactionToTransportFastFuction(), this, _1, _2, sender, ttBroadcast)))
                                  sender->setState(QnTransactionTransport::Error);

        QnTransaction<ApiTranSyncDoneData> tranSyncDone(ApiCommand::tranSyncDone);
        tranSyncResponse.params.result = 0;
        sender->sendTransaction(tranSyncDone, ttUnicast);

        return;
    }
    else {
        qWarning() << "Can't execute query for sync with server peer!";
    }
}      

bool QnTransactionMessageBus::isSyncInProgress() const
{
    for (QnConnectionMap::const_iterator itr = m_connections.begin(); itr != m_connections.end(); ++itr)
    {
        QnTransactionTransport* transport = *itr;
        if (transport->isSyncInProgress())
            return true;
    }
    return false;
}

void QnTransactionMessageBus::queueSyncRequest(QnTransactionTransport* transport)
{
    // send sync request
    Q_ASSERT(!transport->isSyncInProgress());
    transport->setReadSync(false);
    transport->setSyncDone(false);

    if (isSyncInProgress()) {
        transport->setNeedResync(true);
        return;
    }
    
    transport->setSyncInProgress(true);
    transport->setNeedResync(false);

    QnTransaction<ApiSyncRequestData> requestTran(ApiCommand::tranSyncRequest);
    requestTran.params.persistentState = transactionLog->getTransactionsState();
    requestTran.params.runtimeState = m_runtimeTransactionLog->getTransactionsState();

    NX_LOG( QnLog::EC2_TRAN_LOG, lit("send syncRequest to peer %1").arg(transport->remotePeer().id.toString()), cl_logDEBUG1 );
    printTranState(requestTran.params.persistentState);
    transport->sendTransaction(requestTran, QnPeerSet() << transport->remotePeer().id << m_localPeer.id);
}

bool QnTransactionMessageBus::sendInitialData(QnTransactionTransport* transport)
{
    /** Send all data to the client peers on the connect. */
    QnPeerSet processedPeers = QnPeerSet() << transport->remotePeer().id << m_localPeer.id;
    if (m_localPeer.isClient()) {
        transport->setWriteSync(true);
        sendRuntimeInfo(transport, processedPeers, QnTranState());
        transport->setReadSync(true);
    }
    else if (transport->remotePeer().peerType == Qn::PT_DesktopClient || 
        transport->remotePeer().peerType == Qn::PT_VideowallClient)     //TODO: #GDM #VW do not send fullInfo, just required part of it
    {
        /** Request all data to be sent to the client peers on the connect. */
        QnTransaction<ApiFullInfoData> tran;
        tran.command = ApiCommand::getFullInfo;
        tran.peerID = m_localPeer.id;
        if (dbManager->doQuery(nullptr, tran.params) != ErrorCode::ok) {
            qWarning() << "Can't execute query for sync with client peer!";
            return false;
        }

        transport->setWriteSync(true);
        sendRuntimeInfo(transport, processedPeers, QnTranState());
        transport->sendTransaction(tran, processedPeers);
        transport->sendTransaction(prepareModulesDataTransaction(), processedPeers);
        transport->setReadSync(true);

        //sending local time information on known servers
        TimeSynchronizationManager* timeManager = TimeSynchronizationManager::instance();
        if( timeManager )
        {
            QnTransaction<ApiPeerSystemTimeDataList> tran;
            tran.params = timeManager->getKnownPeersSystemTime();
            tran.command = ApiCommand::getKnownPeersSystemTime;
            tran.peerID = m_localPeer.id;
            transport->sendTransaction(tran, processedPeers);
        }
    } else if (transport->remotePeer().peerType == Qn::PT_MobileClient) {
        /** Request all data to be sent to the client peers on the connect. */
        QnTransaction<ApiMediaServerDataExList> tranServers;
        tranServers.command = ApiCommand::getMediaServersEx;
        tranServers.peerID = m_localPeer.id;
        if (dbManager->doQuery(nullptr, tranServers.params) != ErrorCode::ok) {
            qWarning() << "Can't execute query for sync with client peer!";
            return false;
        }

        ec2::ApiCameraDataExList cameras;
        if (dbManager->doQuery(QnUuid(), cameras) != ErrorCode::ok) {
            qWarning() << "Can't execute query for sync with client peer!";
            return false;
        }
        QnTransaction<ApiCameraDataExList> tranCameras;
        tranCameras.command = ApiCommand::getCamerasEx;
        tranCameras.peerID = m_localPeer.id;

        // filter out desktop cameras
        auto desktopCameraResourceType = qnResTypePool->desktopCameraResourceType();
        QnUuid desktopCameraTypeId = desktopCameraResourceType ? desktopCameraResourceType->getId() : QnUuid();
        if (desktopCameraTypeId.isNull()) {
            tranCameras.params = cameras;
        } else {
            tranCameras.params.reserve(cameras.size());  //usually, there are only a few desktop cameras relatively to total cameras count
            std::copy_if(cameras.cbegin(), cameras.cend(), std::back_inserter(tranCameras.params), [&desktopCameraTypeId](const ec2::ApiCameraData &camera){
                return camera.typeId != desktopCameraTypeId;
            });
        }

        QnTransaction<ApiUserDataList> tranUsers;
        tranUsers.command = ApiCommand::getUsers;
        tranUsers.peerID = m_localPeer.id;
        if (dbManager->doQuery(nullptr, tranUsers.params) != ErrorCode::ok) {
            qWarning() << "Can't execute query for sync with client peer!";
            return false;
        }

        QnTransaction<ApiLayoutDataList> tranLayouts;
        tranLayouts.command = ApiCommand::getLayouts;
        tranLayouts.peerID = m_localPeer.id;
        if (dbManager->doQuery(nullptr, tranLayouts.params) != ErrorCode::ok) {
            qWarning() << "Can't execute query for sync with client peer!";
            return false;
        }

        QnTransaction<ApiCameraServerItemDataList> tranCameraHistory;
        tranCameraHistory.command = ApiCommand::getCameraHistoryItems;
        tranCameraHistory.peerID = m_localPeer.id;
        if (dbManager->doQuery(nullptr, tranCameraHistory.params) != ErrorCode::ok) {
            qWarning() << "Can't execute query for sync with client peer!";
            return false;
        }

        transport->setWriteSync(true);
        sendRuntimeInfo(transport, processedPeers, QnTranState());
        transport->sendTransaction(tranServers,         processedPeers);
        transport->sendTransaction(tranCameras,         processedPeers);
        transport->sendTransaction(tranUsers,           processedPeers);
        transport->sendTransaction(tranLayouts,         processedPeers);
        transport->sendTransaction(tranCameraHistory,   processedPeers);
        transport->setReadSync(true);
    }



    if (!transport->remotePeer().isClient() && !m_localPeer.isClient())
        queueSyncRequest(transport);

    return true;
}

void QnTransactionMessageBus::connectToPeerLost(const QnUuid& id)
{
    if (m_alivePeers.contains(id))
        removeAlivePeer(id, true);
}

void QnTransactionMessageBus::connectToPeerEstablished(const ApiPeerData &peer)
{
    if (m_alivePeers.contains(peer.id)) 
        return;
    m_delayedAliveTran.remove(peer.id); // it's expected new tran about peer state if we connected / reconnected. drop previous (probably offline) tran
    addAlivePeerInfo(peer, peer.id, 0);
    handlePeerAliveChanged(peer, true, false);
}

void QnTransactionMessageBus::handlePeerAliveChanged(const ApiPeerData &peer, bool isAlive, bool sendTran) 
{
    ApiPeerAliveData aliveData(peer, isAlive);

    if (sendTran)
    {
        QnTransaction<ApiPeerAliveData> tran(ApiCommand::peerAliveInfo);
        tran.params = aliveData;
        Q_ASSERT(!tran.params.peer.instanceId.isNull());
        if (isAlive && transactionLog && peer.id == m_localPeer.id) {
            tran.params.persistentState = transactionLog->getTransactionsState();
            tran.params.runtimeState = m_runtimeTransactionLog->getTransactionsState();
        }
        if (peer.id == m_localPeer.id)
            sendTransaction(tran);
        else  {
            int delay = rand() % (ALIVE_RESEND_TIMEOUT_MAX - ALIVE_RESEND_TIMEOUT_MIN) + ALIVE_RESEND_TIMEOUT_MIN;
            addDelayedAliveTran(std::move(tran), delay);
        }
        NX_LOG( QnLog::EC2_TRAN_LOG, lit("sending peerAlive info. id=%1 type=%2 isAlive=%3").arg(peer.id.toString()).arg(peer.peerType).arg(isAlive), cl_logDEBUG1);
    }

    if( peer.id == qnCommon->moduleGUID() )
        return; //sending keep-alive

    if (isAlive) {
        NX_LOG( QnLog::EC2_TRAN_LOG, lit("emit peerFound. id=%1").arg(aliveData.peer.id.toString()), cl_logDEBUG1);
    }
    else {
        NX_LOG( QnLog::EC2_TRAN_LOG, lit("emit peerLost. id=%1").arg(aliveData.peer.id.toString()), cl_logDEBUG1);
    }

    if (isAlive)
        emit peerFound(aliveData);
    else
        emit peerLost(aliveData);
}

QnTransaction<ApiModuleDataList> QnTransactionMessageBus::prepareModulesDataTransaction() const {
    QnTransaction<ApiModuleDataList> transaction(ApiCommand::moduleInfoList);

    QnModuleFinder *moduleFinder = QnModuleFinder::instance();
    for (const QnModuleInformation &moduleInformation: moduleFinder->foundModules()) {
        QnModuleInformationWithAddresses moduleInformationWithAddress(moduleInformation);
        SocketAddress primaryAddress = moduleFinder->primaryAddress(moduleInformation.id);
        if (primaryAddress.isNull())
            continue;
        moduleInformationWithAddress.remoteAddresses.insert(primaryAddress.address.toString());
        moduleInformationWithAddress.port = primaryAddress.port;
        transaction.params.push_back(ApiModuleData(std::move(moduleInformationWithAddress), true));
    }
    transaction.peerID = m_localPeer.id;
    transaction.isLocal = true;
    return transaction;
}

static SocketAddress getUrlAddr(const QUrl& url) { return SocketAddress( url.host(), url.port() ); }

bool QnTransactionMessageBus::isPeerUsing(const QUrl& url)
{
    const SocketAddress& addr1 = getUrlAddr(url);
    for (int i = 0; i < m_connectingConnections.size(); ++i)
    {
        const SocketAddress& addr2 = m_connectingConnections[i]->remoteSocketAddr();
        if (addr2 == addr1)
            return true;
    }
    for(QnConnectionMap::iterator itr = m_connections.begin(); itr != m_connections.end(); ++itr) {
        QnTransactionTransport* transport =  itr.value();
        if (transport->remoteSocketAddr() == addr1)
            return true;
    }
    return false;
}

void QnTransactionMessageBus::at_stateChanged(QnTransactionTransport::State )
{
    QMutexLocker lock(&m_mutex);
    QnTransactionTransport* transport = (QnTransactionTransport*) sender();
    if (!transport)
        return;

    switch (transport->getState()) 
    {
    case QnTransactionTransport::Error: 
        transport->close();
        break;
    case QnTransactionTransport::Connected:
    {
        bool found = false;
        for (int i = 0; i < m_connectingConnections.size(); ++i) 
        {
            if (m_connectingConnections[i] == transport) {
                Q_ASSERT(!m_connections.contains(transport->remotePeer().id));
                m_connections[transport->remotePeer().id] = m_connectingConnections[i];
                emit newDirectConnectionEstablished( m_connectingConnections[i] );
                m_connectingConnections.removeAt(i);
                found = true;
                break;
            }
        }
        Q_ASSERT(found);
        removeTTSequenceForPeer(transport->remotePeer().id);

        if (m_localPeer.isServer() && transport->remoteIdentityTime() > qnCommon->systemIdentityTime() )
        {
            // swith to new time
            NX_LOG( lit("Remote peer %1 has database restore time greater then current peer. Restarting and resync database with remote peer").arg(transport->remotePeer().id.toString()), cl_logINFO );
            for (QnTransactionTransport* t: m_connections)
                t->setState(QnTransactionTransport::Error);
            for (QnTransactionTransport* t: m_connectingConnections)
                t->setState(QnTransactionTransport::Error);
            qnCommon->setSystemIdentityTime(transport->remoteIdentityTime(), transport->remotePeer().id);
            m_restartPending = true;
            return;
        }

        transport->setState(QnTransactionTransport::ReadyForStreaming);

        transport->processExtraData();
        transport->startListening();

        m_runtimeTransactionLog->clearOldRuntimeData(QnTranStateKey(transport->remotePeer().id, transport->remotePeer().instanceId));
        if (sendInitialData(transport))
            connectToPeerEstablished(transport->remotePeer());
        else
            transport->close();
        break;
    }
    case QnTransactionTransport::ReadyForStreaming:
        break;
    case QnTransactionTransport::Closed:
        for (int i = m_connectingConnections.size() -1; i >= 0; --i) 
        {
            QnTransactionTransport* transportPtr = m_connectingConnections[i];
            if (transportPtr == transport) {
                m_connectingConnections.removeAt(i);
                break;
            }
        }

        for(QnConnectionMap::iterator itr = m_connections.begin(); itr != m_connections.end(); ++itr)
        {
            QnTransactionTransport* transportPtr = itr.value();
            if (transportPtr == transport) {
                connectToPeerLost(transport->remotePeer().id);
                m_connections.erase(itr);
                break;
            }
        }
        transport->deleteLater();
        break;

    default:
        break;
    }
}

void QnTransactionMessageBus::at_timer()
{
    doPeriodicTasks();
}

void QnTransactionMessageBus::at_peerIdDiscovered(const QUrl& url, const QnUuid& id)
{
    QMutexLocker lock(&m_mutex);
    auto itr = m_remoteUrls.find(url);
    if (itr != m_remoteUrls.end()) {
        itr.value().discoveredTimeout.restart();
        itr.value().discoveredPeer = id;
    }
}

void QnTransactionMessageBus::doPeriodicTasks()
{
    QMutexLocker lock(&m_mutex);

    // send HTTP level keep alive (empty chunk) for server <---> server connections
    if (!m_localPeer.isClient()) 
    {
        for( QnConnectionMap::iterator
            itr = m_connections.begin();
            itr != m_connections.end();
            ++itr )
        {
            QnTransactionTransport* transport = itr.value();
            if (transport->getState() == QnTransactionTransport::ReadyForStreaming && !transport->remotePeer().isClient()) 
            {
                if (transport->isHttpKeepAliveTimeout()) {
                    qWarning() << "Transaction Transport HTTP keep-alive timeout for connection" << transport->remotePeer().id;
                    transport->setState(QnTransactionTransport::Error);
                }
                else if (transport->isNeedResync())
                    queueSyncRequest(transport);
            }
        }
    }

    // add new outgoing connections
    for (QMap<QUrl, RemoteUrlConnectInfo>::iterator itr = m_remoteUrls.begin(); itr != m_remoteUrls.end(); ++itr)
    {
        const QUrl& url = itr.key();
        RemoteUrlConnectInfo& connectInfo = itr.value();
        bool isTimeout = !connectInfo.lastConnectedTime.isValid() || connectInfo.lastConnectedTime.hasExpired(RECONNECT_TIMEOUT);
        if (isTimeout && !isPeerUsing(url) && !m_restartPending)
        {
            if (!connectInfo.discoveredPeer.isNull() ) 
            {
                if (connectInfo.discoveredTimeout.elapsed() > DISCOVERED_PEER_TIMEOUT) {
                    connectInfo.discoveredPeer = QnUuid();
                    connectInfo.discoveredTimeout.restart();
                }
                else if (m_connections.contains(connectInfo.discoveredPeer))
                    continue;
            }

            itr.value().lastConnectedTime.restart();
            QnTransactionTransport* transport = new QnTransactionTransport(m_localPeer);
            connect(transport, &QnTransactionTransport::gotTransaction, this, &QnTransactionMessageBus::at_gotTransaction,  Qt::QueuedConnection);
            connect(transport, &QnTransactionTransport::stateChanged, this, &QnTransactionMessageBus::at_stateChanged,  Qt::QueuedConnection);
            connect(transport, &QnTransactionTransport::remotePeerUnauthorized, this, &QnTransactionMessageBus::emitRemotePeerUnauthorized,  Qt::QueuedConnection);
            connect(transport, &QnTransactionTransport::peerIdDiscovered, this, &QnTransactionMessageBus::at_peerIdDiscovered,  Qt::QueuedConnection);
            transport->doOutgoingConnect(url);
            m_connectingConnections << transport;
        }
    }

    // send keep-alive if we connected to cloud
    if( !m_aliveSendTimer.isValid() )
        m_aliveSendTimer.restart();
    if (m_aliveSendTimer.elapsed() > ALIVE_UPDATE_INTERVAL) {
        m_aliveSendTimer.restart();
        handlePeerAliveChanged(m_localPeer, true, true);
        NX_LOG( QnLog::EC2_TRAN_LOG, "Current transaction state:", cl_logDEBUG1 );
        if (transactionLog)
            printTranState(transactionLog->getTransactionsState());
    }

    QSet<QnUuid> lostPeers = checkAlivePeerRouteTimeout(); // check if some routs to a server not accessible any more
    removePeersWithTimeout(lostPeers); // removeLostPeers
    sendDelayedAliveTran();
}

QSet<QnUuid> QnTransactionMessageBus::checkAlivePeerRouteTimeout()
{
    QSet<QnUuid> lostPeers;
    for (AlivePeersMap::iterator itr = m_alivePeers.begin(); itr != m_alivePeers.end(); ++itr)
    {
        AlivePeerInfo& peerInfo = itr.value();
        for (auto itr = peerInfo.routingInfo.begin(); itr != peerInfo.routingInfo.end();) {
            const RoutingRecord& routingRecord = itr.value();
            if (routingRecord.distance > 0 && m_currentTimeTimer.elapsed() - routingRecord.lastRecvTime > ALIVE_UPDATE_TIMEOUT)
                itr = peerInfo.routingInfo.erase(itr);
            else
                ++itr;
        }
        if (peerInfo.routingInfo.isEmpty())
            lostPeers << peerInfo.peer.id;
    }
    return lostPeers;
}

void QnTransactionMessageBus::removePeersWithTimeout(const QSet<QnUuid>& lostPeers)
{
    for (AlivePeersMap::iterator itr = m_alivePeers.begin(); itr != m_alivePeers.end(); ++itr)
    {
        if (lostPeers.contains(itr.key()))
        {
            for(QnTransactionTransport* transport: m_connectingConnections) {
                if (transport->getState() == QnTransactionTransport::Closed)
                    continue; // it's going to close soon
                if (transport->remotePeer().id == itr.key()) {
                    qWarning() << "No alive info during timeout. reconnect to peer" << transport->remotePeer().id;
                    transport->setState(QnTransactionTransport::Error);
                }
            }

            for(QnTransactionTransport* transport: m_connections.values()) {
                if (transport->getState() == QnTransactionTransport::Closed)
                    continue; // it's going to close soon
                if (transport->remotePeer().id == itr.key() && transport->remotePeer().peerType == Qn::PT_Server) {
                    qWarning() << "No alive info during timeout. reconnect to peer" << transport->remotePeer().id;
                    transport->setState(QnTransactionTransport::Error);
                }
            }
        }
    }
    for (const QnUuid& id: lostPeers)
        connectToPeerLost(id);
}

void QnTransactionMessageBus::sendRuntimeInfo(QnTransactionTransport* transport, const QnTransactionTransportHeader& transportHeader, const QnTranState& runtimeState)
{
    QList<QnTransaction<ApiRuntimeData>> result;
    m_runtimeTransactionLog->getTransactionsAfter(runtimeState, result);
    for(const QnTransaction<ApiRuntimeData> &tran: result) {
        QnTransactionTransportHeader ttHeader = transportHeader;
        ttHeader.distance = distanceToPeer(tran.params.peer.id);
        transport->sendTransaction(tran, ttHeader);
    }
}

void QnTransactionMessageBus::gotConnectionFromRemotePeer(
    const QnUuid& connectionGuid,
    QSharedPointer<AbstractStreamSocket> socket,
    ConnectionType::Type connectionType,
    const ApiPeerData& remotePeer,
    qint64 remoteSystemIdentityTime,
    const nx_http::Request& request,
    const QByteArray& contentEncoding )
{
    if (!dbManager)
    {
        qWarning() << "This peer connected to remote Server. Ignoring incoming connection";
        return;
    }

    if (m_restartPending)
        return; // reject incoming connection because of media server is about to restart

    QnTransactionTransport* transport = new QnTransactionTransport(
        connectionGuid,
        m_localPeer,
        remotePeer,
        std::move(socket),
        connectionType,
        request,
        contentEncoding );
    transport->setRemoteIdentityTime(remoteSystemIdentityTime);
    connect(transport, &QnTransactionTransport::gotTransaction, this, &QnTransactionMessageBus::at_gotTransaction,  Qt::QueuedConnection);
    connect(transport, &QnTransactionTransport::stateChanged, this, &QnTransactionMessageBus::at_stateChanged,  Qt::QueuedConnection);
    connect(transport, &QnTransactionTransport::remotePeerUnauthorized, this, &QnTransactionMessageBus::emitRemotePeerUnauthorized, Qt::DirectConnection );

    QMutexLocker lock(&m_mutex);
    transport->moveToThread(thread());
    m_connectingConnections << transport;
<<<<<<< HEAD
    Q_ASSERT( !m_connections.contains( remotePeer.id ) );
}

void QnTransactionMessageBus::moveConnectionToReadyForStreaming( const QnUuid& connectionGuid )
{
    QMutexLocker lock( &m_mutex );

    for( auto connection: m_connectingConnections )
    {
        if( connection->connectionGuid() == connectionGuid )
        {
            connection->setState( QnTransactionTransport::Connected );
            return;
        }
    }
=======
    Q_ASSERT(!m_connections.contains(remotePeer.id));
>>>>>>> b4c268d6
}

bool QnTransactionMessageBus::moveConnectionToReadyForStreaming( const QnUuid& connectionGuid )
{
    QMutexLocker lock( &m_mutex );

    for( auto connection: m_connectingConnections )
    {
        if( connection->connectionGuid() == connectionGuid )
        {
            connection->setState( QnTransactionTransport::Connected );
            return true;
        }
    }

    return false;
}

void QnTransactionMessageBus::gotIncomingTransactionsConnectionFromRemotePeer(
    const QnUuid& connectionGuid,
    const QSharedPointer<AbstractStreamSocket>& socket,
    const ApiPeerData &/*remotePeer*/,
    qint64 /*remoteSystemIdentityTime*/,
    const nx_http::Request& request,
    const QByteArray& requestBuf )
{
    if (!dbManager)
    {
        qWarning() << "This peer connected to remote Server. Ignoring incoming connection";
        return;
    }

    if (m_restartPending)
        return; // reject incoming connection because of media server is about to restart

    QMutexLocker lock(&m_mutex);
    for(QnTransactionTransport* transport: m_connections.values())
    {
        if( transport->connectionGuid() == connectionGuid )
        {
            transport->setIncomingTransactionChannelSocket(
                socket,
                request,
                requestBuf );
            return;
        }
    }
}

bool QnTransactionMessageBus::gotTransactionFromRemotePeer(
    const QnUuid& connectionGuid,
    const nx_http::Request& request,
    const QByteArray& requestMsgBody )
{
    if (!dbManager)
    {
        qWarning() << "This peer connected to remote Server. Ignoring incoming connection";
        return false;
    }

    if (m_restartPending)
        return false; // reject incoming connection because of media server is about to restart

    QMutexLocker lock(&m_mutex);

    for( QnTransactionTransport* transport: m_connections.values() )
    {
        if( transport->connectionGuid() == connectionGuid )
        {
            transport->receivedTransaction(
                request.headers,
                requestMsgBody );
            return true;
        }
    }

    return false;
}

static QUrl addCurrentPeerInfo(const QUrl& srcUrl)
{
    QUrl url(srcUrl);
    QUrlQuery q(url.query());

    q.addQueryItem("guid", qnCommon->moduleGUID().toString());
    q.addQueryItem("runtime-guid", qnCommon->runningInstanceGUID().toString());
    q.addQueryItem("system-identity-time", QString::number(qnCommon->systemIdentityTime()));
    url.setQuery(q);
    return url;
}

void QnTransactionMessageBus::addConnectionToPeer(const QUrl& _url)
{
    QUrl url = addCurrentPeerInfo(_url);
    QMutexLocker lock(&m_mutex);
    if (!m_remoteUrls.contains(url)) {
        m_remoteUrls.insert(url, RemoteUrlConnectInfo());
        QTimer::singleShot(0, this, SLOT(doPeriodicTasks()));
    }
}

void QnTransactionMessageBus::removeConnectionFromPeer(const QUrl& _url)
{
    QUrl url = addCurrentPeerInfo(_url);

    QMutexLocker lock(&m_mutex);
    m_remoteUrls.remove(url);
    const SocketAddress& urlStr = getUrlAddr(url);
    for(QnTransactionTransport* transport: m_connections.values())
    {
        if (transport->remoteSocketAddr() == urlStr) {
            qWarning() << "Disconnected from peer" << url;
            transport->setState(QnTransactionTransport::Error);
        }
    }
}

QList<QnTransportConnectionInfo> QnTransactionMessageBus::connectionsInfo() const {
    QList<QnTransportConnectionInfo> connections;

    QMutexLocker lock(&m_mutex);

    auto storeTransport = [&connections](const QnTransactionTransport *transport) {
        QnTransportConnectionInfo info;
        info.url = transport->remoteAddr();
        info.state = transport->getState();
        info.incoming = transport->isIncoming();
        info.remotePeerId = transport->remotePeer().id;
        connections.append(info);
    };

    for (const QnTransactionTransport *transport: m_connections.values())
        storeTransport(transport);
    for (const QnTransactionTransport *transport: m_connectingConnections)
        storeTransport(transport);

    return connections;
}

void QnTransactionMessageBus::waitForNewTransactionsReady( const QnUuid& connectionGuid )
{
    QMutexLocker lock(&m_mutex);
    for( QnTransactionTransport* transport: m_connections )
    {
        if( transport->connectionGuid() != connectionGuid )
            continue;
        //mutex is unlocked if we go to wait
        transport->waitForNewTransactionsReady( [&lock](){ lock.unlock(); } );
        return;
    }
    
    for( QnTransactionTransport* transport: m_connectingConnections )
    {
        if( transport->connectionGuid() != connectionGuid )
            continue;
        //mutex is unlocked if we go to wait
        transport->waitForNewTransactionsReady( [&lock](){ lock.unlock(); } );
        return;
    }

}

void QnTransactionMessageBus::connectionFailure( const QnUuid& connectionGuid )
{
    QMutexLocker lock( &m_mutex );
    for( QnTransactionTransport* transport : m_connections )
    {
        if( transport->connectionGuid() != connectionGuid )
            continue;
        //mutex is unlocked if we go to wait
        transport->connectionFailure();
        return;
    }
}

void QnTransactionMessageBus::dropConnections()
{
    QMutexLocker lock(&m_mutex);
    m_remoteUrls.clear();
    for(QnTransactionTransport* transport: m_connections) {
        qWarning() << "Disconnected from peer" << transport->remoteAddr();
        transport->setState(QnTransactionTransport::Error);
    }
    for (auto transport: m_connectingConnections) 
        transport->setState(ec2::QnTransactionTransport::Error);
}

QnTransactionMessageBus::AlivePeersMap QnTransactionMessageBus::alivePeers() const
{
    QMutexLocker lock(&m_mutex);
    return m_alivePeers;
}

QnPeerSet QnTransactionMessageBus::connectedServerPeers() const
{
    QnPeerSet result;
    for(QnConnectionMap::const_iterator itr = m_connections.begin(); itr != m_connections.end(); ++itr)
    {
        QnTransactionTransport* transport = *itr;
        if (!transport->remotePeer().isClient() && transport->getState() == QnTransactionTransport::ReadyForStreaming)
            result << transport->remotePeer().id;
    }

    return result;
}

QnTransactionMessageBus::AlivePeersMap QnTransactionMessageBus::aliveServerPeers() const
{
    QMutexLocker lock(&m_mutex);
    AlivePeersMap result;
    for(AlivePeersMap::const_iterator itr = m_alivePeers.begin(); itr != m_alivePeers.end(); ++itr)
    {
        if (itr->peer.isClient())
            continue;

        result.insert(itr.key(), itr.value());
    }
    
    return result;
}

QnTransactionMessageBus::AlivePeersMap QnTransactionMessageBus::aliveClientPeers() const
{
    QMutexLocker lock(&m_mutex);
    AlivePeersMap result;
    for(AlivePeersMap::const_iterator itr = m_alivePeers.begin(); itr != m_alivePeers.end(); ++itr)
    {
        if (itr->peer.isClient())
            result.insert(itr.key(), itr.value());
    }

    return result;
}

ec2::ApiPeerData QnTransactionMessageBus::localPeer() const {
    return m_localPeer;
}

void QnTransactionMessageBus::at_runtimeDataUpdated(const QnTransaction<ApiRuntimeData>& tran)
{
    // data was changed by local transaction log (old data instance for same peer was removed), emit notification to apply new data version outside
    if( m_handler )
        m_handler->triggerNotification(tran);
}

void QnTransactionMessageBus::emitRemotePeerUnauthorized(const QnUuid& id)
{
    QMutexLocker lock(&m_mutex);
    if (!m_alivePeers.contains(id))
        emit remotePeerUnauthorized( id );
}

void QnTransactionMessageBus::setHandler(ECConnectionNotificationManager* handler) {
    QMutexLocker lock(&m_mutex);
    Q_ASSERT(!m_thread->isRunning());
    Q_ASSERT_X(m_handler == NULL, Q_FUNC_INFO, "Previous handler must be removed at this time");
    m_handler = handler;
}

void QnTransactionMessageBus::removeHandler(ECConnectionNotificationManager* handler) {
    QMutexLocker lock(&m_mutex);
    Q_ASSERT(!m_thread->isRunning());
    Q_ASSERT_X(m_handler == handler, Q_FUNC_INFO, "We must remove only current handler");
    if( m_handler == handler )
        m_handler = nullptr;
}

QnUuid QnTransactionMessageBus::routeToPeerVia(const QnUuid& dstPeer, int* peerDistance) const
{
    QMutexLocker lock(&m_mutex);
    *peerDistance = INT_MAX;
    const auto itr = m_alivePeers.find(dstPeer);
    if (itr == m_alivePeers.cend())
        return QnUuid(); // route info not found
    const AlivePeerInfo& peerInfo = itr.value();
    int minDistance = INT_MAX;
    QnUuid result;
    for (auto itr2 = peerInfo.routingInfo.cbegin(); itr2 != peerInfo.routingInfo.cend(); ++itr2)
    {
        int distance = itr2.value().distance;
        if (distance < minDistance) {
            minDistance = distance;
            result = itr2.key();
        }
    }
    *peerDistance = minDistance;
    return result;
}

int QnTransactionMessageBus::distanceToPeer(const QnUuid& dstPeer) const
{
    if (dstPeer == qnCommon->moduleGUID())
        return 0;

    int minDistance = INT_MAX;
    for (const RoutingRecord& rec: m_alivePeers.value(dstPeer).routingInfo)
        minDistance = qMin(minDistance, rec.distance);
    Q_ASSERT(minDistance != INT_MAX);
    return minDistance;
}

}<|MERGE_RESOLUTION|>--- conflicted
+++ resolved
@@ -1447,25 +1447,7 @@
     QMutexLocker lock(&m_mutex);
     transport->moveToThread(thread());
     m_connectingConnections << transport;
-<<<<<<< HEAD
-    Q_ASSERT( !m_connections.contains( remotePeer.id ) );
-}
-
-void QnTransactionMessageBus::moveConnectionToReadyForStreaming( const QnUuid& connectionGuid )
-{
-    QMutexLocker lock( &m_mutex );
-
-    for( auto connection: m_connectingConnections )
-    {
-        if( connection->connectionGuid() == connectionGuid )
-        {
-            connection->setState( QnTransactionTransport::Connected );
-            return;
-        }
-    }
-=======
     Q_ASSERT(!m_connections.contains(remotePeer.id));
->>>>>>> b4c268d6
 }
 
 bool QnTransactionMessageBus::moveConnectionToReadyForStreaming( const QnUuid& connectionGuid )
