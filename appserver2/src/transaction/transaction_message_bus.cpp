--- conflicted
+++ resolved
@@ -415,19 +415,13 @@
         emit peerLost(tran.params, false);
 }
 
-<<<<<<< HEAD
-QnTransaction<ApiModuleDataList> QnTransactionMessageBus::prepareModulesDataTransaction() const {
-    QnTransaction<ApiModuleDataList> transaction(ApiCommand::moduleInfoList, false);
-
-    foreach (const QnModuleInformation &moduleInformation, QnGlobalModuleFinder::instance()->foundModules()) {
-        ApiModuleData data;
-        QnGlobalModuleFinder::fillApiModuleData(moduleInformation, &data);
-        data.isAlive = true;
-        data.discoverers = QnGlobalModuleFinder::instance()->discoverers(data.id);
-        transaction.params.push_back(data);
-    }
-
-    return transaction;
+void QnTransactionMessageBus::sendVideowallInstanceStatus(const QnPeerInfo &peer, bool isAlive) {
+    QnTransaction<ApiVideowallInstanceStatusData> tran(ApiCommand::updateVideowallInstanceStatus, false);
+    tran.params.online = isAlive;
+    tran.params.instanceGuid = peer.params["instanceGuid"];
+    tran.params.videowallGuid = peer.params["videowallGuid"];
+    tran.fillSequence();
+    sendTransaction(tran);
 }
 
 void QnTransactionMessageBus::sendConnectionsData()
@@ -451,6 +445,20 @@
     sendTransaction(transaction);
 }
 
+QnTransaction<ApiModuleDataList> QnTransactionMessageBus::prepareModulesDataTransaction() const {
+    QnTransaction<ApiModuleDataList> transaction(ApiCommand::moduleInfoList, false);
+
+    foreach (const QnModuleInformation &moduleInformation, QnGlobalModuleFinder::instance()->foundModules()) {
+        ApiModuleData data;
+        QnGlobalModuleFinder::fillApiModuleData(moduleInformation, &data);
+        data.isAlive = true;
+        data.discoverers = QnGlobalModuleFinder::instance()->discoverers(data.id);
+        transaction.params.push_back(data);
+    }
+
+    return transaction;
+}
+
 void QnTransactionMessageBus::sendModulesData()
 {
     if (!QnGlobalModuleFinder::instance())
@@ -460,15 +468,6 @@
     transaction.fillSequence();
 
     sendTransaction(transaction);
-=======
-void QnTransactionMessageBus::sendVideowallInstanceStatus(const QnPeerInfo &peer, bool isAlive) {
-    QnTransaction<ApiVideowallInstanceStatusData> tran(ApiCommand::updateVideowallInstanceStatus, false);
-    tran.params.online = isAlive;
-    tran.params.instanceGuid = peer.params["instanceGuid"];
-    tran.params.videowallGuid = peer.params["videowallGuid"];
-    tran.fillSequence();
-    sendTransaction(tran);
->>>>>>> 96b78f96
 }
 
 QString getUrlAddr(const QUrl& url) { return url.host() + QString::number(url.port()); }
