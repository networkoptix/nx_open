--- conflicted
+++ resolved
@@ -212,10 +212,10 @@
         const Function &function,
         FastFunctionType fastFunction)
     {
-<<<<<<< HEAD
         if( tranFormat == Qn::UbjsonFormat )
         {
             QnAbstractTransaction transaction;
+            transaction.deliveryInfo.originatorType = QnTranDeliveryInformation::remoteServer;
             QnUbjsonReader<QByteArray> stream(&serializedTransaction);
             if (!QnUbjson::deserialize(&stream, &transaction)) {
                 qnWarning("Ignore bad transaction data. size=%1.", serializedTransaction.size());
@@ -232,6 +232,7 @@
         else if( tranFormat == Qn::JsonFormat )
         {
             QnAbstractTransaction transaction;
+            transaction.deliveryInfo.originatorType = QnTranDeliveryInformation::remoteServer;
             QJsonObject tranObject;
             //TODO #ak take tranObject from cache
             if( !QJson::deserialize(serializedTransaction, &tranObject) )
@@ -248,29 +249,9 @@
         }
         else
         {
-=======
-        QnAbstractTransaction transaction;
-        transaction.deliveryInfo.originatorType = QnTranDeliveryInformation::remoteServer;
-        QnUbjsonReader<QByteArray> stream(&serializedTransaction);
-        if (!QnUbjson::deserialize(&stream, &transaction)) {
-            qnWarning("Ignore bad transaction data. size=%1.", serializedTransaction.size());
->>>>>>> 4e150e31
             return false;
         }
     }
-<<<<<<< HEAD
-=======
-    else if( tranFormat == Qn::JsonFormat )
-    {
-        QnAbstractTransaction transaction;
-        transaction.deliveryInfo.originatorType = QnTranDeliveryInformation::remoteServer;
-        QJsonObject tranObject;
-        //TODO #ak take tranObject from cache
-        if( !QJson::deserialize(serializedTransaction, &tranObject) )
-            return false;
-        if( !QJson::deserialize(tranObject["tran"], &transaction) )
-            return false;
->>>>>>> 4e150e31
 
 
 
@@ -1421,32 +1402,7 @@
             connectToPeerLost(id);
     }
 
-<<<<<<< HEAD
     void QnTransactionMessageBus::sendRuntimeInfo(QnTransactionTransport* transport, const QnTransactionTransportHeader& transportHeader, const QnTranState& runtimeState)
-=======
-void QnTransactionMessageBus::sendRuntimeInfo(QnTransactionTransport* transport, const QnTransactionTransportHeader& transportHeader, const QnTranState& runtimeState)
-{
-    QList<QnTransaction<ApiRuntimeData>> result;
-    m_runtimeTransactionLog->getTransactionsAfter(runtimeState, result);
-    for(const QnTransaction<ApiRuntimeData> &tran: result) {
-        QnTransactionTransportHeader ttHeader = transportHeader;
-        ttHeader.distance = distanceToPeer(tran.params.peer.id);
-        transport->sendTransaction(tran, ttHeader);
-    }
-}
-
-void QnTransactionMessageBus::gotConnectionFromRemotePeer(
-    const QnUuid& connectionGuid,
-    QSharedPointer<AbstractStreamSocket> socket,
-    ConnectionType::Type connectionType,
-    const ApiPeerData& remotePeer,
-    qint64 remoteSystemIdentityTime,
-    const nx_http::Request& request,
-    const QByteArray& contentEncoding,
-    std::function<void ()> ttFinishCallback)
-{
-    if (!dbManager)
->>>>>>> 4e150e31
     {
         QList<QnTransaction<ApiRuntimeData>> result;
         m_runtimeTransactionLog->getTransactionsAfter(runtimeState, result);
@@ -1457,7 +1413,6 @@
         }
     }
 
-<<<<<<< HEAD
     void QnTransactionMessageBus::gotConnectionFromRemotePeer(
         const QnUuid& connectionGuid,
         QSharedPointer<AbstractStreamSocket> socket,
@@ -1465,7 +1420,8 @@
         const ApiPeerData& remotePeer,
         qint64 remoteSystemIdentityTime,
         const nx_http::Request& request,
-        const QByteArray& contentEncoding )
+        const QByteArray& contentEncoding,
+        std::function<void ()> ttFinishCallbac )
     {
         if (!dbManager)
         {
@@ -1485,6 +1441,7 @@
             request,
             contentEncoding );
         transport->setRemoteIdentityTime(remoteSystemIdentityTime);
+        transport->setBeforeDestroyCallback(ttFinishCallback);
         connect(transport, &QnTransactionTransport::gotTransaction, this, &QnTransactionMessageBus::at_gotTransaction,  Qt::QueuedConnection);
         connect(transport, &QnTransactionTransport::stateChanged, this, &QnTransactionMessageBus::at_stateChanged,  Qt::QueuedConnection);
         connect(transport, &QnTransactionTransport::remotePeerUnauthorized, this, &QnTransactionMessageBus::emitRemotePeerUnauthorized, Qt::DirectConnection );
@@ -1492,60 +1449,30 @@
         QnMutexLocker lock(&m_mutex);
         transport->moveToThread(thread());
         m_connectingConnections << transport;
-        transport->setState(QnTransactionTransport::Connected);
         Q_ASSERT(!m_connections.contains(remotePeer.id));
+    }
+
+    bool QnTransactionMessageBus::moveConnectionToReadyForStreaming(const QnUuid& connectionGuid)
+    {
+        QMutexLocker lock(&m_mutex);
+
+        for(auto connection: m_connectingConnections)
+        {
+            if(connection->connectionGuid() == connectionGuid)
+            {
+                connection->setState(QnTransactionTransport::Connected);
+                return true;
+            }
+        }
+
+        return false;
     }
 
     void QnTransactionMessageBus::gotIncomingTransactionsConnectionFromRemotePeer(
         const QnUuid& connectionGuid,
         const QSharedPointer<AbstractStreamSocket>& socket,
-=======
-    if (m_restartPending)
-        return; // reject incoming connection because of media server is about to restart
-
-    QnTransactionTransport* transport = new QnTransactionTransport(
-        connectionGuid,
-        m_localPeer,
-        remotePeer,
-        std::move(socket),
-        connectionType,
-        request,
-        contentEncoding );
-    transport->setRemoteIdentityTime(remoteSystemIdentityTime);
-    transport->setBeforeDestroyCallback(ttFinishCallback);
-        
-    connect(transport, &QnTransactionTransport::gotTransaction, this, &QnTransactionMessageBus::at_gotTransaction,  Qt::QueuedConnection);
-    connect(transport, &QnTransactionTransport::stateChanged, this, &QnTransactionMessageBus::at_stateChanged,  Qt::QueuedConnection);
-    connect(transport, &QnTransactionTransport::remotePeerUnauthorized, this, &QnTransactionMessageBus::emitRemotePeerUnauthorized, Qt::DirectConnection );
-
-    QMutexLocker lock(&m_mutex);
-    transport->moveToThread(thread());
-    m_connectingConnections << transport;
-    Q_ASSERT(!m_connections.contains(remotePeer.id));
-}
-
-bool QnTransactionMessageBus::moveConnectionToReadyForStreaming(const QnUuid& connectionGuid)
-{
-    QMutexLocker lock(&m_mutex);
-
-    for(auto connection: m_connectingConnections)
-    {
-        if(connection->connectionGuid() == connectionGuid)
-        {
-            connection->setState(QnTransactionTransport::Connected);
-            return true;
-        }
-    }
-
-    return false;
-}
-
-void QnTransactionMessageBus::gotIncomingTransactionsConnectionFromRemotePeer(
-    const QnUuid& connectionGuid,
-    const QSharedPointer<AbstractStreamSocket>& socket,
->>>>>>> 4e150e31
-    const ApiPeerData &/*remotePeer*/,
-    qint64 /*remoteSystemIdentityTime*/,
+        const ApiPeerData &/*remotePeer*/,
+        qint64 /*remoteSystemIdentityTime*/,
         const nx_http::Request& request,
         const QByteArray& requestBuf )
     {
