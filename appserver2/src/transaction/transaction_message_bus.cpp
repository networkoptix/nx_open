
#include "transaction_message_bus.h"

#include <chrono>

#include <QtCore/QTimer>
#include <QTextStream>

<<<<<<< HEAD
=======
#include "remote_ec_connection.h"
#include "utils/common/systemerror.h"
#include "ec2_connection.h"
#include "common/common_module.h"

#include <transaction/transaction_transport.h>

#include <api/global_settings.h>
>>>>>>> c1b2aa09
#include "api/app_server_connection.h"
#include "api/runtime_info_manager.h"

#include "common/common_module.h"
#include "ec2_connection.h"
#include "ec_connection_notification_manager.h"
#include "managers/time_manager.h"
#include "network/module_finder.h"
#include "remote_ec_connection.h"
#include "settings.h"

#include "nx_ec/data/api_camera_data_ex.h"
#include "nx_ec/data/api_camera_data.h"
#include "nx_ec/data/api_resource_data.h"
#include "nx_ec/data/api_resource_type_data.h"
#include "nx_ec/data/api_reverse_connection_data.h"
#include "nx_ec/data/api_server_alive_data.h"
#include "nx_ec/data/api_server_alive_data.h"

#include "transaction/runtime_transaction_log.h"
#include <transaction/transaction_transport.h>

#include <utils/common/checked_cast.h>
#include "utils/common/log.h"
#include "utils/common/synctime.h"
#include "utils/common/systemerror.h"
#include "utils/common/warnings.h"



namespace ec2
{

<<<<<<< HEAD
    static const int RECONNECT_TIMEOUT = 1000 * 5;
    static const int ALIVE_UPDATE_INTERVAL = 1000 * 60;
    static const int ALIVE_UPDATE_TIMEOUT = ALIVE_UPDATE_INTERVAL*2 + 10*1000;
    static const int DISCOVERED_PEER_TIMEOUT = 1000 * 60 * 3;
=======
static const int RECONNECT_TIMEOUT = 1000 * 5;
static const std::chrono::seconds ALIVE_UPDATE_INTERVAL_OVERHEAD(10);
static const int ALIVE_UPDATE_PROBE_COUNT = 2;
>>>>>>> c1b2aa09
static const int ALIVE_RESEND_TIMEOUT_MAX = 1000 * 5; // resend alive data after a random delay in range min..max
static const int ALIVE_RESEND_TIMEOUT_MIN = 100;
//!introduced to make discovery interval dependent of peer alive update interval
static const int PEER_DISCOVERY_BY_ALIVE_UPDATE_INTERVAL_FACTOR = 3;

    QString printTransaction(const char* prefix, const QnAbstractTransaction& tran, const QnTransactionTransportHeader &transportHeader, QnTransactionTransport* sender)
    {
        return lit("%1 %2 %3 gotVia=%4").arg(prefix).arg(tran.toString()).arg(toString(transportHeader)).arg(sender->remotePeer().id.toString());
    }

    struct GotTransactionFuction {
        typedef void result_type;

        template<class T> 
        void operator()(QnTransactionMessageBus *bus, const QnTransaction<T> &transaction, QnTransactionTransport *sender, const QnTransactionTransportHeader &transportHeader) const {
            bus->gotTransaction(transaction, sender, transportHeader);
        }
    };

    struct SendTransactionToTransportFuction {
        typedef void result_type;

        template<class T> 
        void operator()(QnTransactionMessageBus *bus, const QnTransaction<T> &transaction, QnTransactionTransport *sender, const QnTransactionTransportHeader &transportHeader) const {
            bus->sendTransactionToTransport(transaction, sender, transportHeader);
        }
    };

    struct SendTransactionToTransportFastFuction {
        bool operator()(QnTransactionMessageBus *bus, Qn::SerializationFormat srcFormat, const QByteArray& serializedTran, QnTransactionTransport *sender, const QnTransactionTransportHeader &transportHeader) const 
        {
            Q_UNUSED(bus)
                return sender->sendSerializedTransaction(srcFormat, serializedTran, transportHeader);
        }
    };

    typedef std::function<bool (Qn::SerializationFormat, const QByteArray&)> FastFunctionType;

    //Overload for ubjson transactions
    template<class T, class Function>
    bool handleTransactionParams(const QByteArray &serializedTransaction, QnUbjsonReader<QByteArray> *stream, const QnAbstractTransaction &abstractTransaction, 
        Function function, FastFunctionType fastFunction)
    {
        if (fastFunction(Qn::UbjsonFormat, serializedTransaction)) {
            return true; // process transaction directly without deserialize
        }

        QnTransaction<T> transaction(abstractTransaction);
        if (!QnUbjson::deserialize(stream, &transaction.params)) {
            qWarning() << "Can't deserialize transaction " << toString(abstractTransaction.command);
            return false;
        }
        if (!abstractTransaction.persistentInfo.isNull())
            QnUbjsonTransactionSerializer::instance()->addToCache(abstractTransaction.persistentInfo, abstractTransaction.command, serializedTransaction);
        function(transaction);
        return true;
    }

    //Overload for json transactions
    template<class T, class Function>
    bool handleTransactionParams(const QByteArray &serializedTransaction, const QJsonObject& jsonData, const QnAbstractTransaction &abstractTransaction, 
        Function function, FastFunctionType fastFunction)
    {
        if (fastFunction(Qn::JsonFormat, serializedTransaction)) {
            return true; // process transaction directly without deserialize
        }

        QnTransaction<T> transaction(abstractTransaction);
        if (!QJson::deserialize(jsonData["params"], &transaction.params)) {
            qWarning() << "Can't deserialize transaction " << toString(abstractTransaction.command);
            return false;
        }
        //if (!abstractTransaction.persistentInfo.isNull())
        //    QnJsonTransactionSerializer::instance()->addToCache(abstractTransaction.persistentInfo, abstractTransaction.command, serializedTransaction);
        function(transaction);
        return true;
    }

    template<class SerializationSupport, class Function>
    bool handleTransaction2(
        const QnAbstractTransaction& transaction,
        const SerializationSupport& serializationSupport,
        const QByteArray& serializedTransaction,
        const Function& function,
        FastFunctionType fastFunction )
    {
        switch (transaction.command) {
        case ApiCommand::getFullInfo:           return handleTransactionParams<ApiFullInfoData>         (serializedTransaction, serializationSupport, transaction, function, fastFunction);
        case ApiCommand::setResourceStatus:     return handleTransactionParams<ApiResourceStatusData>(serializedTransaction, serializationSupport, transaction, function, fastFunction);
        case ApiCommand::setResourceParam:      return handleTransactionParams<ApiResourceParamWithRefData>   (serializedTransaction, serializationSupport, transaction, function, fastFunction);
        case ApiCommand::saveResource:          return handleTransactionParams<ApiResourceData>         (serializedTransaction, serializationSupport, transaction, function, fastFunction);
        case ApiCommand::saveCamera:            return handleTransactionParams<ApiCameraData>           (serializedTransaction, serializationSupport, transaction, function, fastFunction);
        case ApiCommand::saveCameras:           return handleTransactionParams<ApiCameraDataList>       (serializedTransaction, serializationSupport, transaction, function, fastFunction);
        case ApiCommand::saveCameraUserAttributes:
            return handleTransactionParams<ApiCameraAttributesData> (serializedTransaction, serializationSupport, transaction, function, fastFunction);
        case ApiCommand::saveCameraUserAttributesList:
            return handleTransactionParams<ApiCameraAttributesDataList> (serializedTransaction, serializationSupport, transaction, function, fastFunction);
        case ApiCommand::saveServerUserAttributes:
            return handleTransactionParams<ApiMediaServerUserAttributesData> (serializedTransaction, serializationSupport, transaction, function, fastFunction);
        case ApiCommand::saveServerUserAttributesList:
            return handleTransactionParams<ApiMediaServerUserAttributesDataList> (serializedTransaction, serializationSupport, transaction, function, fastFunction);
        case ApiCommand::removeBusinessRule:
        case ApiCommand::removeResource:
        case ApiCommand::removeUser:
        case ApiCommand::removeLayout:
        case ApiCommand::removeVideowall:
        case ApiCommand::removeStorage:
        case ApiCommand::removeCamera:          
        case ApiCommand::removeMediaServer:     return handleTransactionParams<ApiIdData>               (serializedTransaction, serializationSupport, transaction, function, fastFunction);
        case ApiCommand::removeCameraHistoryItem:
        case ApiCommand::addCameraHistoryItem:  return handleTransactionParams<ApiServerFootageData>    (serializedTransaction, serializationSupport, transaction, function, fastFunction);
        case ApiCommand::saveMediaServer:       return handleTransactionParams<ApiMediaServerData>      (serializedTransaction, serializationSupport, transaction, function, fastFunction);
        case ApiCommand::saveStorage:           return handleTransactionParams<ApiStorageData>          (serializedTransaction, serializationSupport, transaction, function, fastFunction);
        case ApiCommand::saveUser:              return handleTransactionParams<ApiUserData>             (serializedTransaction, serializationSupport, transaction, function, fastFunction);
        case ApiCommand::saveBusinessRule:      return handleTransactionParams<ApiBusinessRuleData>     (serializedTransaction, serializationSupport, transaction, function, fastFunction);
        case ApiCommand::saveLayouts:           return handleTransactionParams<ApiLayoutDataList>       (serializedTransaction, serializationSupport, transaction, function, fastFunction);
        case ApiCommand::saveLayout:            return handleTransactionParams<ApiLayoutData>           (serializedTransaction, serializationSupport, transaction, function, fastFunction);
        case ApiCommand::saveVideowall:         return handleTransactionParams<ApiVideowallData>        (serializedTransaction, serializationSupport, transaction, function, fastFunction);
        case ApiCommand::videowallControl:      return handleTransactionParams<ApiVideowallControlMessageData>(serializedTransaction, serializationSupport, transaction, function, fastFunction);
        case ApiCommand::addStoredFile:
        case ApiCommand::updateStoredFile:      return handleTransactionParams<ApiStoredFileData>       (serializedTransaction, serializationSupport, transaction, function, fastFunction);
        case ApiCommand::removeStoredFile:      return handleTransactionParams<ApiStoredFilePath>       (serializedTransaction, serializationSupport, transaction, function, fastFunction);
        case ApiCommand::broadcastBusinessAction:
        case ApiCommand::execBusinessAction:    return handleTransactionParams<ApiBusinessActionData>   (serializedTransaction, serializationSupport, transaction, function, fastFunction);
        case ApiCommand::addLicenses:           return handleTransactionParams<ApiLicenseDataList>      (serializedTransaction, serializationSupport, transaction, function, fastFunction);
        case ApiCommand::addLicense:            
        case ApiCommand::removeLicense:         return handleTransactionParams<ApiLicenseData>          (serializedTransaction, serializationSupport, transaction, function, fastFunction);
        case ApiCommand::uploadUpdate:          return handleTransactionParams<ApiUpdateUploadData>     (serializedTransaction, serializationSupport, transaction, function, fastFunction);
        case ApiCommand::uploadUpdateResponce:  return handleTransactionParams<ApiUpdateUploadResponceData>(serializedTransaction, serializationSupport, transaction, function, fastFunction);
        case ApiCommand::installUpdate:         return handleTransactionParams<ApiUpdateInstallData>    (serializedTransaction, serializationSupport, transaction, function, fastFunction);

        case ApiCommand::moduleInfo:            return handleTransactionParams<ApiModuleData>           (serializedTransaction, serializationSupport, transaction, function, fastFunction);
        case ApiCommand::moduleInfoList:        return handleTransactionParams<ApiModuleDataList>       (serializedTransaction, serializationSupport, transaction, function, fastFunction);

        case ApiCommand::discoverPeer:          return handleTransactionParams<ApiDiscoverPeerData>     (serializedTransaction, serializationSupport, transaction, function, fastFunction);
        case ApiCommand::addDiscoveryInformation:
        case ApiCommand::removeDiscoveryInformation:
            return handleTransactionParams<ApiDiscoveryData>        (serializedTransaction, serializationSupport, transaction, function, fastFunction);
        case ApiCommand::getDiscoveryData:      return handleTransactionParams<ApiDiscoveryDataList>    (serializedTransaction, serializationSupport, transaction, function, fastFunction);

        case ApiCommand::changeSystemName:      return handleTransactionParams<ApiSystemNameData>       (serializedTransaction, serializationSupport, transaction, function, fastFunction);

    case ApiCommand::saveClientInfo:        return handleTransactionParams<ApiClientInfoData>       (serializedTransaction, serializationSupport, transaction, function, fastFunction);

        case ApiCommand::lockRequest:
        case ApiCommand::lockResponse:
        case ApiCommand::unlockRequest:         return handleTransactionParams<ApiLockData>             (serializedTransaction, serializationSupport, transaction, function, fastFunction); 
        case ApiCommand::peerAliveInfo:         return handleTransactionParams<ApiPeerAliveData>        (serializedTransaction, serializationSupport, transaction, function, fastFunction);
        case ApiCommand::tranSyncRequest:       return handleTransactionParams<ApiSyncRequestData>      (serializedTransaction, serializationSupport, transaction, function, fastFunction);
        case ApiCommand::tranSyncResponse:      return handleTransactionParams<QnTranStateResponse>     (serializedTransaction, serializationSupport, transaction, function, fastFunction);
        case ApiCommand::tranSyncDone:          return handleTransactionParams<ApiTranSyncDoneData>     (serializedTransaction, serializationSupport, transaction, function, fastFunction);
        case ApiCommand::runtimeInfoChanged:    return handleTransactionParams<ApiRuntimeData>          (serializedTransaction, serializationSupport, transaction, function, fastFunction);
        case ApiCommand::broadcastPeerSystemTime: return handleTransactionParams<ApiPeerSystemTimeData> (serializedTransaction, serializationSupport, transaction, function, fastFunction);
        case ApiCommand::forcePrimaryTimeServer:  return handleTransactionParams<ApiIdData>             (serializedTransaction, serializationSupport, transaction, function, fastFunction);
        case ApiCommand::getKnownPeersSystemTime: return handleTransactionParams<ApiPeerSystemTimeDataList> (serializedTransaction, serializationSupport, transaction, function, fastFunction);
        case ApiCommand::updatePersistentSequence:          return handleTransactionParams<ApiUpdateSequenceData>         (serializedTransaction, serializationSupport, transaction, function, fastFunction);
        case ApiCommand::markLicenseOverflow:     return handleTransactionParams<ApiLicenseOverflowData>         (serializedTransaction, serializationSupport, transaction, function, fastFunction);
        case ApiCommand::openReverseConnection:   return handleTransactionParams<ApiReverseConnectionData>         (serializedTransaction, serializationSupport, transaction, function, fastFunction);
        case ApiCommand::restoreDatabase: return true;
        default:
            qWarning() << "Transaction type " << transaction.command << " is not implemented for delivery! Implement me!";
            Q_ASSERT_X(0, Q_FUNC_INFO, "Transaction type is not implemented for delivery! Implement me!");
            return false;
        }
    }


    template<class Function>
    bool handleTransaction(
        Qn::SerializationFormat tranFormat,
        const QByteArray &serializedTransaction,
        const Function &function,
        FastFunctionType fastFunction)
    {
        if( tranFormat == Qn::UbjsonFormat )
        {
            QnAbstractTransaction transaction;
            transaction.deliveryInfo.originatorType = QnTranDeliveryInformation::remoteServer;
            QnUbjsonReader<QByteArray> stream(&serializedTransaction);
            if (!QnUbjson::deserialize(&stream, &transaction)) {
                qnWarning("Ignore bad transaction data. size=%1.", serializedTransaction.size());
                return false;
            }

            return handleTransaction2(
                transaction,
                &stream,
                serializedTransaction,
                function,
                fastFunction );
        }
        else if( tranFormat == Qn::JsonFormat )
        {
            QnAbstractTransaction transaction;
            transaction.deliveryInfo.originatorType = QnTranDeliveryInformation::remoteServer;
            QJsonObject tranObject;
            //TODO #ak take tranObject from cache
            if( !QJson::deserialize(serializedTransaction, &tranObject) )
                return false;
            if( !QJson::deserialize( tranObject["tran"], &transaction ) )
                return false;

            return handleTransaction2(
                transaction,
                tranObject["tran"].toObject(),
                serializedTransaction,
                function,
                fastFunction );
        }
        else
        {
            return false;
        }
    }



    // --------------------------------- QnTransactionMessageBus ------------------------------
    static QnTransactionMessageBus* m_globalInstance = 0;

    QnTransactionMessageBus* QnTransactionMessageBus::instance()
    {
        return m_globalInstance;
    }

    QnTransactionMessageBus::QnTransactionMessageBus(Qn::PeerType peerType)
        : 
        m_localPeer(qnCommon->moduleGUID(), qnCommon->runningInstanceGUID(), peerType),
        //m_binaryTranSerializer(new QnBinaryTransactionSerializer()),
        m_jsonTranSerializer(new QnJsonTransactionSerializer()),
        m_ubjsonTranSerializer(new QnUbjsonTransactionSerializer()),
        m_handler(nullptr),
        m_timer(nullptr), 
        m_mutex(QnMutex::Recursive),
        m_thread(nullptr),
        m_runtimeTransactionLog(new QnRuntimeTransactionLog()),
        m_restartPending(false)
    {
        if (m_thread)
            return;
        m_thread = new QThread();
        m_thread->setObjectName("QnTransactionMessageBusThread");
        moveToThread(m_thread);
        qRegisterMetaType<QnTransactionTransport::State>(); // TODO: #Elric #EC2 registration
        qRegisterMetaType<QnAbstractTransaction>("QnAbstractTransaction");
        m_timer = new QTimer();
        connect(m_timer, &QTimer::timeout, this, &QnTransactionMessageBus::at_timer);
        m_timer->start(500);
        m_aliveSendTimer.invalidate();
        m_currentTimeTimer.restart();

        assert( m_globalInstance == nullptr );
        m_globalInstance = this;
        connect(m_runtimeTransactionLog.get(), &QnRuntimeTransactionLog::runtimeDataUpdated, this, &QnTransactionMessageBus::at_runtimeDataUpdated);
    m_relativeTimer.restart();
    }

    void QnTransactionMessageBus::start()
    {
        Q_ASSERT(!m_thread->isRunning());
        if (!m_thread->isRunning())
            m_thread->start();
    }

<<<<<<< HEAD
    void QnTransactionMessageBus::stop()
    {
        Q_ASSERT(m_thread->isRunning());
        dropConnections();
=======
QnTransactionMessageBus::QnTransactionMessageBus(Qn::PeerType peerType)
: 
    m_localPeer(qnCommon->moduleGUID(), qnCommon->runningInstanceGUID(), peerType),
    //m_binaryTranSerializer(new QnBinaryTransactionSerializer()),
    m_jsonTranSerializer(new QnJsonTransactionSerializer()),
    m_ubjsonTranSerializer(new QnUbjsonTransactionSerializer()),
	m_handler(nullptr),
    m_timer(nullptr), 
    m_mutex(QMutex::Recursive),
    m_thread(nullptr),
    m_runtimeTransactionLog(new QnRuntimeTransactionLog()),
    m_restartPending(false)
{
    if (m_thread)
        return;
    m_thread = new QThread();
    m_thread->setObjectName("QnTransactionMessageBusThread");
    moveToThread(m_thread);
    qRegisterMetaType<QnTransactionTransport::State>(); // TODO: #Elric #EC2 registration
    qRegisterMetaType<QnAbstractTransaction>("QnAbstractTransaction");
    m_timer = new QTimer();
    connect(m_timer, &QTimer::timeout, this, &QnTransactionMessageBus::at_timer);
    m_timer->start(500);
    m_aliveSendTimer.invalidate();
    m_currentTimeTimer.restart();

    assert( m_globalInstance == nullptr );
    m_globalInstance = this;
    connect(m_runtimeTransactionLog.get(), &QnRuntimeTransactionLog::runtimeDataUpdated, this, &QnTransactionMessageBus::at_runtimeDataUpdated);
    m_relativeTimer.restart();

    connect(
        QnGlobalSettings::instance(), &QnGlobalSettings::ec2ConnectionSettingsChanged,
        this, static_cast<void (QnTransactionMessageBus::*)()>(&QnTransactionMessageBus::reconnectAllPeers));
}
>>>>>>> c1b2aa09

        m_thread->exit();
        m_thread->wait();

        m_aliveSendTimer.invalidate();
    }

    QnTransactionMessageBus::~QnTransactionMessageBus()
    {
        m_globalInstance = nullptr;

        if (m_thread) {
            m_thread->exit();
            m_thread->wait();
        }

        for(QnTransactionTransport* transport: m_connections)
            delete transport;
        for(QnTransactionTransport* transport: m_connectingConnections)
            delete transport;

        delete m_thread;
        delete m_timer;
    }

    void QnTransactionMessageBus::addAlivePeerInfo(const ApiPeerData& peerData, const QnUuid& gotFromPeer, int distance)
    {
        AlivePeersMap::iterator itr = m_alivePeers.find(peerData.id);
        if (itr == m_alivePeers.end()) 
            itr = m_alivePeers.insert(peerData.id, peerData);
        AlivePeerInfo& currentValue = itr.value();

        currentValue.routingInfo.insert(gotFromPeer, RoutingRecord(distance, m_currentTimeTimer.elapsed()));
    }

    void QnTransactionMessageBus::removeTTSequenceForPeer(const QnUuid& id)
    {
        NX_LOG( QnLog::EC2_TRAN_LOG, lit("Clear transportSequence for peer %1").arg(id.toString()), cl_logDEBUG1);

        QnTranStateKey key(id, QnUuid());
        auto itr = m_lastTransportSeq.lowerBound(key);
        while (itr != m_lastTransportSeq.end() && itr.key().peerID == id)
            itr = m_lastTransportSeq.erase(itr);
    }


    void QnTransactionMessageBus::removeAlivePeer(const QnUuid& id, bool sendTran, bool isRecursive)
    {
        // 1. remove peer from alivePeers map
        removeTTSequenceForPeer(id);

        m_runtimeTransactionLog->clearRuntimeData(id);

        auto itr = m_alivePeers.find(id);
        if (itr == m_alivePeers.end())
            return;

        handlePeerAliveChanged(itr.value().peer, false, sendTran);
        m_alivePeers.erase(itr);

#ifdef _DEBUG
    if (m_alivePeers.isEmpty()) {
        QnTranState runtimeState;
        QList<QnTransaction<ApiRuntimeData>> result;
        m_runtimeTransactionLog->getTransactionsAfter(runtimeState, result);
        Q_ASSERT(result.size() == 1 && result[0].peerID == qnCommon->moduleGUID());
    }
#endif

        // 2. remove peers proxy via current peer
        if (isRecursive)
            return;
        QSet<QnUuid> morePeersToRemove;
        for (auto itr = m_alivePeers.begin(); itr != m_alivePeers.end(); ++itr)
        {
            AlivePeerInfo& otherPeer = itr.value();
            if (otherPeer.routingInfo.contains(id)) {
                otherPeer.routingInfo.remove(id);
                if (otherPeer.routingInfo.isEmpty())
                    morePeersToRemove << otherPeer.peer.id;
            }
        }
        for(const QnUuid& p: morePeersToRemove)
            removeAlivePeer(p, true, true);
    }

void QnTransactionMessageBus::addDelayedAliveTran(QnTransaction<ApiPeerAliveData>&& tran, int timeout)
{
    DelayedAliveData data;
    data.tran = std::move(tran);
    data.timeToSend = m_relativeTimer.elapsed() + timeout;
    m_delayedAliveTran.insert(tran.params.peer.id, std::move(data));
}

void QnTransactionMessageBus::sendDelayedAliveTran()
{
    for (auto itr = m_delayedAliveTran.begin(); itr != m_delayedAliveTran.end();)
    {
        DelayedAliveData& data = itr.value();
        if (m_relativeTimer.elapsed() >= data.timeToSend) 
        {
            bool isAliveNow = m_alivePeers.contains(data.tran.params.peer.id);
            bool isAliveDelayed = data.tran.params.isAlive;
            if (isAliveNow == isAliveDelayed) {
                QnTransactionTransportHeader ttHeader;
                if (data.tran.params.peer.id != qnCommon->moduleGUID() )
                    ttHeader.distance = 1;
                ttHeader.processedPeers = connectedServerPeers() << m_localPeer.id;
                ttHeader.fillSequence();
                sendTransactionInternal(std::move(data.tran), ttHeader); // resend broadcast alive info for that peer
                itr = m_delayedAliveTran.erase(itr);
            }
            else
                ++itr;
        }
        else {
            ++itr;
        }
    }
}

    bool QnTransactionMessageBus::gotAliveData(const ApiPeerAliveData &aliveData, QnTransactionTransport* transport, const QnTransactionTransportHeader* ttHeader)
    {
    if (ttHeader->dstPeers.isEmpty())
        m_delayedAliveTran.remove(aliveData.peer.id); // cancel delayed status tran if we got new broadcast alive data for that peer

        QnUuid gotFromPeer;
        if (transport)
            gotFromPeer = transport->remotePeer().id;

        NX_LOG( QnLog::EC2_TRAN_LOG, lit("received peerAlive transaction. id=%1 type=%2 isAlive=%3").
            arg(aliveData.peer.id.toString()).arg(aliveData.peer.peerType).arg(aliveData.isAlive), cl_logDEBUG1);
        if (aliveData.peer.id == m_localPeer.id)
            return false; // ignore himself

#if 1
        if (!aliveData.isAlive && !gotFromPeer.isNull()) 
        {
            bool isPeerActuallyAlive = aliveData.peer.id == qnCommon->moduleGUID();
            auto itr = m_connections.find(aliveData.peer.id);
            if (itr != m_connections.end()) 
            {
                QnTransactionTransport* transport = itr.value();
                if (transport->getState() == QnTransactionTransport::ReadyForStreaming) {
                    isPeerActuallyAlive = true;
                }
            }
            if (isPeerActuallyAlive) {
                // ignore incoming offline peer info because we can see that peer online
                QnTransaction<ApiPeerAliveData> tran(ApiCommand::peerAliveInfo);
                tran.params = aliveData;
                tran.params.isAlive = true;
                Q_ASSERT(!aliveData.peer.instanceId.isNull());
            int delay = aliveData.peer.id == qnCommon->moduleGUID() ? 0 : rand() % (ALIVE_RESEND_TIMEOUT_MAX - ALIVE_RESEND_TIMEOUT_MIN) + ALIVE_RESEND_TIMEOUT_MIN;
            addDelayedAliveTran(std::move(tran), delay);
                return false; // ignore peer offline transaction
            }
        }
#endif

        // proxy alive info from non-direct connected host
        bool isPeerExist = m_alivePeers.contains(aliveData.peer.id);
        if (aliveData.isAlive) 
        {
            addAlivePeerInfo(ApiPeerData(aliveData.peer.id, aliveData.peer.instanceId, aliveData.peer.peerType), gotFromPeer, ttHeader->distance);
            if (!isPeerExist) 
            {
                NX_LOG( QnLog::EC2_TRAN_LOG, lit("emit peerFound. id=%1").arg(aliveData.peer.id.toString()), cl_logDEBUG1);
                emit peerFound(aliveData);
            }
        }
        else 
        {
            if (isPeerExist) {
                removeAlivePeer(aliveData.peer.id, false);
            }
        }

        // check sequences

        if (aliveData.isAlive) {
            m_runtimeTransactionLog->clearOldRuntimeData(QnTranStateKey(aliveData.peer.id, aliveData.peer.instanceId));
        }

        if (transport && transport->isSyncDone() && aliveData.isAlive)
        {
            bool needResync = false;
            if (!aliveData.persistentState.values.empty() && transactionLog) 
            {
                // check current persistent state
                if (!transactionLog->contains(aliveData.persistentState)) 
                {
                    NX_LOG( QnLog::EC2_TRAN_LOG, lit("DETECT transaction GAP via update message. Resync with peer %1").
                        arg(transport->remotePeer().id.toString()), cl_logDEBUG1 );
                    NX_LOG( QnLog::EC2_TRAN_LOG, lit("peer state:"), cl_logDEBUG1 );
                    printTranState(aliveData.persistentState);
                    needResync = true;
                }
            }

            if (!aliveData.runtimeState.values.empty()) 
            {
                // check current persistent state
                if (!m_runtimeTransactionLog->contains(aliveData.runtimeState)) {
                    NX_LOG( QnLog::EC2_TRAN_LOG, lit("DETECT runtime transaction GAP via update message. Resync with peer %1").
                        arg(transport->remotePeer().id.toString()), cl_logDEBUG1 );

                    needResync = true;
                }
            }

            if (needResync) {
                if (!transport->remotePeer().isClient() && !m_localPeer.isClient())
                    queueSyncRequest(transport);
                else
                    transport->setState(QnTransactionTransport::Error);
            }

        }

        return true;
    }

    void QnTransactionMessageBus::onGotServerAliveInfo(const QnTransaction<ApiPeerAliveData> &tran, QnTransactionTransport* transport, const QnTransactionTransportHeader& ttHeader)
    {
        Q_ASSERT(tran.peerID != qnCommon->moduleGUID());
        if (!gotAliveData(tran.params, transport, &ttHeader))
            return; // ignore offline alive tran and resend online tran instead

        QnTransaction<ApiPeerAliveData> modifiedTran(tran);
        Q_ASSERT(!modifiedTran.params.peer.instanceId.isNull());
        modifiedTran.params.persistentState.values.clear(); // do not proxy persistent state to other peers. this checking required for directly connected peers only
        modifiedTran.params.runtimeState.values.clear();
        proxyTransaction(tran, ttHeader);
    }

    bool QnTransactionMessageBus::onGotServerRuntimeInfo(const QnTransaction<ApiRuntimeData> &tran, QnTransactionTransport* transport, const QnTransactionTransportHeader& ttHeader)
    {
        if (tran.params.peer.id == qnCommon->moduleGUID())
            return false; // ignore himself

        gotAliveData(ApiPeerAliveData(tran.params.peer, true), transport, &ttHeader);
        if (m_runtimeTransactionLog->contains(tran))
            return false;
        else {
            m_runtimeTransactionLog->saveTransaction(tran);
            return true;
        }
    }

    void QnTransactionMessageBus::at_gotTransaction(
        Qn::SerializationFormat tranFormat,
        const QByteArray &serializedTran,
        const QnTransactionTransportHeader &transportHeader)
    {
        QnTransactionTransport* sender = checked_cast<QnTransactionTransport*>(this->sender());

        //NX_LOG(QnLog::EC2_TRAN_LOG, lit("Got transaction sender = %1").arg((size_t) sender,  0, 16), cl_logDEBUG1);

        if( !sender || sender->getState() != QnTransactionTransport::ReadyForStreaming )
        {
            if( sender )
            {
                NX_LOG(QnLog::EC2_TRAN_LOG, lit("Ignoring incoming transaction because of state %1. ttHeader=%2 received from=%3")
                    .arg(sender->getState())
                    .arg(toString(transportHeader))
                    .arg(sender->remotePeer().id.toString()), cl_logDEBUG1);
                sender->transactionProcessed();
            }
            else
            {
                NX_LOG(QnLog::EC2_TRAN_LOG, lit("Ignoring transaction with seq %1 from unknown peer").arg(transportHeader.sequence), cl_logDEBUG1);
            }
            return;
        }

        Q_ASSERT(transportHeader.processedPeers.contains(sender->remotePeer().id));

        using namespace std::placeholders;
        if( !handleTransaction(
            tranFormat,
            serializedTran,
            std::bind(GotTransactionFuction(), this, _1, sender, transportHeader),
            [](Qn::SerializationFormat, const QByteArray& ) { return false; } ) )
        {
            sender->setState(QnTransactionTransport::Error);
        }

        //TODO #ak is it garanteed that sender is alive?
        sender->transactionProcessed();
    }


    // ------------------ QnTransactionMessageBus::CustomHandler -------------------


    void QnTransactionMessageBus::onGotDistributedMutexTransaction(const QnTransaction<ApiLockData>& tran) {
        if(tran.command == ApiCommand::lockRequest)
            emit gotLockRequest(tran.params);
        else if(tran.command == ApiCommand::lockResponse) 
            emit gotLockResponse(tran.params);
    }

    void QnTransactionMessageBus::onGotTransactionSyncResponse(QnTransactionTransport* sender, const QnTransaction<QnTranStateResponse> &tran) {
        Q_UNUSED(tran)
            sender->setReadSync(true);
    }

    void QnTransactionMessageBus::onGotTransactionSyncDone(QnTransactionTransport* sender, const QnTransaction<ApiTranSyncDoneData> &tran) {
        Q_UNUSED(tran)
            sender->setSyncDone(true);
        sender->setSyncInProgress(false);
        // propagate new data to other peers. Aka send current state, other peers should request update if need
        handlePeerAliveChanged(m_localPeer, true, true); 
        m_aliveSendTimer.restart();
    }

    template <class T>
    void QnTransactionMessageBus::sendTransactionToTransport(const QnTransaction<T> &tran, QnTransactionTransport* transport, const QnTransactionTransportHeader &transportHeader) {
        Q_ASSERT(!tran.isLocal);
        transport->sendTransaction(tran, transportHeader);
    }

    bool QnTransactionMessageBus::checkSequence(const QnTransactionTransportHeader& transportHeader, const QnAbstractTransaction& tran, QnTransactionTransport* transport)
    {
        if (m_localPeer.isClient())
            return true;

        if (transportHeader.sender.isNull())
            return true; // old version, nothing to check

        // 1. check transport sequence
        QnTranStateKey ttSenderKey(transportHeader.sender, transportHeader.senderRuntimeID);
        int transportSeq = m_lastTransportSeq[ttSenderKey];
        if (transportSeq >= transportHeader.sequence) {
            NX_LOG( QnLog::EC2_TRAN_LOG, lit("Ignore transaction %1 %2 received via %3 because of transport sequence: %4 <= %5").
                arg(tran.toString()).arg(toString(transportHeader)).arg(transport->remotePeer().id.toString()).arg(transportHeader.sequence).arg(transportSeq), cl_logDEBUG1 );
            return false; // already processed
        }
        m_lastTransportSeq[ttSenderKey] = transportHeader.sequence;

        // 2. check persistent sequence
        if (tran.persistentInfo.isNull() || !transactionLog)
            return true; // nothing to check

        QnTranStateKey persistentKey(tran.peerID, tran.persistentInfo.dbID);
        int persistentSeq = transactionLog->getLatestSequence(persistentKey);

        if( QnLog::instance(QnLog::EC2_TRAN_LOG)->logLevel() >= cl_logWARNING )
            if (!transport->isSyncDone() && transport->isReadSync(ApiCommand::NotDefined) && transportHeader.sender != transport->remotePeer().id) 
            {
                NX_LOG( QnLog::EC2_TRAN_LOG, lit("Got transcaction from peer %1 while sync with peer %2 in progress").
                    arg(transportHeader.sender.toString()).arg(transport->remotePeer().id.toString()), cl_logWARNING );
            }

            if (tran.persistentInfo.sequence > persistentSeq + 1) 
            {
                if (transport->isSyncDone()) 
                {
                    // gap in persistent data detect, do resync
                    NX_LOG( QnLog::EC2_TRAN_LOG, lit("GAP in persistent data detected! for peer %1 Expected seq=%2, but got seq=%3").
                        arg(tran.peerID.toString()).arg(persistentSeq + 1).arg(tran.persistentInfo.sequence), cl_logDEBUG1 );

                    if (!transport->remotePeer().isClient() && !m_localPeer.isClient())
                        queueSyncRequest(transport);
                    else 
                        transport->setState(QnTransactionTransport::Error); // reopen
                    return false;
                }
                else {
                    NX_LOG( QnLog::EC2_TRAN_LOG, lit("GAP in persistent data, but sync in progress %1. Expected seq=%2, but got seq=%3").
                        arg(tran.peerID.toString()).arg(persistentSeq + 1).arg(tran.persistentInfo.sequence), cl_logDEBUG1 );
                }
            }
            return true;
    }

    void QnTransactionMessageBus::updatePersistentMarker(const QnTransaction<ApiUpdateSequenceData>& tran, QnTransactionTransport* /*transport*/)
    {
        if (transactionLog)
            transactionLog->updateSequence(tran.params);
    }

    void QnTransactionMessageBus::proxyFillerTransaction(const QnAbstractTransaction& tran, const QnTransactionTransportHeader& transportHeader)
    {
        // proxy filler transaction to avoid gaps in the persistent sequence
        QnTransaction<ApiUpdateSequenceData> fillerTran(tran);
        fillerTran.command = ApiCommand::updatePersistentSequence;
        ApiSyncMarkerRecord record;
        record.peerID = tran.peerID;
        record.dbID = tran.persistentInfo.dbID;
        record.sequence = tran.persistentInfo.sequence;
        fillerTran.params.markers.push_back(record);
        transactionLog->updateSequence(fillerTran.params);
        proxyTransaction(fillerTran, transportHeader);
    }

    void QnTransactionMessageBus::updateLastActivity(QnTransactionTransport* sender, const QnTransactionTransportHeader& transportHeader)
    {
        auto itr = m_alivePeers.find(transportHeader.sender);
        if (itr == m_alivePeers.end())
            return;
        AlivePeerInfo& peerInfo = itr.value();
        const QnUuid& gotFromPeer = sender->remotePeer().id;
        peerInfo.routingInfo[gotFromPeer] = RoutingRecord(transportHeader.distance, m_currentTimeTimer.elapsed());
    }

    template <class T>
    void QnTransactionMessageBus::gotTransaction(const QnTransaction<T> &tran, QnTransactionTransport* sender, const QnTransactionTransportHeader &transportHeader) 
    {
        QnMutexLocker lock( &m_mutex );

        // do not perform any logic (aka sequence update) for foreign transaction. Just proxy
        if (!transportHeader.dstPeers.isEmpty() && !transportHeader.dstPeers.contains(m_localPeer.id))
        {
            if( QnLog::instance(QnLog::EC2_TRAN_LOG)->logLevel() >= cl_logDEBUG1 )
            {
                QString dstPeersStr;
                for( const QnUuid& peer: transportHeader.dstPeers )
                    dstPeersStr += peer.toString();
                NX_LOG( QnLog::EC2_TRAN_LOG, lit("skip transaction %1 %2 for peers %3").arg(tran.toString()).arg(toString(transportHeader)).arg(dstPeersStr), cl_logDEBUG1);
            }
            proxyTransaction(tran, transportHeader);
            return;
        }

#if 0
        QnTransactionTransport* directConnection = m_connections.value(transportHeader.sender);
        if (directConnection && directConnection->getState() == QnTransactionTransport::ReadyForStreaming && directConnection->isReadSync(ApiCommand::NotDefined)) 
        {
            QnTranStateKey ttSenderKey(transportHeader.sender, transportHeader.senderRuntimeID);
            const int currentTransportSeq = m_lastTransportSeq.value(ttSenderKey);
            bool cond;
            if (sender != directConnection)
                cond = !currentTransportSeq || (currentTransportSeq > transportHeader.sequence);
            else
                cond = currentTransportSeq < transportHeader.sequence;

            if (!cond) {
                NX_LOG( QnLog::EC2_TRAN_LOG, printTransaction("Got unexpected transaction", tran, transportHeader, sender), cl_logDEBUG1);
                Q_ASSERT_X( cond, Q_FUNC_INFO, "Invalid transaction sequence, queued connetion" );
            }
        }
#endif
        updateLastActivity(sender, transportHeader);

        if (!checkSequence(transportHeader, tran, sender))
            return;

        if (!sender->isReadSync(tran.command)) {
            NX_LOG( QnLog::EC2_TRAN_LOG, printTransaction("reject transaction (no readSync)", tran, transportHeader, sender), cl_logDEBUG1);
            return;
        }

        if (tran.isLocal && m_localPeer.isServer())
        {
            NX_LOG( QnLog::EC2_TRAN_LOG, printTransaction("reject local transaction", tran, transportHeader, sender), cl_logDEBUG1);
            return;
        }


        NX_LOG( QnLog::EC2_TRAN_LOG, printTransaction("got transaction", tran, transportHeader, sender), cl_logDEBUG1);
        // process system transactions
        switch(tran.command) {
        case ApiCommand::lockRequest:
        case ApiCommand::lockResponse:
        case ApiCommand::unlockRequest: 
            onGotDistributedMutexTransaction(tran);
            break;
        case ApiCommand::tranSyncRequest:
            onGotTransactionSyncRequest(sender, tran);
            return; // do not proxy
        case ApiCommand::tranSyncResponse:
            onGotTransactionSyncResponse(sender, tran);
            return; // do not proxy
        case ApiCommand::tranSyncDone:
            onGotTransactionSyncDone(sender, tran);
            return; // do not proxy
        case ApiCommand::peerAliveInfo:
            onGotServerAliveInfo(tran, sender, transportHeader);
            return; // do not proxy. this call contains built in proxy
        case ApiCommand::forcePrimaryTimeServer:
            TimeSynchronizationManager::instance()->primaryTimeServerChanged( tran );
            break;
        case ApiCommand::broadcastPeerSystemTime:
            TimeSynchronizationManager::instance()->peerSystemTimeReceived( tran );
            break;
        case ApiCommand::getKnownPeersSystemTime:
            TimeSynchronizationManager::instance()->knownPeersSystemTimeReceived( tran );
            break;
        case ApiCommand::runtimeInfoChanged:
            if (!onGotServerRuntimeInfo(tran, sender, transportHeader))
                return; // already processed. do not proxy and ignore transaction
            if( m_handler )
                m_handler->triggerNotification(tran);
            break;
        case ApiCommand::updatePersistentSequence:
            updatePersistentMarker(tran, sender);
            break;
        default:
            // general transaction
            if (!tran.persistentInfo.isNull() && dbManager)
            {
                QByteArray serializedTran = QnUbjsonTransactionSerializer::instance()->serializedTransaction(tran);
                ErrorCode errorCode = dbManager->executeTransaction( tran, serializedTran );
                switch(errorCode) {
                case ErrorCode::ok:
                    break;
                case ErrorCode::containsBecauseTimestamp:
                    proxyFillerTransaction(tran, transportHeader);
                case ErrorCode::containsBecauseSequence:
                    return; // do not proxy if transaction already exists
                default:
                    NX_LOG( QnLog::EC2_TRAN_LOG, lit("Can't handle transaction %1: %2. Reopening connection...").
                        arg(ApiCommand::toString(tran.command)).arg(ec2::toString(errorCode)), cl_logWARNING );
                    sender->setState(QnTransactionTransport::Error);
                    return;
                }
            }

            if( m_handler )
                m_handler->triggerNotification(tran);

            // this is required to allow client place transactions directly into transaction message bus
            if (tran.command == ApiCommand::getFullInfo)
                sender->setWriteSync(true);
            break;
        }

        proxyTransaction(tran, transportHeader);
    }

    template <class T>
    void QnTransactionMessageBus::proxyTransaction(const QnTransaction<T> &tran, const QnTransactionTransportHeader &_transportHeader) 
    {
        if (m_localPeer.isClient())
            return;

        QnTransactionTransportHeader transportHeader(_transportHeader);
        transportHeader.distance++;
        if (transportHeader.flags & Qn::TT_ProxyToClient) {
            QnPeerSet clients = qnTransactionBus->aliveClientPeers().keys().toSet();
            if (clients.isEmpty())
                return;
            transportHeader.dstPeers = clients;
            transportHeader.processedPeers += clients;
            transportHeader.processedPeers << m_localPeer.id;
            for(QnTransactionTransport* transport: m_connections)
            {
                if (transport->remotePeer().isClient() && transport->isReadyToSend(tran.command)) 
                    transport->sendTransaction(tran, transportHeader);
            }
            return;
        }

        // proxy incoming transaction to other peers.
        if (!transportHeader.dstPeers.isEmpty() && (transportHeader.dstPeers - transportHeader.processedPeers).isEmpty()) {
            return; // all dstPeers already processed
        }

        // do not put clients peers to processed list in case if client just reconnected to other server and previous server hasn't got update yet.
    QnPeerSet processedPeers = transportHeader.processedPeers + connectedServerPeers();
        processedPeers << m_localPeer.id;
        QnTransactionTransportHeader newHeader(transportHeader);
        newHeader.processedPeers = processedPeers;

        QSet<QnUuid> proxyList;
        for(QnConnectionMap::iterator itr = m_connections.begin(); itr != m_connections.end(); ++itr) 
        {
            QnTransactionTransport* transport = *itr;
            if (transportHeader.processedPeers.contains(transport->remotePeer().id) || !transport->isReadyToSend(tran.command)) 
                continue;

            //Q_ASSERT(transport->remotePeer().id != tran.peerID);
            transport->sendTransaction(tran, newHeader);
            proxyList << transport->remotePeer().id;
        }

        if( QnLog::instance(QnLog::EC2_TRAN_LOG)->logLevel() >= cl_logDEBUG1 )
            if (!proxyList.isEmpty())
            {
                QString proxyListStr;
                for( const QnUuid& peer: proxyList )
                    proxyListStr += " " + peer.toString();
                NX_LOG( QnLog::EC2_TRAN_LOG, lit("proxy transaction %1 to (%2)").arg(tran.toString()).arg(proxyListStr), cl_logDEBUG1);
            }

    };

    void QnTransactionMessageBus::printTranState(const QnTranState& tranState)
    {
        if( QnLog::instance(QnLog::EC2_TRAN_LOG)->logLevel() < cl_logDEBUG1 )
            return;

        for(auto itr = tranState.values.constBegin(); itr != tranState.values.constEnd(); ++itr)
        {
            NX_LOG(QnLog::EC2_TRAN_LOG, lit("key=%1 (dbID=%2) need after=%3").arg(itr.key().peerID.toString()).arg(itr.key().dbID.toString()).arg(itr.value()), cl_logDEBUG1 );
        }
    }

    void QnTransactionMessageBus::onGotTransactionSyncRequest(QnTransactionTransport* sender, const QnTransaction<ApiSyncRequestData> &tran)
    {
        sender->setWriteSync(true);

        QnTransactionTransportHeader ttUnicast;
        ttUnicast.processedPeers << sender->remotePeer().id << m_localPeer.id;
        ttUnicast.dstPeers << sender->remotePeer().id;
        QnTransactionTransportHeader ttBroadcast(ttUnicast);
        ttBroadcast.flags |= Qn::TT_ProxyToClient;

        QList<QByteArray> serializedTransactions;
        const ErrorCode errorCode = transactionLog->getTransactionsAfter(tran.params.persistentState, serializedTransactions);
        if (errorCode == ErrorCode::ok) 
        {
            NX_LOG( QnLog::EC2_TRAN_LOG, lit("got sync request from peer %1. Need transactions after:").arg(sender->remotePeer().id.toString()), cl_logDEBUG1);
            printTranState(tran.params.persistentState);
            NX_LOG( QnLog::EC2_TRAN_LOG, lit("exist %1 new transactions").arg(serializedTransactions.size()), cl_logDEBUG1);

            assert( m_connections.contains(sender->remotePeer().id) );
            assert( sender->getState() >= QnTransactionTransport::ReadyForStreaming );
            QnTransaction<QnTranStateResponse> tranSyncResponse(ApiCommand::tranSyncResponse);
            tranSyncResponse.params.result = 0;
            sender->sendTransaction(tranSyncResponse, ttUnicast);

            sendRuntimeInfo(sender, ttBroadcast, tran.params.runtimeState);

            using namespace std::placeholders;
            for(const QByteArray& serializedTran: serializedTransactions)
                if(!handleTransaction(Qn::UbjsonFormat,
                    serializedTran, 
                    std::bind(SendTransactionToTransportFuction(), this, _1, sender, ttBroadcast), 
                    std::bind(SendTransactionToTransportFastFuction(), this, _1, _2, sender, ttBroadcast)))
                    sender->setState(QnTransactionTransport::Error);

            QnTransaction<ApiTranSyncDoneData> tranSyncDone(ApiCommand::tranSyncDone);
            tranSyncResponse.params.result = 0;
            sender->sendTransaction(tranSyncDone, ttUnicast);

            return;
        }
        else {
            qWarning() << "Can't execute query for sync with server peer!";
        }
    }      

    bool QnTransactionMessageBus::isSyncInProgress() const
    {
        for (QnConnectionMap::const_iterator itr = m_connections.begin(); itr != m_connections.end(); ++itr)
        {
            QnTransactionTransport* transport = *itr;
            if (transport->isSyncInProgress())
                return true;
        }
        return false;
    }

    void QnTransactionMessageBus::queueSyncRequest(QnTransactionTransport* transport)
    {
        // send sync request
        Q_ASSERT(!transport->isSyncInProgress());
        transport->setReadSync(false);
        transport->setSyncDone(false);

        if (isSyncInProgress()) {
            transport->setNeedResync(true);
            return;
        }

        transport->setSyncInProgress(true);
        transport->setNeedResync(false);

        QnTransaction<ApiSyncRequestData> requestTran(ApiCommand::tranSyncRequest);
        requestTran.params.persistentState = transactionLog->getTransactionsState();
        requestTran.params.runtimeState = m_runtimeTransactionLog->getTransactionsState();

        NX_LOG( QnLog::EC2_TRAN_LOG, lit("send syncRequest to peer %1").arg(transport->remotePeer().id.toString()), cl_logDEBUG1 );
        printTranState(requestTran.params.persistentState);
        transport->sendTransaction(requestTran, QnPeerSet() << transport->remotePeer().id << m_localPeer.id);
    }

    bool QnTransactionMessageBus::sendInitialData(QnTransactionTransport* transport)
    {
        /** Send all data to the client peers on the connect. */
        QnPeerSet processedPeers = QnPeerSet() << transport->remotePeer().id << m_localPeer.id;
        if (m_localPeer.isClient()) {
            transport->setWriteSync(true);
            sendRuntimeInfo(transport, processedPeers, QnTranState());
            transport->setReadSync(true);
        }
        else if (transport->remotePeer().peerType == Qn::PT_DesktopClient || 
            transport->remotePeer().peerType == Qn::PT_VideowallClient)     //TODO: #GDM #VW do not send fullInfo, just required part of it
        {
            /** Request all data to be sent to the client peers on the connect. */
            QnTransaction<ApiFullInfoData> tran;
            tran.command = ApiCommand::getFullInfo;
            tran.peerID = m_localPeer.id;
            if (dbManager->doQuery(nullptr, tran.params) != ErrorCode::ok) {
                qWarning() << "Can't execute query for sync with client peer!";
                return false;
            }

            transport->setWriteSync(true);
            sendRuntimeInfo(transport, processedPeers, QnTranState());
            transport->sendTransaction(tran, processedPeers);
            transport->sendTransaction(prepareModulesDataTransaction(), processedPeers);
            transport->setReadSync(true);

            //sending local time information on known servers
            TimeSynchronizationManager* timeManager = TimeSynchronizationManager::instance();
            if( timeManager )
            {
                QnTransaction<ApiPeerSystemTimeDataList> tran;
                tran.params = timeManager->getKnownPeersSystemTime();
                tran.command = ApiCommand::getKnownPeersSystemTime;
                tran.peerID = m_localPeer.id;
                transport->sendTransaction(tran, processedPeers);
            }
        } else if (transport->remotePeer().peerType == Qn::PT_MobileClient) {
            /** Request all data to be sent to the client peers on the connect. */
            QnTransaction<ApiMediaServerDataExList> tranServers;
            tranServers.command = ApiCommand::getMediaServersEx;
            tranServers.peerID = m_localPeer.id;
            if (dbManager->doQuery(nullptr, tranServers.params) != ErrorCode::ok) {
                qWarning() << "Can't execute query for sync with client peer!";
                return false;
            }

            ec2::ApiCameraDataExList cameras;
            if (dbManager->doQuery(QnUuid(), cameras) != ErrorCode::ok) {
                qWarning() << "Can't execute query for sync with client peer!";
                return false;
            }
            QnTransaction<ApiCameraDataExList> tranCameras;
            tranCameras.command = ApiCommand::getCamerasEx;
            tranCameras.peerID = m_localPeer.id;

            // filter out desktop cameras
            auto desktopCameraResourceType = qnResTypePool->desktopCameraResourceType();
            QnUuid desktopCameraTypeId = desktopCameraResourceType ? desktopCameraResourceType->getId() : QnUuid();
            if (desktopCameraTypeId.isNull()) {
                tranCameras.params = cameras;
            } else {
                tranCameras.params.reserve(cameras.size());  //usually, there are only a few desktop cameras relatively to total cameras count
                std::copy_if(cameras.cbegin(), cameras.cend(), std::back_inserter(tranCameras.params), [&desktopCameraTypeId](const ec2::ApiCameraData &camera){
                    return camera.typeId != desktopCameraTypeId;
                });
            }

            QnTransaction<ApiUserDataList> tranUsers;
            tranUsers.command = ApiCommand::getUsers;
            tranUsers.peerID = m_localPeer.id;
            if (dbManager->doQuery(nullptr, tranUsers.params) != ErrorCode::ok) {
                qWarning() << "Can't execute query for sync with client peer!";
                return false;
            }

            QnTransaction<ApiLayoutDataList> tranLayouts;
            tranLayouts.command = ApiCommand::getLayouts;
            tranLayouts.peerID = m_localPeer.id;
            if (dbManager->doQuery(nullptr, tranLayouts.params) != ErrorCode::ok) {
                qWarning() << "Can't execute query for sync with client peer!";
                return false;
            }

            QnTransaction<ApiServerFootageDataList> tranCameraHistory;
            tranCameraHistory.command = ApiCommand::getCameraHistoryItems;
            tranCameraHistory.peerID = m_localPeer.id;
            if (dbManager->doQuery(nullptr, tranCameraHistory.params) != ErrorCode::ok) {
                qWarning() << "Can't execute query for sync with client peer!";
                return false;
            }

            transport->setWriteSync(true);
            sendRuntimeInfo(transport, processedPeers, QnTranState());
            transport->sendTransaction(tranServers,         processedPeers);
            transport->sendTransaction(tranCameras,         processedPeers);
            transport->sendTransaction(tranUsers,           processedPeers);
            transport->sendTransaction(tranLayouts,         processedPeers);
            transport->sendTransaction(tranCameraHistory,   processedPeers);
            transport->setReadSync(true);
        }



        if (!transport->remotePeer().isClient() && !m_localPeer.isClient())
            queueSyncRequest(transport);

        return true;
    }

    void QnTransactionMessageBus::connectToPeerLost(const QnUuid& id)
    {
        if (m_alivePeers.contains(id))
            removeAlivePeer(id, true);
    }

    void QnTransactionMessageBus::connectToPeerEstablished(const ApiPeerData &peer)
    {
        if (m_alivePeers.contains(peer.id)) 
            return;
    m_delayedAliveTran.remove(peer.id); // it's expected new tran about peer state if we connected / reconnected. drop previous (probably offline) tran
        addAlivePeerInfo(peer, peer.id, 0);
        handlePeerAliveChanged(peer, true, false);
    }

    void QnTransactionMessageBus::handlePeerAliveChanged(const ApiPeerData &peer, bool isAlive, bool sendTran) 
    {
        ApiPeerAliveData aliveData(peer, isAlive);

        if (sendTran)
        {
            QnTransaction<ApiPeerAliveData> tran(ApiCommand::peerAliveInfo);
            tran.params = aliveData;
            Q_ASSERT(!tran.params.peer.instanceId.isNull());
            if (isAlive && transactionLog && peer.id == m_localPeer.id) {
                tran.params.persistentState = transactionLog->getTransactionsState();
                tran.params.runtimeState = m_runtimeTransactionLog->getTransactionsState();
            }
        if (peer.id == m_localPeer.id)
            sendTransaction(tran);
        else  {
            int delay = rand() % (ALIVE_RESEND_TIMEOUT_MAX - ALIVE_RESEND_TIMEOUT_MIN) + ALIVE_RESEND_TIMEOUT_MIN;
            addDelayedAliveTran(std::move(tran), delay);
        }
            NX_LOG( QnLog::EC2_TRAN_LOG, lit("sending peerAlive info. id=%1 type=%2 isAlive=%3").arg(peer.id.toString()).arg(peer.peerType).arg(isAlive), cl_logDEBUG1);
        }

        if( peer.id == qnCommon->moduleGUID() )
            return; //sending keep-alive

        if (isAlive) {
            NX_LOG( QnLog::EC2_TRAN_LOG, lit("emit peerFound. id=%1").arg(aliveData.peer.id.toString()), cl_logDEBUG1);
        }
        else {
            NX_LOG( QnLog::EC2_TRAN_LOG, lit("emit peerLost. id=%1").arg(aliveData.peer.id.toString()), cl_logDEBUG1);
        }

        if (isAlive)
            emit peerFound(aliveData);
        else
            emit peerLost(aliveData);
    }

    QnTransaction<ApiModuleDataList> QnTransactionMessageBus::prepareModulesDataTransaction() const {
        QnTransaction<ApiModuleDataList> transaction(ApiCommand::moduleInfoList);

        QnModuleFinder *moduleFinder = QnModuleFinder::instance();
        for (const QnModuleInformation &moduleInformation: moduleFinder->foundModules()) {
            QnModuleInformationWithAddresses moduleInformationWithAddress(moduleInformation);
            SocketAddress primaryAddress = moduleFinder->primaryAddress(moduleInformation.id);
        	if (primaryAddress.isNull())
            	continue;
            moduleInformationWithAddress.remoteAddresses.insert(primaryAddress.address.toString());
            moduleInformationWithAddress.port = primaryAddress.port;
            transaction.params.push_back(ApiModuleData(std::move(moduleInformationWithAddress), true));
        }
        transaction.peerID = m_localPeer.id;
        transaction.isLocal = true;
        return transaction;
    }

    static SocketAddress getUrlAddr(const QUrl& url) { return SocketAddress( url.host(), url.port() ); }

    bool QnTransactionMessageBus::isPeerUsing(const QUrl& url)
    {
        const SocketAddress& addr1 = getUrlAddr(url);
        for (int i = 0; i < m_connectingConnections.size(); ++i)
        {
            const SocketAddress& addr2 = m_connectingConnections[i]->remoteSocketAddr();
            if (addr2 == addr1)
                return true;
        }
        for(QnConnectionMap::iterator itr = m_connections.begin(); itr != m_connections.end(); ++itr) {
            QnTransactionTransport* transport =  itr.value();
            if (getUrlAddr(transport->remoteAddr()) == addr1)
                return true;
        }
        return false;
    }

    void QnTransactionMessageBus::at_stateChanged(QnTransactionTransport::State )
    {
        QnMutexLocker lock(&m_mutex);
        QnTransactionTransport* transport = (QnTransactionTransport*) sender();
        if (!transport)
            return;

        switch (transport->getState()) 
        {
        case QnTransactionTransport::Error: 
            transport->close();
            break;
        case QnTransactionTransport::Connected:
            {
                bool found = false;
                for (int i = 0; i < m_connectingConnections.size(); ++i) 
                {
                    if (m_connectingConnections[i] == transport) {
                        Q_ASSERT(!m_connections.contains(transport->remotePeer().id));
                        m_connections[transport->remotePeer().id] = m_connectingConnections[i];
                        emit newDirectConnectionEstablished( m_connectingConnections[i] );
                        m_connectingConnections.removeAt(i);
                        found = true;
                        break;
                    }
                }
                Q_ASSERT(found);
                removeTTSequenceForPeer(transport->remotePeer().id);

                if (m_localPeer.isServer() && transport->remoteIdentityTime() > qnCommon->systemIdentityTime() )
                {
                    // swith to new time
                    NX_LOG( lit("Remote peer %1 has database restore time greater then current peer. Restarting and resync database with remote peer").arg(transport->remotePeer().id.toString()), cl_logINFO );
                    for (QnTransactionTransport* t: m_connections)
                        t->setState(QnTransactionTransport::Error);
                    for (QnTransactionTransport* t: m_connectingConnections)
                        t->setState(QnTransactionTransport::Error);
                    qnCommon->setSystemIdentityTime(transport->remoteIdentityTime(), transport->remotePeer().id);
                    m_restartPending = true;
                    return;
                }

                transport->setState(QnTransactionTransport::ReadyForStreaming);

                transport->processExtraData();
                transport->startListening();

                m_runtimeTransactionLog->clearOldRuntimeData(QnTranStateKey(transport->remotePeer().id, transport->remotePeer().instanceId));
                if (sendInitialData(transport))
                    connectToPeerEstablished(transport->remotePeer());
                else
                    transport->close();
                break;
            }
        case QnTransactionTransport::ReadyForStreaming:
            break;
        case QnTransactionTransport::Closed:
            for (int i = m_connectingConnections.size() -1; i >= 0; --i) 
            {
                QnTransactionTransport* transportPtr = m_connectingConnections[i];
                if (transportPtr == transport) {
                    m_connectingConnections.removeAt(i);
                    break;
                }
            }

            for(QnConnectionMap::iterator itr = m_connections.begin(); itr != m_connections.end(); ++itr)
            {
                QnTransactionTransport* transportPtr = itr.value();
                if (transportPtr == transport) {
                    connectToPeerLost(transport->remotePeer().id);
                    m_connections.erase(itr);
                    break;
                }
            }
            transport->deleteLater();
            break;

        default:
            break;
        }
    }

    void QnTransactionMessageBus::at_timer()
    {
        doPeriodicTasks();
    }

    void QnTransactionMessageBus::at_peerIdDiscovered(const QUrl& url, const QnUuid& id)
    {
        QnMutexLocker lock( &m_mutex );
        auto itr = m_remoteUrls.find(url);
        if (itr != m_remoteUrls.end()) {
            itr.value().discoveredTimeout.restart();
            itr.value().discoveredPeer = id;
        }
    }

    void QnTransactionMessageBus::doPeriodicTasks()
    {
        QnMutexLocker lock( &m_mutex );

        // send HTTP level keep alive (empty chunk) for server <---> server connections
        if (!m_localPeer.isClient()) 
        {
            for( QnConnectionMap::iterator
                itr = m_connections.begin();
                itr != m_connections.end();
            ++itr )
            {
                QnTransactionTransport* transport = itr.value();
                if (transport->getState() == QnTransactionTransport::ReadyForStreaming && !transport->remotePeer().isClient()) 
                {
                    if (transport->isHttpKeepAliveTimeout()) {
                        qWarning() << "Transaction Transport HTTP keep-alive timeout for connection" << transport->remotePeer().id;
                        transport->setState(QnTransactionTransport::Error);
                    }
                    else if (transport->isNeedResync())
                        queueSyncRequest(transport);
                }
            }
        }

        // add new outgoing connections
        for (QMap<QUrl, RemoteUrlConnectInfo>::iterator itr = m_remoteUrls.begin(); itr != m_remoteUrls.end(); ++itr)
        {
            const QUrl& url = itr.key();
            RemoteUrlConnectInfo& connectInfo = itr.value();
            bool isTimeout = !connectInfo.lastConnectedTime.isValid() || connectInfo.lastConnectedTime.hasExpired(RECONNECT_TIMEOUT);
            if (isTimeout && !isPeerUsing(url) && !m_restartPending && !ec2::Settings::instance()->dbReadOnly())
            {
<<<<<<< HEAD
                if (!connectInfo.discoveredPeer.isNull() ) 
                {
                    if (connectInfo.discoveredTimeout.elapsed() > DISCOVERED_PEER_TIMEOUT) {
                        connectInfo.discoveredPeer = QnUuid();
                        connectInfo.discoveredTimeout.restart();
                    }
                    else if (m_connections.contains(connectInfo.discoveredPeer))
                        continue;
                }
=======
                if (connectInfo.discoveredTimeout.elapsed() > 
                        std::chrono::milliseconds(
                            PEER_DISCOVERY_BY_ALIVE_UPDATE_INTERVAL_FACTOR *
                            QnGlobalSettings::instance()->aliveUpdateInterval()).count())
                {
                    connectInfo.discoveredPeer = QnUuid();
                    connectInfo.discoveredTimeout.restart();
                }
                else if (m_connections.contains(connectInfo.discoveredPeer))
                {
                    continue;
                }
            }
>>>>>>> c1b2aa09

                itr.value().lastConnectedTime.restart();
                QnTransactionTransport* transport = new QnTransactionTransport(m_localPeer);
                connect(transport, &QnTransactionTransport::gotTransaction, this, &QnTransactionMessageBus::at_gotTransaction,  Qt::QueuedConnection);
                connect(transport, &QnTransactionTransport::stateChanged, this, &QnTransactionMessageBus::at_stateChanged,  Qt::QueuedConnection);
                connect(transport, &QnTransactionTransport::remotePeerUnauthorized, this, &QnTransactionMessageBus::emitRemotePeerUnauthorized,  Qt::QueuedConnection);
                connect(transport, &QnTransactionTransport::peerIdDiscovered, this, &QnTransactionMessageBus::at_peerIdDiscovered,  Qt::QueuedConnection);
                transport->doOutgoingConnect(url);
                m_connectingConnections << transport;
            }
        }

<<<<<<< HEAD
        // send keep-alive if we connected to cloud
        if( !m_aliveSendTimer.isValid() )
            m_aliveSendTimer.restart();
        if (m_aliveSendTimer.elapsed() > ALIVE_UPDATE_INTERVAL) {
            m_aliveSendTimer.restart();
            handlePeerAliveChanged(m_localPeer, true, true);
    NX_LOG( QnLog::EC2_TRAN_LOG, "Current transaction state:", cl_logDEBUG1 );
    if (transactionLog)
        printTranState(transactionLog->getTransactionsState());
        }
=======
    // send keep-alive if we connected to cloud
    if( !m_aliveSendTimer.isValid() )
        m_aliveSendTimer.restart();
    if (m_aliveSendTimer.elapsed() > std::chrono::milliseconds(QnGlobalSettings::instance()->aliveUpdateInterval()).count())
    {
        m_aliveSendTimer.restart();
        handlePeerAliveChanged(m_localPeer, true, true);
        NX_LOG( QnLog::EC2_TRAN_LOG, "Current transaction state:", cl_logDEBUG1 );
        if (transactionLog)
            printTranState(transactionLog->getTransactionsState());
    }
>>>>>>> c1b2aa09

        QSet<QnUuid> lostPeers = checkAlivePeerRouteTimeout(); // check if some routs to a server not accessible any more
        removePeersWithTimeout(lostPeers); // removeLostPeers
    sendDelayedAliveTran();
    }

    QSet<QnUuid> QnTransactionMessageBus::checkAlivePeerRouteTimeout()
    {
<<<<<<< HEAD
        QSet<QnUuid> lostPeers;
        for (AlivePeersMap::iterator itr = m_alivePeers.begin(); itr != m_alivePeers.end(); ++itr)
        {
            AlivePeerInfo& peerInfo = itr.value();
            for (auto itr = peerInfo.routingInfo.begin(); itr != peerInfo.routingInfo.end();) {
                const RoutingRecord& routingRecord = itr.value();
                if (routingRecord.distance > 0 && m_currentTimeTimer.elapsed() - routingRecord.lastRecvTime > ALIVE_UPDATE_TIMEOUT)
                    itr = peerInfo.routingInfo.erase(itr);
                else
                    ++itr;
            }
            if (peerInfo.routingInfo.isEmpty())
                lostPeers << peerInfo.peer.id;
=======
        AlivePeerInfo& peerInfo = itr.value();
        for (auto itr = peerInfo.routingInfo.begin(); itr != peerInfo.routingInfo.end();) {
            const RoutingRecord& routingRecord = itr.value();
            if ((routingRecord.distance > 0) &&
                (m_currentTimeTimer.elapsed() - routingRecord.lastRecvTime > 
                    std::chrono::milliseconds(QnGlobalSettings::instance()->aliveUpdateInterval()*ALIVE_UPDATE_PROBE_COUNT + ALIVE_UPDATE_INTERVAL_OVERHEAD).count()))
            {
                itr = peerInfo.routingInfo.erase(itr);
            }
            else
            {
                ++itr;
            }
>>>>>>> c1b2aa09
        }
        return lostPeers;
    }

    void QnTransactionMessageBus::removePeersWithTimeout(const QSet<QnUuid>& lostPeers)
    {
        for (AlivePeersMap::iterator itr = m_alivePeers.begin(); itr != m_alivePeers.end(); ++itr)
        {
            if (lostPeers.contains(itr.key()))
            {
                for(QnTransactionTransport* transport: m_connectingConnections) {
                    if (transport->getState() == QnTransactionTransport::Closed)
                        continue; // it's going to close soon
                    if (transport->remotePeer().id == itr.key()) {
                        qWarning() << "No alive info during timeout. reconnect to peer" << transport->remotePeer().id;
                        transport->setState(QnTransactionTransport::Error);
                    }
                }

                for(QnTransactionTransport* transport: m_connections.values()) {
                    if (transport->getState() == QnTransactionTransport::Closed)
                        continue; // it's going to close soon
                    if (transport->remotePeer().id == itr.key() && transport->remotePeer().peerType == Qn::PT_Server) {
                        qWarning() << "No alive info during timeout. reconnect to peer" << transport->remotePeer().id;
                        transport->setState(QnTransactionTransport::Error);
                    }
                }
            }
        }
        for (const QnUuid& id: lostPeers)
            connectToPeerLost(id);
    }

    void QnTransactionMessageBus::sendRuntimeInfo(QnTransactionTransport* transport, const QnTransactionTransportHeader& transportHeader, const QnTranState& runtimeState)
    {
        QList<QnTransaction<ApiRuntimeData>> result;
        m_runtimeTransactionLog->getTransactionsAfter(runtimeState, result);
        for(const QnTransaction<ApiRuntimeData> &tran: result) {
            QnTransactionTransportHeader ttHeader = transportHeader;
            ttHeader.distance = distanceToPeer(tran.params.peer.id);
            transport->sendTransaction(tran, ttHeader);
        }
    }

    void QnTransactionMessageBus::gotConnectionFromRemotePeer(
        const QnUuid& connectionGuid,
        QSharedPointer<AbstractStreamSocket> socket,
        ConnectionType::Type connectionType,
        const ApiPeerData& remotePeer,
        qint64 remoteSystemIdentityTime,
        const nx_http::Request& request,
        const QByteArray& contentEncoding,
        std::function<void ()> ttFinishCallback )
    {
        if (!dbManager)
        {
            qWarning() << "This peer connected to remote Server. Ignoring incoming connection";
            return;
        }

        if (m_restartPending)
            return; // reject incoming connection because of media server is about to restart

        QnTransactionTransport* transport = new QnTransactionTransport(
            connectionGuid,
            m_localPeer,
            remotePeer,
            std::move(socket),
            connectionType,
            request,
            contentEncoding );
        transport->setRemoteIdentityTime(remoteSystemIdentityTime);
        transport->setBeforeDestroyCallback(ttFinishCallback);
        connect(transport, &QnTransactionTransport::gotTransaction, this, &QnTransactionMessageBus::at_gotTransaction,  Qt::QueuedConnection);
        connect(transport, &QnTransactionTransport::stateChanged, this, &QnTransactionMessageBus::at_stateChanged,  Qt::QueuedConnection);
        connect(transport, &QnTransactionTransport::remotePeerUnauthorized, this, &QnTransactionMessageBus::emitRemotePeerUnauthorized, Qt::DirectConnection );

        QnMutexLocker lock(&m_mutex);
        transport->moveToThread(thread());
        m_connectingConnections << transport;
        Q_ASSERT(!m_connections.contains(remotePeer.id));
    }

    bool QnTransactionMessageBus::moveConnectionToReadyForStreaming(const QnUuid& connectionGuid)
    {
        QnMutexLocker lock(&m_mutex);

        for(auto connection: m_connectingConnections)
        {
            if(connection->connectionGuid() == connectionGuid)
            {
                connection->setState(QnTransactionTransport::Connected);
                return true;
            }
        }

        return false;
    }

    void QnTransactionMessageBus::gotIncomingTransactionsConnectionFromRemotePeer(
        const QnUuid& connectionGuid,
    QSharedPointer<AbstractStreamSocket> socket,
        const ApiPeerData &/*remotePeer*/,
        qint64 /*remoteSystemIdentityTime*/,
        const nx_http::Request& request,
        const QByteArray& requestBuf )
    {
        if (!dbManager)
        {
            qWarning() << "This peer connected to remote Server. Ignoring incoming connection";
            return;
        }

        if (m_restartPending)
            return; // reject incoming connection because of media server is about to restart

        QnMutexLocker lock(&m_mutex);
        for(QnTransactionTransport* transport: m_connections.values())
        {
            if( transport->connectionGuid() == connectionGuid )
            {
                transport->setIncomingTransactionChannelSocket(
                std::move(socket),
                    request,
                    requestBuf );
                return;
            }
        }
    }

    bool QnTransactionMessageBus::gotTransactionFromRemotePeer(
        const QnUuid& connectionGuid,
        const nx_http::Request& request,
        const QByteArray& requestMsgBody )
    {
        if (!dbManager)
        {
            qWarning() << "This peer connected to remote Server. Ignoring incoming connection";
            return false;
        }

        if (m_restartPending)
            return false; // reject incoming connection because of media server is about to restart

        QnMutexLocker lock( &m_mutex );

        for( QnTransactionTransport* transport: m_connections.values() )
        {
            if( transport->connectionGuid() == connectionGuid )
            {
                transport->receivedTransaction(
                    request.headers,
                    requestMsgBody );
                return true;
            }
        }

        return false;
    }

    static QUrl addCurrentPeerInfo(const QUrl& srcUrl)
    {
        QUrl url(srcUrl);
        QUrlQuery q(url.query());

        q.addQueryItem("guid", qnCommon->moduleGUID().toString());
        q.addQueryItem("runtime-guid", qnCommon->runningInstanceGUID().toString());
        q.addQueryItem("system-identity-time", QString::number(qnCommon->systemIdentityTime()));
        url.setQuery(q);
        return url;
    }

    void QnTransactionMessageBus::addConnectionToPeer(const QUrl& _url)
    {
        QUrl url = addCurrentPeerInfo(_url);
        QnMutexLocker lock( &m_mutex );
        if (!m_remoteUrls.contains(url)) {
            m_remoteUrls.insert(url, RemoteUrlConnectInfo());
            QTimer::singleShot(0, this, SLOT(doPeriodicTasks()));
        }
    }

    void QnTransactionMessageBus::removeConnectionFromPeer(const QUrl& _url)
    {
        QUrl url = addCurrentPeerInfo(_url);

        QnMutexLocker lock( &m_mutex );
        m_remoteUrls.remove(url);
        const SocketAddress& urlStr = getUrlAddr(url);
        for(QnTransactionTransport* transport: m_connections.values())
        {
            if (transport->remoteSocketAddr() == urlStr) {
                qWarning() << "Disconnected from peer" << url;
                transport->setState(QnTransactionTransport::Error);
            }
        }
    }

    QList<QnTransportConnectionInfo> QnTransactionMessageBus::connectionsInfo() const {
        QList<QnTransportConnectionInfo> connections;

        auto storeTransport = [&connections](const QnTransactionTransport *transport) {
            QnTransportConnectionInfo info;
            info.url = transport->remoteAddr();
            info.state = transport->getState();
            info.incoming = transport->isIncoming();
            info.remotePeerId = transport->remotePeer().id;
            connections.append(info);
        };


<<<<<<< HEAD
        QnMutexLocker lock(&m_mutex);

        for (const QnTransactionTransport *transport: m_connections.values())
            storeTransport(transport);
        for (const QnTransactionTransport *transport: m_connectingConnections)
            storeTransport(transport);
=======
void QnTransactionMessageBus::waitForNewTransactionsReady( const QnUuid& connectionGuid )
{
    QMutexLocker lock(&m_mutex);
    for( QnTransactionTransport* transport: m_connections )
    {
        if( transport->connectionGuid() != connectionGuid )
            continue;
        //mutex is unlocked if we go to wait
        transport->waitForNewTransactionsReady( [&lock](){ lock.unlock(); } );
        return;
    }
    
    for( QnTransactionTransport* transport: m_connectingConnections )
    {
        if( transport->connectionGuid() != connectionGuid )
            continue;
        //mutex is unlocked if we go to wait
        transport->waitForNewTransactionsReady( [&lock](){ lock.unlock(); } );
        return;
    }
}
>>>>>>> c1b2aa09

        return connections;
    }

<<<<<<< HEAD
    void QnTransactionMessageBus::waitForNewTransactionsReady( const QnUuid& connectionGuid )
    {
        QnMutexLocker lock( &m_mutex );
        for( QnTransactionTransport* transport: m_connections )
        {
            if( transport->connectionGuid() != connectionGuid )
                continue;
            //lock.unlock();
            //mutex is unlocked if we go to wait
            transport->waitForNewTransactionsReady( [&lock](){ lock.unlock(); } );
            return;
        }
=======
void QnTransactionMessageBus::dropConnections()
{
    QMutexLocker lock(&m_mutex);
    m_remoteUrls.clear();
    reconnectAllPeers(&lock);
}

void QnTransactionMessageBus::reconnectAllPeers()
{
    QMutexLocker lock(&m_mutex);
    reconnectAllPeers(&lock);
}

void QnTransactionMessageBus::reconnectAllPeers(QMutexLocker* const /*lock*/)
{
    for (QnTransactionTransport* transport : m_connections)
    {
        qWarning() << "Disconnected from peer" << transport->remoteAddr();
        transport->setState(QnTransactionTransport::Error);
    }
    for (auto transport : m_connectingConnections)
        transport->setState(ec2::QnTransactionTransport::Error);
}
>>>>>>> c1b2aa09

        for( QnTransactionTransport* transport: m_connectingConnections )
        {
            if( transport->connectionGuid() != connectionGuid )
                continue;
            //mutex is unlocked if we go to wait
            transport->waitForNewTransactionsReady( [&lock](){ lock.unlock(); } );
            return;
        }
    }

    void QnTransactionMessageBus::connectionFailure( const QnUuid& connectionGuid )
    {
        QnMutexLocker lock( &m_mutex );
        for( QnTransactionTransport* transport : m_connections )
        {
            if( transport->connectionGuid() != connectionGuid )
                continue;
            //mutex is unlocked if we go to wait
            transport->connectionFailure();
            return;
        }
    }

    void QnTransactionMessageBus::dropConnections()
    {
        QnMutexLocker lock( &m_mutex );
        m_remoteUrls.clear();
        for( QnTransactionTransport* transport : m_connections )
        {
            qWarning() << "Disconnected from peer" << transport->remoteAddr();
            transport->setState( QnTransactionTransport::Error );
        }
        for( auto transport : m_connectingConnections )
            transport->setState( ec2::QnTransactionTransport::Error );
    }

    QnTransactionMessageBus::AlivePeersMap QnTransactionMessageBus::alivePeers() const
    {
        QnMutexLocker lock(&m_mutex);
        return m_alivePeers;
    }

    QnPeerSet QnTransactionMessageBus::connectedServerPeers() const
    {
        QnPeerSet result;
        for(QnConnectionMap::const_iterator itr = m_connections.begin(); itr != m_connections.end(); ++itr)
        {
            QnTransactionTransport* transport = *itr;
        if (!transport->remotePeer().isClient() && transport->getState() == QnTransactionTransport::ReadyForStreaming)
                result << transport->remotePeer().id;
        }

        return result;
    }

    QnTransactionMessageBus::AlivePeersMap QnTransactionMessageBus::aliveServerPeers() const
    {
        QnMutexLocker lock( &m_mutex );
        AlivePeersMap result;
        for(AlivePeersMap::const_iterator itr = m_alivePeers.begin(); itr != m_alivePeers.end(); ++itr)
        {
            if (itr->peer.isClient())
                continue;

            result.insert(itr.key(), itr.value());
        }

        return result;
    }

    QnTransactionMessageBus::AlivePeersMap QnTransactionMessageBus::aliveClientPeers() const
    {
        QnMutexLocker lock(&m_mutex);
        AlivePeersMap result;
        for(AlivePeersMap::const_iterator itr = m_alivePeers.begin(); itr != m_alivePeers.end(); ++itr)
        {
            if (itr->peer.isClient())
                result.insert(itr.key(), itr.value());
        }

        return result;
    }

    ec2::ApiPeerData QnTransactionMessageBus::localPeer() const {
        return m_localPeer;
    }

    void QnTransactionMessageBus::at_runtimeDataUpdated(const QnTransaction<ApiRuntimeData>& tran)
    {
        // data was changed by local transaction log (old data instance for same peer was removed), emit notification to apply new data version outside
        if( m_handler )
            m_handler->triggerNotification(tran);
    }

    void QnTransactionMessageBus::emitRemotePeerUnauthorized(const QnUuid& id)
    {
        QnMutexLocker lock( &m_mutex );
        if (!m_alivePeers.contains(id))
            emit remotePeerUnauthorized( id );
    }

    void QnTransactionMessageBus::setHandler(ECConnectionNotificationManager* handler) {
        QnMutexLocker lock( &m_mutex );
        Q_ASSERT(!m_thread->isRunning());
        Q_ASSERT_X(m_handler == NULL, Q_FUNC_INFO, "Previous handler must be removed at this time");
        m_handler = handler;
    }

	void QnTransactionMessageBus::removeHandler(ECConnectionNotificationManager* handler) {
    	QnMutexLocker lock(&m_mutex);
	    Q_ASSERT(!m_thread->isRunning());
    	Q_ASSERT_X(m_handler == handler, Q_FUNC_INFO, "We must remove only current handler");
	    if( m_handler == handler )
    	    m_handler = nullptr;
	}

	QnUuid QnTransactionMessageBus::routeToPeerVia(const QnUuid& dstPeer, int* peerDistance) const
	{
	    QnMutexLocker lock(&m_mutex);
	    *peerDistance = INT_MAX;
	    const auto itr = m_alivePeers.find(dstPeer);
    	if (itr == m_alivePeers.cend())
        	return QnUuid(); // route info not found
	    const AlivePeerInfo& peerInfo = itr.value();
    	int minDistance = INT_MAX;
	    QnUuid result;
    	for (auto itr2 = peerInfo.routingInfo.cbegin(); itr2 != peerInfo.routingInfo.cend(); ++itr2)
	    {
    	    int distance = itr2.value().distance;
        	if (distance < minDistance) {
	            minDistance = distance;
    	        result = itr2.key();
        	}
	    }
    	*peerDistance = minDistance;
	    return result;
	}

    int QnTransactionMessageBus::distanceToPeer(const QnUuid& dstPeer) const
    {
        if (dstPeer == qnCommon->moduleGUID())
            return 0;

        int minDistance = INT_MAX;
        for (const RoutingRecord& rec: m_alivePeers.value(dstPeer).routingInfo)
            minDistance = qMin(minDistance, rec.distance);
        return minDistance;
    }

}<|MERGE_RESOLUTION|>--- conflicted
+++ resolved
@@ -6,17 +6,7 @@
 #include <QtCore/QTimer>
 #include <QTextStream>
 
-<<<<<<< HEAD
-=======
-#include "remote_ec_connection.h"
-#include "utils/common/systemerror.h"
-#include "ec2_connection.h"
-#include "common/common_module.h"
-
-#include <transaction/transaction_transport.h>
-
 #include <api/global_settings.h>
->>>>>>> c1b2aa09
 #include "api/app_server_connection.h"
 #include "api/runtime_info_manager.h"
 
@@ -50,20 +40,13 @@
 namespace ec2
 {
 
-<<<<<<< HEAD
     static const int RECONNECT_TIMEOUT = 1000 * 5;
-    static const int ALIVE_UPDATE_INTERVAL = 1000 * 60;
-    static const int ALIVE_UPDATE_TIMEOUT = ALIVE_UPDATE_INTERVAL*2 + 10*1000;
-    static const int DISCOVERED_PEER_TIMEOUT = 1000 * 60 * 3;
-=======
-static const int RECONNECT_TIMEOUT = 1000 * 5;
-static const std::chrono::seconds ALIVE_UPDATE_INTERVAL_OVERHEAD(10);
-static const int ALIVE_UPDATE_PROBE_COUNT = 2;
->>>>>>> c1b2aa09
-static const int ALIVE_RESEND_TIMEOUT_MAX = 1000 * 5; // resend alive data after a random delay in range min..max
-static const int ALIVE_RESEND_TIMEOUT_MIN = 100;
-//!introduced to make discovery interval dependent of peer alive update interval
-static const int PEER_DISCOVERY_BY_ALIVE_UPDATE_INTERVAL_FACTOR = 3;
+    static const std::chrono::seconds ALIVE_UPDATE_INTERVAL_OVERHEAD(10);
+    static const int ALIVE_UPDATE_PROBE_COUNT = 2;
+    static const int ALIVE_RESEND_TIMEOUT_MAX = 1000 * 5; // resend alive data after a random delay in range min..max
+    static const int ALIVE_RESEND_TIMEOUT_MIN = 100;
+    //!introduced to make discovery interval dependent of peer alive update interval
+    static const int PEER_DISCOVERY_BY_ALIVE_UPDATE_INTERVAL_FACTOR = 3;
 
     QString printTransaction(const char* prefix, const QnAbstractTransaction& tran, const QnTransactionTransportHeader &transportHeader, QnTransactionTransport* sender)
     {
@@ -315,6 +298,10 @@
         m_globalInstance = this;
         connect(m_runtimeTransactionLog.get(), &QnRuntimeTransactionLog::runtimeDataUpdated, this, &QnTransactionMessageBus::at_runtimeDataUpdated);
     m_relativeTimer.restart();
+
+    connect(
+        QnGlobalSettings::instance(), &QnGlobalSettings::ec2ConnectionSettingsChanged,
+        this, static_cast<void (QnTransactionMessageBus::*)()>(&QnTransactionMessageBus::reconnectAllPeers));
     }
 
     void QnTransactionMessageBus::start()
@@ -324,48 +311,10 @@
             m_thread->start();
     }
 
-<<<<<<< HEAD
     void QnTransactionMessageBus::stop()
     {
         Q_ASSERT(m_thread->isRunning());
         dropConnections();
-=======
-QnTransactionMessageBus::QnTransactionMessageBus(Qn::PeerType peerType)
-: 
-    m_localPeer(qnCommon->moduleGUID(), qnCommon->runningInstanceGUID(), peerType),
-    //m_binaryTranSerializer(new QnBinaryTransactionSerializer()),
-    m_jsonTranSerializer(new QnJsonTransactionSerializer()),
-    m_ubjsonTranSerializer(new QnUbjsonTransactionSerializer()),
-	m_handler(nullptr),
-    m_timer(nullptr), 
-    m_mutex(QMutex::Recursive),
-    m_thread(nullptr),
-    m_runtimeTransactionLog(new QnRuntimeTransactionLog()),
-    m_restartPending(false)
-{
-    if (m_thread)
-        return;
-    m_thread = new QThread();
-    m_thread->setObjectName("QnTransactionMessageBusThread");
-    moveToThread(m_thread);
-    qRegisterMetaType<QnTransactionTransport::State>(); // TODO: #Elric #EC2 registration
-    qRegisterMetaType<QnAbstractTransaction>("QnAbstractTransaction");
-    m_timer = new QTimer();
-    connect(m_timer, &QTimer::timeout, this, &QnTransactionMessageBus::at_timer);
-    m_timer->start(500);
-    m_aliveSendTimer.invalidate();
-    m_currentTimeTimer.restart();
-
-    assert( m_globalInstance == nullptr );
-    m_globalInstance = this;
-    connect(m_runtimeTransactionLog.get(), &QnRuntimeTransactionLog::runtimeDataUpdated, this, &QnTransactionMessageBus::at_runtimeDataUpdated);
-    m_relativeTimer.restart();
-
-    connect(
-        QnGlobalSettings::instance(), &QnGlobalSettings::ec2ConnectionSettingsChanged,
-        this, static_cast<void (QnTransactionMessageBus::*)()>(&QnTransactionMessageBus::reconnectAllPeers));
-}
->>>>>>> c1b2aa09
 
         m_thread->exit();
         m_thread->wait();
@@ -1377,31 +1326,21 @@
             bool isTimeout = !connectInfo.lastConnectedTime.isValid() || connectInfo.lastConnectedTime.hasExpired(RECONNECT_TIMEOUT);
             if (isTimeout && !isPeerUsing(url) && !m_restartPending && !ec2::Settings::instance()->dbReadOnly())
             {
-<<<<<<< HEAD
                 if (!connectInfo.discoveredPeer.isNull() ) 
                 {
-                    if (connectInfo.discoveredTimeout.elapsed() > DISCOVERED_PEER_TIMEOUT) {
+                {
+                    if (connectInfo.discoveredTimeout.elapsed() > 
+                            std::chrono::milliseconds(
+                                PEER_DISCOVERY_BY_ALIVE_UPDATE_INTERVAL_FACTOR *
+                                QnGlobalSettings::instance()->aliveUpdateInterval()).count())
+                    {
                         connectInfo.discoveredPeer = QnUuid();
                         connectInfo.discoveredTimeout.restart();
                     }
                     else if (m_connections.contains(connectInfo.discoveredPeer))
                         continue;
                 }
-=======
-                if (connectInfo.discoveredTimeout.elapsed() > 
-                        std::chrono::milliseconds(
-                            PEER_DISCOVERY_BY_ALIVE_UPDATE_INTERVAL_FACTOR *
-                            QnGlobalSettings::instance()->aliveUpdateInterval()).count())
                 {
-                    connectInfo.discoveredPeer = QnUuid();
-                    connectInfo.discoveredTimeout.restart();
-                }
-                else if (m_connections.contains(connectInfo.discoveredPeer))
-                {
-                    continue;
-                }
-            }
->>>>>>> c1b2aa09
 
                 itr.value().lastConnectedTime.restart();
                 QnTransactionTransport* transport = new QnTransactionTransport(m_localPeer);
@@ -1414,7 +1353,6 @@
             }
         }
 
-<<<<<<< HEAD
         // send keep-alive if we connected to cloud
         if( !m_aliveSendTimer.isValid() )
             m_aliveSendTimer.restart();
@@ -1425,19 +1363,6 @@
     if (transactionLog)
         printTranState(transactionLog->getTransactionsState());
         }
-=======
-    // send keep-alive if we connected to cloud
-    if( !m_aliveSendTimer.isValid() )
-        m_aliveSendTimer.restart();
-    if (m_aliveSendTimer.elapsed() > std::chrono::milliseconds(QnGlobalSettings::instance()->aliveUpdateInterval()).count())
-    {
-        m_aliveSendTimer.restart();
-        handlePeerAliveChanged(m_localPeer, true, true);
-        NX_LOG( QnLog::EC2_TRAN_LOG, "Current transaction state:", cl_logDEBUG1 );
-        if (transactionLog)
-            printTranState(transactionLog->getTransactionsState());
-    }
->>>>>>> c1b2aa09
 
         QSet<QnUuid> lostPeers = checkAlivePeerRouteTimeout(); // check if some routs to a server not accessible any more
         removePeersWithTimeout(lostPeers); // removeLostPeers
@@ -1446,35 +1371,27 @@
 
     QSet<QnUuid> QnTransactionMessageBus::checkAlivePeerRouteTimeout()
     {
-<<<<<<< HEAD
         QSet<QnUuid> lostPeers;
         for (AlivePeersMap::iterator itr = m_alivePeers.begin(); itr != m_alivePeers.end(); ++itr)
         {
             AlivePeerInfo& peerInfo = itr.value();
             for (auto itr = peerInfo.routingInfo.begin(); itr != peerInfo.routingInfo.end();) {
                 const RoutingRecord& routingRecord = itr.value();
-                if (routingRecord.distance > 0 && m_currentTimeTimer.elapsed() - routingRecord.lastRecvTime > ALIVE_UPDATE_TIMEOUT)
+                if ((routingRecord.distance > 0) && 
+                    (m_currentTimeTimer.elapsed() - routingRecord.lastRecvTime > 
+                        std::chrono::milliseconds(QnGlobalSettings::instance()->aliveUpdateInterval()*ALIVE_UPDATE_PROBE_COUNT + ALIVE_UPDATE_INTERVAL_OVERHEAD).count()))
+                {
                     itr = peerInfo.routingInfo.erase(itr);
+                }
                 else
+                {
                     ++itr;
+                }
+            }
+            {
             }
             if (peerInfo.routingInfo.isEmpty())
                 lostPeers << peerInfo.peer.id;
-=======
-        AlivePeerInfo& peerInfo = itr.value();
-        for (auto itr = peerInfo.routingInfo.begin(); itr != peerInfo.routingInfo.end();) {
-            const RoutingRecord& routingRecord = itr.value();
-            if ((routingRecord.distance > 0) &&
-                (m_currentTimeTimer.elapsed() - routingRecord.lastRecvTime > 
-                    std::chrono::milliseconds(QnGlobalSettings::instance()->aliveUpdateInterval()*ALIVE_UPDATE_PROBE_COUNT + ALIVE_UPDATE_INTERVAL_OVERHEAD).count()))
-            {
-                itr = peerInfo.routingInfo.erase(itr);
-            }
-            else
-            {
-                ++itr;
-            }
->>>>>>> c1b2aa09
         }
         return lostPeers;
     }
@@ -1686,41 +1603,16 @@
         };
 
 
-<<<<<<< HEAD
         QnMutexLocker lock(&m_mutex);
 
         for (const QnTransactionTransport *transport: m_connections.values())
             storeTransport(transport);
         for (const QnTransactionTransport *transport: m_connectingConnections)
             storeTransport(transport);
-=======
-void QnTransactionMessageBus::waitForNewTransactionsReady( const QnUuid& connectionGuid )
-{
-    QMutexLocker lock(&m_mutex);
-    for( QnTransactionTransport* transport: m_connections )
-    {
-        if( transport->connectionGuid() != connectionGuid )
-            continue;
-        //mutex is unlocked if we go to wait
-        transport->waitForNewTransactionsReady( [&lock](){ lock.unlock(); } );
-        return;
-    }
-    
-    for( QnTransactionTransport* transport: m_connectingConnections )
-    {
-        if( transport->connectionGuid() != connectionGuid )
-            continue;
-        //mutex is unlocked if we go to wait
-        transport->waitForNewTransactionsReady( [&lock](){ lock.unlock(); } );
-        return;
-    }
-}
->>>>>>> c1b2aa09
 
         return connections;
     }
 
-<<<<<<< HEAD
     void QnTransactionMessageBus::waitForNewTransactionsReady( const QnUuid& connectionGuid )
     {
         QnMutexLocker lock( &m_mutex );
@@ -1733,31 +1625,6 @@
             transport->waitForNewTransactionsReady( [&lock](){ lock.unlock(); } );
             return;
         }
-=======
-void QnTransactionMessageBus::dropConnections()
-{
-    QMutexLocker lock(&m_mutex);
-    m_remoteUrls.clear();
-    reconnectAllPeers(&lock);
-}
-
-void QnTransactionMessageBus::reconnectAllPeers()
-{
-    QMutexLocker lock(&m_mutex);
-    reconnectAllPeers(&lock);
-}
-
-void QnTransactionMessageBus::reconnectAllPeers(QMutexLocker* const /*lock*/)
-{
-    for (QnTransactionTransport* transport : m_connections)
-    {
-        qWarning() << "Disconnected from peer" << transport->remoteAddr();
-        transport->setState(QnTransactionTransport::Error);
-    }
-    for (auto transport : m_connectingConnections)
-        transport->setState(ec2::QnTransactionTransport::Error);
-}
->>>>>>> c1b2aa09
 
         for( QnTransactionTransport* transport: m_connectingConnections )
         {
@@ -1781,19 +1648,29 @@
             return;
         }
     }
-
-    void QnTransactionMessageBus::dropConnections()
-    {
-        QnMutexLocker lock( &m_mutex );
-        m_remoteUrls.clear();
-        for( QnTransactionTransport* transport : m_connections )
-        {
-            qWarning() << "Disconnected from peer" << transport->remoteAddr();
-            transport->setState( QnTransactionTransport::Error );
-        }
-        for( auto transport : m_connectingConnections )
-            transport->setState( ec2::QnTransactionTransport::Error );
-    }
+void QnTransactionMessageBus::dropConnections()
+{
+    QnMutexLocker lock(&m_mutex);
+    m_remoteUrls.clear();
+    reconnectAllPeers(&lock);
+}
+
+void QnTransactionMessageBus::reconnectAllPeers()
+{
+    QnMutexLocker lock(&m_mutex);
+    reconnectAllPeers(&lock);
+}
+
+void QnTransactionMessageBus::reconnectAllPeers(QMutexLocker* const /*lock*/)
+{
+    for (QnTransactionTransport* transport : m_connections)
+    {
+        qWarning() << "Disconnected from peer" << transport->remoteAddr();
+        transport->setState(QnTransactionTransport::Error);
+    }
+    for (auto transport : m_connectingConnections)
+        transport->setState(ec2::QnTransactionTransport::Error);
+}}
 
     QnTransactionMessageBus::AlivePeersMap QnTransactionMessageBus::alivePeers() const
     {
