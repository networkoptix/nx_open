--- conflicted
+++ resolved
@@ -655,13 +655,9 @@
 
         QnPeerSet processedPeers = QnPeerSet() << remotePeer.id << m_localPeer.id;
         transport->setWriteSync(true);
-<<<<<<< HEAD
+        sendRuntimeInfo(transport.data(), processedPeers);
         transport->sendTransaction(tran, processedPeers);
         transport->sendTransaction(tranModules, processedPeers);
-=======
-        sendRuntimeInfo(transport.data(), processedPeers);
-        transport->sendTransaction(tran, processedPeers);
->>>>>>> c5aef098
 
         if (remotePeer.peerType == Qn::PT_DesktopClient) {
             foreach(QnTransactionTransportPtr connected, m_connections.values()) {
