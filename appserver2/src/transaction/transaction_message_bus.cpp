--- conflicted
+++ resolved
@@ -1569,7 +1569,6 @@
         RemoteUrlConnectInfo& info = itr.value();
         if (info.id == id)
         {
-<<<<<<< HEAD
             QUrl url = itr.key();
             m_remoteUrls.erase(itr);
 
@@ -1578,14 +1577,10 @@
             {
                 if (transport->remoteSocketAddr() == urlStr)
                 {
-                    NX_LOGX(lm("Disconnected from peer %1").str(url), cl_logWARNING);
+                    NX_LOGX(lm("Disconnected from peer %1").arg(url), cl_logWARNING);
                     transport->setState(QnTransactionTransport::Error);
                 }
             }
-=======
-            NX_LOGX(lm("Disconnected from peer %1").arg(url), cl_logWARNING);
-            transport->setState(QnTransactionTransport::Error);
->>>>>>> f9bc4128
         }
     }
 }
