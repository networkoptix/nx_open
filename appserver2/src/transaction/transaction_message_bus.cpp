
#include "transaction_message_bus.h"

#include <QtCore/QTimer>
#include <QTextStream>

#include "remote_ec_connection.h"
#include "utils/common/systemerror.h"
#include "ec2_connection.h"
#include "common/common_module.h"

#include <transaction/transaction_transport.h>

#include "api/app_server_connection.h"
#include "api/runtime_info_manager.h"
#include "nx_ec/data/api_server_alive_data.h"
#include "utils/common/log.h"
#include "utils/common/synctime.h"
#include "utils/network/module_finder.h"
#include "nx_ec/data/api_server_alive_data.h"
#include "ec_connection_notification_manager.h"
#include "nx_ec/data/api_camera_data.h"
#include "nx_ec/data/api_camera_data_ex.h"
#include "nx_ec/data/api_resource_data.h"
#include "nx_ec/data/api_resource_type_data.h"
#include "nx_ec/data/api_reverse_connection_data.h"
#include "managers/time_manager.h"

#include <utils/common/checked_cast.h>
#include "utils/common/warnings.h"
#include "transaction/runtime_transaction_log.h"

namespace ec2
{

    static const int RECONNECT_TIMEOUT = 1000 * 5;
    static const int ALIVE_UPDATE_INTERVAL = 1000 * 60;
    static const int ALIVE_UPDATE_TIMEOUT = ALIVE_UPDATE_INTERVAL*2 + 10*1000;
    static const int DISCOVERED_PEER_TIMEOUT = 1000 * 60 * 3;
static const int ALIVE_RESEND_TIMEOUT_MAX = 1000 * 5; // resend alive data after a random delay in range min..max
static const int ALIVE_RESEND_TIMEOUT_MIN = 100;

    QString printTransaction(const char* prefix, const QnAbstractTransaction& tran, const QnTransactionTransportHeader &transportHeader, QnTransactionTransport* sender)
    {
        return lit("%1 %2 %3 gotVia=%4").arg(prefix).arg(tran.toString()).arg(toString(transportHeader)).arg(sender->remotePeer().id.toString());
    }

    struct GotTransactionFuction {
        typedef void result_type;

        template<class T> 
        void operator()(QnTransactionMessageBus *bus, const QnTransaction<T> &transaction, QnTransactionTransport *sender, const QnTransactionTransportHeader &transportHeader) const {
            bus->gotTransaction(transaction, sender, transportHeader);
        }
    };

    struct SendTransactionToTransportFuction {
        typedef void result_type;

        template<class T> 
        void operator()(QnTransactionMessageBus *bus, const QnTransaction<T> &transaction, QnTransactionTransport *sender, const QnTransactionTransportHeader &transportHeader) const {
            bus->sendTransactionToTransport(transaction, sender, transportHeader);
        }
    };

    struct SendTransactionToTransportFastFuction {
        bool operator()(QnTransactionMessageBus *bus, Qn::SerializationFormat srcFormat, const QByteArray& serializedTran, QnTransactionTransport *sender, const QnTransactionTransportHeader &transportHeader) const 
        {
            Q_UNUSED(bus)
                return sender->sendSerializedTransaction(srcFormat, serializedTran, transportHeader);
        }
    };

    typedef std::function<bool (Qn::SerializationFormat, const QByteArray&)> FastFunctionType;

    //Overload for ubjson transactions
    template<class T, class Function>
    bool handleTransactionParams(const QByteArray &serializedTransaction, QnUbjsonReader<QByteArray> *stream, const QnAbstractTransaction &abstractTransaction, 
        Function function, FastFunctionType fastFunction)
    {
        if (fastFunction(Qn::UbjsonFormat, serializedTransaction)) {
            return true; // process transaction directly without deserialize
        }

        QnTransaction<T> transaction(abstractTransaction);
        if (!QnUbjson::deserialize(stream, &transaction.params)) {
            qWarning() << "Can't deserialize transaction " << toString(abstractTransaction.command);
            return false;
        }
        if (!abstractTransaction.persistentInfo.isNull())
            QnUbjsonTransactionSerializer::instance()->addToCache(abstractTransaction.persistentInfo, abstractTransaction.command, serializedTransaction);
        function(transaction);
        return true;
    }

    //Overload for json transactions
    template<class T, class Function>
    bool handleTransactionParams(const QByteArray &serializedTransaction, const QJsonObject& jsonData, const QnAbstractTransaction &abstractTransaction, 
        Function function, FastFunctionType fastFunction)
    {
        if (fastFunction(Qn::JsonFormat, serializedTransaction)) {
            return true; // process transaction directly without deserialize
        }

        QnTransaction<T> transaction(abstractTransaction);
        if (!QJson::deserialize(jsonData["params"], &transaction.params)) {
            qWarning() << "Can't deserialize transaction " << toString(abstractTransaction.command);
            return false;
        }
        //if (!abstractTransaction.persistentInfo.isNull())
        //    QnJsonTransactionSerializer::instance()->addToCache(abstractTransaction.persistentInfo, abstractTransaction.command, serializedTransaction);
        function(transaction);
        return true;
    }

    template<class SerializationSupport, class Function>
    bool handleTransaction2(
        const QnAbstractTransaction& transaction,
        const SerializationSupport& serializationSupport,
        const QByteArray& serializedTransaction,
        const Function& function,
        FastFunctionType fastFunction )
    {
        switch (transaction.command) {
        case ApiCommand::getFullInfo:           return handleTransactionParams<ApiFullInfoData>         (serializedTransaction, serializationSupport, transaction, function, fastFunction);
        case ApiCommand::setResourceStatus:     return handleTransactionParams<ApiResourceStatusData>(serializedTransaction, serializationSupport, transaction, function, fastFunction);
        case ApiCommand::setResourceParam:      return handleTransactionParams<ApiResourceParamWithRefData>   (serializedTransaction, serializationSupport, transaction, function, fastFunction);
        case ApiCommand::saveResource:          return handleTransactionParams<ApiResourceData>         (serializedTransaction, serializationSupport, transaction, function, fastFunction);
        case ApiCommand::saveCamera:            return handleTransactionParams<ApiCameraData>           (serializedTransaction, serializationSupport, transaction, function, fastFunction);
        case ApiCommand::saveCameras:           return handleTransactionParams<ApiCameraDataList>       (serializedTransaction, serializationSupport, transaction, function, fastFunction);
        case ApiCommand::saveCameraUserAttributes:
            return handleTransactionParams<ApiCameraAttributesData> (serializedTransaction, serializationSupport, transaction, function, fastFunction);
        case ApiCommand::saveCameraUserAttributesList:
            return handleTransactionParams<ApiCameraAttributesDataList> (serializedTransaction, serializationSupport, transaction, function, fastFunction);
        case ApiCommand::saveServerUserAttributes:
            return handleTransactionParams<ApiMediaServerUserAttributesData> (serializedTransaction, serializationSupport, transaction, function, fastFunction);
        case ApiCommand::saveServerUserAttributesList:
            return handleTransactionParams<ApiMediaServerUserAttributesDataList> (serializedTransaction, serializationSupport, transaction, function, fastFunction);
        case ApiCommand::removeBusinessRule:
        case ApiCommand::removeResource:
        case ApiCommand::removeUser:
        case ApiCommand::removeLayout:
        case ApiCommand::removeVideowall:
        case ApiCommand::removeStorage:
        case ApiCommand::removeCamera:          
        case ApiCommand::removeMediaServer:     return handleTransactionParams<ApiIdData>               (serializedTransaction, serializationSupport, transaction, function, fastFunction);
        case ApiCommand::removeCameraHistoryItem:
        case ApiCommand::addCameraHistoryItem:  return handleTransactionParams<ApiServerFootageData>    (serializedTransaction, serializationSupport, transaction, function, fastFunction);
        case ApiCommand::saveMediaServer:       return handleTransactionParams<ApiMediaServerData>      (serializedTransaction, serializationSupport, transaction, function, fastFunction);
        case ApiCommand::saveStorage:           return handleTransactionParams<ApiStorageData>          (serializedTransaction, serializationSupport, transaction, function, fastFunction);
        case ApiCommand::saveUser:              return handleTransactionParams<ApiUserData>             (serializedTransaction, serializationSupport, transaction, function, fastFunction);
        case ApiCommand::saveBusinessRule:      return handleTransactionParams<ApiBusinessRuleData>     (serializedTransaction, serializationSupport, transaction, function, fastFunction);
        case ApiCommand::saveLayouts:           return handleTransactionParams<ApiLayoutDataList>       (serializedTransaction, serializationSupport, transaction, function, fastFunction);
        case ApiCommand::saveLayout:            return handleTransactionParams<ApiLayoutData>           (serializedTransaction, serializationSupport, transaction, function, fastFunction);
        case ApiCommand::saveVideowall:         return handleTransactionParams<ApiVideowallData>        (serializedTransaction, serializationSupport, transaction, function, fastFunction);
        case ApiCommand::videowallControl:      return handleTransactionParams<ApiVideowallControlMessageData>(serializedTransaction, serializationSupport, transaction, function, fastFunction);
        case ApiCommand::addStoredFile:
        case ApiCommand::updateStoredFile:      return handleTransactionParams<ApiStoredFileData>       (serializedTransaction, serializationSupport, transaction, function, fastFunction);
        case ApiCommand::removeStoredFile:      return handleTransactionParams<ApiStoredFilePath>       (serializedTransaction, serializationSupport, transaction, function, fastFunction);
        case ApiCommand::broadcastBusinessAction:
        case ApiCommand::execBusinessAction:    return handleTransactionParams<ApiBusinessActionData>   (serializedTransaction, serializationSupport, transaction, function, fastFunction);
        case ApiCommand::addLicenses:           return handleTransactionParams<ApiLicenseDataList>      (serializedTransaction, serializationSupport, transaction, function, fastFunction);
        case ApiCommand::addLicense:            
        case ApiCommand::removeLicense:         return handleTransactionParams<ApiLicenseData>          (serializedTransaction, serializationSupport, transaction, function, fastFunction);
        case ApiCommand::uploadUpdate:          return handleTransactionParams<ApiUpdateUploadData>     (serializedTransaction, serializationSupport, transaction, function, fastFunction);
        case ApiCommand::uploadUpdateResponce:  return handleTransactionParams<ApiUpdateUploadResponceData>(serializedTransaction, serializationSupport, transaction, function, fastFunction);
        case ApiCommand::installUpdate:         return handleTransactionParams<ApiUpdateInstallData>    (serializedTransaction, serializationSupport, transaction, function, fastFunction);
        case ApiCommand::addCameraBookmarkTags:
        case ApiCommand::removeCameraBookmarkTags:
            return handleTransactionParams<ApiCameraBookmarkTagDataList>(serializedTransaction, serializationSupport, transaction, function, fastFunction);

        case ApiCommand::moduleInfo:            return handleTransactionParams<ApiModuleData>           (serializedTransaction, serializationSupport, transaction, function, fastFunction);
        case ApiCommand::moduleInfoList:        return handleTransactionParams<ApiModuleDataList>       (serializedTransaction, serializationSupport, transaction, function, fastFunction);

        case ApiCommand::discoverPeer:          return handleTransactionParams<ApiDiscoverPeerData>     (serializedTransaction, serializationSupport, transaction, function, fastFunction);
        case ApiCommand::addDiscoveryInformation:
        case ApiCommand::removeDiscoveryInformation:
            return handleTransactionParams<ApiDiscoveryData>        (serializedTransaction, serializationSupport, transaction, function, fastFunction);
        case ApiCommand::getDiscoveryData:      return handleTransactionParams<ApiDiscoveryDataList>    (serializedTransaction, serializationSupport, transaction, function, fastFunction);

        case ApiCommand::changeSystemName:      return handleTransactionParams<ApiSystemNameData>       (serializedTransaction, serializationSupport, transaction, function, fastFunction);

    case ApiCommand::saveClientInfo:        return handleTransactionParams<ApiClientInfoData>       (serializedTransaction, serializationSupport, transaction, function, fastFunction);

        case ApiCommand::lockRequest:
        case ApiCommand::lockResponse:
        case ApiCommand::unlockRequest:         return handleTransactionParams<ApiLockData>             (serializedTransaction, serializationSupport, transaction, function, fastFunction); 
        case ApiCommand::peerAliveInfo:         return handleTransactionParams<ApiPeerAliveData>        (serializedTransaction, serializationSupport, transaction, function, fastFunction);
        case ApiCommand::tranSyncRequest:       return handleTransactionParams<ApiSyncRequestData>      (serializedTransaction, serializationSupport, transaction, function, fastFunction);
        case ApiCommand::tranSyncResponse:      return handleTransactionParams<QnTranStateResponse>     (serializedTransaction, serializationSupport, transaction, function, fastFunction);
        case ApiCommand::tranSyncDone:          return handleTransactionParams<ApiTranSyncDoneData>     (serializedTransaction, serializationSupport, transaction, function, fastFunction);
        case ApiCommand::runtimeInfoChanged:    return handleTransactionParams<ApiRuntimeData>          (serializedTransaction, serializationSupport, transaction, function, fastFunction);
        case ApiCommand::broadcastPeerSystemTime: return handleTransactionParams<ApiPeerSystemTimeData> (serializedTransaction, serializationSupport, transaction, function, fastFunction);
        case ApiCommand::forcePrimaryTimeServer:  return handleTransactionParams<ApiIdData>             (serializedTransaction, serializationSupport, transaction, function, fastFunction);
        case ApiCommand::getKnownPeersSystemTime: return handleTransactionParams<ApiPeerSystemTimeDataList> (serializedTransaction, serializationSupport, transaction, function, fastFunction);
        case ApiCommand::updatePersistentSequence:          return handleTransactionParams<ApiUpdateSequenceData>         (serializedTransaction, serializationSupport, transaction, function, fastFunction);
        case ApiCommand::markLicenseOverflow:     return handleTransactionParams<ApiLicenseOverflowData>         (serializedTransaction, serializationSupport, transaction, function, fastFunction);
        case ApiCommand::openReverseConnection:   return handleTransactionParams<ApiReverseConnectionData>         (serializedTransaction, serializationSupport, transaction, function, fastFunction);
        case ApiCommand::restoreDatabase: return true;
        default:
            qWarning() << "Transaction type " << transaction.command << " is not implemented for delivery! Implement me!";
            Q_ASSERT_X(0, Q_FUNC_INFO, "Transaction type is not implemented for delivery! Implement me!");
            return false;
        }
    }


    template<class Function>
    bool handleTransaction(
        Qn::SerializationFormat tranFormat,
        const QByteArray &serializedTransaction,
        const Function &function,
        FastFunctionType fastFunction)
    {
        if( tranFormat == Qn::UbjsonFormat )
        {
            QnAbstractTransaction transaction;
            transaction.deliveryInfo.originatorType = QnTranDeliveryInformation::remoteServer;
            QnUbjsonReader<QByteArray> stream(&serializedTransaction);
            if (!QnUbjson::deserialize(&stream, &transaction)) {
                qnWarning("Ignore bad transaction data. size=%1.", serializedTransaction.size());
                return false;
            }

            return handleTransaction2(
                transaction,
                &stream,
                serializedTransaction,
                function,
                fastFunction );
        }
        else if( tranFormat == Qn::JsonFormat )
        {
            QnAbstractTransaction transaction;
            transaction.deliveryInfo.originatorType = QnTranDeliveryInformation::remoteServer;
            QJsonObject tranObject;
            //TODO #ak take tranObject from cache
            if( !QJson::deserialize(serializedTransaction, &tranObject) )
                return false;
            if( !QJson::deserialize( tranObject["tran"], &transaction ) )
                return false;

            return handleTransaction2(
                transaction,
                tranObject["tran"].toObject(),
                serializedTransaction,
                function,
                fastFunction );
        }
        else
        {
            return false;
        }
    }



    // --------------------------------- QnTransactionMessageBus ------------------------------
    static QnTransactionMessageBus* m_globalInstance = 0;

    QnTransactionMessageBus* QnTransactionMessageBus::instance()
    {
        return m_globalInstance;
    }

    QnTransactionMessageBus::QnTransactionMessageBus(Qn::PeerType peerType)
        : 
        m_localPeer(qnCommon->moduleGUID(), qnCommon->runningInstanceGUID(), peerType),
        //m_binaryTranSerializer(new QnBinaryTransactionSerializer()),
        m_jsonTranSerializer(new QnJsonTransactionSerializer()),
        m_ubjsonTranSerializer(new QnUbjsonTransactionSerializer()),
        m_handler(nullptr),
        m_timer(nullptr), 
        m_mutex(QnMutex::Recursive),
        m_thread(nullptr),
        m_runtimeTransactionLog(new QnRuntimeTransactionLog()),
        m_restartPending(false)
    {
        if (m_thread)
            return;
        m_thread = new QThread();
        m_thread->setObjectName("QnTransactionMessageBusThread");
        moveToThread(m_thread);
        qRegisterMetaType<QnTransactionTransport::State>(); // TODO: #Elric #EC2 registration
        qRegisterMetaType<QnAbstractTransaction>("QnAbstractTransaction");
        m_timer = new QTimer();
        connect(m_timer, &QTimer::timeout, this, &QnTransactionMessageBus::at_timer);
        m_timer->start(500);
        m_aliveSendTimer.invalidate();
        m_currentTimeTimer.restart();

        assert( m_globalInstance == nullptr );
        m_globalInstance = this;
        connect(m_runtimeTransactionLog.get(), &QnRuntimeTransactionLog::runtimeDataUpdated, this, &QnTransactionMessageBus::at_runtimeDataUpdated);
    m_relativeTimer.restart();
    }

    void QnTransactionMessageBus::start()
    {
        Q_ASSERT(!m_thread->isRunning());
        if (!m_thread->isRunning())
            m_thread->start();
    }

    void QnTransactionMessageBus::stop()
    {
        Q_ASSERT(m_thread->isRunning());
        dropConnections();

        m_thread->exit();
        m_thread->wait();

        m_aliveSendTimer.invalidate();
    }

    QnTransactionMessageBus::~QnTransactionMessageBus()
    {
        m_globalInstance = nullptr;

        if (m_thread) {
            m_thread->exit();
            m_thread->wait();
        }

        for(QnTransactionTransport* transport: m_connections)
            delete transport;
        for(QnTransactionTransport* transport: m_connectingConnections)
            delete transport;

        delete m_thread;
        delete m_timer;
    }

    void QnTransactionMessageBus::addAlivePeerInfo(const ApiPeerData& peerData, const QnUuid& gotFromPeer, int distance)
    {
        AlivePeersMap::iterator itr = m_alivePeers.find(peerData.id);
        if (itr == m_alivePeers.end()) 
            itr = m_alivePeers.insert(peerData.id, peerData);
        AlivePeerInfo& currentValue = itr.value();

        currentValue.routingInfo.insert(gotFromPeer, RoutingRecord(distance, m_currentTimeTimer.elapsed()));
    }

    void QnTransactionMessageBus::removeTTSequenceForPeer(const QnUuid& id)
    {
        NX_LOG( QnLog::EC2_TRAN_LOG, lit("Clear transportSequence for peer %1").arg(id.toString()), cl_logDEBUG1);

        QnTranStateKey key(id, QnUuid());
        auto itr = m_lastTransportSeq.lowerBound(key);
        while (itr != m_lastTransportSeq.end() && itr.key().peerID == id)
            itr = m_lastTransportSeq.erase(itr);
    }


    void QnTransactionMessageBus::removeAlivePeer(const QnUuid& id, bool sendTran, bool isRecursive)
    {
        // 1. remove peer from alivePeers map
        removeTTSequenceForPeer(id);

        m_runtimeTransactionLog->clearRuntimeData(id);

        auto itr = m_alivePeers.find(id);
        if (itr == m_alivePeers.end())
            return;

        handlePeerAliveChanged(itr.value().peer, false, sendTran);
        m_alivePeers.erase(itr);

#ifdef _DEBUG
    if (m_alivePeers.isEmpty()) {
        QnTranState runtimeState;
        QList<QnTransaction<ApiRuntimeData>> result;
        m_runtimeTransactionLog->getTransactionsAfter(runtimeState, result);
        Q_ASSERT(result.size() == 1 && result[0].peerID == qnCommon->moduleGUID());
    }
#endif

        // 2. remove peers proxy via current peer
        if (isRecursive)
            return;
        QSet<QnUuid> morePeersToRemove;
        for (auto itr = m_alivePeers.begin(); itr != m_alivePeers.end(); ++itr)
        {
            AlivePeerInfo& otherPeer = itr.value();
            if (otherPeer.routingInfo.contains(id)) {
                otherPeer.routingInfo.remove(id);
                if (otherPeer.routingInfo.isEmpty())
                    morePeersToRemove << otherPeer.peer.id;
            }
        }
        for(const QnUuid& p: morePeersToRemove)
            removeAlivePeer(p, true, true);
    }

void QnTransactionMessageBus::addDelayedAliveTran(QnTransaction<ApiPeerAliveData>&& tran, int timeout)
{
    DelayedAliveData data;
    data.tran = std::move(tran);
    data.timeToSend = m_relativeTimer.elapsed() + timeout;
    m_delayedAliveTran.insert(tran.params.peer.id, std::move(data));
}

void QnTransactionMessageBus::sendDelayedAliveTran()
{
    for (auto itr = m_delayedAliveTran.begin(); itr != m_delayedAliveTran.end();)
    {
        DelayedAliveData& data = itr.value();
        if (m_relativeTimer.elapsed() >= data.timeToSend) 
        {
            bool isAliveNow = m_alivePeers.contains(data.tran.params.peer.id);
            bool isAliveDelayed = data.tran.params.isAlive;
            if (isAliveNow == isAliveDelayed) {
                QnTransactionTransportHeader ttHeader;
                if (data.tran.params.peer.id != qnCommon->moduleGUID() )
                    ttHeader.distance = 1;
                ttHeader.processedPeers = connectedServerPeers() << m_localPeer.id;
                ttHeader.fillSequence();
                sendTransactionInternal(std::move(data.tran), ttHeader); // resend broadcast alive info for that peer
                itr = m_delayedAliveTran.erase(itr);
            }
            else
                ++itr;
        }
        else {
            ++itr;
        }
    }
}

    bool QnTransactionMessageBus::gotAliveData(const ApiPeerAliveData &aliveData, QnTransactionTransport* transport, const QnTransactionTransportHeader* ttHeader)
    {
    if (ttHeader->dstPeers.isEmpty())
        m_delayedAliveTran.remove(aliveData.peer.id); // cancel delayed status tran if we got new broadcast alive data for that peer

        QnUuid gotFromPeer;
        if (transport)
            gotFromPeer = transport->remotePeer().id;

        NX_LOG( QnLog::EC2_TRAN_LOG, lit("received peerAlive transaction. id=%1 type=%2 isAlive=%3").
            arg(aliveData.peer.id.toString()).arg(aliveData.peer.peerType).arg(aliveData.isAlive), cl_logDEBUG1);
        if (aliveData.peer.id == m_localPeer.id)
            return false; // ignore himself

#if 1
        if (!aliveData.isAlive && !gotFromPeer.isNull()) 
        {
            bool isPeerActuallyAlive = aliveData.peer.id == qnCommon->moduleGUID();
            auto itr = m_connections.find(aliveData.peer.id);
            if (itr != m_connections.end()) 
            {
                QnTransactionTransport* transport = itr.value();
                if (transport->getState() == QnTransactionTransport::ReadyForStreaming) {
                    isPeerActuallyAlive = true;
                }
            }
            if (isPeerActuallyAlive) {
                // ignore incoming offline peer info because we can see that peer online
                QnTransaction<ApiPeerAliveData> tran(ApiCommand::peerAliveInfo);
                tran.params = aliveData;
                tran.params.isAlive = true;
                Q_ASSERT(!aliveData.peer.instanceId.isNull());
            int delay = aliveData.peer.id == qnCommon->moduleGUID() ? 0 : rand() % (ALIVE_RESEND_TIMEOUT_MAX - ALIVE_RESEND_TIMEOUT_MIN) + ALIVE_RESEND_TIMEOUT_MIN;
            addDelayedAliveTran(std::move(tran), delay);
                return false; // ignore peer offline transaction
            }
        }
#endif

        // proxy alive info from non-direct connected host
        bool isPeerExist = m_alivePeers.contains(aliveData.peer.id);
        if (aliveData.isAlive) 
        {
            addAlivePeerInfo(ApiPeerData(aliveData.peer.id, aliveData.peer.instanceId, aliveData.peer.peerType), gotFromPeer, ttHeader->distance);
            if (!isPeerExist) 
            {
                NX_LOG( QnLog::EC2_TRAN_LOG, lit("emit peerFound. id=%1").arg(aliveData.peer.id.toString()), cl_logDEBUG1);
                emit peerFound(aliveData);
            }
        }
        else 
        {
            if (isPeerExist) {
                removeAlivePeer(aliveData.peer.id, false);
            }
        }

        // check sequences

        if (aliveData.isAlive) {
            m_runtimeTransactionLog->clearOldRuntimeData(QnTranStateKey(aliveData.peer.id, aliveData.peer.instanceId));
        }

        if (transport && transport->isSyncDone() && aliveData.isAlive)
        {
            bool needResync = false;
            if (!aliveData.persistentState.values.empty() && transactionLog) 
            {
                // check current persistent state
                if (!transactionLog->contains(aliveData.persistentState)) 
                {
                    NX_LOG( QnLog::EC2_TRAN_LOG, lit("DETECT transaction GAP via update message. Resync with peer %1").
                        arg(transport->remotePeer().id.toString()), cl_logDEBUG1 );
                    NX_LOG( QnLog::EC2_TRAN_LOG, lit("peer state:"), cl_logDEBUG1 );
                    printTranState(aliveData.persistentState);
                    needResync = true;
                }
            }

            if (!aliveData.runtimeState.values.empty()) 
            {
                // check current persistent state
                if (!m_runtimeTransactionLog->contains(aliveData.runtimeState)) {
                    NX_LOG( QnLog::EC2_TRAN_LOG, lit("DETECT runtime transaction GAP via update message. Resync with peer %1").
                        arg(transport->remotePeer().id.toString()), cl_logDEBUG1 );

                    needResync = true;
                }
            }

            if (needResync) {
                if (!transport->remotePeer().isClient() && !m_localPeer.isClient())
                    queueSyncRequest(transport);
                else
                    transport->setState(QnTransactionTransport::Error);
            }

        }

        return true;
    }

    void QnTransactionMessageBus::onGotServerAliveInfo(const QnTransaction<ApiPeerAliveData> &tran, QnTransactionTransport* transport, const QnTransactionTransportHeader& ttHeader)
    {
        Q_ASSERT(tran.peerID != qnCommon->moduleGUID());
        if (!gotAliveData(tran.params, transport, &ttHeader))
            return; // ignore offline alive tran and resend online tran instead

        QnTransaction<ApiPeerAliveData> modifiedTran(tran);
        Q_ASSERT(!modifiedTran.params.peer.instanceId.isNull());
        modifiedTran.params.persistentState.values.clear(); // do not proxy persistent state to other peers. this checking required for directly connected peers only
        modifiedTran.params.runtimeState.values.clear();
        proxyTransaction(tran, ttHeader);
    }

    bool QnTransactionMessageBus::onGotServerRuntimeInfo(const QnTransaction<ApiRuntimeData> &tran, QnTransactionTransport* transport, const QnTransactionTransportHeader& ttHeader)
    {
        if (tran.params.peer.id == qnCommon->moduleGUID())
            return false; // ignore himself

        gotAliveData(ApiPeerAliveData(tran.params.peer, true), transport, &ttHeader);
        if (m_runtimeTransactionLog->contains(tran))
            return false;
        else {
            m_runtimeTransactionLog->saveTransaction(tran);
            return true;
        }
    }

    void QnTransactionMessageBus::at_gotTransaction(
        Qn::SerializationFormat tranFormat,
        const QByteArray &serializedTran,
        const QnTransactionTransportHeader &transportHeader)
    {
        QnTransactionTransport* sender = checked_cast<QnTransactionTransport*>(this->sender());

        //NX_LOG(QnLog::EC2_TRAN_LOG, lit("Got transaction sender = %1").arg((size_t) sender,  0, 16), cl_logDEBUG1);

        if( !sender || sender->getState() != QnTransactionTransport::ReadyForStreaming )
        {
            if( sender )
            {
                NX_LOG(QnLog::EC2_TRAN_LOG, lit("Ignoring incoming transaction because of state %1. ttHeader=%2 received from=%3")
                    .arg(sender->getState())
                    .arg(toString(transportHeader))
                    .arg(sender->remotePeer().id.toString()), cl_logDEBUG1);
                sender->transactionProcessed();
            }
            else
            {
                NX_LOG(QnLog::EC2_TRAN_LOG, lit("Ignoring transaction with seq %1 from unknown peer").arg(transportHeader.sequence), cl_logDEBUG1);
            }
            return;
        }

        Q_ASSERT(transportHeader.processedPeers.contains(sender->remotePeer().id));

        using namespace std::placeholders;
        if( !handleTransaction(
            tranFormat,
            serializedTran,
            std::bind(GotTransactionFuction(), this, _1, sender, transportHeader),
            [](Qn::SerializationFormat, const QByteArray& ) { return false; } ) )
        {
            sender->setState(QnTransactionTransport::Error);
        }

        //TODO #ak is it garanteed that sender is alive?
        sender->transactionProcessed();
    }


    // ------------------ QnTransactionMessageBus::CustomHandler -------------------


    void QnTransactionMessageBus::onGotDistributedMutexTransaction(const QnTransaction<ApiLockData>& tran) {
        if(tran.command == ApiCommand::lockRequest)
            emit gotLockRequest(tran.params);
        else if(tran.command == ApiCommand::lockResponse) 
            emit gotLockResponse(tran.params);
    }

    void QnTransactionMessageBus::onGotTransactionSyncResponse(QnTransactionTransport* sender, const QnTransaction<QnTranStateResponse> &tran) {
        Q_UNUSED(tran)
            sender->setReadSync(true);
    }

    void QnTransactionMessageBus::onGotTransactionSyncDone(QnTransactionTransport* sender, const QnTransaction<ApiTranSyncDoneData> &tran) {
        Q_UNUSED(tran)
            sender->setSyncDone(true);
        sender->setSyncInProgress(false);
        // propagate new data to other peers. Aka send current state, other peers should request update if need
        handlePeerAliveChanged(m_localPeer, true, true); 
        m_aliveSendTimer.restart();
    }

    template <class T>
    void QnTransactionMessageBus::sendTransactionToTransport(const QnTransaction<T> &tran, QnTransactionTransport* transport, const QnTransactionTransportHeader &transportHeader) {
        Q_ASSERT(!tran.isLocal);
        transport->sendTransaction(tran, transportHeader);
    }

    bool QnTransactionMessageBus::checkSequence(const QnTransactionTransportHeader& transportHeader, const QnAbstractTransaction& tran, QnTransactionTransport* transport)
    {
        if (m_localPeer.isClient())
            return true;

        if (transportHeader.sender.isNull())
            return true; // old version, nothing to check

        // 1. check transport sequence
        QnTranStateKey ttSenderKey(transportHeader.sender, transportHeader.senderRuntimeID);
        int transportSeq = m_lastTransportSeq[ttSenderKey];
        if (transportSeq >= transportHeader.sequence) {
            NX_LOG( QnLog::EC2_TRAN_LOG, lit("Ignore transaction %1 %2 received via %3 because of transport sequence: %4 <= %5").
                arg(tran.toString()).arg(toString(transportHeader)).arg(transport->remotePeer().id.toString()).arg(transportHeader.sequence).arg(transportSeq), cl_logDEBUG1 );
            return false; // already processed
        }
        m_lastTransportSeq[ttSenderKey] = transportHeader.sequence;

        // 2. check persistent sequence
        if (tran.persistentInfo.isNull() || !transactionLog)
            return true; // nothing to check

        QnTranStateKey persistentKey(tran.peerID, tran.persistentInfo.dbID);
        int persistentSeq = transactionLog->getLatestSequence(persistentKey);

        if( QnLog::instance(QnLog::EC2_TRAN_LOG)->logLevel() >= cl_logWARNING )
            if (!transport->isSyncDone() && transport->isReadSync(ApiCommand::NotDefined) && transportHeader.sender != transport->remotePeer().id) 
            {
                NX_LOG( QnLog::EC2_TRAN_LOG, lit("Got transcaction from peer %1 while sync with peer %2 in progress").
                    arg(transportHeader.sender.toString()).arg(transport->remotePeer().id.toString()), cl_logWARNING );
            }

            if (tran.persistentInfo.sequence > persistentSeq + 1) 
            {
                if (transport->isSyncDone()) 
                {
                    // gap in persistent data detect, do resync
                    NX_LOG( QnLog::EC2_TRAN_LOG, lit("GAP in persistent data detected! for peer %1 Expected seq=%2, but got seq=%3").
                        arg(tran.peerID.toString()).arg(persistentSeq + 1).arg(tran.persistentInfo.sequence), cl_logDEBUG1 );

                    if (!transport->remotePeer().isClient() && !m_localPeer.isClient())
                        queueSyncRequest(transport);
                    else 
                        transport->setState(QnTransactionTransport::Error); // reopen
                    return false;
                }
                else {
                    NX_LOG( QnLog::EC2_TRAN_LOG, lit("GAP in persistent data, but sync in progress %1. Expected seq=%2, but got seq=%3").
                        arg(tran.peerID.toString()).arg(persistentSeq + 1).arg(tran.persistentInfo.sequence), cl_logDEBUG1 );
                }
            }
            return true;
    }

    void QnTransactionMessageBus::updatePersistentMarker(const QnTransaction<ApiUpdateSequenceData>& tran, QnTransactionTransport* /*transport*/)
    {
        if (transactionLog)
            transactionLog->updateSequence(tran.params);
    }

    void QnTransactionMessageBus::proxyFillerTransaction(const QnAbstractTransaction& tran, const QnTransactionTransportHeader& transportHeader)
    {
        // proxy filler transaction to avoid gaps in the persistent sequence
        QnTransaction<ApiUpdateSequenceData> fillerTran(tran);
        fillerTran.command = ApiCommand::updatePersistentSequence;
        ApiSyncMarkerRecord record;
        record.peerID = tran.peerID;
        record.dbID = tran.persistentInfo.dbID;
        record.sequence = tran.persistentInfo.sequence;
        fillerTran.params.markers.push_back(record);
        transactionLog->updateSequence(fillerTran.params);
        proxyTransaction(fillerTran, transportHeader);
    }

    void QnTransactionMessageBus::updateLastActivity(QnTransactionTransport* sender, const QnTransactionTransportHeader& transportHeader)
    {
        auto itr = m_alivePeers.find(transportHeader.sender);
        if (itr == m_alivePeers.end())
            return;
        AlivePeerInfo& peerInfo = itr.value();
        const QnUuid& gotFromPeer = sender->remotePeer().id;
        peerInfo.routingInfo[gotFromPeer] = RoutingRecord(transportHeader.distance, m_currentTimeTimer.elapsed());
    }

    template <class T>
    void QnTransactionMessageBus::gotTransaction(const QnTransaction<T> &tran, QnTransactionTransport* sender, const QnTransactionTransportHeader &transportHeader) 
    {
        QnMutexLocker lock( &m_mutex );

        // do not perform any logic (aka sequence update) for foreign transaction. Just proxy
        if (!transportHeader.dstPeers.isEmpty() && !transportHeader.dstPeers.contains(m_localPeer.id))
        {
            if( QnLog::instance(QnLog::EC2_TRAN_LOG)->logLevel() >= cl_logDEBUG1 )
            {
                QString dstPeersStr;
                for( const QnUuid& peer: transportHeader.dstPeers )
                    dstPeersStr += peer.toString();
                NX_LOG( QnLog::EC2_TRAN_LOG, lit("skip transaction %1 %2 for peers %3").arg(tran.toString()).arg(toString(transportHeader)).arg(dstPeersStr), cl_logDEBUG1);
            }
            proxyTransaction(tran, transportHeader);
            return;
        }

#if 0
        QnTransactionTransport* directConnection = m_connections.value(transportHeader.sender);
        if (directConnection && directConnection->getState() == QnTransactionTransport::ReadyForStreaming && directConnection->isReadSync(ApiCommand::NotDefined)) 
        {
            QnTranStateKey ttSenderKey(transportHeader.sender, transportHeader.senderRuntimeID);
            const int currentTransportSeq = m_lastTransportSeq.value(ttSenderKey);
            bool cond;
            if (sender != directConnection)
                cond = !currentTransportSeq || (currentTransportSeq > transportHeader.sequence);
            else
                cond = currentTransportSeq < transportHeader.sequence;

            if (!cond) {
                NX_LOG( QnLog::EC2_TRAN_LOG, printTransaction("Got unexpected transaction", tran, transportHeader, sender), cl_logDEBUG1);
                Q_ASSERT_X( cond, Q_FUNC_INFO, "Invalid transaction sequence, queued connetion" );
            }
        }
#endif
        updateLastActivity(sender, transportHeader);

        if (!checkSequence(transportHeader, tran, sender))
            return;

        if (!sender->isReadSync(tran.command)) {
            NX_LOG( QnLog::EC2_TRAN_LOG, printTransaction("reject transaction (no readSync)", tran, transportHeader, sender), cl_logDEBUG1);
            return;
        }

        if (tran.isLocal && m_localPeer.isServer())
        {
            NX_LOG( QnLog::EC2_TRAN_LOG, printTransaction("reject local transaction", tran, transportHeader, sender), cl_logDEBUG1);
            return;
        }


        NX_LOG( QnLog::EC2_TRAN_LOG, printTransaction("got transaction", tran, transportHeader, sender), cl_logDEBUG1);
        // process system transactions
        switch(tran.command) {
        case ApiCommand::lockRequest:
        case ApiCommand::lockResponse:
        case ApiCommand::unlockRequest: 
            onGotDistributedMutexTransaction(tran);
            break;
        case ApiCommand::tranSyncRequest:
            onGotTransactionSyncRequest(sender, tran);
            return; // do not proxy
        case ApiCommand::tranSyncResponse:
            onGotTransactionSyncResponse(sender, tran);
            return; // do not proxy
        case ApiCommand::tranSyncDone:
            onGotTransactionSyncDone(sender, tran);
            return; // do not proxy
        case ApiCommand::peerAliveInfo:
            onGotServerAliveInfo(tran, sender, transportHeader);
            return; // do not proxy. this call contains built in proxy
        case ApiCommand::forcePrimaryTimeServer:
            TimeSynchronizationManager::instance()->primaryTimeServerChanged( tran );
            break;
        case ApiCommand::broadcastPeerSystemTime:
            TimeSynchronizationManager::instance()->peerSystemTimeReceived( tran );
            break;
        case ApiCommand::getKnownPeersSystemTime:
            TimeSynchronizationManager::instance()->knownPeersSystemTimeReceived( tran );
            break;
        case ApiCommand::runtimeInfoChanged:
            if (!onGotServerRuntimeInfo(tran, sender, transportHeader))
                return; // already processed. do not proxy and ignore transaction
            if( m_handler )
                m_handler->triggerNotification(tran);
            break;
        case ApiCommand::updatePersistentSequence:
            updatePersistentMarker(tran, sender);
            break;
        default:
            // general transaction
            if (!tran.persistentInfo.isNull() && dbManager)
            {
                QByteArray serializedTran = QnUbjsonTransactionSerializer::instance()->serializedTransaction(tran);
                ErrorCode errorCode = dbManager->executeTransaction( tran, serializedTran );
                switch(errorCode) {
                case ErrorCode::ok:
                    break;
                case ErrorCode::containsBecauseTimestamp:
                    proxyFillerTransaction(tran, transportHeader);
                case ErrorCode::containsBecauseSequence:
                    return; // do not proxy if transaction already exists
                default:
                    NX_LOG( QnLog::EC2_TRAN_LOG, lit("Can't handle transaction %1: %2. Reopening connection...").
                        arg(ApiCommand::toString(tran.command)).arg(ec2::toString(errorCode)), cl_logWARNING );
                    sender->setState(QnTransactionTransport::Error);
                    return;
                }
            }

            if( m_handler )
                m_handler->triggerNotification(tran);

            // this is required to allow client place transactions directly into transaction message bus
            if (tran.command == ApiCommand::getFullInfo)
                sender->setWriteSync(true);
            break;
        }

        proxyTransaction(tran, transportHeader);
    }

    template <class T>
    void QnTransactionMessageBus::proxyTransaction(const QnTransaction<T> &tran, const QnTransactionTransportHeader &_transportHeader) 
    {
        if (m_localPeer.isClient())
            return;

        QnTransactionTransportHeader transportHeader(_transportHeader);
        transportHeader.distance++;
        if (transportHeader.flags & Qn::TT_ProxyToClient) {
            QnPeerSet clients = qnTransactionBus->aliveClientPeers().keys().toSet();
            if (clients.isEmpty())
                return;
            transportHeader.dstPeers = clients;
            transportHeader.processedPeers += clients;
            transportHeader.processedPeers << m_localPeer.id;
            for(QnTransactionTransport* transport: m_connections)
            {
                if (transport->remotePeer().isClient() && transport->isReadyToSend(tran.command)) 
                    transport->sendTransaction(tran, transportHeader);
            }
            return;
        }

        // proxy incoming transaction to other peers.
        if (!transportHeader.dstPeers.isEmpty() && (transportHeader.dstPeers - transportHeader.processedPeers).isEmpty()) {
            return; // all dstPeers already processed
        }

        // do not put clients peers to processed list in case if client just reconnected to other server and previous server hasn't got update yet.
    QnPeerSet processedPeers = transportHeader.processedPeers + connectedServerPeers();
        processedPeers << m_localPeer.id;
        QnTransactionTransportHeader newHeader(transportHeader);
        newHeader.processedPeers = processedPeers;

        QSet<QnUuid> proxyList;
        for(QnConnectionMap::iterator itr = m_connections.begin(); itr != m_connections.end(); ++itr) 
        {
            QnTransactionTransport* transport = *itr;
            if (transportHeader.processedPeers.contains(transport->remotePeer().id) || !transport->isReadyToSend(tran.command)) 
                continue;

            //Q_ASSERT(transport->remotePeer().id != tran.peerID);
            transport->sendTransaction(tran, newHeader);
            proxyList << transport->remotePeer().id;
        }

        if( QnLog::instance(QnLog::EC2_TRAN_LOG)->logLevel() >= cl_logDEBUG1 )
            if (!proxyList.isEmpty())
            {
                QString proxyListStr;
                for( const QnUuid& peer: proxyList )
                    proxyListStr += " " + peer.toString();
                NX_LOG( QnLog::EC2_TRAN_LOG, lit("proxy transaction %1 to (%2)").arg(tran.toString()).arg(proxyListStr), cl_logDEBUG1);
            }

    };

    void QnTransactionMessageBus::printTranState(const QnTranState& tranState)
    {
        if( QnLog::instance(QnLog::EC2_TRAN_LOG)->logLevel() < cl_logDEBUG1 )
            return;

        for(auto itr = tranState.values.constBegin(); itr != tranState.values.constEnd(); ++itr)
        {
            NX_LOG(QnLog::EC2_TRAN_LOG, lit("key=%1 (dbID=%2) need after=%3").arg(itr.key().peerID.toString()).arg(itr.key().dbID.toString()).arg(itr.value()), cl_logDEBUG1 );
        }
    }

    void QnTransactionMessageBus::onGotTransactionSyncRequest(QnTransactionTransport* sender, const QnTransaction<ApiSyncRequestData> &tran)
    {
        sender->setWriteSync(true);

        QnTransactionTransportHeader ttUnicast;
        ttUnicast.processedPeers << sender->remotePeer().id << m_localPeer.id;
        ttUnicast.dstPeers << sender->remotePeer().id;
        QnTransactionTransportHeader ttBroadcast(ttUnicast);
        ttBroadcast.flags |= Qn::TT_ProxyToClient;

        QList<QByteArray> serializedTransactions;
        const ErrorCode errorCode = transactionLog->getTransactionsAfter(tran.params.persistentState, serializedTransactions);
        if (errorCode == ErrorCode::ok) 
        {
            NX_LOG( QnLog::EC2_TRAN_LOG, lit("got sync request from peer %1. Need transactions after:").arg(sender->remotePeer().id.toString()), cl_logDEBUG1);
            printTranState(tran.params.persistentState);
            NX_LOG( QnLog::EC2_TRAN_LOG, lit("exist %1 new transactions").arg(serializedTransactions.size()), cl_logDEBUG1);

            assert( m_connections.contains(sender->remotePeer().id) );
            assert( sender->getState() >= QnTransactionTransport::ReadyForStreaming );
            QnTransaction<QnTranStateResponse> tranSyncResponse(ApiCommand::tranSyncResponse);
            tranSyncResponse.params.result = 0;
            sender->sendTransaction(tranSyncResponse, ttUnicast);

            sendRuntimeInfo(sender, ttBroadcast, tran.params.runtimeState);

            using namespace std::placeholders;
            for(const QByteArray& serializedTran: serializedTransactions)
                if(!handleTransaction(Qn::UbjsonFormat,
                    serializedTran, 
                    std::bind(SendTransactionToTransportFuction(), this, _1, sender, ttBroadcast), 
                    std::bind(SendTransactionToTransportFastFuction(), this, _1, _2, sender, ttBroadcast)))
                    sender->setState(QnTransactionTransport::Error);

            QnTransaction<ApiTranSyncDoneData> tranSyncDone(ApiCommand::tranSyncDone);
            tranSyncResponse.params.result = 0;
            sender->sendTransaction(tranSyncDone, ttUnicast);

            return;
        }
        else {
            qWarning() << "Can't execute query for sync with server peer!";
        }
    }      

    bool QnTransactionMessageBus::isSyncInProgress() const
    {
        for (QnConnectionMap::const_iterator itr = m_connections.begin(); itr != m_connections.end(); ++itr)
        {
            QnTransactionTransport* transport = *itr;
            if (transport->isSyncInProgress())
                return true;
        }
        return false;
    }

    void QnTransactionMessageBus::queueSyncRequest(QnTransactionTransport* transport)
    {
        // send sync request
        Q_ASSERT(!transport->isSyncInProgress());
        transport->setReadSync(false);
        transport->setSyncDone(false);

        if (isSyncInProgress()) {
            transport->setNeedResync(true);
            return;
        }

        transport->setSyncInProgress(true);
        transport->setNeedResync(false);

        QnTransaction<ApiSyncRequestData> requestTran(ApiCommand::tranSyncRequest);
        requestTran.params.persistentState = transactionLog->getTransactionsState();
        requestTran.params.runtimeState = m_runtimeTransactionLog->getTransactionsState();

        NX_LOG( QnLog::EC2_TRAN_LOG, lit("send syncRequest to peer %1").arg(transport->remotePeer().id.toString()), cl_logDEBUG1 );
        printTranState(requestTran.params.persistentState);
        transport->sendTransaction(requestTran, QnPeerSet() << transport->remotePeer().id << m_localPeer.id);
    }

    bool QnTransactionMessageBus::sendInitialData(QnTransactionTransport* transport)
    {
        /** Send all data to the client peers on the connect. */
        QnPeerSet processedPeers = QnPeerSet() << transport->remotePeer().id << m_localPeer.id;
        if (m_localPeer.isClient()) {
            transport->setWriteSync(true);
            sendRuntimeInfo(transport, processedPeers, QnTranState());
            transport->setReadSync(true);
        }
        else if (transport->remotePeer().peerType == Qn::PT_DesktopClient || 
            transport->remotePeer().peerType == Qn::PT_VideowallClient)     //TODO: #GDM #VW do not send fullInfo, just required part of it
        {
            /** Request all data to be sent to the client peers on the connect. */
            QnTransaction<ApiFullInfoData> tran;
            tran.command = ApiCommand::getFullInfo;
            tran.peerID = m_localPeer.id;
            if (dbManager->doQuery(nullptr, tran.params) != ErrorCode::ok) {
                qWarning() << "Can't execute query for sync with client peer!";
                return false;
            }

            transport->setWriteSync(true);
            sendRuntimeInfo(transport, processedPeers, QnTranState());
            transport->sendTransaction(tran, processedPeers);
            transport->sendTransaction(prepareModulesDataTransaction(), processedPeers);
            transport->setReadSync(true);

            //sending local time information on known servers
            TimeSynchronizationManager* timeManager = TimeSynchronizationManager::instance();
            if( timeManager )
            {
                QnTransaction<ApiPeerSystemTimeDataList> tran;
                tran.params = timeManager->getKnownPeersSystemTime();
                tran.command = ApiCommand::getKnownPeersSystemTime;
                tran.peerID = m_localPeer.id;
                transport->sendTransaction(tran, processedPeers);
            }
        } else if (transport->remotePeer().peerType == Qn::PT_MobileClient) {
            /** Request all data to be sent to the client peers on the connect. */
            QnTransaction<ApiMediaServerDataExList> tranServers;
            tranServers.command = ApiCommand::getMediaServersEx;
            tranServers.peerID = m_localPeer.id;
            if (dbManager->doQuery(nullptr, tranServers.params) != ErrorCode::ok) {
                qWarning() << "Can't execute query for sync with client peer!";
                return false;
            }

            ec2::ApiCameraDataExList cameras;
            if (dbManager->doQuery(QnUuid(), cameras) != ErrorCode::ok) {
                qWarning() << "Can't execute query for sync with client peer!";
                return false;
            }
            QnTransaction<ApiCameraDataExList> tranCameras;
            tranCameras.command = ApiCommand::getCamerasEx;
            tranCameras.peerID = m_localPeer.id;

            // filter out desktop cameras
            auto desktopCameraResourceType = qnResTypePool->desktopCameraResourceType();
            QnUuid desktopCameraTypeId = desktopCameraResourceType ? desktopCameraResourceType->getId() : QnUuid();
            if (desktopCameraTypeId.isNull()) {
                tranCameras.params = cameras;
            } else {
                tranCameras.params.reserve(cameras.size());  //usually, there are only a few desktop cameras relatively to total cameras count
                std::copy_if(cameras.cbegin(), cameras.cend(), std::back_inserter(tranCameras.params), [&desktopCameraTypeId](const ec2::ApiCameraData &camera){
                    return camera.typeId != desktopCameraTypeId;
                });
            }

            QnTransaction<ApiUserDataList> tranUsers;
            tranUsers.command = ApiCommand::getUsers;
            tranUsers.peerID = m_localPeer.id;
            if (dbManager->doQuery(nullptr, tranUsers.params) != ErrorCode::ok) {
                qWarning() << "Can't execute query for sync with client peer!";
                return false;
            }

            QnTransaction<ApiLayoutDataList> tranLayouts;
            tranLayouts.command = ApiCommand::getLayouts;
            tranLayouts.peerID = m_localPeer.id;
            if (dbManager->doQuery(nullptr, tranLayouts.params) != ErrorCode::ok) {
                qWarning() << "Can't execute query for sync with client peer!";
                return false;
            }

            QnTransaction<ApiServerFootageDataList> tranCameraHistory;
            tranCameraHistory.command = ApiCommand::getCameraHistoryItems;
            tranCameraHistory.peerID = m_localPeer.id;
            if (dbManager->doQuery(nullptr, tranCameraHistory.params) != ErrorCode::ok) {
                qWarning() << "Can't execute query for sync with client peer!";
                return false;
            }

            transport->setWriteSync(true);
            sendRuntimeInfo(transport, processedPeers, QnTranState());
            transport->sendTransaction(tranServers,         processedPeers);
            transport->sendTransaction(tranCameras,         processedPeers);
            transport->sendTransaction(tranUsers,           processedPeers);
            transport->sendTransaction(tranLayouts,         processedPeers);
            transport->sendTransaction(tranCameraHistory,   processedPeers);
            transport->setReadSync(true);
        }



        if (!transport->remotePeer().isClient() && !m_localPeer.isClient())
            queueSyncRequest(transport);

        return true;
    }

    void QnTransactionMessageBus::connectToPeerLost(const QnUuid& id)
    {
        if (m_alivePeers.contains(id))
            removeAlivePeer(id, true);
    }

    void QnTransactionMessageBus::connectToPeerEstablished(const ApiPeerData &peer)
    {
        if (m_alivePeers.contains(peer.id)) 
            return;
    m_delayedAliveTran.remove(peer.id); // it's expected new tran about peer state if we connected / reconnected. drop previous (probably offline) tran
        addAlivePeerInfo(peer, peer.id, 0);
        handlePeerAliveChanged(peer, true, false);
    }

    void QnTransactionMessageBus::handlePeerAliveChanged(const ApiPeerData &peer, bool isAlive, bool sendTran) 
    {
        ApiPeerAliveData aliveData(peer, isAlive);

        if (sendTran)
        {
            QnTransaction<ApiPeerAliveData> tran(ApiCommand::peerAliveInfo);
            tran.params = aliveData;
            Q_ASSERT(!tran.params.peer.instanceId.isNull());
            if (isAlive && transactionLog && peer.id == m_localPeer.id) {
                tran.params.persistentState = transactionLog->getTransactionsState();
                tran.params.runtimeState = m_runtimeTransactionLog->getTransactionsState();
            }
        if (peer.id == m_localPeer.id)
            sendTransaction(tran);
        else  {
            int delay = rand() % (ALIVE_RESEND_TIMEOUT_MAX - ALIVE_RESEND_TIMEOUT_MIN) + ALIVE_RESEND_TIMEOUT_MIN;
            addDelayedAliveTran(std::move(tran), delay);
        }
            NX_LOG( QnLog::EC2_TRAN_LOG, lit("sending peerAlive info. id=%1 type=%2 isAlive=%3").arg(peer.id.toString()).arg(peer.peerType).arg(isAlive), cl_logDEBUG1);
        }

        if( peer.id == qnCommon->moduleGUID() )
            return; //sending keep-alive

        if (isAlive) {
            NX_LOG( QnLog::EC2_TRAN_LOG, lit("emit peerFound. id=%1").arg(aliveData.peer.id.toString()), cl_logDEBUG1);
        }
        else {
            NX_LOG( QnLog::EC2_TRAN_LOG, lit("emit peerLost. id=%1").arg(aliveData.peer.id.toString()), cl_logDEBUG1);
        }

        if (isAlive)
            emit peerFound(aliveData);
        else
            emit peerLost(aliveData);
    }

    QnTransaction<ApiModuleDataList> QnTransactionMessageBus::prepareModulesDataTransaction() const {
        QnTransaction<ApiModuleDataList> transaction(ApiCommand::moduleInfoList);

        QnModuleFinder *moduleFinder = QnModuleFinder::instance();
        for (const QnModuleInformation &moduleInformation: moduleFinder->foundModules()) {
            QnModuleInformationWithAddresses moduleInformationWithAddress(moduleInformation);
            SocketAddress primaryAddress = moduleFinder->primaryAddress(moduleInformation.id);
        	if (primaryAddress.isNull())
            	continue;
            moduleInformationWithAddress.remoteAddresses.insert(primaryAddress.address.toString());
            moduleInformationWithAddress.port = primaryAddress.port;
            transaction.params.push_back(ApiModuleData(std::move(moduleInformationWithAddress), true));
        }
        transaction.peerID = m_localPeer.id;
        transaction.isLocal = true;
        return transaction;
    }

    static SocketAddress getUrlAddr(const QUrl& url) { return SocketAddress( url.host(), url.port() ); }

    bool QnTransactionMessageBus::isPeerUsing(const QUrl& url)
    {
        const SocketAddress& addr1 = getUrlAddr(url);
        for (int i = 0; i < m_connectingConnections.size(); ++i)
        {
            const SocketAddress& addr2 = m_connectingConnections[i]->remoteSocketAddr();
            if (addr2 == addr1)
                return true;
        }
        for(QnConnectionMap::iterator itr = m_connections.begin(); itr != m_connections.end(); ++itr) {
            QnTransactionTransport* transport =  itr.value();
            if (getUrlAddr(transport->remoteAddr()) == addr1)
                return true;
        }
        return false;
    }

    void QnTransactionMessageBus::at_stateChanged(QnTransactionTransport::State )
    {
        QnMutexLocker lock(&m_mutex);
        QnTransactionTransport* transport = (QnTransactionTransport*) sender();
        if (!transport)
            return;

        switch (transport->getState()) 
        {
        case QnTransactionTransport::Error: 
            transport->close();
            break;
        case QnTransactionTransport::Connected:
            {
                bool found = false;
                for (int i = 0; i < m_connectingConnections.size(); ++i) 
                {
                    if (m_connectingConnections[i] == transport) {
                        Q_ASSERT(!m_connections.contains(transport->remotePeer().id));
                        m_connections[transport->remotePeer().id] = m_connectingConnections[i];
                        emit newDirectConnectionEstablished( m_connectingConnections[i] );
                        m_connectingConnections.removeAt(i);
                        found = true;
                        break;
                    }
                }
                Q_ASSERT(found);
                removeTTSequenceForPeer(transport->remotePeer().id);

                if (m_localPeer.isServer() && transport->remoteIdentityTime() > qnCommon->systemIdentityTime() )
                {
                    // swith to new time
                    NX_LOG( lit("Remote peer %1 has database restore time greater then current peer. Restarting and resync database with remote peer").arg(transport->remotePeer().id.toString()), cl_logINFO );
                    for (QnTransactionTransport* t: m_connections)
                        t->setState(QnTransactionTransport::Error);
                    for (QnTransactionTransport* t: m_connectingConnections)
                        t->setState(QnTransactionTransport::Error);
                    qnCommon->setSystemIdentityTime(transport->remoteIdentityTime(), transport->remotePeer().id);
                    m_restartPending = true;
                    return;
                }

                transport->setState(QnTransactionTransport::ReadyForStreaming);

                transport->processExtraData();
                transport->startListening();

                m_runtimeTransactionLog->clearOldRuntimeData(QnTranStateKey(transport->remotePeer().id, transport->remotePeer().instanceId));
                if (sendInitialData(transport))
                    connectToPeerEstablished(transport->remotePeer());
                else
                    transport->close();
                break;
            }
        case QnTransactionTransport::ReadyForStreaming:
            break;
        case QnTransactionTransport::Closed:
            for (int i = m_connectingConnections.size() -1; i >= 0; --i) 
            {
                QnTransactionTransport* transportPtr = m_connectingConnections[i];
                if (transportPtr == transport) {
                    m_connectingConnections.removeAt(i);
                    break;
                }
            }

            for(QnConnectionMap::iterator itr = m_connections.begin(); itr != m_connections.end(); ++itr)
            {
                QnTransactionTransport* transportPtr = itr.value();
                if (transportPtr == transport) {
                    connectToPeerLost(transport->remotePeer().id);
                    m_connections.erase(itr);
                    break;
                }
            }
            transport->deleteLater();
            break;

        default:
            break;
        }
    }

    void QnTransactionMessageBus::at_timer()
    {
        doPeriodicTasks();
    }

    void QnTransactionMessageBus::at_peerIdDiscovered(const QUrl& url, const QnUuid& id)
    {
        QnMutexLocker lock( &m_mutex );
        auto itr = m_remoteUrls.find(url);
        if (itr != m_remoteUrls.end()) {
            itr.value().discoveredTimeout.restart();
            itr.value().discoveredPeer = id;
        }
    }

    void QnTransactionMessageBus::doPeriodicTasks()
    {
        QnMutexLocker lock( &m_mutex );

        // send HTTP level keep alive (empty chunk) for server <---> server connections
        if (!m_localPeer.isClient()) 
        {
            for( QnConnectionMap::iterator
                itr = m_connections.begin();
                itr != m_connections.end();
            ++itr )
            {
                QnTransactionTransport* transport = itr.value();
                if (transport->getState() == QnTransactionTransport::ReadyForStreaming && !transport->remotePeer().isClient()) 
                {
                    if (transport->isHttpKeepAliveTimeout()) {
                        qWarning() << "Transaction Transport HTTP keep-alive timeout for connection" << transport->remotePeer().id;
                        transport->setState(QnTransactionTransport::Error);
                    }
                    else if (transport->isNeedResync())
                        queueSyncRequest(transport);
                }
            }
        }

        // add new outgoing connections
        for (QMap<QUrl, RemoteUrlConnectInfo>::iterator itr = m_remoteUrls.begin(); itr != m_remoteUrls.end(); ++itr)
        {
            const QUrl& url = itr.key();
            RemoteUrlConnectInfo& connectInfo = itr.value();
            bool isTimeout = !connectInfo.lastConnectedTime.isValid() || connectInfo.lastConnectedTime.hasExpired(RECONNECT_TIMEOUT);
            if (isTimeout && !isPeerUsing(url) && !m_restartPending)
            {
                if (!connectInfo.discoveredPeer.isNull() ) 
                {
                    if (connectInfo.discoveredTimeout.elapsed() > DISCOVERED_PEER_TIMEOUT) {
                        connectInfo.discoveredPeer = QnUuid();
                        connectInfo.discoveredTimeout.restart();
                    }
                    else if (m_connections.contains(connectInfo.discoveredPeer))
                        continue;
                }

                itr.value().lastConnectedTime.restart();
                QnTransactionTransport* transport = new QnTransactionTransport(m_localPeer);
                connect(transport, &QnTransactionTransport::gotTransaction, this, &QnTransactionMessageBus::at_gotTransaction,  Qt::QueuedConnection);
                connect(transport, &QnTransactionTransport::stateChanged, this, &QnTransactionMessageBus::at_stateChanged,  Qt::QueuedConnection);
                connect(transport, &QnTransactionTransport::remotePeerUnauthorized, this, &QnTransactionMessageBus::emitRemotePeerUnauthorized,  Qt::QueuedConnection);
                connect(transport, &QnTransactionTransport::peerIdDiscovered, this, &QnTransactionMessageBus::at_peerIdDiscovered,  Qt::QueuedConnection);
                transport->doOutgoingConnect(url);
                m_connectingConnections << transport;
            }
        }

        // send keep-alive if we connected to cloud
        if( !m_aliveSendTimer.isValid() )
            m_aliveSendTimer.restart();
        if (m_aliveSendTimer.elapsed() > ALIVE_UPDATE_INTERVAL) {
            m_aliveSendTimer.restart();
            handlePeerAliveChanged(m_localPeer, true, true);
    NX_LOG( QnLog::EC2_TRAN_LOG, "Current transaction state:", cl_logDEBUG1 );
    if (transactionLog)
        printTranState(transactionLog->getTransactionsState());
        }

        QSet<QnUuid> lostPeers = checkAlivePeerRouteTimeout(); // check if some routs to a server not accessible any more
        removePeersWithTimeout(lostPeers); // removeLostPeers
    sendDelayedAliveTran();
    }

    QSet<QnUuid> QnTransactionMessageBus::checkAlivePeerRouteTimeout()
    {
        QSet<QnUuid> lostPeers;
        for (AlivePeersMap::iterator itr = m_alivePeers.begin(); itr != m_alivePeers.end(); ++itr)
        {
            AlivePeerInfo& peerInfo = itr.value();
            for (auto itr = peerInfo.routingInfo.begin(); itr != peerInfo.routingInfo.end();) {
                const RoutingRecord& routingRecord = itr.value();
                if (routingRecord.distance > 0 && m_currentTimeTimer.elapsed() - routingRecord.lastRecvTime > ALIVE_UPDATE_TIMEOUT)
                    itr = peerInfo.routingInfo.erase(itr);
                else
                    ++itr;
            }
            if (peerInfo.routingInfo.isEmpty())
                lostPeers << peerInfo.peer.id;
        }
        return lostPeers;
    }

    void QnTransactionMessageBus::removePeersWithTimeout(const QSet<QnUuid>& lostPeers)
    {
        for (AlivePeersMap::iterator itr = m_alivePeers.begin(); itr != m_alivePeers.end(); ++itr)
        {
            if (lostPeers.contains(itr.key()))
            {
                for(QnTransactionTransport* transport: m_connectingConnections) {
                    if (transport->getState() == QnTransactionTransport::Closed)
                        continue; // it's going to close soon
                    if (transport->remotePeer().id == itr.key()) {
                        qWarning() << "No alive info during timeout. reconnect to peer" << transport->remotePeer().id;
                        transport->setState(QnTransactionTransport::Error);
                    }
                }

                for(QnTransactionTransport* transport: m_connections.values()) {
                    if (transport->getState() == QnTransactionTransport::Closed)
                        continue; // it's going to close soon
                    if (transport->remotePeer().id == itr.key() && transport->remotePeer().peerType == Qn::PT_Server) {
                        qWarning() << "No alive info during timeout. reconnect to peer" << transport->remotePeer().id;
                        transport->setState(QnTransactionTransport::Error);
                    }
                }
            }
        }
        for (const QnUuid& id: lostPeers)
            connectToPeerLost(id);
    }

    void QnTransactionMessageBus::sendRuntimeInfo(QnTransactionTransport* transport, const QnTransactionTransportHeader& transportHeader, const QnTranState& runtimeState)
    {
        QList<QnTransaction<ApiRuntimeData>> result;
        m_runtimeTransactionLog->getTransactionsAfter(runtimeState, result);
        for(const QnTransaction<ApiRuntimeData> &tran: result) {
            QnTransactionTransportHeader ttHeader = transportHeader;
            ttHeader.distance = distanceToPeer(tran.params.peer.id);
            transport->sendTransaction(tran, ttHeader);
        }
    }

    void QnTransactionMessageBus::gotConnectionFromRemotePeer(
        const QnUuid& connectionGuid,
        QSharedPointer<AbstractStreamSocket> socket,
        ConnectionType::Type connectionType,
        const ApiPeerData& remotePeer,
        qint64 remoteSystemIdentityTime,
        const nx_http::Request& request,
        const QByteArray& contentEncoding,
        std::function<void ()> ttFinishCallback )
    {
        if (!dbManager)
        {
            qWarning() << "This peer connected to remote Server. Ignoring incoming connection";
            return;
        }

        if (m_restartPending)
            return; // reject incoming connection because of media server is about to restart

        QnTransactionTransport* transport = new QnTransactionTransport(
            connectionGuid,
            m_localPeer,
            remotePeer,
            std::move(socket),
            connectionType,
            request,
            contentEncoding );
        transport->setRemoteIdentityTime(remoteSystemIdentityTime);
        transport->setBeforeDestroyCallback(ttFinishCallback);
        connect(transport, &QnTransactionTransport::gotTransaction, this, &QnTransactionMessageBus::at_gotTransaction,  Qt::QueuedConnection);
        connect(transport, &QnTransactionTransport::stateChanged, this, &QnTransactionMessageBus::at_stateChanged,  Qt::QueuedConnection);
        connect(transport, &QnTransactionTransport::remotePeerUnauthorized, this, &QnTransactionMessageBus::emitRemotePeerUnauthorized, Qt::DirectConnection );

        QnMutexLocker lock(&m_mutex);
        transport->moveToThread(thread());
        m_connectingConnections << transport;
        Q_ASSERT(!m_connections.contains(remotePeer.id));
    }

    bool QnTransactionMessageBus::moveConnectionToReadyForStreaming(const QnUuid& connectionGuid)
    {
        QnMutexLocker lock(&m_mutex);

        for(auto connection: m_connectingConnections)
        {
            if(connection->connectionGuid() == connectionGuid)
            {
                connection->setState(QnTransactionTransport::Connected);
                return true;
            }
        }

<<<<<<< HEAD
        return false;
=======
    return false;
}

void QnTransactionMessageBus::gotIncomingTransactionsConnectionFromRemotePeer(
    const QnUuid& connectionGuid,
    QSharedPointer<AbstractStreamSocket> socket,
    const ApiPeerData &/*remotePeer*/,
    qint64 /*remoteSystemIdentityTime*/,
    const nx_http::Request& request,
    const QByteArray& requestBuf )
{
    if (!dbManager)
    {
        qWarning() << "This peer connected to remote Server. Ignoring incoming connection";
        return;
>>>>>>> dea7085f
    }

    void QnTransactionMessageBus::gotIncomingTransactionsConnectionFromRemotePeer(
        const QnUuid& connectionGuid,
        const QSharedPointer<AbstractStreamSocket>& socket,
        const ApiPeerData &/*remotePeer*/,
        qint64 /*remoteSystemIdentityTime*/,
        const nx_http::Request& request,
        const QByteArray& requestBuf )
    {
        if (!dbManager)
        {
<<<<<<< HEAD
            qWarning() << "This peer connected to remote Server. Ignoring incoming connection";
=======
            transport->setIncomingTransactionChannelSocket(
                std::move(socket),
                request,
                requestBuf );
>>>>>>> dea7085f
            return;
        }

        if (m_restartPending)
            return; // reject incoming connection because of media server is about to restart

        QnMutexLocker lock(&m_mutex);
        for(QnTransactionTransport* transport: m_connections.values())
        {
            if( transport->connectionGuid() == connectionGuid )
            {
                transport->setIncomingTransactionChannelSocket(
                    socket,
                    request,
                    requestBuf );
                return;
            }
        }
    }

    bool QnTransactionMessageBus::gotTransactionFromRemotePeer(
        const QnUuid& connectionGuid,
        const nx_http::Request& request,
        const QByteArray& requestMsgBody )
    {
        if (!dbManager)
        {
            qWarning() << "This peer connected to remote Server. Ignoring incoming connection";
            return false;
        }

        if (m_restartPending)
            return false; // reject incoming connection because of media server is about to restart

        QnMutexLocker lock( &m_mutex );

        for( QnTransactionTransport* transport: m_connections.values() )
        {
            if( transport->connectionGuid() == connectionGuid )
            {
                transport->receivedTransaction(
                    request.headers,
                    requestMsgBody );
                return true;
            }
        }

        return false;
    }

    static QUrl addCurrentPeerInfo(const QUrl& srcUrl)
    {
        QUrl url(srcUrl);
        QUrlQuery q(url.query());

        q.addQueryItem("guid", qnCommon->moduleGUID().toString());
        q.addQueryItem("runtime-guid", qnCommon->runningInstanceGUID().toString());
        q.addQueryItem("system-identity-time", QString::number(qnCommon->systemIdentityTime()));
        url.setQuery(q);
        return url;
    }

    void QnTransactionMessageBus::addConnectionToPeer(const QUrl& _url)
    {
        QUrl url = addCurrentPeerInfo(_url);
        QnMutexLocker lock( &m_mutex );
        if (!m_remoteUrls.contains(url)) {
            m_remoteUrls.insert(url, RemoteUrlConnectInfo());
            QTimer::singleShot(0, this, SLOT(doPeriodicTasks()));
        }
    }

    void QnTransactionMessageBus::removeConnectionFromPeer(const QUrl& _url)
    {
        QUrl url = addCurrentPeerInfo(_url);

        QnMutexLocker lock( &m_mutex );
        m_remoteUrls.remove(url);
        const SocketAddress& urlStr = getUrlAddr(url);
        for(QnTransactionTransport* transport: m_connections.values())
        {
            if (transport->remoteSocketAddr() == urlStr) {
                qWarning() << "Disconnected from peer" << url;
                transport->setState(QnTransactionTransport::Error);
            }
        }
    }

    QList<QnTransportConnectionInfo> QnTransactionMessageBus::connectionsInfo() const {
        QList<QnTransportConnectionInfo> connections;

        auto storeTransport = [&connections](const QnTransactionTransport *transport) {
            QnTransportConnectionInfo info;
            info.url = transport->remoteAddr();
            info.state = transport->getState();
            info.incoming = transport->isIncoming();
            info.remotePeerId = transport->remotePeer().id;
            connections.append(info);
        };


        QnMutexLocker lock(&m_mutex);

        for (const QnTransactionTransport *transport: m_connections.values())
            storeTransport(transport);
        for (const QnTransactionTransport *transport: m_connectingConnections)
            storeTransport(transport);

        return connections;
    }

    void QnTransactionMessageBus::waitForNewTransactionsReady( const QnUuid& connectionGuid )
    {
        QnMutexLocker lock( &m_mutex );
        for( QnTransactionTransport* transport: m_connections )
        {
            if( transport->connectionGuid() != connectionGuid )
                continue;
            //lock.unlock();
            //mutex is unlocked if we go to wait
            transport->waitForNewTransactionsReady( [&lock](){ lock.unlock(); } );
            return;
        }

        for( QnTransactionTransport* transport: m_connectingConnections )
        {
            if( transport->connectionGuid() != connectionGuid )
                continue;
            //mutex is unlocked if we go to wait
            transport->waitForNewTransactionsReady( [&lock](){ lock.unlock(); } );
            return;
        }
    }

    void QnTransactionMessageBus::connectionFailure( const QnUuid& connectionGuid )
    {
        QnMutexLocker lock( &m_mutex );
        for( QnTransactionTransport* transport : m_connections )
        {
            if( transport->connectionGuid() != connectionGuid )
                continue;
            //mutex is unlocked if we go to wait
            transport->connectionFailure();
            return;
        }
    }

    void QnTransactionMessageBus::dropConnections()
    {
        QnMutexLocker lock( &m_mutex );
        m_remoteUrls.clear();
        for( QnTransactionTransport* transport : m_connections )
        {
            qWarning() << "Disconnected from peer" << transport->remoteAddr();
            transport->setState( QnTransactionTransport::Error );
        }
        for( auto transport : m_connectingConnections )
            transport->setState( ec2::QnTransactionTransport::Error );
    }

    QnTransactionMessageBus::AlivePeersMap QnTransactionMessageBus::alivePeers() const
    {
        QnMutexLocker lock(&m_mutex);
        return m_alivePeers;
    }

    QnPeerSet QnTransactionMessageBus::connectedServerPeers() const
    {
        QnPeerSet result;
        for(QnConnectionMap::const_iterator itr = m_connections.begin(); itr != m_connections.end(); ++itr)
        {
            QnTransactionTransport* transport = *itr;
        if (!transport->remotePeer().isClient() && transport->getState() == QnTransactionTransport::ReadyForStreaming)
                result << transport->remotePeer().id;
        }

        return result;
    }

    QnTransactionMessageBus::AlivePeersMap QnTransactionMessageBus::aliveServerPeers() const
    {
        QnMutexLocker lock( &m_mutex );
        AlivePeersMap result;
        for(AlivePeersMap::const_iterator itr = m_alivePeers.begin(); itr != m_alivePeers.end(); ++itr)
        {
            if (itr->peer.isClient())
                continue;

            result.insert(itr.key(), itr.value());
        }

        return result;
    }

    QnTransactionMessageBus::AlivePeersMap QnTransactionMessageBus::aliveClientPeers() const
    {
        QnMutexLocker lock(&m_mutex);
        AlivePeersMap result;
        for(AlivePeersMap::const_iterator itr = m_alivePeers.begin(); itr != m_alivePeers.end(); ++itr)
        {
            if (itr->peer.isClient())
                result.insert(itr.key(), itr.value());
        }

        return result;
    }

    ec2::ApiPeerData QnTransactionMessageBus::localPeer() const {
        return m_localPeer;
    }

    void QnTransactionMessageBus::at_runtimeDataUpdated(const QnTransaction<ApiRuntimeData>& tran)
    {
        // data was changed by local transaction log (old data instance for same peer was removed), emit notification to apply new data version outside
        if( m_handler )
            m_handler->triggerNotification(tran);
    }

    void QnTransactionMessageBus::emitRemotePeerUnauthorized(const QnUuid& id)
    {
        QnMutexLocker lock( &m_mutex );
        if (!m_alivePeers.contains(id))
            emit remotePeerUnauthorized( id );
    }

    void QnTransactionMessageBus::setHandler(ECConnectionNotificationManager* handler) {
        QnMutexLocker lock( &m_mutex );
        Q_ASSERT(!m_thread->isRunning());
        Q_ASSERT_X(m_handler == NULL, Q_FUNC_INFO, "Previous handler must be removed at this time");
        m_handler = handler;
    }

	void QnTransactionMessageBus::removeHandler(ECConnectionNotificationManager* handler) {
    	QnMutexLocker lock(&m_mutex);
	    Q_ASSERT(!m_thread->isRunning());
    	Q_ASSERT_X(m_handler == handler, Q_FUNC_INFO, "We must remove only current handler");
	    if( m_handler == handler )
    	    m_handler = nullptr;
	}

	QnUuid QnTransactionMessageBus::routeToPeerVia(const QnUuid& dstPeer, int* peerDistance) const
	{
	    QnMutexLocker lock(&m_mutex);
	    *peerDistance = INT_MAX;
	    const auto itr = m_alivePeers.find(dstPeer);
    	if (itr == m_alivePeers.cend())
        	return QnUuid(); // route info not found
	    const AlivePeerInfo& peerInfo = itr.value();
    	int minDistance = INT_MAX;
	    QnUuid result;
    	for (auto itr2 = peerInfo.routingInfo.cbegin(); itr2 != peerInfo.routingInfo.cend(); ++itr2)
	    {
    	    int distance = itr2.value().distance;
        	if (distance < minDistance) {
	            minDistance = distance;
    	        result = itr2.key();
        	}
	    }
    	*peerDistance = minDistance;
	    return result;
	}

    int QnTransactionMessageBus::distanceToPeer(const QnUuid& dstPeer) const
    {
        if (dstPeer == qnCommon->moduleGUID())
            return 0;

        int minDistance = INT_MAX;
        for (const RoutingRecord& rec: m_alivePeers.value(dstPeer).routingInfo)
            minDistance = qMin(minDistance, rec.distance);
        return minDistance;
    }

}<|MERGE_RESOLUTION|>--- conflicted
+++ resolved
@@ -1465,30 +1465,12 @@
             }
         }
 
-<<<<<<< HEAD
         return false;
-=======
-    return false;
-}
-
-void QnTransactionMessageBus::gotIncomingTransactionsConnectionFromRemotePeer(
-    const QnUuid& connectionGuid,
-    QSharedPointer<AbstractStreamSocket> socket,
-    const ApiPeerData &/*remotePeer*/,
-    qint64 /*remoteSystemIdentityTime*/,
-    const nx_http::Request& request,
-    const QByteArray& requestBuf )
-{
-    if (!dbManager)
-    {
-        qWarning() << "This peer connected to remote Server. Ignoring incoming connection";
-        return;
->>>>>>> dea7085f
     }
 
     void QnTransactionMessageBus::gotIncomingTransactionsConnectionFromRemotePeer(
         const QnUuid& connectionGuid,
-        const QSharedPointer<AbstractStreamSocket>& socket,
+    QSharedPointer<AbstractStreamSocket> socket,
         const ApiPeerData &/*remotePeer*/,
         qint64 /*remoteSystemIdentityTime*/,
         const nx_http::Request& request,
@@ -1496,14 +1478,7 @@
     {
         if (!dbManager)
         {
-<<<<<<< HEAD
             qWarning() << "This peer connected to remote Server. Ignoring incoming connection";
-=======
-            transport->setIncomingTransactionChannelSocket(
-                std::move(socket),
-                request,
-                requestBuf );
->>>>>>> dea7085f
             return;
         }
 
@@ -1516,7 +1491,7 @@
             if( transport->connectionGuid() == connectionGuid )
             {
                 transport->setIncomingTransactionChannelSocket(
-                    socket,
+                std::move(socket),
                     request,
                     requestBuf );
                 return;
