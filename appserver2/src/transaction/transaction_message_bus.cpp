--- conflicted
+++ resolved
@@ -415,22 +415,6 @@
             {
                 isPeerActuallyAlive = true;
             }
-<<<<<<< HEAD
-            if (isPeerActuallyAlive) {
-                // ignore incoming offline peer info because we can see that peer online
-                QnTransaction<ApiPeerAliveData> tran(ApiCommand::peerAliveInfo);
-                tran.params = aliveData;
-                tran.params.isAlive = true;
-                NX_ASSERT(!aliveData.peer.instanceId.isNull());
-
-                int delay = (aliveData.peer.id == qnCommon->moduleGUID())
-                    ? 0 : nx::utils::random::number(
-                        ALIVE_RESEND_TIMEOUT_MIN, ALIVE_RESEND_TIMEOUT_MAX);
-
-                addDelayedAliveTran(std::move(tran), delay);
-                return false; // ignore peer offline transaction
-            }
-=======
         }
         if (isPeerActuallyAlive)
         {
@@ -439,10 +423,13 @@
             tran.params = aliveData;
             tran.params.isAlive = true;
             NX_ASSERT(!aliveData.peer.instanceId.isNull());
-            int delay = aliveData.peer.id == qnCommon->moduleGUID() ? 0 : rand() % (ALIVE_RESEND_TIMEOUT_MAX - ALIVE_RESEND_TIMEOUT_MIN) + ALIVE_RESEND_TIMEOUT_MIN;
+
+            int delay = (aliveData.peer.id == qnCommon->moduleGUID())
+                ? 0 : nx::utils::random::number(
+                ALIVE_RESEND_TIMEOUT_MIN, ALIVE_RESEND_TIMEOUT_MAX);
+
             addDelayedAliveTran(std::move(tran), delay);
             return false; // ignore peer offline transaction
->>>>>>> 0397836b
         }
     }
 #endif
@@ -1195,14 +1182,9 @@
         }
         if (peer.id == qnCommon->moduleGUID())
             sendTransaction(tran);
-<<<<<<< HEAD
-        else  {
+        else
+        {
             int delay = nx::utils::random::number(ALIVE_RESEND_TIMEOUT_MIN, ALIVE_RESEND_TIMEOUT_MAX);
-=======
-        else
-        {
-            int delay = rand() % (ALIVE_RESEND_TIMEOUT_MAX - ALIVE_RESEND_TIMEOUT_MIN) + ALIVE_RESEND_TIMEOUT_MIN;
->>>>>>> 0397836b
             addDelayedAliveTran(std::move(tran), delay);
         }
         NX_LOG(QnLog::EC2_TRAN_LOG, lit("sending peerAlive info. id=%1 type=%2 isAlive=%3").arg(peer.id.toString()).arg(peer.peerType).arg(isAlive), cl_logDEBUG1);
