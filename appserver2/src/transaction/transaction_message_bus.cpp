
#include "transaction_message_bus.h"

#include <QtCore/QTimer>

#include "remote_ec_connection.h"
#include "utils/network/aio/aioservice.h"
#include "utils/common/systemerror.h"
#include "ec2_connection.h"
#include "common/common_module.h"

#include <transaction/transaction_transport.h>

#include "api/app_server_connection.h"
#include "nx_ec/data/api_server_alive_data.h"
#include "utils/common/synctime.h"
#include "utils/network/global_module_finder.h"
#include "utils/network/router.h"
#include "nx_ec/data/api_server_alive_data.h"
#include "ec_connection_notification_manager.h"
#include "nx_ec/data/api_camera_data.h"
#include "nx_ec/data/api_resource_data.h"

#include <utils/common/checked_cast.h>
#include "utils/common/warnings.h"
#include "api/runtime_info_manager.h"


//#define TRANSACTION_MESSAGE_BUS_DEBUG

namespace ec2
{

static const int RECONNECT_TIMEOUT = 1000 * 5;
static const int ALIVE_UPDATE_INTERVAL = 1000 * 60;

struct GotTransactionFuction {
    typedef void result_type;

    template<class T> 
    void operator()(QnTransactionMessageBus *bus, const QnTransaction<T> &transaction, QnTransactionTransport *sender, const QnTransactionTransportHeader &transportHeader) const {
        bus->gotTransaction(transaction, sender, transportHeader);
    }
};

struct SendTransactionToTransportFuction {
    typedef void result_type;

    template<class T> 
    void operator()(QnTransactionMessageBus *bus, const QnTransaction<T> &transaction, QnTransactionTransport *sender, const QnTransactionTransportHeader &transportHeader) const {
        bus->sendTransactionToTransport(transaction, sender, transportHeader);
    }
};

template<class T, class Function>
bool handleTransactionParams(QnInputBinaryStream<QByteArray> *stream, const QnAbstractTransaction &abstractTransaction, Function function) 
{
    QnTransaction<T> transaction(abstractTransaction);
    if (!QnBinary::deserialize(stream, &transaction.params)) 
        return false;
            
    function(transaction);
    return true;
}

template<class Function>
bool handleTransaction(const QByteArray &serializedTransaction, const Function &function)
{
    QnAbstractTransaction transaction;
    QnInputBinaryStream<QByteArray> stream(&serializedTransaction);
    if (!QnBinary::deserialize(&stream, &transaction)) {
        qnWarning("Ignore bad transaction data. size=%1.", serializedTransaction.size());
        return false;
    }

    switch (transaction.command) {
    case ApiCommand::getFullInfo:           return handleTransactionParams<ApiFullInfoData>         (&stream, transaction, function);
    case ApiCommand::setResourceStatus:     return handleTransactionParams<ApiSetResourceStatusData>(&stream, transaction, function);
    case ApiCommand::setResourceParams:     return handleTransactionParams<ApiResourceParamsData>   (&stream, transaction, function);
    case ApiCommand::saveResource:          return handleTransactionParams<ApiResourceData>         (&stream, transaction, function);
    case ApiCommand::removeResource:        return handleTransactionParams<ApiIdData>               (&stream, transaction, function);
    case ApiCommand::setPanicMode:          return handleTransactionParams<ApiPanicModeData>        (&stream, transaction, function);
    case ApiCommand::saveCamera:            return handleTransactionParams<ApiCameraData>           (&stream, transaction, function);
    case ApiCommand::saveCameras:           return handleTransactionParams<ApiCameraDataList>       (&stream, transaction, function);
    case ApiCommand::removeCamera:          return handleTransactionParams<ApiIdData>               (&stream, transaction, function);
    case ApiCommand::addCameraHistoryItem:  return handleTransactionParams<ApiCameraServerItemData> (&stream, transaction, function);
    case ApiCommand::saveMediaServer:       return handleTransactionParams<ApiMediaServerData>      (&stream, transaction, function);
    case ApiCommand::removeMediaServer:     return handleTransactionParams<ApiIdData>               (&stream, transaction, function);
    case ApiCommand::saveUser:              return handleTransactionParams<ApiUserData>             (&stream, transaction, function);
    case ApiCommand::removeUser:            return handleTransactionParams<ApiIdData>               (&stream, transaction, function);
    case ApiCommand::saveBusinessRule:      return handleTransactionParams<ApiBusinessRuleData>     (&stream, transaction, function);
    case ApiCommand::removeBusinessRule:    return handleTransactionParams<ApiIdData>               (&stream, transaction, function);
    case ApiCommand::saveLayouts:           return handleTransactionParams<ApiLayoutDataList>       (&stream, transaction, function);
    case ApiCommand::saveLayout:            return handleTransactionParams<ApiLayoutData>           (&stream, transaction, function);
    case ApiCommand::removeLayout:          return handleTransactionParams<ApiIdData>               (&stream, transaction, function);
    case ApiCommand::saveVideowall:         return handleTransactionParams<ApiVideowallData>        (&stream, transaction, function);
    case ApiCommand::removeVideowall:       return handleTransactionParams<ApiIdData>               (&stream, transaction, function);
    case ApiCommand::videowallControl:      return handleTransactionParams<ApiVideowallControlMessageData>(&stream, transaction, function);
    case ApiCommand::addStoredFile:
    case ApiCommand::updateStoredFile:      return handleTransactionParams<ApiStoredFileData>       (&stream, transaction, function);
    case ApiCommand::removeStoredFile:      return handleTransactionParams<ApiStoredFilePath>       (&stream, transaction, function);
    case ApiCommand::broadcastBusinessAction:
    case ApiCommand::execBusinessAction:    return handleTransactionParams<ApiBusinessActionData>   (&stream, transaction, function);
    case ApiCommand::addLicenses:           return handleTransactionParams<ApiLicenseDataList>      (&stream, transaction, function);
    case ApiCommand::addLicense:            return handleTransactionParams<ApiLicenseData>          (&stream, transaction, function);
    case ApiCommand::resetBusinessRules:    return handleTransactionParams<ApiResetBusinessRuleData>(&stream, transaction, function);
    case ApiCommand::uploadUpdate:          return handleTransactionParams<ApiUpdateUploadData>     (&stream, transaction, function);
    case ApiCommand::uploadUpdateResponce:  return handleTransactionParams<ApiUpdateUploadResponceData>(&stream, transaction, function);
    case ApiCommand::installUpdate:         return handleTransactionParams<ApiUpdateInstallData>    (&stream, transaction, function);
    case ApiCommand::addCameraBookmarkTags:
    case ApiCommand::removeCameraBookmarkTags:
                                            return handleTransactionParams<ApiCameraBookmarkTagDataList>(&stream, transaction, function);

    case ApiCommand::moduleInfo:            return handleTransactionParams<ApiModuleData>           (&stream, transaction, function);
    case ApiCommand::moduleInfoList:        return handleTransactionParams<ApiModuleDataList>       (&stream, transaction, function);

    case ApiCommand::discoverPeer:          return handleTransactionParams<ApiDiscoverPeerData>     (&stream, transaction, function);
    case ApiCommand::addDiscoveryInformation:
    case ApiCommand::removeDiscoveryInformation:
                                            return handleTransactionParams<ApiDiscoveryDataList>    (&stream, transaction, function);

    case ApiCommand::addConnection:
    case ApiCommand::removeConnection:
                                            return handleTransactionParams<ApiConnectionData>       (&stream, transaction, function);
    case ApiCommand::availableConnections:  return handleTransactionParams<ApiConnectionDataList>   (&stream, transaction, function);

    case ApiCommand::changeSystemName:      return handleTransactionParams<ApiSystemNameData>       (&stream, transaction, function);

    case ApiCommand::lockRequest:
    case ApiCommand::lockResponse:
    case ApiCommand::unlockRequest:         return handleTransactionParams<ApiLockData>             (&stream, transaction, function); 
    case ApiCommand::peerAliveInfo:         return handleTransactionParams<ApiPeerAliveData>        (&stream, transaction, function);
    case ApiCommand::tranSyncRequest:       return handleTransactionParams<QnTranState>             (&stream, transaction, function);
    case ApiCommand::tranSyncResponse:      return handleTransactionParams<QnTranStateResponse>     (&stream, transaction, function);
    case ApiCommand::runtimeInfoChanged:    return handleTransactionParams<ApiRuntimeData>          (&stream, transaction, function);

    default:
        qWarning() << "Transaction type " << transaction.command << " is not implemented for delivery! Implement me!";
        Q_ASSERT_X(0, Q_FUNC_INFO, "Transaction type is not implemented for delivery! Implement me!");
        return false;
    }
}



// --------------------------------- QnTransactionMessageBus ------------------------------
static QnTransactionMessageBus*m_globalInstance = 0;

QnTransactionMessageBus* QnTransactionMessageBus::instance()
{
    return m_globalInstance;
}

void QnTransactionMessageBus::initStaticInstance(QnTransactionMessageBus* instance)
{
    Q_ASSERT(m_globalInstance == 0 || instance == 0);
    delete m_globalInstance;
    m_globalInstance = instance;
}

QnTransactionMessageBus::QnTransactionMessageBus(): 
    m_localPeer(QnId(), Qn::PT_Server),
    m_binaryTranSerializer(new QnBinaryTransactionSerializer()),
    m_jsonTranSerializer(new QnJsonTransactionSerializer()),
    m_handler(nullptr),
    m_timer(nullptr), 
    m_mutex(QMutex::Recursive),
    m_thread(nullptr)
{
    if (m_thread)
        return;
    m_thread = new QThread();
    m_thread->setObjectName("QnTransactionMessageBusThread");
    moveToThread(m_thread);
    qRegisterMetaType<QnTransactionTransport::State>(); // TODO: #Elric #EC2 registration
    qRegisterMetaType<QnAbstractTransaction>("QnAbstractTransaction");
    m_timer = new QTimer();
    connect(m_timer, &QTimer::timeout, this, &QnTransactionMessageBus::at_timer);
    m_timer->start(500);
    m_aliveSendTimer.invalidate();
}

void QnTransactionMessageBus::start()
{
    assert(!m_localPeer.id.isNull());
    if (!m_thread->isRunning())
        m_thread->start();
}

QnTransactionMessageBus::~QnTransactionMessageBus()
{
    if (m_thread) {
        m_thread->exit();
        m_thread->wait();
    }
    delete m_thread;
    delete m_timer;
}

void QnTransactionMessageBus::addAlivePeerInfo(ApiPeerData peerData, const QnId& gotFromPeer)
{
    AlivePeersMap::iterator itr = m_alivePeers.find(peerData.id);
    if (itr == m_alivePeers.end()) 
    {
        AlivePeerInfo peer(peerData);
        if (!gotFromPeer.isNull())
            peer.proxyVia << gotFromPeer;
        m_alivePeers.insert(peerData.id, peer);
    }
    else {
        AlivePeerInfo& currentValue = itr.value();
        if (!currentValue.proxyVia.isEmpty() && !gotFromPeer.isNull())
            currentValue.proxyVia << gotFromPeer; // if peer is accessible directly (proxyVia is empty), do not extend proxy list
    }
}

void QnTransactionMessageBus::removeAlivePeer(const QnId& id, bool isProxy)
{
    // 1. remove peer from alivePeers map

    auto itr = m_alivePeers.find(id);
    if (itr == m_alivePeers.end())
        return;
    
    handlePeerAliveChanged(itr.value().peer, false, isProxy);
    m_alivePeers.erase(itr);

    // 2. remove peers proxy via current peer
    if (isProxy)
        return;
    QSet<QnId> morePeersToRemove;
    for (auto itr = m_alivePeers.begin(); itr != m_alivePeers.end(); ++itr)
    {
        AlivePeerInfo& otherPeer = itr.value();
        if (otherPeer.proxyVia.contains(id)) {
            otherPeer.proxyVia.remove(id);
            if (otherPeer.proxyVia.isEmpty()) {
                morePeersToRemove << otherPeer.peer.id;
            }
        }
    }
    foreach(const QnId& p, morePeersToRemove)
        removeAlivePeer(p, true);
}

void QnTransactionMessageBus::onGotServerAliveInfo(const QnTransaction<ApiPeerAliveData> &tran, const QnId& gotFromPeer)
{
#ifdef TRANSACTION_MESSAGE_BUS_DEBUG
    qDebug() << "received peerAlive transaction" << tran.params.peer.id << tran.params.peer.peerType;
#endif
    if (tran.params.peer.id == m_localPeer.id)
        return; // ignore himself

    // proxy alive info from non-direct connected host
    bool isPeerExist = m_alivePeers.contains(tran.params.peer.id);
    if (tran.params.isAlive) 
    {
        addAlivePeerInfo(ApiPeerData(tran.params.peer.id, tran.params.peer.peerType), gotFromPeer);
        if (!isPeerExist) 
            emit peerFound(tran.params, true);
    }
    else 
    {
        if (isPeerExist) {
            removeAlivePeer(tran.params.peer.id, true);
        }
    }
}

void QnTransactionMessageBus::at_gotTransaction(const QByteArray &serializedTran, const QnTransactionTransportHeader &transportHeader)
{
    QnTransactionTransport* sender = checked_cast<QnTransactionTransport*>(this->sender());
    if (!sender || sender->getState() != QnTransactionTransport::ReadyForStreaming)
        return;

    Q_ASSERT(transportHeader.processedPeers.contains(sender->remotePeer().id));

    using namespace std::placeholders;
    if(!handleTransaction(serializedTran, std::bind(GotTransactionFuction(), this, _1, sender, transportHeader)))
        sender->setState(QnTransactionTransport::Error);
}


// ------------------ QnTransactionMessageBus::CustomHandler -------------------


void QnTransactionMessageBus::onGotDistributedMutexTransaction(const QnTransaction<ApiLockData>& tran) {
    if(tran.command == ApiCommand::lockRequest)
        emit gotLockRequest(tran.params);
    else if(tran.command == ApiCommand::lockResponse) 
        emit gotLockResponse(tran.params);
}

void QnTransactionMessageBus::onGotTransactionSyncResponse(QnTransactionTransport* sender, const QnTransaction<QnTranStateResponse> &tran) {
    Q_UNUSED(tran)
	sender->setReadSync(true);

    sendConnectionsData();
    sendModulesData();
}

template <class T>
void QnTransactionMessageBus::sendTransactionToTransport(const QnTransaction<T> &tran, QnTransactionTransport* transport, const QnTransactionTransportHeader &transportHeader) {
    transport->sendTransaction(tran, transportHeader);
}
        
template <class T>
void QnTransactionMessageBus::gotTransaction(const QnTransaction<T> &tran, QnTransactionTransport* sender, const QnTransactionTransportHeader &transportHeader) {
    AlivePeersMap:: iterator itr = m_alivePeers.find(tran.id.peerID);
    if (itr != m_alivePeers.end())
        itr.value().lastActivity.restart();

    if (isSystem(tran.command)) {
        Q_ASSERT(tran.id.sequence > 0);
        if (m_lastTranSeq[tran.id.peerID] >= tran.id.sequence)
            return; // already processed
        m_lastTranSeq[tran.id.peerID] = tran.id.sequence;
    }

    if (transportHeader.dstPeers.isEmpty() || transportHeader.dstPeers.contains(m_localPeer.id)) {
#ifdef TRANSACTION_MESSAGE_BUS_DEBUG
        qDebug() << "got transaction " << ApiCommand::toString(tran.command) << "with time=" << tran.timestamp;
#endif
        // process system transactions
        switch(tran.command) {
        case ApiCommand::lockRequest:
        case ApiCommand::lockResponse:
        case ApiCommand::unlockRequest: 
            {
                onGotDistributedMutexTransaction(tran);
                break;
            }
        case ApiCommand::tranSyncRequest:
            onGotTransactionSyncRequest(sender, tran);
            return;
        case ApiCommand::tranSyncResponse:
            onGotTransactionSyncResponse(sender, tran);
            return;
        case ApiCommand::peerAliveInfo:
            onGotServerAliveInfo(tran, sender->remotePeer().id);
            break; // do not return. proxy this transaction
        default:
            // general transaction
            if (!sender->isReadSync(tran.command))
                return;

            if( tran.persistent && transactionLog && transactionLog->contains(tran) )
            {
                // transaction is already processed
            }
            else 
            {
                if (tran.persistent && dbManager)
                {
                    QByteArray serializedTran = QnBinaryTransactionSerializer::instance()->serializedTransaction(tran);
                    ErrorCode errorCode = dbManager->executeTransaction( tran, serializedTran );
                    if( errorCode != ErrorCode::ok && errorCode != ErrorCode::skipped)
                    {
                        qWarning() << "Can't handle transaction" << ApiCommand::toString(tran.command) << "reopen connection";
                        sender->setState(QnTransactionTransport::Error);
                        return;
                    }
                }

                if( m_handler )
                    m_handler->triggerNotification(tran);
            }

            // this is required to allow client place transactions directly into transaction message bus
            if (tran.command == ApiCommand::getFullInfo)
                sender->setWriteSync(true);
            break;
        }
    }
    else {
#ifdef TRANSACTION_MESSAGE_BUS_DEBUG
        qDebug() << "skip transaction " << ApiCommand::toString(tran.command) << "for peers" << transportHeader.dstPeers;
#endif
    }

    QMutexLocker lock(&m_mutex);

    // proxy incoming transaction to other peers.
    if (!transportHeader.dstPeers.isEmpty() && (transportHeader.dstPeers - transportHeader.processedPeers).isEmpty()) {
        emit transactionProcessed(tran);
        return; // all dstPeers already processed
    }

    QnPeerSet processedPeers = transportHeader.processedPeers + connectedPeers(tran.command);
    processedPeers << m_localPeer.id;

    for(QnConnectionMap::iterator itr = m_connections.begin(); itr != m_connections.end(); ++itr) {
        QnTransactionTransportPtr transport = *itr;
        if (transportHeader.processedPeers.contains(transport->remotePeer().id) || !transport->isReadyToSend(tran.command)) 
            continue;

        //Q_ASSERT(transport->remotePeer().id != tran.id.peerID);
        transport->sendTransaction(tran, QnTransactionTransportHeader(processedPeers));
    }

    emit transactionProcessed(tran);
}

void QnTransactionMessageBus::onGotTransactionSyncRequest(QnTransactionTransport* sender, const QnTransaction<QnTranState> &tran)
{
    sender->setWriteSync(true);

    QList<QByteArray> serializedTransactions;
    const ErrorCode errorCode = transactionLog->getTransactionsAfter(tran.params, serializedTransactions);
    if (errorCode == ErrorCode::ok) 
    {
        QnTransaction<QnTranStateResponse> tran(ApiCommand::tranSyncResponse, false);
        tran.params.result = 0;
        tran.fillSequence();
        QByteArray chunkData;
        QnPeerSet processedPeers(QnPeerSet() << sender->remotePeer().id << m_localPeer.id);
        sender->sendTransaction(tran, processedPeers);

        sendRuntimeInfo(sender, processedPeers);

        QnTransactionTransportHeader transportHeader(processedPeers);
        using namespace std::placeholders;
        foreach(const QByteArray& serializedTran, serializedTransactions)
            if(!handleTransaction(serializedTran, std::bind(SendTransactionToTransportFuction(), this, _1, sender, transportHeader)))
                sender->setState(QnTransactionTransport::Error);
        return;
    }
    else {
        qWarning() << "Can't execute query for sync with server peer!";
    }
}      

void QnTransactionMessageBus::queueSyncRequest(QnTransactionTransport* transport)
{
    // send sync request
    transport->setReadSync(false);
    QnTransaction<QnTranState> requestTran(ApiCommand::tranSyncRequest, false);
    requestTran.params = transactionLog->getTransactionsState();
    requestTran.fillSequence();
    transport->sendTransaction(requestTran, QnPeerSet() << transport->remotePeer().id << m_localPeer.id);
}

void QnTransactionMessageBus::connectToPeerLost(const QnId& id)
{
    if (!m_alivePeers.contains(id)) 
        return;    
    
    removeAlivePeer(id, false);
}

void QnTransactionMessageBus::connectToPeerEstablished(const ApiPeerData &peer)
{
    if (m_alivePeers.contains(peer.id)) 
        return;

    addAlivePeerInfo(peer);
    handlePeerAliveChanged(peer, true, false);
}

void QnTransactionMessageBus::handlePeerAliveChanged(const ApiPeerData &peer, bool isAlive, bool isProxy) 
{
    ApiPeerAliveData aliveData;
    aliveData.peer.id = peer.id;
    aliveData.peer.peerType = peer.peerType;
    aliveData.isAlive = isAlive;

    if (!isProxy)
    {
        QnTransaction<ApiPeerAliveData> tran(ApiCommand::peerAliveInfo, false);
        tran.params = aliveData;
        tran.fillSequence();
        sendTransaction(tran);
#ifdef TRANSACTION_MESSAGE_BUS_DEBUG
        qDebug() << "sending peerAlive info" << peer.id << peer.peerType;
#endif
    }

    if( peer.id == qnCommon->moduleGUID() )
        return; //sending keep-alive

    if (isAlive)
        emit peerFound(aliveData, isProxy);
    else
        emit peerLost(aliveData, isProxy);
}

void QnTransactionMessageBus::sendConnectionsData()
{
    if (!QnRouter::instance())
        return;

    QnTransaction<ApiConnectionDataList> transaction(ApiCommand::availableConnections, false);

    QMultiHash<QnId, QnRouter::Endpoint> connections = QnRouter::instance()->connections();
    for (auto it = connections.begin(); it != connections.end(); ++it) {
        ApiConnectionData connection;
        connection.discovererId = it.key();
        connection.peerId = it->id;
        connection.host = it->host;
        connection.port = it->port;
        transaction.params.push_back(connection);
    }

    transaction.fillSequence();
    sendTransaction(transaction);
}

QnTransaction<ApiModuleDataList> QnTransactionMessageBus::prepareModulesDataTransaction() const {
    QnTransaction<ApiModuleDataList> transaction(ApiCommand::moduleInfoList, false);

    foreach (const QnModuleInformation &moduleInformation, QnGlobalModuleFinder::instance()->foundModules()) {
        ApiModuleData data;
        QnGlobalModuleFinder::fillApiModuleData(moduleInformation, &data);
        data.isAlive = true;
        data.discoverers = QnGlobalModuleFinder::instance()->discoverers(data.id);
        transaction.params.push_back(data);
    }

    return transaction;
}

void QnTransactionMessageBus::sendModulesData()
{
    if (!QnGlobalModuleFinder::instance())
        return;

    QnTransaction<ApiModuleDataList> transaction = prepareModulesDataTransaction();
    transaction.fillSequence();

    sendTransaction(transaction);
}

QString getUrlAddr(const QUrl& url) { return url.host() + QString::number(url.port()); }
bool QnTransactionMessageBus::isPeerUsing(const QUrl& url)
{
    QString addr1 = getUrlAddr(url);
    for (int i = 0; i < m_connectingConnections.size(); ++i)
    {
        QString addr2 = getUrlAddr(m_connectingConnections[i]->remoteAddr());
        if (addr2 == addr1)
            return true;
    }
    for(QnConnectionMap::iterator itr = m_connections.begin(); itr != m_connections.end(); ++itr) {
        QnTransactionTransportPtr transport =  itr.value();
        if (getUrlAddr(transport->remoteAddr()) == addr1)
            return true;
    }
    return false;
}

void QnTransactionMessageBus::at_stateChanged(QnTransactionTransport::State )
{
    QMutexLocker lock(&m_mutex);
    QnTransactionTransport* transport = (QnTransactionTransport*) sender();
    if (!transport)
        return; // already removed
    

    switch (transport->getState()) 
    {
    case QnTransactionTransport::Error: 
        transport->close();
        break;
    case QnTransactionTransport::Connected:
        for (int i = 0; i < m_connectingConnections.size(); ++i) 
        {
            if (m_connectingConnections[i] == transport) {
                m_connections[transport->remotePeer().id] = m_connectingConnections[i];
                m_connectingConnections.removeAt(i);
                break;
            }
        }
        m_lastTranSeq[transport->remotePeer().id] = 0;
        transport->setState(QnTransactionTransport::ReadyForStreaming);
        // if sync already done or in progress do not send new request
        if (!transport->remotePeer().isClient() && !m_localPeer.isClient())
            queueSyncRequest(transport);
        connectToPeerEstablished(transport->remotePeer());
        break;
    case QnTransactionTransport::Closed:
        for (int i = m_connectingConnections.size() -1; i >= 0; --i) 
        {
            QnTransactionTransportPtr transportPtr = m_connectingConnections[i];
            if (transportPtr == transport) {
                m_connectingConnections.removeAt(i);
                return;
            }
        }

        for(QnConnectionMap::iterator itr = m_connections.begin(); itr != m_connections.end(); ++itr)
        {
            QnTransactionTransportPtr transportPtr = itr.value();
            if (transportPtr == transport) {
                connectToPeerLost(transport->remotePeer().id);
                m_connections.erase(itr);
                break;
            }
        }

        break;

    default:
        break;
    }
}

void QnTransactionMessageBus::at_timer()
{
    doPeriodicTasks();
}

void QnTransactionMessageBus::doPeriodicTasks()
{
    QMutexLocker lock(&m_mutex);

    m_connectionsToRemove.clear();

    // add new outgoing connections
    qint64 currentTime = qnSyncTime->currentMSecsSinceEpoch();
    for (QMap<QUrl, RemoteUrlConnectInfo>::iterator itr = m_remoteUrls.begin(); itr != m_remoteUrls.end(); ++itr)
    {
        const QUrl& url = itr.key();
        if (currentTime - itr.value().lastConnectedTime > RECONNECT_TIMEOUT && !isPeerUsing(url)) 
        {
            if (m_connections.contains(itr.value().peer))
                continue;

            itr.value().lastConnectedTime = currentTime;
            QnTransactionTransportPtr transport(new QnTransactionTransport(m_localPeer));
            connect(transport.data(), &QnTransactionTransport::gotTransaction, this, &QnTransactionMessageBus::at_gotTransaction,  Qt::QueuedConnection);
            connect(transport.data(), &QnTransactionTransport::stateChanged, this, &QnTransactionMessageBus::at_stateChanged,  Qt::QueuedConnection);
            transport->doOutgoingConnect(url);
            m_connectingConnections << transport;
        }
    }

    // send keep-alive if we connected to cloud
    if( !m_aliveSendTimer.isValid() )
        m_aliveSendTimer.restart();
    if (m_aliveSendTimer.elapsed() > ALIVE_UPDATE_INTERVAL) {
        m_aliveSendTimer.restart();
        handlePeerAliveChanged(m_localPeer, true, false);
    }

    // check if some server not accessible any more
    for (AlivePeersMap::iterator itr = m_alivePeers.begin(); itr != m_alivePeers.end(); ++itr)
    {
        if (itr.value().lastActivity.elapsed() > ALIVE_UPDATE_INTERVAL * 2)
        {
            itr.value().lastActivity.restart();
            foreach(QSharedPointer<QnTransactionTransport> transport, m_connectingConnections) {
                if (transport->remotePeer().id == itr.key()) {
                    qWarning() << "No alive info during timeout. reconnect to peer" << transport->remotePeer().id;
                    transport->setState(QnTransactionTransport::Error);
                }
            }

            foreach(QSharedPointer<QnTransactionTransport> transport, m_connections.values()) {
                if (transport->remotePeer().id == itr.key() && transport->remotePeer().peerType == Qn::PT_Server) {
                    qWarning() << "No alive info during timeout. reconnect to peer" << transport->remotePeer().id;
                    transport->setState(QnTransactionTransport::Error);
                }
            }
        }
    }
}

void QnTransactionMessageBus::sendRuntimeInfo(QnTransactionTransport* transport, const QnPeerSet& processedPeers)
{
    foreach (const QnPeerRuntimeInfo &info, QnRuntimeInfoManager::instance()->items()->getItems())
    {
        {
            ApiPeerAliveData aliveData;
            aliveData.peer = info.data.peer;
            aliveData.isAlive = true;

            QnTransaction<ApiPeerAliveData> tran(ApiCommand::peerAliveInfo, false);
            tran.params = aliveData;
            tran.fillSequence();
            transport->sendTransaction(tran, processedPeers);
        }

        {
        QnTransaction<ApiRuntimeData> tran(ApiCommand::runtimeInfoChanged, false);
        tran.params = info.data;
        tran.fillSequence();
        transport->sendTransaction(tran, processedPeers);
    }
    }
}

void QnTransactionMessageBus::gotConnectionFromRemotePeer(QSharedPointer<AbstractStreamSocket> socket, const ApiPeerData &remotePeer)
{
    if (!dbManager)
    {
        qWarning() << "This peer connected to remote EC. Ignoring incoming connection";
        return;
    }

    QnTransactionTransportPtr transport(new QnTransactionTransport(m_localPeer, remotePeer, socket));
    connect(transport.data(), &QnTransactionTransport::gotTransaction, this, &QnTransactionMessageBus::at_gotTransaction,  Qt::QueuedConnection);
    connect(transport.data(), &QnTransactionTransport::stateChanged, this, &QnTransactionMessageBus::at_stateChanged,  Qt::QueuedConnection);

    /** Send all data to the client peers on the connect. */
    QnPeerSet processedPeers = QnPeerSet() << remotePeer.id << m_localPeer.id;
    if (remotePeer.peerType == Qn::PT_DesktopClient || 
        remotePeer.peerType == Qn::PT_VideowallClient)     //TODO: #GDM #VW do not send fullInfo, just required part of it
    {
        /** Request all data to be sent to the client peers on the connect. */
        QnTransaction<ApiFullInfoData> tran;
        tran.command = ApiCommand::getFullInfo;
        tran.id.peerID = m_localPeer.id;
        if (dbManager->doQuery(nullptr, tran.params) != ErrorCode::ok) {
            qWarning() << "Can't execute query for sync with client peer!";
            QnTransactionTransport::connectDone(remotePeer.id); // release connection
            return;
        }

        QnTransaction<ApiModuleDataList> tranModules = prepareModulesDataTransaction();
        tranModules.id.peerID = m_localPeer.id;

        QnPeerSet processedPeers = QnPeerSet() << remotePeer.id << m_localPeer.id;
        transport->setWriteSync(true);
        sendRuntimeInfo(transport.data(), processedPeers);
        transport->sendTransaction(tran, processedPeers);
<<<<<<< HEAD
        transport->sendTransaction(tranModules, processedPeers);

        if (remotePeer.peerType == Qn::PT_DesktopClient) {
            foreach(QnTransactionTransportPtr connected, m_connections.values()) {
                if (!connected)
                    continue;
                ApiPeerData peer = connected->remotePeer();
                if (peer.peerType != Qn::PT_VideowallClient)
                    continue;
                
                QnTransaction<ApiVideowallInstanceStatusData> tran(ApiCommand::videowallInstanceStatus, false);
                tran.params.online = true;
                tran.params.instanceGuid = peer.params["instanceGuid"];
                tran.params.videowallGuid = peer.params["videowallGuid"];
                transport->sendTransaction(tran, processedPeers);
            }
        }

=======
>>>>>>> 9e3088e7
        transport->setReadSync(true);
    } else if (remotePeer.peerType == Qn::PT_MobileClient) {
        /** Request all data to be sent to the client peers on the connect. */
        QnTransaction<ApiMediaServerDataList> tranServers;
        tranServers.command = ApiCommand::getMediaServers;
        tranServers.id.peerID = m_localPeer.id;
        if (dbManager->doQuery(nullptr, tranServers.params) != ErrorCode::ok) {
            qWarning() << "Can't execute query for sync with client peer!";
            QnTransactionTransport::connectDone(remotePeer.id); // release connection
            return;
        }

        ec2::ApiCameraDataList cameras;
        if (dbManager->doQuery(QnId(), cameras) != ErrorCode::ok) {
            qWarning() << "Can't execute query for sync with client peer!";
            QnTransactionTransport::connectDone(remotePeer.id); // release connection
            return;
        }
        QnTransaction<ApiCameraDataList> tranCameras;
        tranCameras.command = ApiCommand::getCameras;
        tranCameras.id.peerID = m_localPeer.id;

        // filter out desktop cameras
        auto desktopCameraResourceType = qnResTypePool->desktopCameraResourceType();
        QUuid desktopCameraTypeId = desktopCameraResourceType ? desktopCameraResourceType->getId() : QUuid();
        if (desktopCameraTypeId.isNull()) {
            tranCameras.params = cameras;
        } else {
            tranCameras.params.reserve(cameras.size());  //usually, there are only a few desktop cameras relatively to total cameras count
            std::copy_if(cameras.cbegin(), cameras.cend(), std::back_inserter(tranCameras.params), [&desktopCameraTypeId](const ec2::ApiCameraData &camera){
                return camera.typeId != desktopCameraTypeId;
            });
        }
        
        QnTransaction<ApiUserDataList> tranUsers;
        tranUsers.command = ApiCommand::getUsers;
        tranUsers.id.peerID = m_localPeer.id;
        if (dbManager->doQuery(nullptr, tranUsers.params) != ErrorCode::ok) {
            qWarning() << "Can't execute query for sync with client peer!";
            QnTransactionTransport::connectDone(remotePeer.id); // release connection
            return;
        }

        QnTransaction<ApiLayoutDataList> tranLayouts;
        tranLayouts.command = ApiCommand::getLayouts;
        tranLayouts.id.peerID = m_localPeer.id;
        if (dbManager->doQuery(nullptr, tranLayouts.params) != ErrorCode::ok) {
            qWarning() << "Can't execute query for sync with client peer!";
            QnTransactionTransport::connectDone(remotePeer.id); // release connection
            return;
        }

        QnTransaction<ApiCameraServerItemDataList> tranCameraHistory;
        tranCameraHistory.command = ApiCommand::getCameraHistoryItems;
        tranLayouts.id.peerID = m_localPeer.id;
        if (dbManager->doQuery(nullptr, tranLayouts.params) != ErrorCode::ok) {
            qWarning() << "Can't execute query for sync with client peer!";
            QnTransactionTransport::connectDone(remotePeer.id); // release connection
            return;
        }

        transport->setWriteSync(true);
        sendRuntimeInfo(transport.data(), processedPeers);
        transport->sendTransaction(tranServers,         processedPeers);
        transport->sendTransaction(tranCameras,         processedPeers);
        transport->sendTransaction(tranUsers,           processedPeers);
        transport->sendTransaction(tranLayouts,         processedPeers);
        transport->sendTransaction(tranCameraHistory,   processedPeers);
        transport->setReadSync(true);
    }
    
    {
        QMutexLocker lock(&m_mutex);
        m_connectingConnections << transport;
        transport->setState(QnTransactionTransport::Connected);
        if (m_connections.contains(remotePeer.id))
            m_connectionsToRemove << m_connections[remotePeer.id];
    }
}

void QnTransactionMessageBus::addConnectionToPeer(const QUrl& url, const QUuid& peer)
{
    QMutexLocker lock(&m_mutex);
    m_remoteUrls.insert(url, RemoteUrlConnectInfo(peer));
    QTimer::singleShot(0, this, SLOT(doPeriodicTasks()));
}

void QnTransactionMessageBus::removeConnectionFromPeer(const QUrl& url)
{
    QMutexLocker lock(&m_mutex);
    m_remoteUrls.remove(url);
    QString urlStr = getUrlAddr(url);
    foreach(QnTransactionTransportPtr transport, m_connections.values())
    {
        if (getUrlAddr(transport->remoteAddr()) == urlStr) {
            qWarning() << "Disconnected from peer" << url;
            transport->setState(QnTransactionTransport::Error);
        }
    }
}

void QnTransactionMessageBus::dropConnections()
{
    QMutexLocker lock(&m_mutex);
    m_remoteUrls.clear();
    foreach(const QnTransactionTransportPtr &transport, m_connections) {
        qWarning() << "Disconnected from peer" << transport->remoteAddr();
        transport->setState(QnTransactionTransport::Error);
    }
}

QnTransactionMessageBus::AlivePeersMap QnTransactionMessageBus::alivePeers() const
{
    QMutexLocker lock(&m_mutex);
    return m_alivePeers;
}

QnPeerSet QnTransactionMessageBus::connectedPeers(ApiCommand::Value command) const
{
    QnPeerSet result;
    for(QnConnectionMap::const_iterator itr = m_connections.begin(); itr != m_connections.end(); ++itr)
    {
        QnTransactionTransportPtr transport = *itr;
        if (transport->isReadyToSend(command))
            result << transport->remotePeer().id;
    }

    return result;
}

QnTransactionMessageBus::AlivePeersMap QnTransactionMessageBus::aliveServerPeers() const
{
    QMutexLocker lock(&m_mutex);
    AlivePeersMap result;
    for(AlivePeersMap::const_iterator itr = m_alivePeers.begin(); itr != m_alivePeers.end(); ++itr)
    {
        if (itr->peer.isClient())
            continue;

        result.insert(itr.key(), itr.value());
    }
    
    return result;
}

void QnTransactionMessageBus::setLocalPeer(const ApiPeerData localPeer) {
    m_localPeer = localPeer;
}

ec2::ApiPeerData QnTransactionMessageBus::localPeer() const {
    return m_localPeer;
}

void QnTransactionMessageBus::sendTransaction(const QnTransaction<ec2::ApiVideowallControlMessageData>& tran, const QnPeerSet& dstPeers /*= QnPeerSet()*/)
{
    //TODO: #GDM #VW fill dstPeers based on m_alivePeers info
    Q_ASSERT(tran.command == ApiCommand::videowallControl);
    QMutexLocker lock(&m_mutex);
    sendTransactionInternal(tran, QnTransactionTransportHeader(connectedPeers(tran.command) << m_localPeer.id, dstPeers));
}

}<|MERGE_RESOLUTION|>--- conflicted
+++ resolved
@@ -723,27 +723,7 @@
         transport->setWriteSync(true);
         sendRuntimeInfo(transport.data(), processedPeers);
         transport->sendTransaction(tran, processedPeers);
-<<<<<<< HEAD
         transport->sendTransaction(tranModules, processedPeers);
-
-        if (remotePeer.peerType == Qn::PT_DesktopClient) {
-            foreach(QnTransactionTransportPtr connected, m_connections.values()) {
-                if (!connected)
-                    continue;
-                ApiPeerData peer = connected->remotePeer();
-                if (peer.peerType != Qn::PT_VideowallClient)
-                    continue;
-                
-                QnTransaction<ApiVideowallInstanceStatusData> tran(ApiCommand::videowallInstanceStatus, false);
-                tran.params.online = true;
-                tran.params.instanceGuid = peer.params["instanceGuid"];
-                tran.params.videowallGuid = peer.params["videowallGuid"];
-                transport->sendTransaction(tran, processedPeers);
-            }
-        }
-
-=======
->>>>>>> 9e3088e7
         transport->setReadSync(true);
     } else if (remotePeer.peerType == Qn::PT_MobileClient) {
         /** Request all data to be sent to the client peers on the connect. */
