--- conflicted
+++ resolved
@@ -155,12 +155,8 @@
     nx::network::SocketAddress remoteSocketAddr() const;
     int remotePeerProtocolVersion() const;
 
-<<<<<<< HEAD
     virtual nx::network::http::AuthInfoCache::AuthorizationCacheItem authData() const override;
-=======
-    virtual nx_http::AuthInfoCache::AuthorizationCacheItem authData() const override;
     virtual std::multimap<QString, QString> httpQueryParams() const override;
->>>>>>> e7508f74
 
     // This is multi thread getters/setters
     void setState(State state);
