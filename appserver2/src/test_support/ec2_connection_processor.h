#pragma once

#include <nx/utils/thread/mutex.h>

#include <network/tcp_connection_processor.h>

class QnHttpConnectionListener;

class Ec2ConnectionProcessor:
    public QnTCPConnectionProcessor
{
public:
    Ec2ConnectionProcessor(
        QSharedPointer<AbstractStreamSocket> socket,
        QnHttpConnectionListener* owner);

    virtual ~Ec2ConnectionProcessor();

protected:
    virtual void run() override;
    virtual void pleaseStop() override;
    bool processRequest(bool noAuth);

private:
    QnMutex m_mutex;
    QnTCPConnectionProcessor* m_processor = nullptr;
<<<<<<< HEAD
    QnHttpConnectionListener* m_owner = nullptr;
=======
>>>>>>> 62cec593
};<|MERGE_RESOLUTION|>--- conflicted
+++ resolved
@@ -24,8 +24,4 @@
 private:
     QnMutex m_mutex;
     QnTCPConnectionProcessor* m_processor = nullptr;
-<<<<<<< HEAD
-    QnHttpConnectionListener* m_owner = nullptr;
-=======
->>>>>>> 62cec593
 };