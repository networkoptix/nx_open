--- conflicted
+++ resolved
@@ -61,11 +61,6 @@
     CFStringGetCString(uuidCf, buf, MAX_HWID_SIZE, kCFStringEncodingMacRoman);
     CFRelease(uuidCf);
 
-<<<<<<< HEAD
-    hardwareIds[0] = hardwareIds[1] = hardwareIds[2] = hardwareIds[3] = hardwareIds[4] = hardwareIds[5] = buf;
-#endif
-=======
     hardwareIds[0] = hardwareIds[1] = hardwareIds[2] = hardwareIds[3] = hardwareIds[4] = hardwareIds[5] = QLatin1String(buf);
->>>>>>> df185564
 }
 }