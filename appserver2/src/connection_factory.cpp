--- conflicted
+++ resolved
@@ -206,13 +206,8 @@
      * content type "application/json". Example of such object can be seen in
      * the result of the corresponding GET function.
      * </p>
-<<<<<<< HEAD
-     * %permissions TODO ModifyServerAttributesAccess / ReadServerAttributesAccess
+     * %permissions Administrator
      * %param serverId Server's unique id. If such object exists, omitted fields will not be changed.
-=======
-     * %permissions Administrator
-     * %param serverId Server unique id. If such object exists, omitted fields will not be changed.
->>>>>>> 75eeecf1
      * %param serverName Server name.
      * %param maxCameras Maximum number of cameras on the server.
      * %param allowAutoRedundancy Whether the server can take cameras from
@@ -332,13 +327,8 @@
      * content type "application/json". Example of such object can be seen in
      * the result of the corresponding GET function.
      * </p>
-<<<<<<< HEAD
-     * %permissions TODO ModifyResourceAccess / ReadResourceAccess
+     * %permissions Administrator
      * %param[opt] id Storage's unique id. Can be omitted when creating a new object.
-=======
-     * %permissions Administrator
-     * %param[opt] id Storage unique id. Can be omitted when creating a new object.
->>>>>>> 75eeecf1
      * %param parentId Should be empty.
      * %param name Storage name.
      * %param url Should be empty.
