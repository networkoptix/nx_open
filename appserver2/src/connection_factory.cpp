--- conflicted
+++ resolved
@@ -143,7 +143,6 @@
 void Ec2DirectConnectionFactory::registerRestHandlers(QnRestProcessorPool* const p)
 {
     using namespace std::placeholders;
-    namespace Api = ApiCommand;
 
     /**%apidoc GET /ec2/getResourceTypes
      * Read all resource types. Resource type contain object type such as
@@ -714,11 +713,7 @@
      * object with that id, or nothing, if there is no such object found.
      * %// AbstractUserManager::getUserGroups
      */
-<<<<<<< HEAD
-    registerGetFuncHandler<QnUuid, ApiUserGroupDataList>(p, ApiCommand::getUserGroups);
-=======
-    regGet<nullptr_t, ApiUserGroupDataList>(p, ApiCommand::getUserGroups);
->>>>>>> 37680c74
+    regGet<QnUuid, ApiUserGroupDataList>(p, ApiCommand::getUserGroups);
 
     /**%apidoc GET /ec2/getAccessRights
      * Return list of accessible resources ids for each user in the system.
@@ -1030,41 +1025,6 @@
      * %return Return object in requested format
      * %// AbstractStoredFileManager::getStoredFile
      */
-<<<<<<< HEAD
-    registerGetFuncHandler<ApiStoredFilePath, ApiStoredFileData>(p, ApiCommand::getStoredFile);
-    //AbstractStoredFileManager::addStoredFile
-    registerUpdateFuncHandler<ApiStoredFileData>(p, ApiCommand::addStoredFile);
-    //AbstractStoredFileManager::updateStoredFile
-    registerUpdateFuncHandler<ApiStoredFileData>(p, ApiCommand::updateStoredFile);
-    //AbstractStoredFileManager::deleteStoredFile
-    registerUpdateFuncHandler<ApiStoredFilePath>(p, ApiCommand::removeStoredFile);
-
-    //AbstractUpdatesManager::uploadUpdate
-    registerUpdateFuncHandler<ApiUpdateUploadData>(p, ApiCommand::uploadUpdate);
-    //AbstractUpdatesManager::uploadUpdateResponce
-    registerUpdateFuncHandler<ApiUpdateUploadResponceData>(p, ApiCommand::uploadUpdateResponce);
-    //AbstractUpdatesManager::installUpdate
-    registerUpdateFuncHandler<ApiUpdateInstallData>(p, ApiCommand::installUpdate);
-
-    //AbstractDiscoveryManager::discoveredServerChanged
-    registerUpdateFuncHandler<ApiDiscoveredServerData>(p, ApiCommand::discoveredServerChanged);
-    //AbstractDiscoveryManager::discoveredServersList
-    registerUpdateFuncHandler<ApiDiscoveredServerDataList>(p, ApiCommand::discoveredServersList);
-
-    //AbstractDiscoveryManager::discoverPeer
-    registerUpdateFuncHandler<ApiDiscoverPeerData>(p, ApiCommand::discoverPeer);
-    //AbstractDiscoveryManager::addDiscoveryInformation
-    registerUpdateFuncHandler<ApiDiscoveryData>(p, ApiCommand::addDiscoveryInformation);
-    //AbstractDiscoveryManager::removeDiscoveryInformation
-    registerUpdateFuncHandler<ApiDiscoveryData>(p, ApiCommand::removeDiscoveryInformation);
-    //AbstractDiscoveryManager::getDiscoveryData
-    registerGetFuncHandler<QnUuid, ApiDiscoveryDataList>(p, ApiCommand::getDiscoveryData);
-    //AbstractMiscManager::changeSystemName
-    registerUpdateFuncHandler<ApiSystemNameData>(p, ApiCommand::changeSystemName);
-
-    //AbstractECConnection
-    registerUpdateFuncHandler<ApiDatabaseDumpData>(p, ApiCommand::restoreDatabase);
-=======
     regGet<ApiStoredFilePath, ApiStoredFileData>(p, ApiCommand::getStoredFile);
     // AbstractStoredFileManager::addStoredFile
     regUpdate<ApiStoredFileData>(p, ApiCommand::addStoredFile);
@@ -1092,13 +1052,12 @@
     // AbstractDiscoveryManager::removeDiscoveryInformation
     regUpdate<ApiDiscoveryData>(p, ApiCommand::removeDiscoveryInformation);
     // AbstractDiscoveryManager::getDiscoveryData
-    regGet<nullptr_t, ApiDiscoveryDataList>(p, ApiCommand::getDiscoveryData);
+    regGet<QnUuid, ApiDiscoveryDataList>(p, ApiCommand::getDiscoveryData);
     // AbstractMiscManager::changeSystemName
     regUpdate<ApiSystemNameData>(p, ApiCommand::changeSystemName);
 
     // AbstractECConnection
     regUpdate<ApiDatabaseDumpData>(p, ApiCommand::restoreDatabase);
->>>>>>> 37680c74
 
     /**%apidoc GET /ec2/getCurrentTime
      * Read current time
@@ -1115,15 +1074,9 @@
             m_timeSynchronizationManager.get(), _1));
     // TODO: #ak register AbstractTimeManager::getPeerTimeInfoList
 
-<<<<<<< HEAD
-    //ApiClientInfoData
-    registerUpdateFuncHandler<ApiClientInfoData>(p, ApiCommand::saveClientInfo);
-    registerGetFuncHandler<QnUuid, ApiClientInfoDataList>(p, ApiCommand::getClientInfos);
-=======
     // ApiClientInfoData
     regUpdate<ApiClientInfoData>(p, ApiCommand::saveClientInfo);
-    regGet<nullptr_t, ApiClientInfoDataList>(p, ApiCommand::getClientInfos);
->>>>>>> 37680c74
+    regGet<QnUuid, ApiClientInfoDataList>(p, ApiCommand::getClientInfos);
 
     /**%apidoc GET /ec2/getFullInfo
      * Read all data such as all servers, cameras, users, etc.
