--- conflicted
+++ resolved
@@ -42,16 +42,8 @@
 
         //registering ec2 types with Qt meta types system
         qRegisterMetaType<QnTransactionTransportHeader>( "QnTransactionTransportHeader" ); // TODO: #Elric #EC2 register in a proper place!
-<<<<<<< HEAD
-=======
-        qRegisterMetaType<ApiPeerAliveData>( "ApiPeerAliveData" ); // TODO: #Elric #EC2 register in a proper place!
-        qRegisterMetaType<ApiDiscoveryDataList>( "ApiDiscoveryDataList" ); // TODO: #Elric #EC2 register in a proper place!
-        qRegisterMetaType<ApiRuntimeData>( "ApiRuntimeData" ); // TODO: #Elric #EC2 register in a proper place!
-        qRegisterMetaType<ApiDatabaseDumpData>( "ApiDatabaseDumpData" ); // TODO: #Elric #EC2 register in a proper place!
-        qRegisterMetaType<ApiLockData>( "ApiLockData" ); // TODO: #Elric #EC2 register in a proper place!
 
         ec2::QnDistributedMutexManager::initStaticInstance( new ec2::QnDistributedMutexManager() );
->>>>>>> 40f24806
     }
 
     Ec2DirectConnectionFactory::~Ec2DirectConnectionFactory()
