/**********************************************************
* 21 jan 2014
* a.kolesnikov
***********************************************************/

#include "connection_factory.h"

#include <functional>

#include <QtCore/QMutexLocker>

#include <network/authenticate_helper.h>
#include <network/universal_tcp_listener.h>
#include <nx_ec/ec_proto_version.h>
#include <utils/common/concurrent.h>
#include <utils/network/simple_http_client.h>

#include <rest/active_connections_rest_handler.h>

#include "compatibility/old_ec_connection.h"
#include "ec2_connection.h"
#include "ec2_thread_pool.h"
#include "nx_ec/data/api_resource_type_data.h"
#include "nx_ec/data/api_camera_data_ex.h"
#include "remote_ec_connection.h"
#include "rest/ec2_base_query_http_handler.h"
#include "rest/ec2_update_http_handler.h"
#include "rest/server/rest_connection_processor.h"
#include "transaction/transaction.h"
#include "transaction/transaction_message_bus.h"
#include "http/ec2_transaction_tcp_listener.h"
#include "http/http_transaction_receiver.h"
#include <utils/common/app_info.h>
#include "mutex/distributed_mutex_manager.h"


static const char INCOMING_TRANSACTIONS_PATH[] = "ec2/forward_events";

namespace ec2
{
    Ec2DirectConnectionFactory::Ec2DirectConnectionFactory( Qn::PeerType peerType )
    :
        m_dbManager( peerType == Qn::PT_Server ? new QnDbManager() : nullptr ),   //dbmanager is initialized by direct connection
        m_timeSynchronizationManager( new TimeSynchronizationManager(peerType) ),
        m_transactionMessageBus( new ec2::QnTransactionMessageBus(peerType) ),
        m_terminated( false ),
        m_runningRequests( 0 ),
        m_sslEnabled( false )
    {
        m_timeSynchronizationManager->start();  //unfortunately cannot do it in TimeSynchronizationManager 
            //constructor to keep valid object destruction order

        srand( ::time(NULL) );

        //registering ec2 types with Qt meta types system
        qRegisterMetaType<QnTransactionTransportHeader>( "QnTransactionTransportHeader" ); // TODO: #Elric #EC2 register in a proper place!

        ec2::QnDistributedMutexManager::initStaticInstance( new ec2::QnDistributedMutexManager() );

        //m_transactionMessageBus->start();
    }

    Ec2DirectConnectionFactory::~Ec2DirectConnectionFactory()
    {
        pleaseStop();
        join();

        m_timeSynchronizationManager->pleaseStop(); //have to do it before m_transactionMessageBus destruction 
            //since TimeSynchronizationManager uses QnTransactionMessageBus

        ec2::QnDistributedMutexManager::initStaticInstance(0);
    }

    void Ec2DirectConnectionFactory::pleaseStop()
    {
        QMutexLocker lk( &m_mutex );
        m_terminated = true;
    }

    void Ec2DirectConnectionFactory::join()
    {
        QMutexLocker lk( &m_mutex );
        while( m_runningRequests > 0 )
        {
            lk.unlock();
            QThread::msleep( 1000 );
            lk.relock();
        }
    }

    //!Implementation of AbstractECConnectionFactory::testConnectionAsync
    int Ec2DirectConnectionFactory::testConnectionAsync( const QUrl& addr, impl::TestConnectionHandlerPtr handler )
    {
        QUrl url = addr;
        url.setUserName(url.userName().toLower());

        if (url.isEmpty())
            return testDirectConnection(url, handler);
        else
            return testRemoteConnection(url, handler);
    }

    //!Implementation of AbstractECConnectionFactory::connectAsync
    int Ec2DirectConnectionFactory::connectAsync( const QUrl& addr, const ApiClientInfoData& clientInfo, 
                                                  impl::ConnectHandlerPtr handler )
    {
        QUrl url = addr;
        url.setUserName(url.userName().toLower());

        if (url.scheme() == "file")
            return establishDirectConnection(url, handler);
        else
            return establishConnectionToRemoteServer(url, handler, clientInfo);
    }

    void Ec2DirectConnectionFactory::registerTransactionListener( QnUniversalTcpListener* universalTcpListener )
    {
        universalTcpListener->addHandler<QnTransactionTcpProcessor>("HTTP", "ec2/events");
        universalTcpListener->addHandler<QnHttpTransactionReceiver>("HTTP", INCOMING_TRANSACTIONS_PATH);

        m_sslEnabled = universalTcpListener->isSslEnabled();
    }

    void Ec2DirectConnectionFactory::registerRestHandlers( QnRestProcessorPool* const restProcessorPool )
    {
        using namespace std::placeholders;

        //AbstractResourceManager::getResourceTypes
        registerGetFuncHandler<std::nullptr_t, ApiResourceTypeDataList>( restProcessorPool, ApiCommand::getResourceTypes );
        //AbstractResourceManager::getResource
        //registerGetFuncHandler<std::nullptr_t, ApiResourceData>( restProcessorPool, ApiCommand::getResource );
        //AbstractResourceManager::setResourceStatus
        registerUpdateFuncHandler<ApiResourceStatusData>( restProcessorPool, ApiCommand::setResourceStatus );
        //AbstractResourceManager::getKvPairs
        registerGetFuncHandler<QnUuid, ApiResourceParamWithRefDataList>( restProcessorPool, ApiCommand::getResourceParams );
        //AbstractResourceManager::save
        registerUpdateFuncHandler<ApiResourceParamWithRefDataList>( restProcessorPool, ApiCommand::setResourceParams );
        //AbstractResourceManager::remove
        registerUpdateFuncHandler<ApiIdData>( restProcessorPool, ApiCommand::removeResource );


        //AbstractMediaServerManager::getServers
        registerGetFuncHandler<QnUuid, ApiMediaServerDataList>( restProcessorPool, ApiCommand::getMediaServers );
        //AbstractMediaServerManager::save
        registerUpdateFuncHandler<ApiMediaServerData>( restProcessorPool, ApiCommand::saveMediaServer );
        //AbstractCameraManager::saveUserAttributes
        registerUpdateFuncHandler<ApiMediaServerUserAttributesDataList>( restProcessorPool, ApiCommand::saveServerUserAttributesList );
        //AbstractCameraManager::getUserAttributes
        registerGetFuncHandler<QnUuid, ApiMediaServerUserAttributesDataList>( restProcessorPool, ApiCommand::getServerUserAttributes );
        //AbstractMediaServerManager::remove
        registerUpdateFuncHandler<ApiIdData>( restProcessorPool, ApiCommand::removeMediaServer );

        //AbstractMediaServerManager::getServersEx
        registerGetFuncHandler<QnUuid, ApiMediaServerDataExList>( restProcessorPool, ApiCommand::getMediaServersEx );

        registerUpdateFuncHandler<ApiStorageDataList>( restProcessorPool, ApiCommand::saveStorages);
        registerUpdateFuncHandler<ApiStorageData>( restProcessorPool, ApiCommand::saveStorage);
        registerUpdateFuncHandler<ApiIdDataList>( restProcessorPool, ApiCommand::removeStorages);
        registerUpdateFuncHandler<ApiIdData>( restProcessorPool, ApiCommand::removeStorage);
        registerUpdateFuncHandler<ApiIdDataList>( restProcessorPool, ApiCommand::removeResources);

        //AbstractCameraManager::addCamera
        registerUpdateFuncHandler<ApiCameraData>( restProcessorPool, ApiCommand::saveCamera );
        //AbstractCameraManager::save
        registerUpdateFuncHandler<ApiCameraDataList>( restProcessorPool, ApiCommand::saveCameras );
        //AbstractCameraManager::getCameras
        registerGetFuncHandler<QnUuid, ApiCameraDataList>( restProcessorPool, ApiCommand::getCameras );
        //AbstractCameraManager::saveUserAttributes
        registerUpdateFuncHandler<ApiCameraAttributesDataList>( restProcessorPool, ApiCommand::saveCameraUserAttributesList );
        //AbstractCameraManager::getUserAttributes
        registerGetFuncHandler<QnUuid, ApiCameraAttributesDataList>( restProcessorPool, ApiCommand::getCameraUserAttributes );
        //AbstractCameraManager::addCameraHistoryItem
        registerUpdateFuncHandler<ApiCameraServerItemData>( restProcessorPool, ApiCommand::addCameraHistoryItem );
        //AbstractCameraManager::removeCameraHistoryItem
        registerUpdateFuncHandler<ApiCameraServerItemData>( restProcessorPool, ApiCommand::removeCameraHistoryItem );
        //AbstractCameraManager::getCameraHistoryItems
        registerGetFuncHandler<std::nullptr_t, ApiCameraServerItemDataList>( restProcessorPool, ApiCommand::getCameraHistoryItems );
        //AbstractCameraManager::getBookmarkTags
        registerGetFuncHandler<std::nullptr_t, ApiCameraBookmarkTagDataList>( restProcessorPool, ApiCommand::getCameraBookmarkTags );
        //AbstractCameraManager::getCamerasEx
        registerGetFuncHandler<QnUuid, ApiCameraDataExList>( restProcessorPool, ApiCommand::getCamerasEx );

        registerGetFuncHandler<QnUuid, ApiStorageDataList>( restProcessorPool, ApiCommand::getStorages );

        //AbstractCameraManager::getBookmarkTags

        registerUpdateFuncHandler<ApiLicenseDataList>( restProcessorPool, ApiCommand::addLicenses );
        registerUpdateFuncHandler<ApiLicenseData>( restProcessorPool, ApiCommand::removeLicense );


        //AbstractBusinessEventManager::getBusinessRules
        registerGetFuncHandler<std::nullptr_t, ApiBusinessRuleDataList>( restProcessorPool, ApiCommand::getBusinessRules );

        registerGetFuncHandler<std::nullptr_t, ApiTransactionDataList>( restProcessorPool, ApiCommand::getTransactionLog );

        //AbstractBusinessEventManager::save
        registerUpdateFuncHandler<ApiBusinessRuleData>( restProcessorPool, ApiCommand::saveBusinessRule );
        //AbstractBusinessEventManager::deleteRule
        registerUpdateFuncHandler<ApiIdData>( restProcessorPool, ApiCommand::removeBusinessRule );

        registerUpdateFuncHandler<ApiResetBusinessRuleData>( restProcessorPool, ApiCommand::resetBusinessRules );
        registerUpdateFuncHandler<ApiBusinessActionData>( restProcessorPool, ApiCommand::broadcastBusinessAction );
        registerUpdateFuncHandler<ApiBusinessActionData>( restProcessorPool, ApiCommand::execBusinessAction );


        //AbstractUserManager::getUsers
        registerGetFuncHandler<std::nullptr_t, ApiUserDataList>( restProcessorPool, ApiCommand::getUsers );
        //AbstractUserManager::save
        registerUpdateFuncHandler<ApiUserData>( restProcessorPool, ApiCommand::saveUser );
        //AbstractUserManager::remove
        registerUpdateFuncHandler<ApiIdData>( restProcessorPool, ApiCommand::removeUser );

        //AbstractVideowallManager::getVideowalls
        registerGetFuncHandler<std::nullptr_t, ApiVideowallDataList>( restProcessorPool, ApiCommand::getVideowalls );
        //AbstractVideowallManager::save
        registerUpdateFuncHandler<ApiVideowallData>( restProcessorPool, ApiCommand::saveVideowall );
        //AbstractVideowallManager::remove
        registerUpdateFuncHandler<ApiIdData>( restProcessorPool, ApiCommand::removeVideowall );
        registerUpdateFuncHandler<ApiVideowallControlMessageData>( restProcessorPool, ApiCommand::videowallControl );

        //AbstractLayoutManager::getLayouts
        registerGetFuncHandler<std::nullptr_t, ApiLayoutDataList>( restProcessorPool, ApiCommand::getLayouts );
        //AbstractLayoutManager::save
        registerUpdateFuncHandler<ApiLayoutDataList>( restProcessorPool, ApiCommand::saveLayouts );
        //AbstractLayoutManager::remove
        registerUpdateFuncHandler<ApiIdData>( restProcessorPool, ApiCommand::removeLayout );

        //AbstractStoredFileManager::listDirectory
        registerGetFuncHandler<ApiStoredFilePath, ApiStoredDirContents>( restProcessorPool, ApiCommand::listDirectory );
        //AbstractStoredFileManager::getStoredFile
        registerGetFuncHandler<ApiStoredFilePath, ApiStoredFileData>( restProcessorPool, ApiCommand::getStoredFile );
        //AbstractStoredFileManager::addStoredFile
        registerUpdateFuncHandler<ApiStoredFileData>( restProcessorPool, ApiCommand::addStoredFile );
        //AbstractStoredFileManager::updateStoredFile
        registerUpdateFuncHandler<ApiStoredFileData>( restProcessorPool, ApiCommand::updateStoredFile );
        //AbstractStoredFileManager::deleteStoredFile
        registerUpdateFuncHandler<ApiStoredFilePath>( restProcessorPool, ApiCommand::removeStoredFile );

        //AbstractUpdatesManager::uploadUpdate
        registerUpdateFuncHandler<ApiUpdateUploadData>( restProcessorPool, ApiCommand::uploadUpdate );
        //AbstractUpdatesManager::uploadUpdateResponce
        registerUpdateFuncHandler<ApiUpdateUploadResponceData>( restProcessorPool, ApiCommand::uploadUpdateResponce );
        //AbstractUpdatesManager::installUpdate
        registerUpdateFuncHandler<ApiUpdateInstallData>( restProcessorPool, ApiCommand::installUpdate );

        //AbstractMiscManager::moduleInfo
        registerUpdateFuncHandler<ApiModuleData>(restProcessorPool, ApiCommand::moduleInfo);
        //AbstractMiscManager::moduleInfoList
        registerUpdateFuncHandler<ApiModuleDataList>(restProcessorPool, ApiCommand::moduleInfoList);

        //AbstractDiscoveryManager::discoverPeer
        registerUpdateFuncHandler<ApiDiscoverPeerData>(restProcessorPool, ApiCommand::discoverPeer);
        //AbstractDiscoveryManager::addDiscoveryInformation
        registerUpdateFuncHandler<ApiDiscoveryData>(restProcessorPool, ApiCommand::addDiscoveryInformation);
        //AbstractDiscoveryManager::removeDiscoveryInformation
        registerUpdateFuncHandler<ApiDiscoveryData>(restProcessorPool, ApiCommand::removeDiscoveryInformation);
        //AbstractDiscoveryManager::getDiscoveryData
        registerGetFuncHandler<std::nullptr_t, ApiDiscoveryDataList>(restProcessorPool, ApiCommand::getDiscoveryData);
        //AbstractMiscManager::changeSystemName
        registerUpdateFuncHandler<ApiSystemNameData>(restProcessorPool, ApiCommand::changeSystemName);

       //AbstractECConnection
        registerUpdateFuncHandler<ApiDatabaseDumpData>( restProcessorPool, ApiCommand::restoreDatabase );

        //AbstractTimeManager::getCurrentTimeImpl
        registerGetFuncHandler<std::nullptr_t, ApiTimeData>( restProcessorPool, ApiCommand::getCurrentTime );
        //AbstractTimeManager::forcePrimaryTimeServer
        registerUpdateFuncHandler<ApiIdData>(
            restProcessorPool,
            ApiCommand::forcePrimaryTimeServer,
            std::bind( &TimeSynchronizationManager::primaryTimeServerChanged, m_timeSynchronizationManager.get(), _1 ) );
        //TODO #ak register AbstractTimeManager::getPeerTimeInfoList

        //ApiClientInfoData
        registerUpdateFuncHandler<ApiClientInfoData>(restProcessorPool, ApiCommand::saveClientInfo);
        registerGetFuncHandler<std::nullptr_t, ApiClientInfoDataList>(restProcessorPool, ApiCommand::getClientInfos);

        registerGetFuncHandler<std::nullptr_t, ApiFullInfoData>( restProcessorPool, ApiCommand::getFullInfo );
        registerGetFuncHandler<std::nullptr_t, ApiLicenseDataList>( restProcessorPool, ApiCommand::getLicenses );

        registerGetFuncHandler<std::nullptr_t, ApiDatabaseDumpData>( restProcessorPool, ApiCommand::dumpDatabase );
        registerGetFuncHandler<ApiStoredFilePath, qint64>( restProcessorPool, ApiCommand::dumpDatabaseToFile );

        //AbstractECConnectionFactory
        registerFunctorHandler<ApiLoginData, QnConnectionInfo>( restProcessorPool, ApiCommand::connect,
            std::bind( &Ec2DirectConnectionFactory::fillConnectionInfo, this, _1, _2 ) );
        registerFunctorHandler<ApiLoginData, QnConnectionInfo>( restProcessorPool, ApiCommand::testConnection,
            std::bind( &Ec2DirectConnectionFactory::fillConnectionInfo, this, _1, _2 ) );

        registerFunctorHandler<std::nullptr_t, ApiResourceParamDataList>( restProcessorPool, ApiCommand::getSettings,
            std::bind( &Ec2DirectConnectionFactory::getSettings, this, _1, _2 ) );

<<<<<<< HEAD
        //Ec2StaticticsReporter
        registerFunctorHandler<std::nullptr_t, ApiSystemStatistics>( restProcessorPool, ApiCommand::getStatisticsReport,
            [ this ]( std::nullptr_t, ApiSystemStatistics* const out ) {
                if( !m_directConnection ) return ErrorCode::failure;
                return m_directConnection->getStaticticsReporter()->collectReportData(nullptr, out);
            } );
        registerFunctorHandler<std::nullptr_t, ApiStatisticsServerInfo>( restProcessorPool, ApiCommand::triggerStatisticsReport,
            [ this ]( std::nullptr_t, ApiStatisticsServerInfo* const out ) {
                if( !m_directConnection ) return ErrorCode::failure;
                return m_directConnection->getStaticticsReporter()->triggerStatisticsReport(nullptr, out);
            } );
=======
        restProcessorPool->registerHandler("ec2/activeConnections", new QnActiveConnectionsRestHandler());
>>>>>>> 113f5c1c

        //using HTTP processor since HTTP REST does not support HTTP interleaving
        //restProcessorPool->registerHandler(
        //    QLatin1String(INCOMING_TRANSACTIONS_PATH),
        //    new QnRestTransactionReceiver() );
    }

    void Ec2DirectConnectionFactory::setContext( const ResourceContext& resCtx )
    {
        m_resCtx = resCtx;
    }

    int Ec2DirectConnectionFactory::establishDirectConnection( const QUrl& url, impl::ConnectHandlerPtr handler )
    {
        const int reqID = generateRequestID();

        ApiLoginData loginInfo;
        QnConnectionInfo connectionInfo;
        fillConnectionInfo( loginInfo, &connectionInfo );   //todo: #ak not appropriate here
        connectionInfo.ecUrl = url;
        ec2::ErrorCode connectionInitializationResult = ec2::ErrorCode::ok;
        {
            QMutexLocker lk( &m_mutex );
            if( !m_directConnection ) {
                m_directConnection.reset( new Ec2DirectConnection( &m_serverQueryProcessor, m_resCtx, connectionInfo, url ) );
                if( !m_directConnection->initialized() )
                {
                    connectionInitializationResult = ec2::ErrorCode::dbError;
                    m_directConnection.reset();
                }
            }
        }
        QnConcurrent::run( Ec2ThreadPool::instance(), std::bind( &impl::ConnectHandler::done, handler, reqID, connectionInitializationResult, m_directConnection ) );
        return reqID;
    }

    int Ec2DirectConnectionFactory::establishConnectionToRemoteServer( const QUrl& addr, impl::ConnectHandlerPtr handler, const ApiClientInfoData& clientInfo )
    {
        const int reqID = generateRequestID();

        ////TODO: #ak return existing connection, if one
        //{
        //    QMutexLocker lk( &m_mutex );
        //    auto it = m_urlToConnection.find( addr );
        //    if( it != m_urlToConnection.end() )
        //        AbstractECConnectionPtr connection = it->second.second;
        //}

        ApiLoginData loginInfo;
        loginInfo.login = addr.userName();
        loginInfo.passwordHash = QnAuthHelper::createUserPasswordDigest( loginInfo.login, addr.password() );
        loginInfo.clientInfo = clientInfo;
        {
            QMutexLocker lk( &m_mutex );
            if( m_terminated )
                return INVALID_REQ_ID;
            ++m_runningRequests;
        }
#if 1
        auto func = [this, reqID, addr, handler]( ErrorCode errorCode, const QnConnectionInfo& connectionInfo ) {
            remoteConnectionFinished(reqID, errorCode, connectionInfo, addr, handler); };
        m_remoteQueryProcessor.processQueryAsync<std::nullptr_t, QnConnectionInfo>(
            addr, ApiCommand::connect, std::nullptr_t(), func );
#else
        //TODO: #ak following does not compile due to msvc2012 restriction: no more than 6 arguments to std::bind
        using namespace std::placeholders;
        m_remoteQueryProcessor.processQueryAsync<ApiLoginData, QnConnectionInfo>(
            addr, ApiCommand::connect, loginInfo, std::bind(&Ec2DirectConnectionFactory::remoteConnectionFinished, this, reqID, _1, _2, addr, handler) );
#endif
        return reqID;
    }

    const char oldEcConnectPath[] = "/api/connect/?format=pb&guid&ping=1";

    static bool parseOldECConnectionInfo(const QByteArray& oldECConnectResponse, QnConnectionInfo* const connectionInfo)
    {
        static const char PROTOBUF_FIELD_TYPE_STRING = 0x0a;

        if( oldECConnectResponse.isEmpty() )
            return false;

        const char* data = oldECConnectResponse.data();
        const char* dataEnd = oldECConnectResponse.data() + oldECConnectResponse.size();
        if( data + 2 >= dataEnd )
            return false;
        if( *data != PROTOBUF_FIELD_TYPE_STRING )
            return false;
        ++data;
        const int fieldLen = *data;
        ++data;
        if( data + fieldLen >= dataEnd )
            return false;
        connectionInfo->version = QnSoftwareVersion(QByteArray::fromRawData(data, fieldLen));
        return true;
    }

    template<class Handler>
    void Ec2DirectConnectionFactory::connectToOldEC( const QUrl& ecURL, Handler completionFunc )
    {
        QUrl httpsEcUrl = ecURL;    //old EC supports only https
        httpsEcUrl.setScheme( lit("https") );

        QAuthenticator auth;
        auth.setUser(httpsEcUrl.userName());
        auth.setPassword(httpsEcUrl.password());
        CLSimpleHTTPClient simpleHttpClient(httpsEcUrl, 3000, auth);
        const CLHttpStatus statusCode = simpleHttpClient.doGET(QByteArray::fromRawData(oldEcConnectPath, sizeof(oldEcConnectPath)));
        switch( statusCode )
        {
            case CL_HTTP_SUCCESS:
            {
                //reading mesasge body
                QByteArray oldECResponse;
                simpleHttpClient.readAll(oldECResponse);
                QnConnectionInfo oldECConnectionInfo;
                oldECConnectionInfo.ecUrl = httpsEcUrl;
                if( parseOldECConnectionInfo(oldECResponse, &oldECConnectionInfo) )
                    completionFunc(ErrorCode::ok, oldECConnectionInfo);
                else
                    completionFunc(ErrorCode::badResponse, oldECConnectionInfo);
                break;
            }

            case CL_HTTP_AUTH_REQUIRED:
                completionFunc(ErrorCode::unauthorized, QnConnectionInfo());
                break;

            default:
                completionFunc(ErrorCode::ioError, QnConnectionInfo());
                break;
        }

        QMutexLocker lk( &m_mutex );
        --m_runningRequests;
    }

    void Ec2DirectConnectionFactory::remoteConnectionFinished(
        int reqID,
        ErrorCode errorCode,
        const QnConnectionInfo& connectionInfo,
        const QUrl& ecURL,
        impl::ConnectHandlerPtr handler)
    {
        NX_LOG( QnLog::EC2_TRAN_LOG, lit("Ec2DirectConnectionFactory::remoteConnectionFinished. errorCode = %1, ecURL = %2").
            arg((int)errorCode).arg(ecURL.toString()), cl_logDEBUG2 );

        //TODO #ak async ssl is working now, make async request to old ec here

        if( (errorCode != ErrorCode::ok) && (errorCode != ErrorCode::unauthorized) )
        {
            //checking for old EC
            QnConcurrent::run(
                Ec2ThreadPool::instance(),
                [this, ecURL, handler, reqID]() {
                    using namespace std::placeholders;
                    return connectToOldEC(
                        ecURL,
                        [reqID, handler](ErrorCode errorCode, const QnConnectionInfo& oldECConnectionInfo) {
                            if( errorCode == ErrorCode::ok && oldECConnectionInfo.version >= SoftwareVersionType( 2, 3, 0 ) )
                                handler->done(  //somehow, connected to 2.3 server with old ec connection. Returning error, since could not connect to ec 2.3 during normal connect
                                    reqID,
                                    ErrorCode::ioError,
                                    AbstractECConnectionPtr() );
                            else
                                handler->done(
                                    reqID,
                                    errorCode,
                                    errorCode == ErrorCode::ok ? std::make_shared<OldEcConnection>(oldECConnectionInfo) : AbstractECConnectionPtr() );
                        }
                    );
                }
            );
            return;
        }

        QnConnectionInfo connectionInfoCopy(connectionInfo);
        connectionInfoCopy.ecUrl = ecURL;
        connectionInfoCopy.ecUrl.setScheme( connectionInfoCopy.allowSslConnections ? lit("https") : lit("http") );

        NX_LOG( QnLog::EC2_TRAN_LOG, lit("Ec2DirectConnectionFactory::remoteConnectionFinished (2). errorCode = %1, ecURL = %2").
            arg((int)errorCode).arg(connectionInfoCopy.ecUrl.toString()), cl_logDEBUG2 );

        AbstractECConnectionPtr connection(new RemoteEC2Connection(
            std::make_shared<FixedUrlClientQueryProcessor>(&m_remoteQueryProcessor, connectionInfoCopy.ecUrl),
            m_resCtx,
            connectionInfoCopy));
        handler->done(
            reqID,
            errorCode,
            connection);

        QMutexLocker lk( &m_mutex );
        --m_runningRequests;
    }

    void Ec2DirectConnectionFactory::remoteTestConnectionFinished(
        int reqID,
        ErrorCode errorCode,
        const QnConnectionInfo& connectionInfo,
        const QUrl& ecURL,
        impl::TestConnectionHandlerPtr handler )
    {
        if( errorCode == ErrorCode::ok || errorCode == ErrorCode::unauthorized )
        {
            handler->done( reqID, errorCode, connectionInfo );
            QMutexLocker lk( &m_mutex );
            --m_runningRequests;
            return;
        }

        //checking for old EC
        QnConcurrent::run(
            Ec2ThreadPool::instance(),
            [this, ecURL, handler, reqID]() {
                using namespace std::placeholders;
                connectToOldEC(ecURL, std::bind(&impl::TestConnectionHandler::done, handler, reqID, _1, _2));
            }
        );
    }

    ErrorCode Ec2DirectConnectionFactory::fillConnectionInfo(
        const ApiLoginData& loginInfo,
        QnConnectionInfo* const connectionInfo )
    {
        connectionInfo->version = qnCommon->engineVersion();
        connectionInfo->brand = isCompatibilityMode() ? QString() : QnAppInfo::productNameShort();
        connectionInfo->systemName = qnCommon->localSystemName();
        connectionInfo->ecsGuid = qnCommon->moduleGUID().toString();
#ifdef __arm__
        connectionInfo->box = QnAppInfo::armBox();
#endif
        connectionInfo->allowSslConnections = m_sslEnabled;
        connectionInfo->nxClusterProtoVersion = nx_ec::EC2_PROTO_VERSION;
        
		if (!loginInfo.clientInfo.id.isNull())
        {
			auto clientInfo = loginInfo.clientInfo;
			clientInfo.parentId = qnCommon->moduleGUID();

			ApiClientInfoDataList infos;
			auto result = dbManager->doQuery(clientInfo.id, infos);
			if (result != ErrorCode::ok)
				return result;

			if (infos.size() && clientInfo == infos.front())
			{
				NX_LOG(lit("Ec2DirectConnectionFactory: New client had already been registered with the same params"),
					cl_logDEBUG2);
				return ErrorCode::ok;
			}

            QnTransaction<ApiClientInfoData> transaction(ApiCommand::saveClientInfo, clientInfo);
            m_serverQueryProcessor.processUpdateAsync(transaction,
                [&](ErrorCode result) {
					if (result == ErrorCode::ok) {
						NX_LOG(lit("Ec2DirectConnectionFactory: New client has been registered"),
							cl_logINFO);
					}
					else {
						NX_LOG(lit("Ec2DirectConnectionFactory: New client transaction has failed %1")
							.arg(toString(result)), cl_logERROR);
					}
				});
        }

        return ErrorCode::ok;
    }

    int Ec2DirectConnectionFactory::testDirectConnection( const QUrl& /*addr*/, impl::TestConnectionHandlerPtr handler )
    {
        const int reqID = generateRequestID();
        QnConnectionInfo connectionInfo;
        fillConnectionInfo( ApiLoginData(), &connectionInfo );
        QnConcurrent::run( Ec2ThreadPool::instance(), std::bind( &impl::TestConnectionHandler::done, handler, reqID, ec2::ErrorCode::ok, connectionInfo ) );
        return reqID;
    }

    int Ec2DirectConnectionFactory::testRemoteConnection( const QUrl& addr, impl::TestConnectionHandlerPtr handler )
    {
        const int reqID = generateRequestID();

        {
            QMutexLocker lk( &m_mutex );
            if( m_terminated )
                return INVALID_REQ_ID;
            ++m_runningRequests;
        }

        ApiLoginData loginInfo;
        loginInfo.login = addr.userName();
        loginInfo.passwordHash = QnAuthHelper::createUserPasswordDigest( loginInfo.login, addr.password() );
        auto func = [this, reqID, addr, handler]( ErrorCode errorCode, const QnConnectionInfo& connectionInfo ) {
            remoteTestConnectionFinished(reqID, errorCode, connectionInfo, addr, handler); };
        m_remoteQueryProcessor.processQueryAsync<std::nullptr_t, QnConnectionInfo>(
            addr, ApiCommand::testConnection, std::nullptr_t(), func );
        return reqID;
    }

    ErrorCode Ec2DirectConnectionFactory::getSettings( std::nullptr_t, ApiResourceParamDataList* const outData )
    {
        if( !QnDbManager::instance() )
            return ErrorCode::ioError;
        return QnDbManager::instance()->readSettings( *outData );
    }

    template<class InputDataType>
    void Ec2DirectConnectionFactory::registerUpdateFuncHandler( QnRestProcessorPool* const restProcessorPool, ApiCommand::Value cmd )
    {
        restProcessorPool->registerHandler(
            lit("ec2/%1").arg(ApiCommand::toString(cmd)),
            new UpdateHttpHandler<InputDataType>(m_directConnection) );
    }

    template<class InputDataType, class CustomActionType>
    void Ec2DirectConnectionFactory::registerUpdateFuncHandler( QnRestProcessorPool* const restProcessorPool, ApiCommand::Value cmd, CustomActionType customAction )
    {
        restProcessorPool->registerHandler(
            lit("ec2/%1").arg(ApiCommand::toString(cmd)),
            new UpdateHttpHandler<InputDataType>(m_directConnection, customAction) );
    }

    template<class InputDataType, class OutputDataType>
    void Ec2DirectConnectionFactory::registerGetFuncHandler( QnRestProcessorPool* const restProcessorPool, ApiCommand::Value cmd )
    {
        restProcessorPool->registerHandler(
            lit("ec2/%1").arg(ApiCommand::toString(cmd)),
            new QueryHttpHandler2<InputDataType, OutputDataType>(cmd, &m_serverQueryProcessor) );
    }

    template<class InputType, class OutputType, class HandlerType>
    void Ec2DirectConnectionFactory::registerFunctorHandler(
        QnRestProcessorPool* const restProcessorPool,
        ApiCommand::Value cmd,
        HandlerType handler )
    {
        restProcessorPool->registerHandler(
            lit("ec2/%1").arg(ApiCommand::toString(cmd)),
            new FlexibleQueryHttpHandler<InputType, OutputType, HandlerType>(cmd, handler) );
    }
}<|MERGE_RESOLUTION|>--- conflicted
+++ resolved
@@ -290,7 +290,6 @@
         registerFunctorHandler<std::nullptr_t, ApiResourceParamDataList>( restProcessorPool, ApiCommand::getSettings,
             std::bind( &Ec2DirectConnectionFactory::getSettings, this, _1, _2 ) );
 
-<<<<<<< HEAD
         //Ec2StaticticsReporter
         registerFunctorHandler<std::nullptr_t, ApiSystemStatistics>( restProcessorPool, ApiCommand::getStatisticsReport,
             [ this ]( std::nullptr_t, ApiSystemStatistics* const out ) {
@@ -302,9 +301,8 @@
                 if( !m_directConnection ) return ErrorCode::failure;
                 return m_directConnection->getStaticticsReporter()->triggerStatisticsReport(nullptr, out);
             } );
-=======
+
         restProcessorPool->registerHandler("ec2/activeConnections", new QnActiveConnectionsRestHandler());
->>>>>>> 113f5c1c
 
         //using HTTP processor since HTTP REST does not support HTTP interleaving
         //restProcessorPool->registerHandler(
