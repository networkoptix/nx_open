--- conflicted
+++ resolved
@@ -562,29 +562,6 @@
         //AbstractVideowallManager::save
         registerUpdateFuncHandler<ApiVideowallData>(p, ApiCommand::saveVideowall);
         //AbstractVideowallManager::remove
-<<<<<<< HEAD
-        registerUpdateFuncHandler<ApiIdData>( restProcessorPool, ApiCommand::removeVideowall );
-        registerUpdateFuncHandler<ApiVideowallControlMessageData>( restProcessorPool, ApiCommand::videowallControl );
-
-        //AbstractWebPageManager::getWebPages
-        registerGetFuncHandler<std::nullptr_t, ApiWebPageDataList>( restProcessorPool, ApiCommand::getWebPages );
-        //AbstractWebPageManager::save
-        registerUpdateFuncHandler<ApiWebPageData>( restProcessorPool, ApiCommand::saveWebPage );
-        //AbstractWebPageManager::remove
-        registerUpdateFuncHandler<ApiIdData>( restProcessorPool, ApiCommand::removeWebPage );
-
-        //AbstractLayoutManager::getLayouts
-        registerGetFuncHandler<std::nullptr_t, ApiLayoutDataList>( restProcessorPool, ApiCommand::getLayouts );
-        //AbstractLayoutManager::save
-        registerUpdateFuncHandler<ApiLayoutDataList>( restProcessorPool, ApiCommand::saveLayouts );
-        //AbstractLayoutManager::remove
-        registerUpdateFuncHandler<ApiIdData>( restProcessorPool, ApiCommand::removeLayout );
-
-        //AbstractStoredFileManager::listDirectory
-        registerGetFuncHandler<ApiStoredFilePath, ApiStoredDirContents>( restProcessorPool, ApiCommand::listDirectory );
-        //AbstractStoredFileManager::getStoredFile
-        registerGetFuncHandler<ApiStoredFilePath, ApiStoredFileData>( restProcessorPool, ApiCommand::getStoredFile );
-=======
         registerUpdateFuncHandler<ApiIdData>(p, ApiCommand::removeVideowall);
         registerUpdateFuncHandler<ApiVideowallControlMessageData>(p, ApiCommand::videowallControl);
 
@@ -763,7 +740,6 @@
          * %// AbstractStoredFileManager::getStoredFile
          */
         registerGetFuncHandler<ApiStoredFilePath, ApiStoredFileData>(p, ApiCommand::getStoredFile);
->>>>>>> c8ab160f
         //AbstractStoredFileManager::addStoredFile
         registerUpdateFuncHandler<ApiStoredFileData>(p, ApiCommand::addStoredFile);
         //AbstractStoredFileManager::updateStoredFile
@@ -777,6 +753,13 @@
         registerUpdateFuncHandler<ApiUpdateUploadResponceData>(p, ApiCommand::uploadUpdateResponce);
         //AbstractUpdatesManager::installUpdate
         registerUpdateFuncHandler<ApiUpdateInstallData>(p, ApiCommand::installUpdate);
+
+        //AbstractWebPageManager::getWebPages
+        registerGetFuncHandler<std::nullptr_t, ApiWebPageDataList>( restProcessorPool, ApiCommand::getWebPages );
+        //AbstractWebPageManager::save
+        registerUpdateFuncHandler<ApiWebPageData>( restProcessorPool, ApiCommand::saveWebPage );
+        //AbstractWebPageManager::remove
+        registerUpdateFuncHandler<ApiIdData>( restProcessorPool, ApiCommand::removeWebPage );
 
         //AbstractDiscoveryManager::discoveredServerChanged
         registerUpdateFuncHandler<ApiDiscoveredServerData>(p, ApiCommand::discoveredServerChanged);
