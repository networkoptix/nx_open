--- conflicted
+++ resolved
@@ -1586,7 +1586,6 @@
         return;
     }
 
-<<<<<<< HEAD
     // Checking for old EC.
     QnConcurrent::run(
         Ec2ThreadPool::instance(),
@@ -1598,40 +1597,6 @@
         }
     );
 }
-=======
-        #ifdef ENABLE_EXTENDED_STATISTICS
-            if (!loginInfo.clientInfo.id.isNull())
-            {
-                auto clientInfo = loginInfo.clientInfo;
-                clientInfo.parentId = qnCommon->moduleGUID();
-
-                ApiClientInfoDataList infos;
-                auto result = dbManager->doQuery(clientInfo.id, infos);
-                if (result != ErrorCode::ok)
-                    return result;
-
-                if (infos.size() && QJson::serialized(clientInfo) == QJson::serialized(infos.front()))
-                {
-                    NX_LOG(lit("Ec2DirectConnectionFactory: New client had already been registered with the same params"),
-                        cl_logDEBUG2);
-                    return ErrorCode::ok;
-                }
-
-                QnTransaction<ApiClientInfoData> transaction(ApiCommand::saveClientInfo, clientInfo);
-                m_serverQueryProcessor.processUpdateAsync(transaction,
-                    [&](ErrorCode result) {
-                        if (result == ErrorCode::ok) {
-                            NX_LOG(lit("Ec2DirectConnectionFactory: New client has been registered"),
-                                cl_logINFO);
-                        }
-                        else {
-                            NX_LOG(lit("Ec2DirectConnectionFactory: New client transaction has failed %1")
-                                .arg(toString(result)), cl_logERROR);
-                        }
-                    });
-            }
-        #endif
->>>>>>> a5f6a91f
 
 ErrorCode Ec2DirectConnectionFactory::fillConnectionInfo(
     const ApiLoginData& loginInfo,
@@ -1659,40 +1624,42 @@
             nx_http::getHeaderValue(response->headers, Qn::EFFECTIVE_USER_NAME_HEADER_NAME);
     }
 
-    if (!loginInfo.clientInfo.id.isNull())
-    {
-        auto clientInfo = loginInfo.clientInfo;
-        clientInfo.parentId = qnCommon->moduleGUID();
-
-        ApiClientInfoDataList infoList;
-        auto result = dbManager(Qn::kSystemAccess).doQuery(clientInfo.id, infoList);
-        if (result != ErrorCode::ok)
-            return result;
-
-        if (infoList.size() > 0
-            && QJson::serialized(clientInfo) == QJson::serialized(infoList.front()))
+    #ifdef ENABLE_EXTENDED_STATISTICS
+        if (!loginInfo.clientInfo.id.isNull())
         {
-            NX_LOG(lit("Ec2DirectConnectionFactory: New client had already been registered with the same params"),
-                cl_logDEBUG2);
-            return ErrorCode::ok;
+            auto clientInfo = loginInfo.clientInfo;
+            clientInfo.parentId = qnCommon->moduleGUID();
+
+            ApiClientInfoDataList infoList;
+            auto result = dbManager(Qn::kSystemAccess).doQuery(clientInfo.id, infoList);
+            if (result != ErrorCode::ok)
+                return result;
+
+            if (infoList.size() > 0
+                && QJson::serialized(clientInfo) == QJson::serialized(infoList.front()))
+            {
+                NX_LOG(lit("Ec2DirectConnectionFactory: New client had already been registered with the same params"),
+                    cl_logDEBUG2);
+                return ErrorCode::ok;
+            }
+
+            m_serverQueryProcessor.getAccess(Qn::kSystemAccess).processUpdateAsync(
+                ApiCommand::saveClientInfo, clientInfo,
+                [&](ErrorCode result)
+                {
+                    if (result == ErrorCode::ok)
+                    {
+                        NX_LOG(lit("Ec2DirectConnectionFactory: New client has been registered"),
+                            cl_logINFO);
+                    }
+                    else
+                    {
+                        NX_LOG(lit("Ec2DirectConnectionFactory: New client transaction has failed %1")
+                            .arg(toString(result)), cl_logERROR);
+                    }
+                });
         }
-
-        m_serverQueryProcessor.getAccess(Qn::kSystemAccess).processUpdateAsync(
-            ApiCommand::saveClientInfo, clientInfo,
-            [&](ErrorCode result)
-            {
-                if (result == ErrorCode::ok)
-                {
-                    NX_LOG(lit("Ec2DirectConnectionFactory: New client has been registered"),
-                        cl_logINFO);
-                }
-                else
-                {
-                    NX_LOG(lit("Ec2DirectConnectionFactory: New client transaction has failed %1")
-                        .arg(toString(result)), cl_logERROR);
-                }
-            });
-    }
+    #endif
 
     return ErrorCode::ok;
 }
