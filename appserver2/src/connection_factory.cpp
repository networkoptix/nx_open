/**********************************************************
* 21 jan 2014
* a.kolesnikov
***********************************************************/

#include "connection_factory.h"

#include <functional>

#include <QtCore/QMutexLocker>
#include <QtConcurrent>

#include <network/authenticate_helper.h>
#include <network/universal_tcp_listener.h>

#include "ec2_connection.h"
#include "remote_ec_connection.h"
#include "rest/ec2_base_query_http_handler.h"
#include "rest/ec2_update_http_handler.h"
#include "rest/server/rest_connection_processor.h"
#include "transaction/transaction.h"
#include "transaction/transaction_message_bus.h"
#include "http/ec2_transaction_tcp_listener.h"
#include "version.h"


namespace ec2
{
    Ec2DirectConnectionFactory::Ec2DirectConnectionFactory()
    {
        srand( ::time(NULL) );

        //registering ec2 types with Qt meta types system
        qRegisterMetaType<ErrorCode>( "ErrorCode" );
        qRegisterMetaType<AbstractECConnectionPtr>( "AbstractECConnectionPtr" );
        qRegisterMetaType<QnFullResourceData>( "QnFullResourceData" ); // TODO: #Elric #EC2 register in a proper place!
        qRegisterMetaType<TransactionTransportHeader>( "TransactionTransportHeader" ); // TODO: #Elric #EC2 register in a proper place!
        qRegisterMetaType<ApiServerAliveData>( "ApiServerAliveData" ); // TODO: #Elric #EC2 register in a proper place!

        ec2::QnTransactionMessageBus::initStaticInstance(new ec2::QnTransactionMessageBus());
    }

    Ec2DirectConnectionFactory::~Ec2DirectConnectionFactory()
    {
        m_directConnection.reset();
        ec2::QnTransactionMessageBus::initStaticInstance(0);
    }

    //!Implementation of AbstractECConnectionFactory::testConnectionAsync
    int Ec2DirectConnectionFactory::testConnectionAsync( const QUrl& addr, impl::TestConnectionHandlerPtr handler )
    {
        if( addr.isEmpty() )
            return testDirectConnection( addr, handler );
        else
            return testRemoteConnection( addr, handler );
    }

    //!Implementation of AbstractECConnectionFactory::connectAsync
    int Ec2DirectConnectionFactory::connectAsync( const QUrl& addr, impl::ConnectHandlerPtr handler )
    {
        if( addr.scheme() == "file" )
            return establishDirectConnection(addr, handler );
        else
            return establishConnectionToRemoteServer( addr, handler );
    }

    void Ec2DirectConnectionFactory::registerTransactionListener( QnUniversalTcpListener* universalTcpListener )
    {
        universalTcpListener->addHandler<QnTransactionTcpProcessor>("HTTP", "ec2/events");
    }

    void Ec2DirectConnectionFactory::registerRestHandlers( QnRestProcessorPool* const restProcessorPool )
    {
        using namespace std::placeholders;

        //AbstractResourceManager::getResourceTypes
        registerGetFuncHandler<std::nullptr_t, ApiResourceTypeDataList>( restProcessorPool, ApiCommand::getResourceTypes );
        //AbstractResourceManager::getResource
        //registerGetFuncHandler<std::nullptr_t, ApiResourceData>( restProcessorPool, ApiCommand::getResource );
        //AbstractResourceManager::setResourceStatus
        registerUpdateFuncHandler<ApiSetResourceStatusData>( restProcessorPool, ApiCommand::setResourceStatus );
        //AbstractResourceManager::setResourceDisabled
        //registerUpdateFuncHandler<ApiSetResourceDisabledData>( restProcessorPool, ApiCommand::setResourceDisabled );
        //AbstractResourceManager::getKvPairs
        registerGetFuncHandler<QnId, ApiResourceParamsData>( restProcessorPool, ApiCommand::getResourceParams );
        //AbstractResourceManager::save
        registerUpdateFuncHandler<ApiResourceParamsData>( restProcessorPool, ApiCommand::setResourceParams );
        //AbstractResourceManager::save
        registerUpdateFuncHandler<ApiResourceData>( restProcessorPool, ApiCommand::saveResource );
        //AbstractResourceManager::remove
        registerUpdateFuncHandler<ApiIdData>( restProcessorPool, ApiCommand::removeResource );


        //AbstractMediaServerManager::getServers
        registerGetFuncHandler<std::nullptr_t, ApiMediaServerDataList>( restProcessorPool, ApiCommand::getMediaServerList );
        //AbstractMediaServerManager::save
        registerUpdateFuncHandler<ApiMediaServerData>( restProcessorPool, ApiCommand::saveMediaServer );
        //AbstractMediaServerManager::remove
        registerUpdateFuncHandler<ApiIdData>( restProcessorPool, ApiCommand::removeMediaServer );


        //AbstractCameraManager::addCamera
        registerUpdateFuncHandler<ApiCameraData>( restProcessorPool, ApiCommand::saveCamera );
        //AbstractCameraManager::save
        registerUpdateFuncHandler<ApiCameraDataList>( restProcessorPool, ApiCommand::saveCameras );
        //AbstractCameraManager::getCameras
        registerGetFuncHandler<QnId, ApiCameraDataList>( restProcessorPool, ApiCommand::getCameras );
        //AbstractCameraManager::addCameraHistoryItem
        registerUpdateFuncHandler<ApiCameraServerItemData>( restProcessorPool, ApiCommand::addCameraHistoryItem );
        //AbstractCameraManager::getCameraHistoryList
        registerGetFuncHandler<std::nullptr_t, ApiCameraServerItemDataList>( restProcessorPool, ApiCommand::getCameraHistoryList );
        //AbstractCameraManager::getBookmarkTags
        registerGetFuncHandler<std::nullptr_t, ApiCameraBookmarkTagDataList>( restProcessorPool, ApiCommand::getCameraBookmarkTags );

        //TODO AbstractLicenseManager
        registerUpdateFuncHandler<ApiLicenseDataList>( restProcessorPool, ApiCommand::addLicenses );


        //AbstractBusinessEventManager::getBusinessRules
        registerGetFuncHandler<std::nullptr_t, ApiBusinessRuleDataList>( restProcessorPool, ApiCommand::getBusinessRuleList );
        //AbstractBusinessEventManager::save
        registerUpdateFuncHandler<ApiBusinessRuleData>( restProcessorPool, ApiCommand::saveBusinessRule );
        //AbstractBusinessEventManager::deleteRule
        registerUpdateFuncHandler<ApiIdData>( restProcessorPool, ApiCommand::removeBusinessRule );

        registerUpdateFuncHandler<ApiResetBusinessRuleData>( restProcessorPool, ApiCommand::resetBusinessRules );
        registerUpdateFuncHandler<ApiBusinessActionData>( restProcessorPool, ApiCommand::broadcastBusinessAction );
        registerUpdateFuncHandler<ApiBusinessActionData>( restProcessorPool, ApiCommand::execBusinessAction );

        registerUpdateFuncHandler<ApiEmailSettingsData>( restProcessorPool, ApiCommand::testEmailSettings );
        registerUpdateFuncHandler<ApiEmailData>( restProcessorPool, ApiCommand::sendEmail );


        //AbstractUserManager::getUsers
        registerGetFuncHandler<std::nullptr_t, ApiUserDataList>( restProcessorPool, ApiCommand::getUserList );
        //AbstractUserManager::save
        registerUpdateFuncHandler<ApiUserData>( restProcessorPool, ApiCommand::saveUser );
        //AbstractUserManager::remove
        registerUpdateFuncHandler<ApiIdData>( restProcessorPool, ApiCommand::removeUser );

        //AbstractVideowallManager::getVideowalls
        registerGetFuncHandler<std::nullptr_t, ApiVideowallDataList>( restProcessorPool, ApiCommand::getVideowallList );
        //AbstractVideowallManager::save
        registerUpdateFuncHandler<ApiVideowallData>( restProcessorPool, ApiCommand::saveVideowall );
        //AbstractVideowallManager::remove
        registerUpdateFuncHandler<ApiIdData>( restProcessorPool, ApiCommand::removeVideowall );
        registerUpdateFuncHandler<ApiVideowallControlMessageData>( restProcessorPool, ApiCommand::videowallControl );

        //AbstractLayoutManager::getLayouts
        registerGetFuncHandler<std::nullptr_t, ApiLayoutDataList>( restProcessorPool, ApiCommand::getLayoutList );
        //AbstractLayoutManager::save
        registerUpdateFuncHandler<ApiLayoutDataList>( restProcessorPool, ApiCommand::saveLayouts );
        //AbstractLayoutManager::remove
        registerUpdateFuncHandler<ApiIdData>( restProcessorPool, ApiCommand::removeLayout );


        //AbstractStoredFileManager::listDirectory
        registerGetFuncHandler<ApiStoredFilePath, ApiStoredDirContents>( restProcessorPool, ApiCommand::listDirectory );
        //AbstractStoredFileManager::getStoredFile
        registerGetFuncHandler<ApiStoredFilePath, ApiStoredFileData>( restProcessorPool, ApiCommand::getStoredFile );
        //AbstractStoredFileManager::addStoredFile
        registerUpdateFuncHandler<ApiStoredFileData>( restProcessorPool, ApiCommand::addStoredFile );
        //AbstractStoredFileManager::updateStoredFile
        registerUpdateFuncHandler<ApiStoredFileData>( restProcessorPool, ApiCommand::updateStoredFile );
        //AbstractStoredFileManager::deleteStoredFile
        registerUpdateFuncHandler<ApiIdData>( restProcessorPool, ApiCommand::removeStoredFile );

        //AbstractUpdatesManager::uploadUpdate
        registerUpdateFuncHandler<ApiUpdateUploadData>( restProcessorPool, ApiCommand::uploadUpdate );
        //AbstractUpdatesManager::uploadUpdateResponce
        registerUpdateFuncHandler<ApiUpdateUploadResponceData>( restProcessorPool, ApiCommand::uploadUpdateResponce );
        //AbstractUpdatesManager::installUpdate
        registerUpdateFuncHandler<QString>( restProcessorPool, ApiCommand::installUpdate );

        //AbstractMiscManager::moduleInfo
        registerUpdateFuncHandler<ApiModuleData>(restProcessorPool, ApiCommand::moduleInfo);

        //ApiResourceParamList
        registerGetFuncHandler<std::nullptr_t, ApiResourceParamDataList>( restProcessorPool, ApiCommand::getSettings );
        registerUpdateFuncHandler<ApiResourceParamDataList>( restProcessorPool, ApiCommand::saveSettings );

        //AbstractECConnection
        registerGetFuncHandler<std::nullptr_t, qint64>( restProcessorPool, ApiCommand::getCurrentTime );


        //AbstractECConnectionFactory
        registerFunctorHandler<ApiLoginData, QnConnectionInfo>( restProcessorPool, ApiCommand::connect,
            std::bind( &Ec2DirectConnectionFactory::fillConnectionInfo, this, _1, _2 ) );
        registerFunctorHandler<ApiLoginData, QnConnectionInfo>( restProcessorPool, ApiCommand::testConnection,
            std::bind( &Ec2DirectConnectionFactory::fillConnectionInfo, this, _1, _2 ) );
    }

    void Ec2DirectConnectionFactory::setContext( const ResourceContext& resCtx )
    {
        m_resCtx = resCtx;
    }

    int Ec2DirectConnectionFactory::establishDirectConnection( const QUrl& url, impl::ConnectHandlerPtr handler )
    {
        const int reqID = generateRequestID();

        ApiLoginData loginInfo;
        QnConnectionInfo connectionInfo;
        fillConnectionInfo( loginInfo, &connectionInfo );   //todo: #ak not appropriate here
        connectionInfo.ecUrl = url;
        {
            QMutexLocker lk( &m_mutex );
            if( !m_directConnection )
                m_directConnection.reset( new Ec2DirectConnection( &m_serverQueryProcessor, m_resCtx, connectionInfo, url.path() ) );
        }
        QnScopedThreadRollback ensureFreeThread(1);
        QtConcurrent::run( std::bind( &impl::ConnectHandler::done, handler, reqID, ec2::ErrorCode::ok, m_directConnection ) );
        return reqID;
    }

    int Ec2DirectConnectionFactory::establishConnectionToRemoteServer( const QUrl& addr, impl::ConnectHandlerPtr handler )
    {
        const int reqID = generateRequestID();

        ////TODO: #ak return existing connection, if one
        //{
        //    QMutexLocker lk( &m_mutex );
        //    auto it = m_urlToConnection.find( addr );
        //    if( it != m_urlToConnection.end() )
        //        AbstractECConnectionPtr connection = it->second.second;
        //}

        ApiLoginData loginInfo;
        loginInfo.login = addr.userName();
        loginInfo.passwordHash = QnAuthHelper::createUserPasswordDigest( loginInfo.login, addr.password() );
#if 1
        auto func = [this, reqID, addr, handler]( ErrorCode errorCode, const QnConnectionInfo& connectionInfo ) {
            remoteConnectionFinished(reqID, errorCode, connectionInfo, addr, handler); };
        m_remoteQueryProcessor.processQueryAsync<ApiLoginData, QnConnectionInfo>(
            addr, ApiCommand::connect, loginInfo, func );
#else
        //TODO: #ak investigate, what's wrong with following code
        using namespace std::placeholders;
        m_remoteQueryProcessor.processQueryAsync<ApiLoginData, QnConnectionInfo>(
            ApiCommand::connect, loginInfo, std::bind(&Ec2DirectConnectionFactory::remoteConnectionFinished, this, _1, _2) );
#endif
        return reqID;
    }

    void Ec2DirectConnectionFactory::remoteConnectionFinished(
        int reqID,
        ErrorCode errorCode,
        const QnConnectionInfo& connectionInfo,
        const QUrl& ecURL,
        impl::ConnectHandlerPtr handler )
    {
        if( errorCode != ErrorCode::ok )
            return handler->done( reqID, errorCode, AbstractECConnectionPtr() );
        QnConnectionInfo connectionInfoCopy( connectionInfo );
        connectionInfoCopy.ecUrl = ecURL;
        return handler->done(
            reqID,
            errorCode,
            std::make_shared<RemoteEC2Connection>(
                std::make_shared<FixedUrlClientQueryProcessor>(&m_remoteQueryProcessor, ecURL),
                m_resCtx,
                connectionInfoCopy ) );
    }

    void Ec2DirectConnectionFactory::remoteTestConnectionFinished(
        int reqID,
        ErrorCode errorCode,
        const QnConnectionInfo& connectionInfo,
        const QUrl& /*ecURL*/,
        impl::TestConnectionHandlerPtr handler )
    {
        return handler->done( reqID, errorCode, connectionInfo );
    }

    ErrorCode Ec2DirectConnectionFactory::fillConnectionInfo(
        const ApiLoginData& /*loginInfo*/,
        QnConnectionInfo* const connectionInfo )
    {
<<<<<<< HEAD
        //TODO/IMPL
        connectionInfo->version = qnCommon->engineVersion();
        connectionInfo->brand = lit(QN_PRODUCT_NAME_SHORT);
        connectionInfo->ecsGuid = lit( "ECS_HUID" );
        connectionInfo->systemName = qnCommon->localSystemName();
=======
        connectionInfo->version = QnSoftwareVersion(lit(QN_APPLICATION_VERSION));
        connectionInfo->brand = lit(QN_PRODUCT_NAME_SHORT);
        connectionInfo->ecsGuid = qnCommon->moduleGUID().toString();
>>>>>>> f59e7250

        return ErrorCode::ok;
    }

    int Ec2DirectConnectionFactory::testDirectConnection( const QUrl& /*addr*/, impl::TestConnectionHandlerPtr handler )
    {
        const int reqID = generateRequestID();
        QnConnectionInfo connectionInfo;
        fillConnectionInfo( ApiLoginData(), &connectionInfo );
        QnScopedThreadRollback ensureFreeThread(1);
        QtConcurrent::run( std::bind( &impl::TestConnectionHandler::done, handler, reqID, ec2::ErrorCode::ok, connectionInfo ) );
        return reqID;
    }

    int Ec2DirectConnectionFactory::testRemoteConnection( const QUrl& addr, impl::TestConnectionHandlerPtr handler )
    {
        const int reqID = generateRequestID();

        ApiLoginData loginInfo;
        loginInfo.login = addr.userName();
        loginInfo.passwordHash = QnAuthHelper::createUserPasswordDigest( loginInfo.login, addr.password() );
        auto func = [this, reqID, addr, handler]( ErrorCode errorCode, const QnConnectionInfo& connectionInfo ) {
            remoteTestConnectionFinished(reqID, errorCode, connectionInfo, addr, handler); };
        m_remoteQueryProcessor.processQueryAsync<ApiLoginData, QnConnectionInfo>(
            addr, ApiCommand::testConnection, loginInfo, func );
        return reqID;
    }

    template<class InputDataType>
    void Ec2DirectConnectionFactory::registerUpdateFuncHandler( QnRestProcessorPool* const restProcessorPool, ApiCommand::Value cmd )
    {
        restProcessorPool->registerHandler(
            lit("ec2/%1").arg(ApiCommand::toString(cmd)),
            new UpdateHttpHandler<InputDataType>(m_directConnection) );
    }

    template<class InputDataType, class OutputDataType>
    void Ec2DirectConnectionFactory::registerGetFuncHandler( QnRestProcessorPool* const restProcessorPool, ApiCommand::Value cmd )
    {
        restProcessorPool->registerHandler(
            lit("ec2/%1").arg(ApiCommand::toString(cmd)),
            new QueryHttpHandler2<InputDataType, OutputDataType>(cmd, &m_serverQueryProcessor) );
    }

    template<class InputType, class OutputType, class HandlerType>
    void Ec2DirectConnectionFactory::registerFunctorHandler(
        QnRestProcessorPool* const restProcessorPool,
        ApiCommand::Value cmd,
        HandlerType handler )
    {
        restProcessorPool->registerHandler(
            lit("ec2/%1").arg(ApiCommand::toString(cmd)),
            new FlexibleQueryHttpHandler<InputType, OutputType, HandlerType>(cmd, handler) );
    }
}<|MERGE_RESOLUTION|>--- conflicted
+++ resolved
@@ -276,17 +276,10 @@
         const ApiLoginData& /*loginInfo*/,
         QnConnectionInfo* const connectionInfo )
     {
-<<<<<<< HEAD
-        //TODO/IMPL
         connectionInfo->version = qnCommon->engineVersion();
         connectionInfo->brand = lit(QN_PRODUCT_NAME_SHORT);
-        connectionInfo->ecsGuid = lit( "ECS_HUID" );
         connectionInfo->systemName = qnCommon->localSystemName();
-=======
-        connectionInfo->version = QnSoftwareVersion(lit(QN_APPLICATION_VERSION));
-        connectionInfo->brand = lit(QN_PRODUCT_NAME_SHORT);
         connectionInfo->ecsGuid = qnCommon->moduleGUID().toString();
->>>>>>> f59e7250
 
         return ErrorCode::ok;
     }
