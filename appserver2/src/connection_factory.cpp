/**********************************************************
* 21 jan 2014
* a.kolesnikov
***********************************************************/

#include "connection_factory.h"

#include <functional>

#include <QtCore/QMutexLocker>

#include <network/authenticate_helper.h>
#include <network/universal_tcp_listener.h>
#include <utils/common/concurrent.h>

#include "ec2_connection.h"
#include "ec2_thread_pool.h"
#include "remote_ec_connection.h"
#include "rest/ec2_base_query_http_handler.h"
#include "rest/ec2_update_http_handler.h"
#include "rest/server/rest_connection_processor.h"
#include "transaction/transaction.h"
#include "transaction/transaction_message_bus.h"
#include "http/ec2_transaction_tcp_listener.h"
#include "version.h"


namespace ec2
{
    Ec2DirectConnectionFactory::Ec2DirectConnectionFactory()
    {
        srand( ::time(NULL) );

        //registering ec2 types with Qt meta types system
        qRegisterMetaType<ErrorCode>( "ErrorCode" );
        qRegisterMetaType<AbstractECConnectionPtr>( "AbstractECConnectionPtr" );
        qRegisterMetaType<QnFullResourceData>( "QnFullResourceData" ); // TODO: #Elric #EC2 register in a proper place!
        qRegisterMetaType<QnTransactionTransportHeader>( "QnTransactionTransportHeader" ); // TODO: #Elric #EC2 register in a proper place!
        qRegisterMetaType<ApiPeerAliveData>( "ApiPeerAliveData" ); // TODO: #Elric #EC2 register in a proper place!
        qRegisterMetaType<ApiRuntimeData>( "ApiRuntimeData" ); // TODO: #Elric #EC2 register in a proper place!
        qRegisterMetaType<ApiDatabaseDumpData>( "ApiDatabaseDumpData" ); // TODO: #Elric #EC2 register in a proper place!

        ec2::QnTransactionMessageBus::initStaticInstance(new ec2::QnTransactionMessageBus());
    }

    Ec2DirectConnectionFactory::~Ec2DirectConnectionFactory()
    {
        m_directConnection.reset();
        ec2::QnTransactionMessageBus::initStaticInstance(0);
    }

    //!Implementation of AbstractECConnectionFactory::testConnectionAsync
    int Ec2DirectConnectionFactory::testConnectionAsync( const QUrl& addr, impl::TestConnectionHandlerPtr handler )
    {
        if( addr.isEmpty() )
            return testDirectConnection( addr, handler );
        else
            return testRemoteConnection( addr, handler );
    }

    //!Implementation of AbstractECConnectionFactory::connectAsync
    int Ec2DirectConnectionFactory::connectAsync( const QUrl& addr, impl::ConnectHandlerPtr handler )
    {
        if( addr.scheme() == "file" )
            return establishDirectConnection(addr, handler );
        else
            return establishConnectionToRemoteServer( addr, handler );
    }

    void Ec2DirectConnectionFactory::registerTransactionListener( QnUniversalTcpListener* universalTcpListener )
    {
        universalTcpListener->addHandler<QnTransactionTcpProcessor>("HTTP", "ec2/events");
    }

    void Ec2DirectConnectionFactory::registerRestHandlers( QnRestProcessorPool* const restProcessorPool )
    {
        using namespace std::placeholders;

        //AbstractResourceManager::getResourceTypes
        registerGetFuncHandler<std::nullptr_t, ApiResourceTypeDataList>( restProcessorPool, ApiCommand::getResourceTypes );
        //AbstractResourceManager::getResource
        //registerGetFuncHandler<std::nullptr_t, ApiResourceData>( restProcessorPool, ApiCommand::getResource );
        //AbstractResourceManager::setResourceStatus
        registerUpdateFuncHandler<ApiSetResourceStatusData>( restProcessorPool, ApiCommand::setResourceStatus );
        //AbstractResourceManager::getKvPairs
        registerGetFuncHandler<QnId, ApiResourceParamsData>( restProcessorPool, ApiCommand::getResourceParams );
        //AbstractResourceManager::save
        registerUpdateFuncHandler<ApiResourceParamsData>( restProcessorPool, ApiCommand::setResourceParams );
        //AbstractResourceManager::save
        registerUpdateFuncHandler<ApiResourceData>( restProcessorPool, ApiCommand::saveResource );
        //AbstractResourceManager::remove
        registerUpdateFuncHandler<ApiIdData>( restProcessorPool, ApiCommand::removeResource );


        //AbstractMediaServerManager::getServers
        registerGetFuncHandler<std::nullptr_t, ApiMediaServerDataList>( restProcessorPool, ApiCommand::getMediaServers );
        //AbstractMediaServerManager::save
        registerUpdateFuncHandler<ApiMediaServerData>( restProcessorPool, ApiCommand::saveMediaServer );
        //AbstractMediaServerManager::remove
        registerUpdateFuncHandler<ApiIdData>( restProcessorPool, ApiCommand::removeMediaServer );


        //AbstractCameraManager::addCamera
        registerUpdateFuncHandler<ApiCameraData>( restProcessorPool, ApiCommand::saveCamera );
        //AbstractCameraManager::save
        registerUpdateFuncHandler<ApiCameraDataList>( restProcessorPool, ApiCommand::saveCameras );
        //AbstractCameraManager::getCameras
        registerGetFuncHandler<QnId, ApiCameraDataList>( restProcessorPool, ApiCommand::getCameras );
        //AbstractCameraManager::addCameraHistoryItem
        registerUpdateFuncHandler<ApiCameraServerItemData>( restProcessorPool, ApiCommand::addCameraHistoryItem );
        //AbstractCameraManager::getCameraHistoryItems
        registerGetFuncHandler<std::nullptr_t, ApiCameraServerItemDataList>( restProcessorPool, ApiCommand::getCameraHistoryItems );
        //AbstractCameraManager::getBookmarkTags
        registerGetFuncHandler<std::nullptr_t, ApiCameraBookmarkTagDataList>( restProcessorPool, ApiCommand::getCameraBookmarkTags );

        //AbstractCameraManager::getBookmarkTags

        //TODO AbstractLicenseManager
        registerUpdateFuncHandler<ApiLicenseDataList>( restProcessorPool, ApiCommand::addLicenses );


        //AbstractBusinessEventManager::getBusinessRules
        registerGetFuncHandler<std::nullptr_t, ApiBusinessRuleDataList>( restProcessorPool, ApiCommand::getBusinessRules );
        //AbstractBusinessEventManager::save
        registerUpdateFuncHandler<ApiBusinessRuleData>( restProcessorPool, ApiCommand::saveBusinessRule );
        //AbstractBusinessEventManager::deleteRule
        registerUpdateFuncHandler<ApiIdData>( restProcessorPool, ApiCommand::removeBusinessRule );

        registerUpdateFuncHandler<ApiResetBusinessRuleData>( restProcessorPool, ApiCommand::resetBusinessRules );
        registerUpdateFuncHandler<ApiBusinessActionData>( restProcessorPool, ApiCommand::broadcastBusinessAction );
        registerUpdateFuncHandler<ApiBusinessActionData>( restProcessorPool, ApiCommand::execBusinessAction );

        registerUpdateFuncHandler<ApiEmailSettingsData>( restProcessorPool, ApiCommand::testEmailSettings );
        registerUpdateFuncHandler<ApiEmailData>( restProcessorPool, ApiCommand::sendEmail );


        //AbstractUserManager::getUsers
        registerGetFuncHandler<std::nullptr_t, ApiUserDataList>( restProcessorPool, ApiCommand::getUsers );
        //AbstractUserManager::save
        registerUpdateFuncHandler<ApiUserData>( restProcessorPool, ApiCommand::saveUser );
        //AbstractUserManager::remove
        registerUpdateFuncHandler<ApiIdData>( restProcessorPool, ApiCommand::removeUser );

        //AbstractVideowallManager::getVideowalls
        registerGetFuncHandler<std::nullptr_t, ApiVideowallDataList>( restProcessorPool, ApiCommand::getVideowalls );
        //AbstractVideowallManager::save
        registerUpdateFuncHandler<ApiVideowallData>( restProcessorPool, ApiCommand::saveVideowall );
        //AbstractVideowallManager::remove
        registerUpdateFuncHandler<ApiIdData>( restProcessorPool, ApiCommand::removeVideowall );
        registerUpdateFuncHandler<ApiVideowallControlMessageData>( restProcessorPool, ApiCommand::videowallControl );

        //AbstractLayoutManager::getLayouts
        registerGetFuncHandler<std::nullptr_t, ApiLayoutDataList>( restProcessorPool, ApiCommand::getLayouts );
        //AbstractLayoutManager::save
        registerUpdateFuncHandler<ApiLayoutDataList>( restProcessorPool, ApiCommand::saveLayouts );
        //AbstractLayoutManager::remove
        registerUpdateFuncHandler<ApiIdData>( restProcessorPool, ApiCommand::removeLayout );

        //AbstractStoredFileManager::listDirectory
        registerGetFuncHandler<ApiStoredFilePath, ApiStoredDirContents>( restProcessorPool, ApiCommand::listDirectory );
        //AbstractStoredFileManager::getStoredFile
        registerGetFuncHandler<ApiStoredFilePath, ApiStoredFileData>( restProcessorPool, ApiCommand::getStoredFile );
        //AbstractStoredFileManager::addStoredFile
        registerUpdateFuncHandler<ApiStoredFileData>( restProcessorPool, ApiCommand::addStoredFile );
        //AbstractStoredFileManager::updateStoredFile
        registerUpdateFuncHandler<ApiStoredFileData>( restProcessorPool, ApiCommand::updateStoredFile );
        //AbstractStoredFileManager::deleteStoredFile
        registerUpdateFuncHandler<ApiIdData>( restProcessorPool, ApiCommand::removeStoredFile );

        //AbstractUpdatesManager::uploadUpdate
        registerUpdateFuncHandler<ApiUpdateUploadData>( restProcessorPool, ApiCommand::uploadUpdate );
        //AbstractUpdatesManager::uploadUpdateResponce
        registerUpdateFuncHandler<ApiUpdateUploadResponceData>( restProcessorPool, ApiCommand::uploadUpdateResponce );
        //AbstractUpdatesManager::installUpdate
        registerUpdateFuncHandler<ApiUpdateInstallData>( restProcessorPool, ApiCommand::installUpdate );

<<<<<<< HEAD
        registerUpdateFuncHandler<ApiDatabaseDumpData>( restProcessorPool, ApiCommand::resotreDatabase );

        //ApiResourceParamList
        registerGetFuncHandler<std::nullptr_t, ApiResourceParamDataList>( restProcessorPool, ApiCommand::getSettings );
        registerUpdateFuncHandler<ApiResourceParamDataList>( restProcessorPool, ApiCommand::saveSettings );

=======
>>>>>>> 6dfc711c
        //AbstractECConnection
        registerGetFuncHandler<std::nullptr_t, ApiTimeData>( restProcessorPool, ApiCommand::getCurrentTime );


        registerGetFuncHandler<std::nullptr_t, ApiFullInfoData>( restProcessorPool, ApiCommand::getFullInfo );
        registerGetFuncHandler<std::nullptr_t, ApiLicenseDataList>( restProcessorPool, ApiCommand::getLicenses );

        registerGetFuncHandler<std::nullptr_t, ApiDatabaseDumpData>( restProcessorPool, ApiCommand::dumpDatabase );

        //AbstractECConnectionFactory
        registerFunctorHandler<ApiLoginData, QnConnectionInfo>( restProcessorPool, ApiCommand::connect,
            std::bind( &Ec2DirectConnectionFactory::fillConnectionInfo, this, _1, _2 ) );
        registerFunctorHandler<ApiLoginData, QnConnectionInfo>( restProcessorPool, ApiCommand::testConnection,
            std::bind( &Ec2DirectConnectionFactory::fillConnectionInfo, this, _1, _2 ) );
    }

    void Ec2DirectConnectionFactory::setContext( const ResourceContext& resCtx )
    {
        m_resCtx = resCtx;
    }

    int Ec2DirectConnectionFactory::establishDirectConnection( const QUrl& url, impl::ConnectHandlerPtr handler )
    {
        const int reqID = generateRequestID();

        ApiLoginData loginInfo;
        QnConnectionInfo connectionInfo;
        fillConnectionInfo( loginInfo, &connectionInfo );   //todo: #ak not appropriate here
        connectionInfo.ecUrl = url;
        {
            QMutexLocker lk( &m_mutex );
            if( !m_directConnection ) {
                m_directConnection.reset( new Ec2DirectConnection( &m_serverQueryProcessor, m_resCtx, connectionInfo, url ) );
            }
        }
        QnScopedThreadRollback ensureFreeThread( 1, Ec2ThreadPool::instance() );
        QnConcurrent::run( Ec2ThreadPool::instance(), std::bind( &impl::ConnectHandler::done, handler, reqID, ec2::ErrorCode::ok, m_directConnection ) );
        return reqID;
    }

    int Ec2DirectConnectionFactory::establishConnectionToRemoteServer( const QUrl& addr, impl::ConnectHandlerPtr handler )
    {
        const int reqID = generateRequestID();

        ////TODO: #ak return existing connection, if one
        //{
        //    QMutexLocker lk( &m_mutex );
        //    auto it = m_urlToConnection.find( addr );
        //    if( it != m_urlToConnection.end() )
        //        AbstractECConnectionPtr connection = it->second.second;
        //}

        ApiLoginData loginInfo;
        loginInfo.login = addr.userName();
        loginInfo.passwordHash = QnAuthHelper::createUserPasswordDigest( loginInfo.login, addr.password() );
#if 1
        auto func = [this, reqID, addr, handler]( ErrorCode errorCode, const QnConnectionInfo& connectionInfo ) {
            remoteConnectionFinished(reqID, errorCode, connectionInfo, addr, handler); };
        m_remoteQueryProcessor.processQueryAsync<ApiLoginData, QnConnectionInfo>(
            addr, ApiCommand::connect, loginInfo, func );
#else
        //TODO: #ak investigate, what's wrong with following code
        using namespace std::placeholders;
        m_remoteQueryProcessor.processQueryAsync<ApiLoginData, QnConnectionInfo>(
            ApiCommand::connect, loginInfo, std::bind(&Ec2DirectConnectionFactory::remoteConnectionFinished, this, _1, _2) );
#endif
        return reqID;
    }

    void Ec2DirectConnectionFactory::remoteConnectionFinished(
        int reqID,
        ErrorCode errorCode,
        const QnConnectionInfo& connectionInfo,
        const QUrl& ecURL,
        impl::ConnectHandlerPtr handler )
    {
        if( errorCode != ErrorCode::ok )
            return handler->done( reqID, errorCode, AbstractECConnectionPtr() );
        QnConnectionInfo connectionInfoCopy( connectionInfo );
        connectionInfoCopy.ecUrl = ecURL;

        AbstractECConnectionPtr connection(new RemoteEC2Connection(
            std::make_shared<FixedUrlClientQueryProcessor>(&m_remoteQueryProcessor, ecURL),
            m_resCtx,
            connectionInfoCopy ));
        return handler->done(
            reqID,
            errorCode,
            connection );
    }

    void Ec2DirectConnectionFactory::remoteTestConnectionFinished(
        int reqID,
        ErrorCode errorCode,
        const QnConnectionInfo& connectionInfo,
        const QUrl& /*ecURL*/,
        impl::TestConnectionHandlerPtr handler )
    {
        return handler->done( reqID, errorCode, connectionInfo );
    }

    ErrorCode Ec2DirectConnectionFactory::fillConnectionInfo(
        const ApiLoginData& /*loginInfo*/,
        QnConnectionInfo* const connectionInfo )
    {
        connectionInfo->version = QnSoftwareVersion(lit(QN_APPLICATION_VERSION));
        connectionInfo->brand = isCompatibilityMode() ? QString() : lit(QN_PRODUCT_NAME_SHORT);
        connectionInfo->ecsGuid = qnCommon->moduleGUID().toString();
        connectionInfo->systemName = qnCommon->localSystemName();
        connectionInfo->box = lit(QN_ARM_BOX);

        return ErrorCode::ok;
    }

    int Ec2DirectConnectionFactory::testDirectConnection( const QUrl& /*addr*/, impl::TestConnectionHandlerPtr handler )
    {
        const int reqID = generateRequestID();
        QnConnectionInfo connectionInfo;
        fillConnectionInfo( ApiLoginData(), &connectionInfo );
        QnScopedThreadRollback ensureFreeThread( 1, Ec2ThreadPool::instance() );
        QnConcurrent::run( Ec2ThreadPool::instance(), std::bind( &impl::TestConnectionHandler::done, handler, reqID, ec2::ErrorCode::ok, connectionInfo ) );
        return reqID;
    }

    int Ec2DirectConnectionFactory::testRemoteConnection( const QUrl& addr, impl::TestConnectionHandlerPtr handler )
    {
        const int reqID = generateRequestID();

        ApiLoginData loginInfo;
        loginInfo.login = addr.userName();
        loginInfo.passwordHash = QnAuthHelper::createUserPasswordDigest( loginInfo.login, addr.password() );
        auto func = [this, reqID, addr, handler]( ErrorCode errorCode, const QnConnectionInfo& connectionInfo ) {
            remoteTestConnectionFinished(reqID, errorCode, connectionInfo, addr, handler); };
        m_remoteQueryProcessor.processQueryAsync<ApiLoginData, QnConnectionInfo>(
            addr, ApiCommand::testConnection, loginInfo, func );
        return reqID;
    }

    template<class InputDataType>
    void Ec2DirectConnectionFactory::registerUpdateFuncHandler( QnRestProcessorPool* const restProcessorPool, ApiCommand::Value cmd )
    {
        restProcessorPool->registerHandler(
            lit("ec2/%1").arg(ApiCommand::toString(cmd)),
            new UpdateHttpHandler<InputDataType>(m_directConnection) );
    }

    template<class InputDataType, class OutputDataType>
    void Ec2DirectConnectionFactory::registerGetFuncHandler( QnRestProcessorPool* const restProcessorPool, ApiCommand::Value cmd )
    {
        restProcessorPool->registerHandler(
            lit("ec2/%1").arg(ApiCommand::toString(cmd)),
            new QueryHttpHandler2<InputDataType, OutputDataType>(cmd, &m_serverQueryProcessor) );
    }

    template<class InputType, class OutputType, class HandlerType>
    void Ec2DirectConnectionFactory::registerFunctorHandler(
        QnRestProcessorPool* const restProcessorPool,
        ApiCommand::Value cmd,
        HandlerType handler )
    {
        restProcessorPool->registerHandler(
            lit("ec2/%1").arg(ApiCommand::toString(cmd)),
            new FlexibleQueryHttpHandler<InputType, OutputType, HandlerType>(cmd, handler) );
    }
}<|MERGE_RESOLUTION|>--- conflicted
+++ resolved
@@ -174,15 +174,8 @@
         //AbstractUpdatesManager::installUpdate
         registerUpdateFuncHandler<ApiUpdateInstallData>( restProcessorPool, ApiCommand::installUpdate );
 
-<<<<<<< HEAD
         registerUpdateFuncHandler<ApiDatabaseDumpData>( restProcessorPool, ApiCommand::resotreDatabase );
 
-        //ApiResourceParamList
-        registerGetFuncHandler<std::nullptr_t, ApiResourceParamDataList>( restProcessorPool, ApiCommand::getSettings );
-        registerUpdateFuncHandler<ApiResourceParamDataList>( restProcessorPool, ApiCommand::saveSettings );
-
-=======
->>>>>>> 6dfc711c
         //AbstractECConnection
         registerGetFuncHandler<std::nullptr_t, ApiTimeData>( restProcessorPool, ApiCommand::getCurrentTime );
 
