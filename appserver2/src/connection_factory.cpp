--- conflicted
+++ resolved
@@ -1543,7 +1543,6 @@
         || errorCode == ErrorCode::ldap_temporary_unauthorized
         || errorCode == ErrorCode::cloud_temporary_unauthorized)
     {
-<<<<<<< HEAD
         handler->done(reqId, errorCode, connectionInfo);
         QnMutexLocker lk(&m_mutex);
         --m_runningRequests;
@@ -1558,49 +1557,6 @@
             using namespace std::placeholders;
             connectToOldEC(
                 ecUrl, std::bind(&impl::TestConnectionHandler::done, handler, reqId, _1, _2));
-=======
-        connectionInfo->compatibilityItems = localCompatibilityItems();
-        connectionInfo->version = qnCommon->engineVersion();
-        connectionInfo->brand = isCompatibilityMode() ? QString() : QnAppInfo::productNameShort();
-        connectionInfo->systemName = qnCommon->localSystemName();
-        connectionInfo->ecsGuid = qnCommon->moduleGUID().toString();
-#ifdef __arm__
-        connectionInfo->box = QnAppInfo::armBox();
-#endif
-        connectionInfo->allowSslConnections = m_sslEnabled;
-        connectionInfo->nxClusterProtoVersion = nx_ec::EC2_PROTO_VERSION;
-        connectionInfo->ecDbReadOnly = Settings::instance()->dbReadOnly();
-
-        if (!loginInfo.clientInfo.id.isNull())
-        {
-            auto clientInfo = loginInfo.clientInfo;
-            clientInfo.parentId = qnCommon->moduleGUID();
-
-            ApiClientInfoDataList infos;
-            auto result = dbManager->doQuery(clientInfo.id, infos);
-            if (result != ErrorCode::ok)
-                return result;
-
-            if (infos.size() && QJson::serialized(clientInfo) == QJson::serialized(infos.front()))
-            {
-                NX_LOG(lit("Ec2DirectConnectionFactory: New client had already been registered with the same params"),
-                    cl_logDEBUG2);
-                return ErrorCode::ok;
-            }
-
-            QnTransaction<ApiClientInfoData> transaction(ApiCommand::saveClientInfo, clientInfo);
-            m_serverQueryProcessor.processUpdateAsync(transaction,
-                [&](ErrorCode result) {
-                    if (result == ErrorCode::ok) {
-                        NX_LOG(lit("Ec2DirectConnectionFactory: New client has been registered"),
-                            cl_logINFO);
-                    }
-                    else {
-                        NX_LOG(lit("Ec2DirectConnectionFactory: New client transaction has failed %1")
-                            .arg(toString(result)), cl_logERROR);
-                    }
-                });
->>>>>>> 1fb792b9
         }
     );
 }
@@ -1612,6 +1568,7 @@
 {
     auto localInfo = qnRuntimeInfoManager->localInfo().data;
 
+    connectionInfo->compatibilityItems = localCompatibilityItems();
     connectionInfo->version = qnCommon->engineVersion();
     connectionInfo->brand = localInfo.brand;
     connectionInfo->customization = localInfo.customization;
