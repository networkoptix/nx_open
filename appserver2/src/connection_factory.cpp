--- conflicted
+++ resolved
@@ -179,8 +179,6 @@
         //AbstractMiscManager::moduleInfo
         registerUpdateFuncHandler<ApiModuleData>(restProcessorPool, ApiCommand::moduleInfo);
 
-<<<<<<< HEAD
-=======
         //AbstractMiscManager::discoverPeer
         registerUpdateFuncHandler<ApiDiscoverPeerData>(restProcessorPool, ApiCommand::discoverPeer);
         //AbstractMiscManager::changeSystemName
@@ -191,7 +189,6 @@
         //AbstractMiscManager::removeDiscoveryInformation
         registerUpdateFuncHandler<ApiDiscoveryDataList>(restProcessorPool, ApiCommand::removeDiscoveryInformation);
 
->>>>>>> a274a0be
         //ApiResourceParamList
         registerGetFuncHandler<std::nullptr_t, ApiResourceParamDataList>( restProcessorPool, ApiCommand::getSettings );
         registerUpdateFuncHandler<ApiResourceParamDataList>( restProcessorPool, ApiCommand::saveSettings );
