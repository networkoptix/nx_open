--- conflicted
+++ resolved
@@ -14,14 +14,9 @@
     const QString& command, const QnRequestParamList& params, QString* value);
 
 bool parseHttpRequestParams(
-<<<<<<< HEAD
+    QnCommonModule* commonModule,
     const QString& command, const QnRequestParamList& params, nx::vms::api::StoredFilePath* value);
 void toUrlParams(const nx::vms::api::StoredFilePath& id, QUrlQuery* query);
-=======
-    QnCommonModule* commonModule,
-    const QString& command, const QnRequestParamList& params, ApiStoredFilePath* value);
-void toUrlParams(const ApiStoredFilePath& id, QUrlQuery* query);
->>>>>>> 4dc05fa1
 
 bool parseHttpRequestParams(
     QnCommonModule* commonModule,
@@ -44,16 +39,11 @@
 void toUrlParams(const Qn::SerializationFormat& format, QUrlQuery* query);
 
 bool parseHttpRequestParams(
-<<<<<<< HEAD
+    QnCommonModule* commonModule,
     const QString& command,
     const QnRequestParamList& params,
     nx::vms::api::ConnectionData* loginInfo);
 void toUrlParams(const nx::vms::api::ConnectionData&, QUrlQuery* query);
-=======
-    QnCommonModule* commonModule,
-    const QString& command, const QnRequestParamList& params, ApiLoginData* loginInfo);
-void toUrlParams(const ApiLoginData&, QUrlQuery* query);
->>>>>>> 4dc05fa1
 
 bool parseHttpRequestParams(
     QnCommonModule* commonModule,
