#pragma once

#include <utils/common/id.h>
#include <utils/common/request_param.h>
#include <nx_ec/data/api_fwd.h>

#include "request_type_wrappers.h"

class QUrlQuery;
class QnCommonModule;

namespace ec2 {

bool parseHttpRequestParams(
    QnCommonModule* commonModule,
    const QString& command, const QnRequestParamList& params, QString* value);

bool parseHttpRequestParams(
    QnCommonModule* commonModule,
    const QString& command, const QnRequestParamList& params, nx::vms::api::StoredFilePath* value);
void toUrlParams(const nx::vms::api::StoredFilePath& id, QUrlQuery* query);

bool parseHttpRequestParams(
    QnCommonModule* commonModule,
    const QString& command, const QnRequestParamList& params, QnUuid* id);

bool parseHttpRequestParams(
    QnCommonModule* commonModule,
    const QString& command, const QnRequestParamList& params, QnCameraUuid* id);

bool parseHttpRequestParams(
    QnCommonModule* commonModule,
    const QString& command, const QnRequestParamList& params, QnLayoutUuid* id);

void toUrlParams(const QnUuid& id, QUrlQuery* query);

bool parseHttpRequestParams(
    QnCommonModule* commonModule,
<<<<<<< HEAD
    const QString& command, const QnRequestParamList& params, nx::vms::api::ParentId* id);
void toUrlParams(const nx::vms::api::ParentId& id, QUrlQuery* query);
=======
    const QString& command, const QnRequestParamList& params, QnStorageParentId* id);
void toUrlParams(const QnStorageParentId& id, QUrlQuery* query);
>>>>>>> b81eeefc

bool parseHttpRequestParams(
    QnCommonModule* commonModule,
    const QString& command, const QnRequestParamList& params, Qn::SerializationFormat* format);
void toUrlParams(const Qn::SerializationFormat& format, QUrlQuery* query);

bool parseHttpRequestParams(
    QnCommonModule* commonModule,
    const QString& command,
    const QnRequestParamList& params,
    nx::vms::api::ConnectionData* loginInfo);

void toUrlParams(const nx::vms::api::ConnectionData&, QUrlQuery* query);

bool parseHttpRequestParams(
    QnCommonModule* commonModule,
    const QString& command, const QnRequestParamList& params, ApiTranLogFilter* tranLogFilter);
void toUrlParams(const ApiTranLogFilter&, QUrlQuery* query);

bool parseHttpRequestParams(
    QnCommonModule* commonModule,
    const QString& command, const QnRequestParamList& params, std::nullptr_t*);
void toUrlParams(const std::nullptr_t&, QUrlQuery* query);

bool parseHttpRequestParams(
    QnCommonModule* commonModule,
    const QString& command, const QnRequestParamList &params, QByteArray *value);
void toUrlParams(
    const QByteArray &filter, QUrlQuery *query);

} // namespace ec2<|MERGE_RESOLUTION|>--- conflicted
+++ resolved
@@ -5,6 +5,7 @@
 #include <nx_ec/data/api_fwd.h>
 
 #include "request_type_wrappers.h"
+#include <nx/vms/api/data/media_server_data.h>
 
 class QUrlQuery;
 class QnCommonModule;
@@ -36,13 +37,8 @@
 
 bool parseHttpRequestParams(
     QnCommonModule* commonModule,
-<<<<<<< HEAD
-    const QString& command, const QnRequestParamList& params, nx::vms::api::ParentId* id);
-void toUrlParams(const nx::vms::api::ParentId& id, QUrlQuery* query);
-=======
-    const QString& command, const QnRequestParamList& params, QnStorageParentId* id);
-void toUrlParams(const QnStorageParentId& id, QUrlQuery* query);
->>>>>>> b81eeefc
+    const QString& command, const QnRequestParamList& params, nx::vms::api::StorageParentId* id);
+void toUrlParams(const nx::vms::api::StorageParentId& id, QUrlQuery* query);
 
 bool parseHttpRequestParams(
     QnCommonModule* commonModule,
