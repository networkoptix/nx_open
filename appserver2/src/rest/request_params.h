#pragma once

#include <utils/common/id.h>
#include <utils/common/request_param.h>
#include <nx_ec/data/api_fwd.h>

class QUrlQuery;

namespace ec2 {

bool parseHttpRequestParams(
    const QString& command, const QnRequestParamList& params, QString* value);

bool parseHttpRequestParams(
    const QString& command, const QnRequestParamList& params, ApiStoredFilePath* value);
void toUrlParams(const ApiStoredFilePath& id, QUrlQuery* query);

bool parseHttpRequestParams(
    const QString& command, const QnRequestParamList& params, QnUuid* id);
void toUrlParams(const QnUuid& id, QUrlQuery* query);

bool parseHttpRequestParams(
    const QString& command, const QnRequestParamList& params, ParentId* id);
void toUrlParams(const ParentId& id, QUrlQuery* query);

bool parseHttpRequestParams(
    const QString& command, const QnRequestParamList& params, Qn::SerializationFormat* format);
void toUrlParams(const Qn::SerializationFormat& format, QUrlQuery* query);

bool parseHttpRequestParams(
    const QString& command, const QnRequestParamList& params, ApiLoginData* loginInfo);
void toUrlParams(const ApiLoginData&, QUrlQuery* query);

bool parseHttpRequestParams(
    const QString& command, const QnRequestParamList& params, ApiTranLogFilter* tranLogFilter);
void toUrlParams(const ApiTranLogFilter&, QUrlQuery* query);

<<<<<<< HEAD
    bool parseHttpRequestParams(const QString& command, const QnRequestParamList &params, std::nullptr_t *);
    void toUrlParams(const std::nullptr_t &, QUrlQuery *query);

    bool parseHttpRequestParams(const QString& command, const QnRequestParamList &params, QByteArray *value);
    void toUrlParams(const QByteArray &filter, QUrlQuery *query);
}
=======
bool parseHttpRequestParams(
    const QString& command, const QnRequestParamList& params, nullptr_t*);
void toUrlParams(const nullptr_t&, QUrlQuery* query);
>>>>>>> 5745650e

} // namespace ec2<|MERGE_RESOLUTION|>--- conflicted
+++ resolved
@@ -35,17 +35,12 @@
     const QString& command, const QnRequestParamList& params, ApiTranLogFilter* tranLogFilter);
 void toUrlParams(const ApiTranLogFilter&, QUrlQuery* query);
 
-<<<<<<< HEAD
-    bool parseHttpRequestParams(const QString& command, const QnRequestParamList &params, std::nullptr_t *);
-    void toUrlParams(const std::nullptr_t &, QUrlQuery *query);
-
-    bool parseHttpRequestParams(const QString& command, const QnRequestParamList &params, QByteArray *value);
-    void toUrlParams(const QByteArray &filter, QUrlQuery *query);
-}
-=======
 bool parseHttpRequestParams(
     const QString& command, const QnRequestParamList& params, nullptr_t*);
 void toUrlParams(const nullptr_t&, QUrlQuery* query);
->>>>>>> 5745650e
 
+bool parseHttpRequestParams(
+    const QString& command, const QnRequestParamList &params, QByteArray *value);
+void toUrlParams(
+    const QByteArray &filter, QUrlQuery *query);
 } // namespace ec2