--- conflicted
+++ resolved
@@ -26,14 +26,10 @@
 /**
  * RestAPI request handler for update requests.
  */
-<<<<<<< HEAD
 template<
     class RequestData,
     class Connection = BaseEc2Connection<ServerQueryProcessorAccess> //< Overridable for tests.
 >
-=======
-template<class RequestDataType>
->>>>>>> 37680c74
 class UpdateHttpHandler: public QnRestRequestHandler
 {
 public:
@@ -68,9 +64,6 @@
         QByteArray& contentType,
         const QnRestConnectionProcessor* owner) override
     {
-<<<<<<< HEAD
-        QN_UNUSED(params);
-
         const QByteArray srcFormat = srcBodyContentType.split(';')[0];
 
         const Qn::SerializationFormat format =
@@ -107,51 +100,16 @@
         const QnRestConnectionProcessor* owner)
     {
         *outSuccess = false;
-=======
-        QnTransaction<RequestDataType> tran;
-        bool success = false;
-        QByteArray srcFormat = srcBodyContentType.split(';')[0];
-        Qn::SerializationFormat format = Qn::serializationFormatFromHttpContentType(srcFormat);
->>>>>>> 37680c74
         switch (format)
         {
             case Qn::JsonFormat:
             {
-<<<<<<< HEAD
                 *outContentType = "application/json";
 
                 auto httpStatusCode = buildTransactionFromJson(
                     tran, path, body, outResultBody, outSuccess, owner);
                 if (!*outSuccess)
                     return httpStatusCode;
-=======
-                contentType = "application/json";
-                tran.params = QJson::deserialized<RequestDataType>(
-                    body, RequestDataType(), &success);
-                QStringList tmp = path.split('/');
-                while (!tmp.isEmpty() && tmp.last().isEmpty())
-                    tmp.pop_back();
-                QString commandStr;
-                if (!tmp.isEmpty())
-                {
-                    commandStr = tmp.last();
-                    tran.command = ApiCommand::fromString(commandStr);
-                }
-
-                if (tran.command == ApiCommand::NotDefined)
-                {
-                    QnJsonRestResult jsonResult;
-                    jsonResult.setError(QnJsonRestResult::InvalidParameter,
-                        lit("Unknown api command %1").arg(commandStr));
-                    resultBody = QJson::serialized(jsonResult);
-                    return nx_http::StatusCode::ok;
-                }
-
-                // TODO: Temporary fix. Revert this check after merge with x_VMS-3408_cloud_sync.
-                if (tran.command == ApiCommand::restoreDatabase)
-                    tran.isLocal = true;
-
->>>>>>> 37680c74
                 break;
             }
             case Qn::UbjsonFormat:
@@ -211,7 +169,17 @@
                 return httpStatusCode;
         }
 
-        assignCommandFromLastPathItem(&tran->command, path);
+        QString commandStr = assignCommandFromLastPathItem(&tran->command, path);
+        if (tran->command == ApiCommand::NotDefined)
+        {
+            QnJsonRestResult::writeError(outResultBody, QnJsonRestResult::InvalidParameter,
+                lit("Unknown API command %1").arg(commandStr));
+            return nx_http::StatusCode::ok;
+        }
+    
+        // TODO: Temporary fix. Revert this check after merge with x_VMS-3408_cloud_sync.
+        if (tran->command == ApiCommand::restoreDatabase)
+            tran->isLocal = true;
 
         *outSuccess = true;
         return nx_http::StatusCode::ok;
@@ -292,18 +260,22 @@
             return nx_http::StatusCode::internalServerError;
         }
 
-<<<<<<< HEAD
         *outSuccess = true;
         return nx_http::StatusCode::ok;
     }
 
-    void assignCommandFromLastPathItem(ApiCommand::Value* outCommand, const QString& path)
+    QString assignCommandFromLastPathItem(ApiCommand::Value* outCommand, const QString& path)
     {
         QStringList tmp = path.split('/');
         while (!tmp.isEmpty() && tmp.last().isEmpty())
             tmp.pop_back();
+        QString commandStr;
         if (!tmp.isEmpty())
-            *outCommand = ApiCommand::fromString(tmp.last());
+        {
+            commandStr = tmp.last();
+            *outCommand = ApiCommand::fromString(commandStr);
+        }
+        return commandStr;    
     }
 
     template<typename T = RequestData>
@@ -313,10 +285,6 @@
             && !std::is_same<ApiIdData, T>::value>::type* = nullptr)
     {
         typedef std::vector<RequestData> RequestDataList;
-=======
-        // Replace client GUID to own GUID (take transaction ownership).
-        tran.peerID = qnCommon->moduleGUID();
->>>>>>> 37680c74
 
         ErrorCode errorCode = ErrorCode::ok;
         bool finished = false;
@@ -367,16 +335,11 @@
                 finished = true;
                 m_cond.wakeAll();
             };
-<<<<<<< HEAD
-
-        m_connection->queryProcessor()->getAccess(Qn::UserAccessData(owner->authUserId()))
-            .processUpdateAsync(tran, queryDoneHandler);
-=======
+
         auto processor = m_connection->queryProcessor()->getAccess(owner->accessRights());
         processor.setAuditData(m_connection->auditManager(), owner->authSession()); //< audit trail
->>>>>>> 37680c74
-
         processor.processUpdateAsync(tran, queryDoneHandler);
+
         {
             QnMutexLocker lk(&m_mutex);
             while(!finished)
@@ -386,17 +349,6 @@
         if (m_customAction)
             m_customAction(tran);
 
-<<<<<<< HEAD
-        // Update local data.
-        if (errorCode == ErrorCode::ok)
-        {
-            // Add audit record before notification to ensure removed resource is still alive.
-            m_connection->auditManager()->addAuditRecord(
-                tran.command,
-                tran.params,
-                owner->authSession());
-        }
-
         return errorCode;
     }
 
@@ -404,9 +356,6 @@
     {
         if (incompleteValue.type() == QJsonValue::Undefined //< Missing field type, as per Qt doc.
             || incompleteValue.type() == QJsonValue::Null) //< Missing field type, actual.
-=======
-        switch (errorCode)
->>>>>>> 37680c74
         {
             NX_LOG("        Incomplete value field is missing - ignored", cl_logDEBUG2);
             return; //< leave recursion
