#pragma once

#include <functional>

#include <QtCore/QByteArray>

#include <nx/utils/thread/mutex.h>
#include <nx/utils/thread/wait_condition.h>
#include <nx/network/http/httptypes.h>
#include <nx/fusion/model_functions.h>

#include <common/common_module.h>
#include <rest/server/request_handler.h>
#include <transaction/transaction.h>
#include <rest/server/json_rest_result.h>
#include <rest/server/rest_connection_processor.h>
#include <audit/audit_manager.h>

#include "server_query_processor.h"

namespace ec2 {

/**
 * RestAPI request handler for update requests.
 */
template<class RequestDataType>
class UpdateHttpHandler:
    public QnRestRequestHandler
{
public:
    typedef std::function<void(const RequestDataType&)> CustomActionFuncType;

    UpdateHttpHandler(
        const Ec2DirectConnectionPtr& connection,
        CustomActionFuncType customAction = CustomActionFuncType())
        :
        m_connection(connection),
        m_customAction(customAction)
    {
    }

    virtual int executeGet(
        const QString& path,
        const QnRequestParamList& params,
        QByteArray& result,
        QByteArray& contentType,
        const QnRestConnectionProcessor* owner) override
    {
        QN_UNUSED(path, params, result, contentType, owner);
        return nx_http::StatusCode::badRequest;
    }

    virtual int executePost(
        const QString& path,
        const QnRequestParamList& params,
        const QByteArray& body,
        const QByteArray& srcBodyContentType,
        QByteArray& resultBody,
        QByteArray& contentType,
        const QnRestConnectionProcessor* owner) override
    {
        QN_UNUSED(params);

        RequestDataType data;

        bool success = false;
        QByteArray srcFormat = srcBodyContentType.split(';')[0];
        Qn::SerializationFormat format = Qn::serializationFormatFromHttpContentType(srcFormat);
        switch (format)
        {
            case Qn::JsonFormat:
            {
                contentType = "application/json";
                data = QJson::deserialized<RequestDataType>(
                    body, RequestDataType(), &success);
<<<<<<< HEAD
=======
                QStringList tmp = path.split('/');
                while (!tmp.isEmpty() && tmp.last().isEmpty())
                    tmp.pop_back();
                QString commandStr;
                if (!tmp.isEmpty())
                {
                    commandStr = tmp.last();
                    tran.command = ApiCommand::fromString(commandStr);
                }

                if (tran.command == ApiCommand::NotDefined)
                {
                    QnJsonRestResult jsonResult;
                    jsonResult.setError(QnJsonRestResult::InvalidParameter,
                        lit("Unknown api command %1").arg(commandStr));
                    resultBody = QJson::serialized(jsonResult);
                    return nx_http::StatusCode::ok;
                }

                // todo: temporary fix. Revert this check after merge with x_VMS-3408_cloud_sync
                if (tran.command == ApiCommand::restoreDatabase)
                    tran.isLocal = true;

>>>>>>> 4f288488
                break;
            }
            case Qn::UbjsonFormat:
                data = QnUbjson::deserialized<RequestDataType>(
                    body, RequestDataType(), &success);
                break;
            case Qn::UnsupportedFormat:
                return nx_http::StatusCode::internalServerError;
#if 0 // Deserialization for these formats is not implemented yet.
            case Qn::CsvFormat:
                tran = QnCsv::deserialized<QnTransaction<RequestDataType>>(body);
                break;
            case Qn::XmlFormat:
                tran = QnXml::deserialized<QnTransaction<RequestDataType>>(body);
                break;
#endif // 0

            default:
                return nx_http::StatusCode::notAcceptable;
        }

        QString commandStr = path.split('/', QString::SkipEmptyParts).last();
        auto command = ApiCommand::fromString(commandStr);

        if (!success)
        {
            if (format == Qn::JsonFormat)
            {
                QnJsonRestResult jsonResult;
                jsonResult.setError(QnJsonRestResult::InvalidParameter,
                    "Can't deserialize input Json data to destination object.");
                resultBody = QJson::serialized(jsonResult);
                return nx_http::StatusCode::ok;
            }
            return nx_http::StatusCode::forbidden;
        }

        ErrorCode errorCode = ErrorCode::ok;
        bool finished = false;

        auto queryDoneHandler =
            [&errorCode, &finished, this](ErrorCode _errorCode)
            {
                errorCode = _errorCode;
                QnMutexLocker lk( &m_mutex );
                finished = true;
                m_cond.wakeAll();
            };
        auto processor = m_connection->queryProcessor()->getAccess(owner->accessRights());
        processor.setAuditData(m_connection->auditManager(), owner->authSession()); //< audit trail

        processor.processUpdateAsync(command, data, queryDoneHandler);
        {
            QnMutexLocker lk(&m_mutex);
            while(!finished)
                m_cond.wait(lk.mutex());
        }

        if (m_customAction)
            m_customAction(data);

        switch (errorCode)
        {
            case ErrorCode::ok: return nx_http::StatusCode::ok;
            case ErrorCode::forbidden: return nx_http::StatusCode::forbidden;
            default: return nx_http::StatusCode::internalServerError;
        }
    }

private:
    Ec2DirectConnectionPtr m_connection;
    QnWaitCondition m_cond;
    QnMutex m_mutex;
    CustomActionFuncType m_customAction;
};

} // namespace ec2<|MERGE_RESOLUTION|>--- conflicted
+++ resolved
@@ -73,32 +73,6 @@
                 contentType = "application/json";
                 data = QJson::deserialized<RequestDataType>(
                     body, RequestDataType(), &success);
-<<<<<<< HEAD
-=======
-                QStringList tmp = path.split('/');
-                while (!tmp.isEmpty() && tmp.last().isEmpty())
-                    tmp.pop_back();
-                QString commandStr;
-                if (!tmp.isEmpty())
-                {
-                    commandStr = tmp.last();
-                    tran.command = ApiCommand::fromString(commandStr);
-                }
-
-                if (tran.command == ApiCommand::NotDefined)
-                {
-                    QnJsonRestResult jsonResult;
-                    jsonResult.setError(QnJsonRestResult::InvalidParameter,
-                        lit("Unknown api command %1").arg(commandStr));
-                    resultBody = QJson::serialized(jsonResult);
-                    return nx_http::StatusCode::ok;
-                }
-
-                // todo: temporary fix. Revert this check after merge with x_VMS-3408_cloud_sync
-                if (tran.command == ApiCommand::restoreDatabase)
-                    tran.isLocal = true;
-
->>>>>>> 4f288488
                 break;
             }
             case Qn::UbjsonFormat:
@@ -122,6 +96,8 @@
 
         QString commandStr = path.split('/', QString::SkipEmptyParts).last();
         auto command = ApiCommand::fromString(commandStr);
+        if (tran.command == ApiCommand::NotDefined)
+            return nx_http::StatusCode::notFound;
 
         if (!success)
         {
