#pragma once

#include <functional>

#include <QtCore/QByteArray>

#include <nx/utils/thread/mutex.h>
#include <nx/utils/thread/wait_condition.h>
#include <nx/network/http/httptypes.h>
#include <nx/fusion/model_functions.h>

#include <common/common_module.h>
#include <rest/server/request_handler.h>
#include <transaction/transaction.h>
#include <rest/server/json_rest_result.h>
#include <rest/server/rest_connection_processor.h>
#include <audit/audit_manager.h>

#include "server_query_processor.h"

namespace ec2 {

/**
 * RestAPI request handler for update requests.
 */
template<class RequestDataType>
class UpdateHttpHandler:
    public QnRestRequestHandler
{
public:
    typedef std::function<void(const RequestDataType&)> CustomActionFuncType;

    UpdateHttpHandler(
        const Ec2DirectConnectionPtr& connection,
        CustomActionFuncType customAction = CustomActionFuncType())
        :
        m_connection(connection),
        m_customAction(customAction)
    {
    }

    virtual int executeGet(
        const QString& path,
        const QnRequestParamList& params,
        QByteArray& result,
        QByteArray& contentType,
        const QnRestConnectionProcessor* owner) override
    {
        QN_UNUSED(path, params, result, contentType, owner);
        return nx_http::StatusCode::badRequest;
    }

    virtual int executePost(
        const QString& path,
        const QnRequestParamList& params,
        const QByteArray& body,
        const QByteArray& srcBodyContentType,
        QByteArray& resultBody,
        QByteArray& contentType,
        const QnRestConnectionProcessor* owner) override
    {
        QN_UNUSED(params);

        RequestDataType data;

        bool success = false;
        QByteArray srcFormat = srcBodyContentType.split(';')[0];
        Qn::SerializationFormat format = Qn::serializationFormatFromHttpContentType(srcFormat);
        switch (format)
        {
            case Qn::JsonFormat:
            {
                contentType = "application/json";
                data = QJson::deserialized<RequestDataType>(
                    body, RequestDataType(), &success);
                break;
            }
            case Qn::UbjsonFormat:
                data = QnUbjson::deserialized<RequestDataType>(
                    body, RequestDataType(), &success);
                break;
            case Qn::UnsupportedFormat:
                return nx_http::StatusCode::internalServerError;
#if 0 // Deserialization for these formats is not implemented yet.
            case Qn::CsvFormat:
                tran = QnCsv::deserialized<QnTransaction<RequestDataType>>(body);
                break;
            case Qn::XmlFormat:
                tran = QnXml::deserialized<QnTransaction<RequestDataType>>(body);
                break;
#endif // 0

            default:
                return nx_http::StatusCode::notAcceptable;
        }

        QString commandStr = path.split('/', QString::SkipEmptyParts).last();
        auto command = ApiCommand::fromString(commandStr);

        if (!success)
        {
            if (format == Qn::JsonFormat)
            {
                QnJsonRestResult jsonResult;
                jsonResult.setError(QnJsonRestResult::InvalidParameter,
                    "Can't deserialize input Json data to destination object.");
                resultBody = QJson::serialized(jsonResult);
                return nx_http::StatusCode::ok;
            }
            return nx_http::StatusCode::forbidden;
        }

        ErrorCode errorCode = ErrorCode::ok;
        bool finished = false;

        auto queryDoneHandler =
            [&errorCode, &finished, this](ErrorCode _errorCode)
            {
                errorCode = _errorCode;
                QnMutexLocker lk( &m_mutex );
                finished = true;
                m_cond.wakeAll();
            };
<<<<<<< HEAD
        m_connection->queryProcessor()->getAccess(owner->accessRights()).
            processUpdateAsync(command, data, queryDoneHandler);
=======
        auto processor = m_connection->queryProcessor()->getAccess(owner->accessRights());
        processor.setAuditData(m_connection->auditManager(), owner->authSession()); //< audit trail
>>>>>>> ea416517

        processor.processUpdateAsync(tran, queryDoneHandler);
        {
            QnMutexLocker lk(&m_mutex);
            while(!finished)
                m_cond.wait(lk.mutex());
        }

        if (m_customAction)
            m_customAction(data);

<<<<<<< HEAD
        // Update local data.
        if (errorCode == ErrorCode::ok)
        {
            // Add audit record before notification to ensure removed resource is still alive.
            m_connection->auditManager()->addAuditRecord(
                command,
                data,
                owner->authSession());
        }

=======
>>>>>>> ea416517
        switch (errorCode)
        {
            case ErrorCode::ok: return nx_http::StatusCode::ok;
            case ErrorCode::forbidden: return nx_http::StatusCode::forbidden;
            default: return nx_http::StatusCode::internalServerError;
        }
    }

private:
    Ec2DirectConnectionPtr m_connection;
    QnWaitCondition m_cond;
    QnMutex m_mutex;
    CustomActionFuncType m_customAction;
};

} // namespace ec2<|MERGE_RESOLUTION|>--- conflicted
+++ resolved
@@ -121,15 +121,10 @@
                 finished = true;
                 m_cond.wakeAll();
             };
-<<<<<<< HEAD
-        m_connection->queryProcessor()->getAccess(owner->accessRights()).
-            processUpdateAsync(command, data, queryDoneHandler);
-=======
         auto processor = m_connection->queryProcessor()->getAccess(owner->accessRights());
         processor.setAuditData(m_connection->auditManager(), owner->authSession()); //< audit trail
->>>>>>> ea416517
 
-        processor.processUpdateAsync(tran, queryDoneHandler);
+        processor.processUpdateAsync(command, tran, queryDoneHandler);
         {
             QnMutexLocker lk(&m_mutex);
             while(!finished)
@@ -139,19 +134,6 @@
         if (m_customAction)
             m_customAction(data);
 
-<<<<<<< HEAD
-        // Update local data.
-        if (errorCode == ErrorCode::ok)
-        {
-            // Add audit record before notification to ensure removed resource is still alive.
-            m_connection->auditManager()->addAuditRecord(
-                command,
-                data,
-                owner->authSession());
-        }
-
-=======
->>>>>>> ea416517
         switch (errorCode)
         {
             case ErrorCode::ok: return nx_http::StatusCode::ok;
