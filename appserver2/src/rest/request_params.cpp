--- conflicted
+++ resolved
@@ -114,22 +114,14 @@
 
 bool parseHttpRequestParams(
     QnCommonModule* /*commonModule*/,
-<<<<<<< HEAD
-    const QString& /*command*/, const QnRequestParamList& params, nx::vms::api::ParentId* id)
-=======
-    const QString& /*command*/, const QnRequestParamList& params, QnStorageParentId* id)
->>>>>>> b81eeefc
+    const QString& /*command*/, const QnRequestParamList& params, nx::vms::api::StorageParentId* id)
 {
     // TODO: Consider renaming this parameter to parentId. Note that this is a breaking change that
     // affects all API methods which are registered with ParentId input data.
     return deserialize(params, lit("id"), id);
 }
 
-<<<<<<< HEAD
-void toUrlParams(const nx::vms::api::ParentId& id, QUrlQuery* query)
-=======
-void toUrlParams(const QnStorageParentId& id, QUrlQuery* query)
->>>>>>> b81eeefc
+void toUrlParams(const nx::vms::api::StorageParentId& id, QUrlQuery* query)
 {
     serialize(id, lit("id"), query);
 }
