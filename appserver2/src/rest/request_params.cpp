#include "request_params.h"

#include <QtCore/QUrlQuery>

#include <nx_ec/data/api_connection_data.h>
#include <nx_ec/data/api_stored_file_data.h>
#include <nx/fusion/serialization/lexical_functions.h>
#include <transaction/transaction.h>

namespace ec2 {

template<class T>
bool deserialize(const QnRequestParamList& value, const QString& key, T* target)
{
    auto pos = value.find(key);
    if (pos == value.end())
        return false;
    else
        return QnLexical::deserialize(pos->second, target);
}

template<class T>
void serialize(const T& value, const QString& key, QUrlQuery* target)
{
    target->addQueryItem(key, QnLexical::serialized(value));
}

bool parseHttpRequestParams(
    const QString& command, const QnRequestParamList& params, QString* value)
{
    NX_ASSERT(command == "getHelp");
    return deserialize(params, lit("group"), value);
}

bool parseHttpRequestParams(
    const QString& command, const QnRequestParamList& params, ApiStoredFilePath* value)
{
    NX_ASSERT(command != "getHelp");
    return deserialize(params, lit("folder"),& (value->path)); // ApiStoredFilePath
}

void toUrlParams(const ApiStoredFilePath& name, QUrlQuery* query)
{
    serialize(name.path, lit("folder"), query);
}

bool parseHttpRequestParams(
    const QString& /*command*/, const QnRequestParamList& params, QnUuid* id)
{
    return deserialize(params, lit("id"), id);
}

<<<<<<< HEAD
    bool parseHttpRequestParams(const QString& command, const QnRequestParamList &params, QByteArray *value) {
        QString tmp;
        bool result = deserialize(params, lit("id"), &tmp);
        *value = tmp.toUtf8();
        return result;
    }

    void toUrlParams(const QByteArray& id, QUrlQuery *query) {
        serialize(QLatin1String(id), lit("id"), query);
    }
=======
void toUrlParams(const QnUuid& id, QUrlQuery* query)
{
    serialize(id, lit("id"), query);
}
>>>>>>> 5745650e

bool parseHttpRequestParams(
    const QString& /*command*/, const QnRequestParamList& params, ParentId* id)
{
    // TODO: Consider renaming this parameter to parentId. Note that this is a breaking change that
    // affects all API methods which are registered with ParentId input data.
    return deserialize(params, lit("id"), &id->id);
}

void toUrlParams(const ParentId& id, QUrlQuery* query)
{
    serialize(id.id, lit("id"), query);
}

bool parseHttpRequestParams(
    const QString& /*command*/, const QnRequestParamList& params, Qn::SerializationFormat* format)
{
    return deserialize(params, lit("format"), format);
}

void toUrlParams(const Qn::SerializationFormat& format, QUrlQuery* query)
{
    serialize(format, lit("format"), query);
}

bool parseHttpRequestParams(
    const QString& /*command*/, const QnRequestParamList& params, ApiLoginData* data)
{
    if (deserialize(params, lit("info_id"), &data->clientInfo.id))
    {
        deserialize(params, lit("info_skin"), &data->clientInfo.skin);
        deserialize(params, lit("info_systemInfo"), &data->clientInfo.systemInfo);
        deserialize(params, lit("info_systemRuntime"), &data->clientInfo.systemRuntime);
        deserialize(params, lit("info_fullVersion"), &data->clientInfo.fullVersion);
        deserialize(params, lit("info_cpuArchitecture"), &data->clientInfo.cpuArchitecture);
        deserialize(params, lit("info_cpuModelName"), &data->clientInfo.cpuModelName);
        deserialize(params, lit("info_physicalMemory"), &data->clientInfo.physicalMemory);
        deserialize(params, lit("info_openGLVersion"), &data->clientInfo.openGLVersion);
        deserialize(params, lit("info_openGLVendor"), &data->clientInfo.openGLVendor);
        deserialize(params, lit("info_openGLRenderer"), &data->clientInfo.openGLRenderer);
    }

    return deserialize(params, lit("login"), &data->login)
        && deserialize(params, lit("digest"), &data->passwordHash);
}

void toUrlParams(const ApiLoginData& data, QUrlQuery* query)
{
    serialize(data.login, lit("login"), query);
    serialize(data.passwordHash, lit("digest"), query);
    if (data.clientInfo.id != QnUuid())
    {
        serialize(data.clientInfo.id, lit("info_id"), query);
        serialize(data.clientInfo.skin, lit("info_skin"), query);
        serialize(data.clientInfo.systemInfo, lit("info_systemInfo"), query);
        serialize(data.clientInfo.systemRuntime, lit("info_systemRuntime"), query);
        serialize(data.clientInfo.fullVersion, lit("info_fullVersion"), query);
        serialize(data.clientInfo.cpuArchitecture, lit("info_cpuArchitecture"), query);
        serialize(data.clientInfo.cpuModelName, lit("info_cpuModelName"), query);
        serialize(data.clientInfo.physicalMemory, lit("info_physicalMemory"), query);
        serialize(data.clientInfo.openGLVersion, lit("info_openGLVersion"), query);
        serialize(data.clientInfo.openGLVendor, lit("info_openGLVendor"), query);
        serialize(data.clientInfo.openGLRenderer, lit("info_openGLRenderer"), query);
    }
}

bool parseHttpRequestParams(
    const QString& /*command*/,
    const QnRequestParamList& params,
    ApiTranLogFilter* tranLogFilter)
{
    deserialize(params, lit("cloud_only"), &tranLogFilter->cloudOnly);
    return true;
}

void toUrlParams(const ApiTranLogFilter& tranLogFilter, QUrlQuery* query)
{
    serialize(tranLogFilter.cloudOnly, lit("cloud_only"), query);
}

bool parseHttpRequestParams(const QString&, const QnRequestParamList&, nullptr_t*)
{
    return true;
}

void toUrlParams(const nullptr_t&, QUrlQuery*)
{
}

} // namespace ec2<|MERGE_RESOLUTION|>--- conflicted
+++ resolved
@@ -44,13 +44,6 @@
     serialize(name.path, lit("folder"), query);
 }
 
-bool parseHttpRequestParams(
-    const QString& /*command*/, const QnRequestParamList& params, QnUuid* id)
-{
-    return deserialize(params, lit("id"), id);
-}
-
-<<<<<<< HEAD
     bool parseHttpRequestParams(const QString& command, const QnRequestParamList &params, QByteArray *value) {
         QString tmp;
         bool result = deserialize(params, lit("id"), &tmp);
@@ -61,12 +54,16 @@
     void toUrlParams(const QByteArray& id, QUrlQuery *query) {
         serialize(QLatin1String(id), lit("id"), query);
     }
-=======
+bool parseHttpRequestParams(
+    const QString& /*command*/, const QnRequestParamList& params, QnUuid* id)
+{
+    return deserialize(params, lit("id"), id);
+}
+
 void toUrlParams(const QnUuid& id, QUrlQuery* query)
 {
     serialize(id, lit("id"), query);
 }
->>>>>>> 5745650e
 
 bool parseHttpRequestParams(
     const QString& /*command*/, const QnRequestParamList& params, ParentId* id)
