--- conflicted
+++ resolved
@@ -65,16 +65,11 @@
         params.data = data;
         params.offset = offset;
 
-<<<<<<< HEAD
         using namespace std::placeholders;
         // todo: #singletone refactor peers param are lost
         m_queryProcessor->getAccess(m_userAccessData).processUpdateAsync(
             ApiCommand::uploadUpdate, params,
             [handler, reqId](ErrorCode errorCode) { handler->done(reqId, errorCode); });
-=======
-        QnTransactionMessageBus::instance()->sendTransaction(transaction, peers);
-        nx::utils::concurrent::run( Ec2ThreadPool::instance(),[handler, reqId](){ handler->done(reqId, ErrorCode::ok); });
->>>>>>> 56b3c0bf
 
         return reqId;
     }
@@ -102,7 +97,6 @@
     {
         const int reqId = generateRequestID();
 
-<<<<<<< HEAD
         ApiUpdateInstallData params;
         params.updateId = updateId;
 
@@ -110,10 +104,6 @@
         m_queryProcessor->getAccess(m_userAccessData).processUpdateAsync(
             ApiCommand::installUpdate, params,
             [handler, reqId](ErrorCode errorCode) { handler->done(reqId, errorCode); });
-=======
-        QnTransactionMessageBus::instance()->sendTransaction(transaction, peers);
-        nx::utils::concurrent::run( Ec2ThreadPool::instance(),[handler, reqId](){ handler->done(reqId, ErrorCode::ok); });
->>>>>>> 56b3c0bf
 
         return reqId;
     }
