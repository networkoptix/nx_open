#pragma once

#include <transaction/transaction.h>
#include <nx_ec/managers/abstract_user_manager.h>

namespace ec2
{
    class QnUserNotificationManager: public AbstractUserManager
    {
    public:
<<<<<<< HEAD
        QnUserNotificationManager( const ResourceContext& resCtx ) : m_resCtx( resCtx ) {}

        void triggerNotification( const QnTransaction<ApiUserData>& tran )
        {
            NX_ASSERT( tran.command == ApiCommand::saveUser);
            QnUserResourcePtr userResource(new QnUserResource());
            fromApiToResource(tran.params, userResource);
            emit addedOrUpdated( userResource );
        }

        void triggerNotification( const QnTransaction<ApiIdData>& tran )
        {
            NX_ASSERT( tran.command == ApiCommand::removeUser );
            emit removed( QnUuid(tran.params.id) );
        }

    protected:
        ResourceContext m_resCtx;
=======
        QnUserNotificationManager( );

        void triggerNotification( const QnTransaction<ApiUserData>& tran );
        void triggerNotification( const QnTransaction<ApiIdData>& tran );
>>>>>>> cfac600a
    };


    template<class QueryProcessorType>
    class QnUserManager: public QnUserNotificationManager
    {
    public:
        QnUserManager( QueryProcessorType* const queryProcessor);

        virtual int getUsers(impl::GetUsersHandlerPtr handler ) override;
        virtual int save( const ec2::ApiUserData& user, const QString& newPassword, impl::SimpleHandlerPtr handler ) override;
        virtual int remove( const QnUuid& id, impl::SimpleHandlerPtr handler ) override;

    private:
        QueryProcessorType* const m_queryProcessor;
    };
}<|MERGE_RESOLUTION|>--- conflicted
+++ resolved
@@ -8,31 +8,10 @@
     class QnUserNotificationManager: public AbstractUserManager
     {
     public:
-<<<<<<< HEAD
-        QnUserNotificationManager( const ResourceContext& resCtx ) : m_resCtx( resCtx ) {}
-
-        void triggerNotification( const QnTransaction<ApiUserData>& tran )
-        {
-            NX_ASSERT( tran.command == ApiCommand::saveUser);
-            QnUserResourcePtr userResource(new QnUserResource());
-            fromApiToResource(tran.params, userResource);
-            emit addedOrUpdated( userResource );
-        }
-
-        void triggerNotification( const QnTransaction<ApiIdData>& tran )
-        {
-            NX_ASSERT( tran.command == ApiCommand::removeUser );
-            emit removed( QnUuid(tran.params.id) );
-        }
-
-    protected:
-        ResourceContext m_resCtx;
-=======
         QnUserNotificationManager( );
 
         void triggerNotification( const QnTransaction<ApiUserData>& tran );
         void triggerNotification( const QnTransaction<ApiIdData>& tran );
->>>>>>> cfac600a
     };
 
 
