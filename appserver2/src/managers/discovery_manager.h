#pragma once

#include <nx_ec/ec_api.h>
#include <nx_ec/data/api_discovery_data.h>
#include <transaction/transaction.h>
#include <common/common_module_aware.h>

namespace ec2
{

    class QnDiscoveryNotificationManager:
        public AbstractDiscoveryNotificationManager,
        public QnCommonModuleAware
    {
    public:
        QnDiscoveryNotificationManager(QnCommonModule* commonModule);

        void triggerNotification(const QnTransaction<ApiDiscoverPeerData> &transaction, NotificationSource source);
        void triggerNotification(const QnTransaction<ApiDiscoveryData> &transaction, NotificationSource source);
        void triggerNotification(const ApiDiscoveryData &discoveryData, bool addInformation = true);
        void triggerNotification(const QnTransaction<ApiDiscoveryDataList> &tran, NotificationSource source);
        void triggerNotification(const QnTransaction<ApiDiscoveredServerData> &tran, NotificationSource source);
        void triggerNotification(const QnTransaction<ApiDiscoveredServerDataList> &tran, NotificationSource source);
    };

    typedef std::shared_ptr<QnDiscoveryNotificationManager> QnDiscoveryNotificationManagerPtr;

    template<class QueryProcessorType>
    class QnDiscoveryManager: public AbstractDiscoveryManager
    {
    public:
        QnDiscoveryManager(
            QueryProcessorType* const queryProcessor,
            const Qn::UserAccessData &userAccessData);
        virtual ~QnDiscoveryManager();

        virtual void monitorServerDiscovery() override;

    protected:
        virtual int discoverPeer(const QnUuid &id, const QUrl &url, impl::SimpleHandlerPtr handler) override;
        virtual int addDiscoveryInformation(const QnUuid &id, const QUrl &url, bool ignore, impl::SimpleHandlerPtr handler) override;
        virtual int removeDiscoveryInformation(const QnUuid &id, const QUrl &url, bool ignore, impl::SimpleHandlerPtr handler) override;
        virtual int getDiscoveryData(impl::GetDiscoveryDataHandlerPtr handler) override;
<<<<<<< HEAD
        virtual int sendDiscoveredServer(
            QnTransactionMessageBusBase* messageBus,
            const ApiDiscoveredServerData &discoveredServer,
            impl::SimpleHandlerPtr handler) override;
        virtual int sendDiscoveredServersList(
            QnTransactionMessageBusBase* messageBus,
            const ApiDiscoveredServerDataList &discoveredServersList,
            impl::SimpleHandlerPtr handler) override;
=======
>>>>>>> 359f7c78

    private:
        QueryProcessorType* const m_queryProcessor;
        Qn::UserAccessData m_userAccessData;
    };

} // namespace ec2<|MERGE_RESOLUTION|>--- conflicted
+++ resolved
@@ -41,17 +41,6 @@
         virtual int addDiscoveryInformation(const QnUuid &id, const QUrl &url, bool ignore, impl::SimpleHandlerPtr handler) override;
         virtual int removeDiscoveryInformation(const QnUuid &id, const QUrl &url, bool ignore, impl::SimpleHandlerPtr handler) override;
         virtual int getDiscoveryData(impl::GetDiscoveryDataHandlerPtr handler) override;
-<<<<<<< HEAD
-        virtual int sendDiscoveredServer(
-            QnTransactionMessageBusBase* messageBus,
-            const ApiDiscoveredServerData &discoveredServer,
-            impl::SimpleHandlerPtr handler) override;
-        virtual int sendDiscoveredServersList(
-            QnTransactionMessageBusBase* messageBus,
-            const ApiDiscoveredServerDataList &discoveredServersList,
-            impl::SimpleHandlerPtr handler) override;
-=======
->>>>>>> 359f7c78
 
     private:
         QueryProcessorType* const m_queryProcessor;
