/**********************************************************
* 02 jul 2014
* a.kolesnikov
***********************************************************/

#include "time_manager.h"

#include <algorithm>
#include <atomic>

#include <QtConcurrent/QtConcurrent>
#include <QtCore/QDateTime>
#include <utils/thread/mutex.h>
#ifdef Q_OS_MACX
#include <zlib.h>
#else
#include <QtZlib/zlib.h>
#endif

#include <api/runtime_info_manager.h>

#include <common/common_module.h>
#include <http/custom_headers.h>
#include <transaction/transaction_message_bus.h>

#include <nx_ec/data/api_runtime_data.h>

#include <utils/common/joinable.h>
#include <utils/common/log.h>
#include <utils/common/timermanager.h>
#include <utils/network/time/time_protocol_client.h>
#include <utils/network/time/multiple_internet_time_fetcher.h>

#include "database/db_manager.h"
#include "ec2_thread_pool.h"
#include "rest/time_sync_rest_handler.h"


namespace ec2
{
    //!This parameter holds difference between local system time and synchronized time
    static const QByteArray TIME_DELTA_PARAM_NAME = "sync_time_delta";
    static const QByteArray TIME_PRIORITY_KEY_PARAM_NAME = "time_priority_key";

    template<class Function>
    class CustomRunnable
    :
        public QRunnable
    {
    public:
        CustomRunnable( Function&& function )
        :
            m_function( std::move(function) )
        {
            setAutoDelete( true );
        }

        virtual void run()
        {
            m_function();
        }

    private:
        Function m_function;
    };

    template<class Function>
    CustomRunnable<Function>* make_custom_runnable( Function&& function )
    {
        return new CustomRunnable<Function>( std::move( function ) );
    }


    //////////////////////////////////////////////
    //   TimePriorityKey
    //////////////////////////////////////////////
    TimePriorityKey::TimePriorityKey()
    :
        sequence(0),
        flags(0),
        seed(0)
    {
    }

    bool TimePriorityKey::operator==( const TimePriorityKey& right ) const
    {
        return
            sequence == right.sequence &&
            flags == right.flags &&
            seed == right.seed;
    }

    bool TimePriorityKey::operator!=( const TimePriorityKey& right ) const
    {
        return !(*this == right);
    }

    bool TimePriorityKey::operator<( const TimePriorityKey& right ) const
    {
        const int peerIsServerSet = flags & TimeSynchronizationManager::peerIsServer;
        const int right_peerIsServerSet = right.flags & TimeSynchronizationManager::peerIsServer;
        if( peerIsServerSet < right_peerIsServerSet )
            return true;
        if( right_peerIsServerSet < peerIsServerSet )
            return false;

        const int internetFlagSet = flags & TimeSynchronizationManager::peerTimeSynchronizedWithInternetServer;
        const int right_internetFlagSet = right.flags & TimeSynchronizationManager::peerTimeSynchronizedWithInternetServer;
        if( internetFlagSet < right_internetFlagSet )
            return true;
        if( right_internetFlagSet < internetFlagSet )
            return false;

        return
            sequence < right.sequence ? true :
            sequence > right.sequence ? false :
            flags < right.flags ? true :
            flags > right.flags ? false :
            seed < right.seed;
    }
    
    bool TimePriorityKey::operator<=( const TimePriorityKey& right ) const
    {
        return !(*this > right);
    }

    bool TimePriorityKey::operator>( const TimePriorityKey& right ) const
    {
        return right < *this;
    }

    quint64 TimePriorityKey::toUInt64() const
    {
        return ((quint64)sequence << 48) | ((quint64)flags << 32) | seed;
    }
    
    void TimePriorityKey::fromUInt64( quint64 val )
    {
        sequence = (quint16)(val >> 48);
        flags = (quint16)((val >> 32) & 0xFFFF);
        seed = val & 0xFFFFFFFF;
    }


    //////////////////////////////////////////////
    //   TimeSyncInfo
    //////////////////////////////////////////////
    TimeSyncInfo::TimeSyncInfo(
        qint64 _monotonicClockValue,
        qint64 _syncTime,
        const TimePriorityKey& _timePriorityKey )
    :
        monotonicClockValue( _monotonicClockValue ),
        syncTime( _syncTime ),
        timePriorityKey( _timePriorityKey )
    {
    }

    QByteArray TimeSyncInfo::toString() const
    {
        static const size_t MAX_DECIMAL_DIGITS_IN_64BIT_INT = 20;

        QByteArray result;
        result.resize( MAX_DECIMAL_DIGITS_IN_64BIT_INT*3 + 1 );
        sprintf( result.data(), "%lld_%lld_%lld", monotonicClockValue, syncTime, timePriorityKey.toUInt64() );
        result.resize( (int)strlen( result.data() ) );
        return result;
    }
    
    bool TimeSyncInfo::fromString( const QByteArray& str )
    {
        int curSepPos = 0;
        for( int i = 0; curSepPos < str.size(); ++i )
        {
            int nextSepPos = str.indexOf( '_', curSepPos );
            if( nextSepPos == -1 )
                nextSepPos = str.size();
            if( i == 0 )
                monotonicClockValue = QByteArray::fromRawData(str.constData()+curSepPos, nextSepPos-curSepPos).toLongLong();
            else if( i == 1 )
                syncTime = QByteArray::fromRawData(str.constData()+curSepPos, nextSepPos-curSepPos).toLongLong();
            else if( i == 2 )
                timePriorityKey.fromUInt64( QByteArray::fromRawData(str.constData()+curSepPos, nextSepPos-curSepPos).toLongLong() );

            curSepPos = nextSepPos+1;
        }
        return true;
    }


//#define TEST_PTS_SELECTION


    //////////////////////////////////////////////
    //   TimeSynchronizationManager
    //////////////////////////////////////////////
    static const size_t MILLIS_PER_SEC = 1000;
    static const size_t INITIAL_INTERNET_SYNC_TIME_PERIOD_SEC = 0;
    static const size_t MIN_INTERNET_SYNC_TIME_PERIOD_SEC = 60;
    static const char* RFC868_SERVERS[] = { "time.nist.gov", "time.ien.it"/*, "time1.ucla.edu"*/ };
#ifdef _DEBUG
    static const size_t LOCAL_SYSTEM_TIME_BROADCAST_PERIOD_MS = 10*MILLIS_PER_SEC;
    static const size_t MANUAL_TIME_SERVER_SELECTION_NECESSITY_CHECK_PERIOD_MS = 60*MILLIS_PER_SEC;
    static const size_t INTERNET_SYNC_TIME_PERIOD_SEC = 60;
    //!Reporting time synchronization information to other peers once per this period
    static const int TIME_SYNC_SEND_TIMEOUT_SEC = 10;
#else
    static const size_t LOCAL_SYSTEM_TIME_BROADCAST_PERIOD_MS = 10*60*MILLIS_PER_SEC;
    //!Once per 10 minutes checking if manual time server selection is required
    static const size_t MANUAL_TIME_SERVER_SELECTION_NECESSITY_CHECK_PERIOD_MS = 10*60*MILLIS_PER_SEC;
    //!Accurate time is fetched from internet with this period
    static const size_t INTERNET_SYNC_TIME_PERIOD_SEC = 24*60*60;
    //!Reporting time synchronization information to other peers once per this period
    static const int TIME_SYNC_SEND_TIMEOUT_SEC = 10*60;
#endif
    //!If time synchronization with internet failes, period is multiplied on this value, but it cannot exceed \a MAX_PUBLIC_SYNC_TIME_PERIOD_SEC
    static const size_t INTERNET_SYNC_TIME_FAILURE_PERIOD_GROW_COEFF = 2;
    static const size_t MAX_INTERNET_SYNC_TIME_PERIOD_SEC = 7*24*60*60;
    //static const size_t INTERNET_TIME_EXPIRATION_PERIOD_SEC = 7*24*60*60;   //one week
    //!Considering internet time equal to local time if difference is no more than this value
    static const qint64 MAX_LOCAL_SYSTEM_TIME_DRIFT_MS = 10*MILLIS_PER_SEC;
    //!Maximum allowed drift between synchronized time and time received via internet
    static const qint64 MAX_SYNC_VS_INTERNET_TIME_DRIFT_MS = 20*MILLIS_PER_SEC;
    static const int MAX_SEQUENT_INTERNET_SYNCHRONIZATION_FAILURES = 15;
    static const int MAX_RTT_TIME_MS = 10 * 1000;
    //!Maximum time drift between servers that we want to keep up to
    static const int MAX_DESIRED_TIME_DRIFT_MS = 1000;
    //!Considering that other server's time is retrieved with error not less then \a MIN_GET_TIME_ERROR_MS
    /*!
        This should help against redundant clock resync
    */
    static const int MIN_GET_TIME_ERROR_MS = 100;
    //!once per this interval we check if local OS time has been changed
    static const int SYSTEM_TIME_CHANGE_CHECK_PERIOD_MS = 10 * MILLIS_PER_SEC;

    static_assert( MIN_INTERNET_SYNC_TIME_PERIOD_SEC > 0, "MIN_INTERNET_SYNC_TIME_PERIOD_SEC MUST be > 0!" );
    static_assert( MIN_INTERNET_SYNC_TIME_PERIOD_SEC <= MAX_INTERNET_SYNC_TIME_PERIOD_SEC,
        "Check MIN_INTERNET_SYNC_TIME_PERIOD_SEC and MAX_INTERNET_SYNC_TIME_PERIOD_SEC" );
    static_assert( INTERNET_SYNC_TIME_PERIOD_SEC >= MIN_INTERNET_SYNC_TIME_PERIOD_SEC,
        "Check INTERNET_SYNC_TIME_PERIOD_SEC and MIN_INTERNET_SYNC_TIME_PERIOD_SEC" );
    static_assert( INTERNET_SYNC_TIME_PERIOD_SEC <= MAX_INTERNET_SYNC_TIME_PERIOD_SEC,
        "Check INTERNET_SYNC_TIME_PERIOD_SEC and MAX_INTERNET_SYNC_TIME_PERIOD_SEC" );

    TimeSynchronizationManager::TimeSynchronizationManager( Qn::PeerType peerType )
    :
        m_localSystemTimeDelta( std::numeric_limits<qint64>::min() ),
        m_broadcastSysTimeTaskID( 0 ),
        m_internetSynchronizationTaskID( 0 ),
        m_manualTimerServerSelectionCheckTaskID( 0 ),
        m_checkSystemTimeTaskID( 0 ),
        m_terminated( false ),
        m_peerType( peerType ),
        m_internetTimeSynchronizationPeriod( INITIAL_INTERNET_SYNC_TIME_PERIOD_SEC ),
        m_timeSynchronized( false ),
        m_internetSynchronizationFailureCount( 0 )
    {
    }

    TimeSynchronizationManager::~TimeSynchronizationManager()
    {
        pleaseStop();
    }

    void TimeSynchronizationManager::pleaseStop()
    {
        quint64 broadcastSysTimeTaskID = 0;
        quint64 manualTimerServerSelectionCheckTaskID = 0;
        quint64 internetSynchronizationTaskID = 0;
        quint64 checkSystemTimeTaskID = 0;
        {
            QnMutexLocker lk( &m_mutex );
            m_terminated = false;

            broadcastSysTimeTaskID = m_broadcastSysTimeTaskID;
            m_broadcastSysTimeTaskID = 0;

            manualTimerServerSelectionCheckTaskID = m_manualTimerServerSelectionCheckTaskID;
            m_manualTimerServerSelectionCheckTaskID = 0;

            internetSynchronizationTaskID = m_internetSynchronizationTaskID;
            m_internetSynchronizationTaskID = 0;

            checkSystemTimeTaskID = m_checkSystemTimeTaskID;
            m_checkSystemTimeTaskID = 0;
        }

        if( broadcastSysTimeTaskID )
            TimerManager::instance()->joinAndDeleteTimer( broadcastSysTimeTaskID );

        if( manualTimerServerSelectionCheckTaskID )
            TimerManager::instance()->joinAndDeleteTimer( manualTimerServerSelectionCheckTaskID );

        if( internetSynchronizationTaskID )
            TimerManager::instance()->joinAndDeleteTimer( internetSynchronizationTaskID );

        if( checkSystemTimeTaskID )
            TimerManager::instance()->joinAndDeleteTimer( checkSystemTimeTaskID );

        if( m_timeSynchronizer )
        {
            m_timeSynchronizer->pleaseStop();
            m_timeSynchronizer->join();
            m_timeSynchronizer.reset();
        }
    }

    void TimeSynchronizationManager::start()
    {
        if( m_peerType == Qn::PT_Server )
            m_localTimePriorityKey.flags |= peerIsServer;

#ifndef EDGE_SERVER
        m_localTimePriorityKey.flags |= peerIsNotEdgeServer;
#endif
        QByteArray localGUID = qnCommon->moduleGUID().toByteArray();
        m_localTimePriorityKey.seed = crc32(0, (const Bytef*)localGUID.constData(), localGUID.size());
        //TODO #ak use guid to avoid handle priority key duplicates
        if( QElapsedTimer::isMonotonic() )
            m_localTimePriorityKey.flags |= peerHasMonotonicClock;

        m_monotonicClock.restart();
        //initializing synchronized time with local system time
        m_usedTimeSyncInfo = TimeSyncInfo(
            0,
            currentMSecsSinceEpoch(),
            m_localTimePriorityKey );

        if (QnDbManager::instance())
            connect( QnDbManager::instance(), &QnDbManager::initialized, 
                 this, &TimeSynchronizationManager::onDbManagerInitialized,
                 Qt::DirectConnection );
        connect( QnTransactionMessageBus::instance(), &QnTransactionMessageBus::newDirectConnectionEstablished,
                 this, &TimeSynchronizationManager::onNewConnectionEstablished,
                 Qt::DirectConnection );
        connect( QnTransactionMessageBus::instance(), &QnTransactionMessageBus::peerLost,
                 this, &TimeSynchronizationManager::onPeerLost,
                 Qt::DirectConnection );

        {
            QnMutexLocker lk( &m_mutex );

            using namespace std::placeholders;
            if( m_peerType == Qn::PT_Server )
            {
                m_broadcastSysTimeTaskID = TimerManager::instance()->addTimer(
                    std::bind( &TimeSynchronizationManager::broadcastLocalSystemTime, this, _1 ),
                    0 );
                std::unique_ptr<MultipleInternetTimeFetcher> multiFetcher( new MultipleInternetTimeFetcher() );

                for(const char* timeServer: RFC868_SERVERS)
                    multiFetcher->addTimeFetcher(std::unique_ptr<AbstractAccurateTimeFetcher>(
                        new TimeProtocolClient(QLatin1String(timeServer))));
                m_timeSynchronizer = std::move( multiFetcher );
                addInternetTimeSynchronizationTask();

                m_checkSystemTimeTaskID = TimerManager::instance()->addTimer(
                    std::bind(&TimeSynchronizationManager::checkSystemTimeForChange, this),
                    SYSTEM_TIME_CHANGE_CHECK_PERIOD_MS);
            }
            else
                m_manualTimerServerSelectionCheckTaskID = TimerManager::instance()->addTimer(
                    std::bind( &TimeSynchronizationManager::checkIfManualTimeServerSelectionIsRequired, this, _1 ),
                    MANUAL_TIME_SERVER_SELECTION_NECESSITY_CHECK_PERIOD_MS );
        }
    }

    qint64 TimeSynchronizationManager::getSyncTime() const
    {
        QnMutexLocker lk( &m_mutex );
        return getSyncTimeNonSafe();
    }

    void TimeSynchronizationManager::primaryTimeServerChanged( const QnTransaction<ApiIdData>& tran )
    {
        quint64 localTimePriorityBak = 0;
        quint64 newLocalTimePriority = 0;
        {
            QnMutexLocker lk( &m_mutex );

            localTimePriorityBak = m_localTimePriorityKey.toUInt64();

            NX_LOG( lit("TimeSynchronizationManager. Received primary time server change transaction. new peer %1, local peer %2").
                arg( tran.params.id.toString() ).arg( qnCommon->moduleGUID().toString() ), cl_logDEBUG1 );

            if( tran.params.id == qnCommon->moduleGUID() )
            {
                //local peer is selected by user as primary time server
                const bool synchronizingByCurrentServer = m_usedTimeSyncInfo.timePriorityKey == m_localTimePriorityKey;
                m_localTimePriorityKey.flags |= peerTimeSetByUser;
                //incrementing sequence 
                m_localTimePriorityKey.sequence = m_usedTimeSyncInfo.timePriorityKey.sequence + 1;
                //"select primary time server" means "take its local time", so resetting internet synchronization flag
                m_localTimePriorityKey.flags &= ~peerTimeSynchronizedWithInternetServer;
                if( m_localTimePriorityKey > m_usedTimeSyncInfo.timePriorityKey )
                {
                    //using current server time info
                    const qint64 elapsed = m_monotonicClock.elapsed();
                    //selection of peer as primary time server means it's local system time is to be used as synchronized time 
                        //in case of internet connection absence
                    m_usedTimeSyncInfo = TimeSyncInfo(
                        elapsed,
                        currentMSecsSinceEpoch(),
                        m_localTimePriorityKey );
                    //resetting "synchronized with internet" flag
                    NX_LOG( lit("TimeSynchronizationManager. Received primary time server change transaction. New synchronized time %1, new priority key 0x%2").
                        arg(QDateTime::fromMSecsSinceEpoch(m_usedTimeSyncInfo.syncTime).toString(Qt::ISODate)).arg(m_localTimePriorityKey.toUInt64(), 0, 16), cl_logINFO );
                    m_timeSynchronized = true;
                    //saving synchronized time to DB
                    if( QnDbManager::instance() && QnDbManager::instance()->isInitialized() )
                        Ec2ThreadPool::instance()->start( make_custom_runnable( std::bind(
                            &QnDbManager::saveMiscParam,
                            QnDbManager::instance(),
                            TIME_DELTA_PARAM_NAME,
                            QByteArray::number(0) ) ) );

                    if( !synchronizingByCurrentServer )
                    {
                        const qint64 curSyncTime = m_usedTimeSyncInfo.syncTime;
                        using namespace std::placeholders;
                        //sending broadcastPeerSystemTime tran, new sync time will be broadcasted along with it
                        if( !m_terminated )
                        {
                            if( m_broadcastSysTimeTaskID )
                                TimerManager::instance()->deleteTimer( m_broadcastSysTimeTaskID );
                            m_broadcastSysTimeTaskID = TimerManager::instance()->addTimer(
                                std::bind( &TimeSynchronizationManager::broadcastLocalSystemTime, this, _1 ),
                                0 );
                        }
                        lk.unlock();
                        WhileExecutingDirectCall callGuard( this );
                        emit timeChanged( curSyncTime );
                    }

                    //reporting new sync time to everyone we know
                    syncTimeWithAllKnownServers(&lk);
                }
            }
            else
            {
                m_localTimePriorityKey.flags &= ~peerTimeSetByUser;
            }
            newLocalTimePriority = m_localTimePriorityKey.toUInt64();
            if( newLocalTimePriority != localTimePriorityBak && QnDbManager::instance() && QnDbManager::instance()->isInitialized() )
                Ec2ThreadPool::instance()->start( make_custom_runnable( std::bind(
                    &QnDbManager::saveMiscParam,
                    QnDbManager::instance(),
                    TIME_PRIORITY_KEY_PARAM_NAME,
                    QByteArray::number(newLocalTimePriority) ) ) );
        }

        /* Can cause signal, going out of mutex locker. */
        if( newLocalTimePriority != localTimePriorityBak )
            updateRuntimeInfoPriority(newLocalTimePriority);
    }

    void TimeSynchronizationManager::peerSystemTimeReceived( const QnTransaction<ApiPeerSystemTimeData>& tran )
    {
        QnMutexLocker lk( &m_mutex );

        peerSystemTimeReceivedNonSafe( tran.params );

        lk.unlock();
        WhileExecutingDirectCall callGuard( this );
        emit peerTimeChanged( tran.params.peerID, getSyncTime(), tran.params.peerSysTime );
    }

    void TimeSynchronizationManager::knownPeersSystemTimeReceived( const QnTransaction<ApiPeerSystemTimeDataList>& tran )
    {
        for( const ApiPeerSystemTimeData& data: tran.params )
        {
            {
                QnMutexLocker lk( &m_mutex );
                peerSystemTimeReceivedNonSafe( data );
            }
            WhileExecutingDirectCall callGuard( this );
            emit peerTimeChanged( data.peerID, getSyncTime(), data.peerSysTime );
        }
    }

    TimeSyncInfo TimeSynchronizationManager::getTimeSyncInfo() const
    {
        QnMutexLocker lk( &m_mutex );
        return getTimeSyncInfoNonSafe();
    }

    qint64 TimeSynchronizationManager::getMonotonicClock() const
    {
        QnMutexLocker lk( &m_mutex );
        return m_monotonicClock.elapsed();
    }

    void TimeSynchronizationManager::forgetSynchronizedTime()
    {
<<<<<<< HEAD
        QnMutexLocker lk( &m_mutex );
=======
        QMutexLocker lk( &m_mutex );
        forgetSynchronizedTimeNonSafe(&lk);
    }
>>>>>>> dea7085f

    void TimeSynchronizationManager::forceTimeResync()
    {
        {
            QMutexLocker lk(&m_mutex);
            forgetSynchronizedTimeNonSafe(&lk);
            syncTimeWithAllKnownServers(&lk);
        }

        const auto curSyncTime = getSyncTime();
        WhileExecutingDirectCall callGuard(this);
        emit timeChanged(curSyncTime);

        QMutexLocker lk(&m_mutex);
        //notifying everyone about local time change
        if (!m_terminated)
        {
            if (m_broadcastSysTimeTaskID)
                TimerManager::instance()->modifyTimerDelay(m_broadcastSysTimeTaskID, 0);
        }
    }

    QnPeerTimeInfoList TimeSynchronizationManager::getPeerTimeInfoList() const
    {
        QnMutexLocker lk( &m_mutex );

        //list<pair<peerid, time> >
        QnPeerTimeInfoList peers;

        const qint64 currentClock = m_monotonicClock.elapsed();
        for( auto it = m_systemTimeByPeer.cbegin(); it != m_systemTimeByPeer.cend(); ++it )
            peers.push_back( QnPeerTimeInfo( it->first, it->second.syncTime + (currentClock - it->second.monotonicClockValue) ) );

        return peers;
    }

    ApiPeerSystemTimeDataList TimeSynchronizationManager::getKnownPeersSystemTime() const
    {
        QnMutexLocker lk( &m_mutex );

        ApiPeerSystemTimeDataList result;
        result.reserve( m_systemTimeByPeer.size() );
        const qint64 currentClock = m_monotonicClock.elapsed();
        for( auto it = m_systemTimeByPeer.cbegin(); it != m_systemTimeByPeer.cend(); ++it )
        {
            ApiPeerSystemTimeData data;
            data.peerID = it->first;
            data.timePriorityKey = it->second.timePriorityKey.toUInt64();
            data.peerSysTime = it->second.syncTime + (currentClock - it->second.monotonicClockValue);
            result.push_back( std::move(data) );
        }

        return result;
    }

    void TimeSynchronizationManager::processTimeSyncInfoHeader(
        const QnUuid& peerID,
        const nx_http::StringType& serializedTimeSync,
        AbstractStreamSocket* sock )
    {
        //taking into account tcp connection round trip time
        unsigned int rttMillis = 0;
        StreamSocketInfo sockInfo;
        if( sock && sock->getConnectionStatistics( &sockInfo ) )
            rttMillis = sockInfo.rttVar;

        TimeSyncInfo remotePeerTimeSyncInfo;
        if( !remotePeerTimeSyncInfo.fromString( serializedTimeSync ) )
            return;

        Q_ASSERT( remotePeerTimeSyncInfo.timePriorityKey.seed > 0 );

        //TODO #ak following condition should be removed. Placed for debug purpose only
        if( rttMillis > MAX_RTT_TIME_MS )
        {
            NX_LOG( lit( "%1. Received rtt of %2 ms" ).arg( Q_FUNC_INFO ).arg( rttMillis ), cl_logWARNING );
            rttMillis = MAX_DESIRED_TIME_DRIFT_MS;
        }

        QnMutexLocker lk( &m_mutex );
        remotePeerTimeSyncUpdate(
            &lk,
            peerID,
            m_monotonicClock.elapsed(),
            remotePeerTimeSyncInfo.syncTime + rttMillis / 2,
            remotePeerTimeSyncInfo.timePriorityKey,
            rttMillis );
    }

    void TimeSynchronizationManager::remotePeerTimeSyncUpdate(
        QnMutexLockerBase* const lock,
        const QnUuid& remotePeerID,
        qint64 localMonotonicClock,
        qint64 remotePeerSyncTime,
        const TimePriorityKey& remotePeerTimePriorityKey,
        const qint64 timeErrorEstimation )
    {
        Q_ASSERT( remotePeerTimePriorityKey.seed > 0 );

        NX_LOG( QString::fromLatin1("TimeSynchronizationManager. Received sync time update from peer %1, "
            "peer's sync time (%2), peer's time priority key 0x%3. Local peer id %4, used priority key 0x%5").
            arg(remotePeerID.toString()).arg(QDateTime::fromMSecsSinceEpoch(remotePeerSyncTime).toString(Qt::ISODate)).
            arg(remotePeerTimePriorityKey.toUInt64(), 0, 16).arg(qnCommon->moduleGUID().toString()).
            arg(m_usedTimeSyncInfo.timePriorityKey.toUInt64(), 0, 16), cl_logDEBUG2 );

        //time difference between this server and remote one is not that great
        const auto timeDifference = remotePeerSyncTime - getSyncTimeNonSafe();
        const bool maxTimeDriftExceeded =
            (std::abs( timeDifference ) >= std::max<qint64>( timeErrorEstimation * 2, MIN_GET_TIME_ERROR_MS ));
        const bool needAdjustClockDueToLargeDrift =
            //taking drift into account if both servers have time with same key
            (remotePeerTimePriorityKey == m_usedTimeSyncInfo.timePriorityKey) &&
            maxTimeDriftExceeded &&
            (remotePeerID > qnCommon->moduleGUID());

        //if there is new maximum remotePeerTimePriorityKey then updating delta and emitting timeChanged
        if( (remotePeerTimePriorityKey <= m_usedTimeSyncInfo.timePriorityKey) &&
            !needAdjustClockDueToLargeDrift )
        {
            return; //not applying time
        }

        NX_LOG( QString::fromLatin1("TimeSynchronizationManager. Received sync time update from peer %1, peer's sync time (%2), "
            "peer's time priority key 0x%3. Local peer id %4, used priority key 0x%5. Accepting peer's synchronized time").
            arg(remotePeerID.toString()).arg(QDateTime::fromMSecsSinceEpoch(remotePeerSyncTime).toString(Qt::ISODate)).
            arg(remotePeerTimePriorityKey.toUInt64(), 0, 16).arg(qnCommon->moduleGUID().toString()).
            arg(m_usedTimeSyncInfo.timePriorityKey.toUInt64(), 0, 16), cl_logINFO );
        //taking new synchronization data
        m_usedTimeSyncInfo = TimeSyncInfo(
            localMonotonicClock,
            remotePeerSyncTime,
            remotePeerTimePriorityKey ); 
        if( needAdjustClockDueToLargeDrift )
            ++m_usedTimeSyncInfo.timePriorityKey.sequence;   //for case if synchronizing because of time drift
        const qint64 curSyncTime = m_usedTimeSyncInfo.syncTime + m_monotonicClock.elapsed() - m_usedTimeSyncInfo.monotonicClockValue;
        //saving synchronized time to DB
        m_timeSynchronized = true;
        if( QnDbManager::instance() && QnDbManager::instance()->isInitialized() )
            Ec2ThreadPool::instance()->start( make_custom_runnable( std::bind(
                &QnDbManager::saveMiscParam,
                QnDbManager::instance(),
                TIME_DELTA_PARAM_NAME,
                QByteArray::number(QDateTime::currentMSecsSinceEpoch() - curSyncTime) ) ) );
        if( m_peerType == Qn::PT_Server )
        {
            using namespace std::placeholders;
            //sending broadcastPeerSystemTime tran, new sync time will be broadcasted along with it
            if( !m_terminated )
            {
                if( m_broadcastSysTimeTaskID )
                    TimerManager::instance()->deleteTimer( m_broadcastSysTimeTaskID );
                m_broadcastSysTimeTaskID = TimerManager::instance()->addTimer(
                    std::bind( &TimeSynchronizationManager::broadcastLocalSystemTime, this, _1 ),
                    0 );
            }
        }
        lock->unlock();
        {
            WhileExecutingDirectCall callGuard( this );
            emit timeChanged( curSyncTime );
        }
        lock->relock();

        //informing all servers we can about time change as soon as possible
        syncTimeWithAllKnownServers(lock);
    }

    void TimeSynchronizationManager::onNewConnectionEstablished( QnTransactionTransport* transport )
    {
        using namespace std::placeholders;

        if( transport->isIncoming() )
        {
            //peer connected to us
            //using transactions to signal remote peer that it needs to fetch time from us
            transport->setBeforeSendingChunkHandler(
                std::bind(&TimeSynchronizationManager::onBeforeSendingTransaction, this, _1, _2));
        }
        else
        {
            //listening time change signals fom remote peer which cannot connect to us
            transport->setHttpChunkExtensonHandler(
                std::bind(&TimeSynchronizationManager::onTransactionReceived, this, _1, _2));

            //we can connect to the peer
            const QUrl remoteAddr = transport->remoteAddr();
            //saving credentials has been used to establish connection
            startSynchronizingTimeWithPeer( //starting sending time sync info to peer
                transport->remotePeer().id,
                SocketAddress( remoteAddr.host(), remoteAddr.port() ),
                transport->authData() );

            using namespace std::placeholders;
        }
    }

    void TimeSynchronizationManager::onPeerLost( ApiPeerAliveData data )
    {
        stopSynchronizingTimeWithPeer( data.peer.id );

        QnMutexLocker lk( &m_mutex );
        m_systemTimeByPeer.erase( data.peer.id );
    }

    void TimeSynchronizationManager::startSynchronizingTimeWithPeer(
        const QnUuid& peerID,
        SocketAddress peerAddress,
        nx_http::AuthInfoCache::AuthorizationCacheItem authData )
    {
        QnMutexLocker lk( &m_mutex );
        auto iterResultPair = m_peersToSendTimeSyncTo.emplace(
            peerID,
            PeerContext( std::move(peerAddress), std::move(authData) ) );
        if( !iterResultPair.second )
            return; //already exists
        PeerContext& ctx = iterResultPair.first->second;
        //adding periodic task
        ctx.syncTimerID = TimerManager::instance()->addTimer(
            std::bind(&TimeSynchronizationManager::synchronizeWithPeer, this, peerID),
            0 );    //performing initial synchronization immediately
    }

    void TimeSynchronizationManager::stopSynchronizingTimeWithPeer( const QnUuid& peerID )
    {
        TimerManager::TimerGuard timerID;
        nx_http::AsyncHttpClientPtr httpClient;

        QnMutexLocker lk( &m_mutex );
        auto peerIter = m_peersToSendTimeSyncTo.find( peerID );
        if( peerIter == m_peersToSendTimeSyncTo.end() )
            return;
        timerID = std::move(peerIter->second.syncTimerID);
        httpClient = std::move(peerIter->second.httpClient);
        m_peersToSendTimeSyncTo.erase( peerIter );
        
        //timerID and httpClient will be destroyed after mutex unlock
    }

    void TimeSynchronizationManager::synchronizeWithPeer( const QnUuid& peerID )
    {
        nx_http::AsyncHttpClientPtr clientPtr;

        QnMutexLocker lk( &m_mutex );
        if( m_terminated )
            return;
        auto peerIter = m_peersToSendTimeSyncTo.find( peerID );
        if( peerIter == m_peersToSendTimeSyncTo.end() )
            return;
        QUrl targetUrl;
        targetUrl.setScheme( lit("http") );
        targetUrl.setHost( peerIter->second.peerAddress.address.toString() );
        targetUrl.setPort( peerIter->second.peerAddress.port );
        targetUrl.setPath( lit("/") + QnTimeSyncRestHandler::PATH );

        Q_ASSERT( !peerIter->second.httpClient );
        clientPtr = nx_http::AsyncHttpClient::create();
        using namespace std::placeholders;
        connect(
            clientPtr.get(), &nx_http::AsyncHttpClient::done,
            this,
            [this, peerID]( nx_http::AsyncHttpClientPtr clientPtr ) {
                timeSyncRequestDone(peerID, std::move(clientPtr));
            },
            Qt::DirectConnection );

        if( m_peerType == Qn::PT_Server )
        {
            //client does not send its time to anyone
            const auto timeSyncInfo = getTimeSyncInfoNonSafe();
            clientPtr->addAdditionalHeader(
                QnTimeSyncRestHandler::TIME_SYNC_HEADER_NAME,
                timeSyncInfo.toString() );
        }
        clientPtr->addAdditionalHeader( Qn::PEER_GUID_HEADER_NAME, qnCommon->moduleGUID().toByteArray() );

        clientPtr->setUserName( peerIter->second.authData.userName );
        if( peerIter->second.authData.password )
        {
            clientPtr->setAuthType( nx_http::AsyncHttpClient::authBasicAndDigest );
            clientPtr->setUserPassword( peerIter->second.authData.password.get() );
        }
        else if( peerIter->second.authData.ha1 )
        {
            clientPtr->setAuthType( nx_http::AsyncHttpClient::authDigestWithPasswordHash );
            clientPtr->setUserPassword( peerIter->second.authData.ha1.get() );
        }

        if( !clientPtr->doGet( targetUrl ) )
        {
            clientPtr.reset();
            peerIter->second.syncTimerID = TimerManager::instance()->addTimer(
                std::bind( &TimeSynchronizationManager::synchronizeWithPeer, this, peerID ),
                TIME_SYNC_SEND_TIMEOUT_SEC * MILLIS_PER_SEC );
        }
        else
        {
            peerIter->second.syncTimerID.reset();
        }
        peerIter->second.httpClient.swap( clientPtr );
        //clientPtr will be destroyed after mutex unlock
    }

    void TimeSynchronizationManager::timeSyncRequestDone(
        const QnUuid& peerID,
        nx_http::AsyncHttpClientPtr clientPtr )
    {
        if( clientPtr->response() &&
            clientPtr->response()->statusLine.statusCode == nx_http::StatusCode::ok )
        {
            //reading time sync information from remote server
            auto timeSyncHeaderIter = clientPtr->response()->headers.find( QnTimeSyncRestHandler::TIME_SYNC_HEADER_NAME );
            if( timeSyncHeaderIter != clientPtr->response()->headers.end() )
            {
                auto sock = clientPtr->takeSocket();
                processTimeSyncInfoHeader(
                    peerID,
                    timeSyncHeaderIter->second,
                    sock.data() );
            }
        }

        QnMutexLocker lk( &m_mutex );
        auto peerIter = m_peersToSendTimeSyncTo.find( peerID );
        if( peerIter == m_peersToSendTimeSyncTo.end() )
            return;
        Q_ASSERT( !peerIter->second.syncTimerID );
        peerIter->second.httpClient.reset();
        //scheduling next synchronization
        if( m_terminated )
            return;
        peerIter->second.syncTimerID = TimerManager::instance()->addTimer(
            std::bind( &TimeSynchronizationManager::synchronizeWithPeer, this, peerID ),
            TIME_SYNC_SEND_TIMEOUT_SEC * MILLIS_PER_SEC );
    }

    void TimeSynchronizationManager::broadcastLocalSystemTime( quint64 taskID )
    {
        {
            QnMutexLocker lk( &m_mutex );
            if( (taskID != m_broadcastSysTimeTaskID) || m_terminated )
                return;

            using namespace std::placeholders;
            m_broadcastSysTimeTaskID = TimerManager::instance()->addTimer(
                std::bind( &TimeSynchronizationManager::broadcastLocalSystemTime, this, _1 ),
                LOCAL_SYSTEM_TIME_BROADCAST_PERIOD_MS );
        }

        //TODO #ak if local time changes have to broadcast it as soon as possible

        NX_LOG( lit("TimeSynchronizationManager. Broadcasting local system time. peer %1, system time time (%2), local time priority key 0x%3").
            arg( qnCommon->moduleGUID().toString() ).arg( QDateTime::fromMSecsSinceEpoch( currentMSecsSinceEpoch() ).toString( Qt::ISODate ) ).
            arg(m_localTimePriorityKey.toUInt64(), 0, 16), cl_logDEBUG2 );

        QnTransaction<ApiPeerSystemTimeData> tran( ApiCommand::broadcastPeerSystemTime );
        tran.params.peerID = qnCommon->moduleGUID();
        tran.params.timePriorityKey = m_localTimePriorityKey.toUInt64();
        {
            QnMutexLocker lk( &m_mutex );
            tran.params.peerSysTime = QDateTime::currentMSecsSinceEpoch();  //currentMSecsSinceEpoch();
        }
        peerSystemTimeReceived( tran ); //remembering own system time
        QnTransactionMessageBus::instance()->sendTransaction( tran );
    }

    void TimeSynchronizationManager::checkIfManualTimeServerSelectionIsRequired( quint64 /*taskID*/ )
    {
        //TODO #ak it is better to run this method on event, not by timeout
        QnMutexLocker lk( &m_mutex );

        m_manualTimerServerSelectionCheckTaskID = 0;
        if( m_terminated )
            return;

        using namespace std::placeholders;
        m_manualTimerServerSelectionCheckTaskID = TimerManager::instance()->addTimer(
            std::bind( &TimeSynchronizationManager::checkIfManualTimeServerSelectionIsRequired, this, _1 ),
            MANUAL_TIME_SERVER_SELECTION_NECESSITY_CHECK_PERIOD_MS );

        if( m_systemTimeByPeer.empty() ||
            (m_usedTimeSyncInfo.timePriorityKey.flags & peerTimeSynchronizedWithInternetServer) > 0 ||
            (m_localTimePriorityKey.flags & peerTimeSynchronizedWithInternetServer) > 0 )
        {
            //we know nothing about other peers. 
            //Or we have time taken from the Internet, which means someone has connection to the Internet, 
                //so no sense to ask user to select primary time server
            return;
        }

        //map<priority flags, m_systemTimeByPeer iterator>
        std::multimap<unsigned int, std::map<QnUuid, TimeSyncInfo>::const_iterator, std::greater<unsigned int>> peersByTimePriorityFlags;
        for( auto it = m_systemTimeByPeer.cbegin(); it != m_systemTimeByPeer.cend(); ++it )
            peersByTimePriorityFlags.emplace( it->second.timePriorityKey.flags, it );

#ifndef TEST_PTS_SELECTION
        if( (peersByTimePriorityFlags.count(peersByTimePriorityFlags.cbegin()->first) > 1) &&               //multiple servers have same priority
            ((peersByTimePriorityFlags.cbegin()->first & peerTimeSynchronizedWithInternetServer) == 0) )    //those servers do not have internet access
#endif
        {
            WhileExecutingDirectCall callGuard( this );
            //multiple peers have same priority, user selection is required
            emit primaryTimeServerSelectionRequired();
        }
    }

    void TimeSynchronizationManager::syncTimeWithInternet( quint64 taskID )
    {
        NX_LOG( lit( "TimeSynchronizationManager. TimeSynchronizationManager::syncTimeWithInternet. taskID %1" ).arg( taskID ), cl_logDEBUG2 );

        QnMutexLocker lk( &m_mutex );

        if( (taskID != m_internetSynchronizationTaskID) || m_terminated )
            return;
        m_internetSynchronizationTaskID = 0;

        NX_LOG( lit("TimeSynchronizationManager. Synchronizing time with internet"), cl_logDEBUG1 );

        //synchronizing with some internet server
        using namespace std::placeholders;
        if( !m_timeSynchronizer->getTimeAsync( std::bind( &TimeSynchronizationManager::onTimeFetchingDone, this, _1, _2 ) ) )
        {
            NX_LOG( lit( "TimeSynchronizationManager. Failed to start internet time synchronization. %1" ).arg( SystemError::getLastOSErrorText() ), cl_logDEBUG1 );
            //failure
            m_internetTimeSynchronizationPeriod = std::min<>(
                MIN_INTERNET_SYNC_TIME_PERIOD_SEC + m_internetTimeSynchronizationPeriod * INTERNET_SYNC_TIME_FAILURE_PERIOD_GROW_COEFF,
                MAX_INTERNET_SYNC_TIME_PERIOD_SEC );

            addInternetTimeSynchronizationTask();
        }
    }

    void TimeSynchronizationManager::onTimeFetchingDone( const qint64 millisFromEpoch, SystemError::ErrorCode errorCode )
    {
        quint64 localTimePriorityBak = 0;
        quint64 newLocalTimePriority = 0;
        {
            QnMutexLocker lk( &m_mutex );

            localTimePriorityBak = m_localTimePriorityKey.toUInt64();

            if( millisFromEpoch > 0 )
            {
                NX_LOG( lit("TimeSynchronizationManager. Received time %1 from the internet").
                    arg(QDateTime::fromMSecsSinceEpoch(millisFromEpoch).toString(Qt::ISODate)), cl_logDEBUG1 );

                m_internetSynchronizationFailureCount = 0;

                m_internetTimeSynchronizationPeriod = INTERNET_SYNC_TIME_PERIOD_SEC;

                const qint64 curLocalTime = currentMSecsSinceEpoch();

                //using received time
                const auto localTimePriorityKeyBak = m_localTimePriorityKey;
                m_localTimePriorityKey.flags |= peerTimeSynchronizedWithInternetServer;

                if( llabs(getSyncTimeNonSafe() - millisFromEpoch) > MAX_SYNC_VS_INTERNET_TIME_DRIFT_MS )
                {
                    //considering time synchronized time as inaccurate, even if it is marked as received from internet
                    m_localTimePriorityKey.sequence = m_usedTimeSyncInfo.timePriorityKey.sequence + 1;
                }

                if( (llabs(curLocalTime - millisFromEpoch) > MAX_LOCAL_SYSTEM_TIME_DRIFT_MS) ||
                    (localTimePriorityKeyBak != m_localTimePriorityKey) )
                {
                    //sending broadcastPeerSystemTime tran, new sync time will be broadcasted along with it
                    m_localSystemTimeDelta = millisFromEpoch - m_monotonicClock.elapsed();

                    remotePeerTimeSyncUpdate(
                        &lk,
                        qnCommon->moduleGUID(),
                        m_monotonicClock.elapsed(),
                        millisFromEpoch,
                        m_localTimePriorityKey,
                        MAX_SYNC_VS_INTERNET_TIME_DRIFT_MS );

                    if( !m_terminated )
                    {
                        if( m_broadcastSysTimeTaskID )
                            TimerManager::instance()->deleteTimer( m_broadcastSysTimeTaskID );
                        using namespace std::placeholders;
                        m_broadcastSysTimeTaskID = TimerManager::instance()->addTimer(
                            std::bind( &TimeSynchronizationManager::broadcastLocalSystemTime, this, _1 ),
                            0 );
                    }
                }
            }
            else
            {
                NX_LOG( lit("TimeSynchronizationManager. Failed to get time from the internet. %1").arg(SystemError::toString(errorCode)), cl_logDEBUG1 );
                //failure
                m_internetTimeSynchronizationPeriod = std::min<>(
                    MIN_INTERNET_SYNC_TIME_PERIOD_SEC + m_internetTimeSynchronizationPeriod * INTERNET_SYNC_TIME_FAILURE_PERIOD_GROW_COEFF,
                    MAX_INTERNET_SYNC_TIME_PERIOD_SEC );

                ++m_internetSynchronizationFailureCount;
                if( m_internetSynchronizationFailureCount > MAX_SEQUENT_INTERNET_SYNCHRONIZATION_FAILURES )
                    m_localTimePriorityKey.flags &= ~peerTimeSynchronizedWithInternetServer;
            }

            addInternetTimeSynchronizationTask();

            newLocalTimePriority = m_localTimePriorityKey.toUInt64();
            if( newLocalTimePriority != localTimePriorityBak && QnDbManager::instance() && QnDbManager::instance()->isInitialized() )
                Ec2ThreadPool::instance()->start( make_custom_runnable( std::bind(
                    &QnDbManager::saveMiscParam,
                    QnDbManager::instance(),
                    TIME_PRIORITY_KEY_PARAM_NAME,
                    QByteArray::number(newLocalTimePriority) ) ) );
        }

        /* Can cause signal, going out of mutex locker. */
        if( newLocalTimePriority != localTimePriorityBak )
            updateRuntimeInfoPriority(newLocalTimePriority);
    }

    void TimeSynchronizationManager::addInternetTimeSynchronizationTask()
    {
        Q_ASSERT( m_internetSynchronizationTaskID == 0 );

        if( m_terminated )
            return;

        using namespace std::placeholders;
        m_internetSynchronizationTaskID = TimerManager::instance()->addTimer(
            std::bind( &TimeSynchronizationManager::syncTimeWithInternet, this, _1 ),
            m_internetTimeSynchronizationPeriod * MILLIS_PER_SEC );
        NX_LOG( lit( "TimeSynchronizationManager. Added internet time sync task %1, delay %2" ).
            arg( m_internetSynchronizationTaskID ).arg( m_internetTimeSynchronizationPeriod * MILLIS_PER_SEC ), cl_logDEBUG2 );
    }

    qint64 TimeSynchronizationManager::currentMSecsSinceEpoch() const
    {
        return m_localSystemTimeDelta == std::numeric_limits<qint64>::min()
            ? QDateTime::currentMSecsSinceEpoch()
            : m_monotonicClock.elapsed() + m_localSystemTimeDelta;
    }

    void TimeSynchronizationManager::updateRuntimeInfoPriority(quint64 priority)
    {
        QnPeerRuntimeInfo localInfo = QnRuntimeInfoManager::instance()->localInfo();
        if (localInfo.data.peer.peerType != Qn::PT_Server)
            return;

        if (localInfo.data.serverTimePriority == priority)
            return;

        localInfo.data.serverTimePriority = priority;
        QnRuntimeInfoManager::instance()->updateLocalItem(localInfo);
    }

    qint64 TimeSynchronizationManager::getSyncTimeNonSafe() const
    {
        return m_usedTimeSyncInfo.syncTime + m_monotonicClock.elapsed() - m_usedTimeSyncInfo.monotonicClockValue; 
    }

    void TimeSynchronizationManager::onDbManagerInitialized()
    {
        QnMutexLocker lk( &m_mutex );

        //restoring local time priority from DB
        QByteArray timePriorityStr;
        if( QnDbManager::instance()->readMiscParam( TIME_PRIORITY_KEY_PARAM_NAME, &timePriorityStr ) )
        {
            const quint64 restoredPriorityKeyVal = timePriorityStr.toULongLong();
            TimePriorityKey restoredPriorityKey;
            restoredPriorityKey.fromUInt64( restoredPriorityKeyVal );
            //considering time, restored from DB, to be unreliable
            restoredPriorityKey.flags &= ~peerTimeSynchronizedWithInternetServer;

            if( m_localTimePriorityKey.sequence < restoredPriorityKey.sequence )
                m_localTimePriorityKey.sequence = restoredPriorityKey.sequence;
            if( restoredPriorityKey.flags & peerTimeSetByUser )
                m_localTimePriorityKey.flags |= peerTimeSetByUser;

            ApiPeerSystemTimeData peerSystemTimeData;
            peerSystemTimeData.peerID = qnCommon->moduleGUID();
            peerSystemTimeData.timePriorityKey = m_localTimePriorityKey.toUInt64();
            peerSystemTimeData.peerSysTime = QDateTime::currentMSecsSinceEpoch();
            peerSystemTimeReceivedNonSafe( peerSystemTimeData );

            NX_LOG( lit("TimeSynchronizationManager. Successfully restored time priority key %1 from DB").arg(restoredPriorityKeyVal), cl_logWARNING );
        }

        if( m_timeSynchronized )
        {
            //saving time sync information to DB
            const qint64 curSyncTime = m_usedTimeSyncInfo.syncTime + m_monotonicClock.elapsed() - m_usedTimeSyncInfo.monotonicClockValue;
            QnDbManager::instance()->saveMiscParam( TIME_DELTA_PARAM_NAME, QByteArray::number(QDateTime::currentMSecsSinceEpoch() - curSyncTime) );
        }
        else
        {
            //restoring time sync information from DB
            QByteArray timeDeltaStr;
            if( QnDbManager::instance()->readMiscParam( TIME_DELTA_PARAM_NAME, &timeDeltaStr ) )
            {
                m_usedTimeSyncInfo.syncTime = QDateTime::currentMSecsSinceEpoch() - timeDeltaStr.toLongLong();
                NX_LOG( lit("TimeSynchronizationManager. Successfully restored synchronized time %1 (delta %2) from DB").
                    arg(QDateTime::fromMSecsSinceEpoch(m_usedTimeSyncInfo.syncTime).toString(Qt::ISODate)).arg(timeDeltaStr.toLongLong()), cl_logINFO );
            }
        }

        auto localTimePriorityKey = m_localTimePriorityKey;
        lk.unlock();
        updateRuntimeInfoPriority( localTimePriorityKey.toUInt64() );
    }

    void TimeSynchronizationManager::peerSystemTimeReceivedNonSafe( const ApiPeerSystemTimeData& data )
    {
        NX_LOG( lit("TimeSynchronizationManager. Received peer %1 system time (%2), peer time priority key 0x%3").
            arg(data.peerID.toString()).arg( QDateTime::fromMSecsSinceEpoch(data.peerSysTime).toString( Qt::ISODate ) ).
            arg(data.timePriorityKey, 0, 16), cl_logDEBUG2 );

        TimePriorityKey peerPriorityKey;
        peerPriorityKey.fromUInt64( data.timePriorityKey );
        m_systemTimeByPeer[data.peerID] = TimeSyncInfo(
            m_monotonicClock.elapsed(),
            data.peerSysTime,
            peerPriorityKey );
    }

    TimeSyncInfo TimeSynchronizationManager::getTimeSyncInfoNonSafe() const
    {
        const qint64 elapsed = m_monotonicClock.elapsed();
        return TimeSyncInfo(
            elapsed,
            m_usedTimeSyncInfo.syncTime + elapsed - m_usedTimeSyncInfo.monotonicClockValue,
            m_usedTimeSyncInfo.timePriorityKey );
    }

    void TimeSynchronizationManager::syncTimeWithAllKnownServers(QnMutexLocker* const /*lock*/)
    {
        for (std::pair<const QnUuid, PeerContext>& peerCtx : m_peersToSendTimeSyncTo)
        {
            TimerManager::instance()->modifyTimerDelay(
                peerCtx.second.syncTimerID.get(),
                0);
        }
    }

    void TimeSynchronizationManager::onBeforeSendingTransaction(
        QnTransactionTransport* /*transport*/,
        nx_http::HttpHeaders* const headers)
    {
        headers->emplace(
            QnTimeSyncRestHandler::TIME_SYNC_HEADER_NAME,
            getTimeSyncInfo().toString());
    }

    void TimeSynchronizationManager::onTransactionReceived(
        QnTransactionTransport* /*transport*/,
        const nx_http::HttpHeaders& headers)
    {
        for (auto header : headers)
        {
            if (header.first != QnTimeSyncRestHandler::TIME_SYNC_HEADER_NAME)
                continue;

            const nx_http::StringType& serializedTimeSync = header.second;
            TimeSyncInfo remotePeerTimeSyncInfo;
            if (!remotePeerTimeSyncInfo.fromString(serializedTimeSync))
                continue;

            QnMutexLocker lk(&m_mutex);
            if (remotePeerTimeSyncInfo.timePriorityKey > m_usedTimeSyncInfo.timePriorityKey)
                syncTimeWithAllKnownServers(&lk);
            return;
        }
    }

    void TimeSynchronizationManager::forgetSynchronizedTimeNonSafe( QMutexLocker* const /*lock*/ )
    {
        m_localSystemTimeDelta = std::numeric_limits<qint64>::min();
        m_systemTimeByPeer.clear();
        m_timeSynchronized = false;
        m_localTimePriorityKey.flags &= ~peerTimeSynchronizedWithInternetServer;
        ++m_localTimePriorityKey.sequence;
        m_usedTimeSyncInfo = TimeSyncInfo(
            m_monotonicClock.elapsed(),
            currentMSecsSinceEpoch(),
            m_localTimePriorityKey);
    }

    void TimeSynchronizationManager::checkSystemTimeForChange()
    {
        {
            QMutexLocker lk(&m_mutex);
            if (m_terminated)
                return;
        }

        const qint64 curSysTime = QDateTime::currentMSecsSinceEpoch();
        const auto curMonotonicClock = m_monotonicClock.elapsed();
        if (m_prevSysTime)
        {
            const auto timeDiff = 
                curMonotonicClock - m_prevMonotonicClock.get() -
                abs(curSysTime - m_prevSysTime.get());

            if (abs(timeDiff) > SYSTEM_TIME_CHANGE_CHECK_PERIOD_MS)
            {
                //local OS time has been changed. If system time is set 
                    //by local host time then updating system time
                if (m_usedTimeSyncInfo.timePriorityKey == m_localTimePriorityKey &&
                    !(m_localTimePriorityKey.flags & peerTimeSynchronizedWithInternetServer))
                {
                    forceTimeResync();
                }
            }
        }
        
        m_prevSysTime = curSysTime;
        m_prevMonotonicClock = curMonotonicClock;

        QMutexLocker lk(&m_mutex);
        if (m_terminated)
            return;
        m_checkSystemTimeTaskID = TimerManager::instance()->addTimer(
            std::bind(&TimeSynchronizationManager::checkSystemTimeForChange, this),
            SYSTEM_TIME_CHANGE_CHECK_PERIOD_MS);
    }
}<|MERGE_RESOLUTION|>--- conflicted
+++ resolved
@@ -491,13 +491,9 @@
 
     void TimeSynchronizationManager::forgetSynchronizedTime()
     {
-<<<<<<< HEAD
-        QnMutexLocker lk( &m_mutex );
-=======
-        QMutexLocker lk( &m_mutex );
+        QnMutexLocker lk( &m_mutex );
         forgetSynchronizedTimeNonSafe(&lk);
     }
->>>>>>> dea7085f
 
     void TimeSynchronizationManager::forceTimeResync()
     {
