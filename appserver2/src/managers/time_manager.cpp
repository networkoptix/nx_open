/**********************************************************
* 02 jul 2014
* a.kolesnikov
***********************************************************/

#include "time_manager.h"

#include <algorithm>
#include <atomic>

#include <QtConcurrent/QtConcurrent>
#include <QtCore/QDateTime>
#include <nx/utils/thread/mutex.h>
#if defined(Q_OS_MACX) || defined(Q_OS_ANDROID) || defined(Q_OS_IOS)
#include <zlib.h>
#else
#include <QtZlib/zlib.h>
#endif

#include <api/runtime_info_manager.h>

#include <common/common_module.h>
#include <common/common_globals.h>
#include <core/resource_management/resource_pool.h>
#include <core/resource/media_server_resource.h>
#include <http/custom_headers.h>
#include <transaction/transaction_message_bus.h>

#include <nx_ec/data/api_runtime_data.h>

#include <utils/common/joinable.h>
#include <nx/utils/log/log.h>
#include <nx/utils/timermanager.h>
#include <nx/network/time/time_protocol_client.h>
#include <nx/network/time/multiple_internet_time_fetcher.h>

#include "database/db_manager.h"
#include "ec2_thread_pool.h"
#include "rest/time_sync_rest_handler.h"
#include "settings.h"


namespace ec2
{
    //!This parameter holds difference between local system time and synchronized time
    static const QByteArray TIME_DELTA_PARAM_NAME = "sync_time_delta";
    static const QByteArray LOCAL_TIME_PRIORITY_KEY_PARAM_NAME = "time_priority_key";
    //!Time priority correspinding to saved synchronised time
    static const QByteArray USED_TIME_PRIORITY_KEY_PARAM_NAME = "used_time_priority_key";

    template<class Function>
    class CustomRunnable
    :
        public QRunnable
    {
    public:
        CustomRunnable( Function&& function )
        :
            m_function( std::move(function) )
        {
            setAutoDelete( true );
        }

        virtual void run()
        {
            m_function();
        }

    private:
        Function m_function;
    };

    template<class Function>
    CustomRunnable<Function>* make_custom_runnable( Function&& function )
    {
        return new CustomRunnable<Function>( std::move( function ) );
    }

    /*!
        \param syncTimeToLocalDelta local_time - sync_time
    */
    bool saveSyncTime(
        QnDbManager* const dbManagerPtr,
        qint64 syncTimeToLocalDelta,
        const TimePriorityKey& syncTimeKey)
    {
        return
            dbManagerPtr->saveMiscParam(
                TIME_DELTA_PARAM_NAME,
                QByteArray::number(syncTimeToLocalDelta)) &&
            dbManagerPtr->saveMiscParam(
                USED_TIME_PRIORITY_KEY_PARAM_NAME,
                QByteArray::number(syncTimeKey.toUInt64()));
    }

    /*!
        \param syncTimeToLocalDelta local_time - sync_time
    */
    bool loadSyncTime(
        QnDbManager* const dbManagerPtr,
        qint64* const syncTimeToLocalDelta,
        TimePriorityKey* const syncTimeKey)
    {
        QByteArray syncTimeToLocalDeltaStr;
        if (!dbManagerPtr->readMiscParam(
                TIME_DELTA_PARAM_NAME,
                &syncTimeToLocalDeltaStr))
            return false;

        QByteArray syncTimeKeyStr;
        if (!dbManagerPtr->readMiscParam(
                USED_TIME_PRIORITY_KEY_PARAM_NAME,
                &syncTimeKeyStr))
            return false;

        *syncTimeToLocalDelta = syncTimeToLocalDeltaStr.toLongLong();
        syncTimeKey->fromUInt64(syncTimeKeyStr.toULongLong());
        return true;
    }


    //////////////////////////////////////////////
    //   TimePriorityKey
    //////////////////////////////////////////////
    TimePriorityKey::TimePriorityKey()
    :
        sequence(0),
        flags(0),
        seed(0)
    {
    }

    bool TimePriorityKey::operator==( const TimePriorityKey& right ) const
    {
        return
            sequence == right.sequence &&
            flags == right.flags &&
            seed == right.seed;
    }

    bool TimePriorityKey::operator!=( const TimePriorityKey& right ) const
    {
        return !(*this == right);
    }

    bool TimePriorityKey::operator<( const TimePriorityKey& right ) const
    {
        const int peerIsServerSet = flags & Qn::TF_peerIsServer;
        const int right_peerIsServerSet = right.flags & Qn::TF_peerIsServer;
        if( peerIsServerSet < right_peerIsServerSet )
            return true;
        if( right_peerIsServerSet < peerIsServerSet )
            return false;

        const int internetFlagSet = flags & Qn::TF_peerTimeSynchronizedWithInternetServer;
        const int right_internetFlagSet = right.flags & Qn::TF_peerTimeSynchronizedWithInternetServer;
        if( internetFlagSet < right_internetFlagSet )
            return true;
        if( right_internetFlagSet < internetFlagSet )
            return false;

        if (sequence != right.sequence)
        {
            //taking into account sequence overflow. it should be same as "sequence < right.sequence" 
                //but with respect to sequence overflow
            return ((quint16)(right.sequence - sequence)) <
                   (std::numeric_limits<decltype(sequence)>::max() / 2);
        }

        return
            flags < right.flags ? true :
            flags > right.flags ? false :
            seed < right.seed;
    }
    
    bool TimePriorityKey::operator<=( const TimePriorityKey& right ) const
    {
        return !(*this > right);
    }

    bool TimePriorityKey::operator>( const TimePriorityKey& right ) const
    {
        return right < *this;
    }

    quint64 TimePriorityKey::toUInt64() const
    {
        return ((quint64)sequence << 48) | ((quint64)flags << 32) | seed;
    }
    
    void TimePriorityKey::fromUInt64( quint64 val )
    {
        sequence = (quint16)(val >> 48);
        flags = (quint16)((val >> 32) & 0xFFFF);
        seed = val & 0xFFFFFFFF;
    }


    //////////////////////////////////////////////
    //   TimeSyncInfo
    //////////////////////////////////////////////
    TimeSyncInfo::TimeSyncInfo(
        qint64 _monotonicClockValue,
        qint64 _syncTime,
        const TimePriorityKey& _timePriorityKey )
    :
        monotonicClockValue( _monotonicClockValue ),
        syncTime( _syncTime ),
        timePriorityKey( _timePriorityKey )
    {
    }

    QByteArray TimeSyncInfo::toString() const
    {
        static const size_t MAX_DECIMAL_DIGITS_IN_64BIT_INT = 20;

        QByteArray result;
        result.resize( MAX_DECIMAL_DIGITS_IN_64BIT_INT*3 + 1 );
        sprintf( result.data(), "%lld_%lld_%lld", monotonicClockValue, syncTime, timePriorityKey.toUInt64() );
        result.resize( (int)strlen( result.data() ) );
        return result;
    }
    
    bool TimeSyncInfo::fromString( const QByteArray& str )
    {
        int curSepPos = 0;
        for( int i = 0; curSepPos < str.size(); ++i )
        {
            int nextSepPos = str.indexOf( '_', curSepPos );
            if( nextSepPos == -1 )
                nextSepPos = str.size();
            if( i == 0 )
                monotonicClockValue = QByteArray::fromRawData(str.constData()+curSepPos, nextSepPos-curSepPos).toLongLong();
            else if( i == 1 )
                syncTime = QByteArray::fromRawData(str.constData()+curSepPos, nextSepPos-curSepPos).toLongLong();
            else if( i == 2 )
                timePriorityKey.fromUInt64( QByteArray::fromRawData(str.constData()+curSepPos, nextSepPos-curSepPos).toLongLong() );

            curSepPos = nextSepPos+1;
        }
        return true;
    }


//#define TEST_PTS_SELECTION


    //////////////////////////////////////////////
    //   TimeSynchronizationManager
    //////////////////////////////////////////////
    static const size_t MILLIS_PER_SEC = 1000;
    static const size_t INITIAL_INTERNET_SYNC_TIME_PERIOD_SEC = 0;
    static const size_t MIN_INTERNET_SYNC_TIME_PERIOD_SEC = 60;
    static const char* RFC868_SERVERS[] = { "time.nist.gov", "time.ien.it"/*, "time1.ucla.edu"*/ };
#ifdef _DEBUG
    static const size_t LOCAL_SYSTEM_TIME_BROADCAST_PERIOD_MS = 10*MILLIS_PER_SEC;
    static const size_t MANUAL_TIME_SERVER_SELECTION_NECESSITY_CHECK_PERIOD_MS = 60*MILLIS_PER_SEC;
    static const size_t INTERNET_SYNC_TIME_PERIOD_SEC = 60;
    //!Reporting time synchronization information to other peers once per this period
    static const int TIME_SYNC_SEND_TIMEOUT_SEC = 10;
#else
    static const size_t LOCAL_SYSTEM_TIME_BROADCAST_PERIOD_MS = 10*60*MILLIS_PER_SEC;
    //!Once per 10 minutes checking if manual time server selection is required
    static const size_t MANUAL_TIME_SERVER_SELECTION_NECESSITY_CHECK_PERIOD_MS = 10*60*MILLIS_PER_SEC;
    //!Accurate time is fetched from internet with this period
    static const size_t INTERNET_SYNC_TIME_PERIOD_SEC = 60*60;
    //!Reporting time synchronization information to other peers once per this period
    static const int TIME_SYNC_SEND_TIMEOUT_SEC = 10*60;
#endif
    //!If time synchronization with internet failes, period is multiplied on this value, but it cannot exceed \a MAX_PUBLIC_SYNC_TIME_PERIOD_SEC
    static const size_t INTERNET_SYNC_TIME_FAILURE_PERIOD_GROW_COEFF = 2;
    static const size_t MAX_INTERNET_SYNC_TIME_PERIOD_SEC = 60*60;
    //static const size_t INTERNET_TIME_EXPIRATION_PERIOD_SEC = 7*24*60*60;   //one week
    //!Considering internet time equal to local time if difference is no more than this value
    static const qint64 MAX_LOCAL_SYSTEM_TIME_DRIFT_MS = 10*MILLIS_PER_SEC;
    //!Maximum allowed drift between synchronized time and time received via internet
    static const qint64 MAX_SYNC_VS_INTERNET_TIME_DRIFT_MS = 20*MILLIS_PER_SEC;
    static const int MAX_SEQUENT_INTERNET_SYNCHRONIZATION_FAILURES = 15;
    static const int MAX_RTT_TIME_MS = 10 * 1000;
    //!Maximum time drift between servers that we want to keep up to
    static const int MAX_DESIRED_TIME_DRIFT_MS = 1000;
    //!Considering that other server's time is retrieved with error not less then \a MIN_GET_TIME_ERROR_MS
    /*!
        This should help against redundant clock resync
    */
    static const int MIN_GET_TIME_ERROR_MS = 100;
    //!once per this interval we check if local OS time has been changed
    static const int SYSTEM_TIME_CHANGE_CHECK_PERIOD_MS = 10 * MILLIS_PER_SEC;
    //!this coefficient applied to request round-trip time when comparing sync time from different servers
    static const int SYNC_TIME_DRIFT_MAX_ERROR_COEFF = 5;

    static_assert( MIN_INTERNET_SYNC_TIME_PERIOD_SEC > 0, "MIN_INTERNET_SYNC_TIME_PERIOD_SEC MUST be > 0!" );
    static_assert( MIN_INTERNET_SYNC_TIME_PERIOD_SEC <= MAX_INTERNET_SYNC_TIME_PERIOD_SEC,
        "Check MIN_INTERNET_SYNC_TIME_PERIOD_SEC and MAX_INTERNET_SYNC_TIME_PERIOD_SEC" );
    static_assert( INTERNET_SYNC_TIME_PERIOD_SEC >= MIN_INTERNET_SYNC_TIME_PERIOD_SEC,
        "Check INTERNET_SYNC_TIME_PERIOD_SEC and MIN_INTERNET_SYNC_TIME_PERIOD_SEC" );
    static_assert( INTERNET_SYNC_TIME_PERIOD_SEC <= MAX_INTERNET_SYNC_TIME_PERIOD_SEC,
        "Check INTERNET_SYNC_TIME_PERIOD_SEC and MAX_INTERNET_SYNC_TIME_PERIOD_SEC" );

    TimeSynchronizationManager::TimeSynchronizationManager( Qn::PeerType peerType )
    :
        m_localSystemTimeDelta( std::numeric_limits<qint64>::min() ),
        m_broadcastSysTimeTaskID( 0 ),
        m_internetSynchronizationTaskID( 0 ),
        m_manualTimerServerSelectionCheckTaskID( 0 ),
        m_checkSystemTimeTaskID( 0 ),
        m_terminated( false ),
        m_peerType( peerType ),
        m_internetTimeSynchronizationPeriod( INITIAL_INTERNET_SYNC_TIME_PERIOD_SEC ),
        m_timeSynchronized( false ),
        m_internetSynchronizationFailureCount( 0 )
    {
    }

    TimeSynchronizationManager::~TimeSynchronizationManager()
    {
        pleaseStop();
    }

    void TimeSynchronizationManager::pleaseStop()
    {
        quint64 broadcastSysTimeTaskID = 0;
        quint64 manualTimerServerSelectionCheckTaskID = 0;
        quint64 internetSynchronizationTaskID = 0;
        quint64 checkSystemTimeTaskID = 0;
        {
            QnMutexLocker lk( &m_mutex );
            m_terminated = false;

            broadcastSysTimeTaskID = m_broadcastSysTimeTaskID;
            m_broadcastSysTimeTaskID = 0;

            manualTimerServerSelectionCheckTaskID = m_manualTimerServerSelectionCheckTaskID;
            m_manualTimerServerSelectionCheckTaskID = 0;

            internetSynchronizationTaskID = m_internetSynchronizationTaskID;
            m_internetSynchronizationTaskID = 0;

            checkSystemTimeTaskID = m_checkSystemTimeTaskID;
            m_checkSystemTimeTaskID = 0;
        }

        if( broadcastSysTimeTaskID )
            TimerManager::instance()->joinAndDeleteTimer( broadcastSysTimeTaskID );

        if( manualTimerServerSelectionCheckTaskID )
            TimerManager::instance()->joinAndDeleteTimer( manualTimerServerSelectionCheckTaskID );

        if( internetSynchronizationTaskID )
            TimerManager::instance()->joinAndDeleteTimer( internetSynchronizationTaskID );

        if( checkSystemTimeTaskID )
            TimerManager::instance()->joinAndDeleteTimer( checkSystemTimeTaskID );

        if( m_timeSynchronizer )
        {
            m_timeSynchronizer->pleaseStop();
            m_timeSynchronizer->join();
            m_timeSynchronizer.reset();
        }
    }

    void TimeSynchronizationManager::start()
    {
        if( m_peerType == Qn::PT_Server )
            m_localTimePriorityKey.flags |= Qn::TF_peerIsServer;

#ifndef EDGE_SERVER
        m_localTimePriorityKey.flags |= Qn::TF_peerIsNotEdgeServer;
#endif
        QByteArray localGUID = qnCommon->moduleGUID().toByteArray();
        m_localTimePriorityKey.seed = crc32(0, (const Bytef*)localGUID.constData(), localGUID.size());
        //TODO #ak use guid to avoid handle priority key duplicates
        if( QElapsedTimer::isMonotonic() )
            m_localTimePriorityKey.flags |= Qn::TF_peerHasMonotonicClock;

        m_monotonicClock.restart();
        //initializing synchronized time with local system time
        m_usedTimeSyncInfo = TimeSyncInfo(
            0,
            currentMSecsSinceEpoch(),
            m_localTimePriorityKey );

        if (QnDbManager::instance())
            connect( QnDbManager::instance(), &QnDbManager::initialized, 
                 this, &TimeSynchronizationManager::onDbManagerInitialized,
                 Qt::DirectConnection );
        connect( QnTransactionMessageBus::instance(), &QnTransactionMessageBus::newDirectConnectionEstablished,
                 this, &TimeSynchronizationManager::onNewConnectionEstablished,
                 Qt::DirectConnection );
        connect( QnTransactionMessageBus::instance(), &QnTransactionMessageBus::peerLost,
                 this, &TimeSynchronizationManager::onPeerLost,
                 Qt::DirectConnection );

        {
            QnMutexLocker lk( &m_mutex );

            using namespace std::placeholders;
            if( m_peerType == Qn::PT_Server )
            {
                m_broadcastSysTimeTaskID = TimerManager::instance()->addTimer(
                    std::bind( &TimeSynchronizationManager::broadcastLocalSystemTime, this, _1 ),
                    0 );
                std::unique_ptr<MultipleInternetTimeFetcher> multiFetcher( new MultipleInternetTimeFetcher() );

                for(const char* timeServer: RFC868_SERVERS)
                    multiFetcher->addTimeFetcher(std::unique_ptr<AbstractAccurateTimeFetcher>(
                        new TimeProtocolClient(QLatin1String(timeServer))));
                m_timeSynchronizer = std::move( multiFetcher );
                addInternetTimeSynchronizationTask();

                m_checkSystemTimeTaskID = TimerManager::instance()->addTimer(
                    std::bind(&TimeSynchronizationManager::checkSystemTimeForChange, this),
                    SYSTEM_TIME_CHANGE_CHECK_PERIOD_MS);
            }
            else
                m_manualTimerServerSelectionCheckTaskID = TimerManager::instance()->addTimer(
                    std::bind( &TimeSynchronizationManager::checkIfManualTimeServerSelectionIsRequired, this, _1 ),
                    MANUAL_TIME_SERVER_SELECTION_NECESSITY_CHECK_PERIOD_MS );
        }
    }

    qint64 TimeSynchronizationManager::getSyncTime() const
    {
        QnMutexLocker lk( &m_mutex );
        return getSyncTimeNonSafe();
    }

    ApiTimeData TimeSynchronizationManager::getTimeInfo() const
    {
        QnMutexLocker lk(&m_mutex);
        ApiTimeData result;
        result.value = getSyncTimeNonSafe();
        result.isPrimaryTimeServer = m_usedTimeSyncInfo.timePriorityKey == m_localTimePriorityKey;

        if (m_usedTimeSyncInfo.timePriorityKey.flags & Qn::TF_peerTimeSynchronizedWithInternetServer)
            result.syncTimeFlags |= Qn::TF_peerTimeSynchronizedWithInternetServer;
        if (m_usedTimeSyncInfo.timePriorityKey.flags & Qn::TF_peerTimeSetByUser)
            result.syncTimeFlags |= Qn::TF_peerTimeSetByUser;
        
        if (m_resCtx.pool)
        {
            const auto allServers = m_resCtx.pool->getResources<QnMediaServerResource>();
            for (const auto& server: allServers)
            {
                const auto guidStr = server->getId().toByteArray();
                if (m_usedTimeSyncInfo.timePriorityKey.seed ==
                    crc32(0, (const Bytef*)guidStr.constData(), guidStr.size()))
                {
                    result.primaryTimeServerGuid = server->getId();
                    break;
                }
            }
        }
        return result;
    }

    void TimeSynchronizationManager::primaryTimeServerChanged( const QnTransaction<ApiIdData>& tran )
    {
        quint64 localTimePriorityBak = 0;
        quint64 newLocalTimePriority = 0;
        {
            QnMutexLocker lk( &m_mutex );

            localTimePriorityBak = m_localTimePriorityKey.toUInt64();

            NX_LOGX( lit("Received primary time server change transaction. new peer %1, local peer %2").
                arg( tran.params.id.toString() ).arg( qnCommon->moduleGUID().toString() ), cl_logDEBUG1 );

            if( tran.params.id == qnCommon->moduleGUID() )
            {
                //local peer is selected by user as primary time server
                const bool synchronizingByCurrentServer = m_usedTimeSyncInfo.timePriorityKey == m_localTimePriorityKey;
                m_localTimePriorityKey.flags |= Qn::TF_peerTimeSetByUser;
                //incrementing sequence 
                m_localTimePriorityKey.sequence = m_usedTimeSyncInfo.timePriorityKey.sequence + 1;
                //"select primary time server" means "take its local time", so resetting internet synchronization flag
                m_localTimePriorityKey.flags &= ~Qn::TF_peerTimeSynchronizedWithInternetServer;
                if( m_localTimePriorityKey > m_usedTimeSyncInfo.timePriorityKey )
                {
                    //using current server time info
                    const qint64 elapsed = m_monotonicClock.elapsed();
                    //selection of peer as primary time server means it's local system time is to be used as synchronized time 
                        //in case of internet connection absence
                    m_usedTimeSyncInfo = TimeSyncInfo(
                        elapsed,
                        currentMSecsSinceEpoch(),
                        m_localTimePriorityKey );
                    //resetting "synchronized with internet" flag
                    NX_LOGX( lit("Received primary time server change transaction. New synchronized time %1, new priority key 0x%2").
                        arg(QDateTime::fromMSecsSinceEpoch(m_usedTimeSyncInfo.syncTime).toString(Qt::ISODate)).arg(m_localTimePriorityKey.toUInt64(), 0, 16), cl_logINFO );
                    m_timeSynchronized = true;
                    //saving synchronized time to DB
                    if( QnDbManager::instance() && QnDbManager::instance()->isInitialized() )
                        Ec2ThreadPool::instance()->start( make_custom_runnable( std::bind(
                            &saveSyncTime,
                            QnDbManager::instance(),
                            0,
                            m_usedTimeSyncInfo.timePriorityKey) ) );


                    if( !synchronizingByCurrentServer )
                    {
                        const qint64 curSyncTime = m_usedTimeSyncInfo.syncTime;
                        lk.unlock();
                        WhileExecutingDirectCall callGuard( this );
                        emit timeChanged( curSyncTime );
                    }

                    //reporting new sync time to everyone we know
                    syncTimeWithAllKnownServers(&lk);
                }
            }
            else
            {
                m_localTimePriorityKey.flags &= ~Qn::TF_peerTimeSetByUser;
            }
            newLocalTimePriority = m_localTimePriorityKey.toUInt64();
            if (newLocalTimePriority != localTimePriorityBak)
                handleLocalTimePriorityKeyChange(&lk);
        }

        /* Can cause signal, going out of mutex locker. */
        if( newLocalTimePriority != localTimePriorityBak )
            updateRuntimeInfoPriority(newLocalTimePriority);
    }

    void TimeSynchronizationManager::peerSystemTimeReceived( const QnTransaction<ApiPeerSystemTimeData>& tran )
    {
        QnMutexLocker lk( &m_mutex );

        peerSystemTimeReceivedNonSafe( tran.params );

        lk.unlock();
        WhileExecutingDirectCall callGuard( this );
        emit peerTimeChanged( tran.params.peerID, getSyncTime(), tran.params.peerSysTime );
    }

    void TimeSynchronizationManager::knownPeersSystemTimeReceived( const QnTransaction<ApiPeerSystemTimeDataList>& tran )
    {
        for( const ApiPeerSystemTimeData& data: tran.params )
        {
            {
                QnMutexLocker lk( &m_mutex );
                peerSystemTimeReceivedNonSafe( data );
            }
            WhileExecutingDirectCall callGuard( this );
            emit peerTimeChanged( data.peerID, getSyncTime(), data.peerSysTime );
        }
    }

    TimeSyncInfo TimeSynchronizationManager::getTimeSyncInfo() const
    {
        QnMutexLocker lk( &m_mutex );
        return getTimeSyncInfoNonSafe();
    }

    qint64 TimeSynchronizationManager::getMonotonicClock() const
    {
        QnMutexLocker lk( &m_mutex );
        return m_monotonicClock.elapsed();
    }

    void TimeSynchronizationManager::forgetSynchronizedTime()
    {
        QnMutexLocker lk( &m_mutex );
        forgetSynchronizedTimeNonSafe(&lk);
    }

    void TimeSynchronizationManager::forceTimeResync()
    {
        {
            QnMutexLocker lk(&m_mutex);
            forgetSynchronizedTimeNonSafe(&lk);
            syncTimeWithAllKnownServers(&lk);
        }

        const auto curSyncTime = getSyncTime();
        WhileExecutingDirectCall callGuard(this);
        emit timeChanged(curSyncTime);

        QnMutexLocker lk(&m_mutex);
        //notifying everyone about local time change
        if (!m_terminated)
        {
            if (m_broadcastSysTimeTaskID)
                TimerManager::instance()->modifyTimerDelay(m_broadcastSysTimeTaskID, 0);
        }
    }

    QnPeerTimeInfoList TimeSynchronizationManager::getPeerTimeInfoList() const
    {
        QnMutexLocker lk( &m_mutex );

        //list<pair<peerid, time> >
        QnPeerTimeInfoList peers;

        const qint64 currentClock = m_monotonicClock.elapsed();
        for( auto it = m_systemTimeByPeer.cbegin(); it != m_systemTimeByPeer.cend(); ++it )
            peers.push_back( QnPeerTimeInfo( it->first, it->second.syncTime + (currentClock - it->second.monotonicClockValue) ) );

        return peers;
    }

    ApiPeerSystemTimeDataList TimeSynchronizationManager::getKnownPeersSystemTime() const
    {
        QnMutexLocker lk( &m_mutex );

        ApiPeerSystemTimeDataList result;
        result.reserve( m_systemTimeByPeer.size() );
        const qint64 currentClock = m_monotonicClock.elapsed();
        for( auto it = m_systemTimeByPeer.cbegin(); it != m_systemTimeByPeer.cend(); ++it )
        {
            ApiPeerSystemTimeData data;
            data.peerID = it->first;
            data.timePriorityKey = it->second.timePriorityKey.toUInt64();
            data.peerSysTime = it->second.syncTime + (currentClock - it->second.monotonicClockValue);
            result.push_back( std::move(data) );
        }

        return result;
    }

    void TimeSynchronizationManager::processTimeSyncInfoHeader(
        const QnUuid& peerID,
        const nx_http::StringType& serializedTimeSync,
        boost::optional<qint64> rttMillis)
    {
        TimeSyncInfo remotePeerTimeSyncInfo;
        if( !remotePeerTimeSyncInfo.fromString( serializedTimeSync ) )
            return;

        Q_ASSERT( remotePeerTimeSyncInfo.timePriorityKey.seed > 0 );

        QnMutexLocker lk( &m_mutex );
        const auto localTimePriorityBak = m_localTimePriorityKey.toUInt64();
        remotePeerTimeSyncUpdate(
            &lk,
            peerID,
            m_monotonicClock.elapsed(),
            remotePeerTimeSyncInfo.syncTime + (rttMillis ? (rttMillis.get() / 2) : 0),
            remotePeerTimeSyncInfo.timePriorityKey,
            rttMillis ? rttMillis.get() : MAX_DESIRED_TIME_DRIFT_MS);
        if (m_localTimePriorityKey.toUInt64() != localTimePriorityBak)
            handleLocalTimePriorityKeyChange(&lk);
    }

    void TimeSynchronizationManager::setContext(const ResourceContext& resCtx)
    {
        QnMutexLocker lk(&m_mutex);
        m_resCtx = resCtx;
    }

    void TimeSynchronizationManager::remotePeerTimeSyncUpdate(
        QnMutexLockerBase* const lock,
        const QnUuid& remotePeerID,
        qint64 localMonotonicClock,
        qint64 remotePeerSyncTime,
        const TimePriorityKey& remotePeerTimePriorityKey,
        const qint64 timeErrorEstimation )
    {
        Q_ASSERT( remotePeerTimePriorityKey.seed > 0 );

        NX_LOGX(lm("Received sync time update from peer %1, peer's sync time (%2), "
                "peer's time priority key 0x%3. Local peer id %4, used priority key 0x%5").
            arg(remotePeerID.toString()).arg(QDateTime::fromMSecsSinceEpoch(remotePeerSyncTime).toString(Qt::ISODate)).
            arg(remotePeerTimePriorityKey.toUInt64(), 0, 16).arg(qnCommon->moduleGUID().toString()).
            arg(m_usedTimeSyncInfo.timePriorityKey.toUInt64(), 0, 16), cl_logDEBUG2 );

        //time difference between this server and remote one is not that great
        const auto timeDifference = remotePeerSyncTime - getSyncTimeNonSafe();
        const auto effectiveTimeErrorEstimation =
            std::max<qint64>(timeErrorEstimation * SYNC_TIME_DRIFT_MAX_ERROR_COEFF, MIN_GET_TIME_ERROR_MS);
        const bool maxTimeDriftExceeded = std::abs(timeDifference) >= effectiveTimeErrorEstimation;
        const bool needAdjustClockDueToLargeDrift =
            //taking drift into account if both servers have time with same key
            (remotePeerTimePriorityKey == m_usedTimeSyncInfo.timePriorityKey) &&
            maxTimeDriftExceeded &&
            (remotePeerID > qnCommon->moduleGUID());

        //if there is new maximum remotePeerTimePriorityKey then updating delta and emitting timeChanged
        if( (remotePeerTimePriorityKey <= m_usedTimeSyncInfo.timePriorityKey) &&
            !needAdjustClockDueToLargeDrift )
        {
            return; //not applying time
        }

        //printing sync time change reason to the log
        if (remotePeerTimePriorityKey <= m_usedTimeSyncInfo.timePriorityKey &&
            needAdjustClockDueToLargeDrift)
        {
            NX_LOGX(lm("Received sync time update from peer %1, peer's sync time (%2). "
                "Accepting peer's synchronized time due to large drift (%3 ms, fault %4)").
                arg(remotePeerID.toString()).arg(QDateTime::fromMSecsSinceEpoch(remotePeerSyncTime).toString(Qt::ISODate)).
                arg(timeDifference).arg(effectiveTimeErrorEstimation), cl_logINFO);
        }
        else
        {
            NX_LOGX(lm("Received sync time update from peer %1, peer's sync time (%2), "
                "peer's time priority key 0x%3. Local peer id %4, used priority key 0x%5. Accepting peer's synchronized time").
                arg(remotePeerID.toString()).arg(QDateTime::fromMSecsSinceEpoch(remotePeerSyncTime).toString(Qt::ISODate)).
                arg(remotePeerTimePriorityKey.toUInt64(), 0, 16).arg(qnCommon->moduleGUID().toString()).
                arg(m_usedTimeSyncInfo.timePriorityKey.toUInt64(), 0, 16), cl_logINFO );
        }

        //taking new synchronization data
        m_usedTimeSyncInfo = TimeSyncInfo(
            localMonotonicClock,
            remotePeerSyncTime,
            remotePeerTimePriorityKey ); 
        if( needAdjustClockDueToLargeDrift )
        {
            const auto isTimeSynchronizedByThisServer = 
                m_localTimePriorityKey.seed == m_usedTimeSyncInfo.timePriorityKey.seed;
            ++m_usedTimeSyncInfo.timePriorityKey.sequence;   //for case if synchronizing because of time drift
            if (isTimeSynchronizedByThisServer)
                m_localTimePriorityKey.sequence = m_usedTimeSyncInfo.timePriorityKey.sequence;
        }
        const qint64 curSyncTime = m_usedTimeSyncInfo.syncTime + m_monotonicClock.elapsed() - m_usedTimeSyncInfo.monotonicClockValue;
        //saving synchronized time to DB
        m_timeSynchronized = true;
        if( QnDbManager::instance() && QnDbManager::instance()->isInitialized() )
            Ec2ThreadPool::instance()->start( make_custom_runnable( std::bind(
                &saveSyncTime,
                QnDbManager::instance(),
                QDateTime::currentMSecsSinceEpoch() - curSyncTime,
                m_usedTimeSyncInfo.timePriorityKey) ) );
        lock->unlock();
        {
            WhileExecutingDirectCall callGuard( this );
            emit timeChanged( curSyncTime );
        }
        lock->relock();

        //informing all servers we can about time change as soon as possible
        syncTimeWithAllKnownServers(lock);
    }

    void TimeSynchronizationManager::onNewConnectionEstablished( QnTransactionTransport* transport )
    {
        using namespace std::placeholders;

        if( transport->isIncoming() )
        {
            //peer connected to us
            //using transactions to signal remote peer that it needs to fetch time from us
            transport->setBeforeSendingChunkHandler(
                std::bind(&TimeSynchronizationManager::onBeforeSendingTransaction, this, _1, _2));
        }
        else
        {
            //listening time change signals fom remote peer which cannot connect to us
            transport->setHttpChunkExtensonHandler(
                std::bind(&TimeSynchronizationManager::onTransactionReceived, this, _1, _2));

            //we can connect to the peer
            const QUrl remoteAddr = transport->remoteAddr();
            //saving credentials has been used to establish connection
            startSynchronizingTimeWithPeer( //starting sending time sync info to peer
                transport->remotePeer().id,
                SocketAddress( remoteAddr.host(), remoteAddr.port() ),
                transport->authData() );

            using namespace std::placeholders;
        }
    }

    void TimeSynchronizationManager::onPeerLost( ApiPeerAliveData data )
    {
        stopSynchronizingTimeWithPeer( data.peer.id );

        QnMutexLocker lk( &m_mutex );
        m_systemTimeByPeer.erase( data.peer.id );
    }

    void TimeSynchronizationManager::startSynchronizingTimeWithPeer(
        const QnUuid& peerID,
        SocketAddress peerAddress,
        nx_http::AuthInfoCache::AuthorizationCacheItem authData )
    {
        QnMutexLocker lk( &m_mutex );
        auto iterResultPair = m_peersToSendTimeSyncTo.emplace(
            peerID,
            PeerContext( std::move(peerAddress), std::move(authData) ) );
        if( !iterResultPair.second )
            return; //already exists
        PeerContext& ctx = iterResultPair.first->second;
        //adding periodic task
        ctx.syncTimerID = TimerManager::instance()->addTimer(
            std::bind(&TimeSynchronizationManager::synchronizeWithPeer, this, peerID),
            0 );    //performing initial synchronization immediately
    }

    void TimeSynchronizationManager::stopSynchronizingTimeWithPeer( const QnUuid& peerID )
    {
        TimerManager::TimerGuard timerID;
        nx_http::AsyncHttpClientPtr httpClient;

        QnMutexLocker lk( &m_mutex );
        auto peerIter = m_peersToSendTimeSyncTo.find( peerID );
        if( peerIter == m_peersToSendTimeSyncTo.end() )
            return;
        timerID = std::move(peerIter->second.syncTimerID);
        httpClient = std::move(peerIter->second.httpClient);
        m_peersToSendTimeSyncTo.erase( peerIter );
        
        //timerID and httpClient will be destroyed after mutex unlock
    }

    void TimeSynchronizationManager::synchronizeWithPeer( const QnUuid& peerID )
    {
        nx_http::AsyncHttpClientPtr clientPtr;

        QnMutexLocker lk( &m_mutex );
        if( m_terminated )
            return;
        auto peerIter = m_peersToSendTimeSyncTo.find( peerID );
        if( peerIter == m_peersToSendTimeSyncTo.end() )
            return;
        QUrl targetUrl;
        targetUrl.setScheme( lit("http") );
        targetUrl.setHost( peerIter->second.peerAddress.address.toString() );
        targetUrl.setPort( peerIter->second.peerAddress.port );
        targetUrl.setPath( lit("/") + QnTimeSyncRestHandler::PATH );

        Q_ASSERT( !peerIter->second.httpClient );
        clientPtr = nx_http::AsyncHttpClient::create();
        using namespace std::placeholders;
        const auto requestSendClock = m_monotonicClock.elapsed();
        connect(
            clientPtr.get(), &nx_http::AsyncHttpClient::done,
            this,
            [this, peerID, requestSendClock]( nx_http::AsyncHttpClientPtr clientPtr ) {
                const qint64 rtt = m_monotonicClock.elapsed() - requestSendClock;
                {
                    //saving rtt
                    QnMutexLocker lk(&m_mutex);
                    auto peerIter = m_peersToSendTimeSyncTo.find(peerID);
                    if (peerIter != m_peersToSendTimeSyncTo.end())
                        peerIter->second.rttMillis = rtt;
                }
                timeSyncRequestDone(
                    peerID,
                    std::move(clientPtr),
                    rtt);
            },
            Qt::DirectConnection );

        if( m_peerType == Qn::PT_Server )
        {
            //client does not send its time to anyone
            const auto timeSyncInfo = getTimeSyncInfoNonSafe();
            clientPtr->addAdditionalHeader(
                QnTimeSyncRestHandler::TIME_SYNC_HEADER_NAME,
                timeSyncInfo.toString() );
        }
        clientPtr->addAdditionalHeader( Qn::PEER_GUID_HEADER_NAME, qnCommon->moduleGUID().toByteArray() );
        if (peerIter->second.rttMillis)
            clientPtr->addAdditionalHeader(
                Qn::RTT_MS_HEADER_NAME,
                nx_http::StringType::number(peerIter->second.rttMillis.get()));

        clientPtr->setUserName( peerIter->second.authData.userName );
        if( peerIter->second.authData.password )
        {
            clientPtr->setAuthType( nx_http::AsyncHttpClient::authBasicAndDigest );
            clientPtr->setUserPassword( peerIter->second.authData.password.get() );
        }
        else if( peerIter->second.authData.ha1 )
        {
            clientPtr->setAuthType( nx_http::AsyncHttpClient::authDigestWithPasswordHash );
            clientPtr->setUserPassword( peerIter->second.authData.ha1.get() );
        }

        clientPtr->doGet( targetUrl );
        peerIter->second.syncTimerID.reset();
        peerIter->second.httpClient.swap( clientPtr );
        //clientPtr will be destroyed after mutex unlock
    }

    void TimeSynchronizationManager::timeSyncRequestDone(
        const QnUuid& peerID,
        nx_http::AsyncHttpClientPtr clientPtr,
        qint64 requestRttMillis)
    {
        if( clientPtr->response() &&
            clientPtr->response()->statusLine.statusCode == nx_http::StatusCode::ok )
        {
            //reading time sync information from remote server
            auto timeSyncHeaderIter = clientPtr->response()->headers.find( QnTimeSyncRestHandler::TIME_SYNC_HEADER_NAME );
            if( timeSyncHeaderIter != clientPtr->response()->headers.end() )
            {
                auto sock = clientPtr->takeSocket();
                processTimeSyncInfoHeader(
                    peerID,
                    timeSyncHeaderIter->second,
                    requestRttMillis);
            }
        }

        QnMutexLocker lk( &m_mutex );
        auto peerIter = m_peersToSendTimeSyncTo.find( peerID );
        if( peerIter == m_peersToSendTimeSyncTo.end() )
            return;
        Q_ASSERT( !peerIter->second.syncTimerID );
        peerIter->second.httpClient.reset();
        //scheduling next synchronization
        if( m_terminated )
            return;
        peerIter->second.syncTimerID = TimerManager::instance()->addTimer(
            std::bind( &TimeSynchronizationManager::synchronizeWithPeer, this, peerID ),
            TIME_SYNC_SEND_TIMEOUT_SEC * MILLIS_PER_SEC );
    }

    void TimeSynchronizationManager::broadcastLocalSystemTime( quint64 taskID )
    {
        {
            QnMutexLocker lk( &m_mutex );
            if( (taskID != m_broadcastSysTimeTaskID) || m_terminated )
                return;

            using namespace std::placeholders;
            m_broadcastSysTimeTaskID = TimerManager::instance()->addTimer(
                std::bind( &TimeSynchronizationManager::broadcastLocalSystemTime, this, _1 ),
                LOCAL_SYSTEM_TIME_BROADCAST_PERIOD_MS );
        }

        //TODO #ak if local time changes have to broadcast it as soon as possible

        NX_LOGX( lit("Broadcasting local system time. peer %1, system time time (%2), local time priority key 0x%3").
            arg( qnCommon->moduleGUID().toString() ).arg( QDateTime::fromMSecsSinceEpoch( currentMSecsSinceEpoch() ).toString( Qt::ISODate ) ).
            arg(m_localTimePriorityKey.toUInt64(), 0, 16), cl_logDEBUG2 );

        QnTransaction<ApiPeerSystemTimeData> tran( ApiCommand::broadcastPeerSystemTime );
        tran.params.peerID = qnCommon->moduleGUID();
        tran.params.timePriorityKey = m_localTimePriorityKey.toUInt64();
        {
            QnMutexLocker lk( &m_mutex );
            tran.params.peerSysTime = QDateTime::currentMSecsSinceEpoch();  //currentMSecsSinceEpoch();
        }
        peerSystemTimeReceived( tran ); //remembering own system time
        QnTransactionMessageBus::instance()->sendTransaction( tran );
    }

    void TimeSynchronizationManager::checkIfManualTimeServerSelectionIsRequired( quint64 /*taskID*/ )
    {
        //TODO #ak it is better to run this method on event, not by timeout
        QnMutexLocker lk( &m_mutex );

        m_manualTimerServerSelectionCheckTaskID = 0;
        if( m_terminated )
            return;

        using namespace std::placeholders;
        m_manualTimerServerSelectionCheckTaskID = TimerManager::instance()->addTimer(
            std::bind( &TimeSynchronizationManager::checkIfManualTimeServerSelectionIsRequired, this, _1 ),
            MANUAL_TIME_SERVER_SELECTION_NECESSITY_CHECK_PERIOD_MS );

        if( m_systemTimeByPeer.empty() ||
            (m_usedTimeSyncInfo.timePriorityKey.flags & Qn::TF_peerTimeSynchronizedWithInternetServer) > 0 ||
            (m_localTimePriorityKey.flags & Qn::TF_peerTimeSynchronizedWithInternetServer) > 0 )
        {
            //we know nothing about other peers. 
            //Or we have time taken from the Internet, which means someone has connection to the Internet, 
                //so no sense to ask user to select primary time server
            return;
        }

        //map<priority flags, m_systemTimeByPeer iterator>
        std::multimap<unsigned int, std::map<QnUuid, TimeSyncInfo>::const_iterator, std::greater<unsigned int>> peersByTimePriorityFlags;
        for( auto it = m_systemTimeByPeer.cbegin(); it != m_systemTimeByPeer.cend(); ++it )
            peersByTimePriorityFlags.emplace( it->second.timePriorityKey.flags, it );

#ifndef TEST_PTS_SELECTION
        if( (peersByTimePriorityFlags.count(peersByTimePriorityFlags.cbegin()->first) > 1) &&               //multiple servers have same priority
            ((peersByTimePriorityFlags.cbegin()->first & Qn::TF_peerTimeSynchronizedWithInternetServer) == 0) )    //those servers do not have internet access
#endif
        {
            WhileExecutingDirectCall callGuard( this );
            //multiple peers have same priority, user selection is required
            emit primaryTimeServerSelectionRequired();
        }
    }

    void TimeSynchronizationManager::syncTimeWithInternet( quint64 taskID )
    {
        NX_LOGX( lit( "TimeSynchronizationManager::syncTimeWithInternet. taskID %1" ).arg( taskID ), cl_logDEBUG2 );

        QnMutexLocker lk( &m_mutex );

        if( (taskID != m_internetSynchronizationTaskID) || m_terminated )
            return;
        m_internetSynchronizationTaskID = 0;

        NX_LOGX( lit("Synchronizing time with internet"), cl_logDEBUG1 );

        //synchronizing with some internet server
        using namespace std::placeholders;
        m_timeSynchronizer->getTimeAsync(
            std::bind(
                &TimeSynchronizationManager::onTimeFetchingDone,
                this, _1, _2 ) );
    }

    void TimeSynchronizationManager::onTimeFetchingDone( const qint64 millisFromEpoch, SystemError::ErrorCode errorCode )
    {
        quint64 localTimePriorityBak = 0;
        quint64 newLocalTimePriority = 0;
        {
            QnMutexLocker lk( &m_mutex );

            localTimePriorityBak = m_localTimePriorityKey.toUInt64();

            if( millisFromEpoch > 0 )
            {
                NX_LOGX( lit("Received time %1 from the internet").
                    arg(QDateTime::fromMSecsSinceEpoch(millisFromEpoch).toString(Qt::ISODate)), cl_logDEBUG1 );

                m_internetSynchronizationFailureCount = 0;

                m_internetTimeSynchronizationPeriod = Settings::instance()->internetSyncTimePeriodSec(INTERNET_SYNC_TIME_PERIOD_SEC);

                const qint64 curLocalTime = currentMSecsSinceEpoch();

                //using received time
                const auto localTimePriorityKeyBak = m_localTimePriorityKey;
                m_localTimePriorityKey.flags |= Qn::TF_peerTimeSynchronizedWithInternetServer;

                if( llabs(getSyncTimeNonSafe() - millisFromEpoch) > MAX_SYNC_VS_INTERNET_TIME_DRIFT_MS )
                {
                    //TODO #ak use rtt here instead of constant?
                    //considering synchronized time as inaccurate, even if it is marked as received from internet
                    m_localTimePriorityKey.sequence = m_usedTimeSyncInfo.timePriorityKey.sequence + 1;
                }

                if( (llabs(curLocalTime - millisFromEpoch) > MAX_LOCAL_SYSTEM_TIME_DRIFT_MS) ||
                    (localTimePriorityKeyBak != m_localTimePriorityKey) )
                {
                    m_localSystemTimeDelta = millisFromEpoch - m_monotonicClock.elapsed();

                    remotePeerTimeSyncUpdate(
                        &lk,
                        qnCommon->moduleGUID(),
                        m_monotonicClock.elapsed(),
                        millisFromEpoch,
                        m_localTimePriorityKey,
                        MAX_SYNC_VS_INTERNET_TIME_DRIFT_MS );
                }
            }
            else
            {
                NX_LOGX( lit("Failed to get time from the internet. %1").arg(SystemError::toString(errorCode)), cl_logDEBUG1 );
                //failure
                m_internetTimeSynchronizationPeriod = std::min<>(
                    MIN_INTERNET_SYNC_TIME_PERIOD_SEC + m_internetTimeSynchronizationPeriod * INTERNET_SYNC_TIME_FAILURE_PERIOD_GROW_COEFF,
                    Settings::instance()->maxInternetTimeSyncRetryPeriodSec(MAX_INTERNET_SYNC_TIME_PERIOD_SEC));

                ++m_internetSynchronizationFailureCount;
                if( m_internetSynchronizationFailureCount > MAX_SEQUENT_INTERNET_SYNCHRONIZATION_FAILURES )
                    m_localTimePriorityKey.flags &= ~Qn::TF_peerTimeSynchronizedWithInternetServer;
            }

            addInternetTimeSynchronizationTask();

            newLocalTimePriority = m_localTimePriorityKey.toUInt64();
            if (newLocalTimePriority != localTimePriorityBak)
                handleLocalTimePriorityKeyChange(&lk);
        }

        /* Can cause signal, going out of mutex locker. */
        if( newLocalTimePriority != localTimePriorityBak )
            updateRuntimeInfoPriority(newLocalTimePriority);
    }

    void TimeSynchronizationManager::addInternetTimeSynchronizationTask()
    {
        Q_ASSERT( m_internetSynchronizationTaskID == 0 );

        if( m_terminated )
            return;

        using namespace std::placeholders;
        m_internetSynchronizationTaskID = TimerManager::instance()->addTimer(
            std::bind( &TimeSynchronizationManager::syncTimeWithInternet, this, _1 ),
            m_internetTimeSynchronizationPeriod * MILLIS_PER_SEC );
        NX_LOGX( lit( "Added internet time sync task %1, delay %2" ).
            arg( m_internetSynchronizationTaskID ).arg( m_internetTimeSynchronizationPeriod * MILLIS_PER_SEC ), cl_logDEBUG2 );
    }

    qint64 TimeSynchronizationManager::currentMSecsSinceEpoch() const
    {
        return m_localSystemTimeDelta == std::numeric_limits<qint64>::min()
            ? QDateTime::currentMSecsSinceEpoch()
            : m_monotonicClock.elapsed() + m_localSystemTimeDelta;
    }

    void TimeSynchronizationManager::updateRuntimeInfoPriority(quint64 priority)
    {
        QnPeerRuntimeInfo localInfo = QnRuntimeInfoManager::instance()->localInfo();
        if (localInfo.data.peer.peerType != Qn::PT_Server)
            return;

        if (localInfo.data.serverTimePriority == priority)
            return;

        localInfo.data.serverTimePriority = priority;
        QnRuntimeInfoManager::instance()->updateLocalItem(localInfo);
    }

    qint64 TimeSynchronizationManager::getSyncTimeNonSafe() const
    {
        return m_usedTimeSyncInfo.syncTime + m_monotonicClock.elapsed() - m_usedTimeSyncInfo.monotonicClockValue; 
    }

    void TimeSynchronizationManager::onDbManagerInitialized()
    {
        QnMutexLocker lk( &m_mutex );

        //restoring local time priority from DB
        QByteArray timePriorityStr;
        if (QnDbManager::instance()->readMiscParam(LOCAL_TIME_PRIORITY_KEY_PARAM_NAME, &timePriorityStr))
        {
            const quint64 restoredPriorityKeyVal = timePriorityStr.toULongLong();
            TimePriorityKey restoredPriorityKey;
            restoredPriorityKey.fromUInt64( restoredPriorityKeyVal );
            //considering time, restored from DB, to be unreliable
            restoredPriorityKey.flags &= ~Qn::TF_peerTimeSynchronizedWithInternetServer;

            if( m_localTimePriorityKey.sequence < restoredPriorityKey.sequence )
                m_localTimePriorityKey.sequence = restoredPriorityKey.sequence;
            if( restoredPriorityKey.flags & Qn::TF_peerTimeSetByUser )
                m_localTimePriorityKey.flags |= Qn::TF_peerTimeSetByUser;

            ApiPeerSystemTimeData peerSystemTimeData;
            peerSystemTimeData.peerID = qnCommon->moduleGUID();
            peerSystemTimeData.timePriorityKey = m_localTimePriorityKey.toUInt64();
            peerSystemTimeData.peerSysTime = QDateTime::currentMSecsSinceEpoch();
            peerSystemTimeReceivedNonSafe( peerSystemTimeData );

<<<<<<< HEAD
            NX_LOGX( lit("Successfully restored time priority key %1 from DB").arg(restoredPriorityKeyVal), cl_logWARNING );
=======
            NX_LOG( lit("TimeSynchronizationManager. Successfully restored time priority key %1 from DB").arg(restoredPriorityKeyVal, 0, 16), cl_logWARNING );
>>>>>>> d0a13077
        }

        if( m_timeSynchronized )
        {
            //saving time sync information to DB
            const qint64 curSyncTime = m_usedTimeSyncInfo.syncTime + m_monotonicClock.elapsed() - m_usedTimeSyncInfo.monotonicClockValue;
            saveSyncTime(
                QnDbManager::instance(),
                QDateTime::currentMSecsSinceEpoch() - curSyncTime,
                m_usedTimeSyncInfo.timePriorityKey);
        }
        else
        {
            //restoring time sync information from DB
            qint64 timeDelta = 0;
            TimePriorityKey savedPriorityKey;
            if (loadSyncTime(QnDbManager::instance(), &timeDelta, &savedPriorityKey))
            {
                m_usedTimeSyncInfo.syncTime = QDateTime::currentMSecsSinceEpoch() - timeDelta;
                m_usedTimeSyncInfo.timePriorityKey = savedPriorityKey;
                m_usedTimeSyncInfo.timePriorityKey.flags &= ~Qn::TF_peerTimeSynchronizedWithInternetServer;
                m_usedTimeSyncInfo.timePriorityKey.flags &= ~Qn::TF_peerTimeSetByUser;
                NX_LOGX( lit("Successfully restored synchronized time %1 (delta %2, key 0x%3) from DB").
                    arg(QDateTime::fromMSecsSinceEpoch(m_usedTimeSyncInfo.syncTime).toString(Qt::ISODate)).
                    arg(timeDelta).
                    arg(savedPriorityKey.toUInt64(), 0, 16), cl_logINFO );
            }
        }

        auto localTimePriorityKey = m_localTimePriorityKey;
        lk.unlock();
        updateRuntimeInfoPriority( localTimePriorityKey.toUInt64() );
    }

    void TimeSynchronizationManager::peerSystemTimeReceivedNonSafe( const ApiPeerSystemTimeData& data )
    {
        NX_LOGX( lit("Received peer %1 system time (%2), peer time priority key 0x%3").
            arg(data.peerID.toString()).arg( QDateTime::fromMSecsSinceEpoch(data.peerSysTime).toString( Qt::ISODate ) ).
            arg(data.timePriorityKey, 0, 16), cl_logDEBUG2 );

        TimePriorityKey peerPriorityKey;
        peerPriorityKey.fromUInt64( data.timePriorityKey );
        m_systemTimeByPeer[data.peerID] = TimeSyncInfo(
            m_monotonicClock.elapsed(),
            data.peerSysTime,
            peerPriorityKey );
    }

    TimeSyncInfo TimeSynchronizationManager::getTimeSyncInfoNonSafe() const
    {
        const qint64 elapsed = m_monotonicClock.elapsed();
        return TimeSyncInfo(
            elapsed,
            m_usedTimeSyncInfo.syncTime + elapsed - m_usedTimeSyncInfo.monotonicClockValue,
            m_usedTimeSyncInfo.timePriorityKey );
    }

    void TimeSynchronizationManager::syncTimeWithAllKnownServers(QnMutexLockerBase* const /*lock*/)
    {
        for (std::pair<const QnUuid, PeerContext>& peerCtx : m_peersToSendTimeSyncTo)
        {
            TimerManager::instance()->modifyTimerDelay(
                peerCtx.second.syncTimerID.get(),
                0);
        }
    }

    void TimeSynchronizationManager::onBeforeSendingTransaction(
        QnTransactionTransport* /*transport*/,
        nx_http::HttpHeaders* const headers)
    {
        headers->emplace(
            QnTimeSyncRestHandler::TIME_SYNC_HEADER_NAME,
            getTimeSyncInfo().toString());
    }

    void TimeSynchronizationManager::onTransactionReceived(
        QnTransactionTransport* /*transport*/,
        const nx_http::HttpHeaders& headers)
    {
        for (auto header : headers)
        {
            if (header.first != QnTimeSyncRestHandler::TIME_SYNC_HEADER_NAME)
                continue;

            const nx_http::StringType& serializedTimeSync = header.second;
            TimeSyncInfo remotePeerTimeSyncInfo;
            if (!remotePeerTimeSyncInfo.fromString(serializedTimeSync))
                continue;

            QnMutexLocker lk(&m_mutex);
            if (remotePeerTimeSyncInfo.timePriorityKey > m_usedTimeSyncInfo.timePriorityKey)
                syncTimeWithAllKnownServers(&lk);
            return;
        }
    }

    void TimeSynchronizationManager::forgetSynchronizedTimeNonSafe( QnMutexLockerBase* const lock )
    {
        m_localSystemTimeDelta = std::numeric_limits<qint64>::min();
        m_systemTimeByPeer.clear();
        m_timeSynchronized = false;
        m_localTimePriorityKey.flags &= ~Qn::TF_peerTimeSynchronizedWithInternetServer;
        ++m_localTimePriorityKey.sequence;
        m_usedTimeSyncInfo = TimeSyncInfo(
            m_monotonicClock.elapsed(),
            currentMSecsSinceEpoch(),
            m_localTimePriorityKey);
        handleLocalTimePriorityKeyChange(lock);
    }

    void TimeSynchronizationManager::checkSystemTimeForChange()
    {
        {
            QnMutexLocker lk(&m_mutex);
            if (m_terminated)
                return;
        }

        const qint64 curSysTime = QDateTime::currentMSecsSinceEpoch();
        if (qAbs(getSyncTime() - curSysTime) > SYSTEM_TIME_CHANGE_CHECK_PERIOD_MS)
        {
            //local OS time has been changed. If system time is set 
            //by local host time then updating system time
            if (m_usedTimeSyncInfo.timePriorityKey == m_localTimePriorityKey &&
                !(m_localTimePriorityKey.flags & Qn::TF_peerTimeSynchronizedWithInternetServer))
            {
                forceTimeResync();
            }

            if (QnDbManager::instance() && QnDbManager::instance()->isInitialized())
                Ec2ThreadPool::instance()->start(make_custom_runnable(std::bind(
                    &saveSyncTime,
                    QnDbManager::instance(),
                    QDateTime::currentMSecsSinceEpoch() - getSyncTime(),
                    m_usedTimeSyncInfo.timePriorityKey)));
        }

        QnMutexLocker lk(&m_mutex);
        if (m_terminated)
            return;
        m_checkSystemTimeTaskID = TimerManager::instance()->addTimer(
            std::bind(&TimeSynchronizationManager::checkSystemTimeForChange, this),
            SYSTEM_TIME_CHANGE_CHECK_PERIOD_MS);
    }

    void TimeSynchronizationManager::handleLocalTimePriorityKeyChange(QnMutexLockerBase* const /*lk*/)
    {
        if (QnDbManager::instance() && QnDbManager::instance()->isInitialized())
            Ec2ThreadPool::instance()->start(make_custom_runnable(std::bind(
                &QnDbManager::saveMiscParam,
                QnDbManager::instance(),
                LOCAL_TIME_PRIORITY_KEY_PARAM_NAME,
                QByteArray::number(m_localTimePriorityKey.toUInt64()))));
    }
}<|MERGE_RESOLUTION|>--- conflicted
+++ resolved
@@ -1137,11 +1137,7 @@
             peerSystemTimeData.peerSysTime = QDateTime::currentMSecsSinceEpoch();
             peerSystemTimeReceivedNonSafe( peerSystemTimeData );
 
-<<<<<<< HEAD
-            NX_LOGX( lit("Successfully restored time priority key %1 from DB").arg(restoredPriorityKeyVal), cl_logWARNING );
-=======
-            NX_LOG( lit("TimeSynchronizationManager. Successfully restored time priority key %1 from DB").arg(restoredPriorityKeyVal, 0, 16), cl_logWARNING );
->>>>>>> d0a13077
+            NX_LOGX( lit("Successfully restored time priority key 0x%1 from DB").arg(restoredPriorityKeyVal, 0, 16), cl_logWARNING );
         }
 
         if( m_timeSynchronized )
