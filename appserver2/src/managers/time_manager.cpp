#include "time_manager.h"

#include <algorithm>
#include <atomic>

#include <QtConcurrent/QtConcurrent>
#include <QtCore/QDateTime>
#include <nx/utils/thread/mutex.h>
#if defined(Q_OS_MACX) || defined(Q_OS_ANDROID) || defined(Q_OS_IOS)
#include <zlib.h>
#else
#include <QtZlib/zlib.h>
#endif

#include <api/global_settings.h>
#include <api/runtime_info_manager.h>

#include <common/common_module.h>
#include <common/common_globals.h>
#include <core/resource_management/resource_pool.h>
#include <core/resource/media_server_resource.h>
#include <nx/network/http/custom_headers.h>
#include <transaction/abstract_transaction_message_bus.h>

#include <nx_ec/data/api_runtime_data.h>
#include <nx_ec/data/api_misc_data.h>

#include <nx/utils/thread/joinable.h>
#include <utils/common/rfc868_servers.h>
#include <nx/utils/log/log.h>
#include <nx/utils/std/cpp14.h>
#include <nx/utils/timer_manager.h>
#include <nx/network/time/mean_time_fetcher.h>
#include <nx/network/time/time_protocol_client.h>

#include <api/app_server_connection.h>
#include "ec2_thread_pool.h"
#include "rest/time_sync_rest_handler.h"
#include "settings.h"
#include "ec2_connection.h"


namespace ec2 {

/** This parameter holds difference between local system time and synchronized time. */
static const QByteArray TIME_DELTA_PARAM_NAME = "sync_time_delta";
static const QByteArray LOCAL_TIME_PRIORITY_KEY_PARAM_NAME = "time_priority_key";
/** Time priority correspinding to saved synchronised time. */
static const QByteArray USED_TIME_PRIORITY_KEY_PARAM_NAME = "used_time_priority_key";

template<class Function>
class CustomRunnable:
    public QRunnable
{
public:
    CustomRunnable( Function&& function ):
        m_function( std::move(function) )
    {
        setAutoDelete( true );
    }

    virtual void run()
    {
        m_function();
    }

private:
    Function m_function;
};

template<class Function>
CustomRunnable<Function>* make_custom_runnable( Function&& function )
{
    return new CustomRunnable<Function>( std::move( function ) );
}

/**
 * @param syncTimeToLocalDelta local_time - sync_time
 */
bool loadSyncTime(
    Ec2DirectConnectionPtr connection,
    qint64* const syncTimeToLocalDelta,
    TimePriorityKey* const syncTimeKey)
{
    if (!connection)
        return false;
    auto manager = connection->getMiscManager(Qn::kSystemAccess);

    ApiMiscData syncTimeToLocalDeltaData;
    if (manager->getMiscParamSync(
            TIME_DELTA_PARAM_NAME,
            &syncTimeToLocalDeltaData) != ErrorCode::ok)
        return false;

    ApiMiscData syncTimeKeyData;
    if (manager->getMiscParamSync(
            USED_TIME_PRIORITY_KEY_PARAM_NAME,
            &syncTimeKeyData) != ErrorCode::ok)
        return false;

    *syncTimeToLocalDelta = syncTimeToLocalDeltaData.value.toLongLong();
    syncTimeKey->fromUInt64(syncTimeKeyData.value.toULongLong());
    return true;
}


//////////////////////////////////////////////
//   TimePriorityKey
//////////////////////////////////////////////
TimePriorityKey::TimePriorityKey():
    sequence(0),
    flags(0),
    seed(0)
{
}

bool TimePriorityKey::operator==( const TimePriorityKey& right ) const
{
    return
        sequence == right.sequence &&
        flags == right.flags &&
        seed == right.seed;
}

bool TimePriorityKey::operator!=( const TimePriorityKey& right ) const
{
    return !(*this == right);
}

bool TimePriorityKey::hasLessPriorityThan(
    const TimePriorityKey& right,
    bool takeIntoAccountInternetTime) const
{
    const int peerIsServerSet = flags & Qn::TF_peerIsServer;
    const int right_peerIsServerSet = right.flags & Qn::TF_peerIsServer;
    if (peerIsServerSet < right_peerIsServerSet)
        return true;
    if (right_peerIsServerSet < peerIsServerSet)
        return false;

    if (takeIntoAccountInternetTime)
    {
        const int internetFlagSet = flags & Qn::TF_peerTimeSynchronizedWithInternetServer;
        const int right_internetFlagSet = right.flags & Qn::TF_peerTimeSynchronizedWithInternetServer;
        if (internetFlagSet < right_internetFlagSet)
            return true;
        if (right_internetFlagSet < internetFlagSet)
            return false;
    }

    if (sequence != right.sequence)
    {
        //taking into account sequence overflow. it should be same as "sequence < right.sequence"
        //but with respect to sequence overflow
        return ((quint16)(right.sequence - sequence)) <
            (std::numeric_limits<decltype(sequence)>::max() / 2);
    }

    quint16 effectiveFlags = flags;
    quint16 right_effectiveFlags = right.flags;
    if (!takeIntoAccountInternetTime)
    {
        effectiveFlags &= ~Qn::TF_peerTimeSynchronizedWithInternetServer;
        right_effectiveFlags &= ~Qn::TF_peerTimeSynchronizedWithInternetServer;
    }

    return
        effectiveFlags < right_effectiveFlags ? true :
        effectiveFlags > right_effectiveFlags ? false :
        seed < right.seed;
}


quint64 TimePriorityKey::toUInt64() const
{
    return ((quint64)sequence << 48) | ((quint64)flags << 32) | seed;
}

void TimePriorityKey::fromUInt64( quint64 val )
{
    sequence = (quint16)(val >> 48);
    flags = (quint16)((val >> 32) & 0xFFFF);
    seed = val & 0xFFFFFFFF;
}

bool TimePriorityKey::isTakenFromInternet() const
{
    return (flags & Qn::TF_peerTimeSynchronizedWithInternetServer) > 0;
}


//////////////////////////////////////////////
//   TimeSyncInfo
//////////////////////////////////////////////
TimeSyncInfo::TimeSyncInfo(
    qint64 _monotonicClockValue,
    qint64 _syncTime,
    const TimePriorityKey& _timePriorityKey )
:
    monotonicClockValue( _monotonicClockValue ),
    syncTime( _syncTime ),
    timePriorityKey( _timePriorityKey )
{
}

QByteArray TimeSyncInfo::toString() const
{
    static const size_t MAX_DECIMAL_DIGITS_IN_64BIT_INT = 20;

    QByteArray result;
    result.resize( MAX_DECIMAL_DIGITS_IN_64BIT_INT*3 + 1 );
    sprintf( result.data(), "%lld_%lld_%lld", monotonicClockValue, syncTime, timePriorityKey.toUInt64() );
    result.resize( (int)strlen( result.data() ) );
    return result;
}

bool TimeSyncInfo::fromString( const QByteArray& str )
{
    int curSepPos = 0;
    for( int i = 0; curSepPos < str.size(); ++i )
    {
        int nextSepPos = str.indexOf( '_', curSepPos );
        if( nextSepPos == -1 )
            nextSepPos = str.size();
        if( i == 0 )
            monotonicClockValue = QByteArray::fromRawData(str.constData()+curSepPos, nextSepPos-curSepPos).toLongLong();
        else if( i == 1 )
            syncTime = QByteArray::fromRawData(str.constData()+curSepPos, nextSepPos-curSepPos).toLongLong();
        else if( i == 2 )
            timePriorityKey.fromUInt64( QByteArray::fromRawData(str.constData()+curSepPos, nextSepPos-curSepPos).toLongLong() );

        curSepPos = nextSepPos+1;
    }
    return true;
}


//#define TEST_PTS_SELECTION


//////////////////////////////////////////////
//   TimeSynchronizationManager
//////////////////////////////////////////////
static const size_t MILLIS_PER_SEC = 1000;
static const size_t INITIAL_INTERNET_SYNC_TIME_PERIOD_SEC = 5;
static const size_t MIN_INTERNET_SYNC_TIME_PERIOD_SEC = 60;
#ifdef _DEBUG
static const size_t LOCAL_SYSTEM_TIME_BROADCAST_PERIOD_MS = 10*MILLIS_PER_SEC;
static const size_t MANUAL_TIME_SERVER_SELECTION_NECESSITY_CHECK_PERIOD_MS = 60*MILLIS_PER_SEC;
static const size_t INTERNET_SYNC_TIME_PERIOD_SEC = 60;
/** Reporting time synchronization information to other peers once per this period. */
static const int TIME_SYNC_SEND_TIMEOUT_SEC = 10;
#else
static const size_t LOCAL_SYSTEM_TIME_BROADCAST_PERIOD_MS = 10*60*MILLIS_PER_SEC;
/** Once per 10 minutes checking if manual time server selection is required. */
static const size_t MANUAL_TIME_SERVER_SELECTION_NECESSITY_CHECK_PERIOD_MS = 10*60*MILLIS_PER_SEC;
/** Accurate time is fetched from internet with this period. */
static const size_t INTERNET_SYNC_TIME_PERIOD_SEC = 60*60;
/** Reporting time synchronization information to other peers once per this period. */
static const int TIME_SYNC_SEND_TIMEOUT_SEC = 10*60;
#endif
/**
 * If time synchronization with internet failes, period is multiplied on this value,
 * but it cannot exceed MAX_PUBLIC_SYNC_TIME_PERIOD_SEC.
 */
static const size_t INTERNET_SYNC_TIME_FAILURE_PERIOD_GROW_COEFF = 2;
static const size_t MAX_INTERNET_SYNC_TIME_PERIOD_SEC = 60*60;
//static const size_t INTERNET_TIME_EXPIRATION_PERIOD_SEC = 7*24*60*60;   //one week
/** Considering internet time equal to local time if difference is no more than this value. */
static const qint64 MAX_LOCAL_SYSTEM_TIME_DRIFT_MS = 10*MILLIS_PER_SEC;
static const int MAX_SEQUENT_INTERNET_SYNCHRONIZATION_FAILURES = 15;
static const int MAX_RTT_TIME_MS = 10 * 1000;
/** Maximum time drift between servers that we want to keep up to. */
static const int MAX_DESIRED_TIME_DRIFT_MS = 1000;
/**
 * Considering that other server's time is retrieved with error not less then MIN_GET_TIME_ERROR_MS.
 * This should help against redundant clock resync.
 */
static const int MIN_GET_TIME_ERROR_MS = 100;
/** Once per this interval we check if local OS time has been changed. */
static const int SYSTEM_TIME_CHANGE_CHECK_PERIOD_MS = 10 * MILLIS_PER_SEC;
/** This coefficient applied to request round-trip time when comparing sync time from different servers. */
static const int SYNC_TIME_DRIFT_MAX_ERROR_COEFF = 5;

static_assert( MIN_INTERNET_SYNC_TIME_PERIOD_SEC > 0, "MIN_INTERNET_SYNC_TIME_PERIOD_SEC MUST be > 0!" );
static_assert( MIN_INTERNET_SYNC_TIME_PERIOD_SEC <= MAX_INTERNET_SYNC_TIME_PERIOD_SEC,
    "Check MIN_INTERNET_SYNC_TIME_PERIOD_SEC and MAX_INTERNET_SYNC_TIME_PERIOD_SEC" );
static_assert( INTERNET_SYNC_TIME_PERIOD_SEC >= MIN_INTERNET_SYNC_TIME_PERIOD_SEC,
    "Check INTERNET_SYNC_TIME_PERIOD_SEC and MIN_INTERNET_SYNC_TIME_PERIOD_SEC" );
static_assert( INTERNET_SYNC_TIME_PERIOD_SEC <= MAX_INTERNET_SYNC_TIME_PERIOD_SEC,
    "Check INTERNET_SYNC_TIME_PERIOD_SEC and MAX_INTERNET_SYNC_TIME_PERIOD_SEC" );

TimeSynchronizationManager::TimeSynchronizationManager(
    Qn::PeerType peerType,
    nx::utils::TimerManager* const timerManager,
    AbstractTransactionMessageBus* messageBus,
    Settings* settings)
:
    m_localSystemTimeDelta( std::numeric_limits<qint64>::min() ),
    m_internetSynchronizationTaskID( 0 ),
    m_manualTimerServerSelectionCheckTaskID( 0 ),
    m_checkSystemTimeTaskID( 0 ),
    m_terminated( false ),
    m_messageBus(messageBus),
    m_peerType( peerType ),
    m_timerManager(timerManager),
    m_internetTimeSynchronizationPeriod( INITIAL_INTERNET_SYNC_TIME_PERIOD_SEC ),
    m_timeSynchronized( false ),
    m_internetSynchronizationFailureCount( 0 ),
    m_settings( settings ),
    m_asyncOperationsInProgress( 0 )
{
}

TimeSynchronizationManager::~TimeSynchronizationManager()
{
    directDisconnectAll();

    pleaseStop();
}

void TimeSynchronizationManager::pleaseStop()
{
    quint64 manualTimerServerSelectionCheckTaskID = 0;
    quint64 internetSynchronizationTaskID = 0;
    quint64 checkSystemTimeTaskID = 0;
    {
        QnMutexLocker lock( &m_mutex );
        m_terminated = true;

        manualTimerServerSelectionCheckTaskID = m_manualTimerServerSelectionCheckTaskID;
        m_manualTimerServerSelectionCheckTaskID = 0;

        internetSynchronizationTaskID = m_internetSynchronizationTaskID;
        m_internetSynchronizationTaskID = 0;

        checkSystemTimeTaskID = m_checkSystemTimeTaskID;
        m_checkSystemTimeTaskID = 0;
    }

    if( manualTimerServerSelectionCheckTaskID )
        m_timerManager->joinAndDeleteTimer( manualTimerServerSelectionCheckTaskID );

    if( internetSynchronizationTaskID )
        m_timerManager->joinAndDeleteTimer( internetSynchronizationTaskID );

    if( checkSystemTimeTaskID )
        m_timerManager->joinAndDeleteTimer( checkSystemTimeTaskID );

    if( m_timeSynchronizer )
    {
        m_timeSynchronizer->pleaseStopSync();
        m_timeSynchronizer.reset();
    }

    QnMutexLocker lock( &m_mutex );
    while( m_asyncOperationsInProgress )
        m_asyncOperationsWaitCondition.wait( lock.mutex() );
}

void TimeSynchronizationManager::start(const std::shared_ptr<Ec2DirectConnection>& connection)
{
    m_connection = connection;

    if( m_peerType == Qn::PT_Server )
        m_localTimePriorityKey.flags |= Qn::TF_peerIsServer;

#ifndef EDGE_SERVER
    m_localTimePriorityKey.flags |= Qn::TF_peerIsNotEdgeServer;
#endif
    QByteArray localGUID = m_messageBus->commonModule()->moduleGUID().toByteArray();
    m_localTimePriorityKey.seed = crc32(0, (const Bytef*)localGUID.constData(), localGUID.size());
    //TODO #ak use guid to avoid handle priority key duplicates
    if( QElapsedTimer::isMonotonic() )
        m_localTimePriorityKey.flags |= Qn::TF_peerHasMonotonicClock;

    m_monotonicClock.restart();
    //initializing synchronized time with local system time
    m_usedTimeSyncInfo = TimeSyncInfo(
        0,
        currentMSecsSinceEpoch(),
        m_localTimePriorityKey );

    if (m_connection)
        onDbManagerInitialized();

    connect(m_messageBus, &AbstractTransactionMessageBus::newDirectConnectionEstablished,
        this, &TimeSynchronizationManager::onNewConnectionEstablished,
        Qt::DirectConnection);

    connect(m_messageBus, &QnTransactionMessageBus::peerLost,
                this, &TimeSynchronizationManager::onPeerLost,
                Qt::DirectConnection );
    const auto& commonModule = m_messageBus->commonModule();
    Qn::directConnect(commonModule->globalSettings(), &QnGlobalSettings::timeSynchronizationSettingsChanged,
        this, &TimeSynchronizationManager::onTimeSynchronizationSettingsChanged);

    {
        QnMutexLocker lock( &m_mutex );

        using namespace std::placeholders;
        if( m_peerType == Qn::PT_Server )
        {
            initializeTimeFetcher();
            addInternetTimeSynchronizationTask();

            m_checkSystemTimeTaskID = m_timerManager->addTimer(
                std::bind(&TimeSynchronizationManager::checkSystemTimeForChange, this),
                std::chrono::milliseconds(SYSTEM_TIME_CHANGE_CHECK_PERIOD_MS));
        }
        else
        {
            //m_manualTimerServerSelectionCheckTaskID = m_timerManager->addTimer(
            //    std::bind( &TimeSynchronizationManager::checkIfManualTimeServerSelectionIsRequired, this, _1 ),
            //    std::chrono::milliseconds(MANUAL_TIME_SERVER_SELECTION_NECESSITY_CHECK_PERIOD_MS));
        }
    }
}

qint64 TimeSynchronizationManager::getSyncTime() const
{
    QnMutexLocker lock( &m_mutex );
    return getSyncTimeNonSafe();
}

ApiTimeData TimeSynchronizationManager::getTimeInfo() const
{
    const auto& resPool = m_messageBus->commonModule()->resourcePool();

    QnMutexLocker lock(&m_mutex);
    ApiTimeData result;
    result.value = getSyncTimeNonSafe();
    result.isPrimaryTimeServer = m_usedTimeSyncInfo.timePriorityKey == m_localTimePriorityKey;

    if (m_usedTimeSyncInfo.timePriorityKey.flags & Qn::TF_peerTimeSynchronizedWithInternetServer)
        result.syncTimeFlags |= Qn::TF_peerTimeSynchronizedWithInternetServer;
    if (m_usedTimeSyncInfo.timePriorityKey.flags & Qn::TF_peerTimeSetByUser)
        result.syncTimeFlags |= Qn::TF_peerTimeSetByUser;

    if (resPool)
    {
        const auto allServers = resPool->getAllServers(Qn::AnyStatus);
        for (const auto& server: allServers)
        {
            const auto guidStr = server->getId().toByteArray();
            if (m_usedTimeSyncInfo.timePriorityKey.seed ==
                crc32(0, (const Bytef*)guidStr.constData(), guidStr.size()))
            {
                result.primaryTimeServerGuid = server->getId();
                break;
            }
        }
    }
    return result;
}

void TimeSynchronizationManager::onGotPrimariTimeServerTran(const QnTransaction<ApiIdData>& tran)
{
    primaryTimeServerChanged(tran.params.id);
}

void TimeSynchronizationManager::primaryTimeServerChanged(const ApiIdData& serverId)
{
    quint64 localTimePriorityBak = 0;
    quint64 newLocalTimePriority = 0;
    {
        QnMutexLocker lock( &m_mutex );

        localTimePriorityBak = m_localTimePriorityKey.toUInt64();
        const auto& commonModule = m_messageBus->commonModule();

        NX_LOGX( lit("Received primary time server change transaction. new peer %1, local peer %2").
            arg(serverId.id.toString() ).arg(commonModule->moduleGUID().toString() ), cl_logDEBUG1 );

        if(serverId.id == commonModule->moduleGUID() )
        {
            m_localTimePriorityKey.flags |= Qn::TF_peerTimeSetByUser;
            selectLocalTimeAsSynchronized(&lock, m_usedTimeSyncInfo.timePriorityKey.sequence + 1);
        }
        else
        {
            m_localTimePriorityKey.flags &= ~Qn::TF_peerTimeSetByUser;
        }
        newLocalTimePriority = m_localTimePriorityKey.toUInt64();
        if (newLocalTimePriority != localTimePriorityBak)
            handleLocalTimePriorityKeyChange(&lock);
    }

    /* Can cause signal, going out of mutex locker. */
    if( newLocalTimePriority != localTimePriorityBak )
        updateRuntimeInfoPriority(newLocalTimePriority);
}

void TimeSynchronizationManager::selectLocalTimeAsSynchronized(
    QnMutexLockerBase* const lock,
    quint16 newTimePriorityKeySequence)
{
    const auto& commonModule = m_messageBus->commonModule();

    //local peer is selected by user as primary time server
    const bool synchronizingByCurrentServer = m_usedTimeSyncInfo.timePriorityKey == m_localTimePriorityKey;
    //incrementing sequence
    m_localTimePriorityKey.sequence = newTimePriorityKeySequence;
    //"select primary time server" means "take its local time", so resetting internet synchronization flag
    m_localTimePriorityKey.flags &= ~Qn::TF_peerTimeSynchronizedWithInternetServer;
    if (!m_usedTimeSyncInfo.timePriorityKey.hasLessPriorityThan(
<<<<<<< HEAD
        m_localTimePriorityKey,
        commonModule->globalSettings()->isSynchronizingTimeWithInternet()))
=======
            m_localTimePriorityKey,
            qnGlobalSettings->isSynchronizingTimeWithInternet()))
>>>>>>> 02eaa286
    {
        return;
    }

    //using current server time info
    const qint64 elapsed = m_monotonicClock.elapsed();
    //selection of peer as primary time server means it's local system time is to be used as synchronized time
    //in case of internet connection absence
    m_usedTimeSyncInfo = TimeSyncInfo(
        elapsed,
        currentMSecsSinceEpoch(),
        m_localTimePriorityKey);
    m_timeSynchronized = true;

    NX_LOGX(lit("Selecting local server time as synchronized. "
            "New synchronized time %1, new priority key 0x%2")
        .arg(QDateTime::fromMSecsSinceEpoch(m_usedTimeSyncInfo.syncTime).toString(Qt::ISODate))
        .arg(m_localTimePriorityKey.toUInt64(), 0, 16), cl_logINFO);

    //saving synchronized time to DB
    if (m_connection)
    {
        saveSyncTimeAsync(
            lock,
            0,
            m_usedTimeSyncInfo.timePriorityKey);
    }

    if (!synchronizingByCurrentServer)
    {
        const qint64 curSyncTime = m_usedTimeSyncInfo.syncTime;
        lock->unlock();
        WhileExecutingDirectCall callGuard(this);
        emit timeChanged(curSyncTime);
        lock->relock();
    }

    //reporting new sync time to everyone we know
    syncTimeWithAllKnownServers(*lock);
}

TimeSyncInfo TimeSynchronizationManager::getTimeSyncInfo() const
{
    QnMutexLocker lock( &m_mutex );
    return getTimeSyncInfoNonSafe();
}

qint64 TimeSynchronizationManager::getMonotonicClock() const
{
    QnMutexLocker lock( &m_mutex );
    return m_monotonicClock.elapsed();
}

void TimeSynchronizationManager::forgetSynchronizedTime()
{
    QnMutexLocker lock( &m_mutex );
    forgetSynchronizedTimeNonSafe(&lock);
}

void TimeSynchronizationManager::forceTimeResync()
{
    {
        QnMutexLocker lock(&m_mutex);
        syncTimeWithAllKnownServers(lock);
        forgetSynchronizedTimeNonSafe(&lock);
    }

    const auto curSyncTime = getSyncTime();
    WhileExecutingDirectCall callGuard(this);
    emit timeChanged(curSyncTime);
}

void TimeSynchronizationManager::processTimeSyncInfoHeader(
    const QnUuid& peerID,
    const nx_http::StringType& serializedTimeSync,
    boost::optional<qint64> rttMillis)
{
    TimeSyncInfo remotePeerTimeSyncInfo;
    if( !remotePeerTimeSyncInfo.fromString( serializedTimeSync ) )
        return;

    NX_ASSERT( remotePeerTimeSyncInfo.timePriorityKey.seed > 0 );

    QnMutexLocker lock( &m_mutex );
    const auto localTimePriorityBak = m_localTimePriorityKey.toUInt64();
    remotePeerTimeSyncUpdate(
        &lock,
        peerID,
        m_monotonicClock.elapsed(),
        remotePeerTimeSyncInfo.syncTime + (rttMillis ? (rttMillis.get() / 2) : 0),
        remotePeerTimeSyncInfo.timePriorityKey,
        rttMillis ? rttMillis.get() : MAX_DESIRED_TIME_DRIFT_MS);
    if (m_localTimePriorityKey.toUInt64() != localTimePriorityBak)
        handleLocalTimePriorityKeyChange(&lock);
}

void TimeSynchronizationManager::remotePeerTimeSyncUpdate(
    QnMutexLockerBase* const lock,
    const QnUuid& remotePeerID,
    qint64 localMonotonicClock,
    qint64 remotePeerSyncTime,
    const TimePriorityKey& remotePeerTimePriorityKey,
    const qint64 timeErrorEstimation )
{
    const auto& commonModule = m_messageBus->commonModule();
    NX_ASSERT( remotePeerTimePriorityKey.seed > 0 );
<<<<<<< HEAD
    NX_LOGX( QString::fromLatin1("TimeSynchronizationManager. Received sync time update from peer %1, "
=======

    NX_LOGX( QString::fromLatin1("Received sync time update from peer %1, "
>>>>>>> 02eaa286
        "peer's sync time (%2), peer's time priority key 0x%3. Local peer id %4, local sync time %5, used priority key 0x%6").
        arg(remotePeerID.toString()).arg(QDateTime::fromMSecsSinceEpoch(remotePeerSyncTime).toString(Qt::ISODate)).
        arg(remotePeerTimePriorityKey.toUInt64(), 0, 16).arg(commonModule->moduleGUID().toString()).
        arg(QDateTime::fromMSecsSinceEpoch(getSyncTimeNonSafe()).toString(Qt::ISODate)).
        arg(m_usedTimeSyncInfo.timePriorityKey.toUInt64(), 0, 16), cl_logDEBUG2 );

    //time difference between this server and remote one is not that great
    const auto timeDifference = remotePeerSyncTime - getSyncTimeNonSafe();
    const auto effectiveTimeErrorEstimation =
        std::max<qint64>(timeErrorEstimation * SYNC_TIME_DRIFT_MAX_ERROR_COEFF, MIN_GET_TIME_ERROR_MS);
    const bool maxTimeDriftExceeded = std::abs(timeDifference) >= effectiveTimeErrorEstimation;
    const bool needAdjustClockDueToLargeDrift =
        //taking drift into account if both servers have time with same key
        (remotePeerTimePriorityKey == m_usedTimeSyncInfo.timePriorityKey) &&
        maxTimeDriftExceeded &&
        (remotePeerID > commonModule->moduleGUID());

    //if there is new maximum remotePeerTimePriorityKey then updating delta and emitting timeChanged
    if( !(m_usedTimeSyncInfo.timePriorityKey.hasLessPriorityThan(
            remotePeerTimePriorityKey, commonModule->globalSettings()->isSynchronizingTimeWithInternet())) &&
        !needAdjustClockDueToLargeDrift )
    {
        return; //not applying time
    }

    // If Internet time has been reported and synchronizing with local peer, then taking local time once again.
    if (remotePeerTimePriorityKey.isTakenFromInternet() &&
        !commonModule->globalSettings()->isSynchronizingTimeWithInternet() &&
        ((m_localTimePriorityKey.flags & Qn::TF_peerTimeSetByUser) > 0))
    {
        // Sending back local time with increased sequence.
        NX_LOG(lm("TimeSynchronizationManager. Received Internet time "
            "while user enabled synchronization with local peer. "
            "Increasing local time priority"), cl_logDEBUG1);
        selectLocalTimeAsSynchronized(lock, remotePeerTimePriorityKey.sequence + 1);
        return;
    }

    //printing sync time change reason to the log
    if (!(m_usedTimeSyncInfo.timePriorityKey.hasLessPriorityThan(
            remotePeerTimePriorityKey, commonModule->globalSettings()->isSynchronizingTimeWithInternet())) &&
        needAdjustClockDueToLargeDrift)
    {
        NX_LOGX(lm("Received sync time update from peer %1, peer's sync time (%2). "
            "Accepting peer's synchronized time due to large drift (%3 ms, fault %4)").
            arg(remotePeerID.toString()).arg(QDateTime::fromMSecsSinceEpoch(remotePeerSyncTime).toString(Qt::ISODate)).
            arg(timeDifference).arg(effectiveTimeErrorEstimation), cl_logDEBUG1);
    }
    else
    {
        NX_LOGX(lm("Received sync time update from peer %1, peer's sync time (%2), "
            "peer's time priority key 0x%3. Local peer id %4, local sync time %5, used priority key 0x%6. Accepting peer's synchronized time").
            arg(remotePeerID.toString()).arg(QDateTime::fromMSecsSinceEpoch(remotePeerSyncTime).toString(Qt::ISODate)).
            arg(remotePeerTimePriorityKey.toUInt64(), 0, 16).arg(commonModule->moduleGUID().toString()).
            arg(QDateTime::fromMSecsSinceEpoch(getSyncTimeNonSafe()).toString(Qt::ISODate)).
            arg(m_usedTimeSyncInfo.timePriorityKey.toUInt64(), 0, 16), cl_logDEBUG1);
    }

    //taking new synchronization data
    m_usedTimeSyncInfo = TimeSyncInfo(
        localMonotonicClock,
        remotePeerSyncTime,
        remotePeerTimePriorityKey );
    if( needAdjustClockDueToLargeDrift )
    {
        const auto isTimeSynchronizedByThisServer =
            m_localTimePriorityKey.seed == m_usedTimeSyncInfo.timePriorityKey.seed;
        ++m_usedTimeSyncInfo.timePriorityKey.sequence;   //for case if synchronizing because of time drift
        if (isTimeSynchronizedByThisServer)
            m_localTimePriorityKey.sequence = m_usedTimeSyncInfo.timePriorityKey.sequence;
    }
    const qint64 curSyncTime = m_usedTimeSyncInfo.syncTime + m_monotonicClock.elapsed() - m_usedTimeSyncInfo.monotonicClockValue;
    //saving synchronized time to DB
    m_timeSynchronized = true;
    if (m_connection)
    {
        saveSyncTimeAsync(
            lock,
            QDateTime::currentMSecsSinceEpoch() - curSyncTime,
            m_usedTimeSyncInfo.timePriorityKey);
    }
    lock->unlock();
    {
        WhileExecutingDirectCall callGuard( this );
        emit timeChanged( curSyncTime );
    }
    lock->relock();

    //informing all servers we can about time change as soon as possible
    syncTimeWithAllKnownServers(*lock);
}

void TimeSynchronizationManager::onNewConnectionEstablished(QnAbstractTransactionTransport* transport )
{
    using namespace std::placeholders;

    if (transport->remotePeer().peerType != Qn::PT_Server)
        return;
#if 0
    if( transport->isIncoming() )
    {
        //peer connected to us
        //using transactions to signal remote peer that it needs to fetch time from us
        transport->setBeforeSendingChunkHandler(
            std::bind(&TimeSynchronizationManager::onBeforeSendingTransaction, this, _1, _2));
    }
    else
    {
        //listening time change signals fom remote peer which cannot connect to us
        transport->setHttpChunkExtensonHandler(
            std::bind(&TimeSynchronizationManager::onTransactionReceived, this, _1, _2));
    }
#endif
    if (!transport->isIncoming())
    {
        //we can connect to the peer
        const QUrl remoteAddr = transport->remoteAddr();
        //saving credentials has been used to establish connection
        startSynchronizingTimeWithPeer( //starting sending time sync info to peer
            transport->remotePeer().id,
            SocketAddress( remoteAddr.host(), remoteAddr.port() ),
            transport->authData() );
    }
}

void TimeSynchronizationManager::onPeerLost(QnUuid peer, Qn::PeerType /*peerType*/)
{
    stopSynchronizingTimeWithPeer(peer);
}

void TimeSynchronizationManager::startSynchronizingTimeWithPeer(
    const QnUuid& peerID,
    SocketAddress peerAddress,
    nx_http::AuthInfoCache::AuthorizationCacheItem authData )
{
    QnMutexLocker lock( &m_mutex );
    auto iterResultPair = m_peersToSendTimeSyncTo.emplace(
        peerID,
        PeerContext( std::move(peerAddress), std::move(authData) ) );
    if( !iterResultPair.second )
        return; //already exists
    PeerContext& ctx = iterResultPair.first->second;
    //adding periodic task
    ctx.syncTimerID = nx::utils::TimerManager::TimerGuard(
        m_timerManager,
        m_timerManager->addTimer(
            std::bind(&TimeSynchronizationManager::synchronizeWithPeer, this, peerID),
            std::chrono::milliseconds::zero()));    //performing initial synchronization immediately
}

void TimeSynchronizationManager::stopSynchronizingTimeWithPeer( const QnUuid& peerID )
{
    nx::utils::TimerManager::TimerGuard timerID;
    nx_http::AsyncHttpClientPtr httpClient;

    QnMutexLocker lock( &m_mutex );
    auto peerIter = m_peersToSendTimeSyncTo.find( peerID );
    if( peerIter == m_peersToSendTimeSyncTo.end() )
        return;
    timerID = std::move(peerIter->second.syncTimerID);
    httpClient = std::move(peerIter->second.httpClient);
    m_peersToSendTimeSyncTo.erase( peerIter );

    //timerID and httpClient will be destroyed after mutex unlock
}

void TimeSynchronizationManager::synchronizeWithPeer( const QnUuid& peerID )
{
    const auto& commonModule = m_messageBus->commonModule();
    nx_http::AsyncHttpClientPtr clientPtr;

    QnMutexLocker lock( &m_mutex );
    if( m_terminated )
        return;

    auto peerIter = m_peersToSendTimeSyncTo.find( peerID );
    if( peerIter == m_peersToSendTimeSyncTo.end() )
    {
        NX_LOG(lm("TimeSynchronizationManager. Cannot report sync_time to peer %1. "
            "Address not known...").arg(peerID), cl_logDEBUG2);
        return;
    }

    if (!commonModule->globalSettings()->isTimeSynchronizationEnabled())
    {
            peerIter->second.syncTimerID =
            nx::utils::TimerManager::TimerGuard(
                m_timerManager,
                m_timerManager->addTimer(
                    std::bind(&TimeSynchronizationManager::synchronizeWithPeer, this, peerID),
                    std::chrono::milliseconds(TIME_SYNC_SEND_TIMEOUT_SEC * MILLIS_PER_SEC)));
        return;
    }

    NX_LOG(lm("TimeSynchronizationManager. About to report sync_time to peer %1 (%2)")
        .arg(peerID).arg(peerIter->second.peerAddress.toString()), cl_logDEBUG2);

    QUrl targetUrl;
    targetUrl.setScheme( lit("http") );
    targetUrl.setHost( peerIter->second.peerAddress.address.toString() );
    targetUrl.setPort( peerIter->second.peerAddress.port );
    targetUrl.setPath( lit("/") + QnTimeSyncRestHandler::PATH );

    NX_ASSERT( !peerIter->second.httpClient );
    clientPtr = nx_http::AsyncHttpClient::create();
    using namespace std::placeholders;
    const auto requestSendClock = m_monotonicClock.elapsed();
    connect(
        clientPtr.get(), &nx_http::AsyncHttpClient::done,
        this,
        [this, peerID, requestSendClock]( nx_http::AsyncHttpClientPtr clientPtr ) {
            const qint64 rtt = m_monotonicClock.elapsed() - requestSendClock;
            {
                //saving rtt
                QnMutexLocker lock(&m_mutex);
                auto peerIter = m_peersToSendTimeSyncTo.find(peerID);
                if (peerIter != m_peersToSendTimeSyncTo.end())
                    peerIter->second.rttMillis = rtt;
            }
            timeSyncRequestDone(
                peerID,
                std::move(clientPtr),
                rtt);
        },
        Qt::DirectConnection );

    if( m_peerType == Qn::PT_Server )
    {
        //client does not send its time to anyone
        const auto timeSyncInfo = getTimeSyncInfoNonSafe();
        clientPtr->addAdditionalHeader(
            QnTimeSyncRestHandler::TIME_SYNC_HEADER_NAME,
            timeSyncInfo.toString() );
    }
    clientPtr->addAdditionalHeader( Qn::PEER_GUID_HEADER_NAME, commonModule->moduleGUID().toByteArray() );
    if (peerIter->second.rttMillis)
    {
        clientPtr->addAdditionalHeader(
            Qn::RTT_MS_HEADER_NAME,
            nx_http::StringType::number(peerIter->second.rttMillis.get()));
    }

    clientPtr->setUserName( peerIter->second.authData.userName );
    if( peerIter->second.authData.password )
    {
        clientPtr->setAuthType( nx_http::AsyncHttpClient::authBasicAndDigest );
        clientPtr->setUserPassword( peerIter->second.authData.password.get() );
    }
    else if( peerIter->second.authData.ha1 )
    {
        clientPtr->setAuthType( nx_http::AsyncHttpClient::authDigestWithPasswordHash );
        clientPtr->setUserPassword( peerIter->second.authData.ha1.get() );
    }

    clientPtr->doGet( targetUrl );
    peerIter->second.syncTimerID.reset();
    peerIter->second.httpClient.swap( clientPtr );
    //clientPtr will be destroyed after mutex unlock
}

void TimeSynchronizationManager::timeSyncRequestDone(
    const QnUuid& peerID,
    nx_http::AsyncHttpClientPtr clientPtr,
    qint64 requestRttMillis)
{
    NX_LOG(lm("TimeSynchronizationManager. Received (%1) response from peer %2")
        .arg(clientPtr->response() ? clientPtr->response()->statusLine.statusCode : -1)
        .arg(peerID), cl_logDEBUG2);

    if( clientPtr->response() &&
        clientPtr->response()->statusLine.statusCode == nx_http::StatusCode::ok )
    {
        //reading time sync information from remote server
        auto timeSyncHeaderIter = clientPtr->response()->headers.find( QnTimeSyncRestHandler::TIME_SYNC_HEADER_NAME );
        if( timeSyncHeaderIter != clientPtr->response()->headers.end() )
        {
            auto sock = clientPtr->takeSocket();
            processTimeSyncInfoHeader(
                peerID,
                timeSyncHeaderIter->second,
                requestRttMillis);
        }
    }

    QnMutexLocker lock( &m_mutex );
    auto peerIter = m_peersToSendTimeSyncTo.find( peerID );
    if( peerIter == m_peersToSendTimeSyncTo.end() ||
        peerIter->second.httpClient != clientPtr )
    {
        return;
    }
    NX_ASSERT( !peerIter->second.syncTimerID );
    peerIter->second.httpClient.reset();
    //scheduling next synchronization
    if( m_terminated )
        return;
        peerIter->second.syncTimerID =
        nx::utils::TimerManager::TimerGuard(
            m_timerManager,
            m_timerManager->addTimer(
                std::bind( &TimeSynchronizationManager::synchronizeWithPeer, this, peerID ),
                std::chrono::milliseconds(TIME_SYNC_SEND_TIMEOUT_SEC * MILLIS_PER_SEC)));
}

void TimeSynchronizationManager::checkIfManualTimeServerSelectionIsRequired( quint64 /*taskID*/ )
{
    //TODO #ak it is better to run this method on event, not by timeout
    QnMutexLocker lock( &m_mutex );

    m_manualTimerServerSelectionCheckTaskID = 0;
    if( m_terminated )
        return;

    using namespace std::placeholders;
    m_manualTimerServerSelectionCheckTaskID = m_timerManager->addTimer(
        std::bind( &TimeSynchronizationManager::checkIfManualTimeServerSelectionIsRequired, this, _1 ),
        std::chrono::milliseconds(MANUAL_TIME_SERVER_SELECTION_NECESSITY_CHECK_PERIOD_MS));

    if (m_usedTimeSyncInfo.timePriorityKey == m_localTimePriorityKey)
        return;
    if (m_usedTimeSyncInfo.timePriorityKey.flags & Qn::TF_peerTimeSynchronizedWithInternetServer)
        return;
    if (m_usedTimeSyncInfo.timePriorityKey.flags & Qn::TF_peerTimeSetByUser)
        return;

    NX_LOGX(lm("User input required. Used sync time 0x%1, local time 0x%2")
        .arg(m_usedTimeSyncInfo.timePriorityKey.toUInt64(), 0, 16)
        .arg(m_localTimePriorityKey.toUInt64(), 0, 16),
        cl_logDEBUG2);
}


void TimeSynchronizationManager::syncTimeWithInternet( quint64 taskID )
{
    using namespace std::placeholders;

    NX_LOGX( lit( "TimeSynchronizationManager::syncTimeWithInternet. taskID %1" ).arg( taskID ), cl_logDEBUG2 );
    const auto& commonModule = m_messageBus->commonModule();
    const bool isSynchronizingTimeWithInternet =
        commonModule->globalSettings()->isSynchronizingTimeWithInternet();

    QnMutexLocker lock( &m_mutex );

    if( (taskID != m_internetSynchronizationTaskID) || m_terminated )
        return;
    m_internetSynchronizationTaskID = 0;

    if (!isSynchronizingTimeWithInternet)
    {
        NX_LOG(lit("TimeSynchronizationManager. Not synchronizing time with internet"), cl_logDEBUG2);
            m_internetTimeSynchronizationPeriod =
            m_settings->internetSyncTimePeriodSec(INTERNET_SYNC_TIME_PERIOD_SEC);
        addInternetTimeSynchronizationTask();
        return;
    }

    NX_LOGX( lit("TimeSynchronizationManager. Synchronizing time with internet"), cl_logDEBUG1 );

    m_timeSynchronizer->getTimeAsync(
        std::bind(
            &TimeSynchronizationManager::onTimeFetchingDone,
            this, _1, _2));
}

void TimeSynchronizationManager::onTimeFetchingDone( const qint64 millisFromEpoch, SystemError::ErrorCode errorCode )
{
    using namespace std::chrono;

    quint64 localTimePriorityBak = 0;
    quint64 newLocalTimePriority = 0;
    {
        QnMutexLocker lock( &m_mutex );

        localTimePriorityBak = m_localTimePriorityKey.toUInt64();

        if( millisFromEpoch > 0 )
        {
            NX_LOGX( lit("Received time %1 from the internet").
                arg(QDateTime::fromMSecsSinceEpoch(millisFromEpoch).toString(Qt::ISODate)), cl_logDEBUG1 );

            m_internetSynchronizationFailureCount = 0;

            m_internetTimeSynchronizationPeriod = m_settings->internetSyncTimePeriodSec(INTERNET_SYNC_TIME_PERIOD_SEC);

            const qint64 curLocalTime = currentMSecsSinceEpoch();

            //using received time
            const auto localTimePriorityKeyBak = m_localTimePriorityKey;
            m_localTimePriorityKey.flags |= Qn::TF_peerTimeSynchronizedWithInternetServer;

            const auto maxDifferenceBetweenSynchronizedAndInternetTime =
                m_messageBus->commonModule()->globalSettings()->maxDifferenceBetweenSynchronizedAndInternetTime();

            if( llabs(getSyncTimeNonSafe() - millisFromEpoch) >
                duration_cast<milliseconds>(
                    maxDifferenceBetweenSynchronizedAndInternetTime).count() )
            {
                //TODO #ak use rtt here instead of constant?
                //considering synchronized time as inaccurate, even if it is marked as received from internet
                m_localTimePriorityKey.sequence = m_usedTimeSyncInfo.timePriorityKey.sequence + 1;
            }

            if( (llabs(curLocalTime - millisFromEpoch) > MAX_LOCAL_SYSTEM_TIME_DRIFT_MS) ||
                (localTimePriorityKeyBak != m_localTimePriorityKey) )
            {
                m_localSystemTimeDelta = millisFromEpoch - m_monotonicClock.elapsed();

                remotePeerTimeSyncUpdate(
                    &lock,
                    m_messageBus->commonModule()->moduleGUID(),
                    m_monotonicClock.elapsed(),
                    millisFromEpoch,
                    m_localTimePriorityKey,
                    duration_cast<milliseconds>(
                        maxDifferenceBetweenSynchronizedAndInternetTime).count() );
            }
        }
        else
        {
            NX_LOGX( lit("Failed to get time from the internet. %1")
                .arg(SystemError::toString(errorCode)), cl_logDEBUG1 );

            m_internetTimeSynchronizationPeriod = std::min<>(
                MIN_INTERNET_SYNC_TIME_PERIOD_SEC + m_internetTimeSynchronizationPeriod * INTERNET_SYNC_TIME_FAILURE_PERIOD_GROW_COEFF,
                m_settings->maxInternetTimeSyncRetryPeriodSec(MAX_INTERNET_SYNC_TIME_PERIOD_SEC));

            ++m_internetSynchronizationFailureCount;
            if( m_internetSynchronizationFailureCount > MAX_SEQUENT_INTERNET_SYNCHRONIZATION_FAILURES )
                m_localTimePriorityKey.flags &= ~Qn::TF_peerTimeSynchronizedWithInternetServer;
        }

        addInternetTimeSynchronizationTask();

        newLocalTimePriority = m_localTimePriorityKey.toUInt64();
        if (newLocalTimePriority != localTimePriorityBak)
            handleLocalTimePriorityKeyChange(&lock);
    }

    /* Can cause signal, going out of mutex locker. */
    if( newLocalTimePriority != localTimePriorityBak )
        updateRuntimeInfoPriority(newLocalTimePriority);
}

void TimeSynchronizationManager::initializeTimeFetcher()
{
    auto meanTimerFetcher = std::make_unique<nx::network::MeanTimeFetcher>();
    for (const char* timeServer: RFC868_SERVERS)
    {
        meanTimerFetcher->addTimeFetcher(
            std::make_unique<nx::network::TimeProtocolClient>(
                QLatin1String(timeServer)));
    }

    m_timeSynchronizer = std::move(meanTimerFetcher);
}

void TimeSynchronizationManager::addInternetTimeSynchronizationTask()
{
    NX_ASSERT( m_internetSynchronizationTaskID == 0 );

    if( m_terminated )
        return;

    using namespace std::placeholders;
    m_internetSynchronizationTaskID = m_timerManager->addTimer(
        std::bind( &TimeSynchronizationManager::syncTimeWithInternet, this, _1 ),
        std::chrono::milliseconds(m_internetTimeSynchronizationPeriod * MILLIS_PER_SEC));
    NX_LOGX( lit( "Added internet time sync task %1, delay %2" ).
        arg( m_internetSynchronizationTaskID ).arg( m_internetTimeSynchronizationPeriod * MILLIS_PER_SEC ), cl_logDEBUG2 );
}

qint64 TimeSynchronizationManager::currentMSecsSinceEpoch() const
{
    return m_localSystemTimeDelta == std::numeric_limits<qint64>::min()
        ? QDateTime::currentMSecsSinceEpoch()
        : m_monotonicClock.elapsed() + m_localSystemTimeDelta;
}

void TimeSynchronizationManager::updateRuntimeInfoPriority(quint64 priority)
{
    const auto& commonModule = m_messageBus->commonModule();
    QnPeerRuntimeInfo localInfo = commonModule->runtimeInfoManager()->localInfo();
    if (localInfo.data.peer.peerType != Qn::PT_Server)
        return;

    if (localInfo.data.serverTimePriority == priority)
        return;

    localInfo.data.serverTimePriority = priority;
    commonModule->runtimeInfoManager()->updateLocalItem(localInfo);
}

qint64 TimeSynchronizationManager::getSyncTimeNonSafe() const
{
    return m_usedTimeSyncInfo.syncTime + m_monotonicClock.elapsed() - m_usedTimeSyncInfo.monotonicClockValue;
}

void TimeSynchronizationManager::onDbManagerInitialized()
{
    auto manager = m_connection->getMiscManager(Qn::kSystemAccess);

    ApiMiscData timePriorityData;
    const bool timePriorityStrLoadResult =
        manager->getMiscParamSync(
            LOCAL_TIME_PRIORITY_KEY_PARAM_NAME,
            &timePriorityData) == ErrorCode::ok;

    qint64 restoredTimeDelta = 0;
    TimePriorityKey restoredPriorityKey;
    const bool loadSyncTimeResult =
        loadSyncTime(
            m_connection,
            &restoredTimeDelta,
            &restoredPriorityKey);

    QnMutexLocker lock( &m_mutex );

    //restoring local time priority from DB
    if (timePriorityStrLoadResult)
    {
        const quint64 restoredPriorityKeyVal = timePriorityData.value.toULongLong();
        TimePriorityKey restoredPriorityKey;
        restoredPriorityKey.fromUInt64( restoredPriorityKeyVal );
        //considering time, restored from DB, to be unreliable
        restoredPriorityKey.flags &= ~Qn::TF_peerTimeSynchronizedWithInternetServer;

        if( m_localTimePriorityKey.sequence < restoredPriorityKey.sequence )
            m_localTimePriorityKey.sequence = restoredPriorityKey.sequence;
        if( restoredPriorityKey.flags & Qn::TF_peerTimeSetByUser )
            m_localTimePriorityKey.flags |= Qn::TF_peerTimeSetByUser;

        NX_LOGX( lit("Successfully restored time priority key 0x%1 from DB").arg(restoredPriorityKeyVal, 0, 16), cl_logWARNING );
    }

    boost::optional<std::pair<qint64, ec2::TimePriorityKey>> syncTimeDataToSave;
    if( m_timeSynchronized )
    {
        //saving time sync information to DB
        const qint64 curSyncTime = getSyncTimeNonSafe();
        syncTimeDataToSave = std::make_pair(
            QDateTime::currentMSecsSinceEpoch() - curSyncTime,
            m_usedTimeSyncInfo.timePriorityKey);
    }
    else
    {
        //restoring time sync information from DB
        if (loadSyncTimeResult)
        {
            m_usedTimeSyncInfo.syncTime = QDateTime::currentMSecsSinceEpoch() - restoredTimeDelta;
            m_usedTimeSyncInfo.timePriorityKey = restoredPriorityKey;
            m_usedTimeSyncInfo.timePriorityKey.flags &= ~Qn::TF_peerTimeSynchronizedWithInternetServer;
            // TODO: #ak The next line is doubtful. It may be needed in case if server was down 
            // for a long time and time priority sequence has overflowed.
            m_usedTimeSyncInfo.timePriorityKey.flags &= ~Qn::TF_peerTimeSetByUser;
            NX_LOGX( lit("Successfully restored synchronized time %1 (delta %2, key 0x%3) from DB").
                arg(QDateTime::fromMSecsSinceEpoch(m_usedTimeSyncInfo.syncTime).toString(Qt::ISODate)).
                arg(restoredTimeDelta).
                arg(restoredPriorityKey.toUInt64(), 0, 16), cl_logINFO );
        }
    }

    auto localTimePriorityKey = m_localTimePriorityKey;
    lock.unlock();

    if (syncTimeDataToSave)
        saveSyncTimeSync(
            syncTimeDataToSave->first,
            syncTimeDataToSave->second);

    updateRuntimeInfoPriority( localTimePriorityKey.toUInt64() );
}

TimeSyncInfo TimeSynchronizationManager::getTimeSyncInfoNonSafe() const
{
    const qint64 elapsed = m_monotonicClock.elapsed();
    return TimeSyncInfo(
        elapsed,
        m_usedTimeSyncInfo.syncTime + elapsed - m_usedTimeSyncInfo.monotonicClockValue,
        m_usedTimeSyncInfo.timePriorityKey );
}

void TimeSynchronizationManager::syncTimeWithAllKnownServers(
    const QnMutexLockerBase& /*lock*/)
{
    for (std::pair<const QnUuid, PeerContext>& peerCtx : m_peersToSendTimeSyncTo)
    {
        NX_LOGX(lm("Scheduling time synchronization with peer %1")
            .arg(peerCtx.first.toString()), cl_logDEBUG2);
        m_timerManager->modifyTimerDelay(
            peerCtx.second.syncTimerID.get(),
            std::chrono::milliseconds::zero());
    }
}

void TimeSynchronizationManager::resyncTimeWithPeer(const QnUuid& peerId)
{
    QnMutexLocker lock(&m_mutex);
    auto peerCtx = m_peersToSendTimeSyncTo.find(peerId);
    if (peerCtx == m_peersToSendTimeSyncTo.end())
        return;
    NX_LOGX(lm("Scheduling time synchronization with peer %1")
        .arg(peerCtx->first.toString()), cl_logDEBUG2);
    m_timerManager->modifyTimerDelay(
        peerCtx->second.syncTimerID.get(),
        std::chrono::milliseconds::zero());
}

void TimeSynchronizationManager::onBeforeSendingTransaction(
    QnTransactionTransportBase* /*transport*/,
    nx_http::HttpHeaders* const headers)
{
    headers->emplace(
        QnTimeSyncRestHandler::TIME_SYNC_HEADER_NAME,
        getTimeSyncInfo().toString());
}

void TimeSynchronizationManager::onTransactionReceived(
    QnTransactionTransportBase* /*transport*/,
    const nx_http::HttpHeaders& headers)
{
    const auto& settings = m_messageBus->commonModule()->globalSettings();
    for (auto header : headers)
    {
        if (header.first != QnTimeSyncRestHandler::TIME_SYNC_HEADER_NAME)
            continue;

        const nx_http::StringType& serializedTimeSync = header.second;
        TimeSyncInfo remotePeerTimeSyncInfo;
        if (!remotePeerTimeSyncInfo.fromString(serializedTimeSync))
            continue;

        QnMutexLocker lock(&m_mutex);
        if (m_usedTimeSyncInfo.timePriorityKey.hasLessPriorityThan(
            remotePeerTimeSyncInfo.timePriorityKey,
            settings->isSynchronizingTimeWithInternet()))
        {
            syncTimeWithAllKnownServers(lock);
        }
        return;
    }
}

void TimeSynchronizationManager::forgetSynchronizedTimeNonSafe(
    QnMutexLockerBase* const lock)
{
    m_timeSynchronized = false;
    switchBackToLocalTime(lock);
}

void TimeSynchronizationManager::switchBackToLocalTime(QnMutexLockerBase* const lock)
{
    m_localSystemTimeDelta = std::numeric_limits<qint64>::min();
    ++m_localTimePriorityKey.sequence;
    m_localTimePriorityKey.flags &= ~Qn::TF_peerTimeSynchronizedWithInternetServer;
    m_usedTimeSyncInfo = TimeSyncInfo(
        m_monotonicClock.elapsed(),
        currentMSecsSinceEpoch(),
        m_localTimePriorityKey);
    handleLocalTimePriorityKeyChange(lock);
}

void TimeSynchronizationManager::checkSystemTimeForChange()
{
    using namespace std::chrono;

    {
        QnMutexLocker lock(&m_mutex);
        if (m_terminated)
            return;
    }
    const auto& settings = m_messageBus->commonModule()->globalSettings();
    const qint64 curSysTime = QDateTime::currentMSecsSinceEpoch();
    const int synchronizedToLocalTimeOffset = getSyncTime() - curSysTime;

    //local OS time has been changed. If system time is set 
    //by local host time then updating system time
    const bool isSystemTimeSynchronizedWithInternet =
        settings->isSynchronizingTimeWithInternet() &&
        ((m_localTimePriorityKey.flags & Qn::TF_peerTimeSynchronizedWithInternetServer) > 0);

    const bool isTimeSynchronizedByThisPeerLocalTime =
        m_usedTimeSyncInfo.timePriorityKey == m_localTimePriorityKey &&
        !isSystemTimeSynchronizedWithInternet;

    const bool isSynchronizedToLocalTimeOffsetExceeded = 
        qAbs(synchronizedToLocalTimeOffset) >
        duration_cast<milliseconds>(settings->maxDifferenceBetweenSynchronizedAndLocalTime()).count();

    bool isTimeChanged = false;
    if (isTimeSynchronizedByThisPeerLocalTime && isSynchronizedToLocalTimeOffsetExceeded)
    {
        NX_LOGX(lm("System time is synchronized with this peer's local time. "
            "Detected time shift %1 ms. Updating synchronized time...")
            .arg(synchronizedToLocalTimeOffset), cl_logDEBUG1);
        forceTimeResync();
        isTimeChanged = true;
    }
    else if (!isSystemTimeSynchronizedWithInternet)
    {
        // Checking whether it is appropriate to switch to local time.
        QnMutexLocker lk(&m_mutex);
        if (m_usedTimeSyncInfo.timePriorityKey.hasLessPriorityThan(
                m_localTimePriorityKey, qnGlobalSettings->isSynchronizingTimeWithInternet()))
        {
            selectLocalTimeAsSynchronized(&lk, m_localTimePriorityKey.sequence);
            isTimeChanged = true;
        }
    }
<<<<<<< HEAD
    else if (m_connection && isSynchronizedToLocalTimeOffsetExceeded)
=======
    
    if (!isTimeChanged &&
        detail::QnDbManager::instance() && detail::QnDbManager::instance()->isInitialized() &&
        isSynchronizedToLocalTimeOffsetExceeded)
>>>>>>> 02eaa286
    {
        saveSyncTimeAsync(
            QDateTime::currentMSecsSinceEpoch() - getSyncTime(),
            m_usedTimeSyncInfo.timePriorityKey);
    }

    QnMutexLocker lock(&m_mutex);
    if (m_terminated)
        return;
    m_checkSystemTimeTaskID = m_timerManager->addTimer(
        std::bind(&TimeSynchronizationManager::checkSystemTimeForChange, this),
        std::chrono::milliseconds(SYSTEM_TIME_CHANGE_CHECK_PERIOD_MS));
}

void TimeSynchronizationManager::handleLocalTimePriorityKeyChange(
    QnMutexLockerBase* const lock)
{
    if (!m_connection)
        return;
#if 0
    ApiMiscData localTimeData(
        LOCAL_TIME_PRIORITY_KEY_PARAM_NAME,
        QByteArray::number(m_localTimePriorityKey.toUInt64()));

    auto manager = m_connection->getMiscManager(Qn::kSystemAccess);

    QnMutexUnlocker unlocker(lock);

    manager->saveMiscParam(localTimeData, this,
        [](int /*reqID*/, ec2::ErrorCode errCode)
        {
            if (errCode != ec2::ErrorCode::ok)
                qWarning() << "Failed to save time data to the database";
        });
#else
    // TODO: this is an old version from 3.0 We can switch to the new as soon as saveMiscParam will work asynchronously
    ++m_asyncOperationsInProgress;
    Ec2ThreadPool::instance()->start(make_custom_runnable(
        [this]
        {
            auto db = m_connection->messageBus()->getDb();
            QnTransaction<ApiMiscData> localTimeTran(
                ApiCommand::NotDefined,
                db->commonModule()->moduleGUID(),
                ec2::ApiMiscData(LOCAL_TIME_PRIORITY_KEY_PARAM_NAME,
                    QByteArray::number(m_localTimePriorityKey.toUInt64())));

            localTimeTran.transactionType = TransactionType::Local;
            db->transactionLog()->fillPersistentInfo(localTimeTran);
            db->executeTransaction(localTimeTran, QByteArray());

            --m_asyncOperationsInProgress;
            m_asyncOperationsWaitCondition.wakeOne();
        }));
#endif
}

void TimeSynchronizationManager::onTimeSynchronizationSettingsChanged()
{
    if (m_peerType != Qn::PeerType::PT_Server)
        return;
    const auto& settings = m_messageBus->commonModule()->globalSettings();
    if (settings->isSynchronizingTimeWithInternet())
    {
        QnMutexLocker lock(&m_mutex);
        if (m_internetSynchronizationTaskID > 0)
        {
            m_timerManager->modifyTimerDelay(
                m_internetSynchronizationTaskID, std::chrono::milliseconds::zero());
        }
        else
        {
            addInternetTimeSynchronizationTask();
        }
    }
    else if (m_usedTimeSyncInfo.timePriorityKey.isTakenFromInternet() ||
        m_localTimePriorityKey.isTakenFromInternet())
    {
        // Forgetting Internet time.
        QnMutexLocker lock(&m_mutex);
        syncTimeWithAllKnownServers(lock);
        switchBackToLocalTime(&lock);
    }
}

bool TimeSynchronizationManager::saveSyncTimeSync(
    qint64 syncTimeToLocalDelta,
    const TimePriorityKey& syncTimeKey)
{
    if (!m_connection)
        return false;

#if 0
    ApiMiscData deltaData(
        TIME_DELTA_PARAM_NAME,
        QByteArray::number(syncTimeToLocalDelta));

    ApiMiscData priorityData(
        USED_TIME_PRIORITY_KEY_PARAM_NAME,
        QByteArray::number(syncTimeKey.toUInt64()));

    auto manager = m_connection->getMiscManager(Qn::kSystemAccess);
    return
        manager->saveMiscParamSync(deltaData) == ErrorCode::ok &&
        manager->saveMiscParamSync(priorityData) == ErrorCode::ok;
#else
    // TODO: this is an old version from 3.0 We can switch to the new as soon as saveMiscParam will work asynchronously
    auto db = m_connection->messageBus()->getDb();
    QnTransaction<ApiMiscData> deltaTran(
        ApiCommand::NotDefined,
        db->commonModule()->moduleGUID(),
        ApiMiscData(TIME_DELTA_PARAM_NAME, QByteArray::number(syncTimeToLocalDelta)));

    QnTransaction<ApiMiscData> priorityTran(
        ApiCommand::NotDefined,
        db->commonModule()->moduleGUID(),
        ApiMiscData(USED_TIME_PRIORITY_KEY_PARAM_NAME,
            QByteArray::number(syncTimeKey.toUInt64())));

    deltaTran.transactionType = TransactionType::Local;
    priorityTran.transactionType = TransactionType::Local;

    db->transactionLog()->fillPersistentInfo(deltaTran);
    db->transactionLog()->fillPersistentInfo(priorityTran);

    bool result =
        db->executeTransaction(deltaTran, QByteArray()) == ErrorCode::ok &&
        db->executeTransaction(priorityTran, QByteArray()) == ErrorCode::ok;
    if (!result)
        NX_WARNING(this, lm("Can't save syncTime to the local DB."));
    return result;
#endif
}

void TimeSynchronizationManager::saveSyncTimeAsync(
    QnMutexLockerBase* const lock,
    qint64 syncTimeToLocalDelta,
    TimePriorityKey syncTimeKey)
{
    QnMutexUnlocker unlocker(lock);
    saveSyncTimeAsync(syncTimeToLocalDelta, syncTimeKey);
}

/**
* @param syncTimeToLocalDelta local_time - sync_time
*/
void TimeSynchronizationManager::saveSyncTimeAsync(
    qint64 syncTimeToLocalDelta,
    const TimePriorityKey& syncTimeKey)
{
    if (!m_connection)
        return;
#if 0
    ApiMiscData deltaData(
        TIME_DELTA_PARAM_NAME,
        QByteArray::number(syncTimeToLocalDelta));

    ApiMiscData priorityData(
        USED_TIME_PRIORITY_KEY_PARAM_NAME,
        QByteArray::number(syncTimeKey.toUInt64()));

    auto manager = m_connection->getMiscManager(Qn::kSystemAccess);
    manager->saveMiscParam(deltaData, this,
        [](int /*reqID*/, ErrorCode errCode)
    {
        if (errCode != ec2::ErrorCode::ok)
            NX_LOG(lm("Failed to save time data to the database"), cl_logWARNING);
    });
    manager->saveMiscParam(priorityData, this,
        [](int /*reqID*/, ErrorCode errCode)
    {
        if (errCode != ec2::ErrorCode::ok)
            NX_LOG(lm("Failed to save time data to the database"), cl_logWARNING);
    });
#else
    // TODO: this is an old version from 3.0 We can switch to the new as soon as saveMiscParam will work asynchronously
    ++m_asyncOperationsInProgress;
    Ec2ThreadPool::instance()->start(make_custom_runnable(
        [this, syncTimeToLocalDelta, syncTimeKey]()
        {
            saveSyncTimeSync(syncTimeToLocalDelta, syncTimeKey);

            --m_asyncOperationsInProgress;
             m_asyncOperationsWaitCondition.wakeOne();
        }));
#endif
}

} // namespace ec2<|MERGE_RESOLUTION|>--- conflicted
+++ resolved
@@ -504,13 +504,8 @@
     //"select primary time server" means "take its local time", so resetting internet synchronization flag
     m_localTimePriorityKey.flags &= ~Qn::TF_peerTimeSynchronizedWithInternetServer;
     if (!m_usedTimeSyncInfo.timePriorityKey.hasLessPriorityThan(
-<<<<<<< HEAD
-        m_localTimePriorityKey,
-        commonModule->globalSettings()->isSynchronizingTimeWithInternet()))
-=======
-            m_localTimePriorityKey,
-            qnGlobalSettings->isSynchronizingTimeWithInternet()))
->>>>>>> 02eaa286
+        	m_localTimePriorityKey,
+        	commonModule->globalSettings()->isSynchronizingTimeWithInternet()))
     {
         return;
     }
@@ -617,12 +612,7 @@
 {
     const auto& commonModule = m_messageBus->commonModule();
     NX_ASSERT( remotePeerTimePriorityKey.seed > 0 );
-<<<<<<< HEAD
-    NX_LOGX( QString::fromLatin1("TimeSynchronizationManager. Received sync time update from peer %1, "
-=======
-
     NX_LOGX( QString::fromLatin1("Received sync time update from peer %1, "
->>>>>>> 02eaa286
         "peer's sync time (%2), peer's time priority key 0x%3. Local peer id %4, local sync time %5, used priority key 0x%6").
         arg(remotePeerID.toString()).arg(QDateTime::fromMSecsSinceEpoch(remotePeerSyncTime).toString(Qt::ISODate)).
         arg(remotePeerTimePriorityKey.toUInt64(), 0, 16).arg(commonModule->moduleGUID().toString()).
@@ -1331,14 +1321,10 @@
             isTimeChanged = true;
         }
     }
-<<<<<<< HEAD
-    else if (m_connection && isSynchronizedToLocalTimeOffsetExceeded)
-=======
     
     if (!isTimeChanged &&
-        detail::QnDbManager::instance() && detail::QnDbManager::instance()->isInitialized() &&
+        connection &&
         isSynchronizedToLocalTimeOffsetExceeded)
->>>>>>> 02eaa286
     {
         saveSyncTimeAsync(
             QDateTime::currentMSecsSinceEpoch() - getSyncTime(),
