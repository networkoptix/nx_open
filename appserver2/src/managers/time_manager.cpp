--- conflicted
+++ resolved
@@ -731,16 +731,6 @@
         //clientPtr will be destroyed after mutex unlock
     }
 
-<<<<<<< HEAD
-                QnMutexLocker lk( &m_mutex );
-                remotePeerTimeSyncUpdate(
-                    &lk,
-                    transport->remotePeer().id,
-                    m_monotonicClock.elapsed(),
-                    remotePeerTimeSyncInfo.syncTime + rttMillis / 2,
-                    remotePeerTimeSyncInfo.timePriorityKey );
-                return;
-=======
     void TimeSynchronizationManager::timeSyncRequestDone(
         const QnUuid& peerID,
         nx_http::AsyncHttpClientPtr clientPtr )
@@ -757,11 +747,10 @@
                     peerID,
                     timeSyncHeaderIter->second,
                     sock.data() );
->>>>>>> 56421a8a
             }
         }
 
-        QMutexLocker lk( &m_mutex );
+        QnMutexLocker lk( &m_mutex );
         auto peerIter = m_peersToSendTimeSyncTo.find( peerID );
         if( peerIter == m_peersToSendTimeSyncTo.end() )
             return;
@@ -995,15 +984,6 @@
         return m_usedTimeSyncInfo.syncTime + m_monotonicClock.elapsed() - m_usedTimeSyncInfo.monotonicClockValue; 
     }
 
-<<<<<<< HEAD
-    void TimeSynchronizationManager::onPeerLost( ApiPeerAliveData data )
-    {
-        QnMutexLocker lk( &m_mutex );
-        m_systemTimeByPeer.erase( data.peer.id );
-    }
-
-=======
->>>>>>> 56421a8a
     void TimeSynchronizationManager::onDbManagerInitialized()
     {
         QnMutexLocker lk( &m_mutex );
